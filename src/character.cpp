#include "character.h"

#include <algorithm>
#include <array>
#include <cctype>
#include <climits>
#include <cmath>
#include <cstddef>
#include <cstdlib>
#include <iterator>
#include <memory>
#include <numeric>
#include <ostream>
#include <tuple>
#include <type_traits>

#include "action.h"
#include "activity_actor_definitions.h"
#include "activity_handlers.h"
#include "activity_type.h"
#include "anatomy.h"
#include "avatar.h"
#include "bionics.h"
#include "cata_utility.h"
#include "catacharset.h"
#include "character_martial_arts.h"
#include "colony.h"
#include "color.h"
#include "construction.h"
#include "coordinate_conversions.h"
#include "coordinates.h"
#include "debug.h"
#include "disease.h"
#include "effect.h"
#include "event.h"
#include "event_bus.h"
#include "faction.h"
#include "field.h"
#include "field_type.h"
#include "fire.h"
#include "flag.h"
#include "fungal_effects.h"
#include "game.h"
#include "game_constants.h"
#include "gun_mode.h"
#include "handle_liquid.h"
#include "int_id.h"
#include "inventory.h"
#include "item_contents.h"
#include "item_location.h"
#include "item_pocket.h"
#include "itype.h"
#include "iuse.h"
#include "iuse_actor.h"
#include "lightmap.h"
#include "line.h"
#include "magic.h"
#include "make_static.h"
#include "map.h"
#include "map_iterator.h"
#include "map_selector.h"
#include "mapdata.h"
#include "material.h"
#include "memorial_logger.h"
#include "messages.h"
#include "mission.h"
#include "monster.h"
#include "morale.h"
#include "morale_types.h"
#include "move_mode.h"
#include "mtype.h"
#include "mutation.h"
#include "npc.h"
#include "omdata.h"
#include "options.h"
#include "output.h"
#include "overlay_ordering.h"
#include "overmapbuffer.h"
#include "pathfinding.h"
#include "player.h"
#include "proficiency.h"
#include "recipe_dictionary.h"
#include "ret_val.h"
#include "rng.h"
#include "scent_map.h"
#include "skill.h"
#include "skill_boost.h"
#include "sounds.h"
#include "stomach.h"
#include "string_formatter.h"
#include "string_id.h"
#include "submap.h"
#include "text_snippets.h"
#include "translations.h"
#include "trap.h"
#include "ui.h"
#include "ui_manager.h"
#include "units.h"
#include "value_ptr.h"
#include "veh_interact.h"
#include "veh_type.h"
#include "vehicle.h"
#include "vehicle_selector.h"
#include "viewer.h"
#include "vitamin.h"
#include "vpart_position.h"
#include "vpart_range.h"
#include "weather.h"
#include "weather_gen.h"
#include "weather_type.h"

struct dealt_projectile_attack;

static const activity_id ACT_MOVE_ITEMS( "ACT_MOVE_ITEMS" );
static const activity_id ACT_TRAVELLING( "ACT_TRAVELLING" );
static const activity_id ACT_TREE_COMMUNION( "ACT_TREE_COMMUNION" );
static const activity_id ACT_TRY_SLEEP( "ACT_TRY_SLEEP" );
static const activity_id ACT_WAIT_STAMINA( "ACT_WAIT_STAMINA" );

static const bionic_id bio_eye_optic( "bio_eye_optic" );
static const bionic_id bio_soporific( "bio_soporific" );
static const bionic_id bio_uncanny_dodge( "bio_uncanny_dodge" );
static const bionic_id bio_watch( "bio_watch" );

static const efftype_id effect_adrenaline( "adrenaline" );
static const efftype_id effect_alarm_clock( "alarm_clock" );
static const efftype_id effect_bandaged( "bandaged" );
static const efftype_id effect_beartrap( "beartrap" );
static const efftype_id effect_bite( "bite" );
static const efftype_id effect_bleed( "bleed" );
static const efftype_id effect_blind( "blind" );
static const efftype_id effect_blisters( "blisters" );
static const efftype_id effect_bloodworms( "bloodworms" );
static const efftype_id effect_boomered( "boomered" );
static const efftype_id effect_brainworms( "brainworms" );
static const efftype_id effect_cig( "cig" );
static const efftype_id effect_cold( "cold" );
static const efftype_id effect_common_cold( "common_cold" );
static const efftype_id effect_contacts( "contacts" );
static const efftype_id effect_controlled( "controlled" );
static const efftype_id effect_corroding( "corroding" );
static const efftype_id effect_cough_suppress( "cough_suppress" );
static const efftype_id effect_crushed( "crushed" );
static const efftype_id effect_darkness( "darkness" );
static const efftype_id effect_deaf( "deaf" );
static const efftype_id effect_dermatik( "dermatik" );
static const efftype_id effect_mute( "mute" );
static const efftype_id effect_disinfected( "disinfected" );
static const efftype_id effect_disrupted_sleep( "disrupted_sleep" );
static const efftype_id effect_downed( "downed" );
static const efftype_id effect_drunk( "drunk" );
static const efftype_id effect_earphones( "earphones" );
static const efftype_id effect_flu( "flu" );
static const efftype_id effect_foodpoison( "foodpoison" );
static const efftype_id effect_frostbite( "frostbite" );
static const efftype_id effect_frostbite_recovery( "frostbite_recovery" );
static const efftype_id effect_fungus( "fungus" );
static const efftype_id effect_glowing( "glowing" );
static const efftype_id effect_glowy_led( "glowy_led" );
static const efftype_id effect_got_checked( "got_checked" );
static const efftype_id effect_grabbed( "grabbed" );
static const efftype_id effect_grabbing( "grabbing" );
static const efftype_id effect_harnessed( "harnessed" );
static const efftype_id effect_heating_bionic( "heating_bionic" );
static const efftype_id effect_heavysnare( "heavysnare" );
static const efftype_id effect_hot( "hot" );
static const efftype_id effect_hot_speed( "hot_speed" );
static const efftype_id effect_hunger_blank( "hunger_blank" );
static const efftype_id effect_hunger_engorged( "hunger_engorged" );
static const efftype_id effect_hunger_famished( "hunger_famished" );
static const efftype_id effect_hunger_full( "hunger_full" );
static const efftype_id effect_hunger_hungry( "hunger_hungry" );
static const efftype_id effect_hunger_near_starving( "hunger_near_starving" );
static const efftype_id effect_hunger_satisfied( "hunger_satisfied" );
static const efftype_id effect_hunger_starving( "hunger_starving" );
static const efftype_id effect_hunger_very_hungry( "hunger_very_hungry" );
static const efftype_id effect_hypovolemia( "hypovolemia" );
static const efftype_id effect_in_pit( "in_pit" );
static const efftype_id effect_incorporeal( "incorporeal" );
static const efftype_id effect_infected( "infected" );
static const efftype_id effect_jetinjector( "jetinjector" );
static const efftype_id effect_lack_sleep( "lack_sleep" );
static const efftype_id effect_lightsnare( "lightsnare" );
static const efftype_id effect_lying_down( "lying_down" );
static const efftype_id effect_masked_scent( "masked_scent" );
static const efftype_id effect_melatonin( "melatonin" );
static const efftype_id effect_mending( "mending" );
static const efftype_id effect_meth( "meth" );
static const efftype_id effect_narcosis( "narcosis" );
static const efftype_id effect_nausea( "nausea" );
static const efftype_id effect_nightmares( "nightmares" );
static const efftype_id effect_no_sight( "no_sight" );
static const efftype_id effect_onfire( "onfire" );
static const efftype_id effect_paincysts( "paincysts" );
static const efftype_id effect_pkill1( "pkill1" );
static const efftype_id effect_pkill2( "pkill2" );
static const efftype_id effect_pkill3( "pkill3" );
static const efftype_id effect_recently_coughed( "recently_coughed" );
static const efftype_id effect_recover( "recover" );
static const efftype_id effect_ridden( "ridden" );
static const efftype_id effect_riding( "riding" );
static const efftype_id effect_monster_saddled( "monster_saddled" );
static const efftype_id effect_sleep( "sleep" );
static const efftype_id effect_slept_through_alarm( "slept_through_alarm" );
static const efftype_id effect_stunned( "stunned" );
static const efftype_id effect_tapeworm( "tapeworm" );
static const efftype_id effect_tied( "tied" );
static const efftype_id effect_took_prozac( "took_prozac" );
static const efftype_id effect_took_xanax( "took_xanax" );
static const efftype_id effect_webbed( "webbed" );
static const efftype_id effect_weed_high( "weed_high" );
static const efftype_id effect_winded( "winded" );

static const field_type_str_id field_fd_clairvoyant( "fd_clairvoyant" );

static const itype_id itype_adv_UPS_off( "adv_UPS_off" );
static const itype_id itype_apparatus( "apparatus" );
static const itype_id itype_beartrap( "beartrap" );
static const itype_id itype_e_handcuffs( "e_handcuffs" );
static const itype_id itype_fire( "fire" );
static const itype_id itype_rm13_armor_on( "rm13_armor_on" );
static const itype_id itype_rope_6( "rope_6" );
static const itype_id itype_snare_trigger( "snare_trigger" );
static const itype_id itype_string_36( "string_36" );
static const itype_id itype_toolset( "toolset" );
static const itype_id itype_UPS( "UPS" );
static const itype_id itype_UPS_off( "UPS_off" );

static const skill_id skill_archery( "archery" );
static const skill_id skill_dodge( "dodge" );
static const skill_id skill_gun( "gun" );
static const skill_id skill_pistol( "pistol" );
static const skill_id skill_rifle( "rifle" );
static const skill_id skill_shotgun( "shotgun" );
static const skill_id skill_smg( "smg" );
static const skill_id skill_swimming( "swimming" );
static const skill_id skill_throw( "throw" );

static const species_id species_HUMAN( "HUMAN" );
static const species_id species_ROBOT( "ROBOT" );

static const trait_id trait_ACIDBLOOD( "ACIDBLOOD" );
static const trait_id trait_ACIDPROOF( "ACIDPROOF" );
static const trait_id trait_ADRENALINE( "ADRENALINE" );
static const trait_id trait_ANTENNAE( "ANTENNAE" );
static const trait_id trait_ANTLERS( "ANTLERS" );
static const trait_id trait_BADBACK( "BADBACK" );
static const trait_id trait_CF_HAIR( "CF_HAIR" );
static const trait_id trait_CHITIN_FUR( "CHITIN_FUR" );
static const trait_id trait_CHITIN_FUR2( "CHITIN_FUR2" );
static const trait_id trait_CHITIN_FUR3( "CHITIN_FUR3" );
static const trait_id trait_CLUMSY( "CLUMSY" );
static const trait_id trait_DEBUG_NODMG( "DEBUG_NODMG" );
static const trait_id trait_DEFT( "DEFT" );
static const trait_id trait_EASYSLEEPER( "EASYSLEEPER" );
static const trait_id trait_EASYSLEEPER2( "EASYSLEEPER2" );
static const trait_id trait_EATHEALTH( "EATHEALTH" );
static const trait_id trait_FAT( "FAT" );
static const trait_id trait_FELINE_FUR( "FELINE_FUR" );
static const trait_id trait_FUR( "FUR" );
static const trait_id trait_INFIMMUNE( "INFIMMUNE" );
static const trait_id trait_INSOMNIA( "INSOMNIA" );
static const trait_id trait_LIGHTFUR( "LIGHTFUR" );
static const trait_id trait_LUPINE_FUR( "LUPINE_FUR" );
static const trait_id trait_PACIFIST( "PACIFIST" );
static const trait_id trait_PARAIMMUNE( "PARAIMMUNE" );
static const trait_id trait_PROF_SKATER( "PROF_SKATER" );
static const trait_id trait_QUILLS( "QUILLS" );
static const trait_id trait_SAVANT( "SAVANT" );
static const trait_id trait_SPINES( "SPINES" );
static const trait_id trait_SQUEAMISH( "SQUEAMISH" );
static const trait_id trait_THORNS( "THORNS" );
static const trait_id trait_URSINE_FUR( "URSINE_FUR" );
static const trait_id trait_WOOLALLERGY( "WOOLALLERGY" );

static const bionic_id bio_ads( "bio_ads" );
static const bionic_id bio_blaster( "bio_blaster" );
static const bionic_id bio_blindfold( "bio_blindfold" );
static const bionic_id bio_climate( "bio_climate" );
static const bionic_id bio_earplugs( "bio_earplugs" );
static const bionic_id bio_ears( "bio_ears" );
static const bionic_id bio_voice( "bio_voice" );
static const bionic_id bio_faraday( "bio_faraday" );
static const bionic_id bio_flashlight( "bio_flashlight" );
static const bionic_id bio_gills( "bio_gills" );
static const bionic_id bio_ground_sonar( "bio_ground_sonar" );
static const bionic_id bio_heatsink( "bio_heatsink" );
static const bionic_id bio_hydraulics( "bio_hydraulics" );
static const bionic_id bio_infrared( "bio_infrared" );
static const bionic_id bio_jointservo( "bio_jointservo" );
static const bionic_id bio_laser( "bio_laser" );
static const bionic_id bio_leukocyte( "bio_leukocyte" );
static const bionic_id bio_lighter( "bio_lighter" );
static const bionic_id bio_membrane( "bio_membrane" );
static const bionic_id bio_memory( "bio_memory" );
static const bionic_id bio_night_vision( "bio_night_vision" );
static const bionic_id bio_railgun( "bio_railgun" );
static const bionic_id bio_recycler( "bio_recycler" );
static const bionic_id bio_shock_absorber( "bio_shock_absorber" );
static const bionic_id bio_synaptic_regen( "bio_synaptic_regen" );
static const bionic_id bio_tattoo_led( "bio_tattoo_led" );
static const bionic_id bio_tools( "bio_tools" );
static const bionic_id bio_ups( "bio_ups" );
// Aftershock stuff!
static const bionic_id afs_bio_linguistic_coprocessor( "afs_bio_linguistic_coprocessor" );

static const trait_id trait_BADTEMPER( "BADTEMPER" );
static const trait_id trait_BARK( "BARK" );
static const trait_id trait_BIRD_EYE( "BIRD_EYE" );
static const trait_id trait_CEPH_EYES( "CEPH_EYES" );
static const trait_id trait_CEPH_VISION( "CEPH_VISION" );
static const trait_id trait_CHEMIMBALANCE( "CHEMIMBALANCE" );
static const trait_id trait_CHLOROMORPH( "CHLOROMORPH" );
static const trait_id trait_COLDBLOOD( "COLDBLOOD" );
static const trait_id trait_COLDBLOOD2( "COLDBLOOD2" );
static const trait_id trait_COLDBLOOD3( "COLDBLOOD3" );
static const trait_id trait_COLDBLOOD4( "COLDBLOOD4" );
static const trait_id trait_DEAF( "DEAF" );
static const trait_id trait_MUTE( "MUTE" );
static const trait_id trait_DEBUG_CLOAK( "DEBUG_CLOAK" );
static const trait_id trait_DEBUG_LS( "DEBUG_LS" );
static const trait_id trait_DEBUG_NIGHTVISION( "DEBUG_NIGHTVISION" );
static const trait_id trait_DEBUG_NOTEMP( "DEBUG_NOTEMP" );
static const trait_id trait_DISRESISTANT( "DISRESISTANT" );
static const trait_id trait_DOWN( "DOWN" );
static const trait_id trait_ELECTRORECEPTORS( "ELECTRORECEPTORS" );
static const trait_id trait_ELFA_FNV( "ELFA_FNV" );
static const trait_id trait_ELFA_NV( "ELFA_NV" );
static const trait_id trait_FASTLEARNER( "FASTLEARNER" );
static const trait_id trait_FAST_REFLEXES( "FAST_REFLEXES" );
static const trait_id trait_FEL_NV( "FEL_NV" );
static const trait_id trait_GILLS( "GILLS" );
static const trait_id trait_GILLS_CEPH( "GILLS_CEPH" );
static const trait_id trait_HEAVYSLEEPER( "HEAVYSLEEPER" );
static const trait_id trait_HEAVYSLEEPER2( "HEAVYSLEEPER2" );
static const trait_id trait_HIBERNATE( "HIBERNATE" );
static const trait_id trait_HOARDER( "HOARDER" );
static const trait_id trait_HOLLOW_BONES( "HOLLOW_BONES" );
static const trait_id trait_HOOVES( "HOOVES" );
static const trait_id trait_HORNS_POINTED( "HORNS_POINTED" );
static const trait_id trait_INFRARED( "INFRARED" );
static const trait_id trait_LEG_TENT_BRACE( "LEG_TENT_BRACE" );
static const trait_id trait_LEG_TENTACLES( "LEG_TENTACLES" );
static const trait_id trait_LIGHT_BONES( "LIGHT_BONES" );
static const trait_id trait_LIZ_IR( "LIZ_IR" );
static const trait_id trait_M_DEPENDENT( "M_DEPENDENT" );
static const trait_id trait_M_IMMUNE( "M_IMMUNE" );
static const trait_id trait_M_SKIN2( "M_SKIN2" );
static const trait_id trait_M_SKIN3( "M_SKIN3" );
static const trait_id trait_MEMBRANE( "MEMBRANE" );
static const trait_id trait_MYOPIC( "MYOPIC" );
static const trait_id trait_NIGHTVISION( "NIGHTVISION" );
static const trait_id trait_NIGHTVISION2( "NIGHTVISION2" );
static const trait_id trait_NIGHTVISION3( "NIGHTVISION3" );
static const trait_id trait_NO_THIRST( "NO_THIRST" );
static const trait_id trait_NOMAD( "NOMAD" );
static const trait_id trait_NOMAD2( "NOMAD2" );
static const trait_id trait_NOMAD3( "NOMAD3" );
static const trait_id trait_NOPAIN( "NOPAIN" );
static const trait_id trait_PADDED_FEET( "PADDED_FEET" );
static const trait_id trait_PAWS( "PAWS" );
static const trait_id trait_PAWS_LARGE( "PAWS_LARGE" );
static const trait_id trait_PER_SLIME( "PER_SLIME" );
static const trait_id trait_PER_SLIME_OK( "PER_SLIME_OK" );
static const trait_id trait_PROF_FOODP( "PROF_FOODP" );
static const trait_id trait_QUICK( "QUICK" );
static const trait_id trait_PYROMANIA( "PYROMANIA" );
static const trait_id trait_RADIOGENIC( "RADIOGENIC" );
static const trait_id trait_ROOTS2( "ROOTS2" );
static const trait_id trait_ROOTS3( "ROOTS3" );
static const trait_id trait_SEESLEEP( "SEESLEEP" );
static const trait_id trait_SELFAWARE( "SELFAWARE" );
static const trait_id trait_SHELL2( "SHELL2" );
static const trait_id trait_SHOUT2( "SHOUT2" );
static const trait_id trait_SHOUT3( "SHOUT3" );
static const trait_id trait_SLIMESPAWNER( "SLIMESPAWNER" );
static const trait_id trait_SLIMY( "SLIMY" );
static const trait_id trait_SLOWLEARNER( "SLOWLEARNER" );
static const trait_id trait_STRONGSTOMACH( "STRONGSTOMACH" );
static const trait_id trait_THRESH_CEPHALOPOD( "THRESH_CEPHALOPOD" );
static const trait_id trait_THRESH_INSECT( "THRESH_INSECT" );
static const trait_id trait_THRESH_PLANT( "THRESH_PLANT" );
static const trait_id trait_THRESH_SPIDER( "THRESH_SPIDER" );
static const trait_id trait_TOUGH_FEET( "TOUGH_FEET" );
static const trait_id trait_TRANSPIRATION( "TRANSPIRATION" );
static const trait_id trait_URSINE_EYE( "URSINE_EYE" );
static const trait_id trait_VISCOUS( "VISCOUS" );
static const trait_id trait_WATERSLEEP( "WATERSLEEP" );
static const trait_id trait_WEBBED( "WEBBED" );
static const trait_id trait_WEB_SPINNER( "WEB_SPINNER" );
static const trait_id trait_WEB_WALKER( "WEB_WALKER" );
static const trait_id trait_WEB_WEAVER( "WEB_WEAVER" );

static const std::string flag_PLOWABLE( "PLOWABLE" );

static const mtype_id mon_player_blob( "mon_player_blob" );

static const vitamin_id vitamin_blood( "blood" );
static const morale_type morale_nightmare( "morale_nightmare" );

namespace io
{

template<>
std::string enum_to_string<blood_type>( blood_type data )
{
    switch( data ) {
            // *INDENT-OFF*
        case blood_type::blood_O: return "O";
        case blood_type::blood_A: return "A";
        case blood_type::blood_B: return "B";
        case blood_type::blood_AB: return "AB";
            // *INDENT-ON*
        case blood_type::num_bt:
            break;
    }
    debugmsg( "Invalid blood_type" );
    abort();
}

} // namespace io

// *INDENT-OFF*
Character::Character() :
    cached_time( calendar::before_time_starts ),
    id( -1 ),
    next_climate_control_check( calendar::before_time_starts ),
    last_climate_control_ret( false )
{
    randomize_blood();
    str_max = 0;
    dex_max = 0;
    per_max = 0;
    int_max = 0;
    str_cur = 0;
    dex_cur = 0;
    per_cur = 0;
    int_cur = 0;
    str_bonus = 0;
    dex_bonus = 0;
    per_bonus = 0;
    int_bonus = 0;
    healthy = 0;
    healthy_mod = 0;
    hunger = 0;
    thirst = 0;
    fatigue = 0;
    sleep_deprivation = 0;
    set_rad( 0 );
    slow_rad = 0;
    set_stim( 0 );
    set_stamina( 10000 ); //Temporary value for stamina. It will be reset later from external json option.
    set_anatomy( anatomy_id("human_anatomy") );
    update_type_of_scent( true );
    pkill = 0;
    // 45 days to starve to death
    healthy_calories = 55000;
    stored_calories = healthy_calories;
    initialize_stomach_contents();

    name.clear();
    custom_profession.clear();

    *path_settings = pathfinding_settings{ 0, 1000, 1000, 0, true, true, true, false, true };

    move_mode = move_mode_id( "walk" );
    next_expected_position = cata::nullopt;
}
// *INDENT-ON*

Character::~Character() = default;
Character::Character( Character && ) = default;
Character &Character::operator=( Character && ) = default;

void Character::setID( character_id i, bool force )
{
    if( id.is_valid() && !force ) {
        debugmsg( "tried to set id of a npc/player, but has already a id: %d", id.get_value() );
    } else if( !i.is_valid() && !force ) {
        debugmsg( "tried to set invalid id of a npc/player: %d", i.get_value() );
    } else {
        id = i;
    }
}

character_id Character::getID() const
{
    return this->id;
}

void Character::randomize_blood()
{
    my_blood_type = static_cast<blood_type>( rng( 0, static_cast<int>( blood_type::num_bt ) - 1 ) );
    blood_rh_factor = one_in( 2 );
}

field_type_id Character::bloodType() const
{
    if( has_trait( trait_ACIDBLOOD ) ) {
        return fd_acid;
    }
    if( has_trait( trait_THRESH_PLANT ) ) {
        return fd_blood_veggy;
    }
    if( has_trait( trait_THRESH_INSECT ) || has_trait( trait_THRESH_SPIDER ) ) {
        return fd_blood_insect;
    }
    if( has_trait( trait_THRESH_CEPHALOPOD ) ) {
        return fd_blood_invertebrate;
    }
    return fd_blood;
}
field_type_id Character::gibType() const
{
    return fd_gibs_flesh;
}

bool Character::in_species( const species_id &spec ) const
{
    return spec == species_HUMAN;
}

bool Character::is_warm() const
{
    // TODO: is there a mutation (plant?) that makes a npc not warm blooded?
    return true;
}

const std::string &Character::symbol() const
{
    static const std::string character_symbol( "@" );
    return character_symbol;
}

void Character::mod_stat( const std::string &stat, float modifier )
{
    if( stat == "str" ) {
        mod_str_bonus( modifier );
    } else if( stat == "dex" ) {
        mod_dex_bonus( modifier );
    } else if( stat == "per" ) {
        mod_per_bonus( modifier );
    } else if( stat == "int" ) {
        mod_int_bonus( modifier );
    } else if( stat == "healthy" ) {
        mod_healthy( modifier );
    } else if( stat == "hunger" ) {
        mod_hunger( modifier );
    } else {
        Creature::mod_stat( stat, modifier );
    }
}

int Character::get_fat_to_hp() const
{
    float mut_fat_hp = 0.0f;
    for( const trait_id &mut : get_mutations() ) {
        mut_fat_hp += mut.obj().fat_to_max_hp;
    }

    return mut_fat_hp * ( get_bmi() - character_weight_category::normal );
}

creature_size Character::get_size() const
{
    return size_class;
}

std::string Character::disp_name( bool possessive, bool capitalize_first ) const
{
    if( !possessive ) {
        if( is_player() ) {
            return capitalize_first ? _( "You" ) : _( "you" );
        }
        return name;
    } else {
        if( is_player() ) {
            return capitalize_first ? _( "Your" ) : _( "your" );
        }
        return string_format( _( "%s's" ), name );
    }
}

std::string Character::skin_name() const
{
    // TODO: Return actual deflecting layer name
    return _( "armor" );
}

int Character::effective_dispersion( int dispersion ) const
{
    /** @EFFECT_PER penalizes sight dispersion when low. */
    dispersion += ranged_per_mod();

    dispersion += encumb( body_part_eyes ) / 2;

    return std::max( dispersion, 0 );
}

std::pair<int, int> Character::get_fastest_sight( const item &gun, double recoil ) const
{
    // Get fastest sight that can be used to improve aim further below @ref recoil.
    int sight_speed_modifier = INT_MIN;
    int limit = 0;
    if( effective_dispersion( gun.type->gun->sight_dispersion ) < recoil ) {
        sight_speed_modifier = gun.has_flag( flag_DISABLE_SIGHTS ) ? 0 : 6;
        limit = effective_dispersion( gun.type->gun->sight_dispersion );
    }

    for( const item *e : gun.gunmods() ) {
        const islot_gunmod &mod = *e->type->gunmod;
        if( mod.sight_dispersion < 0 || mod.aim_speed < 0 ) {
            continue; // skip gunmods which don't provide a sight
        }
        if( effective_dispersion( mod.sight_dispersion ) < recoil &&
            mod.aim_speed > sight_speed_modifier ) {
            sight_speed_modifier = mod.aim_speed;
            limit = effective_dispersion( mod.sight_dispersion );
        }
    }
    return std::make_pair( sight_speed_modifier, limit );
}

int Character::get_most_accurate_sight( const item &gun ) const
{
    if( !gun.is_gun() ) {
        return 0;
    }

    int limit = effective_dispersion( gun.type->gun->sight_dispersion );
    for( const item *e : gun.gunmods() ) {
        const islot_gunmod &mod = *e->type->gunmod;
        if( mod.aim_speed >= 0 ) {
            limit = std::min( limit, effective_dispersion( mod.sight_dispersion ) );
        }
    }

    return limit;
}

double Character::aim_speed_skill_modifier( const skill_id &gun_skill ) const
{
    double skill_mult = 1.0;
    if( gun_skill == skill_pistol ) {
        skill_mult = 2.0;
    } else if( gun_skill == skill_rifle ) {
        skill_mult = 0.9;
    }
    /** @EFFECT_PISTOL increases aiming speed for pistols */
    /** @EFFECT_SMG increases aiming speed for SMGs */
    /** @EFFECT_RIFLE increases aiming speed for rifles */
    /** @EFFECT_SHOTGUN increases aiming speed for shotguns */
    /** @EFFECT_LAUNCHER increases aiming speed for launchers */
    return skill_mult * std::min( MAX_SKILL, get_skill_level( gun_skill ) );
}

double Character::aim_speed_dex_modifier() const
{
    return get_dex() - 8;
}

double Character::aim_speed_encumbrance_modifier() const
{
    return ( encumb( body_part_hand_l ) + encumb( body_part_hand_r ) ) / 10.0;
}

double Character::aim_cap_from_volume( const item &gun ) const
{
    skill_id gun_skill = gun.gun_skill();

    units::volume wielded_volume = gun.volume();
    if( gun.has_flag( flag_COLLAPSIBLE_STOCK ) ) {
        // use the unfolded volume
        wielded_volume += gun.collapsed_volume_delta();
    }

    double aim_cap = std::min( 49.0, 49.0 - static_cast<float>( wielded_volume / 75_ml ) );
    // TODO: also scale with skill level.
    if( gun_skill == skill_smg ) {
        aim_cap = std::max( 12.0, aim_cap );
    } else if( gun_skill == skill_shotgun ) {
        aim_cap = std::max( 12.0, aim_cap );
    } else if( gun_skill == skill_pistol ) {
        aim_cap = std::max( 15.0, aim_cap * 1.25 );
    } else if( gun_skill == skill_rifle ) {
        aim_cap = std::max( 7.0, aim_cap - 7.0 );
    } else if( gun_skill == skill_archery ) {
        aim_cap = std::max( 13.0, aim_cap );
    } else { // Launchers, etc.
        aim_cap = std::max( 10.0, aim_cap );
    }
    return aim_cap;
}

double Character::aim_per_move( const item &gun, double recoil ) const
{
    if( !gun.is_gun() ) {
        return 0.0;
    }

    std::pair<int, int> best_sight = get_fastest_sight( gun, recoil );
    int sight_speed_modifier = best_sight.first;
    int limit = best_sight.second;
    if( sight_speed_modifier == INT_MIN ) {
        // No suitable sights (already at maximum aim).
        return 0;
    }

    // Overall strategy for determining aim speed is to sum the factors that contribute to it,
    // then scale that speed by current recoil level.
    // Player capabilities make aiming faster, and aim speed slows down as it approaches 0.
    // Base speed is non-zero to prevent extreme rate changes as aim speed approaches 0.
    double aim_speed = 10.0;

    skill_id gun_skill = gun.gun_skill();
    // Ranges [0 - 10]
    aim_speed += aim_speed_skill_modifier( gun_skill );

    // Range [0 - 12]
    /** @EFFECT_DEX increases aiming speed */
    aim_speed += aim_speed_dex_modifier();

    // Range [0 - 10]
    aim_speed += sight_speed_modifier;

    // Each 5 points (combined) of hand encumbrance decreases aim speed by one unit.
    aim_speed -= aim_speed_encumbrance_modifier();

    aim_speed = std::min( aim_speed, aim_cap_from_volume( gun ) );

    // Just a raw scaling factor.
    aim_speed *= 6.5;

    // Scale rate logistically as recoil goes from MAX_RECOIL to 0.
    aim_speed *= 1.0 - logarithmic_range( 0, MAX_RECOIL, recoil );

    // Minimum improvement is 5MoA.  This mostly puts a cap on how long aiming for sniping takes.
    aim_speed = std::max( aim_speed, 5.0 );

    // Never improve by more than the currently used sights permit.
    return std::min( aim_speed, recoil - limit );
}

const tripoint &Character::pos() const
{
    return position;
}

int Character::sight_range( int light_level ) const
{
    if( light_level == 0 ) {
        return 1;
    }
    /* Via Beer-Lambert we have:
     * light_level * (1 / exp( LIGHT_TRANSPARENCY_OPEN_AIR * distance) ) <= LIGHT_AMBIENT_LOW
     * Solving for distance:
     * 1 / exp( LIGHT_TRANSPARENCY_OPEN_AIR * distance ) <= LIGHT_AMBIENT_LOW / light_level
     * 1 <= exp( LIGHT_TRANSPARENCY_OPEN_AIR * distance ) * LIGHT_AMBIENT_LOW / light_level
     * light_level <= exp( LIGHT_TRANSPARENCY_OPEN_AIR * distance ) * LIGHT_AMBIENT_LOW
     * log(light_level) <= LIGHT_TRANSPARENCY_OPEN_AIR * distance + log(LIGHT_AMBIENT_LOW)
     * log(light_level) - log(LIGHT_AMBIENT_LOW) <= LIGHT_TRANSPARENCY_OPEN_AIR * distance
     * log(LIGHT_AMBIENT_LOW / light_level) <= LIGHT_TRANSPARENCY_OPEN_AIR * distance
     * log(LIGHT_AMBIENT_LOW / light_level) * (1 / LIGHT_TRANSPARENCY_OPEN_AIR) <= distance
     */
    int range = static_cast<int>( -std::log( get_vision_threshold( static_cast<int>
                                  ( get_map().ambient_light_at( pos() ) ) ) / static_cast<float>( light_level ) ) *
                                  ( 1.0 / LIGHT_TRANSPARENCY_OPEN_AIR ) );

    // Clamp to [1, sight_max].
    return clamp( range, 1, sight_max );
}

int Character::unimpaired_range() const
{
    return std::min( sight_max, 60 );
}

bool Character::overmap_los( const tripoint_abs_omt &omt, int sight_points )
{
    const tripoint_abs_omt ompos = global_omt_location();
    const point_rel_omt offset = omt.xy() - ompos.xy();
    if( offset.x() < -sight_points || offset.x() > sight_points ||
        offset.y() < -sight_points || offset.y() > sight_points ) {
        // Outside maximum sight range
        return false;
    }

    // TODO: fix point types
    const std::vector<tripoint> line = line_to( ompos.raw(), omt.raw(), 0, 0 );
    for( size_t i = 0; i < line.size() && sight_points >= 0; i++ ) {
        const tripoint &pt = line[i];
        const oter_id &ter = overmap_buffer.ter( tripoint_abs_omt( pt ) );
        sight_points -= static_cast<int>( ter->get_see_cost() );
        if( sight_points < 0 ) {
            return false;
        }
    }
    return true;
}

int Character::overmap_sight_range( int light_level ) const
{
    int sight = sight_range( light_level );
    if( sight < SEEX ) {
        return 0;
    }
    if( sight <= SEEX * 4 ) {
        return ( sight / ( SEEX / 2 ) );
    }

    sight = 6;
    // The higher your perception, the farther you can see.
    sight += static_cast<int>( get_per() / 2 );
    // The higher up you are, the farther you can see.
    sight += std::max( 0, posz() ) * 2;
    // Mutations like Scout and Topographagnosia affect how far you can see.
    sight += mutation_value( "overmap_sight" );

    float multiplier = mutation_value( "overmap_multiplier" );
    // Binoculars double your sight range.
    const bool has_optic = ( has_item_with_flag( flag_ZOOM ) || has_bionic( bio_eye_optic ) ||
                             ( is_mounted() &&
                               mounted_creature->has_flag( MF_MECH_RECON_VISION ) ) );
    if( has_optic ) {
        multiplier += 1;
    }

    sight = std::round( sight * multiplier );
    return std::max( sight, 3 );
}

int Character::clairvoyance() const
{
    if( vision_mode_cache[VISION_CLAIRVOYANCE_SUPER] ) {
        return MAX_CLAIRVOYANCE;
    }

    if( vision_mode_cache[VISION_CLAIRVOYANCE_PLUS] ) {
        return 8;
    }

    if( vision_mode_cache[VISION_CLAIRVOYANCE] ) {
        return 3;
    }

    return 0;
}

bool Character::sight_impaired() const
{
    const bool in_light = get_map().ambient_light_at( pos() ) > LIGHT_AMBIENT_LIT;
    return ( ( ( has_effect( effect_boomered ) || has_effect( effect_no_sight ) ||
                 has_effect( effect_darkness ) ) &&
               ( !( has_trait( trait_PER_SLIME_OK ) ) ) ) ||
             ( underwater && !has_bionic( bio_membrane ) && !has_trait( trait_MEMBRANE ) &&
               !worn_with_flag( flag_SWIM_GOGGLES ) && !has_trait( trait_PER_SLIME_OK ) &&
               !has_trait( trait_CEPH_EYES ) && !has_trait( trait_SEESLEEP ) ) ||
             ( ( has_trait( trait_MYOPIC ) || ( in_light && has_trait( trait_URSINE_EYE ) ) ) &&
               !worn_with_flag( flag_FIX_NEARSIGHT ) &&
               !has_effect( effect_contacts ) &&
               !has_bionic( bio_eye_optic ) ) ||
             has_trait( trait_PER_SLIME ) || is_blind() );
}

bool Character::has_alarm_clock() const
{
    map &here = get_map();
    return ( has_item_with_flag( flag_ALARMCLOCK, true ) ||
             ( here.veh_at( pos() ) &&
               !empty( here.veh_at( pos() )->vehicle().get_avail_parts( "ALARMCLOCK" ) ) ) ||
             has_bionic( bio_watch ) );
}

bool Character::has_watch() const
{
    map &here = get_map();
    return ( has_item_with_flag( flag_WATCH, true ) ||
             ( here.veh_at( pos() ) &&
               !empty( here.veh_at( pos() )->vehicle().get_avail_parts( "WATCH" ) ) ) ||
             has_bionic( bio_watch ) );
}

void Character::react_to_felt_pain( int intensity )
{
    if( intensity <= 0 ) {
        return;
    }
    if( is_player() && intensity >= 2 ) {
        g->cancel_activity_or_ignore_query( distraction_type::pain, _( "Ouch, something hurts!" ) );
    }
    // Only a large pain burst will actually wake people while sleeping.
    if( has_effect( effect_sleep ) && !has_effect( effect_narcosis ) ) {
        int pain_thresh = rng( 3, 5 );

        if( has_trait( trait_HEAVYSLEEPER ) ) {
            pain_thresh += 2;
        } else if( has_trait( trait_HEAVYSLEEPER2 ) ) {
            pain_thresh += 5;
        }

        if( intensity >= pain_thresh ) {
            wake_up();
        }
    }
}

void Character::action_taken()
{
    nv_cached = false;
}

int Character::swim_speed() const
{
    int ret;
    if( is_mounted() ) {
        monster *mon = mounted_creature.get();
        // no difference in swim speed by monster type yet.
        // TODO: difference in swim speed by monster type.
        // No monsters are currently mountable and can swim, though mods may allow this.
        if( mon->swims() ) {
            ret = 25;
            ret += get_weight() / 120_gram - 50 * ( mon->get_size() - 1 );
            return ret;
        }
    }
    const body_part_set usable = exclusive_flag_coverage( flag_ALLOWS_NATURAL_ATTACKS );
    float hand_bonus_mult = ( usable.test( body_part_hand_l ) ? 0.5f : 0.0f ) +
                            ( usable.test( body_part_hand_r ) ? 0.5f : 0.0f );

    // base swim speed.
    ret = ( 440 * mutation_value( "movecost_swim_modifier" ) ) + weight_carried() /
          ( 60_gram / mutation_value( "movecost_swim_modifier" ) ) - 50 * get_skill_level( skill_swimming );
    /** @EFFECT_STR increases swim speed bonus from PAWS */
    if( has_trait( trait_PAWS ) ) {
        ret -= hand_bonus_mult * ( 20 + str_cur * 3 );
    }
    /** @EFFECT_STR increases swim speed bonus from PAWS_LARGE */
    if( has_trait( trait_PAWS_LARGE ) ) {
        ret -= hand_bonus_mult * ( 20 + str_cur * 4 );
    }
    /** @EFFECT_STR increases swim speed bonus from swim_fins */
    if( worn_with_flag( flag_FIN, body_part_foot_l ) ||
        worn_with_flag( flag_FIN, body_part_foot_r ) ) {
        if( worn_with_flag( flag_FIN, body_part_foot_l ) &&
            worn_with_flag( flag_FIN, body_part_foot_r ) ) {
            ret -= ( 15 * str_cur );
        } else {
            ret -= ( 15 * str_cur ) / 2;
        }
    }
    /** @EFFECT_STR increases swim speed bonus from WEBBED */
    if( has_trait( trait_WEBBED ) ) {
        ret -= hand_bonus_mult * ( 60 + str_cur * 5 );
    }
    /** @EFFECT_SWIMMING increases swim speed */
    ret += ( 50 - get_skill_level( skill_swimming ) * 2 ) * ( ( encumb( body_part_leg_l ) +
            encumb( body_part_leg_r ) ) / 10 );
    ret += ( 80 - get_skill_level( skill_swimming ) * 3 ) * ( encumb( body_part_torso ) / 10 );
    if( get_skill_level( skill_swimming ) < 10 ) {
        for( const item &i : worn ) {
            ret += i.volume() / 125_ml * ( 10 - get_skill_level( skill_swimming ) );
        }
    }
    /** @EFFECT_STR increases swim speed */

    /** @EFFECT_DEX increases swim speed */
    ret -= str_cur * 6 + dex_cur * 4;
    if( worn_with_flag( flag_FLOTATION ) ) {
        ret = std::min( ret, 400 );
        ret = std::max( ret, 200 );
    }
    // If (ret > 500), we can not swim; so do not apply the underwater bonus.
    if( underwater && ret < 500 ) {
        ret -= 50;
    }

    ret += move_mode->swim_speed_mod();

    if( ret < 30 ) {
        ret = 30;
    }
    return ret;
}

bool Character::is_on_ground() const
{
    return get_working_leg_count() < 2 || has_effect( effect_downed ) || is_lying_down();
}

bool Character::can_stash( const item &it )
{
    return best_pocket( it, nullptr ).second != nullptr;
}

bool Character::can_stash_partial( const item &it )
{
    item copy = it;
    if( it.count_by_charges() ) {
        copy.charges = 1;
    }

    return can_stash( copy );
}

void Character::cancel_stashed_activity()
{
    stashed_outbounds_activity = player_activity();
    stashed_outbounds_backlog = player_activity();
}

player_activity Character::get_stashed_activity() const
{
    return stashed_outbounds_activity;
}

void Character::set_stashed_activity( const player_activity &act, const player_activity &act_back )
{
    stashed_outbounds_activity = act;
    stashed_outbounds_backlog = act_back;
}

bool Character::has_stashed_activity() const
{
    return static_cast<bool>( stashed_outbounds_activity );
}

void Character::assign_stashed_activity()
{
    activity = stashed_outbounds_activity;
    backlog.push_front( stashed_outbounds_backlog );
    cancel_stashed_activity();
}

bool Character::check_outbounds_activity( const player_activity &act, bool check_only )
{
    map &here = get_map();
    if( ( act.placement != tripoint_zero && act.placement != tripoint_min &&
          !here.inbounds( here.getlocal( act.placement ) ) ) || ( !act.coords.empty() &&
                  !here.inbounds( here.getlocal( act.coords.back() ) ) ) ) {
        if( is_npc() && !check_only ) {
            // stash activity for when reloaded.
            stashed_outbounds_activity = act;
            if( !backlog.empty() ) {
                stashed_outbounds_backlog = backlog.front();
            }
            activity = player_activity();
        }
        add_msg_debug(
            "npc %s at pos %d %d, activity target is not inbounds at %d %d therefore activity was stashed",
            disp_name(), pos().x, pos().y, act.placement.x, act.placement.y );
        return true;
    }
    return false;
}

void Character::set_destination_activity( const player_activity &new_destination_activity )
{
    destination_activity = new_destination_activity;
}

void Character::clear_destination_activity()
{
    destination_activity = player_activity();
}

player_activity Character::get_destination_activity() const
{
    return destination_activity;
}

void Character::mount_creature( monster &z )
{
    tripoint pnt = z.pos();
    shared_ptr_fast<monster> mons = g->shared_from( z );
    if( mons == nullptr ) {
        add_msg_debug( "mount_creature(): monster not found in critter_tracker" );
        return;
    }
    add_effect( effect_riding, 1_turns, true );
    z.add_effect( effect_ridden, 1_turns, true );
    if( z.has_effect( effect_tied ) ) {
        z.remove_effect( effect_tied );
        if( z.tied_item ) {
            i_add( *z.tied_item );
            z.tied_item.reset();
        }
    }
    z.mounted_player_id = getID();
    if( z.has_effect( effect_harnessed ) ) {
        z.remove_effect( effect_harnessed );
        add_msg_if_player( m_info, _( "You remove the %s's harness." ), z.get_name() );
    }
    mounted_creature = mons;
    mons->mounted_player = this;
    if( is_avatar() ) {
        avatar &player_character = get_avatar();
        if( player_character.is_hauling() ) {
            player_character.stop_hauling();
        }
        if( player_character.get_grab_type() != object_type::NONE ) {
            add_msg( m_warning, _( "You let go of the grabbed object." ) );
            player_character.grab( object_type::NONE );
        }
        g->place_player( pnt );
    } else {
        npc &guy = dynamic_cast<npc &>( *this );
        guy.setpos( pnt );
    }
    z.facing = facing;
    add_msg_if_player( m_good, _( "You climb on the %s." ), z.get_name() );
    if( z.has_flag( MF_RIDEABLE_MECH ) ) {
        if( !z.type->mech_weapon.is_empty() ) {
            item mechwep = item( z.type->mech_weapon );
            wield( mechwep );
        }
        add_msg_if_player( m_good, _( "You hear your %s whir to life." ), z.get_name() );
    }
    // some rideable mechs have night-vision
    recalc_sight_limits();
    mod_moves( -100 );
}

bool Character::check_mount_will_move( const tripoint &dest_loc )
{
    if( !is_mounted() ) {
        return true;
    }
    if( mounted_creature && mounted_creature->type->has_fear_trigger( mon_trigger::HOSTILE_CLOSE ) ) {
        for( const monster &critter : g->all_monsters() ) {
            Attitude att = critter.attitude_to( *this );
            if( att == Attitude::HOSTILE && sees( critter ) && rl_dist( pos(), critter.pos() ) <= 15 &&
                rl_dist( dest_loc, critter.pos() ) < rl_dist( pos(), critter.pos() ) ) {
                add_msg_if_player( _( "You fail to budge your %s!" ), mounted_creature->get_name() );
                return false;
            }
        }
    }
    return true;
}

bool Character::check_mount_is_spooked()
{
    if( !is_mounted() ) {
        return false;
    }
    // chance to spook per monster nearby:
    // base 1% per turn.
    // + 1% per square closer than 15 distance. (1% - 15%)
    // * 2 if hostile monster is bigger than or same size as mounted creature.
    // -0.25% per point of dexterity (low -1%, average -2%, high -3%, extreme -3.5%)
    // -0.1% per point of strength ( low -0.4%, average -0.8%, high -1.2%, extreme -1.4% )
    // / 2 if horse has full tack and saddle.
    // Monster in spear reach monster and average stat (8) player on saddled horse, 14% -2% -0.8% / 2 = ~5%
    if( mounted_creature && mounted_creature->type->has_fear_trigger( mon_trigger::HOSTILE_CLOSE ) ) {
        const creature_size mount_size = mounted_creature->get_size();
        const bool saddled = mounted_creature->has_effect( effect_monster_saddled );
        for( const monster &critter : g->all_monsters() ) {
            double chance = 1.0;
            Attitude att = critter.attitude_to( *this );
            // actually too close now - horse might spook.
            if( att == Attitude::HOSTILE && sees( critter ) && rl_dist( pos(), critter.pos() ) <= 10 ) {
                chance += 10 - rl_dist( pos(), critter.pos() );
                if( critter.get_size() >= mount_size ) {
                    chance *= 2;
                }
                chance -= 0.25 * get_dex();
                chance -= 0.1 * get_str();
                if( saddled ) {
                    chance /= 2;
                }
                chance = std::max( 1.0, chance );
                if( x_in_y( chance, 100.0 ) ) {
                    forced_dismount();
                    return true;
                }
            }
        }
    }
    return false;
}

bool Character::is_mounted() const
{
    return has_effect( effect_riding ) && mounted_creature;
}

void Character::forced_dismount()
{
    remove_effect( effect_riding );
    bool mech = false;
    if( mounted_creature ) {
        auto *mon = mounted_creature.get();
        if( mon->has_flag( MF_RIDEABLE_MECH ) && !mon->type->mech_weapon.is_empty() ) {
            mech = true;
            remove_item( weapon );
        }
        mon->mounted_player_id = character_id();
        mon->remove_effect( effect_ridden );
        mon->add_effect( effect_controlled, 5_turns );
        mounted_creature = nullptr;
        mon->mounted_player = nullptr;
    }
    std::vector<tripoint> valid;
    for( const tripoint &jk : get_map().points_in_radius( pos(), 1 ) ) {
        if( g->is_empty( jk ) ) {
            valid.push_back( jk );
        }
    }
    if( !valid.empty() ) {
        setpos( random_entry( valid ) );
        if( mech ) {
            add_msg_player_or_npc( m_bad, _( "You are ejected from your mech!" ),
                                   _( "<npcname> is ejected from their mech!" ) );
        } else {
            add_msg_player_or_npc( m_bad, _( "You fall off your mount!" ),
                                   _( "<npcname> falls off their mount!" ) );
        }
        const int dodge = get_dodge();
        const int damage = std::max( 0, rng( 1, 20 ) - rng( dodge, dodge * 2 ) );
        bodypart_id hit( "bp_null" );
        switch( rng( 1, 10 ) ) {
            case  1:
                if( one_in( 2 ) ) {
                    hit = body_part_foot_l;
                } else {
                    hit = body_part_foot_r;
                }
                break;
            case  2:
            case  3:
            case  4:
                if( one_in( 2 ) ) {
                    hit = body_part_leg_l;
                } else {
                    hit = body_part_leg_r;
                }
                break;
            case  5:
            case  6:
            case  7:
                if( one_in( 2 ) ) {
                    hit = body_part_arm_l;
                } else {
                    hit = body_part_arm_r;
                }
                break;
            case  8:
            case  9:
                hit = body_part_torso;
                break;
            case 10:
                hit = body_part_head;
                break;
        }
        if( damage > 0 ) {
            add_msg_if_player( m_bad, _( "You hurt yourself!" ) );
            deal_damage( nullptr, hit, damage_instance( damage_type::BASH, damage ) );
            if( is_avatar() ) {
                get_memorial().add(
                    pgettext( "memorial_male", "Fell off a mount." ),
                    pgettext( "memorial_female", "Fell off a mount." ) );
            }
            check_dead_state();
        }
        add_effect( effect_downed, 5_turns, true );
    } else {
        add_msg_debug( "Forced_dismount could not find a square to deposit player" );
    }
    if( is_avatar() ) {
        avatar &player_character = get_avatar();
        if( player_character.get_grab_type() != object_type::NONE ) {
            add_msg( m_warning, _( "You let go of the grabbed object." ) );
            player_character.grab( object_type::NONE );
        }
        set_movement_mode( move_mode_id( "walk" ) );
        if( player_character.is_auto_moving() || player_character.has_destination() ||
            player_character.has_destination_activity() ) {
            player_character.clear_destination();
        }
        g->update_map( player_character );
    }
    if( activity ) {
        cancel_activity();
    }
    moves -= 150;
}

void Character::dismount()
{
    if( !is_mounted() ) {
        add_msg_debug( "dismount called when not riding" );
        return;
    }
    if( const cata::optional<tripoint> pnt = choose_adjacent( _( "Dismount where?" ) ) ) {
        if( !g->is_empty( *pnt ) ) {
            add_msg( m_warning, _( "You cannot dismount there!" ) );
            return;
        }
        remove_effect( effect_riding );
        monster *critter = mounted_creature.get();
        critter->mounted_player_id = character_id();
        if( critter->has_flag( MF_RIDEABLE_MECH ) && !critter->type->mech_weapon.is_empty() ) {
            remove_item( weapon );
        }
        avatar &player_character = get_avatar();
        if( is_avatar() && player_character.get_grab_type() != object_type::NONE ) {
            add_msg( m_warning, _( "You let go of the grabbed object." ) );
            player_character.grab( object_type::NONE );
        }
        critter->remove_effect( effect_ridden );
        critter->add_effect( effect_controlled, 5_turns );
        mounted_creature = nullptr;
        critter->mounted_player = nullptr;
        setpos( *pnt );
        mod_moves( -100 );
        set_movement_mode( move_mode_id( "walk" ) );
    }
}

float Character::stability_roll() const
{
    /** @EFFECT_STR improves player stability roll */

    /** @EFFECT_PER slightly improves player stability roll */

    /** @EFFECT_DEX slightly improves player stability roll */

    /** @EFFECT_MELEE improves player stability roll */
    return get_melee() + get_str() + ( get_per() / 3.0f ) + ( get_dex() / 4.0f );
}

bool Character::is_dead_state() const
{
    return get_part_hp_cur( body_part_head ) <= 0 ||
           get_part_hp_cur( body_part_torso ) <= 0;
}

void Character::on_dodge( Creature *source, float difficulty )
{
    static const matec_id tec_none( "tec_none" );

    // Each avoided hit consumes an available dodge
    // When no more available we are likely to fail player::dodge_roll
    dodges_left--;

    // dodging throws of our aim unless we are either skilled at dodging or using a small weapon
    if( is_armed() && weapon.is_gun() ) {
        recoil += std::max( weapon.volume() / 250_ml - get_skill_level( skill_dodge ), 0 ) * rng( 0, 100 );
        recoil = std::min( MAX_RECOIL, recoil );
    }

    // Even if we are not to train still call practice to prevent skill rust
    difficulty = std::max( difficulty, 0.0f );
    practice( skill_dodge, difficulty * 2, difficulty );

    martial_arts_data->ma_ondodge_effects( *this );

    // For adjacent attackers check for techniques usable upon successful dodge
    if( source && square_dist( pos(), source->pos() ) == 1 ) {
        matec_id tec = pick_technique( *source, used_weapon(), false, true, false );

        if( tec != tec_none && !is_dead_state() ) {
            if( get_stamina() < get_stamina_max() / 3 ) {
                add_msg( m_bad, _( "You try to counterattack, but you are too exhausted!" ) );
            } else {
                melee_attack( *source, false, tec );
            }
        }
    }
}

float Character::get_melee() const
{
    return get_skill_level( skill_id( "melee" ) );
}

bool Character::uncanny_dodge()
{

    bool is_u = is_avatar();
    bool seen = get_player_view().sees( *this );

    const bool can_dodge_bio = get_power_level() >= 75_kJ && has_active_bionic( bio_uncanny_dodge );
    const bool can_dodge_mut = get_stamina() >= 2400 && has_trait_flag( "UNCANNY_DODGE" );
    const bool can_dodge_both = get_power_level() >= 37500_J &&
                                has_active_bionic( bio_uncanny_dodge ) &&
                                get_stamina() >= 1200 && has_trait_flag( "UNCANNY_DODGE" );

    if( !( can_dodge_bio || can_dodge_mut || can_dodge_both ) ) {
        return false;
    }
    tripoint adjacent = adjacent_tile();

    if( can_dodge_both ) {
        mod_power_level( -37500_J );
        mod_stamina( -1200 );
    } else if( can_dodge_bio ) {
        mod_power_level( -75_kJ );
    } else if( can_dodge_mut ) {
        mod_stamina( -2400 );
    }
    if( adjacent.x != posx() || adjacent.y != posy() ) {
        position.x = adjacent.x;
        position.y = adjacent.y;
        if( is_u ) {
            add_msg( _( "Time seems to slow down, and you instinctively dodge!" ) );
        } else if( seen ) {
            add_msg( _( "%s dodges… so fast!" ), this->disp_name() );

        }
        return true;
    }
    if( is_u ) {
        add_msg( _( "You try to dodge, but there's no room!" ) );
    } else if( seen ) {
        add_msg( _( "%s tries to dodge, but there's no room!" ), this->disp_name() );
    }
    return false;
}

void Character::handle_skill_warning( const skill_id &id, bool force_warning )
{
    //remind the player intermittently that no skill gain takes place
    if( is_player() && ( force_warning || one_in( 5 ) ) ) {
        SkillLevel &level = get_skill_level_object( id );

        const Skill &skill = id.obj();
        std::string skill_name = skill.name();
        int curLevel = level.level();

        add_msg( m_info, _( "This task is too simple to train your %s beyond %d." ),
                 skill_name, curLevel );
    }
}

/** Returns true if the character has two functioning arms */
bool Character::has_two_arms() const
{
    return get_working_arm_count() >= 2;
}

// working is defined here as not disabled which means arms can be not broken
// and still not count if they have low enough hitpoints
int Character::get_working_arm_count() const
{
    if( has_active_mutation( trait_SHELL2 ) ) {
        return 0;
    }

    int limb_count = 0;
    if( !is_limb_disabled( body_part_arm_l ) ) {
        limb_count++;
    }
    if( !is_limb_disabled( body_part_arm_r ) ) {
        limb_count++;
    }
    if( has_bionic( bio_blaster ) && limb_count > 0 ) {
        limb_count--;
    }

    return limb_count;
}

// working is defined here as not broken
int Character::get_working_leg_count() const
{
    int limb_count = 0;
    if( !is_limb_broken( body_part_leg_l ) ) {
        limb_count++;
    }
    if( !is_limb_broken( body_part_leg_r ) ) {
        limb_count++;
    }
    return limb_count;
}

bool Character::is_limb_disabled( const bodypart_id &limb ) const
{
    return get_part_hp_cur( limb ) <= get_part_hp_max( limb ) * .125;
}

// this is the source of truth on if a limb is broken so all code to determine
// if a limb is broken should point here to make any future changes to breaking easier
bool Character::is_limb_broken( const bodypart_id &limb ) const
{
    return get_part_hp_cur( limb ) == 0;
}

bool Character::can_run() const
{
    return get_stamina() > 0 && !has_effect( effect_winded ) && get_working_leg_count() >= 2;
}

void Character::try_remove_downed()
{

    /** @EFFECT_DEX increases chance to stand up when knocked down */

    /** @EFFECT_STR increases chance to stand up when knocked down, slightly */
    if( rng( 0, 40 ) > get_dex() + get_str() / 2 ) {
        add_msg_if_player( _( "You struggle to stand." ) );
    } else {
        add_msg_player_or_npc( m_good, _( "You stand up." ),
                               _( "<npcname> stands up." ) );
        remove_effect( effect_downed );
    }
}

void Character::try_remove_bear_trap()
{
    /* Real bear traps can't be removed without the proper tools or immense strength; eventually this should
       allow normal players two options: removal of the limb or removal of the trap from the ground
       (at which point the player could later remove it from the leg with the right tools).
       As such we are currently making it a bit easier for players and NPC's to get out of bear traps.
    */
    /** @EFFECT_STR increases chance to escape bear trap */
    // If is riding, then despite the character having the effect, it is the mounted creature that escapes.
    map &here = get_map();
    if( is_player() && is_mounted() ) {
        auto *mon = mounted_creature.get();
        if( mon->type->melee_dice * mon->type->melee_sides >= 18 ) {
            if( x_in_y( mon->type->melee_dice * mon->type->melee_sides, 200 ) ) {
                mon->remove_effect( effect_beartrap );
                remove_effect( effect_beartrap );
                here.spawn_item( pos(), itype_beartrap );
                add_msg( _( "The %s escapes the bear trap!" ), mon->get_name() );
            } else {
                add_msg_if_player( m_bad,
                                   _( "Your %s tries to free itself from the bear trap, but can't get loose!" ), mon->get_name() );
            }
        }
    } else {
        if( x_in_y( get_str(), 100 ) ) {
            remove_effect( effect_beartrap );
            add_msg_player_or_npc( m_good, _( "You free yourself from the bear trap!" ),
                                   _( "<npcname> frees themselves from the bear trap!" ) );
            item beartrap( "beartrap", calendar::turn );
            here.add_item_or_charges( pos(), beartrap );
        } else {
            add_msg_if_player( m_bad,
                               _( "You try to free yourself from the bear trap, but can't get loose!" ) );
        }
    }
}

void Character::try_remove_lightsnare()
{
    map &here = get_map();
    if( is_mounted() ) {
        auto *mon = mounted_creature.get();
        if( x_in_y( mon->type->melee_dice * mon->type->melee_sides, 12 ) ) {
            mon->remove_effect( effect_lightsnare );
            remove_effect( effect_lightsnare );
            here.spawn_item( pos(), itype_string_36 );
            here.spawn_item( pos(), itype_snare_trigger );
            add_msg( _( "The %s escapes the light snare!" ), mon->get_name() );
        }
    } else {
        /** @EFFECT_STR increases chance to escape light snare */

        /** @EFFECT_DEX increases chance to escape light snare */
        if( x_in_y( get_str(), 12 ) || x_in_y( get_dex(), 8 ) ) {
            remove_effect( effect_lightsnare );
            add_msg_player_or_npc( m_good, _( "You free yourself from the light snare!" ),
                                   _( "<npcname> frees themselves from the light snare!" ) );
            item string( "string_36", calendar::turn );
            item snare( "snare_trigger", calendar::turn );
            here.add_item_or_charges( pos(), string );
            here.add_item_or_charges( pos(), snare );
        } else {
            add_msg_if_player( m_bad,
                               _( "You try to free yourself from the light snare, but can't get loose!" ) );
        }
    }
}

void Character::try_remove_heavysnare()
{
    map &here = get_map();
    if( is_mounted() ) {
        auto *mon = mounted_creature.get();
        if( mon->type->melee_dice * mon->type->melee_sides >= 7 ) {
            if( x_in_y( mon->type->melee_dice * mon->type->melee_sides, 32 ) ) {
                mon->remove_effect( effect_heavysnare );
                remove_effect( effect_heavysnare );
                here.spawn_item( pos(), itype_rope_6 );
                here.spawn_item( pos(), itype_snare_trigger );
                add_msg( _( "The %s escapes the heavy snare!" ), mon->get_name() );
            }
        }
    } else {
        /** @EFFECT_STR increases chance to escape heavy snare, slightly */

        /** @EFFECT_DEX increases chance to escape light snare */
        if( x_in_y( get_str(), 32 ) || x_in_y( get_dex(), 16 ) ) {
            remove_effect( effect_heavysnare );
            add_msg_player_or_npc( m_good, _( "You free yourself from the heavy snare!" ),
                                   _( "<npcname> frees themselves from the heavy snare!" ) );
            item rope( "rope_6", calendar::turn );
            item snare( "snare_trigger", calendar::turn );
            here.add_item_or_charges( pos(), rope );
            here.add_item_or_charges( pos(), snare );
        } else {
            add_msg_if_player( m_bad,
                               _( "You try to free yourself from the heavy snare, but can't get loose!" ) );
        }
    }
}

void Character::try_remove_crushed()
{
    /** @EFFECT_STR increases chance to escape crushing rubble */

    /** @EFFECT_DEX increases chance to escape crushing rubble, slightly */
    if( x_in_y( get_str() + get_dex() / 4.0, 100 ) ) {
        remove_effect( effect_crushed );
        add_msg_player_or_npc( m_good, _( "You free yourself from the rubble!" ),
                               _( "<npcname> frees themselves from the rubble!" ) );
    } else {
        add_msg_if_player( m_bad, _( "You try to free yourself from the rubble, but can't get loose!" ) );
    }
}

bool Character::try_remove_grab()
{
    int zed_number = 0;
    if( is_mounted() ) {
        auto *mon = mounted_creature.get();
        if( mon->has_effect( effect_grabbed ) ) {
            if( ( dice( mon->type->melee_dice + mon->type->melee_sides,
                        3 ) < get_effect_int( effect_grabbed ) ) ||
                !one_in( 4 ) ) {
                add_msg( m_bad, _( "Your %s tries to break free, but fails!" ), mon->get_name() );
                return false;
            } else {
                add_msg( m_good, _( "Your %s breaks free from the grab!" ), mon->get_name() );
                remove_effect( effect_grabbed );
                mon->remove_effect( effect_grabbed );
            }
        } else {
            if( one_in( 4 ) ) {
                add_msg( m_bad, _( "You are pulled from your %s!" ), mon->get_name() );
                remove_effect( effect_grabbed );
                forced_dismount();
            }
        }
    } else {
        map &here = get_map();
        for( auto&& dest : here.points_in_radius( pos(), 1, 0 ) ) { // *NOPAD*
            const monster *const mon = g->critter_at<monster>( dest );
            if( mon && mon->has_effect( effect_grabbing ) ) {
                zed_number += mon->get_grab_strength();
            }
        }
        if( zed_number == 0 ) {
            add_msg_player_or_npc( m_good, _( "You find yourself no longer grabbed." ),
                                   _( "<npcname> finds themselves no longer grabbed." ) );
            remove_effect( effect_grabbed );

            /** @EFFECT_STR increases chance to escape grab */
        } else if( rng( 0, get_str() ) < rng( get_effect_int( effect_grabbed, body_part_torso ),
                                              8 ) ) {
            add_msg_player_or_npc( m_bad, _( "You try break out of the grab, but fail!" ),
                                   _( "<npcname> tries to break out of the grab, but fails!" ) );
            return false;
        } else {
            add_msg_player_or_npc( m_good, _( "You break out of the grab!" ),
                                   _( "<npcname> breaks out of the grab!" ) );
            remove_effect( effect_grabbed );
            for( auto&& dest : here.points_in_radius( pos(), 1, 0 ) ) { // *NOPAD*
                monster *mon = g->critter_at<monster>( dest );
                if( mon && mon->has_effect( effect_grabbing ) ) {
                    mon->remove_effect( effect_grabbing );
                }
            }
        }
    }
    return true;
}

void Character::try_remove_webs()
{
    if( is_mounted() ) {
        auto *mon = mounted_creature.get();
        if( x_in_y( mon->type->melee_dice * mon->type->melee_sides,
                    6 * get_effect_int( effect_webbed ) ) ) {
            add_msg( _( "The %s breaks free of the webs!" ), mon->get_name() );
            mon->remove_effect( effect_webbed );
            remove_effect( effect_webbed );
        }
        /** @EFFECT_STR increases chance to escape webs */
    } else if( x_in_y( get_str(), 6 * get_effect_int( effect_webbed ) ) ) {
        add_msg_player_or_npc( m_good, _( "You free yourself from the webs!" ),
                               _( "<npcname> frees themselves from the webs!" ) );
        remove_effect( effect_webbed );
    } else {
        add_msg_if_player( _( "You try to free yourself from the webs, but can't get loose!" ) );
    }
}

void Character::try_remove_impeding_effect()
{
    for( const effect &eff : get_effects_with_flag( flag_EFFECT_IMPEDING ) ) {
        const efftype_id &eff_id = eff.get_id();
        if( is_mounted() ) {
            auto *mon = mounted_creature.get();
            if( x_in_y( mon->type->melee_dice * mon->type->melee_sides,
                        6 * get_effect_int( eff_id ) ) ) {
                add_msg( _( "The %s breaks free!" ), mon->get_name() );
                mon->remove_effect( eff_id );
                remove_effect( eff_id );
            }
            /** @EFFECT_STR increases chance to escape webs */
        } else if( x_in_y( get_str(), 6 * get_effect_int( eff_id ) ) ) {
            add_msg_player_or_npc( m_good, _( "You free yourself!" ),
                                   _( "<npcname> frees themselves!" ) );
            remove_effect( eff_id );
        } else {
            add_msg_if_player( _( "You try to free yourself, but can't!" ) );
        }
    }
}

bool Character::move_effects( bool attacking )
{
    if( has_effect( effect_downed ) ) {
        try_remove_downed();
        return false;
    }
    if( has_effect( effect_webbed ) ) {
        try_remove_webs();
        return false;
    }
    if( has_effect( effect_lightsnare ) ) {
        try_remove_lightsnare();
        return false;

    }
    if( has_effect( effect_heavysnare ) ) {
        try_remove_heavysnare();
        return false;
    }
    if( has_effect( effect_beartrap ) ) {
        try_remove_bear_trap();
        return false;
    }
    if( has_effect( effect_crushed ) ) {
        try_remove_crushed();
        return false;
    }
    if( has_effect_with_flag( flag_EFFECT_IMPEDING ) ) {
        try_remove_impeding_effect();
        return false;
    }

    // Below this point are things that allow for movement if they succeed

    // Currently we only have one thing that forces movement if you succeed, should we get more
    // than this will need to be reworked to only have success effects if /all/ checks succeed
    if( has_effect( effect_in_pit ) ) {
        /** @EFFECT_STR increases chance to escape pit */

        /** @EFFECT_DEX increases chance to escape pit, slightly */
        if( rng( 0, 40 ) > get_str() + get_dex() / 2 ) {
            add_msg_if_player( m_bad, _( "You try to escape the pit, but slip back in." ) );
            return false;
        } else {
            add_msg_player_or_npc( m_good, _( "You escape the pit!" ),
                                   _( "<npcname> escapes the pit!" ) );
            remove_effect( effect_in_pit );
        }
    }
    return !has_effect( effect_grabbed ) || attacking || try_remove_grab();
}

void Character::wait_effects( bool attacking )
{
    if( has_effect( effect_downed ) ) {
        try_remove_downed();
        return;
    }
    if( has_effect( effect_beartrap ) ) {
        try_remove_bear_trap();
        return;
    }
    if( has_effect( effect_lightsnare ) ) {
        try_remove_lightsnare();
        return;
    }
    if( has_effect( effect_heavysnare ) ) {
        try_remove_heavysnare();
        return;
    }
    if( has_effect( effect_webbed ) ) {
        try_remove_webs();
        return;
    }
    if( has_effect_with_flag( flag_EFFECT_IMPEDING ) ) {
        try_remove_impeding_effect();
        return;
    }
    if( has_effect( effect_grabbed ) && !attacking && !try_remove_grab() ) {
        return;
    }
}

move_mode_id Character::current_movement_mode() const
{
    return move_mode;
}

bool Character::movement_mode_is( const move_mode_id &mode ) const
{
    return move_mode == mode;
}

bool Character::is_running() const
{
    return move_mode->type() == move_mode_type::RUNNING;
}

bool Character::is_walking() const
{
    return move_mode->type() == move_mode_type::WALKING;
}

bool Character::is_crouching() const
{
    return move_mode->type() == move_mode_type::CROUCHING;
}

<<<<<<< HEAD
bool Character::is_lying_down() const
{
    return move_mode->type() == move_mode_type::LYING;
=======
steed_type Character::get_steed_type() const
{
    steed_type steed;
    if( is_mounted() ) {
        if( mounted_creature->has_flag( MF_RIDEABLE_MECH ) ) {
            steed = steed_type::MECH;
        } else {
            steed = steed_type::ANIMAL;
        }
    } else {
        steed = steed_type::NONE;
    }
    return steed;
>>>>>>> ad0e7ae6
}

bool Character::can_switch_to( const move_mode_id &mode ) const
{
    // Only running modes are restricted at the moment and only when its your legs doing the running
    return get_steed_type() != steed_type::NONE || mode->type() != move_mode_type::RUNNING || can_run();
}

void Character::expose_to_disease( const diseasetype_id &dis_type )
{
    const cata::optional<int> &healt_thresh = dis_type->health_threshold;
    if( healt_thresh && healt_thresh.value() < get_healthy() ) {
        return;
    }
    const std::set<bodypart_str_id> &bps = dis_type->affected_bodyparts;
    if( !bps.empty() ) {
        for( const bodypart_str_id &bp : bps ) {
            add_effect( dis_type->symptoms, rng( dis_type->min_duration, dis_type->max_duration ), bp.id(),
                        false,
                        rng( dis_type->min_intensity, dis_type->max_intensity ) );
        }
    } else {
        add_effect( dis_type->symptoms, rng( dis_type->min_duration, dis_type->max_duration ),
                    bodypart_str_id::NULL_ID(),
                    false,
                    rng( dis_type->min_intensity, dis_type->max_intensity ) );
    }
}

void Character::process_turn()
{
    migrate_items_to_storage( false );

    for( bionic &i : *my_bionics ) {
        if( i.incapacitated_time > 0_turns ) {
            i.incapacitated_time -= 1_turns;
            if( i.incapacitated_time == 0_turns ) {
                add_msg_if_player( m_bad, _( "Your %s bionic comes back online." ), i.info().name );
            }
        }
    }

    for( const trait_id &mut : get_mutations() ) {
        mutation_reflex_trigger( mut );
    }

    Creature::process_turn();
}

void Character::recalc_hp()
{
    int str_boost_val = 0;
    cata::optional<skill_boost> str_boost = skill_boost::get( "str" );
    if( str_boost ) {
        int skill_total = 0;
        for( const std::string &skill_str : str_boost->skills() ) {
            skill_total += get_skill_level( skill_id( skill_str ) );
        }
        str_boost_val = str_boost->calc_bonus( skill_total );
    }
    // Mutated toughness stacks with starting, by design.
    float hp_mod = 1.0f + mutation_value( "hp_modifier" ) + mutation_value( "hp_modifier_secondary" );
    float hp_adjustment = mutation_value( "hp_adjustment" ) + ( str_boost_val * 3 );
    calc_all_parts_hp( hp_mod, hp_adjustment, get_str_base(), get_dex_base(), get_per_base(),
                       get_int_base(), get_healthy(), get_fat_to_hp() );
}

int Character::get_part_hp_max( const bodypart_id &id ) const
{
    return enchantment_cache->modify_value( enchant_vals::mod::MAX_HP,
                                            Creature::get_part_hp_max( id ) );
}

void Character::update_body_wetness( const w_point &weather )
{
    // Average number of turns to go from completely soaked to fully dry
    // assuming average temperature and humidity
    constexpr time_duration average_drying = 2_hours;

    // A modifier on drying time
    double delay = 1.0;
    // Weather slows down drying
    delay += ( ( weather.humidity - 66 ) - ( weather.temperature - 65 ) ) / 100;
    delay = std::max( 0.1, delay );
    // Fur/slime retains moisture
    if( has_trait( trait_LIGHTFUR ) || has_trait( trait_FUR ) || has_trait( trait_FELINE_FUR ) ||
        has_trait( trait_LUPINE_FUR ) || has_trait( trait_CHITIN_FUR ) || has_trait( trait_CHITIN_FUR2 ) ||
        has_trait( trait_CHITIN_FUR3 ) ) {
        delay = delay * 6 / 5;
    }
    if( has_trait( trait_URSINE_FUR ) || has_trait( trait_SLIMY ) ) {
        delay *= 1.5;
    }

    if( !x_in_y( 1, to_turns<int>( average_drying * delay / 100.0 ) ) ) {
        // No drying this turn
        return;
    }

    // Now per-body-part stuff
    // To make drying uniform, make just one roll and reuse it
    const int drying_roll = rng( 1, 80 );

    for( const bodypart_id &bp : get_all_body_parts() ) {
        if( get_part_wetness( bp ) == 0 ) {
            continue;
        }
        // This is to normalize drying times
        int drying_chance = get_part_drench_capacity( bp );
        const int temp_conv = get_part_temp_conv( bp );
        // Body temperature affects duration of wetness
        // Note: Using temp_conv rather than temp_cur, to better approximate environment
        if( temp_conv >= BODYTEMP_SCORCHING ) {
            drying_chance *= 2;
        } else if( temp_conv >= BODYTEMP_VERY_HOT ) {
            drying_chance = drying_chance * 3 / 2;
        } else if( temp_conv >= BODYTEMP_HOT ) {
            drying_chance = drying_chance * 4 / 3;
        } else if( temp_conv > BODYTEMP_COLD ) {
            // Comfortable, doesn't need any changes
        } else {
            // Evaporation doesn't change that much at lower temp
            drying_chance = drying_chance * 3 / 4;
        }

        if( drying_chance < 1 ) {
            drying_chance = 1;
        }

        // TODO: Make evaporation reduce body heat
        if( drying_chance >= drying_roll ) {
            mod_part_wetness( bp, -1 );
            if( get_part_wetness( bp ) < 0 ) {
                set_part_wetness( bp, 0 );
            }
        }
        // Safety measure to keep wetness within bounds
        if( get_part_wetness( bp ) > get_part_drench_capacity( bp ) ) {
            set_part_wetness( bp, get_part_drench_capacity( bp ) );
        }
    }
    // TODO: Make clothing slow down drying
}

// This must be called when any of the following change:
// - effects
// - bionics
// - traits
// - underwater
// - clothes
// With the exception of clothes, all changes to these character attributes must
// occur through a function in this class which calls this function. Clothes are
// typically added/removed with wear() and takeoff(), but direct access to the
// 'wears' vector is still allowed due to refactor exhaustion.
void Character::recalc_sight_limits()
{
    sight_max = 9999;
    vision_mode_cache.reset();
    const bool in_light = get_map().ambient_light_at( pos() ) > LIGHT_AMBIENT_LIT;

    // Set sight_max.
    if( is_blind() || ( in_sleep_state() && !has_trait( trait_SEESLEEP ) ) ||
        has_effect( effect_narcosis ) ) {
        sight_max = 0;
    } else if( has_effect( effect_boomered ) && ( !( has_trait( trait_PER_SLIME_OK ) ) ) ) {
        sight_max = 1;
        vision_mode_cache.set( BOOMERED );
    } else if( has_effect( effect_in_pit ) || has_effect( effect_no_sight ) ||
               ( underwater && !has_bionic( bio_membrane ) &&
                 !has_trait( trait_MEMBRANE ) && !worn_with_flag( flag_SWIM_GOGGLES ) &&
                 !has_trait( trait_CEPH_EYES ) && !has_trait( trait_PER_SLIME_OK ) ) ) {
        sight_max = 1;
    } else if( has_active_mutation( trait_SHELL2 ) ) {
        // You can kinda see out a bit.
        sight_max = 2;
    } else if( ( has_trait( trait_MYOPIC ) || ( in_light && has_trait( trait_URSINE_EYE ) ) ) &&
               !worn_with_flag( flag_FIX_NEARSIGHT ) && !has_effect( effect_contacts ) ) {
        sight_max = 4;
    } else if( has_trait( trait_PER_SLIME ) ) {
        sight_max = 6;
    } else if( has_effect( effect_darkness ) ) {
        vision_mode_cache.set( DARKNESS );
        sight_max = 10;
    }

    sight_max = enchantment_cache->modify_value( enchant_vals::mod::SIGHT_RANGE, sight_max );

    // Debug-only NV, by vache's request
    if( has_trait( trait_DEBUG_NIGHTVISION ) ) {
        vision_mode_cache.set( DEBUG_NIGHTVISION );
    }
    if( has_nv() ) {
        vision_mode_cache.set( NV_GOGGLES );
    }
    if( has_active_mutation( trait_NIGHTVISION3 ) || is_wearing( itype_rm13_armor_on ) ||
        ( is_mounted() && mounted_creature->has_flag( MF_MECH_RECON_VISION ) ) ) {
        vision_mode_cache.set( NIGHTVISION_3 );
    }
    if( has_active_mutation( trait_ELFA_FNV ) ) {
        vision_mode_cache.set( FULL_ELFA_VISION );
    }
    if( has_active_mutation( trait_CEPH_VISION ) ) {
        vision_mode_cache.set( CEPH_VISION );
    }
    if( has_active_mutation( trait_ELFA_NV ) ) {
        vision_mode_cache.set( ELFA_VISION );
    }
    if( has_active_mutation( trait_NIGHTVISION2 ) ) {
        vision_mode_cache.set( NIGHTVISION_2 );
    }
    if( has_active_mutation( trait_FEL_NV ) ) {
        vision_mode_cache.set( FELINE_VISION );
    }
    if( has_active_mutation( trait_URSINE_EYE ) ) {
        vision_mode_cache.set( URSINE_VISION );
    }
    if( has_active_mutation( trait_NIGHTVISION ) ) {
        vision_mode_cache.set( NIGHTVISION_1 );
    }
    if( has_trait( trait_BIRD_EYE ) ) {
        vision_mode_cache.set( BIRD_EYE );
    }

    // Not exactly a sight limit thing, but related enough
    if( has_active_bionic( bio_infrared ) ||
        has_trait( trait_INFRARED ) ||
        has_trait( trait_LIZ_IR ) ||
        worn_with_flag( flag_IR_EFFECT ) || ( is_mounted() &&
                mounted_creature->has_flag( MF_MECH_RECON_VISION ) ) ) {
        vision_mode_cache.set( IR_VISION );
    }

    if( has_trait_flag( "SUPER_CLAIRVOYANCE" ) ) {
        vision_mode_cache.set( VISION_CLAIRVOYANCE_SUPER );
    } else if( has_trait_flag( "CLAIRVOYANCE_PLUS" ) ) {
        vision_mode_cache.set( VISION_CLAIRVOYANCE_PLUS );
    } else if( has_trait_flag( "CLAIRVOYANCE" ) ) {
        vision_mode_cache.set( VISION_CLAIRVOYANCE );
    }
}

static float threshold_for_range( float range )
{
    constexpr float epsilon = 0.01f;
    return LIGHT_AMBIENT_MINIMAL / std::exp( range * LIGHT_TRANSPARENCY_OPEN_AIR ) - epsilon;
}

float Character::get_vision_threshold( float light_level ) const
{
    if( vision_mode_cache[DEBUG_NIGHTVISION] ) {
        // Debug vision always works with absurdly little light.
        return 0.01;
    }

    // As light_level goes from LIGHT_AMBIENT_MINIMAL to LIGHT_AMBIENT_LIT,
    // dimming goes from 1.0 to 2.0.
    const float dimming_from_light = 1.0 + ( ( static_cast<float>( light_level ) -
                                     LIGHT_AMBIENT_MINIMAL ) /
                                     ( LIGHT_AMBIENT_LIT - LIGHT_AMBIENT_MINIMAL ) );

    int eyes_encumb = 0;
    if( has_part( body_part_eyes ) ) {
        eyes_encumb = encumb( body_part_eyes );
    }

    float range = get_per() / 3.0f - eyes_encumb / 10.0f;
    if( vision_mode_cache[NV_GOGGLES] || vision_mode_cache[NIGHTVISION_3] ||
        vision_mode_cache[FULL_ELFA_VISION] || vision_mode_cache[CEPH_VISION] ) {
        range += 10;
    } else if( vision_mode_cache[NIGHTVISION_2] || vision_mode_cache[FELINE_VISION] ||
               vision_mode_cache[URSINE_VISION] || vision_mode_cache[ELFA_VISION] ) {
        range += 4.5;
    } else if( vision_mode_cache[NIGHTVISION_1] ) {
        range += 2;
    }

    if( vision_mode_cache[BIRD_EYE] ) {
        range++;
    }

    // Clamp range to 1+, so that we can always see where we are
    range = std::max( 1.0f, range );

    return std::min( static_cast<float>( LIGHT_AMBIENT_LOW ),
                     threshold_for_range( range ) * dimming_from_light );
}

void Character::flag_encumbrance()
{
    check_encumbrance = true;
}

void Character::check_item_encumbrance_flag()
{
    bool update_required = check_encumbrance;
    for( auto &i : worn ) {
        if( !update_required && i.encumbrance_update_ ) {
            update_required = true;
        }
        i.encumbrance_update_ = false;
    }

    if( update_required ) {
        calc_encumbrance();
    }
}

bool Character::natural_attack_restricted_on( const bodypart_id &bp ) const
{
    for( const item &i : worn ) {
        if( i.covers( bp ) && !i.has_flag( flag_ALLOWS_NATURAL_ATTACKS ) &&
            !i.has_flag( flag_SEMITANGIBLE ) &&
            !i.has_flag( flag_PERSONAL ) && !i.has_flag( flag_AURA ) ) {
            return true;
        }
    }
    return false;
}

std::vector<bionic_id> Character::get_bionics() const
{
    std::vector<bionic_id> result;
    for( const bionic &b : *my_bionics ) {
        result.push_back( b.id );
    }
    return result;
}

bool Character::has_bionic( const bionic_id &b ) const
{
    for( const bionic_id &bid : get_bionics() ) {
        if( bid == b ) {
            return true;
        }
    }
    return false;
}

bool Character::has_active_bionic( const bionic_id &b ) const
{
    for( const bionic &i : *my_bionics ) {
        if( i.id == b ) {
            return ( i.powered && i.incapacitated_time == 0_turns );
        }
    }
    return false;
}

bool Character::has_any_bionic() const
{
    return !get_bionics().empty();
}

bionic_id Character::get_remote_fueled_bionic() const
{
    for( const bionic_id &bid : get_bionics() ) {
        if( bid->is_remote_fueled ) {
            return bid;
        }
    }
    return bionic_id();
}

bool Character::can_fuel_bionic_with( const item &it ) const
{
    if( ( !it.is_fuel() && !it.type->magazine && !it.flammable() ) || it.is_comestible() ) {
        return false;
    }

    for( const bionic_id &bid : get_bionics() ) {
        for( const material_id &fuel : bid->fuel_opts ) {
            if( fuel == it.get_base_material().id ) {
                return true;
            } else if( it.type->magazine && fuel == item( it.ammo_current() ).get_base_material().id ) {
                return true;
            }
        }

    }
    return false;
}

std::vector<bionic_id> Character::get_bionic_fueled_with( const item &it ) const
{
    std::vector<bionic_id> bionics;

    for( const bionic_id &bid : get_bionics() ) {
        for( const material_id &fuel : bid->fuel_opts ) {
            if( fuel == it.get_base_material().id ) {
                bionics.emplace_back( bid );
            } else if( it.type->magazine && fuel == item( it.ammo_current() ).get_base_material().id ) {
                bionics.emplace_back( bid );
            }
        }
    }

    return bionics;
}

std::vector<bionic_id> Character::get_bionic_fueled_with( const material_id &mat ) const
{
    std::vector<bionic_id> bionics;

    for( const bionic_id &bid : get_bionics() ) {
        for( const material_id &fuel : bid->fuel_opts ) {
            if( fuel == mat ) {
                bionics.emplace_back( bid );
            }
        }
    }

    return bionics;
}

std::vector<bionic_id> Character::get_fueled_bionics() const
{
    std::vector<bionic_id> bionics;
    for( const bionic_id &bid : get_bionics() ) {
        if( !bid->fuel_opts.empty() ) {
            bionics.emplace_back( bid );
        }
    }
    return bionics;
}

bionic_id Character::get_most_efficient_bionic( const std::vector<bionic_id> &bids ) const
{
    float temp_eff = 0.0f;
    bionic_id bio( "null" );
    for( const bionic_id &bid : bids ) {
        if( bid->fuel_efficiency > temp_eff ) {
            temp_eff = bid->fuel_efficiency;
            bio = bid;
        }
    }
    return bio;
}

void Character::practice( const skill_id &id, int amount, int cap, bool suppress_warning )
{
    SkillLevel &level = get_skill_level_object( id );
    const Skill &skill = id.obj();
    if( !level.can_train() && !in_sleep_state() ) {
        // If leveling is disabled, don't train, don't drain focus, don't print anything
        // Leaving as a skill method rather than global for possible future skill cap setting
        return;
    }

    const auto highest_skill = [&]() {
        std::pair<skill_id, int> result( skill_id::NULL_ID(), -1 );
        for( const auto &pair : *_skills ) {
            const SkillLevel &lobj = pair.second;
            if( lobj.level() > result.second ) {
                result = std::make_pair( pair.first, lobj.level() );
            }
        }
        return result.first;
    };

    const bool isSavant = has_trait( trait_SAVANT );
    const skill_id savantSkill = isSavant ? highest_skill() : skill_id::NULL_ID();

    amount = adjust_for_focus( amount );

    if( has_trait( trait_PACIFIST ) && skill.is_combat_skill() ) {
        if( !one_in( 3 ) ) {
            amount = 0;
        }
    }
    if( has_trait_flag( "PRED2" ) && skill.is_combat_skill() ) {
        if( one_in( 3 ) ) {
            amount *= 2;
        }
    }
    if( has_trait_flag( "PRED3" ) && skill.is_combat_skill() ) {
        amount *= 2;
    }

    if( has_trait_flag( "PRED4" ) && skill.is_combat_skill() ) {
        amount *= 3;
    }

    if( isSavant && id != savantSkill ) {
        amount /= 2;
    }

    if( amount > 0 && get_skill_level( id ) > cap ) { //blunt grinding cap implementation for crafting
        amount = 0;
        if( !suppress_warning ) {
            handle_skill_warning( id, false );
        }
    }
    if( amount > 0 && level.isTraining() ) {
        int oldLevel = get_skill_level( id );
        get_skill_level_object( id ).train( amount );
        int newLevel = get_skill_level( id );
        std::string skill_name = skill.name();
        if( newLevel > oldLevel ) {
            get_event_bus().send<event_type::gains_skill_level>( getID(), id, newLevel );
        }
        if( is_player() && newLevel > oldLevel ) {
            add_msg( m_good, _( "Your skill in %s has increased to %d!" ), skill_name, newLevel );
        }
        if( is_player() && newLevel > cap ) {
            //inform player immediately that the current recipe can't be used to train further
            add_msg( m_info, _( "You feel that %s tasks of this level are becoming trivial." ),
                     skill_name );
        }

        int chance_to_drop = focus_pool;
        focus_pool -= chance_to_drop / 100;
        // Apex Predators don't think about much other than killing.
        // They don't lose Focus when practicing combat skills.
        if( ( rng( 1, 100 ) <= ( chance_to_drop % 100 ) ) && ( !( has_trait_flag( "PRED4" ) &&
                skill.is_combat_skill() ) ) ) {
            focus_pool--;
        }
    }

    get_skill_level_object( id ).practice();
}

// Returned values range from 1.0 (unimpeded vision) to 11.0 (totally blind).
//  1.0 is LIGHT_AMBIENT_LIT or brighter
//  4.0 is a dark clear night, barely bright enough for reading and crafting
//  6.0 is LIGHT_AMBIENT_DIM
//  7.3 is LIGHT_AMBIENT_MINIMAL, a dark cloudy night, unlit indoors
// 11.0 is zero light or blindness
float Character::fine_detail_vision_mod( const tripoint &p ) const
{
    // PER_SLIME_OK implies you can get enough eyes around the bile
    // that you can generally see.  There still will be the haze, but
    // it's annoying rather than limiting.
    if( is_blind() ||
        ( ( has_effect( effect_boomered ) || has_effect( effect_darkness ) ) &&
          !has_trait( trait_PER_SLIME_OK ) ) ) {
        return 11.0;
    }
    // Scale linearly as light level approaches LIGHT_AMBIENT_LIT.
    // If we're actually a source of light, assume we can direct it where we need it.
    // Therefore give a hefty bonus relative to ambient light.
    float own_light = std::max( 1.0f, LIGHT_AMBIENT_LIT - active_light() - 2.0f );

    // Same calculation as above, but with a result 3 lower.
    float ambient_light = std::max( 1.0f,
                                    LIGHT_AMBIENT_LIT - get_map().ambient_light_at( p == tripoint_zero ? pos() : p ) + 1.0f );

    return std::min( own_light, ambient_light );
}

units::energy Character::get_power_level() const
{
    return power_level;
}

units::energy Character::get_max_power_level() const
{
    return enchantment_cache->modify_value( enchant_vals::mod::BIONIC_POWER, max_power_level );
}

void Character::set_power_level( const units::energy &npower )
{
    power_level = std::min( npower, get_max_power_level() );
}

void Character::set_max_power_level( const units::energy &npower_max )
{
    max_power_level = npower_max;
}

void Character::mod_power_level( const units::energy &npower )
{
    // units::energy is an int, so avoid overflow by converting it to a int64_t, then adding them
    // If the result is greater than the max power level, set power to max
    int64_t power = static_cast<int64_t>( units::to_millijoule( get_power_level() ) ) +
                    static_cast<int64_t>( units::to_millijoule( npower ) );
    units::energy new_power;
    if( power > units::to_millijoule( get_max_power_level() ) ) {
        new_power = get_max_power_level();
    } else {
        new_power = get_power_level() + npower;
    }
    set_power_level( clamp( new_power, 0_kJ, get_max_power_level() ) );
}

void Character::mod_max_power_level( const units::energy &npower_max )
{
    max_power_level += npower_max;
}

bool Character::is_max_power() const
{
    return get_power_level() >= get_max_power_level();
}

bool Character::has_power() const
{
    return get_power_level() > 0_kJ;
}

bool Character::has_max_power() const
{
    return get_max_power_level() > 0_kJ;
}

bool Character::enough_power_for( const bionic_id &bid ) const
{
    return get_power_level() >= bid->power_activate;
}

void Character::conduct_blood_analysis()
{
    std::vector<std::string> effect_descriptions;
    std::vector<nc_color> colors;

    for( auto &elem : *effects ) {
        if( elem.first->get_blood_analysis_description().empty() ) {
            continue;
        }
        effect_descriptions.emplace_back( elem.first->get_blood_analysis_description() );
        colors.emplace_back( elem.first->get_rating() == e_good ? c_green : c_red );
    }

    const int win_w = 46;
    size_t win_h = 0;
    catacurses::window w;
    ui_adaptor ui;
    ui.on_screen_resize( [&]( ui_adaptor & ui ) {
        win_h = std::min( static_cast<size_t>( TERMY ),
                          std::max<size_t>( 1, effect_descriptions.size() ) + 2 );
        w = catacurses::newwin( win_h, win_w,
                                point( ( TERMX - win_w ) / 2, ( TERMY - win_h ) / 2 ) );
        ui.position_from_window( w );
    } );
    ui.mark_resize();
    ui.on_redraw( [&]( const ui_adaptor & ) {
        draw_border( w, c_red, string_format( " %s ", _( "Blood Test Results" ) ) );
        if( effect_descriptions.empty() ) {
            trim_and_print( w, point( 2, 1 ), win_w - 3, c_white, _( "No effects." ) );
        } else {
            for( size_t line = 1; line < ( win_h - 1 ) && line <= effect_descriptions.size(); ++line ) {
                trim_and_print( w, point( 2, line ), win_w - 3, colors[line - 1], effect_descriptions[line - 1] );
            }
        }
        wnoutrefresh( w );
    } );
    input_context ctxt( "BLOOD_TEST_RESULTS" );
    ctxt.register_action( "CONFIRM" );
    ctxt.register_action( "QUIT" );
    ctxt.register_action( "HELP_KEYBINDINGS" );
    bool stop = false;
    // Display new messages
    g->invalidate_main_ui_adaptor();
    while( !stop ) {
        ui_manager::redraw();
        const std::string action = ctxt.handle_input();
        if( action == "CONFIRM" || action == "QUIT" ) {
            stop = true;
        }
    }
}

std::vector<material_id> Character::get_fuel_available( const bionic_id &bio ) const
{
    std::vector<material_id> stored_fuels;
    for( const material_id &fuel : bio->fuel_opts ) {
        if( !get_value( fuel.str() ).empty() || fuel->get_fuel_data().is_perpetual_fuel ) {
            stored_fuels.emplace_back( fuel );
        }
    }
    return stored_fuels;
}

int Character::get_fuel_capacity( const material_id &fuel ) const
{
    int amount_stored = 0;
    if( !get_value( fuel.str() ).empty() ) {
        amount_stored = std::stoi( get_value( fuel.str() ) );
    }
    int capacity = 0;
    for( const bionic_id &bid : get_bionics() ) {
        for( const material_id &fl : bid->fuel_opts ) {
            if( get_value( bid.str() ).empty() || get_value( bid.str() ) == fl.str() ) {
                if( fl == fuel ) {
                    capacity += bid->fuel_capacity;
                }
            }
        }
    }
    return capacity - amount_stored;
}

int Character::get_total_fuel_capacity( const material_id &fuel ) const
{
    int capacity = 0;
    for( const bionic_id &bid : get_bionics() ) {
        for( const material_id &fl : bid->fuel_opts ) {
            if( get_value( bid.str() ).empty() || get_value( bid.str() ) == fl.str() ) {
                if( fl == fuel ) {
                    capacity += bid->fuel_capacity;
                }
            }
        }
    }
    return capacity;
}

void Character::update_fuel_storage( const material_id &fuel )
{

    if( get_value( fuel.str() ).empty() ) {
        for( const bionic_id &bid : get_bionic_fueled_with( fuel ) ) {
            remove_value( bid.c_str() );
        }
        return;
    }

    std::vector<bionic_id> bids = get_bionic_fueled_with( fuel );
    if( bids.empty() ) {
        return;
    }
    int amount_fuel_loaded = std::stoi( get_value( fuel.str() ) );
    std::vector<bionic_id> loaded_bio;

    // Sort bionic in order of decreasing capacity
    // To fill the bigger ones firts.
    bool swap = true;
    while( swap ) {
        swap = false;
        for( size_t i = 0; i < bids.size() - 1; i++ ) {
            if( bids[i + 1]->fuel_capacity > bids[i]->fuel_capacity ) {
                std::swap( bids[i + 1], bids[i] );
                swap = true;
            }
        }
    }

    for( const bionic_id &bid : bids ) {
        remove_value( bid.c_str() );
        if( bid->fuel_capacity <= amount_fuel_loaded ) {
            amount_fuel_loaded -= bid->fuel_capacity;
            loaded_bio.emplace_back( bid );
        } else if( amount_fuel_loaded != 0 ) {
            loaded_bio.emplace_back( bid );
            break;
        }
    }

    for( const bionic_id &bd : loaded_bio ) {
        set_value( bd.str(), fuel.str() );
    }

}

int Character::get_mod_stat_from_bionic( const character_stat &Stat ) const
{
    int ret = 0;
    for( const bionic_id &bid : get_bionics() ) {
        const auto St_bn = bid->stat_bonus.find( Stat );
        if( St_bn != bid->stat_bonus.end() ) {
            ret += St_bn->second;
        }
    }
    return ret;
}

int Character::get_standard_stamina_cost( item *thrown_item )
{
    // Previously calculated as 2_gram * std::max( 1, str_cur )
    // using 16_gram normalizes it to 8 str. Same effort expenditure
    // for each strike, regardless of weight. This is compensated
    // for by the additional move cost as weapon weight increases
    //If the item is thrown, override with the thrown item instead.
    const int weight_cost = ( thrown_item == nullptr ) ? this->weapon.weight() /
                            ( 16_gram ) : thrown_item->weight() / ( 16_gram );
    const int encumbrance_cost = this->encumb( body_part_arm_l ) + this->encumb(
                                     body_part_arm_r );
    return ( weight_cost + encumbrance_cost + 50 ) * -1;
}

cata::optional<std::list<item>::iterator> Character::wear_item( const item &to_wear,
        bool interactive, bool do_calc_encumbrance )
{
    invalidate_inventory_validity_cache();
    const auto ret = can_wear( to_wear );
    if( !ret.success() ) {
        if( interactive ) {
            add_msg_if_player( m_info, "%s", ret.c_str() );
        }
        return cata::nullopt;
    }

    const bool was_deaf = is_deaf();
    const bool supertinymouse = get_size() == creature_size::tiny;
    last_item = to_wear.typeId();

    std::list<item>::iterator position = position_to_wear_new_item( to_wear );
    std::list<item>::iterator new_item_it = worn.insert( position, to_wear );

    get_event_bus().send<event_type::character_wears_item>( getID(), last_item );

    if( interactive ) {
        add_msg_player_or_npc(
            _( "You put on your %s." ),
            _( "<npcname> puts on their %s." ),
            to_wear.tname() );
        moves -= item_wear_cost( to_wear );

        for( const bodypart_id &bp : get_all_body_parts() ) {
            if( to_wear.covers( bp ) && encumb( bp ) >= 40 ) {
                add_msg_if_player( m_warning,
                                   bp == body_part_eyes ?
                                   _( "Your %s are very encumbered!  %s" ) : _( "Your %s is very encumbered!  %s" ),
                                   body_part_name( bp ), encumb_text( bp ) );
            }
        }
        if( !was_deaf && is_deaf() ) {
            add_msg_if_player( m_info, _( "You're deafened!" ) );
        }
        if( supertinymouse && !to_wear.has_flag( flag_UNDERSIZE ) ) {
            add_msg_if_player( m_warning,
                               _( "This %s is too big to wear comfortably!  Maybe it could be refitted." ),
                               to_wear.tname() );
        } else if( !supertinymouse && to_wear.has_flag( flag_UNDERSIZE ) ) {
            add_msg_if_player( m_warning,
                               _( "This %s is too small to wear comfortably!  Maybe it could be refitted." ),
                               to_wear.tname() );
        }
    } else if( is_npc() && get_player_view().sees( *this ) ) {
        add_msg_if_npc( _( "<npcname> puts on their %s." ), to_wear.tname() );
    }

    new_item_it->on_wear( *this );

    inv->update_invlet( *new_item_it );
    inv->update_cache_with_item( *new_item_it );

    if( do_calc_encumbrance ) {
        recalc_sight_limits();
        calc_encumbrance();
    }

    return new_item_it;
}

int Character::amount_worn( const itype_id &id ) const
{
    int amount = 0;
    for( const item &elem : worn ) {
        if( elem.typeId() == id ) {
            ++amount;
        }
    }
    return amount;
}

int Character::count_softwares( const itype_id &id )
{
    int count = 0;
    for( const item_location &it_loc : all_items_loc() ) {
        if( it_loc->is_software_storage() ) {
            for( const item *soft : it_loc->softwares() ) {
                if( soft->typeId() == id ) {
                    count++;
                }
            }
        }
    }
    return count;
}

std::vector<item_location> Character::nearby( const
        std::function<bool( const item *, const item * )> &func, int radius ) const
{
    std::vector<item_location> res;

    visit_items( [&]( const item * e, const item * parent ) {
        if( func( e, parent ) ) {
            res.emplace_back( const_cast<Character &>( *this ), const_cast<item *>( e ) );
        }
        return VisitResponse::NEXT;
    } );

    for( const auto &cur : map_selector( pos(), radius ) ) {
        cur.visit_items( [&]( const item * e, const item * parent ) {
            if( func( e, parent ) ) {
                res.emplace_back( cur, const_cast<item *>( e ) );
            }
            return VisitResponse::NEXT;
        } );
    }

    for( const auto &cur : vehicle_selector( pos(), radius ) ) {
        cur.visit_items( [&]( const item * e, const item * parent ) {
            if( func( e, parent ) ) {
                res.emplace_back( cur, const_cast<item *>( e ) );
            }
            return VisitResponse::NEXT;
        } );
    }

    return res;
}

units::length Character::max_single_item_length() const
{
    units::length ret = weapon.max_containable_length();

    for( const item &worn_it : worn ) {
        units::length candidate = worn_it.max_containable_length();
        if( candidate > ret ) {
            ret = candidate;
        }
    }
    return ret;
}

units::volume Character::max_single_item_volume() const
{
    units::volume ret = weapon.max_containable_volume();

    for( const item &worn_it : worn ) {
        units::volume candidate = worn_it.max_containable_volume();
        if( candidate > ret ) {
            ret = candidate;
        }
    }
    return ret;
}

std::pair<item_location, item_pocket *> Character::best_pocket( const item &it, const item *avoid )
{
    item_location weapon_loc( *this, &weapon );
    std::pair<item_location, item_pocket *> ret = std::make_pair( item_location(), nullptr );
    if( &weapon != &it && &weapon != avoid ) {
        ret = weapon.best_pocket( it, weapon_loc );
    }
    for( item &worn_it : worn ) {
        if( &worn_it == &it || &worn_it == avoid ) {
            continue;
        }
        item_location loc( *this, &worn_it );
        std::pair<item_location, item_pocket *> internal_pocket = worn_it.best_pocket( it, loc );
        if( internal_pocket.second != nullptr &&
            ( ret.second == nullptr || ret.second->better_pocket( *internal_pocket.second, it ) ) ) {
            ret = internal_pocket;
        }
    }
    return ret;
}

item *Character::try_add( item it, const item *avoid, const bool allow_wield )
{
    invalidate_inventory_validity_cache();
    itype_id item_type_id = it.typeId();
    last_item = item_type_id;

    // if there's a desired invlet for this item type, try to use it
    bool keep_invlet = false;
    const invlets_bitset cur_inv = allocated_invlets();
    for( const auto &iter : inv->assigned_invlet ) {
        if( iter.second == item_type_id && !cur_inv[iter.first] ) {
            it.invlet = iter.first;
            keep_invlet = true;
            break;
        }
    }
    std::pair<item_location, item_pocket *> pocket = best_pocket( it, avoid );
    item *ret = nullptr;
    if( pocket.second == nullptr ) {
        if( !has_weapon() && allow_wield && wield( it ) ) {
            ret = &weapon;
        } else {
            return nullptr;
        }
    } else {
        // this will set ret to either it, or to stack where it was placed
        pocket.second->add( it, &ret );
        pocket.first.on_contents_changed();
        pocket.second->on_contents_changed();
    }

    if( keep_invlet ) {
        ret->invlet = it.invlet;
    }
    ret->on_pickup( *this );
    cached_info.erase( "reloadables" );
    return ret;
}

item &Character::i_add( item it, bool /* should_stack */, const item *avoid, const bool allow_drop,
                        const bool allow_wield )
{
    invalidate_inventory_validity_cache();
    item *added = try_add( it, avoid, /*allow_wield=*/allow_wield );
    if( added == nullptr ) {
        if( !allow_wield || !wield( it ) ) {
            if( allow_drop ) {
                return get_map().add_item_or_charges( pos(), it );
            } else {
                return null_item_reference();
            }
        } else {
            return weapon;
        }
    } else {
        return *added;
    }
}

std::list<item> Character::remove_worn_items_with( const std::function<bool( item & )> &filter )
{
    invalidate_inventory_validity_cache();
    std::list<item> result;
    for( auto iter = worn.begin(); iter != worn.end(); ) {
        if( filter( *iter ) ) {
            iter->on_takeoff( *this );
            result.splice( result.begin(), worn, iter++ );
        } else {
            ++iter;
        }
    }
    return result;
}

static void recur_internal_locations( item_location parent, std::vector<item_location> &list )
{
    for( item *it : parent->contents.all_items_top( item_pocket::pocket_type::CONTAINER ) ) {
        item_location child( parent, it );
        recur_internal_locations( child, list );
    }
    list.push_back( parent );
}

std::vector<item_location> Character::all_items_loc()
{
    std::vector<item_location> ret;
    item_location weap_loc( *this, &weapon );
    std::vector<item_location> weapon_internal_items;
    recur_internal_locations( weap_loc, weapon_internal_items );
    ret.insert( ret.end(), weapon_internal_items.begin(), weapon_internal_items.end() );
    for( item &worn_it : worn ) {
        item_location worn_loc( *this, &worn_it );
        std::vector<item_location> worn_internal_items;
        recur_internal_locations( worn_loc, worn_internal_items );
        ret.insert( ret.end(), worn_internal_items.begin(), worn_internal_items.end() );
    }
    return ret;
}

std::vector<item_location> Character::top_items_loc()
{
    std::vector<item_location> ret;
    for( item &worn_it : worn ) {
        item_location worn_loc( *this, &worn_it );
        ret.push_back( worn_loc );
    }
    return ret;
}

item *Character::invlet_to_item( const int linvlet )
{
    // Invlets may come from curses, which may also return any kind of key codes, those being
    // of type int and they can become valid, but different characters when casted to char.
    // Example: KEY_NPAGE (returned when the player presses the page-down key) is 0x152,
    // casted to char would yield 0x52, which happens to be 'R', a valid invlet.
    if( linvlet > std::numeric_limits<char>::max() || linvlet < std::numeric_limits<char>::min() ) {
        return nullptr;
    }
    const char invlet = static_cast<char>( linvlet );
    if( is_npc() ) {
        DebugLog( D_WARNING, D_GAME ) << "Why do you need to call Character::invlet_to_position on npc " <<
                                      name;
    }
    item *invlet_item = nullptr;
    visit_items( [&invlet, &invlet_item]( item * it, item * ) {
        if( it->invlet == invlet ) {
            invlet_item = it;
            return VisitResponse::ABORT;
        }
        return VisitResponse::NEXT;
    } );
    return invlet_item;
}

// Negative positions indicate weapon/clothing, 0 & positive indicate inventory
const item &Character::i_at( int position ) const
{
    if( position == -1 ) {
        return weapon;
    }
    if( position < -1 ) {
        int worn_index = worn_position_to_index( position );
        if( static_cast<size_t>( worn_index ) < worn.size() ) {
            auto iter = worn.begin();
            std::advance( iter, worn_index );
            return *iter;
        }
    }

    return inv->find_item( position );
}

item &Character::i_at( int position )
{
    return const_cast<item &>( const_cast<const Character *>( this )->i_at( position ) );
}

int Character::get_item_position( const item *it ) const
{
    if( weapon.has_item( *it ) ) {
        return -1;
    }

    int p = 0;
    for( const auto &e : worn ) {
        if( e.has_item( *it ) ) {
            return worn_position_to_index( p );
        }
        p++;
    }

    return inv->position_by_item( it );
}

item Character::i_rem( const item *it )
{
    auto tmp = remove_items_with( [&it]( const item & i ) {
        return &i == it;
    }, 1 );
    if( tmp.empty() ) {
        debugmsg( "did not found item %s to remove it!", it->tname() );
        return item();
    }
    return tmp.front();
}

void Character::i_rem_keep_contents( const item *const it )
{
    i_rem( it ).spill_contents( pos() );
}

bool Character::i_add_or_drop( item &it, int qty, const item *avoid )
{
    bool retval = true;
    bool drop = it.made_of( phase_id::LIQUID );
    bool add = it.is_gun() || !it.is_irremovable();
    inv->assign_empty_invlet( it, *this );
    map &here = get_map();
    for( int i = 0; i < qty; ++i ) {
        drop |= !can_pickWeight( it, !get_option<bool>( "DANGEROUS_PICKUPS" ) ) || !can_pickVolume( it );
        if( drop ) {
            retval &= !here.add_item_or_charges( pos(), it ).is_null();
        } else if( add ) {
            i_add( it, true, avoid, /*allow_drop=*/true, /*allow_wield=*/!has_wield_conflicts( it ) );
        }
    }

    return retval;
}

void Character::handle_contents_changed( const std::vector<item_location> &containers )
{
    if( containers.empty() ) {
        return;
    }

    class item_loc_with_depth
    {
        public:
            item_loc_with_depth( const item_location &_loc )
                : _loc( _loc ) {
                item_location ancestor = _loc;
                while( ancestor.has_parent() ) {
                    ++_depth;
                    ancestor = ancestor.parent_item();
                }
            }

            const item_location &loc() const {
                return _loc;
            }

            int depth() const {
                return _depth;
            }

        private:
            item_location _loc;
            int _depth = 0;
    };

    class sort_by_depth
    {
        public:
            bool operator()( const item_loc_with_depth &lhs, const item_loc_with_depth &rhs ) const {
                return lhs.depth() < rhs.depth();
            }
    };

    std::multiset<item_loc_with_depth, sort_by_depth> sorted_containers(
        containers.begin(), containers.end() );
    map &m = get_map();

    // unseal and handle containers, from innermost (max depth) to outermost (min depth)
    // so inner containers are always handled before outer containers are possibly removed.
    while( !sorted_containers.empty() ) {
        item_location loc = std::prev( sorted_containers.end() )->loc();
        sorted_containers.erase( std::prev( sorted_containers.end() ) );
        if( !loc ) {
            debugmsg( "invalid item location" );
            continue;
        }
        loc->on_contents_changed();
        const bool handle_drop = loc.where() != item_location::type::map && !is_wielding( *loc );
        bool drop_unhandled = false;
        for( item_pocket *const pocket : loc->contents.get_all_contained_pockets().value() ) {
            if( pocket && !pocket->sealed() ) {
                // pockets are unsealed but on_contents_changed is not called
                // in contents_change_handler::unseal_pocket_containing
                pocket->on_contents_changed();
            }
            if( pocket && handle_drop && pocket->will_spill() ) {
                // the pocket's contents (with a larger depth value) are not
                // inside `sorted_containers` and can be safely disposed of.
                pocket->handle_liquid_or_spill( *this, /*avoid=*/&*loc );
                // drop the container instead if canceled.
                if( !pocket->empty() ) {
                    // drop later since we still need to access the container item
                    drop_unhandled = true;
                    // canceling one pocket cancels spilling for the whole container
                    break;
                }
            }
        }

        if( loc.has_parent() ) {
            item_location parent_loc = loc.parent_item();
            item_loc_with_depth parent( parent_loc );
            item_pocket *const pocket = parent_loc->contained_where( *loc );
            pocket->unseal();
            bool exists = false;
            auto it = sorted_containers.lower_bound( parent );
            for( ; it != sorted_containers.end() && it->depth() == parent.depth(); ++it ) {
                if( it->loc() == parent_loc ) {
                    exists = true;
                    break;
                }
            }
            if( !exists ) {
                sorted_containers.emplace_hint( it, parent );
            }
        }

        if( drop_unhandled ) {
            // We can drop the unhandled container now since the container and
            // its contents (with a larger depth) are not inside `sorted_containers`.
            add_msg_player_or_npc(
                _( "To avoid spilling its contents, you set your %1$s on the %2$s." ),
                _( "To avoid spilling its contents, <npcname> sets their %1$s on the %2$s." ),
                loc->display_name(), m.name( pos() )
            );
            item it_copy( *loc );
            loc.remove_item();
            // target item of `loc` is invalidated and should not be used from now on
            m.add_item_or_charges( pos(), it_copy );
        }
    }
}

void contents_change_handler::add_unsealed( const item_location &loc )
{
    if( std::find( unsealed.begin(), unsealed.end(), loc ) == unsealed.end() ) {
        unsealed.emplace_back( loc );
    }
}

void contents_change_handler::unseal_pocket_containing( const item_location &loc )
{
    if( loc.has_parent() ) {
        item_location parent = loc.parent_item();
        item_pocket *const pocket = parent->contained_where( *loc );
        if( pocket ) {
            // on_contents_changed restacks the pocket and should be called later
            // in Character::handle_contents_changed
            pocket->unseal();
        } else {
            debugmsg( "parent container does not contain item" );
        }
        parent.on_contents_changed();
        add_unsealed( parent );
    }
}

void contents_change_handler::handle_by( Character &guy )
{
    // some containers could have been destroyed by e.g. monster attack
    auto it = std::remove_if( unsealed.begin(), unsealed.end(),
    []( const item_location & loc ) -> bool {
        return !loc;
    } );
    unsealed.erase( it, unsealed.end() );
    guy.handle_contents_changed( unsealed );
    unsealed.clear();
}

void contents_change_handler::serialize( JsonOut &jsout ) const
{
    jsout.write( unsealed );
}

void contents_change_handler::deserialize( JsonIn &jsin )
{
    jsin.read( unsealed );
}

std::list<item *> Character::get_dependent_worn_items( const item &it )
{
    std::list<item *> dependent;
    // Adds dependent worn items recursively
    const std::function<void( const item &it )> add_dependent = [&]( const item & it ) {
        for( item &wit : worn ) {
            if( &wit == &it || !wit.is_worn_only_with( it ) ) {
                continue;
            }
            const auto iter = std::find_if( dependent.begin(), dependent.end(),
            [&wit]( const item * dit ) {
                return &wit == dit;
            } );
            if( iter == dependent.end() ) { // Not in the list yet
                add_dependent( wit );
                dependent.push_back( &wit );
            }
        }
    };

    if( is_worn( it ) ) {
        add_dependent( it );
    }

    return dependent;
}

void Character::drop( item_location loc, const tripoint &where )
{
    drop( { std::make_pair( loc, loc->count() ) }, where );
    invalidate_inventory_validity_cache();
}

void Character::drop( const drop_locations &what, const tripoint &target,
                      bool stash )
{
    if( what.empty() ) {
        return;
    }

    if( rl_dist( pos(), target ) > 1 || !( stash || get_map().can_put_items( target ) ) ) {
        add_msg_player_or_npc( m_info, _( "You can't place items here!" ),
                               _( "<npcname> can't place items here!" ) );
        return;
    }

    const tripoint placement = target - pos();
    std::vector<drop_or_stash_item_info> items;
    for( drop_location item_pair : what ) {
        if( can_drop( *item_pair.first ).success() ) {
            items.emplace_back( item_pair.first, item_pair.second );
        }
    }
    if( stash ) {
        assign_activity( player_activity( stash_activity_actor(
                                              items, placement
                                          ) ) );
    } else {
        assign_activity( player_activity( drop_activity_actor(
                                              items, placement, /*force_ground=*/false
                                          ) ) );
    }
}

invlets_bitset Character::allocated_invlets() const
{
    invlets_bitset invlets = inv->allocated_invlets();

    invlets.set( weapon.invlet );
    for( const auto &w : worn ) {
        invlets.set( w.invlet );
    }

    invlets[0] = false;

    return invlets;
}

bool Character::has_active_item( const itype_id &id ) const
{
    return has_item_with( [id]( const item & it ) {
        return it.active && it.typeId() == id;
    } );
}

item Character::remove_weapon()
{
    item tmp = weapon;
    weapon = item();
    get_event_bus().send<event_type::character_wields_item>( getID(), weapon.typeId() );
    cached_info.erase( "weapon_value" );
    return tmp;
}

void Character::remove_mission_items( int mission_id )
{
    if( mission_id == -1 ) {
        return;
    }
    remove_items_with( has_mission_item_filter { mission_id } );
}

std::vector<const item *> Character::get_ammo( const ammotype &at ) const
{
    return items_with( [at]( const item & it ) {
        return it.ammo_type() == at;
    } );
}

template <typename T, typename Output>
void find_ammo_helper( T &src, const item &obj, bool empty, Output out, bool nested )
{
    if( obj.is_watertight_container() ) {
        if( !obj.is_container_empty() ) {

            // Look for containers with the same type of liquid as that already in our container
            src.visit_items( [&src, &nested, &out, &obj]( item * node, item * parent ) {
                if( node == &obj ) {
                    // This stops containers and magazines counting *themselves* as ammo sources
                    return VisitResponse::SKIP;
                }
                // Prevents reloading with items frozen in watertight containers.
                if( parent != nullptr && parent->is_watertight_container() && node->is_frozen_liquid() ) {
                    return VisitResponse::SKIP;
                }

                // Liquids not in a watertight container are skipped.
                if( parent != nullptr && !parent->is_watertight_container() &&
                    node->made_of( phase_id::LIQUID ) ) {
                    return VisitResponse::SKIP;
                }

                // Spills have no parent.
                if( parent == nullptr && node->made_of_from_type( phase_id::LIQUID ) ) {
                    return VisitResponse::SKIP;
                }

                if( !nested && node->is_container() && parent != nullptr && parent->is_container() ) {
                    return VisitResponse::SKIP;
                }

                if( node->made_of_from_type( phase_id::LIQUID ) ) {
                    out = item_location( item_location( src, parent ), node );
                }

                return VisitResponse::NEXT;
            } );
        } else {
            // Look for containers with any liquid and loose frozen liquids
            src.visit_items( [&src, &nested, &out]( item * node, item * parent ) {
                // Prevents reloading with items frozen in watertight containers.
                if( parent != nullptr && parent->is_watertight_container() && node->is_frozen_liquid() ) {
                    return VisitResponse::SKIP;
                }

                // Liquids not in a watertight container are skipped.
                if( parent != nullptr && !parent->is_watertight_container() &&
                    node->made_of( phase_id::LIQUID ) ) {
                    return VisitResponse::SKIP;
                }

                // Spills have no parent.
                if( parent == nullptr && node->made_of_from_type( phase_id::LIQUID ) ) {
                    return VisitResponse::SKIP;
                }

                if( !nested && node->is_container() && parent != nullptr && parent->is_container() ) {
                    return VisitResponse::SKIP;
                }

                if( node->made_of_from_type( phase_id::LIQUID ) ) {
                    out = item_location( item_location( src, parent ), node );
                }

                return VisitResponse::NEXT;
            } );
        }
    }
    if( obj.magazine_integral() ) {
        // find suitable ammo excluding that already loaded in magazines
        std::set<ammotype> ammo = obj.ammo_types();

        src.visit_items( [&src, &nested, &out, ammo]( item * node, item * parent ) {
            if( !node->made_of_from_type( phase_id::SOLID ) && parent == nullptr ) {
                // some liquids are ammo but we can't reload with them unless within a container or frozen
                return VisitResponse::SKIP;
            }
            if( !node->made_of( phase_id::SOLID ) && parent != nullptr ) {
                for( const ammotype &at : ammo ) {
                    if( node->ammo_type() == at ) {
                        out = item_location( src, node );
                    }
                }
                return VisitResponse::SKIP;
            }

            // Solid ammo gets skipped earlier than non-solid because it does not need a container.
            if( !nested && parent != nullptr && parent->is_container() &&
                !node->made_of_from_type( phase_id::LIQUID ) && !node->made_of( phase_id::GAS ) ) {
                return VisitResponse::SKIP;
            }

            if( !nested && node->is_container() && parent != nullptr && parent->is_container() ) {
                return VisitResponse::SKIP;
            }

            for( const ammotype &at : ammo ) {
                if( node->ammo_type() == at ) {
                    out = item_location( src, node );
                }
            }
            if( node->is_magazine() &&
                ( parent == nullptr || node != parent->magazine_current() ) &&
                node->has_flag( flag_SPEEDLOADER ) ) {
                if( node->ammo_remaining() ) {
                    out = item_location( src, node );
                }
            }
            return VisitResponse::NEXT;
        } );
    } else {
        // find compatible magazines excluding those already loaded in tools/guns
        const auto mags = obj.magazine_compatible();

        src.visit_items( [&src, &nested, &out, mags, empty]( item * node, item * parent ) {
            if( node->is_magazine() &&
                ( parent == nullptr || node != parent->magazine_current() ) ) {
                if( mags.count( node->typeId() ) && ( node->ammo_remaining() || empty ) ) {
                    out = item_location( src, node );
                }
                return VisitResponse::SKIP;
            }
            return nested ? VisitResponse::NEXT : VisitResponse::SKIP;
        } );
    }
}

std::vector<item_location> Character::find_ammo( const item &obj, bool empty, int radius ) const
{
    std::vector<item_location> res;

    find_ammo_helper( const_cast<Character &>( *this ), obj, empty, std::back_inserter( res ), true );

    if( radius >= 0 ) {
        for( auto &cursor : map_selector( pos(), radius ) ) {
            find_ammo_helper( cursor, obj, empty, std::back_inserter( res ), false );
        }
        for( auto &cursor : vehicle_selector( pos(), radius ) ) {
            find_ammo_helper( cursor, obj, empty, std::back_inserter( res ), false );
        }
    }

    return res;
}

std::vector<item_location> Character::find_reloadables()
{
    std::vector<item_location> reloadables;

    visit_items( [this, &reloadables]( item * node, item * ) {
        if( !node->is_gun() && !node->is_magazine() ) {
            return VisitResponse::NEXT;
        }
        bool reloadable = false;
        if( node->is_gun() && !node->magazine_compatible().empty() ) {
            reloadable = node->magazine_current() == nullptr ||
                         node->remaining_ammo_capacity() > 0;
        } else {
            reloadable = ( node->is_magazine() ||
                           ( node->is_gun() && node->magazine_integral() ) ) &&
                         node->remaining_ammo_capacity() > 0;
        }
        if( reloadable ) {
            reloadables.push_back( item_location( *this, node ) );
        }
        return VisitResponse::NEXT;
    } );
    return reloadables;
}

units::mass Character::weight_carried() const
{
    if( cached_weight_carried ) {
        return *cached_weight_carried;
    }
    cached_weight_carried = weight_carried_with_tweaks( item_tweaks() );
    return *cached_weight_carried;
}

void Character::invalidate_weight_carried_cache()
{
    cached_weight_carried = cata::nullopt;
}

units::mass Character::best_nearby_lifting_assist() const
{
    return best_nearby_lifting_assist( this->pos() );
}

units::mass Character::best_nearby_lifting_assist( const tripoint &world_pos ) const
{
    const quality_id LIFT( "LIFT" );
    int mech_lift = 0;
    if( is_mounted() ) {
        auto *mons = mounted_creature.get();
        if( mons->has_flag( MF_RIDEABLE_MECH ) ) {
            mech_lift = mons->mech_str_addition() + 10;
        }
    }
    int lift_quality = std::max( { this->max_quality( LIFT ), mech_lift,
                                   map_selector( this->pos(), PICKUP_RANGE ).max_quality( LIFT ),
                                   vehicle_selector( world_pos, 4, true, true ).max_quality( LIFT )
                                 } );
    return lifting_quality_to_mass( lift_quality );
}

units::mass Character::weight_carried_with_tweaks( const std::vector<std::pair<item_location, int>>
        &locations ) const
{
    std::map<const item *, int> dropping;
    for( const std::pair<item_location, int> &location_pair : locations ) {
        dropping.emplace( location_pair.first.get_item(), location_pair.second );
    }
    return weight_carried_with_tweaks( { dropping } );
}

units::mass Character::weight_carried_with_tweaks( const item_tweaks &tweaks ) const
{
    const std::map<const item *, int> empty;
    const std::map<const item *, int> &without = tweaks.without_items ? tweaks.without_items->get() :
            empty;

    // Worn items
    units::mass ret = 0_gram;
    for( const item &i : worn ) {
        if( !without.count( &i ) ) {
            for( const item *j : i.contents.all_items_ptr( item_pocket::pocket_type::CONTAINER ) ) {
                if( j->count_by_charges() ) {
                    ret -= get_selected_stack_weight( j, without );
                } else if( without.count( j ) ) {
                    ret -= j->weight();
                }
            }
            ret += i.weight();
        }
    }

    // Wielded item
    units::mass weaponweight = 0_gram;
    if( !without.count( &weapon ) ) {
        weaponweight += weapon.weight();
        for( const item *i : weapon.contents.all_items_ptr( item_pocket::pocket_type::CONTAINER ) ) {
            if( i->count_by_charges() ) {
                weaponweight -= get_selected_stack_weight( i, without );
            } else if( without.count( i ) ) {
                weaponweight -= i->weight();
            }
        }
    } else if( weapon.count_by_charges() ) {
        weaponweight += weapon.weight() - get_selected_stack_weight( &weapon, without );
    }

    // Exclude wielded item if using lifting tool
    if( ( weaponweight + ret <= weight_capacity() ) || ( g->new_game ||
            best_nearby_lifting_assist() < weaponweight ) ) {
        ret += weaponweight;
    }

    return ret;
}

units::mass Character::get_selected_stack_weight( const item *i,
        const std::map<const item *, int> &without ) const
{
    auto stack = without.find( i );
    if( stack != without.end() ) {
        int selected = stack->second;
        item copy = *i;
        copy.charges = selected;
        return copy.weight();
    }

    return 0_gram;
}

units::volume Character::volume_carried_with_tweaks( const
        std::vector<std::pair<item_location, int>>
        &locations ) const
{
    std::map<const item *, int> dropping;
    for( const std::pair<item_location, int> &location_pair : locations ) {
        dropping.emplace( location_pair.first.get_item(), location_pair.second );
    }
    return volume_carried_with_tweaks( { dropping } );
}

units::volume Character::volume_carried_with_tweaks( const item_tweaks &tweaks ) const
{
    const std::map<const item *, int> empty;
    const std::map<const item *, int> &without = tweaks.without_items ? tweaks.without_items->get() :
            empty;

    // Worn items
    units::volume ret = 0_ml;
    for( const item &i : worn ) {
        if( !without.count( &i ) ) {
            ret += i.contents.get_contents_volume_with_tweaks( without );
        }
    }

    // Wielded item
    if( !without.count( &weapon ) ) {
        ret += weapon.contents.get_contents_volume_with_tweaks( without );
    }

    return ret;
}

units::mass Character::weight_capacity() const
{
    // Get base capacity from creature,
    // then apply player-only mutation and trait effects.
    units::mass ret = Creature::weight_capacity();
    /** @EFFECT_STR increases carrying capacity */
    ret += get_str() * 4_kilogram;
    ret *= mutation_value( "weight_capacity_modifier" );

    units::mass worn_weight_bonus = 0_gram;
    for( const item &it : worn ) {
        ret *= it.get_weight_capacity_modifier();
        worn_weight_bonus += it.get_weight_capacity_bonus();
    }

    units::mass bio_weight_bonus = 0_gram;
    for( const bionic_id &bid : get_bionics() ) {
        ret *= bid->weight_capacity_modifier;
        bio_weight_bonus +=  bid->weight_capacity_bonus;
    }

    ret += bio_weight_bonus + worn_weight_bonus;

    ret = enchantment_cache->modify_value( enchant_vals::mod::CARRY_WEIGHT, ret );

    if( ret < 0_gram ) {
        ret = 0_gram;
    }
    if( is_mounted() ) {
        auto *mons = mounted_creature.get();
        // the mech has an effective strength for other purposes, like hitting.
        // but for lifting, its effective strength is even higher, due to its sturdy construction, leverage,
        // and being built entirely for that purpose with hydraulics etc.
        ret = mons->mech_str_addition() == 0 ? ret : ( mons->mech_str_addition() + 10 ) * 4_kilogram;
    }
    return ret;
}

bool Character::can_pickVolume( const item &it, bool ) const
{
    if( weapon.can_contain( it ) ) {
        return true;
    }
    for( const item &w : worn ) {
        if( w.can_contain( it ) ) {
            return true;
        }
    }
    return false;
}

bool Character::can_pickWeight( const item &it, bool safe ) const
{
    if( !safe ) {
        // Character can carry up to four times their maximum weight
        return ( weight_carried() + it.weight() <= weight_capacity() * 4 );
    } else {
        return ( weight_carried() + it.weight() <= weight_capacity() );
    }
}

bool Character::can_pickWeight_partial( const item &it, bool safe ) const
{
    item copy = it;
    if( it.count_by_charges() ) {
        copy.charges = 1;
    }

    return can_pickWeight( copy, safe );
}

bool Character::can_use( const item &it, const item &context ) const
{
    if( has_effect( effect_incorporeal ) ) {
        add_msg_player_or_npc( m_bad, _( "You can't use anything while incorporeal." ),
                               _( "<npcname> can't use anything while incorporeal." ) );
        return false;
    }
    const auto &ctx = !context.is_null() ? context : it;

    if( !meets_requirements( it, ctx ) ) {
        const std::string unmet( enumerate_unmet_requirements( it, ctx ) );

        if( &it == &ctx ) {
            //~ %1$s - list of unmet requirements, %2$s - item name.
            add_msg_player_or_npc( m_bad, _( "You need at least %1$s to use this %2$s." ),
                                   _( "<npcname> needs at least %1$s to use this %2$s." ),
                                   unmet, it.tname() );
        } else {
            //~ %1$s - list of unmet requirements, %2$s - item name, %3$s - indirect item name.
            add_msg_player_or_npc( m_bad, _( "You need at least %1$s to use this %2$s with your %3$s." ),
                                   _( "<npcname> needs at least %1$s to use this %2$s with their %3$s." ),
                                   unmet, it.tname(), ctx.tname() );
        }

        return false;
    }

    return true;
}

ret_val<bool> Character::can_wear( const item &it, bool with_equip_change ) const
{
    if( has_effect( effect_incorporeal ) ) {
        return ret_val<bool>::make_failure( _( "You can't wear anything while incorporeal." ) );
    }
    if( !it.is_armor() ) {
        return ret_val<bool>::make_failure( _( "Putting on a %s would be tricky." ), it.tname() );
    }

    if( has_trait( trait_WOOLALLERGY ) && ( it.made_of( material_id( "wool" ) ) ||
                                            it.has_own_flag( flag_wooled ) ) ) {
        return ret_val<bool>::make_failure( _( "Can't wear that, it's made of wool!" ) );
    }

    if( it.is_filthy() && has_trait( trait_SQUEAMISH ) ) {
        return ret_val<bool>::make_failure( _( "Can't wear that, it's filthy!" ) );
    }

    if( !it.has_flag( flag_OVERSIZE ) && !it.has_flag( flag_SEMITANGIBLE ) ) {
        for( const trait_id &mut : get_mutations() ) {
            const auto &branch = mut.obj();
            if( branch.conflicts_with_item( it ) ) {
                return ret_val<bool>::make_failure( is_player() ?
                                                    _( "Your %s mutation prevents you from wearing your %s." ) :
                                                    _( "My %s mutation prevents me from wearing this %s." ), branch.name(),
                                                    it.type_name() );
            }
        }
        if( it.covers( body_part_head ) && !it.has_flag( flag_SEMITANGIBLE ) &&
            !it.made_of( material_id( "wool" ) ) && !it.made_of( material_id( "cotton" ) ) &&
            !it.made_of( material_id( "nomex" ) ) && !it.made_of( material_id( "leather" ) ) &&
            ( has_trait( trait_HORNS_POINTED ) || has_trait( trait_ANTENNAE ) ||
              has_trait( trait_ANTLERS ) ) ) {
            return ret_val<bool>::make_failure( _( "Cannot wear a helmet over %s." ),
                                                ( has_trait( trait_HORNS_POINTED ) ? _( "horns" ) :
                                                  ( has_trait( trait_ANTENNAE ) ? _( "antennae" ) : _( "antlers" ) ) ) );
        }
    }

    if( it.has_flag( flag_SPLINT ) ) {
        bool need_splint = false;
        for( const bodypart_id &bp : get_all_body_parts() ) {
            if( !it.covers( bp ) ) {
                continue;
            }
            if( is_limb_broken( bp ) && !worn_with_flag( flag_SPLINT, bp ) ) {
                need_splint = true;
                break;
            }
        }
        if( !need_splint ) {
            return ret_val<bool>::make_failure( is_player() ?
                                                _( "You don't have any broken limbs this could help." )
                                                : _( "%s doesn't have any broken limbs this could help." ), name );
        }
    }

    if( it.has_flag( flag_TOURNIQUET ) ) {
        bool need_tourniquet = false;
        for( const bodypart_id &bp : get_all_body_parts() ) {
            if( !it.covers( bp ) ) {
                continue;
            }
            effect e = get_effect( effect_bleed, bp );
            if( !e.is_null() && e.get_intensity() > e.get_max_intensity() / 4 &&
                !worn_with_flag( flag_TOURNIQUET, bp ) ) {
                need_tourniquet = true;
                break;
            }
        }
        if( !need_tourniquet ) {
            std::string msg;
            if( is_player() ) {
                msg = _( "You don't need a tourniquet to stop the bleeding." );
            } else {
                msg = string_format( _( "%s doesn't need a tourniquet to stop the bleeding." ), name );
            }
            return ret_val<bool>::make_failure( msg );
        }
    }

    if( it.has_flag( flag_RESTRICT_HANDS ) && !has_two_arms() ) {
        return ret_val<bool>::make_failure( ( is_player() ? _( "You don't have enough arms to wear that." )
                                              : string_format( _( "%s doesn't have enough arms to wear that." ), name ) ) );
    }

    //Everything checked after here should be something that could be solved by changing equipment
    if( with_equip_change ) {
        return ret_val<bool>::make_success();
    }

    if( it.is_power_armor() ) {
        for( const item &elem : worn ) {
            if( elem.get_covered_body_parts().make_intersection( it.get_covered_body_parts() ).any() &&
                !elem.has_flag( flag_POWERARMOR_COMPATIBLE ) ) {
                return ret_val<bool>::make_failure( _( "Can't wear power armor over other gear!" ) );
            }
        }
        if( !it.covers( body_part_torso ) ) {
            bool power_armor = false;
            if( !worn.empty() ) {
                for( const item &elem : worn ) {
                    if( elem.is_power_armor() ) {
                        power_armor = true;
                        break;
                    }
                }
            }
            if( !power_armor ) {
                return ret_val<bool>::make_failure(
                           _( "You can only wear power armor components with power armor!" ) );
            }
        }

        for( const item &i : worn ) {
            if( i.is_power_armor() && i.typeId() == it.typeId() ) {
                return ret_val<bool>::make_failure( _( "Can't wear more than one %s!" ), it.tname() );
            }
        }
    } else {
        // Only headgear can be worn with power armor, except other power armor components.
        // You can't wear headgear if power armor helmet is already sitting on your head.
        bool has_helmet = false;
        if( !it.has_flag( flag_POWERARMOR_COMPATIBLE ) && ( ( is_wearing_power_armor( &has_helmet ) &&
                ( has_helmet || !( it.covers( body_part_head ) || it.covers( body_part_mouth ) ||
                                   it.covers( body_part_eyes ) ) ) ) ) ) {
            return ret_val<bool>::make_failure( _( "Can't wear %s with power armor!" ), it.tname() );
        }
    }

    // Check if we don't have both hands available before wearing a briefcase, shield, etc. Also occurs if we're already wearing one.
    if( it.has_flag( flag_RESTRICT_HANDS ) && ( worn_with_flag( flag_RESTRICT_HANDS ) ||
            weapon.is_two_handed( *this ) ) ) {
        return ret_val<bool>::make_failure( ( is_player() ? _( "You don't have a hand free to wear that." )
                                              : string_format( _( "%s doesn't have a hand free to wear that." ), name ) ) );
    }

    for( const item &i : worn ) {
        if( i.has_flag( flag_ONLY_ONE ) && i.typeId() == it.typeId() ) {
            return ret_val<bool>::make_failure( _( "Can't wear more than one %s!" ), it.tname() );
        }
    }

    if( amount_worn( it.typeId() ) >= MAX_WORN_PER_TYPE ) {
        return ret_val<bool>::make_failure( _( "Can't wear %i or more %s at once." ),
                                            MAX_WORN_PER_TYPE + 1, it.tname( MAX_WORN_PER_TYPE + 1 ) );
    }

    if( ( ( it.covers( body_part_foot_l ) && is_wearing_shoes( side::LEFT ) ) ||
          ( it.covers( body_part_foot_r ) && is_wearing_shoes( side::RIGHT ) ) ) &&
        ( !it.has_flag( flag_OVERSIZE ) || !it.has_flag( flag_OUTER ) ) && !it.has_flag( flag_SKINTIGHT ) &&
        !it.has_flag( flag_BELTED ) && !it.has_flag( flag_PERSONAL ) && !it.has_flag( flag_AURA ) &&
        !it.has_flag( flag_SEMITANGIBLE ) ) {
        // Checks to see if the player is wearing shoes
        return ret_val<bool>::make_failure( ( is_player() ? _( "You're already wearing footwear!" )
                                              : string_format( _( "%s is already wearing footwear!" ), name ) ) );
    }

    if( it.covers( body_part_head ) &&
        !it.has_flag( flag_HELMET_COMPAT ) && !it.has_flag( flag_SKINTIGHT ) &&
        !it.has_flag( flag_PERSONAL ) &&
        !it.has_flag( flag_AURA ) && !it.has_flag( flag_SEMITANGIBLE ) && !it.has_flag( flag_OVERSIZE ) &&
        is_wearing_helmet() ) {
        return ret_val<bool>::make_failure( wearing_something_on( body_part_head ),
                                            ( is_player() ? _( "You can't wear that with other headgear!" )
                                              : string_format( _( "%s can't wear that with other headgear!" ), name ) ) );
    }

    if( it.covers( body_part_head ) && !it.has_flag( flag_SEMITANGIBLE ) &&
        ( it.has_flag( flag_SKINTIGHT ) || it.has_flag( flag_HELMET_COMPAT ) ) &&
        ( head_cloth_encumbrance() + it.get_encumber( *this, body_part_head ) > 40 ) ) {
        return ret_val<bool>::make_failure( ( is_player() ? _( "You can't wear that much on your head!" )
                                              : string_format( _( "%s can't wear that much on their head!" ), name ) ) );
    }

    return ret_val<bool>::make_success();
}

ret_val<bool> Character::can_unwield( const item &it ) const
{
    if( it.has_flag( flag_NO_UNWIELD ) ) {
        cata::optional<int> wi;
        // check if "it" is currently wielded fake bionic weapon that can be deactivated
        if( !( is_wielding( it ) && ( wi = active_bionic_weapon_index() ) &&
               can_deactivate_bionic( *wi ).success() ) ) {
            return ret_val<bool>::make_failure( _( "You cannot unwield your %s." ), it.tname() );
        }
    }

    return ret_val<bool>::make_success();
}

ret_val<bool> Character::can_drop( const item &it ) const
{
    if( it.has_flag( flag_NO_UNWIELD ) ) {
        return ret_val<bool>::make_failure( _( "You cannot drop your %s." ), it.tname() );
    }
    return ret_val<bool>::make_success();
}

void Character::invalidate_inventory_validity_cache()
{
    cache_inventory_is_valid = false;
}

void Character::drop_invalid_inventory()
{
    if( cache_inventory_is_valid ) {
        return;
    }
    bool dropped_liquid = false;
    for( const std::list<item> *stack : inv->const_slice() ) {
        const item &it = stack->front();
        if( it.made_of( phase_id::LIQUID ) ) {
            dropped_liquid = true;
            get_map().add_item_or_charges( pos(), it );
            // must be last
            i_rem( &it );
        }
    }
    if( dropped_liquid ) {
        add_msg_if_player( m_bad, _( "Liquid from your inventory has leaked onto the ground." ) );
    }

    weapon.contents.overflow( pos() );
    for( item &w : worn ) {
        w.contents.overflow( pos() );
    }

    cache_inventory_is_valid = true;
}

bool Character::is_wielding( const item &target ) const
{
    return &weapon == &target;
}

bool Character::is_wearing( const itype_id &it ) const
{
    for( const item &i : worn ) {
        if( i.typeId() == it ) {
            return true;
        }
    }
    return false;
}

bool Character::is_wearing_on_bp( const itype_id &it, const bodypart_id &bp ) const
{
    for( const item &i : worn ) {
        if( i.typeId() == it && i.covers( bp ) ) {
            return true;
        }
    }
    return false;
}

bool Character::worn_with_flag( const flag_id &f, const bodypart_id &bp ) const
{
    return std::any_of( worn.begin(), worn.end(), [&f, bp]( const item & it ) {
        return it.has_flag( f ) && ( bp == bodypart_str_id::NULL_ID() || it.covers( bp ) );
    } );
}

bool Character::worn_with_flag( const flag_id &f ) const
{
    return std::any_of( worn.begin(), worn.end(), [&f]( const item & it ) {
        return it.has_flag( f ) ;
    } );
}

item Character::item_worn_with_flag( const flag_id &f, const bodypart_id &bp ) const
{
    item it_with_flag;
    for( const item &it : worn ) {
        if( it.has_flag( f ) && ( bp == bodypart_str_id::NULL_ID() || it.covers( bp ) ) ) {
            it_with_flag = it;
            break;
        }
    }
    return it_with_flag;
}

item Character::item_worn_with_flag( const flag_id &f ) const
{
    item it_with_flag;
    for( const item &it : worn ) {
        if( it.has_flag( f ) ) {
            it_with_flag = it;
            break;
        }
    }
    return it_with_flag;
}

std::vector<std::string> Character::get_overlay_ids() const
{
    std::vector<std::string> rval;
    std::multimap<int, std::string> mutation_sorting;
    int order;
    std::string overlay_id;

    // first get effects
    for( const auto &eff_pr : *effects ) {
        rval.push_back( "effect_" + eff_pr.first.str() );
    }

    // then get mutations
    for( const std::pair<const trait_id, trait_data> &mut : my_mutations ) {
        overlay_id = ( mut.second.powered ? "active_" : "" ) + mut.first.str();
        order = get_overlay_order_of_mutation( overlay_id );
        mutation_sorting.insert( std::pair<int, std::string>( order, overlay_id ) );
    }

    // then get bionics
    for( const bionic &bio : *my_bionics ) {
        overlay_id = ( bio.powered ? "active_" : "" ) + bio.id.str();
        order = get_overlay_order_of_mutation( overlay_id );
        mutation_sorting.insert( std::pair<int, std::string>( order, overlay_id ) );
    }

    for( auto &mutorder : mutation_sorting ) {
        rval.push_back( "mutation_" + mutorder.second );
    }

    // next clothing
    // TODO: worry about correct order of clothing overlays
    for( const item &worn_item : worn ) {
        rval.push_back( "worn_" + worn_item.typeId().str() );
    }

    // last weapon
    // TODO: might there be clothing that covers the weapon?
    if( is_armed() ) {
        rval.push_back( "wielded_" + weapon.typeId().str() );
    }

    if( !is_walking() ) {
        rval.push_back( move_mode.str() );
    }

    return rval;
}

const SkillLevelMap &Character::get_all_skills() const
{
    return *_skills;
}

const SkillLevel &Character::get_skill_level_object( const skill_id &ident ) const
{
    return _skills->get_skill_level_object( ident );
}

SkillLevel &Character::get_skill_level_object( const skill_id &ident )
{
    return _skills->get_skill_level_object( ident );
}

int Character::get_skill_level( const skill_id &ident ) const
{
    return _skills->get_skill_level( ident );
}

int Character::get_skill_level( const skill_id &ident, const item &context ) const
{
    return _skills->get_skill_level( ident, context );
}

void Character::set_skill_level( const skill_id &ident, const int level )
{
    get_skill_level_object( ident ).level( level );
}

void Character::mod_skill_level( const skill_id &ident, const int delta )
{
    _skills->mod_skill_level( ident, delta );
}

std::string Character::enumerate_unmet_requirements( const item &it, const item &context ) const
{
    std::vector<std::string> unmet_reqs;

    const auto check_req = [ &unmet_reqs ]( const std::string & name, int cur, int req ) {
        if( cur < req ) {
            unmet_reqs.push_back( string_format( "%s %d", name, req ) );
        }
    };

    check_req( _( "strength" ),     get_str(), it.get_min_str() );
    check_req( _( "dexterity" ),    get_dex(), it.type->min_dex );
    check_req( _( "intelligence" ), get_int(), it.type->min_int );
    check_req( _( "perception" ),   get_per(), it.type->min_per );

    for( const auto &elem : it.type->min_skills ) {
        check_req( context.contextualize_skill( elem.first )->name(),
                   get_skill_level( elem.first, context ),
                   elem.second );
    }

    return enumerate_as_string( unmet_reqs );
}

int Character::rust_rate() const
{
    const std::string &rate_option = get_option<std::string>( "SKILL_RUST" );
    if( rate_option == "off" ) {
        return 0;
    }

    // Stat window shows stat effects on based on current stat
    int intel = get_int();
    /** @EFFECT_INT reduces skill rust by 10% per level above 8 */
    int ret = ( ( rate_option == "vanilla" || rate_option == "capped" ) ?
                100 : 100 + 10 * ( 8 - intel ) );

    ret *= mutation_value( "skill_rust_multiplier" );

    if( ret < 0 ) {
        ret = 0;
    }

    return ret;
}

int Character::read_speed( bool return_stat_effect ) const
{
    // Stat window shows stat effects on based on current stat
    const int intel = get_int();
    /** @EFFECT_INT increases reading speed by 3s per level above 8*/
    int ret = to_moves<int>( 1_minutes ) - to_moves<int>( 3_seconds ) * ( intel - 8 );

    if( has_bionic( afs_bio_linguistic_coprocessor ) ) { // Aftershock
        ret *= .85;
    }

    ret *= mutation_value( "reading_speed_multiplier" );

    if( ret < to_moves<int>( 1_seconds ) ) {
        ret = to_moves<int>( 1_seconds );
    }
    // return_stat_effect actually matters here
    return return_stat_effect ? ret : ret * 100 / to_moves<int>( 1_minutes );
}

bool Character::meets_skill_requirements( const std::map<skill_id, int> &req,
        const item &context ) const
{
    return _skills->meets_skill_requirements( req, context );
}

bool Character::meets_skill_requirements( const construction &con ) const
{
    return std::all_of( con.required_skills.begin(), con.required_skills.end(),
    [&]( const std::pair<skill_id, int> &pr ) {
        return get_skill_level( pr.first ) >= pr.second;
    } );
}

bool Character::meets_stat_requirements( const item &it ) const
{
    return get_str() >= it.get_min_str() &&
           get_dex() >= it.type->min_dex &&
           get_int() >= it.type->min_int &&
           get_per() >= it.type->min_per;
}

bool Character::meets_requirements( const item &it, const item &context ) const
{
    const auto &ctx = !context.is_null() ? context : it;
    return meets_stat_requirements( it ) && meets_skill_requirements( it.type->min_skills, ctx );
}

void Character::make_bleed( const effect_source &source, const bodypart_id &bp,
                            time_duration duration, int intensity, bool permanent, bool force, bool defferred )
{
    int b_resist = 0;
    for( const trait_id &mut : get_mutations() ) {
        b_resist += mut.obj().bleed_resist;
    }

    if( b_resist > intensity ) {
        return;
    }

    add_effect( source, effect_bleed, duration, bp, permanent, intensity, force, defferred );
}

void Character::normalize()
{
    Creature::normalize();

    weary.clear();
    martial_arts_data->reset_style();
    weapon = item( "null", calendar::turn_zero );

    set_body();
    recalc_hp();
}

// Actual player death is mostly handled in game::is_game_over
void Character::die( Creature *nkiller )
{
    g->set_critter_died();
    set_killer( nkiller );
    set_time_died( calendar::turn );
    if( has_effect( effect_lightsnare ) ) {
        inv->add_item( item( "string_36", calendar::turn_zero ) );
        inv->add_item( item( "snare_trigger", calendar::turn_zero ) );
    }
    if( has_effect( effect_heavysnare ) ) {
        inv->add_item( item( "rope_6", calendar::turn_zero ) );
        inv->add_item( item( "snare_trigger", calendar::turn_zero ) );
    }
    if( has_effect( effect_beartrap ) ) {
        inv->add_item( item( "beartrap", calendar::turn_zero ) );
    }
    mission::on_creature_death( *this );
}

void Character::apply_skill_boost()
{
    for( const skill_boost &boost : skill_boost::get_all() ) {
        int skill_total = 0;
        for( const std::string &skill_str : boost.skills() ) {
            skill_total += get_skill_level( skill_id( skill_str ) );
        }
        mod_stat( boost.stat(), boost.calc_bonus( skill_total ) );
        if( boost.stat() == "str" ) {
            recalc_hp();
        }
    }
}

void Character::do_skill_rust()
{
    const int rust_rate_tmp = rust_rate();
    static const std::string PRED2( "PRED2" );
    static const std::string PRED3( "PRED3" );
    static const std::string PRED4( "PRED4" );
    for( std::pair<const skill_id, SkillLevel> &pair : *_skills ) {
        const Skill &aSkill = *pair.first;
        SkillLevel &skill_level_obj = pair.second;

        if( aSkill.is_combat_skill() &&
            ( ( has_trait_flag( PRED2 ) && calendar::once_every( 8_hours ) ) ||
              ( has_trait_flag( PRED3 ) && calendar::once_every( 4_hours ) ) ||
              ( has_trait_flag( PRED4 ) && calendar::once_every( 3_hours ) ) ) ) {
            // Their brain is optimized to remember this
            if( one_in( 13 ) ) {
                // They've already passed the roll to avoid rust at
                // this point, but print a message about it now and
                // then.
                //
                // 13 combat skills.
                // This means PRED2/PRED3/PRED4 think of hunting on
                // average every 8/4/3 hours, enough for immersion
                // without becoming an annoyance.
                //
                add_msg_if_player( _( "Your heart races as you recall your most recent hunt." ) );
                mod_stim( 1 );
            }
            continue;
        }

        const bool charged_bio_mem = get_power_level() > 25_J && has_active_bionic( bio_memory );
        const int oldSkillLevel = skill_level_obj.level();
        if( skill_level_obj.rust( charged_bio_mem, rust_rate_tmp ) ) {
            add_msg_if_player( m_warning,
                               _( "Your knowledge of %s begins to fade, but your memory banks retain it!" ), aSkill.name() );
            mod_power_level( -25_J );
        }
        const int newSkill = skill_level_obj.level();
        if( newSkill < oldSkillLevel ) {
            add_msg_if_player( m_bad, _( "Your skill in %s has reduced to %d!" ), aSkill.name(), newSkill );
        }
    }
}

void Character::reset_stats()
{
    // Bionic buffs
    if( has_active_bionic( bio_hydraulics ) ) {
        mod_str_bonus( 20 );
    }

    mod_str_bonus( get_mod_stat_from_bionic( character_stat::STRENGTH ) );
    mod_dex_bonus( get_mod_stat_from_bionic( character_stat::DEXTERITY ) );
    mod_per_bonus( get_mod_stat_from_bionic( character_stat::PERCEPTION ) );
    mod_int_bonus( get_mod_stat_from_bionic( character_stat::INTELLIGENCE ) );

    // Trait / mutation buffs
    mod_str_bonus( std::floor( mutation_value( "str_modifier" ) ) );
    mod_dodge_bonus( std::floor( mutation_value( "dodge_modifier" ) ) );

    /** @EFFECT_STR_MAX above 15 decreases Dodge bonus by 1 (NEGATIVE) */
    if( str_max >= 16 ) {
        mod_dodge_bonus( -1 );   // Penalty if we're huge
    }
    /** @EFFECT_STR_MAX below 6 increases Dodge bonus by 1 */
    else if( str_max <= 5 ) {
        mod_dodge_bonus( 1 );   // Bonus if we're small
    }

    apply_skill_boost();

    nv_cached = false;

    // Reset our stats to normal levels
    // Any persistent buffs/debuffs will take place in effects,
    // player::suffer(), etc.

    // repopulate the stat fields
    str_cur = str_max + get_str_bonus();
    dex_cur = dex_max + get_dex_bonus();
    per_cur = per_max + get_per_bonus();
    int_cur = int_max + get_int_bonus();

    // Floor for our stats.  No stat changes should occur after this!
    if( dex_cur < 0 ) {
        dex_cur = 0;
    }
    if( str_cur < 0 ) {
        str_cur = 0;
    }
    if( per_cur < 0 ) {
        per_cur = 0;
    }
    if( int_cur < 0 ) {
        int_cur = 0;
    }
}

void Character::reset()
{
    // TODO: Move reset_stats here, remove it from Creature
    Creature::reset();
}

bool Character::has_nv()
{
    static bool nv = false;

    if( !nv_cached ) {
        nv_cached = true;
        nv = ( worn_with_flag( flag_GNV_EFFECT ) ||
               has_active_bionic( bio_night_vision ) ||
               has_effect_with_flag( flag_EFFECT_NIGHT_VISION ) );
    }

    return nv;
}

void Character::calc_encumbrance()
{
    calc_encumbrance( item() );
}

void Character::calc_encumbrance( const item &new_item )
{

    std::map<bodypart_id, encumbrance_data> enc;
    item_encumb( enc, new_item );
    mut_cbm_encumb( enc );

    for( const std::pair<const bodypart_id, encumbrance_data> &elem : enc ) {
        set_part_encumbrance_data( elem.first, elem.second );
    }

}

units::mass Character::get_weight() const
{
    units::mass ret = 0_gram;
    units::mass wornWeight = std::accumulate( worn.begin(), worn.end(), 0_gram,
    []( units::mass sum, const item & itm ) {
        return sum + itm.weight();
    } );

    ret += bodyweight();       // The base weight of the player's body
    ret += inv->weight();           // Weight of the stored inventory
    ret += wornWeight;             // Weight of worn items
    ret += weapon.weight();        // Weight of wielded item
    ret += bionics_weight();       // Weight of installed bionics
    return ret;
}

bool Character::change_side( item &it, bool interactive )
{
    if( !it.swap_side() ) {
        if( interactive ) {
            add_msg_player_or_npc( m_info,
                                   _( "You cannot swap the side on which your %s is worn." ),
                                   _( "<npcname> cannot swap the side on which their %s is worn." ),
                                   it.tname() );
        }
        return false;
    }

    if( interactive ) {
        add_msg_player_or_npc( m_info, _( "You swap the side on which your %s is worn." ),
                               _( "<npcname> swaps the side on which their %s is worn." ),
                               it.tname() );
    }

    mod_moves( -250 );
    calc_encumbrance();

    return true;
}

bool Character::change_side( item_location &loc, bool interactive )
{
    if( !loc || !is_worn( *loc ) ) {
        if( interactive ) {
            add_msg_player_or_npc( m_info,
                                   _( "You are not wearing that item." ),
                                   _( "<npcname> isn't wearing that item." ) );
        }
        return false;
    }

    return change_side( *loc, interactive );
}

static void layer_item( std::map<bodypart_id, encumbrance_data> &vals, const item &it,
                        std::map<bodypart_id, layer_level> &highest_layer_so_far, bool power_armor, const Character &c )
{
    body_part_set covered_parts = it.get_covered_body_parts();
    for( const bodypart_id &bp : c.get_all_body_parts() ) {
        if( !covered_parts.test( bp.id() ) ) {
            continue;
        }

        const layer_level item_layer = it.get_layer();
        int encumber_val = it.get_encumber( c, bp.id() );
        int layering_encumbrance = clamp( encumber_val, 2, 10 );

        /*
         * Setting layering_encumbrance to 0 at this point makes the item cease to exist
         * for the purposes of the layer penalty system. (normally an item has a minimum
         * layering_encumbrance of 2 )
         */
        if( it.has_flag( flag_SEMITANGIBLE ) ) {
            encumber_val = 0;
            layering_encumbrance = 0;
        }

        const int armorenc = !power_armor || !it.is_power_armor() ?
                             encumber_val : std::max( 0, encumber_val - 40 );

        highest_layer_so_far[bp] = std::max( highest_layer_so_far[bp], item_layer );

        // Apply layering penalty to this layer, as well as any layer worn
        // within it that would normally be worn outside of it.
        for( layer_level penalty_layer = item_layer;
             penalty_layer <= highest_layer_so_far[bp]; ++penalty_layer ) {
            vals[bp].layer( penalty_layer, layering_encumbrance );
        }

        vals[bp].armor_encumbrance += armorenc;
    }
}

bool Character::is_wearing_power_armor( bool *hasHelmet ) const
{
    bool result = false;
    for( const item &elem : worn ) {
        if( !elem.is_power_armor() ) {
            continue;
        }
        if( hasHelmet == nullptr ) {
            // found power armor, helmet not requested, cancel loop
            return true;
        }
        // found power armor, continue search for helmet
        result = true;
        if( elem.covers( body_part_head ) ) {
            *hasHelmet = true;
            return true;
        }
    }
    return result;
}

bool Character::is_wearing_active_power_armor() const
{
    for( const item &w : worn ) {
        if( w.is_power_armor() && w.active ) {
            return true;
        }
    }
    return false;
}

bool Character::is_wearing_active_optcloak() const
{
    for( const item &w : worn ) {
        if( w.active && w.has_flag( flag_ACTIVE_CLOAKING ) ) {
            return true;
        }
    }
    return false;
}

bool Character::in_climate_control()
{
    bool regulated_area = false;
    // Check
    if( has_active_bionic( bio_climate ) ) {
        return true;
    }
    map &here = get_map();
    if( has_trait( trait_M_SKIN3 ) && here.has_flag_ter_or_furn( "FUNGUS", pos() ) &&
        in_sleep_state() ) {
        return true;
    }
    for( const item &w : worn ) {
        if( w.active && w.is_power_armor() ) {
            return true;
        }
        if( worn_with_flag( flag_CLIMATE_CONTROL ) ) {
            return true;
        }
    }
    if( calendar::turn >= next_climate_control_check ) {
        // save CPU and simulate acclimation.
        next_climate_control_check = calendar::turn + 20_turns;
        if( const optional_vpart_position vp = here.veh_at( pos() ) ) {
            // TODO: (?) Force player to scrounge together an AC unit
            regulated_area = (
                                 vp->is_inside() &&  // Already checks for opened doors
                                 vp->vehicle().total_power_w( true ) > 0 // Out of gas? No AC for you!
                             );
        }
        // TODO: AC check for when building power is implemented
        last_climate_control_ret = regulated_area;
        if( !regulated_area ) {
            // Takes longer to cool down / warm up with AC, than it does to step outside and feel cruddy.
            next_climate_control_check += 40_turns;
        }
    } else {
        return last_climate_control_ret;
    }
    return regulated_area;
}

int Character::get_wind_resistance( const bodypart_id &bp ) const
{
    int coverage = 0;
    float totalExposed = 1.0f;
    int totalCoverage = 0;
    int penalty = 100;

    for( const item &i : worn ) {
        if( i.covers( bp ) ) {
            if( i.made_of( material_id( "leather" ) ) || i.made_of( material_id( "plastic" ) ) ||
                i.made_of( material_id( "bone" ) ) ||
                i.made_of( material_id( "chitin" ) ) || i.made_of( material_id( "nomex" ) ) ) {
                penalty = 10; // 90% effective
            } else if( i.made_of( material_id( "cotton" ) ) ) {
                penalty = 30;
            } else if( i.made_of( material_id( "wool" ) ) ) {
                penalty = 40;
            } else {
                penalty = 1; // 99% effective
            }

            coverage = std::max( 0, i.get_coverage( bp ) - penalty );
            totalExposed *= ( 1.0 - coverage / 100.0 ); // Coverage is between 0 and 1?
        }
    }

    // Your shell provides complete wind protection if you're inside it
    if( has_active_mutation( trait_SHELL2 ) ) {
        totalCoverage = 100;
        return totalCoverage;
    }

    totalCoverage = 100 - totalExposed * 100;

    return totalCoverage;
}

void layer_details::reset()
{
    *this = layer_details();
}

// The stacking penalty applies by doubling the encumbrance of
// each item except the highest encumbrance one.
// So we add them together and then subtract out the highest.
int layer_details::layer( const int encumbrance )
{
    /*
     * We should only get to this point with an encumbrance value of 0
     * if the item is 'semitangible'. A normal item has a minimum of
     * 2 encumbrance for layer penalty purposes.
     * ( even if normally its encumbrance is 0 )
     */
    if( encumbrance == 0 ) {
        return total; // skip over the other logic because this item doesn't count
    }

    pieces.push_back( encumbrance );

    int current = total;
    if( encumbrance > max ) {
        total += max;   // *now* the old max is counted, just ignore the new max
        max = encumbrance;
    } else {
        total += encumbrance;
    }
    return total - current;
}

std::list<item>::iterator Character::position_to_wear_new_item( const item &new_item )
{
    // By default we put this item on after the last item on the same or any
    // lower layer.
    return std::find_if(
               worn.rbegin(), worn.rend(),
    [&]( const item & w ) {
        return w.get_layer() <= new_item.get_layer();
    }
           ).base();
}

/*
 * Encumbrance logic:
 * Some clothing is intrinsically encumbering, such as heavy jackets, backpacks, body armor, etc.
 * These simply add their encumbrance value to each body part they cover.
 * In addition, each article of clothing after the first in a layer imposes an additional penalty.
 * e.g. one shirt will not encumber you, but two is tight and starts to restrict movement.
 * Clothes on separate layers don't interact, so if you wear e.g. a light jacket over a shirt,
 * they're intended to be worn that way, and don't impose a penalty.
 * The default is to assume that clothes do not fit, clothes that are "fitted" either
 * reduce the encumbrance penalty by ten, or if that is already 0, they reduce the layering effect.
 *
 * Use cases:
 * What would typically be considered normal "street clothes" should not be considered encumbering.
 * T-shirt, shirt, jacket on torso/arms, underwear and pants on legs, socks and shoes on feet.
 * This is currently handled by each of these articles of clothing
 * being on a different layer and/or body part, therefore accumulating no encumbrance.
 */
void Character::item_encumb( std::map<bodypart_id, encumbrance_data> &vals,
                             const item &new_item ) const
{

    // reset all layer data
    vals = std::map<bodypart_id, encumbrance_data>();

    // Figure out where new_item would be worn
    std::list<item>::const_iterator new_item_position = worn.end();
    if( !new_item.is_null() ) {
        // const_cast required to work around g++-4.8 library bug
        // see the commit that added this comment to understand why
        new_item_position =
            const_cast<Character *>( this )->position_to_wear_new_item( new_item );
    }

    // Track highest layer observed so far so we can penalize out-of-order
    // items
    std::map<bodypart_id, layer_level> highest_layer_so_far;

    const bool power_armored = is_wearing_active_power_armor();
    for( auto w_it = worn.begin(); w_it != worn.end(); ++w_it ) {
        if( w_it == new_item_position ) {
            layer_item( vals, new_item, highest_layer_so_far, power_armored, *this );
        }
        layer_item( vals, *w_it, highest_layer_so_far, power_armored, *this );
    }

    if( worn.end() == new_item_position && !new_item.is_null() ) {
        layer_item( vals, new_item, highest_layer_so_far, power_armored, *this );
    }

    // make sure values are sane
    for( const bodypart_id &bp : get_all_body_parts() ) {
        encumbrance_data &elem = vals[bp];

        elem.armor_encumbrance = std::max( 0, elem.armor_encumbrance );

        // Add armor and layering penalties for the final values
        elem.encumbrance += elem.armor_encumbrance + elem.layer_penalty;
    }
}

int Character::encumb( const bodypart_id &bp ) const
{
    return get_part_encumbrance_data( bp ).encumbrance;
}

void Character::apply_mut_encumbrance( std::map<bodypart_id, encumbrance_data> &vals ) const
{
    const std::vector<trait_id> all_muts = get_mutations();
    std::map<bodypart_str_id, float> total_enc;

    // Lower penalty for bps covered only by XL armor
    // Initialized on demand for performance reasons:
    // (calculation is costly, most of players and npcs are don't have encumbering mutations)
    cata::optional<body_part_set> oversize;

    for( const trait_id &mut : all_muts ) {
        for( const std::pair<const bodypart_str_id, int> &enc : mut->encumbrance_always ) {
            total_enc[enc.first] += enc.second;
        }
        for( const std::pair<const bodypart_str_id, int> &enc : mut->encumbrance_covered ) {
            if( !oversize ) {
                // initialize on demand
                oversize = exclusive_flag_coverage( flag_OVERSIZE );
            }
            if( !oversize->test( enc.first ) ) {
                total_enc[enc.first] += enc.second;
            }
        }
    }

    for( const trait_id &mut : all_muts ) {
        for( const std::pair<const bodypart_str_id, float> &enc : mut->encumbrance_multiplier_always ) {
            total_enc[enc.first] *= enc.second;
        }
    }

    for( const std::pair<const bodypart_str_id, float> &enc : total_enc ) {
        vals[enc.first.id()].encumbrance += enc.second;
    }
}

void Character::mut_cbm_encumb( std::map<bodypart_id, encumbrance_data> &vals ) const
{

    for( const bionic_id &bid : get_bionics() ) {
        for( const std::pair<const bodypart_str_id, int> &element : bid->encumbrance ) {
            vals[element.first.id()].encumbrance += element.second;
        }
    }

    if( has_active_bionic( bio_shock_absorber ) ) {
        for( std::pair<const bodypart_id, encumbrance_data> &val : vals ) {
            val.second.encumbrance += 3; // Slight encumbrance to all parts except eyes
        }
        vals[body_part_eyes].encumbrance -= 3;
    }

    apply_mut_encumbrance( vals );
}

body_part_set Character::exclusive_flag_coverage( const flag_id &flag ) const
{
    body_part_set ret;
    ret.fill( get_all_body_parts() );

    for( const item &elem : worn ) {
        if( !elem.has_flag( flag ) ) {
            // Unset the parts covered by this item
            ret.substract_set( elem.get_covered_body_parts() );
        }
    }

    return ret;
}

/*
 * Innate stats getters
 */

// get_stat() always gets total (current) value, NEVER just the base
// get_stat_bonus() is always just the bonus amount
int Character::get_str() const
{
    return std::max( 0, get_str_base() + str_bonus );
}
int Character::get_dex() const
{
    return std::max( 0, get_dex_base() + dex_bonus );
}
int Character::get_per() const
{
    return std::max( 0, get_per_base() + per_bonus );
}
int Character::get_int() const
{
    return std::max( 0, get_int_base() + int_bonus );
}

int Character::get_str_base() const
{
    return str_max;
}
int Character::get_dex_base() const
{
    return dex_max;
}
int Character::get_per_base() const
{
    return per_max;
}
int Character::get_int_base() const
{
    return int_max;
}

int Character::get_str_bonus() const
{
    return str_bonus;
}
int Character::get_dex_bonus() const
{
    return dex_bonus;
}
int Character::get_per_bonus() const
{
    return per_bonus;
}
int Character::get_int_bonus() const
{
    return int_bonus;
}

static int get_speedydex_bonus( const int dex )
{
    static const std::string speedydex_min_dex( "SPEEDYDEX_MIN_DEX" );
    static const std::string speedydex_dex_speed( "SPEEDYDEX_DEX_SPEED" );
    // this is the number to be multiplied by the increment
    const int modified_dex = std::max( dex - get_option<int>( speedydex_min_dex ), 0 );
    return modified_dex * get_option<int>( speedydex_dex_speed );
}

int Character::get_speed() const
{
    if( has_trait_flag( "STEADY" ) ) {
        return get_speed_base() + std::max( 0, get_speed_bonus() ) + std::max( 0,
                get_speedydex_bonus( get_dex() ) );
    }
    return Creature::get_speed() + get_speedydex_bonus( get_dex() );
}

int Character::ranged_dex_mod() const
{
    ///\EFFECT_DEX <20 increases ranged penalty
    return std::max( ( 20.0 - get_dex() ) * 0.5, 0.0 );
}

int Character::ranged_per_mod() const
{
    ///\EFFECT_PER <20 increases ranged aiming penalty.
    return std::max( ( 20.0 - get_per() ) * 1.2, 0.0 );
}

int Character::get_healthy() const
{
    return healthy;
}
int Character::get_healthy_mod() const
{
    return healthy_mod;
}

/*
 * Innate stats setters
 */

void Character::set_str_bonus( int nstr )
{
    str_bonus = nstr;
    str_cur = std::max( 0, str_max + str_bonus );
}
void Character::set_dex_bonus( int ndex )
{
    dex_bonus = ndex;
    dex_cur = std::max( 0, dex_max + dex_bonus );
}
void Character::set_per_bonus( int nper )
{
    per_bonus = nper;
    per_cur = std::max( 0, per_max + per_bonus );
}
void Character::set_int_bonus( int nint )
{
    int_bonus = nint;
    int_cur = std::max( 0, int_max + int_bonus );
}
void Character::mod_str_bonus( int nstr )
{
    str_bonus += nstr;
    str_cur = std::max( 0, str_max + str_bonus );
}
void Character::mod_dex_bonus( int ndex )
{
    dex_bonus += ndex;
    dex_cur = std::max( 0, dex_max + dex_bonus );
}
void Character::mod_per_bonus( int nper )
{
    per_bonus += nper;
    per_cur = std::max( 0, per_max + per_bonus );
}
void Character::mod_int_bonus( int nint )
{
    int_bonus += nint;
    int_cur = std::max( 0, int_max + int_bonus );
}

void Character::print_health() const
{
    if( !is_player() ) {
        return;
    }
    int current_health = get_healthy();
    if( has_trait( trait_SELFAWARE ) ) {
        add_msg_if_player( _( "Your current health value is %d." ), current_health );
    }

    if( current_health > 0 &&
        ( has_effect( effect_common_cold ) || has_effect( effect_flu ) ) ) {
        return;
    }

    static const std::map<int, std::string> msg_categories = {
        { -100, "health_horrible" },
        { -50, "health_very_bad" },
        { -10, "health_bad" },
        { 10, "" },
        { 50, "health_good" },
        { 100, "health_very_good" },
        { INT_MAX, "health_great" }
    };

    auto iter = msg_categories.lower_bound( current_health );
    if( iter != msg_categories.end() && !iter->second.empty() ) {
        const translation msg = SNIPPET.random_from_category( iter->second ).value_or( translation() );
        add_msg_if_player( current_health > 0 ? m_good : m_bad, "%s", msg );
    }
}

namespace io
{
template<>
std::string enum_to_string<character_stat>( character_stat data )
{
    switch( data ) {
        // *INDENT-OFF*
    case character_stat::STRENGTH:     return "STR";
    case character_stat::DEXTERITY:    return "DEX";
    case character_stat::INTELLIGENCE: return "INT";
    case character_stat::PERCEPTION:   return "PER";

        // *INDENT-ON*
        case character_stat::DUMMY_STAT:
            break;
    }
    abort();
}
} // namespace io

void Character::set_healthy( int nhealthy )
{
    healthy = nhealthy;
}
void Character::mod_healthy( int nhealthy )
{
    float mut_rate = 1.0f;
    for( const trait_id &mut : get_mutations() ) {
        mut_rate *= mut.obj().healthy_rate;
    }
    healthy += nhealthy * mut_rate;
}
void Character::set_healthy_mod( int nhealthy_mod )
{
    healthy_mod = nhealthy_mod;
}
void Character::mod_healthy_mod( int nhealthy_mod, int cap )
{
    // TODO: This really should be a full morale-like system, with per-effect caps
    //       and durations.  This version prevents any single effect from exceeding its
    //       intended ceiling, but multiple effects will overlap instead of adding.

    // Cap indicates how far the mod is allowed to shift in this direction.
    // It can have a different sign to the mod, e.g. for items that treat
    // extremely low health, but can't make you healthy.
    if( nhealthy_mod == 0 || cap == 0 ) {
        return;
    }
    int low_cap;
    int high_cap;
    if( nhealthy_mod < 0 ) {
        low_cap = cap;
        high_cap = 200;
    } else {
        low_cap = -200;
        high_cap = cap;
    }

    // If we're already out-of-bounds, we don't need to do anything.
    if( ( healthy_mod <= low_cap && nhealthy_mod < 0 ) ||
        ( healthy_mod >= high_cap && nhealthy_mod > 0 ) ) {
        return;
    }

    healthy_mod += nhealthy_mod;

    // Since we already bailed out if we were out-of-bounds, we can
    // just clamp to the boundaries here.
    healthy_mod = std::min( healthy_mod, high_cap );
    healthy_mod = std::max( healthy_mod, low_cap );
}

int Character::get_stored_kcal() const
{
    return stored_calories;
}

static std::string exert_lvl_to_str( float level )
{
    if( level <= NO_EXERCISE ) {
        return _( "NO_EXERCISE" );
    } else if( level <= LIGHT_EXERCISE ) {
        return _( "LIGHT_EXERCISE" );
    } else if( level <= MODERATE_EXERCISE ) {
        return _( "MODERATE_EXERCISE" );
    } else if( level <= BRISK_EXERCISE ) {
        return _( "BRISK_EXERCISE" );
    } else if( level <= ACTIVE_EXERCISE ) {
        return _( "ACTIVE_EXERCISE" );
    } else {
        return _( "EXTRA_EXERCISE" );
    }
}
std::string Character::debug_weary_info() const
{
    int amt = weariness();
    std::string max_act = exert_lvl_to_str( maximum_exertion_level() );
    float move_mult = exertion_adjusted_move_multiplier( EXTRA_EXERCISE );

    int bmr = base_bmr();
    int intake = weary.intake;
    int input = weary.tracker;
    int thresh = weary_threshold();
    int current = weariness_level();

    return string_format( "Weariness: %s Max Exertion: %s Mult: %g\nBMR: %d Intake: %d Tracker: %d Thresh: %d At: %d\nCalories: %d",
                          amt, max_act, move_mult, bmr, intake, input, thresh, current, stored_calories );
}

void weariness_tracker::clear()
{
    tracker = 0;
    intake = 0;
    low_activity_ticks = 0;
    tick_counter = 0;
}

void Character::mod_stored_kcal( int nkcal )
{
    if( nkcal > 0 ) {
        add_gained_calories( nkcal );
        weary.intake += nkcal;
    } else {
        add_spent_calories( -nkcal );
        // nkcal is negative, we need positive
        weary.tracker -= nkcal;
    }
    set_stored_kcal( stored_calories + nkcal );
}

void Character::mod_stored_nutr( int nnutr )
{
    // nutr is legacy type code, this function simply converts old nutrition to new kcal
    mod_stored_kcal( -1 * std::round( nnutr * 2500.0f / ( 12 * 24 ) ) );
}

void Character::set_stored_kcal( int kcal )
{
    if( stored_calories != kcal ) {
        stored_calories = kcal;

        //some mutant change their max_hp according to their bmi
        recalc_hp();
    }
}

int Character::get_healthy_kcal() const
{
    return healthy_calories;
}

float Character::get_kcal_percent() const
{
    return static_cast<float>( get_stored_kcal() ) / static_cast<float>( get_healthy_kcal() );
}

int Character::get_hunger() const
{
    return hunger;
}

void Character::mod_hunger( int nhunger )
{
    set_hunger( hunger + nhunger );
}

void Character::set_hunger( int nhunger )
{
    if( hunger != nhunger ) {
        // cap hunger at 300, just below famished
        hunger = std::min( 300, nhunger );
        on_stat_change( "hunger", hunger );
    }
}

// this is a translation from a legacy value
int Character::get_starvation() const
{
    static const std::vector<std::pair<float, float>> starv_thresholds = { {
            std::make_pair( 0.0f, 6000.0f ),
            std::make_pair( 0.8f, 300.0f ),
            std::make_pair( 0.95f, 100.0f )
        }
    };
    if( get_kcal_percent() < 0.95f ) {
        return std::round( multi_lerp( starv_thresholds, get_kcal_percent() ) );
    }
    return 0;
}

int Character::get_thirst() const
{
    return thirst;
}

std::pair<std::string, nc_color> Character::get_thirst_description() const
{
    // some delay from water in stomach is desired, but there needs to be some visceral response
    int thirst = get_thirst() - ( std::max( units::to_milliliter<int>( stomach.get_water() ) / 10,
                                            0 ) );
    std::string hydration_string;
    nc_color hydration_color = c_white;
    if( thirst > 520 ) {
        hydration_color = c_light_red;
        hydration_string = translate_marker( "Parched" );
    } else if( thirst > 240 ) {
        hydration_color = c_light_red;
        hydration_string = translate_marker( "Dehydrated" );
    } else if( thirst > 80 ) {
        hydration_color = c_yellow;
        hydration_string = translate_marker( "Very thirsty" );
    } else if( thirst > 40 ) {
        hydration_color = c_yellow;
        hydration_string = translate_marker( "Thirsty" );
    } else if( thirst < -60 ) {
        hydration_color = c_green;
        hydration_string = translate_marker( "Turgid" );
    } else if( thirst < -20 ) {
        hydration_color = c_green;
        hydration_string = translate_marker( "Hydrated" );
    } else if( thirst < 0 ) {
        hydration_color = c_green;
        hydration_string = translate_marker( "Slaked" );
    }
    return std::make_pair( _( hydration_string ), hydration_color );
}

std::pair<std::string, nc_color> Character::get_hunger_description() const
{
    // clang 3.8 has some sort of issue where if the initializer list contains const arguments,
    // like all of the effect_* string_id variables which are const string_id, then it fails to
    // initialize the array with tuples successfully complaining that
    // "chosen constructor is explicit in copy-initialization". Using std::forward_as_tuple
    // returns a tuple consisting of correctly implcitly copyable types.
    static const std::array<std::tuple<const efftype_id &, const char *, nc_color>, 9> hunger_states{ {
            std::forward_as_tuple( effect_hunger_engorged, translate_marker( "Engorged" ), c_red ),
            std::forward_as_tuple( effect_hunger_full, translate_marker( "Full" ), c_yellow ),
            std::forward_as_tuple( effect_hunger_satisfied, translate_marker( "Satisfied" ), c_green ),
            std::forward_as_tuple( effect_hunger_blank, "", c_white ),
            std::forward_as_tuple( effect_hunger_hungry, translate_marker( "Hungry" ), c_yellow ),
            std::forward_as_tuple( effect_hunger_very_hungry, translate_marker( "Very Hungry" ), c_yellow ),
            std::forward_as_tuple( effect_hunger_near_starving, translate_marker( "Near starving" ), c_red ),
            std::forward_as_tuple( effect_hunger_starving, translate_marker( "Starving!" ), c_red ),
            std::forward_as_tuple( effect_hunger_famished, translate_marker( "Famished" ), c_light_red )
        }
    };
    for( auto &hunger_state : hunger_states ) {
        if( has_effect( std::get<0>( hunger_state ) ) ) {
            return std::make_pair( _( std::get<1>( hunger_state ) ), std::get<2>( hunger_state ) );
        }
    }
    return std::make_pair( _( "ERROR!" ), c_light_red );
}

std::pair<std::string, nc_color> Character::get_fatigue_description() const
{
    int fatigue = get_fatigue();
    std::string fatigue_string;
    nc_color fatigue_color = c_white;
    if( fatigue > fatigue_levels::EXHAUSTED ) {
        fatigue_color = c_red;
        fatigue_string = translate_marker( "Exhausted" );
    } else if( fatigue > fatigue_levels::DEAD_TIRED ) {
        fatigue_color = c_light_red;
        fatigue_string = translate_marker( "Dead Tired" );
    } else if( fatigue > fatigue_levels::TIRED ) {
        fatigue_color = c_yellow;
        fatigue_string = translate_marker( "Tired" );
    }
    return std::make_pair( _( fatigue_string ), fatigue_color );
}

void Character::mod_thirst( int nthirst )
{
    if( has_trait_flag( "NO_THIRST" ) || ( is_npc() && get_option<bool>( "NO_NPC_FOOD" ) ) ) {
        return;
    }
    set_thirst( std::max( -100, thirst + nthirst ) );
}

void Character::set_thirst( int nthirst )
{
    if( thirst != nthirst ) {
        thirst = nthirst;
        on_stat_change( "thirst", thirst );
    }
}

void Character::mod_fatigue( int nfatigue )
{
    set_fatigue( fatigue + nfatigue );
}

void Character::mod_sleep_deprivation( int nsleep_deprivation )
{
    set_sleep_deprivation( sleep_deprivation + nsleep_deprivation );
}

void Character::set_fatigue( int nfatigue )
{
    nfatigue = std::max( nfatigue, -1000 );
    if( fatigue != nfatigue ) {
        fatigue = nfatigue;
        on_stat_change( "fatigue", fatigue );
    }
}

void Character::set_fatigue( fatigue_levels nfatigue )
{
    set_fatigue( static_cast<int>( nfatigue ) );
}

void Character::set_sleep_deprivation( int nsleep_deprivation )
{
    sleep_deprivation = std::min( static_cast< int >( SLEEP_DEPRIVATION_MASSIVE ), std::max( 0,
                                  nsleep_deprivation ) );
}

int Character::get_fatigue() const
{
    return fatigue;
}

int Character::get_sleep_deprivation() const
{
    return sleep_deprivation;
}

std::pair<std::string, nc_color> Character::get_pain_description() const
{
    const std::pair<std::string, nc_color> pain = Creature::get_pain_description();
    nc_color pain_color = pain.second;
    std::string pain_string;
    // get pain color
    if( get_perceived_pain() >= 60 ) {
        pain_color = c_red;
    } else if( get_perceived_pain() >= 40 ) {
        pain_color = c_light_red;
    }
    // get pain string
    if( ( has_trait( trait_SELFAWARE ) || has_effect( effect_got_checked ) ) &&
        get_perceived_pain() > 0 ) {
        pain_string = string_format( "%s %d", _( "Pain " ), get_perceived_pain() );
    } else if( get_perceived_pain() > 0 ) {
        pain_string = pain.first;
    }
    return std::make_pair( pain_string, pain_color );
}

bool Character::is_deaf() const
{
    return get_effect_int( effect_deaf ) > 2 || worn_with_flag( flag_DEAF ) ||
           has_trait( trait_DEAF ) ||
           ( has_active_bionic( bio_earplugs ) && !has_active_bionic( bio_ears ) ) ||
           ( has_trait( trait_M_SKIN3 ) && get_map().has_flag_ter_or_furn( "FUNGUS", pos() )
             && in_sleep_state() );
}

bool Character::is_mute() const
{
    return get_effect_int( effect_mute ) || worn_with_flag( flag_MUTE ) ||
           ( has_trait( trait_PROF_FOODP ) && !( is_wearing( itype_id( "foodperson_mask" ) ) ||
                   is_wearing( itype_id( "foodperson_mask_on" ) ) ) ) ||
           has_trait( trait_MUTE );
}
void Character::on_damage_of_type( int adjusted_damage, damage_type type, const bodypart_id &bp )
{
    // Electrical damage has a chance to temporarily incapacitate bionics in the damaged body_part.
    if( type == damage_type::ELECTRIC ) {
        const time_duration min_disable_time = 10_turns * adjusted_damage;
        for( bionic &i : *my_bionics ) {
            if( !i.powered ) {
                // Unpowered bionics are protected from power surges.
                continue;
            }
            const auto &info = i.info();
            if( info.has_flag( "BIONIC_SHOCKPROOF" ) || info.has_flag( "BIONIC_FAULTY" ) ) {
                continue;
            }
            const std::map<bodypart_str_id, size_t> &bodyparts = info.occupied_bodyparts;
            if( bodyparts.find( bp.id() ) != bodyparts.end() ) {
                const int bp_hp = get_part_hp_cur( bp );
                // The chance to incapacitate is as high as 50% if the attack deals damage equal to one third of the body part's current health.
                if( x_in_y( adjusted_damage * 3, bp_hp ) && one_in( 2 ) ) {
                    if( i.incapacitated_time == 0_turns ) {
                        add_msg_if_player( m_bad, _( "Your %s bionic shorts out!" ), info.name );
                    }
                    i.incapacitated_time += rng( min_disable_time, 10 * min_disable_time );
                }
            }
        }
    }
}

void Character::reset_bonuses()
{
    // Reset all bonuses to 0 and multipliers to 1.0
    str_bonus = 0;
    dex_bonus = 0;
    per_bonus = 0;
    int_bonus = 0;

    Creature::reset_bonuses();
}

int Character::get_max_healthy() const
{
    const float bmi = get_bmi();
    return clamp( static_cast<int>( std::round( -3 * ( bmi - character_weight_category::normal ) *
                                    ( bmi - character_weight_category::overweight ) + 200 ) ), -200, 200 );
}

void Character::regen( int rate_multiplier )
{
    int pain_ticks = rate_multiplier;
    while( get_pain() > 0 && pain_ticks-- > 0 ) {
        mod_pain( -roll_remainder( 0.2f + get_pain() / 50.0f ) );
    }

    float rest = rest_quality();
    float heal_rate = healing_rate( rest ) * to_turns<int>( 5_minutes );
    if( heal_rate > 0.0f ) {
        healall( roll_remainder( rate_multiplier * heal_rate ) );
    } else if( heal_rate < 0.0f ) {
        int rot_rate = roll_remainder( rate_multiplier * -heal_rate );
        // Has to be in loop because some effects depend on rounding
        while( rot_rate-- > 0 ) {
            hurtall( 1, nullptr, false );
        }
    }

    // include healing effects
    for( const bodypart_id &bp : get_all_body_parts( get_body_part_flags::only_main ) ) {
        float healing = healing_rate_medicine( rest, bp ) * to_turns<int>( 5_minutes );
        int healing_apply = roll_remainder( healing );
        mod_part_healed_total( bp, healing_apply );
        heal( bp, healing_apply );
        if( get_part_damage_bandaged( bp ) > 0 ) {
            mod_part_damage_bandaged( bp, -healing_apply );
            if( get_part_damage_bandaged( bp ) <= 0 ) {
                set_part_damage_bandaged( bp, 0 );
                remove_effect( effect_bandaged, bp );
                add_msg_if_player( _( "Bandaged wounds on your %s healed." ), body_part_name( bp ) );
            }
        }
        if( get_part_damage_disinfected( bp ) > 0 ) {
            mod_part_damage_disinfected( bp, -healing_apply );
            if( get_part_damage_disinfected( bp ) <= 0 ) {
                set_part_damage_disinfected( bp, 0 );
                remove_effect( effect_disinfected, bp );
                add_msg_if_player( _( "Disinfected wounds on your %s healed." ), body_part_name( bp ) );
            }
        }

        // remove effects if the limb was healed by other way
        if( has_effect( effect_bandaged, bp.id() ) && ( is_part_at_max_hp( bp ) ) ) {
            set_part_damage_bandaged( bp, 0 );
            remove_effect( effect_bandaged, bp );
            add_msg_if_player( _( "Bandaged wounds on your %s healed." ), body_part_name( bp ) );
        }
        if( has_effect( effect_disinfected, bp.id() ) && ( is_part_at_max_hp( bp ) ) ) {
            set_part_damage_disinfected( bp, 0 );
            remove_effect( effect_disinfected, bp );
            add_msg_if_player( _( "Disinfected wounds on your %s healed." ), body_part_name( bp ) );
        }
    }

    if( get_rad() > 0 ) {
        mod_rad( -roll_remainder( rate_multiplier / 50.0f ) );
    }
}

void Character::enforce_minimum_healing()
{
    for( const bodypart_id &bp : get_all_body_parts() ) {
        if( get_part_healed_total( bp ) <= 0 ) {
            heal( bp, 1 );
        }
        set_part_healed_total( bp, 0 );
    }
}

void Character::update_health( int external_modifiers )
{
    // Limit healthy_mod to [-200, 200].
    // This also sets approximate bounds for the character's health.
    if( get_healthy_mod() > get_max_healthy() ) {
        set_healthy_mod( get_max_healthy() );
    } else if( get_healthy_mod() < -200 ) {
        set_healthy_mod( -200 );
    }

    // Active leukocyte breeder will keep your health near 100
    int effective_healthy_mod = get_healthy_mod();
    if( has_active_bionic( bio_leukocyte ) ) {
        // Side effect: dependency
        mod_healthy_mod( -50, -200 );
        effective_healthy_mod = 100;
    }

    // Health tends toward healthy_mod.
    // For small differences, it changes 4 points per day
    // For large ones, up to ~40% of the difference per day
    int health_change = effective_healthy_mod - get_healthy() + external_modifiers;
    mod_healthy( sgn( health_change ) * std::max( 1, std::abs( health_change ) / 10 ) );

    // And healthy_mod decays over time.
    // Slowly near 0, but it's hard to overpower it near +/-100
    set_healthy_mod( std::round( get_healthy_mod() * 0.95f ) );

    add_msg_debug( "Health: %d, Health mod: %d", get_healthy(), get_healthy_mod() );
}

// Returns the number of multiples of tick_length we would "pass" on our way `from` to `to`
// For example, if `tick_length` is 1 hour, then going from 0:59 to 1:01 should return 1
static inline int ticks_between( const time_point &from, const time_point &to,
                                 const time_duration &tick_length )
{
    return ( to_turn<int>( to ) / to_turns<int>( tick_length ) ) - ( to_turn<int>
            ( from ) / to_turns<int>( tick_length ) );
}

void Character::update_body()
{
    update_body( calendar::turn - 1_turns, calendar::turn );
}

void Character::update_body( const time_point &from, const time_point &to )
{
    if( !is_npc() ) {
        update_stamina( to_turns<int>( to - from ) );
    }
    update_stomach( from, to );
    recalculate_enchantment_cache();
    if( ticks_between( from, to, 3_minutes ) > 0 ) {
        magic->update_mana( *this->as_player(), to_turns<float>( 3_minutes ) );
    }
    const int five_mins = ticks_between( from, to, 5_minutes );
    if( five_mins > 0 ) {
        try_reduce_weariness( attempted_activity_level );
        if( !activity.is_null() ) {
            decrease_activity_level( activity.exertion_level() );
        } else {
            reset_activity_level();
        }
        check_needs_extremes();
        update_needs( five_mins );
        regen( five_mins );
        // Note: mend ticks once per 5 minutes, but wants rate in TURNS, not 5 minute intervals
        // TODO: change @ref med to take time_duration
        mend( five_mins * to_turns<int>( 5_minutes ) );
    }
    if( ticks_between( from, to, 24_hours ) > 0 && !has_trait_flag( "NO_MINIMAL_HEALING" ) ) {
        enforce_minimum_healing();
    }

    const int thirty_mins = ticks_between( from, to, 30_minutes );
    if( thirty_mins > 0 ) {
        // Radiation kills health even at low doses
        update_health( has_trait( trait_RADIOGENIC ) ? 0 : -get_rad() );
        get_sick();
    }

    for( const auto &v : vitamin::all() ) {
        const time_duration rate = vitamin_rate( v.first );

        // No blood volume regeneration if body lacks fluids
        if( v.first == vitamin_blood && has_effect( effect_hypovolemia ) && get_thirst() > 240 ) {
            continue;
        }

        if( rate > 0_turns ) {
            int qty = ticks_between( from, to, rate );
            if( qty > 0 ) {
                vitamin_mod( v.first, 0 - qty );
            }

        } else if( rate < 0_turns ) {
            // mutations can result in vitamins being generated (but never accumulated)
            int qty = ticks_between( from, to, -rate );
            if( qty > 0 ) {
                vitamin_mod( v.first, qty );
            }
        }
    }

    if( is_avatar() && ticks_between( from, to, 24_hours ) > 0 ) {
        as_avatar()->advance_daily_calories();
    }

    do_skill_rust();
}

item *Character::best_quality_item( const quality_id &qual )
{
    std::vector<item *> qual_inv = items_with( [qual]( const item & itm ) {
        return itm.has_quality( qual );
    } );
    item *best_qual = random_entry( qual_inv );
    for( item *elem : qual_inv ) {
        if( elem->get_quality( qual ) > best_qual->get_quality( qual ) ) {
            best_qual = elem;
        }
    }
    return best_qual;
}

int Character::weary_threshold() const
{
    const int bmr = base_bmr();
    int threshold = bmr * get_option<float>( "WEARY_BMR_MULT" );
    // reduce by 1% per 14 points of fatigue after 150 points
    threshold *= 1.0f - ( ( std::max( fatigue, -20 ) - 150 ) / 1400.0f );
    // Each 2 points of morale increase or decrease by 1%
    threshold *= 1.0f + ( get_morale_level() / 200.0f );
    // TODO: Hunger effects this

    return std::max( threshold, bmr / 10 );
}

int Character::weariness() const
{
    if( weary.intake > weary.tracker ) {
        return weary.tracker * 0.5;
    }
    return weary.tracker - weary.intake * 0.5;
}

int Character::weariness_level() const
{
    int amount = weariness();
    int threshold = weary_threshold();
    int level = 0;
    amount -= threshold * get_option<float>( "WEARY_INITIAL_STEP" );
    while( amount >= 0 ) {
        amount -= threshold;
        if( threshold > 20 ) {
            threshold *= get_option<float>( "WEARY_THRESH_SCALING" );
        }
        ++level;
    }

    return level;
}

float Character::maximum_exertion_level() const
{
    switch( weariness_level() ) {
        case 0:
            return EXTRA_EXERCISE;
        case 1:
            return ACTIVE_EXERCISE;
        case 2:
            return BRISK_EXERCISE;
        case 3:
            return MODERATE_EXERCISE;
        case 4:
            return LIGHT_EXERCISE;
        case 5:
        default:
            return NO_EXERCISE;
    }
}

float Character::exertion_adjusted_move_multiplier( float level ) const
{
    // The default value for level is -1.0
    // And any values we get that are negative or 0
    // will cause incorrect behavior
    if( level <= 0 ) {
        level = attempted_activity_level;
    }
    const float max = maximum_exertion_level();
    if( level < max ) {
        return 1.0f;
    }
    return max / level;
}

// Called every 5 minutes, when activity level is logged
void Character::try_reduce_weariness( const float exertion )
{
    weary.tick_counter++;
    if( exertion == NO_EXERCISE ) {
        weary.low_activity_ticks++;
        // Recover twice as fast at rest
        if( in_sleep_state() ) {
            weary.low_activity_ticks++;
        }
    }

    const float recovery_mult = get_option<float>( "WEARY_RECOVERY_MULT" );

    if( weary.low_activity_ticks >= 6 ) {
        int reduction = weary.tracker;
        const int bmr = base_bmr();
        // 1/20 of whichever's bigger
        if( bmr > reduction ) {
            reduction = bmr * recovery_mult;
        } else {
            reduction *= recovery_mult;
        }
        weary.low_activity_ticks = 0;

        weary.tracker -= reduction;
    }

    if( weary.tick_counter >= 12 ) {
        weary.intake *= 1 - recovery_mult;
        weary.tick_counter = 0;
    }

    // Normalize values, make sure we stay above 0
    weary.intake = std::max( weary.intake, 0 );
    weary.tracker = std::max( weary.tracker, 0 );
    weary.tick_counter = std::max( weary.tick_counter, 0 );
    weary.low_activity_ticks = std::max( weary.low_activity_ticks, 0 );
}

float Character::activity_level() const
{
    float max = maximum_exertion_level();
    if( attempted_activity_level > max ) {
        return max;
    }
    return attempted_activity_level;
}

void Character::update_stomach( const time_point &from, const time_point &to )
{
    const needs_rates rates = calc_needs_rates();
    // No food/thirst/fatigue clock at all
    const bool debug_ls = has_trait( trait_DEBUG_LS );
    // No food/thirst, capped fatigue clock (only up to tired)
    const bool npc_no_food = is_npc() && get_option<bool>( "NO_NPC_FOOD" );
    const bool foodless = debug_ls || npc_no_food;
    const bool mouse = has_trait( trait_NO_THIRST );
    const bool mycus = has_trait( trait_M_DEPENDENT );
    const float kcal_per_time = get_bmr() / ( 12.0f * 24.0f );
    const int five_mins = ticks_between( from, to, 5_minutes );
    const int half_hours = ticks_between( from, to, 30_minutes );
    const units::volume stomach_capacity = stomach.capacity( *this );

    if( five_mins > 0 ) {
        // Digest nutrients in stomach, they are destined for the guts (except water)
        food_summary digested_to_guts = stomach.digest( *this, rates, five_mins, half_hours );
        // Digest nutrients in guts, they will be distributed to needs levels
        food_summary digested_to_body = guts.digest( *this, rates, five_mins, half_hours );
        // Water from stomach skips guts and gets absorbed by body
        mod_thirst( -units::to_milliliter<int>( digested_to_guts.water ) / 5 );
        guts.ingest( digested_to_guts );
        // Apply nutrients, unless this is an NPC and NO_NPC_FOOD is enabled.
        if( !npc_no_food ) {
            mod_stored_kcal( digested_to_body.nutr.kcal );
            log_activity_level( activity_level() );
            vitamins_mod( digested_to_body.nutr.vitamins, false );
        }
        if( !foodless && rates.hunger > 0.0f ) {
            mod_hunger( roll_remainder( rates.hunger * five_mins ) );
            // instead of hunger keeping track of how you're living, burn calories instead
            mod_stored_kcal( -roll_remainder( five_mins * kcal_per_time ) );
        }
    }
    // if npc_no_food no need to calc hunger, and set hunger_effect
    if( npc_no_food ) {
        return;
    }
    if( stomach.time_since_ate() > 10_minutes ) {
        if( stomach.contains() >= stomach_capacity && get_hunger() > -61 ) {
            // you're engorged! your stomach is full to bursting!
            set_hunger( -61 );
        } else if( stomach.contains() >= stomach_capacity / 2 && get_hunger() > -21 ) {
            // full
            set_hunger( -21 );
        } else if( stomach.contains() >= stomach_capacity / 8 && get_hunger() > -1 ) {
            // that's really all the food you need to feel full
            set_hunger( -1 );
        } else if( stomach.contains() == 0_ml ) {
            if( guts.get_calories() == 0 && get_stored_kcal() < get_healthy_kcal() && get_hunger() < 300 ) {
                // there's no food except what you have stored in fat
                set_hunger( 300 );
            } else if( get_hunger() < 100 && ( ( guts.get_calories() == 0 &&
                                                 get_stored_kcal() >= get_healthy_kcal() ) || get_stored_kcal() < get_healthy_kcal() ) ) {
                set_hunger( 100 );
            } else if( get_hunger() < 0 ) {
                set_hunger( 0 );
            }
        }
    } else
        // you fill up when you eat fast, but less so than if you eat slow
        // if you just ate but your stomach is still empty it will still
        // delay your filling up (drugs?)
    {
        if( stomach.contains() >= stomach_capacity && get_hunger() > -61 ) {
            // you're engorged! your stomach is full to bursting!
            set_hunger( -61 );
        } else if( stomach.contains() >= stomach_capacity * 3 / 4 && get_hunger() > -21 ) {
            // full
            set_hunger( -21 );
        } else if( stomach.contains() >= stomach_capacity / 2 && get_hunger() > -1 ) {
            // that's really all the food you need to feel full
            set_hunger( -1 );
        } else if( stomach.contains() > 0_ml && get_kcal_percent() > 0.95 ) {
            // usually eating something cools your hunger
            set_hunger( 0 );
        }
    }

    if( !foodless && rates.thirst > 0.0f ) {
        mod_thirst( roll_remainder( rates.thirst * five_mins ) );
    }
    // Mycus and Metabolic Rehydration makes thirst unnecessary
    // since water is not limited by intake but by absorption, we can just set thirst to zero
    if( mycus || mouse ) {
        set_thirst( 0 );
    }

    const bool calorie_deficit = get_bmi() < character_weight_category::normal;
    const units::volume contains = stomach.contains();
    const units::volume cap = stomach.capacity( *this );

    efftype_id hunger_effect;
    // i ate just now!
    const bool just_ate = stomach.time_since_ate() < 15_minutes;
    // i ate a meal recently enough that i shouldn't need another meal
    const bool recently_ate = stomach.time_since_ate() < 3_hours;
    // Hunger effect should intensify whenever stomach contents decreases, last eaten time increases, or calorie deficit intensifies.
    if( calorie_deficit ) {
        //              just_ate    recently_ate
        //              <15 min     <3 hrs      >=3 hrs
        // >= cap       engorged    engorged    engorged
        // > 3/4 cap    full        full        full
        // > 1/2 cap    satisfied   v. hungry   famished/(near)starving
        // <= 1/2 cap   hungry      v. hungry   famished/(near)starving
        if( contains >= cap ) {
            hunger_effect = effect_hunger_engorged;
        } else if( contains > cap * 3 / 4 ) {
            hunger_effect = effect_hunger_full;
        } else if( just_ate && contains > cap / 2 ) {
            hunger_effect = effect_hunger_satisfied;
        } else if( just_ate ) {
            hunger_effect = effect_hunger_hungry;
        } else if( recently_ate ) {
            hunger_effect = effect_hunger_very_hungry;
        } else if( get_bmi() < character_weight_category::underweight ) {
            hunger_effect = effect_hunger_near_starving;
        } else if( get_bmi() < character_weight_category::emaciated ) {
            hunger_effect = effect_hunger_starving;
        } else {
            hunger_effect = effect_hunger_famished;
        }
    } else {
        //              just_ate    recently_ate
        //              <15 min     <3 hrs      >=3 hrs
        // >= 5/6 cap   engorged    engorged    engorged
        // > 11/20 cap  full        full        full
        // >= 3/8 cap   satisfied   satisfied   blank
        // > 0          blank       blank       blank
        // 0            blank       blank       (v.) hungry
        if( contains >= cap * 5 / 6 ) {
            hunger_effect = effect_hunger_engorged;
        } else if( contains > cap * 11 / 20 ) {
            hunger_effect = effect_hunger_full;
        } else if( recently_ate && contains >= cap * 3 / 8 ) {
            hunger_effect = effect_hunger_satisfied;
        } else if( recently_ate || contains > 0_ml ) {
            hunger_effect = effect_hunger_blank;
        } else if( get_bmi() > character_weight_category::overweight ) {
            hunger_effect = effect_hunger_hungry;
        } else {
            hunger_effect = effect_hunger_very_hungry;
        }
    }
    if( !has_effect( hunger_effect ) ) {
        remove_effect( effect_hunger_engorged );
        remove_effect( effect_hunger_full );
        remove_effect( effect_hunger_satisfied );
        remove_effect( effect_hunger_hungry );
        remove_effect( effect_hunger_very_hungry );
        remove_effect( effect_hunger_near_starving );
        remove_effect( effect_hunger_starving );
        remove_effect( effect_hunger_famished );
        remove_effect( effect_hunger_blank );
        add_effect( hunger_effect, 24_hours, true );
    }
}

void Character::update_needs( int rate_multiplier )
{
    const int current_stim = get_stim();
    // Hunger, thirst, & fatigue up every 5 minutes
    effect &sleep = get_effect( effect_sleep );
    // No food/thirst/fatigue clock at all
    const bool debug_ls = has_trait( trait_DEBUG_LS );
    // No food/thirst, capped fatigue clock (only up to tired)
    const bool npc_no_food = is_npc() && get_option<bool>( "NO_NPC_FOOD" );
    const bool asleep = !sleep.is_null();
    const bool lying = asleep || has_effect( effect_lying_down ) ||
                       activity.id() == ACT_TRY_SLEEP;

    needs_rates rates = calc_needs_rates();

    const bool wasnt_fatigued = get_fatigue() <= fatigue_levels::DEAD_TIRED;
    // Don't increase fatigue if sleeping or trying to sleep or if we're at the cap.
    if( get_fatigue() < 1050 && !asleep && !debug_ls ) {
        if( rates.fatigue > 0.0f ) {
            int fatigue_roll = roll_remainder( rates.fatigue * rate_multiplier );
            mod_fatigue( fatigue_roll );

            // Synaptic regen bionic stops SD while awake and boosts it while sleeping
            if( !has_active_bionic( bio_synaptic_regen ) ) {
                // fatigue_roll should be around 1 - so the counter increases by 1 every minute on average,
                // but characters who need less sleep will also get less sleep deprived, and vice-versa.

                // Note: Since needs are updated in 5-minute increments, we have to multiply the roll again by
                // 5. If rate_multiplier is > 1, fatigue_roll will be higher and this will work out.
                mod_sleep_deprivation( fatigue_roll * 5 );
            }

            if( npc_no_food && get_fatigue() > fatigue_levels::TIRED ) {
                set_fatigue( fatigue_levels::TIRED );
                set_sleep_deprivation( 0 );
            }
        }
    } else if( asleep ) {
        if( rates.recovery > 0.0f ) {
            int recovered = roll_remainder( rates.recovery * rate_multiplier );
            if( get_fatigue() - recovered < -20 ) {
                // Should be wake up, but that could prevent some retroactive regeneration
                sleep.set_duration( 1_turns );
                mod_fatigue( -25 );
            } else {
                if( has_effect( effect_disrupted_sleep ) || has_effect( effect_recently_coughed ) ) {
                    recovered *= .5;
                }
                mod_fatigue( -recovered );

                // Sleeping on the ground, no bionic = 1x rest_modifier
                // Sleeping on a bed, no bionic      = 2x rest_modifier
                // Sleeping on a comfy bed, no bionic= 3x rest_modifier

                // Sleeping on the ground, bionic    = 3x rest_modifier
                // Sleeping on a bed, bionic         = 6x rest_modifier
                // Sleeping on a comfy bed, bionic   = 9x rest_modifier
                float rest_modifier = ( has_active_bionic( bio_synaptic_regen ) ? 3 : 1 );
                // Melatonin supplements also add a flat bonus to recovery speed
                if( has_effect( effect_melatonin ) ) {
                    rest_modifier += 1;
                }

                const comfort_level comfort = base_comfort_value( pos() ).level;

                if( comfort >= comfort_level::very_comfortable ) {
                    rest_modifier *= 3;
                } else  if( comfort >= comfort_level::comfortable ) {
                    rest_modifier *= 2.5;
                } else if( comfort >= comfort_level::slightly_comfortable ) {
                    rest_modifier *= 2;
                }

                // If we're just tired, we'll get a decent boost to our sleep quality.
                // The opposite is true for very tired characters.
                if( get_fatigue() < fatigue_levels::DEAD_TIRED ) {
                    rest_modifier += 2;
                } else if( get_fatigue() >= fatigue_levels::EXHAUSTED ) {
                    rest_modifier = ( rest_modifier > 2 ) ? rest_modifier - 2 : 1;
                }

                // Recovered is multiplied by 2 as well, since we spend 1/3 of the day sleeping
                mod_sleep_deprivation( -rest_modifier * ( recovered * 2 ) );

            }
        }
    }
    if( is_player() && wasnt_fatigued && get_fatigue() > fatigue_levels::DEAD_TIRED && !lying ) {
        if( !activity ) {
            add_msg_if_player( m_warning, _( "You're feeling tired.  %s to lie down for sleep." ),
                               press_x( ACTION_SLEEP ) );
        } else {
            g->cancel_activity_query( _( "You're feeling tired." ) );
        }
    }

    if( current_stim < 0 ) {
        set_stim( std::min( current_stim + rate_multiplier, 0 ) );
    } else if( current_stim > 0 ) {
        set_stim( std::max( current_stim - rate_multiplier, 0 ) );
    }

    if( get_painkiller() > 0 ) {
        mod_painkiller( -std::min( get_painkiller(), rate_multiplier ) );
    }

    // Huge folks take penalties for cramming themselves in vehicles
    if( in_vehicle && get_size() == creature_size::huge &&
        !( has_trait( trait_NOPAIN ) || has_effect( effect_narcosis ) ) ) {
        vehicle *veh = veh_pointer_or_null( get_map().veh_at( pos() ) );
        // it's painful to work the controls, but passengers in open topped vehicles are fine
        if( veh && ( veh->enclosed_at( pos() ) || veh->player_in_control( *this->as_player() ) ) ) {
            add_msg_if_player( m_bad,
                               _( "You're cramping up from stuffing yourself in this vehicle." ) );
            if( is_npc() ) {
                npc &as_npc = dynamic_cast<npc &>( *this );
                as_npc.complain_about( "cramped_vehicle", 1_hours, "<cramped_vehicle>", false );
            }

            mod_pain( rng( 4, 6 ) );
            focus_pool -= 1;
        }
    }
}
needs_rates Character::calc_needs_rates() const
{
    const effect &sleep = get_effect( effect_sleep );
    const bool has_recycler = has_bionic( bio_recycler );
    const bool asleep = !sleep.is_null();

    needs_rates rates;
    rates.hunger = metabolic_rate();

    rates.kcal = get_bmr();

    add_msg_if_player( m_debug, "Metabolic rate: %.2f", rates.hunger );

    static const std::string player_thirst_rate( "PLAYER_THIRST_RATE" );
    rates.thirst = get_option< float >( player_thirst_rate );
    static const std::string thirst_modifier( "thirst_modifier" );
    rates.thirst *= 1.0f + mutation_value( thirst_modifier );
    if( worn_with_flag( flag_SLOWS_THIRST ) ) {
        rates.thirst *= 0.7f;
    }

    static const std::string player_fatigue_rate( "PLAYER_FATIGUE_RATE" );
    rates.fatigue = get_option< float >( player_fatigue_rate );
    static const std::string fatigue_modifier( "fatigue_modifier" );
    rates.fatigue *= 1.0f + mutation_value( fatigue_modifier );

    // Note: intentionally not in metabolic rate
    if( has_recycler ) {
        // Recycler won't help much with mutant metabolism - it is intended for human one
        rates.hunger = std::min( rates.hunger, std::max( 0.5f, rates.hunger - 0.5f ) );
        rates.thirst = std::min( rates.thirst, std::max( 0.5f, rates.thirst - 0.5f ) );
    }

    if( asleep ) {
        static const std::string fatigue_regen_modifier( "fatigue_regen_modifier" );
        rates.recovery = 1.0f + mutation_value( fatigue_regen_modifier );
        if( !is_hibernating() ) {
            // Hunger and thirst advance more slowly while we sleep. This is the standard rate.
            rates.hunger *= 0.5f;
            rates.thirst *= 0.5f;
            const int intense = sleep.is_null() ? 0 : sleep.get_intensity();
            // Accelerated recovery capped to 2x over 2 hours
            // After 16 hours of activity, equal to 7.25 hours of rest
            const int accelerated_recovery_chance = 24 - intense + 1;
            const float accelerated_recovery_rate = 1.0f / accelerated_recovery_chance;
            rates.recovery += accelerated_recovery_rate;
        } else {
            // Hunger and thirst advance *much* more slowly whilst we hibernate.
            rates.hunger *= ( 2.0f / 7.0f );
            rates.thirst *= ( 2.0f / 7.0f );
        }
        rates.recovery -= static_cast<float>( get_perceived_pain() ) / 60;

    } else {
        rates.recovery = 0;
    }

    if( has_activity( ACT_TREE_COMMUNION ) ) {
        // Much of the body's needs are taken care of by the trees.
        // Hair Roots don't provide any bodily needs.
        if( has_trait( trait_ROOTS2 ) || has_trait( trait_ROOTS3 ) ) {
            rates.hunger *= 0.5f;
            rates.thirst *= 0.5f;
            rates.fatigue *= 0.5f;
        }
    }

    if( has_trait( trait_TRANSPIRATION ) ) {
        // Transpiration, the act of moving nutrients with evaporating water, can take a very heavy toll on your thirst when it's really hot.
        rates.thirst *= ( ( get_weather().get_temperature( pos() ) - 32.5f ) / 40.0f );
    }

    if( is_npc() ) {
        rates.hunger *= 0.25f;
        rates.thirst *= 0.25f;
    }

    rates.fatigue = enchantment_cache->modify_value( enchant_vals::mod::FATIGUE, rates.fatigue );
    rates.thirst = enchantment_cache->modify_value( enchant_vals::mod::THIRST, rates.thirst );

    return rates;
}

item Character::reduce_charges( item *it, int quantity )
{
    if( !has_item( *it ) ) {
        debugmsg( "invalid item (name %s) for reduce_charges", it->tname() );
        return item();
    }
    if( it->charges <= quantity ) {
        return i_rem( it );
    }
    it->mod_charges( -quantity );
    item result( *it );
    result.charges = quantity;
    return result;
}

bool Character::can_interface_armor() const
{
    bool okay = std::any_of( my_bionics->begin(), my_bionics->end(),
    []( const bionic & b ) {
        return b.powered && b.info().has_flag( "BIONIC_ARMOR_INTERFACE" );
    } );
    return okay;
}

bool Character::has_mission_item( int mission_id ) const
{
    return mission_id != -1 && has_item_with( has_mission_item_filter{ mission_id } );
}

bool Character::has_gun_for_ammo( const ammotype &at ) const
{
    return has_item_with( [at]( const item & it ) {
        // item::ammo_type considers the active gunmod.
        return it.is_gun() && it.ammo_types().count( at );
    } );
}

bool Character::has_magazine_for_ammo( const ammotype &at ) const
{
    return has_item_with( [&at]( const item & it ) {
        return !it.has_flag( flag_NO_RELOAD ) &&
               ( ( it.is_magazine() && it.ammo_types().count( at ) ) ||
                 ( it.is_gun() && it.magazine_integral() && it.ammo_types().count( at ) ) ||
                 ( it.is_gun() && it.magazine_current() != nullptr &&
                   it.magazine_current()->ammo_types().count( at ) ) );
    } );
}

void Character::check_needs_extremes()
{
    // Check if we've overdosed... in any deadly way.
    if( get_stim() > 250 ) {
        add_msg_player_or_npc( m_bad,
                               _( "You have a sudden heart attack!" ),
                               _( "<npcname> has a sudden heart attack!" ) );
        get_event_bus().send<event_type::dies_from_drug_overdose>( getID(), efftype_id() );
        set_part_hp_cur( body_part_torso, 0 );
    } else if( get_stim() < -200 || get_painkiller() > 240 ) {
        add_msg_player_or_npc( m_bad,
                               _( "Your breathing stops completely." ),
                               _( "<npcname>'s breathing stops completely." ) );
        get_event_bus().send<event_type::dies_from_drug_overdose>( getID(), efftype_id() );
        set_part_hp_cur( body_part_torso, 0 );
    } else if( has_effect( effect_jetinjector ) && get_effect_dur( effect_jetinjector ) > 40_minutes ) {
        if( !( has_trait( trait_NOPAIN ) ) ) {
            add_msg_player_or_npc( m_bad,
                                   _( "Your heart spasms painfully and stops." ),
                                   _( "<npcname>'s heart spasms painfully and stops." ) );
        } else {
            add_msg_player_or_npc( _( "Your heart spasms and stops." ),
                                   _( "<npcname>'s heart spasms and stops." ) );
        }
        get_event_bus().send<event_type::dies_from_drug_overdose>( getID(), effect_jetinjector );
        set_part_hp_cur( body_part_torso, 0 );
    } else if( get_effect_dur( effect_adrenaline ) > 50_minutes ) {
        add_msg_player_or_npc( m_bad,
                               _( "Your heart spasms and stops." ),
                               _( "<npcname>'s heart spasms and stops." ) );
        get_event_bus().send<event_type::dies_from_drug_overdose>( getID(), effect_adrenaline );
        set_part_hp_cur( body_part_torso, 0 );
    } else if( get_effect_int( effect_drunk ) > 4 ) {
        add_msg_player_or_npc( m_bad,
                               _( "Your breathing slows down to a stop." ),
                               _( "<npcname>'s breathing slows down to a stop." ) );
        get_event_bus().send<event_type::dies_from_drug_overdose>( getID(), effect_drunk );
        set_part_hp_cur( body_part_torso, 0 );
    }

    // check if we've starved
    if( is_player() ) {
        if( get_stored_kcal() <= 0 ) {
            add_msg_if_player( m_bad, _( "You have starved to death." ) );
            get_event_bus().send<event_type::dies_of_starvation>( getID() );
            set_part_hp_cur( body_part_torso, 0 );
        } else {
            if( calendar::once_every( 12_hours ) ) {
                std::string category;
                if( stomach.contains() <= stomach.capacity( *this ) / 4 ) {
                    if( get_kcal_percent() < 0.1f ) {
                        category = "starving";
                    } else if( get_kcal_percent() < 0.25f ) {
                        category = "emaciated";
                    } else if( get_kcal_percent() < 0.5f ) {
                        category = "malnutrition";
                    } else if( get_kcal_percent() < 0.8f ) {
                        category = "low_cal";
                    }
                } else {
                    if( get_kcal_percent() < 0.1f ) {
                        category = "empty_starving";
                    } else if( get_kcal_percent() < 0.25f ) {
                        category = "empty_emaciated";
                    } else if( get_kcal_percent() < 0.5f ) {
                        category = "empty_malnutrition";
                    } else if( get_kcal_percent() < 0.8f ) {
                        category = "empty_low_cal";
                    }
                }
                if( !category.empty() ) {
                    const translation message = SNIPPET.random_from_category( category ).value_or( translation() );
                    add_msg_if_player( m_warning, message );
                }

            }
        }
    }

    // Check if we're dying of thirst
    if( is_player() && get_thirst() >= 600 && ( stomach.get_water() == 0_ml ||
            guts.get_water() == 0_ml ) ) {
        if( get_thirst() >= 1200 ) {
            add_msg_if_player( m_bad, _( "You have died of dehydration." ) );
            get_event_bus().send<event_type::dies_of_thirst>( getID() );
            set_part_hp_cur( body_part_torso, 0 );
        } else if( get_thirst() >= 1000 && calendar::once_every( 30_minutes ) ) {
            add_msg_if_player( m_warning, _( "Even your eyes feel dry…" ) );
        } else if( get_thirst() >= 800 && calendar::once_every( 30_minutes ) ) {
            add_msg_if_player( m_warning, _( "You are THIRSTY!" ) );
        } else if( calendar::once_every( 30_minutes ) ) {
            add_msg_if_player( m_warning, _( "Your mouth feels so dry…" ) );
        }
    }

    // Check if we're falling asleep, unless we're sleeping
    if( get_fatigue() >= fatigue_levels::EXHAUSTED + 25 && !in_sleep_state() ) {
        if( get_fatigue() >= fatigue_levels::MASSIVE_FATIGUE ) {
            add_msg_if_player( m_bad, _( "Survivor sleep now." ) );
            get_event_bus().send<event_type::falls_asleep_from_exhaustion>( getID() );
            mod_fatigue( -10 );
            fall_asleep();
        } else if( get_fatigue() >= 800 && calendar::once_every( 30_minutes ) ) {
            add_msg_if_player( m_warning, _( "Anywhere would be a good place to sleep…" ) );
        } else if( calendar::once_every( 30_minutes ) ) {
            add_msg_if_player( m_warning, _( "You feel like you haven't slept in days." ) );
        }
    }

    // Even if we're not Exhausted, we really should be feeling lack/sleep earlier
    // Penalties start at Dead Tired and go from there
    if( get_fatigue() >= fatigue_levels::DEAD_TIRED && !in_sleep_state() ) {
        if( get_fatigue() >= 700 ) {
            if( calendar::once_every( 30_minutes ) ) {
                add_msg_if_player( m_warning, _( "You're too physically tired to stop yawning." ) );
                add_effect( effect_lack_sleep, 30_minutes + 1_turns );
            }
            /** @EFFECT_INT slightly decreases occurrence of short naps when dead tired */
            if( one_in( 50 + int_cur ) ) {
                // Rivet's idea: look out for microsleeps!
                fall_asleep( 30_seconds );
            }
        } else if( get_fatigue() >= fatigue_levels::EXHAUSTED ) {
            if( calendar::once_every( 30_minutes ) ) {
                add_msg_if_player( m_warning, _( "How much longer until bedtime?" ) );
                add_effect( effect_lack_sleep, 30_minutes + 1_turns );
            }
            /** @EFFECT_INT slightly decreases occurrence of short naps when exhausted */
            if( one_in( 100 + int_cur ) ) {
                fall_asleep( 30_seconds );
            }
        } else if( get_fatigue() >= fatigue_levels::DEAD_TIRED && calendar::once_every( 30_minutes ) ) {
            add_msg_if_player( m_warning, _( "*yawn* You should really get some sleep." ) );
            add_effect( effect_lack_sleep, 30_minutes + 1_turns );
        }
    }

    // Sleep deprivation kicks in if lack of sleep is avoided with stimulants or otherwise for long periods of time
    int sleep_deprivation = get_sleep_deprivation();
    float sleep_deprivation_pct = sleep_deprivation / static_cast<float>( SLEEP_DEPRIVATION_MASSIVE );

    if( sleep_deprivation >= SLEEP_DEPRIVATION_HARMLESS && !in_sleep_state() ) {
        if( calendar::once_every( 60_minutes ) ) {
            if( sleep_deprivation < SLEEP_DEPRIVATION_MINOR ) {
                add_msg_if_player( m_warning,
                                   _( "Your mind feels tired.  It's been a while since you've slept well." ) );
                mod_fatigue( 1 );
            } else if( sleep_deprivation < SLEEP_DEPRIVATION_SERIOUS ) {
                add_msg_if_player( m_bad,
                                   _( "Your mind feels foggy from a lack of good sleep, and your eyes keep trying to close against your will." ) );
                mod_fatigue( 5 );

                if( one_in( 10 ) ) {
                    mod_healthy_mod( -1, 0 );
                }
            } else if( sleep_deprivation < SLEEP_DEPRIVATION_MAJOR ) {
                add_msg_if_player( m_bad,
                                   _( "Your mind feels weary, and you dread every wakeful minute that passes.  You crave sleep, and feel like you're about to collapse." ) );
                mod_fatigue( 10 );

                if( one_in( 5 ) ) {
                    mod_healthy_mod( -2, 0 );
                }
            } else if( sleep_deprivation < SLEEP_DEPRIVATION_MASSIVE ) {
                add_msg_if_player( m_bad,
                                   _( "You haven't slept decently for so long that your whole body is screaming for mercy.  It's a miracle that you're still awake, but it feels more like a curse now." ) );
                mod_fatigue( 40 );

                mod_healthy_mod( -5, 0 );
            }
            // else you pass out for 20 hours, guaranteed

            // Microsleeps are slightly worse if you're sleep deprived, but not by much. (chance: 1 in (75 + int_cur) at lethal sleep deprivation)
            // Note: these can coexist with fatigue-related microsleeps
            /** @EFFECT_INT slightly decreases occurrence of short naps when sleep deprived */
            if( one_in( static_cast<int>( sleep_deprivation_pct * 75 ) + int_cur ) ) {
                fall_asleep( 30_seconds );
            }

            // Stimulants can be used to stay awake a while longer, but after a while you'll just collapse.
            bool can_pass_out = ( get_stim() < 30 && sleep_deprivation >= SLEEP_DEPRIVATION_MINOR ) ||
                                sleep_deprivation >= SLEEP_DEPRIVATION_MAJOR;

            if( can_pass_out && calendar::once_every( 10_minutes ) ) {
                /** @EFFECT_PER slightly increases resilience against passing out from sleep deprivation */
                if( one_in( static_cast<int>( ( 1 - sleep_deprivation_pct ) * 100 ) + per_cur ) ||
                    sleep_deprivation >= SLEEP_DEPRIVATION_MASSIVE ) {
                    add_msg_player_or_npc( m_bad,
                                           _( "Your body collapses due to sleep deprivation, your neglected fatigue rushing back all at once, and you pass out on the spot." )
                                           , _( "<npcname> collapses to the ground from exhaustion." ) );
                    if( get_fatigue() < fatigue_levels::EXHAUSTED ) {
                        set_fatigue( fatigue_levels::EXHAUSTED );
                    }

                    if( sleep_deprivation >= SLEEP_DEPRIVATION_MAJOR ) {
                        fall_asleep( 20_hours );
                    } else if( sleep_deprivation >= SLEEP_DEPRIVATION_SERIOUS ) {
                        fall_asleep( 16_hours );
                    } else {
                        fall_asleep( 12_hours );
                    }
                }
            }

        }
    }
}

void Character::get_sick()
{
    // NPCs are too dumb to handle infections now
    if( is_npc() || has_trait_flag( "NO_DISEASE" ) ) {
        // In a shocking twist, disease immunity prevents diseases.
        return;
    }

    if( has_effect( effect_flu ) || has_effect( effect_common_cold ) ) {
        // While it's certainly possible to get sick when you already are,
        // it wouldn't be very fun.
        return;
    }

    // Normal people get sick about 2-4 times/year.
    int base_diseases_per_year = 3;
    if( has_trait( trait_DISRESISTANT ) ) {
        // Disease resistant people only get sick once a year.
        base_diseases_per_year = 1;
    }

    // This check runs once every 30 minutes, so double to get hours, *24 to get days.
    const int checks_per_year = 2 * 24 * 365;

    // Health is in the range [-200,200].
    // Diseases are half as common for every 50 health you gain.
    float health_factor = std::pow( 2.0f, get_healthy() / 50.0f );

    int disease_rarity = static_cast<int>( checks_per_year * health_factor / base_diseases_per_year );
    add_msg_debug( "disease_rarity = %d", disease_rarity );
    if( one_in( disease_rarity ) ) {
        if( one_in( 6 ) ) {
            // The flu typically lasts 3-10 days.
            add_env_effect( effect_flu, body_part_mouth, 3, rng( 3_days, 10_days ) );
        } else {
            // A cold typically lasts 1-14 days.
            add_env_effect( effect_common_cold, body_part_mouth, 3, rng( 1_days, 14_days ) );
        }
    }
}

bool Character::is_hibernating() const
{
    // Hibernating only kicks in whilst Engorged; separate tracking for hunger/thirst here
    // as a safety catch.  One test subject managed to get two Colds during hibernation;
    // since those add fatigue and dry out the character, the subject went for the full 10 days plus
    // a little, and came out of it well into Parched.  Hibernating shouldn't endanger your
    // life like that--but since there's much less fluid reserve than food reserve,
    // simply using the same numbers won't work.
    return has_effect( effect_sleep ) && get_kcal_percent() > 0.8f &&
           get_thirst() <= 80 && has_active_mutation( trait_HIBERNATE );
}

/* Here lies the intended effects of body temperature

Assumption 1 : a naked person is comfortable at 19C/66.2F (31C/87.8F at rest).
Assumption 2 : a "lightly clothed" person is comfortable at 13C/55.4F (25C/77F at rest).
Assumption 3 : the player is always running, thus generating more heat.
Assumption 4 : frostbite cannot happen above 0C temperature.*
* In the current model, a naked person can get frostbite at 1C. This isn't true, but it's a compromise with using nice whole numbers.

Here is a list of warmth values and the corresponding temperatures in which the player is comfortable, and in which the player is very cold.

Warmth  Temperature (Comfortable)    Temperature (Very cold)    Notes
  0       19C /  66.2F               -11C /  12.2F               * Naked
 10       13C /  55.4F               -17C /   1.4F               * Lightly clothed
 20        7C /  44.6F               -23C /  -9.4F
 30        1C /  33.8F               -29C / -20.2F
 40       -5C /  23.0F               -35C / -31.0F
 50      -11C /  12.2F               -41C / -41.8F
 60      -17C /   1.4F               -47C / -52.6F
 70      -23C /  -9.4F               -53C / -63.4F
 80      -29C / -20.2F               -59C / -74.2F
 90      -35C / -31.0F               -65C / -85.0F
100      -41C / -41.8F               -71C / -95.8F

WIND POWER
Except for the last entry, pressures are sort of made up...

Breeze : 5mph (1015 hPa)
Strong Breeze : 20 mph (1000 hPa)
Moderate Gale : 30 mph (990 hPa)
Storm : 50 mph (970 hPa)
Hurricane : 100 mph (920 hPa)
HURRICANE : 185 mph (880 hPa) [Ref: Hurricane Wilma]
*/

void Character::update_bodytemp()
{
    if( has_trait( trait_DEBUG_NOTEMP ) ) {
        set_all_parts_temp_conv( BODYTEMP_NORM );
        set_all_parts_temp_cur( BODYTEMP_NORM );
        return;
    }
    /* Cache calls to g->get_temperature( player position ), used in several places in function */
    const int player_local_temp = g->weather.get_temperature( pos() );
    // NOTE : visit weather.h for some details on the numbers used
    // Converts temperature to Celsius/10
    int Ctemperature = static_cast<int>( 100 * temp_to_celsius( player_local_temp ) );
    const w_point weather = *g->weather.weather_precise;
    int vehwindspeed = 0;
    map &here = get_map();
    const optional_vpart_position vp = here.veh_at( pos() );
    if( vp ) {
        vehwindspeed = std::abs( vp->vehicle().velocity / 100 ); // vehicle velocity in mph
    }
    const oter_id &cur_om_ter = overmap_buffer.ter( global_omt_location() );
    bool sheltered = g->is_sheltered( pos() );
    double total_windpower = get_local_windpower( g->weather.windspeed + vehwindspeed, cur_om_ter,
                             pos(),
                             g->weather.winddirection, sheltered );
    // Let's cache this not to check it for every bodyparts
    const bool has_bark = has_trait( trait_BARK );
    const bool has_sleep = has_effect( effect_sleep );
    const bool has_sleep_state = has_sleep || in_sleep_state();
    const bool has_heatsink = has_bionic( bio_heatsink ) || is_wearing( itype_rm13_armor_on ) ||
                              has_trait( trait_M_SKIN2 ) || has_trait( trait_M_SKIN3 );
    const bool has_common_cold = has_effect( effect_common_cold );
    const bool has_climate_control = in_climate_control();
    const bool use_floor_warmth = can_use_floor_warmth();
    const furn_id furn_at_pos = here.furn( pos() );
    const cata::optional<vpart_reference> boardable = vp.part_with_feature( "BOARDABLE", true );
    // Temperature norms
    // Ambient normal temperature is lower while asleep
    const int ambient_norm = has_sleep ? 3100 : 1900;

    /**
     * Calculations that affect all body parts equally go here, not in the loop
     */
    // Hunger / Starvation
    // -1000 when about to starve to death
    // -1333 when starving with light eater
    // -2000 if you managed to get 0 metabolism rate somehow
    const float met_rate = metabolic_rate();
    const int hunger_warmth = static_cast<int>( 2000 * std::min( met_rate, 1.0f ) - 2000 );
    // Give SOME bonus to those living furnaces with extreme metabolism
    const int metabolism_warmth = static_cast<int>( std::max( 0.0f, met_rate - 1.0f ) * 1000 );
    // Fatigue
    // ~-900 when exhausted
    const int fatigue_warmth = has_sleep ? 0 : static_cast<int>( std::min( 0.0f,
                               -1.5f * get_fatigue() ) );

    // Sunlight
    const int sunlight_warmth = g->is_in_sunlight( pos() ) ?
                                ( get_weather().weather_id->sun_intensity ==
                                  sun_intensity_type::high ?
                                  1000 :
                                  500 ) : 0;
    const int best_fire = get_heat_radiation( pos(), true );

    const int lying_warmth = use_floor_warmth ? floor_warmth( pos() ) : 0;
    const int water_temperature =
        100 * temp_to_celsius( get_weather().get_cur_weather_gen().get_water_temperature() );

    // Correction of body temperature due to traits and mutations
    // Lower heat is applied always
    const int mutation_heat_low = bodytemp_modifier_traits( false );
    const int mutation_heat_high = bodytemp_modifier_traits( true );
    // Difference between high and low is the "safe" heat - one we only apply if it's beneficial
    const int mutation_heat_bonus = mutation_heat_high - mutation_heat_low;

    const int h_radiation = get_heat_radiation( pos(), false );
    // Current temperature and converging temperature calculations
    for( const bodypart_id &bp : get_all_body_parts() ) {

        if( bp->has_flag( "IGNORE_TEMP" ) ) {
            continue;
        }

        // This adjusts the temperature scale to match the bodytemp scale,
        // it needs to be reset every iteration
        int adjusted_temp = ( Ctemperature - ambient_norm );
        int bp_windpower = total_windpower;
        // Represents the fact that the body generates heat when it is cold.
        // TODO: : should this increase hunger?
        double scaled_temperature = logarithmic_range( BODYTEMP_VERY_COLD, BODYTEMP_VERY_HOT,
                                    get_part_temp_cur( bp ) );
        // Produces a smooth curve between 30.0 and 60.0.
        double homeostasis_adjustment = 30.0 * ( 1.0 + scaled_temperature );
        int clothing_warmth_adjustment = static_cast<int>( homeostasis_adjustment * warmth( bp ) );
        int clothing_warmth_adjusted_bonus = static_cast<int>( homeostasis_adjustment * bonus_item_warmth(
                bp ) );
        // WINDCHILL

        bp_windpower = static_cast<int>( static_cast<float>( bp_windpower ) * ( 1 - get_wind_resistance(
                                             bp ) / 100.0 ) );
        // Calculate windchill
        int windchill = get_local_windchill( player_local_temp,
                                             get_local_humidity( weather.humidity, get_weather().weather_id, sheltered ),
                                             bp_windpower );

        static const auto is_lower = []( const bodypart_id & bp ) {
            return bp == body_part_foot_l  ||
                   bp ==  body_part_foot_r  ||
                   bp ==  body_part_leg_l  ||
                   bp ==  body_part_leg_r ;
        };

        // If you're standing in water, air temperature is replaced by water temperature. No wind.
        // Convert to 0.01C
        if( here.has_flag_ter( TFLAG_DEEP_WATER, pos() ) ||
            ( here.has_flag_ter( TFLAG_SHALLOW_WATER, pos() ) && is_lower( bp ) ) ) {
            adjusted_temp += water_temperature - Ctemperature; // Swap out air temp for water temp.
            windchill = 0;
        }

        // Convergent temperature is affected by ambient temperature,
        // clothing warmth, and body wetness.
        set_part_temp_conv( bp, BODYTEMP_NORM + adjusted_temp + windchill * 100 +
                            clothing_warmth_adjustment );
        // HUNGER / STARVATION
        mod_part_temp_conv( bp, hunger_warmth );
        // FATIGUE
        mod_part_temp_conv( bp, fatigue_warmth );
        // Mutations
        mod_part_temp_conv( bp, mutation_heat_low );
        // DIRECT HEAT SOURCES (generates body heat, helps fight frostbite)
        // Bark : lowers blister count to -5; harder to get blisters
        int blister_count = ( has_bark ? -5 : 0 ); // If the counter is high, your skin starts to burn

        if( get_part_frostbite_timer( bp ) > 0 ) {
            mod_part_frostbite_timer( bp, -std::max( 5, h_radiation ) );
        }
        // 111F (44C) is a temperature in which proteins break down: https://en.wikipedia.org/wiki/Burn
        blister_count += h_radiation - 111 > 0 ?
                         std::max( static_cast<int>( std::sqrt( h_radiation - 111 ) ), 0 ) : 0;

        const bool pyromania = has_trait( trait_PYROMANIA );
        // BLISTERS : Skin gets blisters from intense heat exposure.
        // Fire protection protects from blisters.
        // Heatsinks give near-immunity.
        if( blister_count - get_armor_fire( bp ) - ( has_heatsink ? 20 : 0 ) > 0 ) {
            add_effect( effect_blisters, 1_turns, bp );
            if( pyromania ) {
                add_morale( MORALE_PYROMANIA_NEARFIRE, 10, 10, 1_hours,
                            30_minutes ); // Proximity that's close enough to harm us gives us a bit of a thrill
                rem_morale( MORALE_PYROMANIA_NOFIRE );
            }
        } else if( pyromania && best_fire >= 1 ) { // Only give us fire bonus if there's actually fire
            add_morale( MORALE_PYROMANIA_NEARFIRE, 5, 5, 30_minutes,
                        15_minutes ); // Gain a much smaller mood boost even if it doesn't hurt us
            rem_morale( MORALE_PYROMANIA_NOFIRE );
        }

        mod_part_temp_conv( bp, sunlight_warmth );
        // DISEASES
        if( bp == body_part_head && has_effect( effect_flu ) ) {
            mod_part_temp_conv( bp, 1500 );
        }
        if( has_common_cold ) {
            mod_part_temp_conv( bp, -750 );
        }
        // Loss of blood results in loss of body heat, 1% bodyheat lost per 2% hp lost
        mod_part_temp_conv( bp, - blood_loss( bp ) * get_part_temp_conv( bp ) / 200 );

        // EQUALIZATION
        static const std::pair<bodypart_str_id, bodypart_str_id> connections[] {
            {body_part_torso, body_part_arm_l },
            {body_part_torso, body_part_arm_r },
            {body_part_torso, body_part_leg_l },
            {body_part_torso, body_part_leg_r },
            {body_part_torso, body_part_head },
            {body_part_head, body_part_mouth },
            {body_part_arm_l, body_part_hand_l },
            {body_part_arm_r, body_part_hand_r },
            {body_part_leg_l, body_part_foot_l },
            {body_part_leg_r, body_part_foot_r }
        };

        bool equalized = false;
        for( const auto &conn : connections ) {
            if( bp == conn.first ) {
                temp_equalizer( bp, conn.second );
                equalized = true;
            }
            // connections are defined in one-direction only, but should work in both direction
            if( bp == conn.second ) {
                temp_equalizer( conn.second, bp );
                equalized = true;
            }
        }
        if( !equalized ) {
            debugmsg( "Wacky body part temperature equalization!  Body part is not handled: %s",
                      bp.id().str() );
        }

        // Climate Control eases the effects of high and low ambient temps
        if( has_climate_control ) {
            set_part_temp_conv( bp, temp_corrected_by_climate_control( get_part_temp_conv( bp ) ) );
        }

        // FINAL CALCULATION : Increments current body temperature towards convergent.
        int bonus_fire_warmth = 0;
        if( !has_sleep_state && best_fire > 0 ) {
            // Warming up over a fire
            if( bp == body_part_foot_l || bp == body_part_foot_r ) {
                if( furn_at_pos != f_null ) {
                    // Can sit on something to lift feet up to the fire
                    bonus_fire_warmth = best_fire * furn_at_pos.obj().bonus_fire_warmth_feet;
                } else if( boardable ) {
                    bonus_fire_warmth = best_fire * boardable->info().bonus_fire_warmth_feet;
                } else {
                    // Has to stand
                    bonus_fire_warmth = best_fire * bp->fire_warmth_bonus;
                }
            } else {
                bonus_fire_warmth = best_fire * bp->fire_warmth_bonus;
            }

        }

        const int comfortable_warmth = bonus_fire_warmth + lying_warmth;
        const int bonus_warmth = comfortable_warmth + metabolism_warmth + mutation_heat_bonus;
        if( bonus_warmth > 0 ) {
            // Approximate temp_conv needed to reach comfortable temperature in this very turn
            // Basically inverted formula for temp_cur below
            int desired = 501 * BODYTEMP_NORM - 499 * get_part_temp_conv( bp );
            if( std::abs( BODYTEMP_NORM - desired ) < 1000 ) {
                desired = BODYTEMP_NORM; // Ensure that it converges
            } else if( desired > BODYTEMP_HOT ) {
                desired = BODYTEMP_HOT; // Cap excess at sane temperature
            }

            if( desired < get_part_temp_conv( bp ) ) {
                // Too hot, can't help here
            } else if( desired < get_part_temp_conv( bp ) + bonus_warmth ) {
                // Use some heat, but not all of it
                set_part_temp_conv( bp, desired );
            } else {
                // Use all the heat
                mod_part_temp_conv( bp, bonus_warmth );
            }

            // Morale bonus for comfiness - only if actually comfy (not too warm/cold)
            // Spread the morale bonus in time.
            if( comfortable_warmth > 0 &&
                calendar::once_every( 1_minutes ) && get_effect_int( effect_cold ) == 0 &&
                get_effect_int( effect_hot ) == 0 &&
                get_part_temp_conv( bp ) > BODYTEMP_COLD && get_part_temp_conv( bp ) <= BODYTEMP_NORM ) {
                add_morale( MORALE_COMFY, 1, 10, 2_minutes, 1_minutes, true );
            }
        }

        const int temp_before = get_part_temp_cur( bp );
        const int cur_temp_conv = get_part_temp_conv( bp );
        int temp_difference = temp_before - cur_temp_conv; // Negative if the player is warming up.
        // exp(-0.001) : half life of 60 minutes, exp(-0.002) : half life of 30 minutes,
        // exp(-0.003) : half life of 20 minutes, exp(-0.004) : half life of 15 minutes
        int rounding_error = 0;
        // If temp_diff is small, the player cannot warm up due to rounding errors. This fixes that.
        if( temp_difference < 0 && temp_difference > -600 ) {
            rounding_error = 1;
        }
        if( temp_before != cur_temp_conv ) {
            set_part_temp_cur( bp, static_cast<int>( temp_difference * std::exp( -0.002 ) + cur_temp_conv +
                               rounding_error ) );
        }
        // This statement checks if we should be wearing our bonus warmth.
        // If, after all the warmth calculations, we should be, then we have to recalculate the temperature.
        if( clothing_warmth_adjusted_bonus != 0 &&
            ( ( cur_temp_conv + clothing_warmth_adjusted_bonus ) < BODYTEMP_HOT ||
              get_part_temp_cur( bp ) < BODYTEMP_COLD ) ) {
            mod_part_temp_conv( bp, clothing_warmth_adjusted_bonus );
            rounding_error = 0;
            if( temp_difference < 0 && temp_difference > -600 ) {
                rounding_error = 1;
            }
            const int new_temp_conv = get_part_temp_conv( bp );
            if( temp_before != new_temp_conv ) {
                temp_difference = get_part_temp_cur( bp ) - new_temp_conv;
                set_part_temp_cur( bp, static_cast<int>( temp_difference * std::exp( -0.002 ) + new_temp_conv +
                                   rounding_error ) );
            }
        }
        const int temp_after = get_part_temp_cur( bp );
        // PENALTIES
        if( temp_after < BODYTEMP_FREEZING ) {
            add_effect( effect_cold, 1_turns, bp, true, 3 );
        } else if( temp_after < BODYTEMP_VERY_COLD ) {
            add_effect( effect_cold, 1_turns, bp, true, 2 );
        } else if( temp_after < BODYTEMP_COLD ) {
            add_effect( effect_cold, 1_turns, bp, true, 1 );
        } else if( temp_after > BODYTEMP_SCORCHING ) {
            add_effect( effect_hot, 1_turns, bp, true, 3 );
            if( bp->main_part == bp.id() ) {
                add_effect( effect_hot_speed, 1_turns, bp, true, 3 );
            }
        } else if( temp_after > BODYTEMP_VERY_HOT ) {
            add_effect( effect_hot, 1_turns, bp, true, 2 );
            if( bp->main_part == bp.id() ) {
                add_effect( effect_hot_speed, 1_turns, bp, true, 2 );
            }
        } else if( temp_after > BODYTEMP_HOT ) {
            add_effect( effect_hot, 1_turns, bp, true, 1 );
            if( bp->main_part == bp.id() ) {
                add_effect( effect_hot_speed, 1_turns, bp, true, 1 );
            }
        } else {
            remove_effect( effect_cold, bp );
            remove_effect( effect_hot, bp );
            remove_effect( effect_hot_speed, bp );
        }
        // FROSTBITE - only occurs to hands, feet, face
        /**

        Source : http://www.atc.army.mil/weather/windchill.pdf

        Temperature and wind chill are main factors, mitigated by clothing warmth. Each 10 warmth protects against 2C of cold.

        1200 turns in low risk, + 3 tics
        450 turns in moderate risk, + 8 tics
        50 turns in high risk, +72 tics

        Let's say frostnip @ 1800 tics, frostbite @ 3600 tics

        >> Chunked into 8 parts (http://imgur.com/xlTPmJF)
        -- 2 hour risk --
        Between 30F and 10F
        Between 10F and -5F, less than 20mph, -4x + 3y - 20 > 0, x : F, y : mph
        -- 45 minute risk --
        Between 10F and -5F, less than 20mph, -4x + 3y - 20 < 0, x : F, y : mph
        Between 10F and -5F, greater than 20mph
        Less than -5F, less than 10 mph
        Less than -5F, more than 10 mph, -4x + 3y - 170 > 0, x : F, y : mph
        -- 5 minute risk --
        Less than -5F, more than 10 mph, -4x + 3y - 170 < 0, x : F, y : mph
        Less than -35F, more than 10 mp
        **/

        if( bp == body_part_mouth || bp == body_part_foot_r ||
            bp == body_part_foot_l || bp == body_part_hand_r || bp == body_part_hand_l ) {
            // Handle the frostbite timer
            // Need temps in F, windPower already in mph
            int wetness_percentage = 100 * get_part_wetness_percentage( bp ); // 0 - 100
            // Warmth gives a slight buff to temperature resistance
            // Wetness gives a heavy nerf to temperature resistance
            double adjusted_warmth = warmth( bp ) - wetness_percentage;
            int Ftemperature = static_cast<int>( player_local_temp + 0.2 * adjusted_warmth );
            // Windchill reduced by your armor
            int FBwindPower = static_cast<int>(
                                  total_windpower * ( 1 - get_wind_resistance( bp ) / 100.0 ) );

            int intense = get_effect_int( effect_frostbite, bp );

            // This has been broken down into 8 zones
            // Low risk zones (stops at frostnip)
            if( temp_after < BODYTEMP_COLD && ( ( Ftemperature < 30 && Ftemperature >= 10 ) ||
                                                ( Ftemperature < 10 && Ftemperature >= -5 && FBwindPower < 20 &&
                                                  -4 * Ftemperature + 3 * FBwindPower - 20 >= 0 ) ) ) {
                if( get_part_frostbite_timer( bp ) < 2000 ) {
                    mod_part_frostbite_timer( bp, 3 );
                }
                if( one_in( 100 ) && !has_effect( effect_frostbite, bp.id() ) ) {
                    add_msg( m_warning, _( "Your %s will be frostnipped in the next few hours." ),
                             body_part_name( bp ) );
                }
                // Medium risk zones
            } else if( temp_after < BODYTEMP_COLD &&
                       ( ( Ftemperature < 10 && Ftemperature >= -5 && FBwindPower < 20 &&
                           -4 * Ftemperature + 3 * FBwindPower - 20 < 0 ) ||
                         ( Ftemperature < 10 && Ftemperature >= -5 && FBwindPower >= 20 ) ||
                         ( Ftemperature < -5 && FBwindPower < 10 ) ||
                         ( Ftemperature < -5 && FBwindPower >= 10 &&
                           -4 * Ftemperature + 3 * FBwindPower - 170 >= 0 ) ) ) {
                mod_part_frostbite_timer( bp, 8 );
                if( one_in( 100 ) && intense < 2 ) {
                    add_msg( m_warning, _( "Your %s will be frostbitten within the hour!" ),
                             body_part_name( bp ) );
                }
                // High risk zones
            } else if( temp_after < BODYTEMP_COLD &&
                       ( ( Ftemperature < -5 && FBwindPower >= 10 &&
                           -4 * Ftemperature + 3 * FBwindPower - 170 < 0 ) ||
                         ( Ftemperature < -35 && FBwindPower >= 10 ) ) ) {
                mod_part_frostbite_timer( bp, 72 );
                if( one_in( 100 ) && intense < 2 ) {
                    add_msg( m_warning, _( "Your %s will be frostbitten any minute now!" ),
                             body_part_name( bp ) );
                }
                // Risk free, so reduce frostbite timer
            } else {
                mod_part_frostbite_timer( bp, - 3 );
            }

            int frostbite_timer = get_part_frostbite_timer( bp );
            // Handle the bestowing of frostbite
            if( frostbite_timer < 0 ) {
                set_part_frostbite_timer( bp, 0 );
            } else if( frostbite_timer > 4200 ) {
                // This ensures that the player will recover in at most 3 hours.
                set_part_frostbite_timer( bp, 4200 );
            }
            frostbite_timer = get_part_frostbite_timer( bp );
            // Frostbite, no recovery possible
            if( frostbite_timer >= 3600 ) {
                add_effect( effect_frostbite, 1_turns, bp, true, 2 );
                remove_effect( effect_frostbite_recovery, bp );
                // Else frostnip, add recovery if we were frostbitten
            } else if( frostbite_timer >= 1800 ) {
                if( intense == 2 ) {
                    add_effect( effect_frostbite_recovery, 1_turns, bp, true );
                }
                add_effect( effect_frostbite, 1_turns, bp, true, 1 );
                // Else fully recovered
            } else if( frostbite_timer == 0 ) {
                remove_effect( effect_frostbite, bp );
                remove_effect( effect_frostbite_recovery, bp );
            }
        }
        // Warn the player if condition worsens
        if( temp_before > BODYTEMP_FREEZING && temp_after < BODYTEMP_FREEZING ) {
            //~ %s is bodypart
            add_msg( m_warning, _( "You feel your %s beginning to go numb from the cold!" ),
                     body_part_name( bp ) );
        } else if( temp_before > BODYTEMP_VERY_COLD && temp_after < BODYTEMP_VERY_COLD ) {
            //~ %s is bodypart
            add_msg( m_warning, _( "You feel your %s getting very cold." ),
                     body_part_name( bp ) );
        } else if( temp_before > BODYTEMP_COLD && temp_after < BODYTEMP_COLD ) {
            //~ %s is bodypart
            add_msg( m_warning, _( "You feel your %s getting chilly." ),
                     body_part_name( bp ) );
        } else if( temp_before < BODYTEMP_SCORCHING && temp_after > BODYTEMP_SCORCHING ) {
            //~ %s is bodypart
            add_msg( m_bad, _( "You feel your %s getting red hot from the heat!" ),
                     body_part_name( bp ) );
        } else if( temp_before < BODYTEMP_VERY_HOT && temp_after > BODYTEMP_VERY_HOT ) {
            //~ %s is bodypart
            add_msg( m_warning, _( "You feel your %s getting very hot." ),
                     body_part_name( bp ) );
        } else if( temp_before < BODYTEMP_HOT && temp_after > BODYTEMP_HOT ) {
            //~ %s is bodypart
            add_msg( m_warning, _( "You feel your %s getting warm." ),
                     body_part_name( bp ) );
        }

        // Note: Numbers are based off of BODYTEMP at the top of weather.h
        // If torso is BODYTEMP_COLD which is 34C, the early stages of hypothermia begin
        // constant shivering will prevent the player from falling asleep.
        // Otherwise, if any other body part is BODYTEMP_VERY_COLD, or 31C
        // AND you have frostbite, then that also prevents you from sleeping
        if( in_sleep_state() && !has_effect( effect_narcosis ) ) {
            if( bp == body_part_torso && temp_after <= BODYTEMP_COLD ) {
                add_msg( m_warning, _( "Your shivering prevents you from sleeping." ) );
                wake_up();
            } else if( bp != body_part_torso && temp_after <= BODYTEMP_VERY_COLD &&
                       has_effect( effect_frostbite ) ) {
                add_msg( m_warning, _( "You are too cold.  Your frostbite prevents you from sleeping." ) );
                wake_up();
            }
        }

        const int conv_temp = get_part_temp_conv( bp );
        // Warn the player that wind is going to be a problem.
        // But only if it can be a problem, no need to spam player with "wind chills your scorching body"
        if( conv_temp <= BODYTEMP_COLD && windchill < -10 && one_in( 200 ) ) {
            add_msg( m_bad, _( "The wind is making your %s feel quite cold." ),
                     body_part_name( bp ) );
        } else if( conv_temp <= BODYTEMP_COLD && windchill < -20 && one_in( 100 ) ) {
            add_msg( m_bad,
                     _( "The wind is very strong; you should find some more wind-resistant clothing for your %s." ),
                     body_part_name( bp ) );
        } else if( conv_temp <= BODYTEMP_COLD && windchill < -30 && one_in( 50 ) ) {
            add_msg( m_bad, _( "Your clothing is not providing enough protection from the wind for your %s!" ),
                     body_part_name( bp ) );
        }
    }
}

void Character::temp_equalizer( const bodypart_id &bp1, const bodypart_id &bp2 )
{
    // Body heat is moved around.
    // Shift in one direction only, will be shifted in the other direction separately.
    int diff = static_cast<int>( ( get_part_temp_cur( bp2 ) - get_part_temp_cur( bp1 ) ) *
                                 0.0001 ); // If bp1 is warmer, it will lose heat
    mod_part_temp_cur( bp1, diff );
}

Character::comfort_response_t Character::base_comfort_value( const tripoint &p ) const
{
    // Comfort of sleeping spots is "objective", while sleep_spot( p ) is "subjective"
    // As in the latter also checks for fatigue and other variables while this function
    // only looks at the base comfyness of something. It's still subjective, in a sense,
    // as arachnids who sleep in webs will find most places comfortable for instance.
    int comfort = 0;

    comfort_response_t comfort_response;

    bool plantsleep = has_trait( trait_CHLOROMORPH );
    bool fungaloid_cosplay = has_trait( trait_M_SKIN3 );
    bool websleep = has_trait( trait_WEB_WALKER );
    bool webforce = has_trait( trait_THRESH_SPIDER ) && ( has_trait( trait_WEB_SPINNER ) ||
                    ( has_trait( trait_WEB_WEAVER ) ) );
    bool in_shell = has_active_mutation( trait_SHELL2 );
    bool watersleep = has_trait( trait_WATERSLEEP );

    map &here = get_map();
    const optional_vpart_position vp = here.veh_at( p );
    const maptile tile = here.maptile_at( p );
    const trap &trap_at_pos = tile.get_trap_t();
    const ter_id ter_at_pos = tile.get_ter();
    const furn_id furn_at_pos = tile.get_furn();

    int web = here.get_field_intensity( p, fd_web );

    // Some mutants have different comfort needs
    if( !plantsleep && !webforce ) {
        if( in_shell ) {
            comfort += 1 + static_cast<int>( comfort_level::slightly_comfortable );
            // Note: shelled individuals can still use sleeping aids!
        } else if( vp ) {
            const cata::optional<vpart_reference> carg = vp.part_with_feature( "CARGO", false );
            const cata::optional<vpart_reference> board = vp.part_with_feature( "BOARDABLE", true );
            if( carg ) {
                const vehicle_stack items = vp->vehicle().get_items( carg->part_index() );
                for( const item &items_it : items ) {
                    if( items_it.has_flag( flag_SLEEP_AID ) ) {
                        // Note: BED + SLEEP_AID = 9 pts, or 1 pt below very_comfortable
                        comfort += 1 + static_cast<int>( comfort_level::slightly_comfortable );
                        comfort_response.aid = &items_it;
                        break; // prevents using more than 1 sleep aid
                    }
                    if( items_it.has_flag( flag_SLEEP_AID_CONTAINER ) ) {
                        bool found = false;
                        if( items_it.contents.size() > 1 ) {
                            // Only one item is allowed, so we don't fill our pillowcase with nails
                            continue;
                        }
                        for( const item *it : items_it.contents.all_items_top() ) {
                            if( it->has_flag( flag_SLEEP_AID ) ) {
                                // Note: BED + SLEEP_AID = 9 pts, or 1 pt below very_comfortable
                                comfort += 1 + static_cast<int>( comfort_level::slightly_comfortable );
                                comfort_response.aid = &items_it;
                                found = true;
                                break; // prevents using more than 1 sleep aid
                            }
                        }
                        // Only 1 sleep aid
                        if( found ) {
                            break;
                        }
                    }
                }
            }
            if( board ) {
                comfort += board->info().comfort;
            } else {
                comfort -= here.move_cost( p );
            }
        }
        // Not in a vehicle, start checking furniture/terrain/traps at this point in decreasing order
        else if( furn_at_pos != f_null ) {
            comfort += 0 + furn_at_pos.obj().comfort;
        }
        // Web sleepers can use their webs if better furniture isn't available
        else if( websleep && web >= 3 ) {
            comfort += 1 + static_cast<int>( comfort_level::slightly_comfortable );
        } else if( ter_at_pos == t_improvised_shelter ) {
            comfort += 0 + static_cast<int>( comfort_level::slightly_comfortable );
        } else if( ter_at_pos == t_floor || ter_at_pos == t_floor_waxed ||
                   ter_at_pos == t_carpet_red || ter_at_pos == t_carpet_yellow ||
                   ter_at_pos == t_carpet_green || ter_at_pos == t_carpet_purple ) {
            comfort += 1 + static_cast<int>( comfort_level::neutral );
        } else if( !trap_at_pos.is_null() ) {
            comfort += 0 + trap_at_pos.comfort;
        } else {
            // Not a comfortable sleeping spot
            comfort -= here.move_cost( p );
        }

        if( comfort_response.aid == nullptr ) {
            const map_stack items = here.i_at( p );
            for( const item &items_it : items ) {
                if( items_it.has_flag( flag_SLEEP_AID ) ) {
                    // Note: BED + SLEEP_AID = 9 pts, or 1 pt below very_comfortable
                    comfort += 1 + static_cast<int>( comfort_level::slightly_comfortable );
                    comfort_response.aid = &items_it;
                    break; // prevents using more than 1 sleep aid
                }
                if( items_it.has_flag( flag_SLEEP_AID_CONTAINER ) ) {
                    bool found = false;
                    if( items_it.contents.size() > 1 ) {
                        // Only one item is allowed, so we don't fill our pillowcase with nails
                        continue;
                    }
                    for( const item *it : items_it.contents.all_items_top() ) {
                        if( it->has_flag( flag_SLEEP_AID ) ) {
                            // Note: BED + SLEEP_AID = 9 pts, or 1 pt below very_comfortable
                            comfort += 1 + static_cast<int>( comfort_level::slightly_comfortable );
                            comfort_response.aid = &items_it;
                            found = true;
                            break; // prevents using more than 1 sleep aid
                        }
                    }
                    // Only 1 sleep aid
                    if( found ) {
                        break;
                    }
                }
            }
        }
        if( fungaloid_cosplay && here.has_flag_ter_or_furn( "FUNGUS", pos() ) ) {
            comfort += static_cast<int>( comfort_level::very_comfortable );
        } else if( watersleep && here.has_flag_ter( "SWIMMABLE", pos() ) ) {
            comfort += static_cast<int>( comfort_level::very_comfortable );
        }
    } else if( plantsleep ) {
        if( vp || furn_at_pos != f_null ) {
            // Sleep ain't happening in a vehicle or on furniture
            comfort = static_cast<int>( comfort_level::impossible );
        } else {
            // It's very easy for Chloromorphs to get to sleep on soil!
            if( ter_at_pos == t_dirt || ter_at_pos == t_pit || ter_at_pos == t_dirtmound ||
                ter_at_pos == t_pit_shallow ) {
                comfort += static_cast<int>( comfort_level::very_comfortable );
            }
            // Not as much if you have to dig through stuff first
            else if( ter_at_pos == t_grass ) {
                comfort += static_cast<int>( comfort_level::comfortable );
            }
            // Sleep ain't happening
            else {
                comfort = static_cast<int>( comfort_level::impossible );
            }
        }
        // Has webforce
    } else {
        if( web >= 3 ) {
            // Thick Web and you're good to go
            comfort += static_cast<int>( comfort_level::very_comfortable );
        } else {
            comfort = static_cast<int>( comfort_level::impossible );
        }
    }

    if( comfort > static_cast<int>( comfort_level::comfortable ) ) {
        comfort_response.level = comfort_level::very_comfortable;
    } else if( comfort > static_cast<int>( comfort_level::slightly_comfortable ) ) {
        comfort_response.level = comfort_level::comfortable;
    } else if( comfort > static_cast<int>( comfort_level::neutral ) ) {
        comfort_response.level = comfort_level::slightly_comfortable;
    } else if( comfort == static_cast<int>( comfort_level::neutral ) ) {
        comfort_response.level = comfort_level::neutral;
    } else {
        comfort_response.level = comfort_level::uncomfortable;
    }
    return comfort_response;
}

int Character::blood_loss( const bodypart_id &bp ) const
{
    int hp_cur_sum = get_part_hp_cur( bp );
    int hp_max_sum = get_part_hp_max( bp );

    if( bp == body_part_leg_l || bp == body_part_leg_r ) {
        hp_cur_sum = get_part_hp_cur( body_part_leg_l ) + get_part_hp_cur( body_part_leg_r );
        hp_max_sum = get_part_hp_max( body_part_leg_l ) + get_part_hp_max( body_part_leg_r );
    } else if( bp == body_part_arm_l || bp == body_part_arm_r ) {
        hp_cur_sum = get_part_hp_cur( body_part_arm_l ) + get_part_hp_cur( body_part_arm_r );
        hp_max_sum = get_part_hp_max( body_part_arm_l ) + get_part_hp_max( body_part_arm_r );
    }

    hp_cur_sum = std::min( hp_max_sum, std::max( 0, hp_cur_sum ) );
    hp_max_sum = std::max( hp_max_sum, 1 );
    return 100 - ( 100 * hp_cur_sum ) / hp_max_sum;
}

float Character::get_dodge_base() const
{
    /** @EFFECT_DEX increases dodge base */
    /** @EFFECT_DODGE increases dodge_base */
    return get_dex() / 2.0f + get_skill_level( skill_dodge );
}
float Character::get_hit_base() const
{
    /** @EFFECT_DEX increases hit base, slightly */
    return get_dex() / 4.0f;
}

bodypart_id Character::body_window( const std::string &menu_header,
                                    bool show_all, bool precise,
                                    int normal_bonus, int head_bonus, int torso_bonus,
                                    int bleed, float bite, float infect, float bandage_power, float disinfectant_power ) const
{
    /* This struct establishes some kind of connection between the hp_part (which can be healed and
     * have HP) and the body_part. Note that there are more body_parts than hp_parts. For example:
     * Damage to bp_head, bp_eyes and bp_mouth is all applied on the HP of hp_head. */
    struct healable_bp {
        mutable bool allowed;
        bodypart_id bp;
        std::string name; // Translated name as it appears in the menu.
        int bonus;
    };
    /* The array of the menu entries show to the player. The entries are displayed in this order,
     * it may be changed here. */
    std::array<healable_bp, 6> parts = { {
            { false, body_part_head,  _( "Head" ), head_bonus },
            { false, body_part_torso, _( "Torso" ), torso_bonus },
            { false, body_part_arm_l, _( "Left Arm" ), normal_bonus },
            { false, body_part_arm_r,  _( "Right Arm" ), normal_bonus },
            { false, body_part_leg_l,  _( "Left Leg" ), normal_bonus },
            { false, body_part_leg_r,  _( "Right Leg" ), normal_bonus },
        }
    };

    int max_bp_name_len = 0;
    for( const healable_bp &e : parts ) {
        max_bp_name_len = std::max( max_bp_name_len, utf8_width( e.name ) );
    }

    uilist bmenu;
    bmenu.desc_enabled = true;
    bmenu.text = menu_header;

    bmenu.hilight_disabled = true;
    bool is_valid_choice = false;

    for( size_t i = 0; i < parts.size(); i++ ) {
        const healable_bp &e = parts[i];
        const bodypart_id &bp = e.bp;
        const int maximal_hp = get_part_hp_max( bp );
        const int current_hp = get_part_hp_cur( bp );
        // This will c_light_gray if the part does not have any effects cured by the item/effect
        // (e.g. it cures only bites, but the part does not have a bite effect)
        const nc_color state_col = limb_color( bp, bleed > 0, bite > 0.0f, infect > 0.0f );
        const bool has_curable_effect = state_col != c_light_gray;
        // The same as in the main UI sidebar. Independent of the capability of the healing item/effect!
        const nc_color all_state_col = limb_color( bp, true, true, true );
        // Broken means no HP can be restored, it requires surgical attention.
        const bool limb_is_broken = is_limb_broken( bp );
        const bool limb_is_mending = worn_with_flag( flag_SPLINT, bp );

        if( show_all ) {
            e.allowed = true;
        } else if( has_curable_effect ) {
            e.allowed = true;
        } else if( limb_is_broken ) {
            e.allowed = false;
        } else if( current_hp < maximal_hp && ( e.bonus != 0 || bandage_power > 0.0f  ||
                                                disinfectant_power > 0.0f ) ) {
            e.allowed = true;
        } else {
            e.allowed = false;
        }

        std::string msg;
        std::string desc;
        bool bleeding = has_effect( effect_bleed, bp.id() );
        bool bitten = has_effect( effect_bite, bp.id() );
        bool infected = has_effect( effect_infected, bp.id() );
        bool bandaged = has_effect( effect_bandaged, bp.id() );
        bool disinfected = has_effect( effect_disinfected, bp.id() );
        const int b_power = get_effect_int( effect_bandaged, bp );
        const int d_power = get_effect_int( effect_disinfected, bp );
        int new_b_power = static_cast<int>( std::floor( bandage_power ) );
        if( bandaged ) {
            const effect &eff = get_effect( effect_bandaged, bp );
            if( new_b_power > eff.get_max_intensity() ) {
                new_b_power = eff.get_max_intensity();
            }

        }
        int new_d_power = static_cast<int>( std::floor( disinfectant_power ) );

        const auto &aligned_name = std::string( max_bp_name_len - utf8_width( e.name ), ' ' ) + e.name;
        std::string hp_str;
        if( limb_is_mending ) {
            desc += colorize( _( "It is broken, but has been set, and just needs time to heal." ),
                              c_blue ) + "\n";
            const auto &eff = get_effect( effect_mending, bp );
            const int mend_perc = eff.is_null() ? 0.0 : 100 * eff.get_duration() / eff.get_max_duration();

            if( precise ) {
                hp_str = colorize( string_format( "=%2d%%=", mend_perc ), c_blue );
            } else {
                const int num = mend_perc / 20;
                hp_str = colorize( std::string( num, '#' ) + std::string( 5 - num, '=' ), c_blue );
            }
        } else if( limb_is_broken ) {
            desc += colorize( _( "It is broken.  It needs a splint or surgical attention." ), c_red ) + "\n";
            hp_str = "==%==";
        } else if( has_trait( trait_NOPAIN ) ) {
            if( current_hp < maximal_hp * 0.25 ) {
                hp_str = colorize( _( "Very Bad" ), c_red );
            } else if( current_hp < maximal_hp * 0.5 ) {
                hp_str = colorize( _( "Bad" ), c_light_red );
            } else if( current_hp < maximal_hp * 0.75 ) {
                hp_str = colorize( _( "Okay" ), c_light_green );
            } else {
                hp_str = colorize( _( "Good" ), c_green );
            }
        } else if( precise ) {
            hp_str = string_format( "%d", current_hp );
        } else {
            std::pair<std::string, nc_color> h_bar = get_hp_bar( current_hp, maximal_hp, false );
            hp_str = colorize( h_bar.first, h_bar.second ) +
                     colorize( std::string( 5 - utf8_width( h_bar.first ), '.' ), c_white );
        }
        msg += colorize( aligned_name, all_state_col ) + " " + hp_str;

        // BLEEDING block
        if( bleeding ) {
            desc += colorize( string_format( "%s: %s", get_effect( effect_bleed, bp ).get_speed_name(),
                                             get_effect( effect_bleed, bp ).disp_short_desc() ), c_red ) + "\n";
            if( bleed > 0 ) {
                int percent = static_cast<int>( bleed * 100 / get_effect_int( effect_bleed, bp ) );
                percent = std::min( percent, 100 );
                desc += colorize( string_format( _( "Expected bleeding reduction: %d %%" ), percent ),
                                  c_light_green ) + "\n";
            } else {
                desc += colorize( _( "This will not affect the bleeding." ),
                                  c_yellow ) + "\n";
            }
        }
        // BANDAGE block
        if( bandaged ) {
            desc += string_format( _( "Bandaged [%s]" ), texitify_healing_power( b_power ) ) + "\n";
            if( new_b_power > b_power ) {
                desc += colorize( string_format( _( "Expected quality improvement: %s" ),
                                                 texitify_healing_power( new_b_power ) ), c_light_green ) + "\n";
            } else if( new_b_power > 0 ) {
                desc += colorize( _( "You don't expect any improvement from using this." ), c_yellow ) + "\n";
            }
        } else if( new_b_power > 0 && e.allowed ) {
            desc += colorize( string_format( _( "Expected bandage quality: %s" ),
                                             texitify_healing_power( new_b_power ) ), c_light_green ) + "\n";
        }
        // BITTEN block
        if( bitten ) {
            desc += colorize( string_format( "%s: ", get_effect( effect_bite, bp ).get_speed_name() ), c_red );
            desc += colorize( _( "It has a deep bite wound that needs cleaning." ), c_red ) + "\n";
            if( bite > 0 ) {
                desc += colorize( string_format( _( "Chance to clean and disinfect: %d %%" ),
                                                 static_cast<int>( bite * 100 ) ), c_light_green ) + "\n";
            } else {
                desc += colorize( _( "This will not help in cleaning this wound." ), c_yellow ) + "\n";
            }
        }
        // INFECTED block
        if( infected ) {
            desc += colorize( string_format( "%s: ", get_effect( effect_infected, bp ).get_speed_name() ),
                              c_red );
            desc += colorize( _( "It has a deep wound that looks infected.  Antibiotics might be required." ),
                              c_red ) + "\n";
            if( infect > 0 ) {
                desc += colorize( string_format( _( "Chance to cure infection: %d %%" ),
                                                 static_cast<int>( infect * 100 ) ), c_light_green ) + "\n";
            } else {
                desc += colorize( _( "This will not help in curing infection." ), c_yellow ) + "\n";
            }
        }
        // DISINFECTANT (general) block
        if( disinfected ) {
            desc += string_format( _( "Disinfected [%s]" ),
                                   texitify_healing_power( d_power ) ) + "\n";
            if( new_d_power > d_power ) {
                desc += colorize( string_format( _( "Expected quality improvement: %s" ),
                                                 texitify_healing_power( new_d_power ) ), c_light_green ) + "\n";
            } else if( new_d_power > 0 ) {
                desc += colorize( _( "You don't expect any improvement from using this." ),
                                  c_yellow ) + "\n";
            }
        } else if( new_d_power > 0 && e.allowed ) {
            desc += colorize( string_format(
                                  _( "Expected disinfection quality: %s" ),
                                  texitify_healing_power( new_d_power ) ), c_light_green ) + "\n";
        }
        // END of blocks

        if( ( !e.allowed && !limb_is_broken ) || ( show_all && current_hp == maximal_hp &&
                !limb_is_broken && !bitten && !infected && !bleeding ) ) {
            desc += colorize( _( "Healthy." ), c_green ) + "\n";
        }
        if( !e.allowed ) {
            desc += colorize( _( "You don't expect any effect from using this." ), c_yellow );
        } else {
            is_valid_choice = true;
        }
        bmenu.addentry_desc( i, e.allowed, MENU_AUTOASSIGN, msg, desc );
    }

    if( !is_valid_choice ) { // no body part can be chosen for this item/effect
        bmenu.init();
        bmenu.desc_enabled = false;
        bmenu.text = _( "No limb would benefit from it." );
        bmenu.addentry( parts.size(), true, 'q', "%s", _( "Cancel" ) );
    }

    bmenu.query();
    if( bmenu.ret >= 0 && static_cast<size_t>( bmenu.ret ) < parts.size() &&
        parts[bmenu.ret].allowed ) {
        return parts[bmenu.ret].bp;
    } else {
        return bodypart_str_id::NULL_ID();
    }
}

nc_color Character::limb_color( const bodypart_id &bp, bool bleed, bool bite, bool infect ) const
{
    if( bp == bodypart_str_id::NULL_ID() ) {
        return c_light_gray;
    }
    int color_bit = 0;
    nc_color i_color = c_light_gray;
    const int intense = get_effect_int( effect_bleed, bp );
    if( bleed && intense > 0 ) {
        color_bit += 1;
    }
    if( bite && has_effect( effect_bite, bp.id() ) ) {
        color_bit += 10;
    }
    if( infect && has_effect( effect_infected, bp.id() ) ) {
        color_bit += 100;
    }
    switch( color_bit ) {
        case 1:
            if( intense < 11 ) {
                i_color = c_light_red;
            } else if( intense < 21 ) {
                i_color = c_red;
            } else {
                i_color = c_red_red;
            }
            break;
        case 10:
            i_color = c_blue;
            break;
        case 100:
            i_color = c_green;
            break;
        case 11:
            if( intense < 21 ) {
                i_color = c_magenta;
            } else {
                i_color = c_magenta_red;
            }
            break;
        case 101:
            if( intense < 21 ) {
                i_color = c_yellow;
            } else {
                i_color = c_yellow_red;
            }
            break;
    }

    return i_color;
}

std::string Character::get_name() const
{
    return name;
}

std::vector<std::string> Character::get_grammatical_genders() const
{
    if( male ) {
        return { "m" };
    } else {
        return { "f" };
    }
}

nc_color Character::symbol_color() const
{
    nc_color basic = basic_symbol_color();

    if( has_effect( effect_downed ) ) {
        return hilite( basic );
    } else if( has_effect( effect_grabbed ) ) {
        return cyan_background( basic );
    }

    const auto &fields = get_map().field_at( pos() );

    // Priority: electricity, fire, acid, gases
    bool has_elec = false;
    bool has_fire = false;
    bool has_acid = false;
    bool has_fume = false;
    for( const auto &field : fields ) {
        has_elec = field.first.obj().has_elec;
        if( has_elec ) {
            return hilite( basic );
        }
        has_fire = field.first.obj().has_fire;
        has_acid = field.first.obj().has_acid;
        has_fume = field.first.obj().has_fume;
    }
    if( has_fire ) {
        return red_background( basic );
    }
    if( has_acid ) {
        return green_background( basic );
    }
    if( has_fume ) {
        return white_background( basic );
    }
    if( in_sleep_state() ) {
        return hilite( basic );
    }
    return basic;
}

bool Character::is_immune_field( const field_type_id &fid ) const
{
    // Obviously this makes us invincible
    if( has_trait( trait_DEBUG_NODMG ) || has_effect( effect_incorporeal ) ) {
        return true;
    }
    // Check to see if we are immune
    const field_type &ft = fid.obj();
    for( const trait_id &t : ft.immunity_data_traits ) {
        if( has_trait( t ) ) {
            return true;
        }
    }
    bool immune_by_body_part_resistance = !ft.immunity_data_body_part_env_resistance.empty();
    for( const std::pair<bodypart_str_id, int> &fide : ft.immunity_data_body_part_env_resistance ) {
        immune_by_body_part_resistance = immune_by_body_part_resistance &&
                                         get_env_resist( fide.first.id() ) >= fide.second;
    }
    if( immune_by_body_part_resistance ) {
        return true;
    }
    if( ft.has_elec ) {
        return is_elec_immune();
    }
    if( ft.has_fire ) {
        return has_active_bionic( bio_heatsink ) || is_wearing( itype_rm13_armor_on );
    }
    if( ft.has_acid ) {
        return !is_on_ground() && get_env_resist( body_part_foot_l ) >= 15 &&
               get_env_resist( body_part_foot_r ) >= 15 &&
               get_env_resist( body_part_leg_l ) >= 15 &&
               get_env_resist( body_part_leg_r ) >= 15 &&
               get_armor_type( damage_type::ACID, body_part_foot_l ) >= 5 &&
               get_armor_type( damage_type::ACID, body_part_foot_r ) >= 5 &&
               get_armor_type( damage_type::ACID, body_part_leg_l ) >= 5 &&
               get_armor_type( damage_type::ACID, body_part_leg_r ) >= 5;
    }
    // If we haven't found immunity yet fall up to the next level
    return Creature::is_immune_field( fid );
}

bool Character::is_elec_immune() const
{
    return is_immune_damage( damage_type::ELECTRIC );
}

bool Character::is_immune_effect( const efftype_id &eff ) const
{
    if( eff == effect_downed ) {
        return is_throw_immune() || ( has_trait( trait_LEG_TENT_BRACE ) && footwear_factor() == 0 );
    } else if( eff == effect_onfire ) {
        return is_immune_damage( damage_type::HEAT );
    } else if( eff == effect_deaf ) {
        return worn_with_flag( flag_DEAF ) || worn_with_flag( flag_PARTIAL_DEAF ) ||
               has_bionic( bio_ears ) ||
               is_wearing( itype_rm13_armor_on );
    } else if( eff == effect_mute ) {
        return has_bionic( bio_voice );
    } else if( eff == effect_corroding ) {
        return is_immune_damage( damage_type::ACID ) || has_trait( trait_SLIMY ) ||
               has_trait( trait_VISCOUS );
    } else if( eff == effect_nausea ) {
        return has_trait( trait_STRONGSTOMACH );
    }

    return false;
}

bool Character::is_immune_damage( const damage_type dt ) const
{
    switch( dt ) {
        case damage_type::NONE:
            return true;
        case damage_type::PURE:
            return false;
        case damage_type::BIOLOGICAL:
            return has_effect_with_flag( flag_EFFECT_BIO_IMMUNE ) ||
                   worn_with_flag( flag_BIO_IMMUNE );
        case damage_type::BASH:
            return has_effect_with_flag( flag_EFFECT_BASH_IMMUNE ) ||
                   worn_with_flag( flag_BASH_IMMUNE );
        case damage_type::CUT:
            return has_effect_with_flag( flag_EFFECT_CUT_IMMUNE ) ||
                   worn_with_flag( flag_CUT_IMMUNE );
        case damage_type::ACID:
            return has_trait( trait_ACIDPROOF ) ||
                   has_effect_with_flag( flag_EFFECT_ACID_IMMUNE ) ||
                   worn_with_flag( flag_ACID_IMMUNE );
        case damage_type::STAB:
            return has_effect_with_flag( flag_EFFECT_STAB_IMMUNE ) ||
                   worn_with_flag( flag_STAB_IMMUNE );
        case damage_type::BULLET:
            return has_effect_with_flag( flag_EFFECT_BULLET_IMMUNE ) || worn_with_flag( flag_BULLET_IMMUNE );
        case damage_type::HEAT:
            return has_trait( trait_M_SKIN2 ) ||
                   has_trait( trait_M_SKIN3 ) ||
                   has_effect_with_flag( flag_EFFECT_HEAT_IMMUNE ) ||
                   worn_with_flag( flag_HEAT_IMMUNE );
        case damage_type::COLD:
            return has_effect_with_flag( flag_EFFECT_COLD_IMMUNE ) ||
                   worn_with_flag( flag_COLD_IMMUNE );
        case damage_type::ELECTRIC:
            return has_active_bionic( bio_faraday ) ||
                   worn_with_flag( flag_ELECTRIC_IMMUNE ) ||
                   has_effect_with_flag( flag_EFFECT_ELECTRIC_IMMUNE );
        default:
            return true;
    }
}

bool Character::is_rad_immune() const
{
    bool has_helmet = false;
    return ( is_wearing_power_armor( &has_helmet ) && has_helmet ) || worn_with_flag( flag_RAD_PROOF );
}

int Character::throw_range( const item &it ) const
{
    if( it.is_null() ) {
        return -1;
    }

    item tmp = it;

    if( tmp.count_by_charges() && tmp.charges > 1 ) {
        tmp.charges = 1;
    }

    /** @EFFECT_STR determines maximum weight that can be thrown */
    if( ( tmp.weight() / 113_gram ) > static_cast<int>( str_cur * 15 ) ) {
        return 0;
    }
    // Increases as weight decreases until 150 g, then decreases again
    /** @EFFECT_STR increases throwing range, vs item weight (high or low) */
    int str_override = str_cur;
    if( is_mounted() ) {
        auto *mons = mounted_creature.get();
        str_override = mons->mech_str_addition() != 0 ? mons->mech_str_addition() : str_cur;
    }
    int ret = ( str_override * 10 ) / ( tmp.weight() >= 150_gram ? tmp.weight() / 113_gram : 10 -
                                        static_cast<int>(
                                            tmp.weight() / 15_gram ) );
    ret -= tmp.volume() / 1_liter;
    static const std::set<material_id> affected_materials = { material_id( "iron" ), material_id( "steel" ) };
    if( has_active_bionic( bio_railgun ) && tmp.made_of_any( affected_materials ) ) {
        ret *= 2;
    }
    if( ret < 1 ) {
        return 1;
    }
    // Cap at double our strength + skill
    /** @EFFECT_STR caps throwing range */

    /** @EFFECT_THROW caps throwing range */
    if( ret > str_override * 3 + get_skill_level( skill_throw ) ) {
        return str_override * 3 + get_skill_level( skill_throw );
    }

    return ret;
}

const std::vector<material_id> Character::fleshy = { material_id( "flesh" ), material_id( "hflesh" ) };
bool Character::made_of( const material_id &m ) const
{
    // TODO: check for mutations that change this.
    return std::find( fleshy.begin(), fleshy.end(), m ) != fleshy.end();
}
bool Character::made_of_any( const std::set<material_id> &ms ) const
{
    // TODO: check for mutations that change this.
    return std::any_of( fleshy.begin(), fleshy.end(), [&ms]( const material_id & e ) {
        return ms.count( e );
    } );
}

tripoint Character::global_square_location() const
{
    return get_map().getabs( position );
}

tripoint Character::global_sm_location() const
{
    return ms_to_sm_copy( global_square_location() );
}

tripoint_abs_omt Character::global_omt_location() const
{
    // TODO: fix point types
    return tripoint_abs_omt( ms_to_omt_copy( global_square_location() ) );
}

bool Character::is_blind() const
{
    return ( worn_with_flag( flag_BLIND ) ||
             has_effect( effect_blind ) ||
             has_active_bionic( bio_blindfold ) );
}

bool Character::is_invisible() const
{
    return (
               has_effect_with_flag( flag_EFFECT_INVISIBLE ) ||
               is_wearing_active_optcloak() ||
               has_trait( trait_DEBUG_CLOAK )
           );
}

int Character::visibility( bool, int ) const
{
    // 0-100 %
    if( is_invisible() ) {
        return 0;
    }
    // TODO:
    // if ( dark_clothing() && light check ...
    int stealth_modifier = std::floor( mutation_value( "stealth_modifier" ) );
    return clamp( 100 - stealth_modifier, 40, 160 );
}

/*
 * Calculate player brightness based on the brightest active item, as
 * per itype tag LIGHT_* and optional CHARGEDIM ( fade starting at 20% charge )
 * item.light.* is -unimplemented- for the moment, as it is a custom override for
 * applying light sources/arcs with specific angle and direction.
 */
float Character::active_light() const
{
    float lumination = 0.0f;

    int maxlum = 0;
    has_item_with( [&maxlum]( const item & it ) {
        const int lumit = it.getlight_emit();
        if( maxlum < lumit ) {
            maxlum = lumit;
        }
        return false; // continue search, otherwise has_item_with would cancel the search
    } );

    lumination = static_cast<float>( maxlum );

    float mut_lum = 0.0f;
    for( const trait_id &mut : get_mutations() ) {
        float curr_lum = 0.0f;
        for( const std::pair<const bodypart_str_id, float> &elem : mut->lumination ) {
            int coverage = 0;
            for( const item &i : worn ) {
                if( i.covers( elem.first.id() ) && !i.has_flag( flag_ALLOWS_NATURAL_ATTACKS ) &&
                    !i.has_flag( flag_SEMITANGIBLE ) &&
                    !i.has_flag( flag_PERSONAL ) && !i.has_flag( flag_AURA ) ) {
                    coverage += i.get_coverage( elem.first.id() );
                }
            }
            curr_lum += elem.second * ( 1 - ( coverage / 100.0f ) );
        }
        mut_lum += curr_lum;
    }

    lumination = std::max( lumination, mut_lum );

    if( lumination < 60 && has_active_bionic( bio_flashlight ) ) {
        lumination = 60;
    } else if( lumination < 5 && ( has_effect( effect_glowing ) ||
                                   ( has_active_bionic( bio_tattoo_led ) ||
                                     has_effect( effect_glowy_led ) ) ) ) {
        lumination = 5;
    }
    return lumination;
}

bool Character::sees_with_specials( const Creature &critter ) const
{
    // electroreceptors grants vision of robots and electric monsters through walls
    if( has_trait( trait_ELECTRORECEPTORS ) &&
        ( critter.in_species( species_ROBOT ) || critter.has_flag( MF_ELECTRIC ) ) ) {
        return true;
    }

    if( critter.digging() && has_active_bionic( bio_ground_sonar ) ) {
        // Bypass the check below, the bionic sonar also bypasses the sees(point) check because
        // walls don't block sonar which is transmitted in the ground, not the air.
        // TODO: this might need checks whether the player is in the air, or otherwise not connected
        // to the ground. It also might need a range check.
        return true;
    }

    return false;
}

bool Character::pour_into( item &container, item &liquid )
{
    std::string err;
    const int amount = container.get_remaining_capacity_for_liquid( liquid, *this, &err );

    if( !err.empty() ) {
        if( !container.has_item_with( [&liquid]( const item & it ) {
        return it.typeId() == liquid.typeId();
        } ) ) {
            add_msg_if_player( m_bad, err );
        } else {
            //~ you filled <container> to the brim with <liquid>
            add_msg_if_player( _( "You filled %1$s to the brim with %2$s." ), container.tname(),
                               liquid.tname() );
        }
        return false;
    }

    add_msg_if_player( _( "You pour %1$s into the %2$s." ), liquid.tname(), container.tname() );

    liquid.charges -= container.fill_with( liquid, amount );
    inv->unsort();

    if( liquid.charges > 0 ) {
        add_msg_if_player( _( "There's some left over!" ) );
    }

    return true;
}

bool Character::pour_into( const vpart_reference &vp, item &liquid ) const
{
    if( !vp.part().fill_with( liquid ) ) {
        return false;
    }

    //~ $1 - vehicle name, $2 - part name, $3 - liquid type
    add_msg_if_player( _( "You refill the %1$s's %2$s with %3$s." ),
                       vp.vehicle().name, vp.part().name(), liquid.type_name() );

    if( liquid.charges > 0 ) {
        add_msg_if_player( _( "There's some left over!" ) );
    }
    return true;
}

resistances Character::mutation_armor( bodypart_id bp ) const
{
    resistances res;
    for( const trait_id &iter : get_mutations() ) {
        res += iter->damage_resistance( bp );
    }

    return res;
}

float Character::mutation_armor( bodypart_id bp, damage_type dt ) const
{
    return mutation_armor( bp ).type_resist( dt );
}

float Character::mutation_armor( bodypart_id bp, const damage_unit &du ) const
{
    return mutation_armor( bp ).get_effective_resist( du );
}

int Character::ammo_count_for( const item &gun )
{
    int ret = item::INFINITE_CHARGES;
    if( !gun.is_gun() ) {
        return ret;
    }

    int required = gun.ammo_required();

    if( required > 0 ) {
        int total_ammo = 0;
        total_ammo += gun.ammo_remaining();

        bool has_mag = gun.magazine_integral();

        const auto found_ammo = find_ammo( gun, true, -1 );
        int loose_ammo = 0;
        for( const auto &ammo : found_ammo ) {
            if( ammo->is_magazine() ) {
                has_mag = true;
                total_ammo += ammo->ammo_remaining();
            } else if( ammo->is_ammo() ) {
                loose_ammo += ammo->charges;
            }
        }

        if( has_mag ) {
            total_ammo += loose_ammo;
        }

        ret = std::min( ret, total_ammo / required );
    }

    int ups_drain = gun.get_gun_ups_drain();
    if( ups_drain > 0 ) {
        ret = std::min( ret, charges_of( itype_UPS ) / ups_drain );
    }

    return ret;
}

bool Character::can_reload( const item &it, const itype_id &ammo ) const
{
    if( !it.is_reloadable_with( ammo ) ) {
        return false;
    }

    if( it.is_ammo_belt() ) {
        const cata::optional<itype_id> &linkage = it.type->magazine->linkage;
        if( linkage && !has_charges( *linkage, 1 ) ) {
            return false;
        }
    }

    return true;
}

hint_rating Character::rate_action_reload( const item &it ) const
{
    hint_rating res = hint_rating::cant;

    // Guns may contain additional reloadable mods so check these first
    for( const item *mod : it.gunmods() ) {
        switch( rate_action_reload( *mod ) ) {
            case hint_rating::good:
                return hint_rating::good;

            case hint_rating::cant:
                continue;

            case hint_rating::iffy:
                res = hint_rating::iffy;
        }
    }

    if( !it.is_reloadable() ) {
        return res;
    }

    return can_reload( it ) ? hint_rating::good : hint_rating::iffy;
}

hint_rating Character::rate_action_unload( const item &it ) const
{
    if( it.is_container() && !it.contents.empty() &&
        it.can_unload_liquid() ) {
        return hint_rating::good;
    }

    if( it.has_flag( flag_NO_UNLOAD ) ) {
        return hint_rating::cant;
    }

    if( it.magazine_current() ) {
        return hint_rating::good;
    }

    for( const item *e : it.gunmods() ) {
        if( ( e->is_gun() && !e->has_flag( flag_NO_UNLOAD ) &&
              ( e->magazine_current() || e->ammo_remaining() > 0 || e->casings_count() > 0 ) ) ||
            ( e->has_flag( flag_BRASS_CATCHER ) && !e->is_container_empty() ) ) {
            return hint_rating::good;
        }
    }

    if( it.ammo_types().empty() ) {
        return hint_rating::cant;
    }

    if( it.ammo_remaining() > 0 || it.casings_count() > 0 ) {
        return hint_rating::good;
    }

    return hint_rating::iffy;
}

float Character::rest_quality() const
{
    // Just a placeholder for now.
    // TODO: Waiting/reading/being unconscious on bed/sofa/grass
    return has_effect( effect_sleep ) ? 1.0f : 0.0f;
}

std::string Character::extended_description() const
{
    std::string ss;
    if( is_player() ) {
        // <bad>This is me, <player_name>.</bad>
        ss += string_format( _( "This is you - %s." ), name );
    } else {
        ss += string_format( _( "This is %s." ), name );
    }

    ss += "\n--\n";

    const std::vector<bodypart_id> &bps = get_all_body_parts( get_body_part_flags::only_main );
    // Find length of bp names, to align
    // accumulate looks weird here, any better function?
    int longest = std::accumulate( bps.begin(), bps.end(), 0,
    []( int m, bodypart_id bp ) {
        return std::max( m, utf8_width( body_part_name_as_heading( bp, 1 ) ) );
    } );

    // This is a stripped-down version of the body_window function
    // This should be extracted into a separate function later on
    for( const bodypart_id &bp : bps ) {
        const std::string &bp_heading = body_part_name_as_heading( bp, 1 );

        const nc_color state_col = limb_color( bp, true, true, true );
        nc_color name_color = state_col;
        std::pair<std::string, nc_color> hp_bar = get_hp_bar( get_part_hp_cur( bp ), get_part_hp_max( bp ),
                false );

        ss += colorize( left_justify( bp_heading, longest ), name_color );
        ss += colorize( hp_bar.first, hp_bar.second );
        // Trailing bars. UGLY!
        // TODO: Integrate into get_hp_bar somehow
        ss += colorize( std::string( 5 - utf8_width( hp_bar.first ), '.' ), c_white );
        ss += "\n";
    }

    ss += "--\n";
    ss += _( "Wielding:" ) + std::string( " " );
    if( weapon.is_null() ) {
        ss += _( "Nothing" );
    } else {
        ss += weapon.tname();
    }

    ss += "\n";
    ss += _( "Wearing:" ) + std::string( " " );
    ss += enumerate_as_string( worn.begin(), worn.end(), []( const item & it ) {
        return it.tname();
    } );

    return replace_colors( ss );
}

social_modifiers Character::get_mutation_social_mods() const
{
    social_modifiers mods;
    for( const mutation_branch *mut : cached_mutations ) {
        mods += mut->social_mods;
    }

    return mods;
}

template <cata::optional<float> mutation_branch::*member>
float calc_mutation_value( const std::vector<const mutation_branch *> &mutations )
{
    float lowest = 0.0f;
    float highest = 0.0f;
    for( const mutation_branch *mut : mutations ) {
        if( ( mut->*member ).has_value() ) {
            float val = ( mut->*member ).value();
            lowest = std::min( lowest, val );
            highest = std::max( highest, val );
        }
    }

    return std::min( 0.0f, lowest ) + std::max( 0.0f, highest );
}

template <cata::optional<float> mutation_branch::*member>
float calc_mutation_value_additive( const std::vector<const mutation_branch *> &mutations )
{
    float ret = 0.0f;
    for( const mutation_branch *mut : mutations ) {
        if( ( mut->*member ).has_value() ) {
            ret += ( mut->*member ).value();
        }
    }
    return ret;
}

template <cata::optional<float> mutation_branch::*member>
float calc_mutation_value_multiplicative( const std::vector<const mutation_branch *> &mutations )
{
    float ret = 1.0f;
    for( const mutation_branch *mut : mutations ) {
        if( ( mut->*member ).has_value() ) {
            ret *= ( mut->*member ).value();
        }
    }
    return ret;
}

static const std::map<std::string, std::function <float( std::vector<const mutation_branch *> )>>
mutation_value_map = {
    { "healing_awake", calc_mutation_value<&mutation_branch::healing_awake> },
    { "healing_resting", calc_mutation_value<&mutation_branch::healing_resting> },
    { "mending_modifier", calc_mutation_value_multiplicative<&mutation_branch::mending_modifier> },
    { "hp_modifier", calc_mutation_value<&mutation_branch::hp_modifier> },
    { "hp_modifier_secondary", calc_mutation_value<&mutation_branch::hp_modifier_secondary> },
    { "hp_adjustment", calc_mutation_value<&mutation_branch::hp_adjustment> },
    { "temperature_speed_modifier", calc_mutation_value<&mutation_branch::temperature_speed_modifier> },
    { "metabolism_modifier", calc_mutation_value<&mutation_branch::metabolism_modifier> },
    { "thirst_modifier", calc_mutation_value<&mutation_branch::thirst_modifier> },
    { "fatigue_regen_modifier", calc_mutation_value<&mutation_branch::fatigue_regen_modifier> },
    { "fatigue_modifier", calc_mutation_value<&mutation_branch::fatigue_modifier> },
    { "stamina_regen_modifier", calc_mutation_value<&mutation_branch::stamina_regen_modifier> },
    { "stealth_modifier", calc_mutation_value<&mutation_branch::stealth_modifier> },
    { "str_modifier", calc_mutation_value<&mutation_branch::str_modifier> },
    { "dodge_modifier", calc_mutation_value_additive<&mutation_branch::dodge_modifier> },
    { "mana_modifier", calc_mutation_value_additive<&mutation_branch::mana_modifier> },
    { "mana_multiplier", calc_mutation_value_multiplicative<&mutation_branch::mana_multiplier> },
    { "mana_regen_multiplier", calc_mutation_value_multiplicative<&mutation_branch::mana_regen_multiplier> },
    { "bionic_mana_penalty", calc_mutation_value_multiplicative<&mutation_branch::bionic_mana_penalty> },
    { "casting_time_multiplier", calc_mutation_value_multiplicative<&mutation_branch::casting_time_multiplier> },
    { "speed_modifier", calc_mutation_value_multiplicative<&mutation_branch::speed_modifier> },
    { "movecost_modifier", calc_mutation_value_multiplicative<&mutation_branch::movecost_modifier> },
    { "movecost_flatground_modifier", calc_mutation_value_multiplicative<&mutation_branch::movecost_flatground_modifier> },
    { "movecost_obstacle_modifier", calc_mutation_value_multiplicative<&mutation_branch::movecost_obstacle_modifier> },
    { "attackcost_modifier", calc_mutation_value_multiplicative<&mutation_branch::attackcost_modifier> },
    { "max_stamina_modifier", calc_mutation_value_multiplicative<&mutation_branch::max_stamina_modifier> },
    { "weight_capacity_modifier", calc_mutation_value_multiplicative<&mutation_branch::weight_capacity_modifier> },
    { "hearing_modifier", calc_mutation_value_multiplicative<&mutation_branch::hearing_modifier> },
    { "movecost_swim_modifier", calc_mutation_value_multiplicative<&mutation_branch::movecost_swim_modifier> },
    { "noise_modifier", calc_mutation_value_multiplicative<&mutation_branch::noise_modifier> },
    { "overmap_sight", calc_mutation_value_additive<&mutation_branch::overmap_sight> },
    { "overmap_multiplier", calc_mutation_value_multiplicative<&mutation_branch::overmap_multiplier> },
    { "map_memory_capacity_multiplier", calc_mutation_value_multiplicative<&mutation_branch::map_memory_capacity_multiplier> },
    { "reading_speed_multiplier", calc_mutation_value_multiplicative<&mutation_branch::reading_speed_multiplier> },
    { "skill_rust_multiplier", calc_mutation_value_multiplicative<&mutation_branch::skill_rust_multiplier> },
    { "crafting_speed_multiplier", calc_mutation_value_multiplicative<&mutation_branch::crafting_speed_multiplier> },
    { "obtain_cost_multiplier", calc_mutation_value_multiplicative<&mutation_branch::obtain_cost_multiplier> },
    { "stomach_size_multiplier", calc_mutation_value_multiplicative<&mutation_branch::stomach_size_multiplier> },
    { "vomit_multiplier", calc_mutation_value_multiplicative<&mutation_branch::vomit_multiplier> },
    { "consume_time_modifier", calc_mutation_value_multiplicative<&mutation_branch::consume_time_modifier> }
};

float Character::mutation_value( const std::string &val ) const
{
    // Syntax similar to tuple get<n>()
    const auto found = mutation_value_map.find( val );

    if( found == mutation_value_map.end() ) {
        debugmsg( "Invalid mutation value name %s", val );
        return 0.0f;
    } else {
        return found->second( cached_mutations );
    }
}

float Character::healing_rate( float at_rest_quality ) const
{
    // TODO: Cache
    float heal_rate;
    if( !is_npc() ) {
        heal_rate = get_option< float >( "PLAYER_HEALING_RATE" );
    } else {
        heal_rate = get_option< float >( "NPC_HEALING_RATE" );
    }
    float awake_rate = heal_rate * mutation_value( "healing_awake" );
    float final_rate = 0.0f;
    if( awake_rate > 0.0f ) {
        final_rate += awake_rate;
    } else if( at_rest_quality < 1.0f ) {
        // Resting protects from rot
        final_rate += ( 1.0f - at_rest_quality ) * awake_rate;
    }
    float asleep_rate = 0.0f;
    if( at_rest_quality > 0.0f ) {
        asleep_rate = at_rest_quality * heal_rate * ( 1.0f + mutation_value( "healing_resting" ) );
    }
    if( asleep_rate > 0.0f ) {
        final_rate += asleep_rate * ( 1.0f + get_healthy() / 200.0f );
    }

    // Most common case: awake player with no regenerative abilities
    // ~7e-5 is 1 hp per day, anything less than that is totally negligible
    static constexpr float eps = 0.000007f;
    add_msg_debug( "%s healing: %.6f", name, final_rate );
    if( std::abs( final_rate ) < eps ) {
        return 0.0f;
    }

    float primary_hp_mod = mutation_value( "hp_modifier" );
    if( primary_hp_mod < 0.0f ) {
        // HP mod can't get below -1.0
        final_rate *= 1.0f + primary_hp_mod;
    }

    return enchantment_cache->modify_value( enchant_vals::mod::REGEN_HP, final_rate );
}

float Character::healing_rate_medicine( float at_rest_quality, const bodypart_id &bp ) const
{
    float rate_medicine = 0.0f;

    for( const auto &elem : *effects ) {
        for( const std::pair<const bodypart_id, effect> &i : elem.second ) {
            const effect &eff = i.second;
            float tmp_rate = static_cast<float>( eff.get_amount( "HEAL_RATE" ) ) / to_turns<int>
                             ( 24_hours );

            if( bp == body_part_head ) {
                tmp_rate *= eff.get_amount( "HEAL_HEAD" ) / 100.0f;
            }
            if( bp == body_part_torso ) {
                tmp_rate *= eff.get_amount( "HEAL_TORSO" ) / 100.0f;
            }
            rate_medicine += tmp_rate;
        }
    }

    rate_medicine *= 1.0f + mutation_value( "healing_resting" );
    rate_medicine *= 1.0f + at_rest_quality;

    // increase healing if character has both effects
    if( has_effect( effect_bandaged ) && has_effect( effect_disinfected ) ) {
        rate_medicine *= 1.25;
    }

    if( get_healthy() > 0.0f ) {
        rate_medicine *= 1.0f + get_healthy() / 200.0f;
    } else {
        rate_medicine *= 1.0f + get_healthy() / 400.0f;
    }
    float primary_hp_mod = mutation_value( "hp_modifier" );
    if( primary_hp_mod < 0.0f ) {
        // HP mod can't get below -1.0
        rate_medicine *= 1.0f + primary_hp_mod;
    }
    return rate_medicine;
}

float Character::get_bmi() const
{
    return 12 * get_kcal_percent() + 13;
}

std::string Character::get_weight_string() const
{
    std::pair<std::string, nc_color> weight_pair = get_weight_description();
    return colorize( weight_pair.first, weight_pair.second );
}

std::pair<std::string, nc_color> Character::get_weight_description() const
{
    const float bmi = get_bmi();
    std::string weight_string;
    nc_color weight_color = c_light_gray;
    if( get_option<bool>( "CRAZY" ) ) {
        if( bmi > character_weight_category::morbidly_obese + 10.0f ) {
            weight_string = translate_marker( "AW HELL NAH" );
            weight_color = c_red;
        } else if( bmi > character_weight_category::morbidly_obese + 5.0f ) {
            weight_string = translate_marker( "DAYUM" );
            weight_color = c_red;
        } else if( bmi > character_weight_category::morbidly_obese ) {
            weight_string = translate_marker( "Fluffy" );
            weight_color = c_red;
        } else if( bmi > character_weight_category::very_obese ) {
            weight_string = translate_marker( "Husky" );
            weight_color = c_red;
        } else if( bmi > character_weight_category::obese ) {
            weight_string = translate_marker( "Healthy" );
            weight_color = c_light_red;
        } else if( bmi > character_weight_category::overweight ) {
            weight_string = translate_marker( "Big" );
            weight_color = c_yellow;
        } else if( bmi > character_weight_category::normal ) {
            weight_string = translate_marker( "Normal" );
            weight_color = c_light_gray;
        } else if( bmi > character_weight_category::underweight ) {
            weight_string = translate_marker( "Bean Pole" );
            weight_color = c_yellow;
        } else if( bmi > character_weight_category::emaciated ) {
            weight_string = translate_marker( "Emaciated" );
            weight_color = c_light_red;
        } else {
            weight_string = translate_marker( "Spooky Scary Skeleton" );
            weight_color = c_red;
        }
    } else {
        if( bmi > character_weight_category::morbidly_obese ) {
            weight_string = translate_marker( "Morbidly Obese" );
            weight_color = c_red;
        } else if( bmi > character_weight_category::very_obese ) {
            weight_string = translate_marker( "Very Obese" );
            weight_color = c_red;
        } else if( bmi > character_weight_category::obese ) {
            weight_string = translate_marker( "Obese" );
            weight_color = c_light_red;
        } else if( bmi > character_weight_category::overweight ) {
            weight_string = translate_marker( "Overweight" );
            weight_color = c_yellow;
        } else if( bmi > character_weight_category::normal ) {
            weight_string = translate_marker( "Normal" );
            weight_color = c_light_gray;
        } else if( bmi > character_weight_category::underweight ) {
            weight_string = translate_marker( "Underweight" );
            weight_color = c_yellow;
        } else if( bmi > character_weight_category::emaciated ) {
            weight_string = translate_marker( "Emaciated" );
            weight_color = c_light_red;
        } else {
            weight_string = translate_marker( "Skeletal" );
            weight_color = c_red;
        }
    }
    return std::make_pair( _( weight_string ), weight_color );
}

std::string Character::get_weight_long_description() const
{
    const float bmi = get_bmi();
    if( bmi > character_weight_category::morbidly_obese ) {
        return _( "You have far more fat than is healthy or useful.  It is causing you major problems." );
    } else if( bmi > character_weight_category::very_obese ) {
        return _( "You have too much fat.  It impacts your day-to-day health and wellness." );
    } else if( bmi > character_weight_category::obese ) {
        return _( "You've definitely put on a lot of extra weight.  Although helpful in times of famine, this is too much and is impacting your health." );
    } else if( bmi > character_weight_category::overweight ) {
        return _( "You've put on some extra pounds.  Nothing too excessive, but it's starting to impact your health and waistline a bit." );
    } else if( bmi > character_weight_category::normal ) {
        return _( "You look to be a pretty healthy weight, with some fat to last you through the winter, but nothing excessive." );
    } else if( bmi > character_weight_category::underweight ) {
        return _( "You are thin, thinner than is healthy.  You are less resilient to going without food." );
    } else if( bmi > character_weight_category::emaciated ) {
        return _( "You are very unhealthily underweight, nearing starvation." );
    } else {
        return _( "You have very little meat left on your bones.  You appear to be starving." );
    }
}

units::mass Character::bodyweight() const
{
    return units::from_kilogram( get_bmi() * std::pow( height() / 100.0f, 2 ) );
}

units::mass Character::bionics_weight() const
{
    units::mass bio_weight = 0_gram;
    for( const bionic_id &bid : get_bionics() ) {
        if( !bid->included ) {
            bio_weight += item::find_type( bid->itype() )->weight;
        }
    }
    return bio_weight;
}

void Character::reset_chargen_attributes()
{
    init_age = 25;
    init_height = 175;
}

int Character::base_age() const
{
    return init_age;
}

void Character::set_base_age( int age )
{
    init_age = age;
}

void Character::mod_base_age( int mod )
{
    init_age += mod;
}

int Character::age() const
{
    int years_since_cataclysm = to_turns<int>( calendar::turn - calendar::turn_zero ) /
                                to_turns<int>( calendar::year_length() );
    return init_age + years_since_cataclysm;
}

std::string Character::age_string() const
{
    //~ how old the character is in years. try to limit number of characters to fit on the screen
    std::string unformatted = _( "%d years" );
    return string_format( unformatted, age() );
}

int Character::base_height() const
{
    return init_height;
}

void Character::set_base_height( int height )
{
    init_height = height;
}

void Character::mod_base_height( int mod )
{
    init_height += mod;
}

std::string Character::height_string() const
{
    const bool metric = get_option<std::string>( "DISTANCE_UNITS" ) == "metric";

    if( metric ) {
        std::string metric_string = _( "%d cm" );
        return string_format( metric_string, height() );
    }

    int total_inches = std::round( height() / 2.54 );
    int feet = std::floor( total_inches / 12 );
    int remainder_inches = total_inches % 12;
    return string_format( "%d\'%d\"", feet, remainder_inches );
}

int Character::height() const
{
    switch( get_size() ) {
        case creature_size::tiny:
            return init_height - 100;
        case creature_size::small:
            return init_height - 50;
        case creature_size::medium:
            return init_height;
        case creature_size::large:
            return init_height + 50;
        case creature_size::huge:
            return init_height + 100;
        case creature_size::num_sizes:
            debugmsg( "ERROR: Character has invalid size class." );
            return 0;
    }

    debugmsg( "Invalid size class" );
    abort();
}

int Character::base_bmr() const
{
    /**
    Values are for males, and average!
    */
    const int equation_constant = 5;
    const int weight_factor = units::to_gram<int>( bodyweight() / 100.0 );
    const int height_factor = 6.25 * height();
    const int age_factor = 5 * age();
    return metabolic_rate_base() * ( weight_factor + height_factor - age_factor + equation_constant );
}

int Character::get_bmr() const
{
    int base_bmr_calc = base_bmr();
    base_bmr_calc *= activity_level();
    return std::ceil( enchantment_cache->modify_value( enchant_vals::mod::METABOLISM, base_bmr_calc ) );
}

void Character::increase_activity_level( float new_level )
{
    if( attempted_activity_level < new_level ) {
        attempted_activity_level = new_level;
    }
}

void Character::decrease_activity_level( float new_level )
{
    if( attempted_activity_level > new_level ) {
        attempted_activity_level = new_level;
    }
}
void Character::reset_activity_level()
{
    attempted_activity_level = NO_EXERCISE;
}

std::string Character::activity_level_str() const
{
    if( attempted_activity_level <= NO_EXERCISE ) {
        return _( "NO_EXERCISE" );
    } else if( attempted_activity_level <= LIGHT_EXERCISE ) {
        return _( "LIGHT_EXERCISE" );
    } else if( attempted_activity_level <= MODERATE_EXERCISE ) {
        return _( "MODERATE_EXERCISE" );
    } else if( attempted_activity_level <= BRISK_EXERCISE ) {
        return _( "BRISK_EXERCISE" );
    } else if( attempted_activity_level <= ACTIVE_EXERCISE ) {
        return _( "ACTIVE_EXERCISE" );
    } else {
        return _( "EXTRA_EXERCISE" );
    }
}

int Character::get_armor_bash( bodypart_id bp ) const
{
    return get_armor_bash_base( bp ) + armor_bash_bonus;
}

int Character::get_armor_cut( bodypart_id bp ) const
{
    return get_armor_cut_base( bp ) + armor_cut_bonus;
}

int Character::get_armor_bullet( bodypart_id bp ) const
{
    return get_armor_bullet_base( bp ) + armor_bullet_bonus;
}

int Character::get_armor_type( damage_type dt, bodypart_id bp ) const
{
    switch( dt ) {
        case damage_type::PURE:
        case damage_type::BIOLOGICAL:
            return 0;
        case damage_type::BASH:
            return get_armor_bash( bp );
        case damage_type::CUT:
            return get_armor_cut( bp );
        case damage_type::STAB:
            return get_armor_cut( bp ) * 0.8f;
        case damage_type::BULLET:
            return get_armor_bullet( bp );
        case damage_type::ACID:
        case damage_type::HEAT:
        case damage_type::COLD:
        case damage_type::ELECTRIC: {
            int ret = 0;
            for( const item &i : worn ) {
                if( i.covers( bp ) ) {
                    ret += i.damage_resist( dt );
                }
            }

            ret += mutation_armor( bp, dt );
            return ret;
        }
        case damage_type::NONE:
        case damage_type::NUM:
            // Let it error below
            break;
    }

    debugmsg( "Invalid damage type: %d", dt );
    return 0;
}

int Character::get_armor_bash_base( bodypart_id bp ) const
{
    int ret = 0;
    for( const item &i : worn ) {
        if( i.covers( bp ) ) {
            ret += i.bash_resist();
        }
    }
    for( const bionic_id &bid : get_bionics() ) {
        const auto bash_prot = bid->bash_protec.find( bp.id() );
        if( bash_prot != bid->bash_protec.end() ) {
            ret += bash_prot->second;
        }
    }

    ret += mutation_armor( bp, damage_type::BASH );
    return ret;
}

int Character::get_armor_cut_base( bodypart_id bp ) const
{
    int ret = 0;
    for( const item &i : worn ) {
        if( i.covers( bp ) ) {
            ret += i.cut_resist();
        }
    }
    for( const bionic_id &bid : get_bionics() ) {
        const auto cut_prot = bid->cut_protec.find( bp.id() );
        if( cut_prot != bid->cut_protec.end() ) {
            ret += cut_prot->second;
        }
    }

    ret += mutation_armor( bp, damage_type::CUT );
    return ret;
}

int Character::get_armor_bullet_base( bodypart_id bp ) const
{
    int ret = 0;
    for( const item &i : worn ) {
        if( i.covers( bp ) ) {
            ret += i.bullet_resist();
        }
    }

    for( const bionic_id &bid : get_bionics() ) {
        const auto bullet_prot = bid->bullet_protec.find( bp.id() );
        if( bullet_prot != bid->bullet_protec.end() ) {
            ret += bullet_prot->second;
        }
    }

    ret += mutation_armor( bp, damage_type::BULLET );
    return ret;
}

int Character::get_env_resist( bodypart_id bp ) const
{
    int ret = 0;
    for( const item &i : worn ) {
        // Head protection works on eyes too (e.g. baseball cap)
        if( i.covers( bp ) || ( bp == body_part_eyes && i.covers( body_part_head ) ) ) {
            ret += i.get_env_resist();
        }
    }

    for( const bionic_id &bid : get_bionics() ) {
        const auto EP = bid->env_protec.find( bp.id() );
        if( EP != bid->env_protec.end() ) {
            ret += EP->second;
        }
    }

    if( bp == body_part_eyes && has_trait( trait_SEESLEEP ) ) {
        ret += 8;
    }
    return ret;
}

int Character::get_armor_acid( bodypart_id bp ) const
{
    return get_armor_type( damage_type::ACID, bp );
}

int Character::get_stim() const
{
    return stim;
}

void Character::set_stim( int new_stim )
{
    stim = new_stim;
}

void Character::mod_stim( int mod )
{
    stim += mod;
}

int Character::get_rad() const
{
    return radiation;
}

void Character::set_rad( int new_rad )
{
    radiation = new_rad;
}

void Character::mod_rad( int mod )
{
    if( has_trait_flag( "NO_RADIATION" ) ) {
        return;
    }
    set_rad( std::max( 0, get_rad() + mod ) );
}

int Character::get_stamina() const
{
    return stamina;
}

int Character::get_stamina_max() const
{
    static const std::string player_max_stamina( "PLAYER_MAX_STAMINA" );
    static const std::string max_stamina_modifier( "max_stamina_modifier" );
    int maxStamina = get_option< int >( player_max_stamina );
    maxStamina *= Character::mutation_value( max_stamina_modifier );
    maxStamina = enchantment_cache->modify_value( enchant_vals::mod::MAX_STAMINA, maxStamina );
    return maxStamina;
}

void Character::set_stamina( int new_stamina )
{
    stamina = new_stamina;
}

void Character::mod_stamina( int mod )
{
    // TODO: Make NPCs smart enough to use stamina
    if( is_npc() ) {
        return;
    }
    stamina += mod;
    if( stamina < 0 ) {
        add_effect( effect_winded, 10_turns );
    }
    stamina = clamp( stamina, 0, get_stamina_max() );
}

void Character::burn_move_stamina( int moves )
{
    int overburden_percentage = 0;
    units::mass current_weight = weight_carried();
    // Make it at least 1 gram to avoid divide-by-zero warning
    units::mass max_weight = std::max( weight_capacity(), 1_gram );
    if( current_weight > max_weight ) {
        overburden_percentage = ( current_weight - max_weight ) * 100 / max_weight;
    }

    int burn_ratio = get_option<int>( "PLAYER_BASE_STAMINA_BURN_RATE" );
    for( const bionic_id &bid : get_bionic_fueled_with( item( "muscle" ) ) ) {
        if( has_active_bionic( bid ) ) {
            burn_ratio = burn_ratio * 2 - 3;
        }
    }
    burn_ratio += overburden_percentage;
    burn_ratio *= move_mode->stamina_mult();
    mod_stamina( -( ( moves * burn_ratio ) / 100.0 ) * stamina_move_cost_modifier() );
    add_msg_debug( "Stamina burn: %d", -( ( moves * burn_ratio ) / 100 ) );
    // Chance to suffer pain if overburden and stamina runs out or has trait BADBACK
    // Starts at 1 in 25, goes down by 5 for every 50% more carried
    if( ( current_weight > max_weight ) && ( has_trait( trait_BADBACK ) || get_stamina() == 0 ) &&
        one_in( 35 - 5 * current_weight / ( max_weight / 2 ) ) ) {
        add_msg_if_player( m_bad, _( "Your body strains under the weight!" ) );
        // 1 more pain for every 800 grams more (5 per extra STR needed)
        if( ( ( current_weight - max_weight ) / 800_gram > get_pain() && get_pain() < 100 ) ) {
            mod_pain( 1 );
        }
    }
}

float Character::stamina_move_cost_modifier() const
{
    // Both walk and run speed drop to half their maximums as stamina approaches 0.
    // Convert stamina to a float first to allow for decimal place carrying
    float stamina_modifier = ( static_cast<float>( get_stamina() ) / get_stamina_max() + 1 ) / 2;
    return stamina_modifier * move_mode->move_speed_mult();
}

void Character::update_stamina( int turns )
{
    static const std::string player_base_stamina_regen_rate( "PLAYER_BASE_STAMINA_REGEN_RATE" );
    static const std::string stamina_regen_modifier( "stamina_regen_modifier" );
    const float base_regen_rate = get_option<float>( player_base_stamina_regen_rate );
    const int current_stim = get_stim();
    float stamina_recovery = 0.0f;
    // Recover some stamina every turn.
    // Mutated stamina works even when winded
    // max stamina modifers from mutation also affect stamina multi
    float stamina_multiplier = std::max<float>( 0.1f, ( !has_effect( effect_winded ) ? 1.0f : 0.1f ) +
                               mutation_value( stamina_regen_modifier ) + ( mutation_value( "max_stamina_modifier" ) - 1.0f ) );
    // But mouth encumbrance interferes, even with mutated stamina.
    stamina_recovery += stamina_multiplier * std::max( 1.0f,
                        base_regen_rate - ( encumb( body_part_mouth ) / 5.0f ) );
    stamina_recovery = enchantment_cache->modify_value( enchant_vals::mod::REGEN_STAMINA,
                       stamina_recovery );
    // TODO: recovering stamina causes hunger/thirst/fatigue.
    // TODO: Tiredness slowing recovery

    // stim recovers stamina (or impairs recovery)
    if( current_stim > 0 ) {
        // TODO: Make stamina recovery with stims cost health
        stamina_recovery += std::min( 5.0f, current_stim / 15.0f );
    } else if( current_stim < 0 ) {
        // Affect it less near 0 and more near full
        // Negative stim kill at -200
        // At -100 stim it inflicts -20 malus to regen at 100%  stamina,
        // effectivly countering stamina gain of default 20,
        // at 50% stamina its -10 (50%), cuts by 25% at 25% stamina
        stamina_recovery += current_stim / 5.0f * get_stamina() / get_stamina_max();
    }

    const int max_stam = get_stamina_max();
    if( get_power_level() >= 3_kJ && has_active_bionic( bio_gills ) ) {
        int bonus = std::min<int>( units::to_kilojoule( get_power_level() ) / 3,
                                   max_stam - get_stamina() - stamina_recovery * turns );
        // so the effective recovery is up to 5x default
        bonus = std::min( bonus, 4 * static_cast<int>( base_regen_rate ) );
        if( bonus > 0 ) {
            stamina_recovery += bonus;
            bonus /= 10;
            bonus = std::max( bonus, 1 );
            mod_power_level( units::from_kilojoule( -bonus ) );
        }
    }

    mod_stamina( roll_remainder( stamina_recovery * turns ) );
    add_msg_debug( "Stamina recovery: %d", roll_remainder( stamina_recovery * turns ) );
    // Cap at max
    set_stamina( std::min( std::max( get_stamina(), 0 ), max_stam ) );
}

bool Character::invoke_item( item *used )
{
    return invoke_item( used, pos() );
}

bool Character::invoke_item( item *, const tripoint & )
{
    return false;
}

bool Character::invoke_item( item *used, const std::string &method )
{
    return invoke_item( used, method, pos() );
}

bool Character::invoke_item( item *used, const std::string &method, const tripoint &pt )
{
    if( !has_enough_charges( *used, true ) ) {
        return false;
    }
    if( used->is_medication() && !can_use_heal_item( *used ) ) {
        add_msg_if_player( m_bad, _( "Your biology is not compatible with that healing item." ) );
        return false;
    }

    item *actually_used = used->get_usable_item( method );
    if( actually_used == nullptr ) {
        debugmsg( "Tried to invoke a method %s on item %s, which doesn't have this method",
                  method.c_str(), used->tname() );
        return false;
    }

    int charges_used = actually_used->type->invoke( *this->as_player(), *actually_used, pt, method );
    if( charges_used == 0 ) {
        return false;
    }
    // Prevent accessing the item as it may have been deleted by the invoked iuse function.
    if( used->is_tool() || actually_used->is_medication() ) {
        return consume_charges( *actually_used, charges_used );
    } else if( used->is_bionic() || used->is_deployable() || method == "place_trap" ) {
        i_rem( used );
        return true;
    } else if( used->is_comestible() ) {
        const bool ret = consume_effects( *used );
        consume_charges( *used, charges_used );
        return ret;
    }

    return false;
}

bool Character::dispose_item( item_location &&obj, const std::string &prompt )
{
    uilist menu;
    menu.text = prompt.empty() ? string_format( _( "Dispose of %s" ), obj->tname() ) : prompt;

    using dispose_option = struct {
        std::string prompt;
        bool enabled;
        char invlet;
        int moves;
        std::function<bool()> action;
    };

    std::vector<dispose_option> opts;

    const bool bucket = obj->will_spill() && !obj->is_container_empty();

    opts.emplace_back( dispose_option{
        bucket ? _( "Spill contents and store in inventory" ) : _( "Store in inventory" ),
        can_stash( *obj ), '1',
        item_handling_cost( *obj ),
        [this, bucket, &obj] {
            if( bucket && !obj->contents.spill_open_pockets( *this, obj.get_item() ) )
            {
                return false;
            }

            moves -= item_handling_cost( *obj );
            this->i_add( *obj, true, &*obj );
            obj.remove_item();
            return true;
        }
    } );

    opts.emplace_back( dispose_option{
        _( "Drop item" ), true, '2', 0, [this, &obj] {
            put_into_vehicle_or_drop( *this, item_drop_reason::deliberate, { *obj } );
            obj.remove_item();
            return true;
        }
    } );

    opts.emplace_back( dispose_option{
        bucket ? _( "Spill contents and wear item" ) : _( "Wear item" ),
        can_wear( *obj ).success(), '3', item_wear_cost( *obj ),
        [this, bucket, &obj] {
            if( bucket && !obj->spill_contents( *this ) )
            {
                return false;
            }

            item it = *obj;
            obj.remove_item();
            return !!wear_item( it );
        }
    } );

    for( auto &e : worn ) {
        if( e.can_holster( *obj ) ) {
            const holster_actor *ptr = dynamic_cast<const holster_actor *>
                                       ( e.type->get_use( "holster" )->get_actor_ptr() );
            opts.emplace_back( dispose_option{
                string_format( _( "Store in %s" ), e.tname() ), true, e.invlet,
                item_store_cost( *obj, e, false, e.contents.insert_cost( *obj ) ),
                [this, ptr, &e, &obj] {
                    return ptr->store( *this->as_player(), e, *obj );
                }
            } );
        }
    }

    int w = utf8_width( menu.text, true ) + 4;
    for( const auto &e : opts ) {
        w = std::max( w, utf8_width( e.prompt, true ) + 4 );
    }
    for( auto &e : opts ) {
        e.prompt += std::string( w - utf8_width( e.prompt, true ), ' ' );
    }

    menu.text.insert( 0, 2, ' ' ); // add space for UI hotkeys
    menu.text += std::string( w + 2 - utf8_width( menu.text, true ), ' ' );
    menu.text += _( " | Moves  " );

    for( const auto &e : opts ) {
        menu.addentry( -1, e.enabled, e.invlet, string_format( e.enabled ? "%s | %-7d" : "%s |",
                       e.prompt, e.moves ) );
    }

    menu.query();
    if( menu.ret >= 0 ) {
        return opts[menu.ret].action();
    }
    return false;
}

bool Character::has_enough_charges( const item &it, bool show_msg ) const
{
    if( !it.is_tool() || !it.ammo_required() ) {
        return true;
    }
    if( it.has_flag( flag_USE_UPS ) ) {
        if( has_charges( itype_UPS, it.ammo_required() ) || it.ammo_sufficient() ) {
            return true;
        }
        if( show_msg ) {
            add_msg_if_player( m_info,
                               ngettext( "Your %s needs %d charge from some UPS.",
                                         "Your %s needs %d charges from some UPS.",
                                         it.ammo_required() ),
                               it.tname(), it.ammo_required() );
        }
        return false;
    } else if( !it.ammo_sufficient() ) {
        if( show_msg ) {
            add_msg_if_player( m_info,
                               ngettext( "Your %s has %d charge, but needs %d.",
                                         "Your %s has %d charges, but needs %d.",
                                         it.ammo_remaining() ),
                               it.tname(), it.ammo_remaining(), it.ammo_required() );
        }
        return false;
    }
    return true;
}

bool Character::consume_charges( item &used, int qty )
{
    if( qty < 0 ) {
        debugmsg( "Tried to consume negative charges" );
        return false;
    }

    if( qty == 0 ) {
        return false;
    }

    if( !used.is_tool() && !used.is_food() && !used.is_medication() ) {
        debugmsg( "Tried to consume charges for non-tool, non-food, non-med item" );
        return false;
    }

    // Consume comestibles destroying them if no charges remain
    if( used.is_food() || used.is_medication() ) {
        used.charges -= qty;
        if( used.charges <= 0 ) {
            i_rem( &used );
            return true;
        }
        return false;
    }

    // Tools which don't require ammo are instead destroyed
    if( used.is_tool() && !used.ammo_required() ) {
        if( has_item( used ) ) {
            i_rem( &used );
        } else {
            map_stack items = get_map().i_at( pos() );
            for( item_stack::iterator iter = items.begin(); iter != items.end(); iter++ ) {
                if( &( *iter ) == &used ) {
                    iter = items.erase( iter );
                    break;
                }
            }
        }
        return true;
    }

    // USE_UPS never occurs on base items but is instead added by the UPS tool mod
    if( used.has_flag( flag_USE_UPS ) ) {
        // With the new UPS system, we'll want to use any charges built up in the tool before pulling from the UPS
        // The usage of the item was already approved, so drain item if possible, otherwise use UPS
        if( used.charges >= qty ) {
            used.ammo_consume( qty, pos() );
        } else {
            use_charges( itype_UPS, qty );
        }
    } else {
        used.ammo_consume( std::min( qty, used.ammo_remaining() ), pos() );
    }
    return false;
}

int Character::item_handling_cost( const item &it, bool penalties, int base_cost ) const
{
    int mv = base_cost;
    if( penalties ) {
        // 40 moves per liter, up to 200 at 5 liters
        mv += std::min( 200, it.volume() / 20_ml );
    }

    if( weapon.typeId() == itype_e_handcuffs ) {
        mv *= 4;
    } else if( penalties && has_effect( effect_grabbed ) ) {
        mv *= 2;
    }

    // For single handed items use the least encumbered hand
    if( it.is_two_handed( *this ) ) {
        mv += encumb( body_part_hand_l ) + encumb( body_part_hand_r );
    } else {
        mv += std::min( encumb( body_part_hand_l ), encumb( body_part_hand_r ) );
    }

    return std::max( mv, 0 );
}

int Character::item_store_cost( const item &it, const item & /* container */, bool penalties,
                                int base_cost ) const
{
    /** @EFFECT_PISTOL decreases time taken to store a pistol */
    /** @EFFECT_SMG decreases time taken to store an SMG */
    /** @EFFECT_RIFLE decreases time taken to store a rifle */
    /** @EFFECT_SHOTGUN decreases time taken to store a shotgun */
    /** @EFFECT_LAUNCHER decreases time taken to store a launcher */
    /** @EFFECT_STABBING decreases time taken to store a stabbing weapon */
    /** @EFFECT_CUTTING decreases time taken to store a cutting weapon */
    /** @EFFECT_BASHING decreases time taken to store a bashing weapon */
    int lvl = get_skill_level( it.is_gun() ? it.gun_skill() : it.melee_skill() );
    return item_handling_cost( it, penalties, base_cost ) / ( ( lvl + 10.0f ) / 10.0f );
}

int Character::item_retrieve_cost( const item &it, const item &container, bool penalties,
                                   int base_cost ) const
{
    // Drawing from an holster use the same formula as storing an item for now
    /**
         * @EFFECT_PISTOL decreases time taken to draw pistols from holsters
         * @EFFECT_SMG decreases time taken to draw smgs from holsters
         * @EFFECT_RIFLE decreases time taken to draw rifles from holsters
         * @EFFECT_SHOTGUN decreases time taken to draw shotguns from holsters
         * @EFFECT_LAUNCHER decreases time taken to draw launchers from holsters
         * @EFFECT_STABBING decreases time taken to draw stabbing weapons from sheathes
         * @EFFECT_CUTTING decreases time taken to draw cutting weapons from scabbards
         * @EFFECT_BASHING decreases time taken to draw bashing weapons from holsters
         */
    return item_store_cost( it, container, penalties, base_cost );
}

int Character::item_wear_cost( const item &it ) const
{
    double mv = item_handling_cost( it );

    switch( it.get_layer() ) {
        case layer_level::PERSONAL:
            break;

        case layer_level::UNDERWEAR:
            mv *= 1.5;
            break;

        case layer_level::REGULAR:
            break;

        case layer_level::WAIST:
        case layer_level::OUTER:
            mv /= 1.5;
            break;

        case layer_level::BELTED:
            mv /= 2.0;
            break;

        case layer_level::AURA:
            break;

        default:
            break;
    }

    mv *= std::max( it.get_avg_encumber( *this ) / 10.0, 1.0 );

    return mv;
}

void Character::cough( bool harmful, int loudness )
{
    if( has_effect( effect_cough_suppress ) ) {
        return;
    }

    if( harmful ) {
        const int stam = get_stamina();
        const int malus = get_stamina_max() * 0.05; // 5% max stamina
        mod_stamina( -malus );
        if( stam < malus && x_in_y( malus - stam, malus ) && one_in( 6 ) ) {
            apply_damage( nullptr, body_part_torso, 1 );
        }
    }

    if( !is_npc() ) {
        add_msg( m_bad, _( "You cough heavily." ) );
    }
    sounds::sound( pos(), loudness, sounds::sound_t::speech, _( "a hacking cough." ), false, "misc",
                   "cough" );

    moves -= 80;

    add_effect( effect_disrupted_sleep, 5_minutes );
}

void Character::wake_up()
{
    //Can't wake up if under anesthesia
    if( has_effect( effect_narcosis ) ) {
        return;
    }

    // Do not remove effect_sleep or effect_alarm_clock now otherwise it invalidates an effect
    // iterator in player::process_effects().
    // We just set it for later removal (also happening in player::process_effects(), so no side
    // effects) with a duration of 0 turns.

    if( has_effect( effect_sleep ) ) {
        get_event_bus().send<event_type::character_wakes_up>( getID() );
        get_effect( effect_sleep ).set_duration( 0_turns );
    }
    remove_effect( effect_slept_through_alarm );
    remove_effect( effect_lying_down );
    if( has_effect( effect_alarm_clock ) ) {
        get_effect( effect_alarm_clock ).set_duration( 0_turns );
    }
    recalc_sight_limits();

    if( has_effect( effect_nightmares ) ) {
        add_msg_if_player( m_bad, "%s",
                           SNIPPET.random_from_category( "nightmares" ).value_or( translation() ) );
        add_morale( morale_nightmare, -15, -30, 30_minutes );
    }
}

int Character::get_shout_volume() const
{
    int base = 10;
    int shout_multiplier = 2;

    // Mutations make shouting louder, they also define the default message
    if( has_trait( trait_SHOUT3 ) ) {
        shout_multiplier = 4;
        base = 20;
    } else if( has_trait( trait_SHOUT2 ) ) {
        base = 15;
        shout_multiplier = 3;
    }

    // You can't shout without your face
    if( has_trait( trait_PROF_FOODP ) && !( is_wearing( itype_id( "foodperson_mask" ) ) ||
                                            is_wearing( itype_id( "foodperson_mask_on" ) ) ) ) {
        base = 0;
        shout_multiplier = 0;
    }

    // Masks and such dampen the sound
    // Balanced around whisper for wearing bondage mask
    // and noise ~= 10 (door smashing) for wearing dust mask for character with strength = 8
    /** @EFFECT_STR increases shouting volume */
    const int penalty = encumb( body_part_mouth ) * 3 / 2;
    int noise = base + str_cur * shout_multiplier - penalty;

    // Minimum noise volume possible after all reductions.
    // Volume 1 can't be heard even by player
    constexpr int minimum_noise = 2;

    if( noise <= base ) {
        noise = std::max( minimum_noise, noise );
    }

    noise = enchantment_cache->modify_value( enchant_vals::mod::SHOUT_NOISE, noise );

    // Screaming underwater is not good for oxygen and harder to do overall
    if( underwater ) {
        noise = std::max( minimum_noise, noise / 2 );
    }
    return noise;
}

void Character::shout( std::string msg, bool order )
{
    int base = 10;
    std::string shout;

    // You can't shout without your face
    if( has_trait( trait_PROF_FOODP ) && !( is_wearing( itype_id( "foodperson_mask" ) ) ||
                                            is_wearing( itype_id( "foodperson_mask_on" ) ) ) ) {
        add_msg_if_player( m_warning, _( "You try to shout, but you have no face!" ) );
        return;
    }

    // Mutations make shouting louder, they also define the default message
    if( has_trait( trait_SHOUT3 ) ) {
        base = 20;
        if( msg.empty() ) {
            msg = is_player() ? _( "yourself let out a piercing howl!" ) : _( "a piercing howl!" );
            shout = "howl";
        }
    } else if( has_trait( trait_SHOUT2 ) ) {
        base = 15;
        if( msg.empty() ) {
            msg = is_player() ? _( "yourself scream loudly!" ) : _( "a loud scream!" );
            shout = "scream";
        }
    }

    if( msg.empty() ) {
        msg = is_player() ? _( "yourself shout loudly!" ) : _( "a loud shout!" );
        shout = "default";
    }
    int noise = get_shout_volume();

    // Minimum noise volume possible after all reductions.
    // Volume 1 can't be heard even by player
    constexpr int minimum_noise = 2;

    if( noise <= base ) {
        std::string dampened_shout;
        std::transform( msg.begin(), msg.end(), std::back_inserter( dampened_shout ), tolower );
        msg = std::move( dampened_shout );
    }

    // Screaming underwater is not good for oxygen and harder to do overall
    if( underwater ) {
        if( !has_trait( trait_GILLS ) && !has_trait( trait_GILLS_CEPH ) ) {
            mod_stat( "oxygen", -noise );
        }
    }

    const int penalty = encumb( body_part_mouth ) * 3 / 2;
    // TODO: indistinct noise descriptions should be handled in the sounds code
    if( noise <= minimum_noise ) {
        add_msg_if_player( m_warning,
                           _( "The sound of your voice is almost completely muffled!" ) );
        msg = is_player() ? _( "your muffled shout" ) : _( "an indistinct voice" );
    } else if( noise * 2 <= noise + penalty ) {
        // The shout's volume is 1/2 or lower of what it would be without the penalty
        add_msg_if_player( m_warning, _( "The sound of your voice is significantly muffled!" ) );
    }

    sounds::sound( pos(), noise, order ? sounds::sound_t::order : sounds::sound_t::alert, msg, false,
                   "shout", shout );
}

void Character::vomit()
{
    get_event_bus().send<event_type::throws_up>( getID() );

    if( stomach.contains() != 0_ml ) {
        stomach.empty();
        get_map().add_field( adjacent_tile(), fd_bile, 1 );
        add_msg_player_or_npc( m_bad, _( "You throw up heavily!" ), _( "<npcname> throws up heavily!" ) );
    }

    if( !has_effect( effect_nausea ) ) {  // Prevents never-ending nausea
        const effect dummy_nausea( effect_source( this ), &effect_nausea.obj(), 0_turns,
                                   bodypart_str_id::NULL_ID(), false, 1, calendar::turn );
        add_effect( effect_nausea, std::max( dummy_nausea.get_max_duration() * units::to_milliliter(
                stomach.contains() ) / 21, dummy_nausea.get_int_dur_factor() ) );
    }

    mod_moves( -100 );
    for( auto &elem : *effects ) {
        for( auto &_effect_it : elem.second ) {
            auto &it = _effect_it.second;
            if( it.get_id() == effect_foodpoison ) {
                it.mod_duration( -30_minutes );
            } else if( it.get_id() == effect_drunk ) {
                it.mod_duration( rng( -10_minutes, -50_minutes ) );
            }
        }
    }
    remove_effect( effect_pkill1 );
    remove_effect( effect_pkill2 );
    remove_effect( effect_pkill3 );
    // Don't wake up when just retching
    if( stomach.contains() > 0_ml ) {
        wake_up();
    }
}

// adjacent_tile() returns a safe, unoccupied adjacent tile. If there are no such tiles, returns player position instead.
tripoint Character::adjacent_tile() const
{
    std::vector<tripoint> ret;
    int dangerous_fields = 0;
    map &here = get_map();
    for( const tripoint &p : here.points_in_radius( pos(), 1 ) ) {
        if( p == pos() ) {
            // Don't consider player position
            continue;
        }
        if( g->critter_at( p ) != nullptr ) {
            continue;
        }
        if( here.impassable( p ) ) {
            continue;
        }
        const trap &curtrap = here.tr_at( p );
        // If we don't known a trap here, the spot "appears" to be good, so consider it.
        // Same if we know a benign trap (as it's not dangerous).
        if( curtrap.can_see( p, *this ) && !curtrap.is_benign() ) {
            continue;
        }
        // Only consider tile if unoccupied, passable and has no traps
        dangerous_fields = 0;
        auto &tmpfld = here.field_at( p );
        for( auto &fld : tmpfld ) {
            const field_entry &cur = fld.second;
            if( cur.is_dangerous() ) {
                dangerous_fields++;
            }
        }

        if( dangerous_fields == 0 ) {
            ret.push_back( p );
        }
    }

    return random_entry( ret, pos() ); // player position if no valid adjacent tiles
}

void Character::set_fac_id( const std::string &my_fac_id )
{
    fac_id = faction_id( my_fac_id );
}

std::string get_stat_name( character_stat Stat )
{
    switch( Stat ) {
        // *INDENT-OFF*
    case character_stat::STRENGTH:     return pgettext( "strength stat", "STR" );
    case character_stat::DEXTERITY:    return pgettext( "dexterity stat", "DEX" );
    case character_stat::INTELLIGENCE: return pgettext( "intelligence stat", "INT" );
    case character_stat::PERCEPTION:   return pgettext( "perception stat", "PER" );
        // *INDENT-ON*
        default:
            break;
    }
    return pgettext( "fake stat there's an error", "ERR" );
}

void Character::build_mut_dependency_map( const trait_id &mut,
        std::unordered_map<trait_id, int> &dependency_map, int distance )
{
    // Skip base traits and traits we've seen with a lower distance
    const auto lowest_distance = dependency_map.find( mut );
    if( !has_base_trait( mut ) && ( lowest_distance == dependency_map.end() ||
                                    distance < lowest_distance->second ) ) {
        dependency_map[mut] = distance;
        // Recurse over all prerequisite and replacement mutations
        const mutation_branch &mdata = mut.obj();
        for( const trait_id &i : mdata.prereqs ) {
            build_mut_dependency_map( i, dependency_map, distance + 1 );
        }
        for( const trait_id &i : mdata.prereqs2 ) {
            build_mut_dependency_map( i, dependency_map, distance + 1 );
        }
        for( const trait_id &i : mdata.replacements ) {
            build_mut_dependency_map( i, dependency_map, distance + 1 );
        }
    }
}

void Character::set_highest_cat_level()
{
    mutation_category_level.clear();

    // For each of our mutations...
    for( const trait_id &mut : get_mutations() ) {
        // ...build up a map of all prerequisite/replacement mutations along the tree, along with their distance from the current mutation
        std::unordered_map<trait_id, int> dependency_map;
        build_mut_dependency_map( mut, dependency_map, 0 );

        // Then use the map to set the category levels
        for( const std::pair<const trait_id, int> &i : dependency_map ) {
            const mutation_branch &mdata = i.first.obj();
            if( !mdata.flags.count( "NON_THRESH" ) ) {
                for( const mutation_category_id &cat : mdata.category ) {
                    // Decay category strength based on how far it is from the current mutation
                    mutation_category_level[cat] += 8 / static_cast<int>( std::pow( 2, i.second ) );
                }
            }
        }
    }
}

void Character::drench_mut_calc()
{
    for( const bodypart_id &bp : get_all_body_parts() ) {
        int ignored = 0;
        int neutral = 0;
        int good = 0;

        for( const trait_id &iter : get_mutations() ) {
            const mutation_branch &mdata = iter.obj();
            const auto wp_iter = mdata.protection.find( bp.id() );
            if( wp_iter != mdata.protection.end() ) {
                ignored += wp_iter->second.x;
                neutral += wp_iter->second.y;
                good += wp_iter->second.z;
            }
        }
        set_part_mut_drench( bp, { WT_GOOD, good } );
        set_part_mut_drench( bp, { WT_NEUTRAL, neutral } );
        set_part_mut_drench( bp, { WT_IGNORED, ignored } );
    }
}

/// Returns the mutation category with the highest strength
mutation_category_id Character::get_highest_category() const
{
    int iLevel = 0;
    mutation_category_id sMaxCat;

    for( const std::pair<const mutation_category_id, int> &elem : mutation_category_level ) {
        if( elem.second > iLevel ) {
            sMaxCat = elem.first;
            iLevel = elem.second;
        } else if( elem.second == iLevel ) {
            sMaxCat = mutation_category_id();  // no category on ties
        }
    }
    return sMaxCat;
}

void Character::recalculate_enchantment_cache()
{
    // start by resetting the cache to all inventory items
    *enchantment_cache = inv->get_active_enchantment_cache( *this );

    visit_items( [&]( const item * it, item * ) {
        for( const enchantment &ench : it->get_enchantments() ) {
            if( ench.is_active( *this, *it ) ) {
                enchantment_cache->force_add( ench );
            }
        }
        return VisitResponse::NEXT;
    } );

    // get from traits/ mutations
    for( const std::pair<const trait_id, trait_data> &mut_map : my_mutations ) {
        const mutation_branch &mut = mut_map.first.obj();

        for( const enchantment_id &ench_id : mut.enchantments ) {
            const enchantment &ench = ench_id.obj();
            if( ench.is_active( *this, mut.activated && mut_map.second.powered ) ) {
                enchantment_cache->force_add( ench );
            }
        }
    }

    for( const bionic &bio : *my_bionics ) {
        const bionic_id &bid = bio.id;

        for( const enchantment_id &ench_id : bid->enchantments ) {
            const enchantment &ench = ench_id.obj();
            if( ench.is_active( *this, bio.powered && bid->has_flag( "BIONIC_TOGGLED" ) ) ) {
                enchantment_cache->force_add( ench );
            }
        }
    }
}

double Character::calculate_by_enchantment( double modify, enchant_vals::mod value,
        bool round_output ) const
{
    modify += enchantment_cache->get_value_add( value );
    modify *= 1.0 + enchantment_cache->get_value_multiply( value );
    if( round_output ) {
        modify = std::round( modify );
    }
    return modify;
}

void Character::passive_absorb_hit( const bodypart_id &bp, damage_unit &du ) const
{
    // >0 check because some mutations provide negative armor
    // Thin skin check goes before subdermal armor plates because SUBdermal
    if( du.amount > 0.0f ) {
        // HACK: Get rid of this as soon as CUT and STAB are split
        if( du.type == damage_type::STAB ) {
            damage_unit du_copy = du;
            du_copy.type = damage_type::CUT;
            du.amount -= mutation_armor( bp, du_copy );
        } else {
            du.amount -= mutation_armor( bp, du );
        }
    }
    du.amount -= bionic_armor_bonus( bp, du.type ); //Check for passive armor bionics
    du.amount -= mabuff_armor_bonus( du.type );
    du.amount = std::max( 0.0f, du.amount );
}

static void destroyed_armor_msg( Character &who, const std::string &pre_damage_name )
{
    if( who.is_avatar() ) {
        get_memorial().add(
            //~ %s is armor name
            pgettext( "memorial_male", "Worn %s was completely destroyed." ),
            pgettext( "memorial_female", "Worn %s was completely destroyed." ),
            pre_damage_name );
    }
    who.add_msg_player_or_npc( m_bad, _( "Your %s is completely destroyed!" ),
                               _( "<npcname>'s %s is completely destroyed!" ),
                               pre_damage_name );
}

static void item_armor_enchantment_adjust( Character &guy, damage_unit &du, item &armor )
{
    switch( du.type ) {
        case damage_type::ACID:
            du.amount = armor.calculate_by_enchantment( guy, du.amount, enchant_vals::mod::ITEM_ARMOR_ACID );
            break;
        case damage_type::BASH:
            du.amount = armor.calculate_by_enchantment( guy, du.amount, enchant_vals::mod::ITEM_ARMOR_BASH );
            break;
        case damage_type::BIOLOGICAL:
            du.amount = armor.calculate_by_enchantment( guy, du.amount, enchant_vals::mod::ITEM_ARMOR_BIO );
            break;
        case damage_type::COLD:
            du.amount = armor.calculate_by_enchantment( guy, du.amount, enchant_vals::mod::ITEM_ARMOR_COLD );
            break;
        case damage_type::CUT:
            du.amount = armor.calculate_by_enchantment( guy, du.amount, enchant_vals::mod::ITEM_ARMOR_CUT );
            break;
        case damage_type::ELECTRIC:
            du.amount = armor.calculate_by_enchantment( guy, du.amount, enchant_vals::mod::ITEM_ARMOR_ELEC );
            break;
        case damage_type::HEAT:
            du.amount = armor.calculate_by_enchantment( guy, du.amount, enchant_vals::mod::ITEM_ARMOR_HEAT );
            break;
        case damage_type::STAB:
            du.amount = armor.calculate_by_enchantment( guy, du.amount, enchant_vals::mod::ITEM_ARMOR_STAB );
            break;
        case damage_type::BULLET:
            du.amount = armor.calculate_by_enchantment( guy, du.amount, enchant_vals::mod::ITEM_ARMOR_BULLET );
            break;
        default:
            return;
    }
    du.amount = std::max( 0.0f, du.amount );
}

// adjusts damage unit depending on type by enchantments.
// the ITEM_ enchantments only affect the damage resistance for that one item, while the others affect all of them
static void armor_enchantment_adjust( Character &guy, damage_unit &du )
{
    switch( du.type ) {
        case damage_type::ACID:
            du.amount = guy.calculate_by_enchantment( du.amount, enchant_vals::mod::ARMOR_ACID );
            break;
        case damage_type::BASH:
            du.amount = guy.calculate_by_enchantment( du.amount, enchant_vals::mod::ARMOR_BASH );
            break;
        case damage_type::BIOLOGICAL:
            du.amount = guy.calculate_by_enchantment( du.amount, enchant_vals::mod::ARMOR_BIO );
            break;
        case damage_type::COLD:
            du.amount = guy.calculate_by_enchantment( du.amount, enchant_vals::mod::ARMOR_COLD );
            break;
        case damage_type::CUT:
            du.amount = guy.calculate_by_enchantment( du.amount, enchant_vals::mod::ARMOR_CUT );
            break;
        case damage_type::ELECTRIC:
            du.amount = guy.calculate_by_enchantment( du.amount, enchant_vals::mod::ARMOR_ELEC );
            break;
        case damage_type::HEAT:
            du.amount = guy.calculate_by_enchantment( du.amount, enchant_vals::mod::ARMOR_HEAT );
            break;
        case damage_type::STAB:
            du.amount = guy.calculate_by_enchantment( du.amount, enchant_vals::mod::ARMOR_STAB );
            break;
        case damage_type::BULLET:
            du.amount = guy.calculate_by_enchantment( du.amount, enchant_vals::mod::ARMOR_BULLET );
            break;
        default:
            return;
    }
    du.amount = std::max( 0.0f, du.amount );
}

void Character::absorb_hit( const bodypart_id &bp, damage_instance &dam )
{
    std::list<item> worn_remains;
    bool armor_destroyed = false;

    for( damage_unit &elem : dam.damage_units ) {
        if( elem.amount < 0 ) {
            // Prevents 0 damage hits (like from hallucinations) from ripping armor
            elem.amount = 0;
            continue;
        }

        // The bio_ads CBM absorbs damage before hitting armor
        if( has_active_bionic( bio_ads ) ) {
            if( elem.amount > 0 && get_power_level() > 24_kJ ) {
                if( elem.type == damage_type::BASH ) {
                    elem.amount -= rng( 1, 2 );
                } else if( elem.type == damage_type::CUT ) {
                    elem.amount -= rng( 1, 4 );
                } else if( elem.type == damage_type::STAB || elem.type == damage_type::BULLET ) {
                    elem.amount -= rng( 1, 8 );
                }
                mod_power_level( -25_kJ );
            }
            if( elem.amount < 0 ) {
                elem.amount = 0;
            }
        }

        armor_enchantment_adjust( *this, elem );

        // Only the outermost armor can be set on fire
        bool outermost = true;
        // The worn vector has the innermost item first, so
        // iterate reverse to damage the outermost (last in worn vector) first.
        for( auto iter = worn.rbegin(); iter != worn.rend(); ) {
            item &armor = *iter;

            if( !armor.covers( bp ) ) {
                ++iter;
                continue;
            }

            const std::string pre_damage_name = armor.tname();
            bool destroy = false;

            item_armor_enchantment_adjust( *this, elem, armor );
            // Heat damage can set armor on fire
            // Even though it doesn't cause direct physical damage to it
            if( outermost && elem.type == damage_type::HEAT && elem.amount >= 1.0f ) {
                // TODO: Different fire intensity values based on damage
                fire_data frd{ 2 };
                destroy = armor.burn( frd );
                int fuel = roll_remainder( frd.fuel_produced );
                if( fuel > 0 ) {
                    add_effect( effect_onfire, time_duration::from_turns( fuel + 1 ), bp, false, 0, false,
                                true );
                }
            }

            if( !destroy ) {
                destroy = armor_absorb( elem, armor, bp );
            }

            if( destroy ) {
                if( get_player_view().sees( *this ) ) {
                    SCT.add( point( posx(), posy() ), direction::NORTH, remove_color_tags( pre_damage_name ),
                             m_neutral, _( "destroyed" ), m_info );
                }
                destroyed_armor_msg( *this, pre_damage_name );
                armor_destroyed = true;
                armor.on_takeoff( *this );
                for( const item *it : armor.contents.all_items_top( item_pocket::pocket_type::CONTAINER ) ) {
                    worn_remains.push_back( *it );
                }
                // decltype is the type name of the iterator, note that reverse_iterator::base returns the
                // iterator to the next element, not the one the revers_iterator points to.
                // http://stackoverflow.com/questions/1830158/how-to-call-erase-with-a-reverse-iterator
                iter = decltype( iter )( worn.erase( --( iter.base() ) ) );
            } else {
                ++iter;
                outermost = false;
            }
        }

        passive_absorb_hit( bp, elem );

        if( elem.type == damage_type::BASH ) {
            if( has_trait( trait_LIGHT_BONES ) ) {
                elem.amount *= 1.4;
            }
            if( has_trait( trait_HOLLOW_BONES ) ) {
                elem.amount *= 1.8;
            }
        }

        elem.amount = std::max( elem.amount, 0.0f );
    }
    map &here = get_map();
    for( item &remain : worn_remains ) {
        here.add_item_or_charges( pos(), remain );
    }
    if( armor_destroyed ) {
        drop_invalid_inventory();
    }
}

bool Character::armor_absorb( damage_unit &du, item &armor, const bodypart_id &bp )
{
    if( rng( 1, 100 ) > armor.get_coverage( bp ) ) {
        return false;
    }

    // TODO: add some check for power armor
    armor.mitigate_damage( du );

    // We want armor's own resistance to this type, not the resistance it grants
    const int armors_own_resist = armor.damage_resist( du.type, true );
    if( armors_own_resist > 1000 ) {
        // This is some weird type that doesn't damage armors
        return false;
    }

    // Scale chance of article taking damage based on the number of parts it covers.
    // This represents large articles being able to take more punishment
    // before becoming ineffective or being destroyed.
    const int num_parts_covered = armor.get_covered_body_parts().count();
    if( !one_in( num_parts_covered ) ) {
        return false;
    }

    // Don't damage armor as much when bypassed by armor piercing
    // Most armor piercing damage comes from bypassing armor, not forcing through
    const int raw_dmg = du.amount;
    if( raw_dmg > armors_own_resist ) {
        // If damage is above armor value, the chance to avoid armor damage is
        // 50% + 50% * 1/dmg
        if( one_in( raw_dmg ) || one_in( 2 ) ) {
            return false;
        }
    } else {
        // Sturdy items and power armors never take chip damage.
        // Other armors have 0.5% of getting damaged from hits below their armor value.
        if( armor.has_flag( flag_STURDY ) || armor.is_power_armor() || !one_in( 200 ) ) {
            return false;
        }
    }

    const material_type &material = armor.get_random_material();
    std::string damage_verb = ( du.type == damage_type::BASH ) ? material.bash_dmg_verb() :
                              material.cut_dmg_verb();

    const std::string pre_damage_name = armor.tname();
    const std::string pre_damage_adj = armor.get_base_material().dmg_adj( armor.damage_level() );

    // add "further" if the damage adjective and verb are the same
    std::string format_string = ( pre_damage_adj == damage_verb ) ?
                                _( "Your %1$s is %2$s further!" ) : _( "Your %1$s is %2$s!" );
    add_msg_if_player( m_bad, format_string, pre_damage_name, damage_verb );
    //item is damaged
    if( is_player() ) {
        SCT.add( point( posx(), posy() ), direction::NORTH, remove_color_tags( pre_damage_name ), m_neutral,
                 damage_verb,
                 m_info );
    }

    return armor.mod_damage( armor.has_flag( flag_FRAGILE ) ?
                             rng( 2 * itype::damage_scale, 3 * itype::damage_scale ) : itype::damage_scale, du.type );
}

float Character::bionic_armor_bonus( const bodypart_id &bp, damage_type dt ) const
{
    float result = 0.0f;
    if( dt == damage_type::CUT || dt == damage_type::STAB ) {
        for( const bionic_id &bid : get_bionics() ) {
            const auto cut_prot = bid->cut_protec.find( bp.id() );
            if( cut_prot != bid->cut_protec.end() ) {
                result += cut_prot->second;
            }
        }
    } else if( dt == damage_type::BASH ) {
        for( const bionic_id &bid : get_bionics() ) {
            const auto bash_prot = bid->bash_protec.find( bp.id() );
            if( bash_prot != bid->bash_protec.end() ) {
                result += bash_prot->second;
            }
        }
    } else if( dt == damage_type::BULLET ) {
        for( const bionic_id &bid : get_bionics() ) {
            const auto bullet_prot = bid->bullet_protec.find( bp.id() );
            if( bullet_prot != bid->bullet_protec.end() ) {
                result += bullet_prot->second;
            }
        }
    }

    return result;
}

int Character::get_armor_fire( const bodypart_id &bp ) const
{
    return get_armor_type( damage_type::HEAT, bp );
}

void Character::did_hit( Creature &target )
{
    enchantment_cache->cast_hit_you( *this, target );
}

ret_val<bool> Character::can_wield( const item &it ) const
{
    if( has_effect( effect_incorporeal ) ) {
        return ret_val<bool>::make_failure( _( "You can't wield anything while incorporeal." ) );
    }
    if( get_working_arm_count() <= 0 ) {
        return ret_val<bool>::make_failure(
                   _( "You need at least one arm to even consider wielding something." ) );
    }
    if( it.made_of_from_type( phase_id::LIQUID ) ) {
        return ret_val<bool>::make_failure( _( "Can't wield spilt liquids." ) );
    }

    if( is_armed() && !can_unwield( weapon ).success() ) {
        return ret_val<bool>::make_failure( _( "The %s is preventing you from wielding the %s." ),
                                            weapname(), it.tname() );
    }

    if( it.is_two_handed( *this ) && ( !has_two_arms() || worn_with_flag( flag_RESTRICT_HANDS ) ) ) {
        if( worn_with_flag( flag_RESTRICT_HANDS ) ) {
            return ret_val<bool>::make_failure(
                       _( "Something you are wearing hinders the use of both hands." ) );
        } else if( it.has_flag( flag_ALWAYS_TWOHAND ) ) {
            return ret_val<bool>::make_failure( _( "The %s can't be wielded with only one arm." ),
                                                it.tname() );
        } else {
            return ret_val<bool>::make_failure( _( "You are too weak to wield %s with only one arm." ),
                                                it.tname() );
        }
    }

    return ret_val<bool>::make_success();
}

bool Character::has_wield_conflicts( const item &it ) const
{
    return is_armed() && !it.can_combine( weapon );
}

bool Character::unwield()
{
    if( weapon.is_null() ) {
        return true;
    }

    if( !can_unwield( weapon ).success() ) {
        return false;
    }

    // currently the only way to unwield NO_UNWIELD weapon is if it's a bionic that can be deactivated
    if( weapon.has_flag( flag_NO_UNWIELD ) ) {
        cata::optional<int> wi = active_bionic_weapon_index();
        return wi && deactivate_bionic( *wi );
    }

    const std::string query = string_format( _( "Stop wielding %s?" ), weapon.tname() );

    if( !dispose_item( item_location( *this, &weapon ), query ) ) {
        return false;
    }

    inv->unsort();

    return true;
}

std::string Character::weapname() const
{
    if( weapon.is_gun() ) {
        std::string gunmode;
        // only required for empty mags and empty guns
        std::string mag_ammo;
        if( weapon.gun_all_modes().size() > 1 ) {
            gunmode = weapon.gun_current_mode().tname();
        }

        if( weapon.ammo_remaining() == 0 ) {
            if( weapon.magazine_current() != nullptr ) {
                const item *mag = weapon.magazine_current();
                mag_ammo = string_format( " (0/%d)",
                                          mag->ammo_capacity( item( mag->ammo_default() ).ammo_type() ) );
            } else {
                mag_ammo = _( " (empty)" );
            }
        }

        return string_format( "%s%s%s", gunmode, weapon.display_name(), mag_ammo );

    } else if( !is_armed() ) {
        return _( "fists" );

    } else {
        return weapon.tname();
    }
}

void Character::on_hit( Creature *source, bodypart_id bp_hit,
                        float /*difficulty*/, dealt_projectile_attack const *const proj )
{
    check_dead_state();
    if( source == nullptr || proj != nullptr ) {
        return;
    }

    bool u_see = get_player_view().sees( *this );
    if( has_active_bionic( bionic_id( "bio_ods" ) ) && get_power_level() > 5_kJ ) {
        if( is_player() ) {
            add_msg( m_good, _( "Your offensive defense system shocks %s in mid-attack!" ),
                     source->disp_name() );
        } else if( u_see ) {
            add_msg( _( "%1$s's offensive defense system shocks %2$s in mid-attack!" ),
                     disp_name(),
                     source->disp_name() );
        }
        int shock = rng( 1, 4 );
        mod_power_level( units::from_kilojoule( -shock ) );
        damage_instance ods_shock_damage;
        ods_shock_damage.add_damage( damage_type::ELECTRIC, shock * 5 );
        // Should hit body part used for attack
        source->deal_damage( this, body_part_torso, ods_shock_damage );
    }
    if( !wearing_something_on( bp_hit ) &&
        ( has_trait( trait_SPINES ) || has_trait( trait_QUILLS ) ) ) {
        int spine = rng( 1, has_trait( trait_QUILLS ) ? 20 : 8 );
        if( !is_player() ) {
            if( u_see ) {
                add_msg( _( "%1$s's %2$s puncture %3$s in mid-attack!" ), name,
                         ( has_trait( trait_QUILLS ) ? _( "quills" ) : _( "spines" ) ),
                         source->disp_name() );
            }
        } else {
            add_msg( m_good, _( "Your %1$s puncture %2$s in mid-attack!" ),
                     ( has_trait( trait_QUILLS ) ? _( "quills" ) : _( "spines" ) ),
                     source->disp_name() );
        }
        damage_instance spine_damage;
        spine_damage.add_damage( damage_type::STAB, spine );
        source->deal_damage( this, body_part_torso, spine_damage );
    }
    if( ( !( wearing_something_on( bp_hit ) ) ) && ( has_trait( trait_THORNS ) ) &&
        ( !( source->has_weapon() ) ) ) {
        if( !is_player() ) {
            if( u_see ) {
                add_msg( _( "%1$s's %2$s scrape %3$s in mid-attack!" ), name,
                         _( "thorns" ), source->disp_name() );
            }
        } else {
            add_msg( m_good, _( "Your thorns scrape %s in mid-attack!" ), source->disp_name() );
        }
        int thorn = rng( 1, 4 );
        damage_instance thorn_damage;
        thorn_damage.add_damage( damage_type::CUT, thorn );
        // In general, critters don't have separate limbs
        // so safer to target the torso
        source->deal_damage( this, body_part_torso, thorn_damage );
    }
    if( ( !( wearing_something_on( bp_hit ) ) ) && ( has_trait( trait_CF_HAIR ) ) ) {
        if( !is_player() ) {
            if( u_see ) {
                add_msg( _( "%1$s gets a load of %2$s's %3$s stuck in!" ), source->disp_name(),
                         name, ( _( "hair" ) ) );
            }
        } else {
            add_msg( m_good, _( "Your hairs detach into %s!" ), source->disp_name() );
        }
        source->add_effect( effect_stunned, 2_turns );
        if( one_in( 3 ) ) { // In the eyes!
            source->add_effect( effect_blind, 2_turns );
        }
    }
    if( worn_with_flag( flag_REQUIRES_BALANCE ) && !has_effect( effect_downed ) ) {
        int rolls = 4;
        if( worn_with_flag( flag_ROLLER_ONE ) ) {
            rolls += 2;
        }
        if( has_trait( trait_PROF_SKATER ) ) {
            rolls--;
        }
        if( has_trait( trait_DEFT ) ) {
            rolls--;
        }
        if( has_trait( trait_CLUMSY ) ) {
            rolls++;
        }

        if( stability_roll() < dice( rolls, 10 ) ) {
            if( !is_player() ) {
                if( u_see ) {
                    add_msg( _( "%1$s loses their balance while being hit!" ), name );
                }
            } else {
                add_msg( m_bad, _( "You lose your balance while being hit!" ) );
            }
            // This kind of downing is not subject to immunity.
            add_effect( effect_downed, 2_turns, false, 0, true );
        }
    }

    enchantment_cache->cast_hit_me( *this, source );
}

/*
    Where damage to character is actually applied to hit body parts
    Might be where to put bleed stuff rather than in player::deal_damage()
 */
void Character::apply_damage( Creature *source, bodypart_id hurt, int dam, const bool bypass_med )
{
    if( is_dead_state() || has_trait( trait_DEBUG_NODMG ) || has_effect( effect_incorporeal ) ) {
        // don't do any more damage if we're already dead
        // Or if we're debugging and don't want to die
        // Or we are intangible
        return;
    }

    if( hurt == bodypart_str_id::NULL_ID() ) {
        debugmsg( "Wacky body part hurt!" );
        hurt = body_part_torso;
    }

    mod_pain( dam / 2 );

    const bodypart_id &part_to_damage = hurt->main_part;

    const int dam_to_bodypart = std::min( dam, get_part_hp_cur( part_to_damage ) );

    mod_part_hp_cur( part_to_damage, - dam_to_bodypart );
    get_event_bus().send<event_type::character_takes_damage>( getID(), dam_to_bodypart );

    if( !weapon.is_null() && !as_player()->can_wield( weapon ).success() &&
        can_drop( weapon ).success() ) {
        add_msg_if_player( _( "You are no longer able to wield your %s and drop it!" ),
                           weapon.display_name() );
        put_into_vehicle_or_drop( *this, item_drop_reason::tumbling, { weapon } );
        i_rem( &weapon );
    }
    if( has_effect( effect_mending, part_to_damage.id() ) && ( source == nullptr ||
            !source->is_hallucination() ) ) {
        effect &e = get_effect( effect_mending, part_to_damage );
        float remove_mend = dam / 20.0f;
        e.mod_duration( -e.get_max_duration() * remove_mend );
    }

    if( dam > get_painkiller() ) {
        on_hurt( source );
    }

    if( !bypass_med ) {
        // remove healing effects if damaged
        int remove_med = roll_remainder( dam / 5.0f );
        if( remove_med > 0 && has_effect( effect_bandaged, part_to_damage.id() ) ) {
            remove_med -= reduce_healing_effect( effect_bandaged, remove_med, part_to_damage );
        }
        if( remove_med > 0 && has_effect( effect_disinfected, part_to_damage.id() ) ) {
            reduce_healing_effect( effect_disinfected, remove_med, part_to_damage );
        }
    }
}

dealt_damage_instance Character::deal_damage( Creature *source, bodypart_id bp,
        const damage_instance &d )
{
    if( has_trait( trait_DEBUG_NODMG ) || has_effect( effect_incorporeal ) ) {
        return dealt_damage_instance();
    }

    //damage applied here
    dealt_damage_instance dealt_dams = Creature::deal_damage( source, bp, d );
    //block reduction should be by applied this point
    int dam = dealt_dams.total_damage();

    // TODO: Pre or post blit hit tile onto "this"'s location here
    if( dam > 0 && get_player_view().sees( pos() ) ) {
        g->draw_hit_player( *this, dam );

        if( is_player() && source ) {
            //monster hits player melee
            SCT.add( point( posx(), posy() ),
                     direction_from( point_zero, point( posx() - source->posx(), posy() - source->posy() ) ),
                     get_hp_bar( dam, get_hp_max( bp ) ).first, m_bad, body_part_name( bp ), m_neutral );
        }
    }

    // And slimespawners too
    if( ( has_trait( trait_SLIMESPAWNER ) ) && ( dam >= 10 ) && one_in( 20 - dam ) ) {
        if( monster *const slime = g->place_critter_around( mon_player_blob, pos(), 1 ) ) {
            slime->friendly = -1;
            add_msg_if_player( m_warning, _( "A mass of slime is torn from you, and moves on its own!" ) );
        }
    }

    Character &player_character = get_player_character();
    //Acid blood effects.
    bool u_see = player_character.sees( *this );
    int cut_dam = dealt_dams.type_damage( damage_type::CUT );
    if( source && has_trait( trait_ACIDBLOOD ) && !one_in( 3 ) &&
        ( dam >= 4 || cut_dam > 0 ) && ( rl_dist( player_character.pos(), source->pos() ) <= 1 ) ) {
        if( is_player() ) {
            add_msg( m_good, _( "Your acidic blood splashes %s in mid-attack!" ),
                     source->disp_name() );
        } else if( u_see ) {
            add_msg( _( "%1$s's acidic blood splashes on %2$s in mid-attack!" ),
                     disp_name(), source->disp_name() );
        }
        damage_instance acidblood_damage;
        acidblood_damage.add_damage( damage_type::ACID, rng( 4, 16 ) );
        if( !one_in( 4 ) ) {
            source->deal_damage( this, body_part_arm_l, acidblood_damage );
            source->deal_damage( this, body_part_arm_r, acidblood_damage );
        } else {
            source->deal_damage( this, body_part_torso, acidblood_damage );
            source->deal_damage( this, body_part_head, acidblood_damage );
        }
    }

    int recoil_mul = 100;

    if( bp == body_part_eyes ) {
        if( dam > 5 || cut_dam > 0 ) {
            const time_duration minblind = std::max( 1_turns, 1_turns * ( dam + cut_dam ) / 10 );
            const time_duration maxblind = std::min( 5_turns, 1_turns * ( dam + cut_dam ) / 4 );
            add_effect( effect_blind, rng( minblind, maxblind ) );
        }
    } else if( bp == body_part_hand_l || bp == body_part_arm_l ||
               bp == body_part_hand_r || bp == body_part_arm_r ) {
        recoil_mul = 200;
    } else if( bp == bodypart_str_id::NULL_ID() ) {
        debugmsg( "Wacky body part hit!" );
    }

    // TODO: Scale with damage in a way that makes sense for power armors, plate armor and naked skin.
    recoil += recoil_mul * weapon.volume() / 250_ml;
    recoil = std::min( MAX_RECOIL, recoil );
    //looks like this should be based off of dealt damages, not d as d has no damage reduction applied.
    // Skip all this if the damage isn't from a creature. e.g. an explosion.
    if( source != nullptr ) {
        if( source->has_flag( MF_GRABS ) && !source->is_hallucination() &&
            !source->has_effect( effect_grabbing ) ) {
            /** @EFFECT_DEX increases chance to avoid being grabbed */

            int reflex_mod = has_trait( trait_FAST_REFLEXES ) ? 2 : 1;
            const bool dodged_grab = rng( 0, reflex_mod * get_dex() ) > rng( 0, 10 );

            if( has_grab_break_tec() && dodged_grab ) {
                if( has_effect( effect_grabbed ) ) {
                    add_msg_if_player( m_warning, _( "The %s tries to grab you as well, but you bat it away!" ),
                                       source->disp_name() );
                } else {
                    add_msg_player_or_npc( m_info, _( "The %s tries to grab you, but you break its grab!" ),
                                           _( "The %s tries to grab <npcname>, but they break its grab!" ),
                                           source->disp_name() );
                }
            } else {
                int prev_effect = get_effect_int( effect_grabbed );
                add_effect( effect_grabbed, 2_turns,  body_part_torso, false, prev_effect + 2 );
                source->add_effect( effect_grabbing, 2_turns );
                add_msg_player_or_npc( m_bad, _( "You are grabbed by %s!" ), _( "<npcname> is grabbed by %s!" ),
                                       source->disp_name() );
            }
        }
    }

    int sum_cover = 0;
    for( const item &i : worn ) {
        if( i.covers( bp ) && i.is_filthy() ) {
            sum_cover += i.get_coverage( bp );
        }
    }

    // Chance of infection is damage (with cut and stab x4) * sum of coverage on affected body part, in percent.
    // i.e. if the body part has a sum of 100 coverage from filthy clothing,
    // each point of damage has a 1% change of causing infection.
    if( sum_cover > 0 ) {
        const int cut_type_dam = dealt_dams.type_damage( damage_type::CUT ) + dealt_dams.type_damage(
                                     damage_type::STAB );
        const int combined_dam = dealt_dams.type_damage( damage_type::BASH ) + ( cut_type_dam * 4 );
        const int infection_chance = ( combined_dam * sum_cover ) / 100;
        if( x_in_y( infection_chance, 100 ) ) {
            if( has_effect( effect_bite, bp.id() ) ) {
                add_effect( effect_bite, 40_minutes, bp, true );
            } else if( has_effect( effect_infected, bp.id() ) ) {
                add_effect( effect_infected, 25_minutes, bp, true );
            } else {
                add_effect( effect_bite, 1_turns, bp, true );
            }
            add_msg_if_player( _( "Filth from your clothing has been embedded deep in the wound." ) );
        }
    }

    on_hurt( source );
    return dealt_dams;
}

int Character::reduce_healing_effect( const efftype_id &eff_id, int remove_med,
                                      const bodypart_id &hurt )
{
    effect &e = get_effect( eff_id, hurt );
    int intensity = e.get_intensity();
    if( remove_med < intensity ) {
        if( eff_id == effect_bandaged ) {
            add_msg_if_player( m_bad, _( "Bandages on your %s were damaged!" ), body_part_name( hurt ) );
        } else  if( eff_id == effect_disinfected ) {
            add_msg_if_player( m_bad, _( "You got some filth on your disinfected %s!" ),
                               body_part_name( hurt ) );
        }
    } else {
        if( eff_id == effect_bandaged ) {
            add_msg_if_player( m_bad, _( "Bandages on your %s were destroyed!" ),
                               body_part_name( hurt ) );
        } else  if( eff_id == effect_disinfected ) {
            add_msg_if_player( m_bad, _( "Your %s is no longer disinfected!" ), body_part_name( hurt ) );
        }
    }
    e.mod_duration( -6_hours * remove_med );
    return intensity;
}

void Character::heal_bp( bodypart_id bp, int dam )
{
    heal( bp, dam );
}

void Character::heal( const bodypart_id &healed, int dam )
{
    if( !is_limb_broken( healed ) ) {
        int effective_heal = std::min( dam, get_part_hp_max( healed ) - get_part_hp_cur( healed ) );
        mod_part_hp_cur( healed, effective_heal );
        get_event_bus().send<event_type::character_heals_damage>( getID(), effective_heal );
    }
}

void Character::healall( int dam )
{
    for( const bodypart_id &bp : get_all_body_parts() ) {
        heal( bp, dam );
        mod_part_healed_total( bp, dam );
    }
}

void Character::hurtall( int dam, Creature *source, bool disturb /*= true*/ )
{
    if( is_dead_state() || has_trait( trait_DEBUG_NODMG ) || has_effect( effect_incorporeal ) ||
        dam <= 0 ) {
        return;
    }

    for( const bodypart_id &bp : get_all_body_parts( get_body_part_flags::only_main ) ) {
        // Don't use apply_damage here or it will annoy the player with 6 queries
        const int dam_to_bodypart = std::min( dam, get_part_hp_cur( bp ) );
        mod_part_hp_cur( bp, - dam_to_bodypart );
        get_event_bus().send<event_type::character_takes_damage>( getID(), dam_to_bodypart );
    }

    // Low pain: damage is spread all over the body, so not as painful as 6 hits in one part
    mod_pain( dam );
    on_hurt( source, disturb );
}

int Character::hitall( int dam, int vary, Creature *source )
{
    int damage_taken = 0;
    for( const bodypart_id &bp : get_all_body_parts( get_body_part_flags::only_main ) ) {
        int ddam = vary ? dam * rng( 100 - vary, 100 ) / 100 : dam;
        int cut = 0;
        damage_instance damage = damage_instance::physical( ddam, cut, 0 );
        damage_taken += deal_damage( source, bp, damage ).total_damage();
    }
    return damage_taken;
}

void Character::on_hurt( Creature *source, bool disturb /*= true*/ )
{
    if( has_trait( trait_ADRENALINE ) && !has_effect( effect_adrenaline ) &&
        ( get_part_hp_cur( body_part_head ) < 25 ||
          get_part_hp_cur( body_part_torso ) < 15 ) ) {
        add_effect( effect_adrenaline, 20_minutes );
    }

    if( disturb ) {
        if( has_effect( effect_sleep ) ) {
            wake_up();
        }
        if( !is_npc() && !has_effect( effect_narcosis ) ) {
            if( source != nullptr ) {
                g->cancel_activity_or_ignore_query( distraction_type::attacked,
                                                    string_format( _( "You were attacked by %s!" ),
                                                            source->disp_name() ) );
            } else {
                g->cancel_activity_or_ignore_query( distraction_type::attacked, _( "You were hurt!" ) );
            }
        }
    }

    if( is_dead_state() ) {
        set_killer( source );
    }
}

bool Character::crossed_threshold() const
{
    for( const trait_id &mut : get_mutations() ) {
        if( mut->threshold ) {
            return true;
        }
    }
    return false;
}

void Character::update_type_of_scent( bool init )
{
    scenttype_id new_scent = scenttype_id( "sc_human" );
    for( const trait_id &mut : get_mutations() ) {
        if( mut.obj().scent_typeid ) {
            new_scent = mut.obj().scent_typeid.value();
        }
    }

    if( !init && new_scent != get_type_of_scent() ) {
        get_scent().reset();
    }
    set_type_of_scent( new_scent );
}

void Character::update_type_of_scent( const trait_id &mut, bool gain )
{
    const cata::optional<scenttype_id> &mut_scent = mut->scent_typeid;
    if( mut_scent ) {
        if( gain && mut_scent.value() != get_type_of_scent() ) {
            set_type_of_scent( mut_scent.value() );
            get_scent().reset();
        } else {
            update_type_of_scent();
        }
    }
}

void Character::set_type_of_scent( const scenttype_id &id )
{
    type_of_scent = id;
}

scenttype_id Character::get_type_of_scent() const
{
    return type_of_scent;
}

void Character::restore_scent()
{
    const std::string prev_scent = get_value( "prev_scent" );
    if( !prev_scent.empty() ) {
        remove_effect( effect_masked_scent );
        set_type_of_scent( scenttype_id( prev_scent ) );
        remove_value( "prev_scent" );
        remove_value( "waterproof_scent" );
        add_msg_if_player( m_info, _( "You smell like yourself again." ) );
    }
}

void Character::spores()
{
    map &here = get_map();
    fungal_effects fe( *g, here );
    //~spore-release sound
    sounds::sound( pos(), 10, sounds::sound_t::combat, _( "Pouf!" ), false, "misc", "puff" );
    for( const tripoint &sporep : here.points_in_radius( pos(), 1 ) ) {
        if( sporep == pos() ) {
            continue;
        }
        fe.fungalize( sporep, this, 0.25 );
    }
}

void Character::blossoms()
{
    // Player blossoms are shorter-ranged, but you can fire much more frequently if you like.
    sounds::sound( pos(), 10, sounds::sound_t::combat, _( "Pouf!" ), false, "misc", "puff" );
    map &here = get_map();
    for( const tripoint &tmp : here.points_in_radius( pos(), 2 ) ) {
        here.add_field( tmp, fd_fungal_haze, rng( 1, 2 ) );
    }
}

void Character::update_vitamins( const vitamin_id &vit )
{
    if( is_npc() && vit->type() != vitamin_type::COUNTER ) {
        return; // NPCs cannot develop vitamin diseases, bypass for special
    }

    efftype_id def = vit.obj().deficiency();
    efftype_id exc = vit.obj().excess();

    int lvl = vit.obj().severity( vitamin_get( vit ) );
    if( lvl <= 0 ) {
        remove_effect( def );
    }
    if( lvl >= 0 ) {
        remove_effect( exc );
    }
    if( lvl > 0 ) {
        if( has_effect( def ) ) {
            get_effect( def ).set_intensity( lvl, true );
        } else {
            add_effect( def, 1_turns, true, lvl );
        }
    }
    if( lvl < 0 ) {
        if( has_effect( exc ) ) {
            get_effect( exc ).set_intensity( -lvl, true );
        } else {
            add_effect( exc, 1_turns, true, -lvl );
        }
    }
}

void Character::rooted_message() const
{
    bool wearing_shoes = footwear_factor() == 1.0;
    if( ( has_trait( trait_ROOTS2 ) || has_trait( trait_ROOTS3 ) ) &&
        get_map().has_flag( flag_PLOWABLE, pos() ) &&
        !wearing_shoes ) {
        add_msg( m_info, _( "You sink your roots into the soil." ) );
    }
}

void Character::rooted()
// Should average a point every two minutes or so; ground isn't uniformly fertile
{
    double shoe_factor = footwear_factor();
    if( ( has_trait( trait_ROOTS2 ) || has_trait( trait_ROOTS3 ) ) &&
        get_map().has_flag( flag_PLOWABLE, pos() ) && shoe_factor != 1.0 ) {
        if( one_in( 96 ) ) {
            vitamin_mod( vitamin_id( "iron" ), 1, true );
            vitamin_mod( vitamin_id( "calcium" ), 1, true );
        }
        if( get_thirst() <= -2000 && x_in_y( 75, 425 ) ) {
            mod_thirst( -1 );
        }
        mod_healthy_mod( 5, 50 );
    }
}

bool Character::wearing_something_on( const bodypart_id &bp ) const
{
    for( const item &i : worn ) {
        if( i.covers( bp ) ) {
            return true;
        }
    }
    return false;
}

bool Character::is_wearing_shoes( const side &which_side ) const
{
    bool left = true;
    bool right = true;
    if( which_side == side::LEFT || which_side == side::BOTH ) {
        left = false;
        for( const item &worn_item : worn ) {
            if( worn_item.covers( body_part_foot_l ) && !worn_item.has_flag( flag_BELTED ) &&
                !worn_item.has_flag( flag_PERSONAL ) && !worn_item.has_flag( flag_AURA ) &&
                !worn_item.has_flag( flag_SEMITANGIBLE ) && !worn_item.has_flag( flag_SKINTIGHT ) ) {
                left = true;
                break;
            }
        }
    }
    if( which_side == side::RIGHT || which_side == side::BOTH ) {
        right = false;
        for( const item &worn_item : worn ) {
            if( worn_item.covers( body_part_foot_r ) && !worn_item.has_flag( flag_BELTED ) &&
                !worn_item.has_flag( flag_PERSONAL ) && !worn_item.has_flag( flag_AURA ) &&
                !worn_item.has_flag( flag_SEMITANGIBLE ) && !worn_item.has_flag( flag_SKINTIGHT ) ) {
                right = true;
                break;
            }
        }
    }
    return ( left && right );
}

bool Character::is_wearing_helmet() const
{
    for( const item &i : worn ) {
        if( i.covers( body_part_head ) && !i.has_flag( flag_HELMET_COMPAT ) &&
            !i.has_flag( flag_SKINTIGHT ) &&
            !i.has_flag( flag_PERSONAL ) && !i.has_flag( flag_AURA ) && !i.has_flag( flag_SEMITANGIBLE ) &&
            !i.has_flag( flag_OVERSIZE ) ) {
            return true;
        }
    }
    return false;
}

int Character::head_cloth_encumbrance() const
{
    int ret = 0;
    for( const item &i : worn ) {
        const item *worn_item = &i;
        if( i.covers( body_part_head ) && !i.has_flag( flag_SEMITANGIBLE ) &&
            ( worn_item->has_flag( flag_HELMET_COMPAT ) || worn_item->has_flag( flag_SKINTIGHT ) ) ) {
            ret += worn_item->get_encumber( *this, body_part_head );
        }
    }
    return ret;
}

double Character::armwear_factor() const
{
    double ret = 0;
    if( wearing_something_on( body_part_arm_l ) ) {
        ret += .5;
    }
    if( wearing_something_on( body_part_arm_r ) ) {
        ret += .5;
    }
    return ret;
}

double Character::footwear_factor() const
{
    double ret = 0;
    for( const item &i : worn ) {
        if( i.covers( body_part_foot_l ) && !i.has_flag( flag_NOT_FOOTWEAR ) ) {
            ret += 0.5f;
            break;
        }
    }
    for( const item &i : worn ) {
        if( i.covers( body_part_foot_r ) && !i.has_flag( flag_NOT_FOOTWEAR ) ) {
            ret += 0.5f;
            break;
        }
    }
    return ret;
}

int Character::shoe_type_count( const itype_id &it ) const
{
    int ret = 0;
    if( is_wearing_on_bp( it, body_part_foot_l ) ) {
        ret++;
    }
    if( is_wearing_on_bp( it, body_part_foot_r ) ) {
        ret++;
    }
    return ret;
}

std::vector<item *> Character::inv_dump()
{
    std::vector<item *> ret;
    if( is_armed() && can_drop( weapon ).success() ) {
        ret.push_back( &weapon );
    }
    for( item &i : worn ) {
        ret.push_back( &i );
    }
    inv->dump( ret );
    return ret;
}

bool Character::covered_with_flag( const flag_id &f, const body_part_set &parts ) const
{
    if( parts.none() ) {
        return true;
    }

    body_part_set to_cover( parts );

    for( const auto &elem : worn ) {
        if( !elem.has_flag( f ) ) {
            continue;
        }

        to_cover.substract_set( elem.get_covered_body_parts() );

        if( to_cover.none() ) {
            return true;    // Allows early exit.
        }
    }

    return to_cover.none();
}

bool Character::is_waterproof( const body_part_set &parts ) const
{
    return covered_with_flag( flag_WATERPROOF, parts );
}

void Character::update_morale()
{
    morale->decay( 1_minutes );
    apply_persistent_morale();
}

units::volume Character::free_space() const
{
    units::volume volume_capacity = 0_ml;
    volume_capacity += weapon.get_total_capacity();
    for( const item_pocket *pocket : weapon.contents.get_all_contained_pockets().value() ) {
        if( pocket->contains_phase( phase_id::SOLID ) ) {
            for( const item *it : pocket->all_items_top() ) {
                volume_capacity -= it->volume();
            }
        } else if( !pocket->empty() ) {
            volume_capacity -= pocket->volume_capacity();
        }
    }
    volume_capacity += weapon.check_for_free_space();
    for( const item &w : worn ) {
        volume_capacity += w.get_total_capacity();
        for( const item_pocket *pocket : w.contents.get_all_contained_pockets().value() ) {
            if( pocket->contains_phase( phase_id::SOLID ) ) {
                for( const item *it : pocket->all_items_top() ) {
                    volume_capacity -= it->volume();
                }
            } else if( !pocket->empty() ) {
                volume_capacity -= pocket->volume_capacity();
            }
        }
        volume_capacity += w.check_for_free_space();
    }
    return volume_capacity;
}

units::volume Character::volume_capacity() const
{
    units::volume volume_capacity = 0_ml;
    volume_capacity += weapon.contents.total_container_capacity();
    for( const item &w : worn ) {
        volume_capacity += w.contents.total_container_capacity();
    }
    return volume_capacity;
}

units::volume Character::volume_capacity_with_tweaks( const
        std::vector<std::pair<item_location, int>>
        &locations ) const
{
    std::map<const item *, int> dropping;
    for( const std::pair<item_location, int> &location_pair : locations ) {
        dropping.emplace( location_pair.first.get_item(), location_pair.second );
    }
    return volume_capacity_with_tweaks( { dropping } );
}

units::volume Character::volume_capacity_with_tweaks( const item_tweaks &tweaks ) const
{
    const std::map<const item *, int> empty;
    const std::map<const item *, int> &without = tweaks.without_items ? tweaks.without_items->get() :
            empty;

    units::volume volume_capacity = 0_ml;

    if( !without.count( &weapon ) ) {
        volume_capacity += weapon.get_total_capacity();
    }

    for( const item &i : worn ) {
        if( !without.count( &i ) ) {
            volume_capacity += i.get_total_capacity();
        }
    }

    return volume_capacity;
}

units::volume Character::volume_carried() const
{
    return volume_capacity() - free_space();
}

void Character::hoarder_morale_penalty()
{
    int pen = free_space() / 125_ml;
    if( pen > 70 ) {
        pen = 70;
    }
    if( pen <= 0 ) {
        pen = 0;
    }
    if( has_effect( effect_took_xanax ) ) {
        pen = pen / 7;
    } else if( has_effect( effect_took_prozac ) ) {
        pen = pen / 2;
    }
    if( pen > 0 ) {
        add_morale( MORALE_PERM_HOARDER, -pen, -pen, 1_minutes, 1_minutes, true );
    }
}

void Character::apply_persistent_morale()
{
    // Hoarders get a morale penalty if they're not carrying a full inventory.
    if( has_trait( trait_HOARDER ) ) {
        hoarder_morale_penalty();
    }
    // Nomads get a morale penalty if they stay near the same overmap tiles too long.
    if( has_trait( trait_NOMAD ) || has_trait( trait_NOMAD2 ) || has_trait( trait_NOMAD3 ) ) {
        const tripoint_abs_omt ompos = global_omt_location();
        float total_time = 0.0f;
        // Check how long we've stayed in any overmap tile within 5 of us.
        const int max_dist = 5;
        for( const tripoint_abs_omt &pos : points_in_radius( ompos, max_dist ) ) {
            const float dist = rl_dist( ompos, pos );
            if( dist > max_dist ) {
                continue;
            }
            const auto iter = overmap_time.find( pos.xy() );
            if( iter == overmap_time.end() ) {
                continue;
            }
            // Count time in own tile fully, tiles one away as 4/5, tiles two away as 3/5, etc.
            total_time += to_moves<float>( iter->second ) * ( max_dist - dist ) / max_dist;
        }
        // Characters with higher tiers of Nomad suffer worse morale penalties, faster.
        int max_unhappiness;
        float min_time, max_time;
        if( has_trait( trait_NOMAD ) ) {
            max_unhappiness = 20;
            min_time = to_moves<float>( 12_hours );
            max_time = to_moves<float>( 1_days );
        } else if( has_trait( trait_NOMAD2 ) ) {
            max_unhappiness = 40;
            min_time = to_moves<float>( 4_hours );
            max_time = to_moves<float>( 8_hours );
        } else { // traid_NOMAD3
            max_unhappiness = 60;
            min_time = to_moves<float>( 1_hours );
            max_time = to_moves<float>( 2_hours );
        }
        // The penalty starts at 1 at min_time and scales up to max_unhappiness at max_time.
        const float t = ( total_time - min_time ) / ( max_time - min_time );
        const int pen = std::ceil( lerp_clamped( 0, max_unhappiness, t ) );
        if( pen > 0 ) {
            add_morale( MORALE_PERM_NOMAD, -pen, -pen, 1_minutes, 1_minutes, true );
        }
    }

    if( has_trait( trait_PROF_FOODP ) ) {
        // Loosing your face is distressing
        if( !( is_wearing( itype_id( "foodperson_mask" ) ) ||
               is_wearing( itype_id( "foodperson_mask_on" ) ) ) ) {
            add_morale( MORALE_PERM_NOFACE, -20, -20, 1_minutes, 1_minutes, true );
        } else if( is_wearing( itype_id( "foodperson_mask" ) ) ||
                   is_wearing( itype_id( "foodperson_mask_on" ) ) ) {
            rem_morale( MORALE_PERM_NOFACE );
        }

        if( is_wearing( itype_id( "foodperson_mask_on" ) ) ) {
            add_morale( MORALE_PERM_FPMODE_ON, 10, 10, 1_minutes, 1_minutes, true );
        } else {
            rem_morale( MORALE_PERM_FPMODE_ON );
        }
    }
}

int Character::get_morale_level() const
{
    return morale->get_level();
}

void Character::add_morale( const morale_type &type, int bonus, int max_bonus,
                            const time_duration &duration, const time_duration &decay_start,
                            bool capped, const itype *item_type )
{
    morale->add( type, bonus, max_bonus, duration, decay_start, capped, item_type );
}

int Character::has_morale( const morale_type &type ) const
{
    return morale->has( type );
}

void Character::rem_morale( const morale_type &type, const itype *item_type )
{
    morale->remove( type, item_type );
}

void Character::clear_morale()
{
    morale->clear();
}

bool Character::has_morale_to_read() const
{
    return get_morale_level() >= -40;
}

void Character::check_and_recover_morale()
{
    player_morale test_morale;

    for( const item &wit : worn ) {
        test_morale.on_item_wear( wit );
    }

    for( const trait_id &mut : get_mutations() ) {
        test_morale.on_mutation_gain( mut );
    }

    for( auto &elem : *effects ) {
        for( std::pair<const bodypart_id, effect> &_effect_it : elem.second ) {
            const effect &e = _effect_it.second;
            test_morale.on_effect_int_change( e.get_id(), e.get_intensity(), e.get_bp() );
        }
    }

    test_morale.on_stat_change( "hunger", get_hunger() );
    test_morale.on_stat_change( "thirst", get_thirst() );
    test_morale.on_stat_change( "fatigue", get_fatigue() );
    test_morale.on_stat_change( "pain", get_pain() );
    test_morale.on_stat_change( "pkill", get_painkiller() );
    test_morale.on_stat_change( "perceived_pain", get_perceived_pain() );

    apply_persistent_morale();

    if( !morale->consistent_with( test_morale ) ) {
        *morale = player_morale( test_morale ); // Recover consistency
        add_msg_debug( "%s morale was recovered.", disp_name( true ) );
    }
}

void Character::start_hauling()
{
    add_msg( _( "You start hauling items along the ground." ) );
    if( is_armed() ) {
        add_msg( m_warning, _( "Your hands are not free, which makes hauling slower." ) );
    }
    hauling = true;
}

void Character::stop_hauling()
{
    if( hauling ) {
        add_msg( _( "You stop hauling items." ) );
        hauling = false;
    }
    if( has_activity( ACT_MOVE_ITEMS ) ) {
        cancel_activity();
    }
}

bool Character::is_hauling() const
{
    return hauling;
}

void Character::assign_activity( const activity_id &type, int moves, int index, int pos,
                                 const std::string &name )
{
    assign_activity( player_activity( type, moves, index, pos, name ) );
}

void Character::assign_activity( const player_activity &act, bool allow_resume )
{
    bool resuming = false;
    if( allow_resume && !backlog.empty() && backlog.front().can_resume_with( act, *this ) ) {
        resuming = true;
        add_msg_if_player( _( "You resume your task." ) );
        activity = backlog.front();
        backlog.pop_front();
    } else {
        if( activity ) {
            backlog.push_front( activity );
        }

        activity = act;
    }

    activity.start_or_resume( *this, resuming );

    if( is_npc() ) {
        cancel_stashed_activity();
        npc *guy = dynamic_cast<npc *>( this );
        guy->set_attitude( NPCATT_ACTIVITY );
        guy->set_mission( NPC_MISSION_ACTIVITY );
        guy->current_activity_id = activity.id();
    }
}

bool Character::has_activity( const activity_id &type ) const
{
    return activity.id() == type;
}

bool Character::has_activity( const std::vector<activity_id> &types ) const
{
    return std::find( types.begin(), types.end(), activity.id() ) != types.end();
}

void Character::cancel_activity()
{
    activity.canceled( *this );
    if( has_activity( ACT_MOVE_ITEMS ) && is_hauling() ) {
        stop_hauling();
    }
    // Clear any backlog items that aren't auto-resume.
    for( auto backlog_item = backlog.begin(); backlog_item != backlog.end(); ) {
        if( backlog_item->auto_resume ) {
            backlog_item++;
        } else {
            backlog_item = backlog.erase( backlog_item );
        }
    }
    // act wait stamina interrupts an ongoing activity.
    // and automatically puts auto_resume = true on it
    // we don't want that to persist if there is another interruption.
    // and player moves elsewhere.
    if( has_activity( ACT_WAIT_STAMINA ) && !backlog.empty() &&
        backlog.front().auto_resume ) {
        backlog.front().auto_resume = false;
    }
    if( activity && activity.is_suspendable() ) {
        activity.allow_distractions();
        backlog.push_front( activity );
    }
    sfx::end_activity_sounds(); // kill activity sounds when canceled
    activity = player_activity();
}

void Character::resume_backlog_activity()
{
    if( !backlog.empty() && backlog.front().auto_resume ) {
        activity = backlog.front();
        activity.auto_resume = false;
        activity.allow_distractions();
        backlog.pop_front();
    }
}

void Character::fall_asleep()
{
    // Communicate to the player that he is using items on the floor
    std::string item_name = is_snuggling();
    if( item_name == "many" ) {
        if( one_in( 15 ) ) {
            add_msg_if_player( _( "You nestle into your pile of clothes for warmth." ) );
        } else {
            add_msg_if_player( _( "You use your pile of clothes for warmth." ) );
        }
    } else if( item_name != "nothing" ) {
        if( one_in( 15 ) ) {
            add_msg_if_player( _( "You snuggle your %s to keep warm." ), item_name );
        } else {
            add_msg_if_player( _( "You use your %s to keep warm." ), item_name );
        }
    }
    if( has_active_mutation( trait_HIBERNATE ) &&
        get_kcal_percent() > 0.8f ) {
        if( is_avatar() ) {
            get_memorial().add( pgettext( "memorial_male", "Entered hibernation." ),
                                pgettext( "memorial_female", "Entered hibernation." ) );
        }
        // some days worth of round-the-clock Snooze.  Cata seasons default to 91 days.
        fall_asleep( 10_days );
        // If you're not fatigued enough for 10 days, you won't sleep the whole thing.
        // In practice, the fatigue from filling the tank from (no msg) to Time For Bed
        // will last about 8 days.
    }

    fall_asleep( 10_hours ); // default max sleep time.
}

void Character::fall_asleep( const time_duration &duration )
{
    if( activity ) {
        if( activity.id() == ACT_TRY_SLEEP ) {
            activity.set_to_null();
        } else {
            cancel_activity();
        }
    }
    add_effect( effect_sleep, duration );
}

void Character::migrate_items_to_storage( bool disintegrate )
{
    inv->visit_items( [&]( const item * it, item * ) {
        if( disintegrate ) {
            if( try_add( *it ) == nullptr ) {
                debugmsg( "ERROR: Could not put %s into inventory.  Check if the profession has enough space.",
                          it->tname() );
                return VisitResponse::ABORT;
            }
        } else {
            item &added = i_add( *it, true, /*avoid=*/nullptr,
                                 /*allow_drop=*/false, /*allow_wield=*/!has_wield_conflicts( *it ) );
            if( added.is_null() ) {
                put_into_vehicle_or_drop( *this, item_drop_reason::tumbling, { *it } );
            }
        }
        return VisitResponse::SKIP;
    } );
    inv->clear();
}

std::string Character::is_snuggling() const
{
    map &here = get_map();
    auto begin = here.i_at( pos() ).begin();
    auto end = here.i_at( pos() ).end();

    if( in_vehicle ) {
        if( const cata::optional<vpart_reference> vp = here.veh_at( pos() ).part_with_feature( VPFLAG_CARGO,
                false ) ) {
            vehicle *const veh = &vp->vehicle();
            const int cargo = vp->part_index();
            if( !veh->get_items( cargo ).empty() ) {
                begin = veh->get_items( cargo ).begin();
                end = veh->get_items( cargo ).end();
            }
        }
    }
    const item *floor_armor = nullptr;
    int ticker = 0;

    // If there are no items on the floor, return nothing
    if( begin == end ) {
        return "nothing";
    }

    for( auto candidate = begin; candidate != end; ++candidate ) {
        if( !candidate->is_armor() ) {
            continue;
        } else if( candidate->volume() > 250_ml && candidate->get_warmth() > 0 &&
                   ( candidate->covers( body_part_torso ) || candidate->covers( body_part_leg_l ) ||
                     candidate->covers( body_part_leg_r ) ) ) {
            floor_armor = &*candidate;
            ticker++;
        }
    }

    if( ticker == 0 ) {
        return "nothing";
    } else if( ticker == 1 ) {
        return floor_armor->type_name();
    } else if( ticker > 1 ) {
        return "many";
    }

    return "nothing";
}

int Character::warmth( const bodypart_id &bp ) const
{
    int ret = 0;
    double warmth = 0.0;

    for( const item &i : worn ) {
        if( i.covers( bp ) ) {
            warmth = i.get_warmth();
            // Wool items do not lose their warmth due to being wet.
            // Warmth is reduced by 0 - 66% based on wetness.
            if( !i.made_of( material_id( "wool" ) ) ) {
                warmth *= 1.0 - 0.66 * get_part_wetness_percentage( bp );
            }
            ret += std::round( warmth );
        }
    }
    ret += get_effect_int( effect_heating_bionic, bp );
    return ret;
}

static int bestwarmth( const std::list< item > &its, const flag_id &flag )
{
    int best = 0;
    for( const item &w : its ) {
        if( w.has_flag( flag ) && w.get_warmth() > best ) {
            best = w.get_warmth();
        }
    }
    return best;
}

int Character::bonus_item_warmth( const bodypart_id &bp ) const
{
    int ret = 0;

    // If the player is not wielding anything big, check if hands can be put in pockets
    if( ( bp == body_part_hand_l || bp == body_part_hand_r ) &&
        weapon.volume() < 500_ml ) {
        ret += bestwarmth( worn, flag_POCKETS );
    }

    // If the player's head is not encumbered, check if hood can be put up
    if( bp == body_part_head && encumb( body_part_head ) < 10 ) {
        ret += bestwarmth( worn, flag_HOOD );
    }

    // If the player's mouth is not encumbered, check if collar can be put up
    if( bp == body_part_mouth && encumb( body_part_mouth ) < 10 ) {
        ret += bestwarmth( worn, flag_COLLAR );
    }

    return ret;
}

bool Character::can_use_floor_warmth() const
{
    return in_sleep_state() ||
           has_activity( activity_id( "ACT_WAIT" ) ) ||
           has_activity( activity_id( "ACT_WAIT_NPC" ) ) ||
           has_activity( activity_id( "ACT_WAIT_STAMINA" ) ) ||
           has_activity( activity_id( "ACT_AUTODRIVE" ) ) ||
           has_activity( activity_id( "ACT_READ" ) ) ||
           has_activity( activity_id( "ACT_SOCIALIZE" ) ) ||
           has_activity( activity_id( "ACT_MEDITATE" ) ) ||
           has_activity( activity_id( "ACT_FISH" ) ) ||
           has_activity( activity_id( "ACT_GAME" ) ) ||
           has_activity( activity_id( "ACT_HAND_CRANK" ) ) ||
           has_activity( activity_id( "ACT_HEATING" ) ) ||
           has_activity( activity_id( "ACT_VIBE" ) ) ||
           has_activity( activity_id( "ACT_TRY_SLEEP" ) ) ||
           has_activity( activity_id( "ACT_OPERATION" ) ) ||
           has_activity( activity_id( "ACT_TREE_COMMUNION" ) ) ||
           has_activity( activity_id( "ACT_EAT_MENU" ) ) ||
           has_activity( activity_id( "ACT_CONSUME_FOOD_MENU" ) ) ||
           has_activity( activity_id( "ACT_CONSUME_DRINK_MENU" ) ) ||
           has_activity( activity_id( "ACT_CONSUME_MEDS_MENU" ) ) ||
           has_activity( activity_id( "ACT_STUDY_SPELL" ) );
}

int Character::floor_bedding_warmth( const tripoint &pos )
{
    map &here = get_map();
    const trap &trap_at_pos = here.tr_at( pos );
    const ter_id ter_at_pos = here.ter( pos );
    const furn_id furn_at_pos = here.furn( pos );
    int floor_bedding_warmth = 0;

    const optional_vpart_position vp = here.veh_at( pos );
    const cata::optional<vpart_reference> boardable = vp.part_with_feature( "BOARDABLE", true );
    // Search the floor for bedding
    if( furn_at_pos != f_null ) {
        floor_bedding_warmth += furn_at_pos.obj().floor_bedding_warmth;
    } else if( !trap_at_pos.is_null() ) {
        floor_bedding_warmth += trap_at_pos.floor_bedding_warmth;
    } else if( boardable ) {
        floor_bedding_warmth += boardable->info().floor_bedding_warmth;
    } else if( ter_at_pos == t_improvised_shelter ) {
        floor_bedding_warmth -= 500;
    } else {
        floor_bedding_warmth -= 2000;
    }

    return floor_bedding_warmth;
}

int Character::floor_item_warmth( const tripoint &pos )
{
    int item_warmth = 0;

    const auto warm = [&item_warmth]( const auto & stack ) {
        for( const item &elem : stack ) {
            if( !elem.is_armor() ) {
                continue;
            }
            // Items that are big enough and covers the torso are used to keep warm.
            // Smaller items don't do as good a job
            if( elem.volume() > 250_ml &&
                ( elem.covers( body_part_torso ) || elem.covers( body_part_leg_l ) ||
                  elem.covers( body_part_leg_r ) ) ) {
                item_warmth += 60 * elem.get_warmth() * elem.volume() / 2500_ml;
            }
        }
    };

    map &here = get_map();

    if( !!here.veh_at( pos ) ) {
        if( const cata::optional<vpart_reference> vp = here.veh_at( pos ).part_with_feature( VPFLAG_CARGO,
                false ) ) {
            vehicle *const veh = &vp->vehicle();
            const int cargo = vp->part_index();
            vehicle_stack vehicle_items = veh->get_items( cargo );
            warm( vehicle_items );
        }
        return item_warmth;
    }
    map_stack floor_items = here.i_at( pos );
    warm( floor_items );
    return item_warmth;
}

int Character::floor_warmth( const tripoint &pos ) const
{
    const int item_warmth = floor_item_warmth( pos );
    int bedding_warmth = floor_bedding_warmth( pos );

    // If the PC has fur, etc, that will apply too
    int floor_mut_warmth = bodytemp_modifier_traits_floor();
    // DOWN does not provide floor insulation, though.
    // Better-than-light fur or being in one's shell does.
    if( ( !( has_trait( trait_DOWN ) ) ) && ( floor_mut_warmth >= 200 ) ) {
        bedding_warmth = std::max( 0, bedding_warmth );
    }
    return ( item_warmth + bedding_warmth + floor_mut_warmth );
}

int Character::bodytemp_modifier_traits( bool overheated ) const
{
    int mod = 0;
    for( const trait_id &iter : get_mutations() ) {
        mod += overheated ? iter->bodytemp_min : iter->bodytemp_max;
    }
    return mod;
}

int Character::bodytemp_modifier_traits_floor() const
{
    int mod = 0;
    for( const trait_id &iter : get_mutations() ) {
        mod += iter->bodytemp_sleep;
    }
    return mod;
}

int Character::temp_corrected_by_climate_control( int temperature ) const
{
    const int variation = static_cast<int>( BODYTEMP_NORM * 0.5 );
    if( temperature < BODYTEMP_SCORCHING + variation &&
        temperature > BODYTEMP_FREEZING - variation ) {
        if( temperature > BODYTEMP_SCORCHING ) {
            temperature = BODYTEMP_VERY_HOT;
        } else if( temperature > BODYTEMP_VERY_HOT ) {
            temperature = BODYTEMP_HOT;
        } else if( temperature > BODYTEMP_HOT ) {
            temperature = BODYTEMP_NORM;
        } else if( temperature < BODYTEMP_FREEZING ) {
            temperature = BODYTEMP_VERY_COLD;
        } else if( temperature < BODYTEMP_VERY_COLD ) {
            temperature = BODYTEMP_COLD;
        } else if( temperature < BODYTEMP_COLD ) {
            temperature = BODYTEMP_NORM;
        }
    }
    return temperature;
}

bool Character::in_sleep_state() const
{
    return Creature::in_sleep_state() || activity.id() == ACT_TRY_SLEEP;
}

bool Character::has_item_with_flag( const flag_id &flag, bool need_charges ) const
{
    return has_item_with( [&flag, &need_charges]( const item & it ) {
        if( it.is_tool() && need_charges ) {
            return it.has_flag( flag ) && it.type->tool->max_charges ? it.charges > 0 : it.has_flag( flag );
        }
        return it.has_flag( flag );
    } );
}

std::vector<const item *> Character::all_items_with_flag( const flag_id &flag ) const
{
    return items_with( [&flag]( const item & it ) {
        return it.has_flag( flag );
    } );
}

bool Character::has_charges( const itype_id &it, int quantity,
                             const std::function<bool( const item & )> &filter ) const
{
    if( it == itype_fire || it == itype_apparatus ) {
        return has_fire( quantity );
    }
    if( it == itype_UPS && is_mounted() &&
        mounted_creature.get()->has_flag( MF_RIDEABLE_MECH ) ) {
        auto *mons = mounted_creature.get();
        return quantity <= mons->battery_item->ammo_remaining();
    }
    return charges_of( it, quantity, filter ) == quantity;
}

std::list<item> Character::use_amount( const itype_id &it, int quantity,
                                       const std::function<bool( const item & )> &filter )
{
    std::list<item> ret;
    if( weapon.use_amount( it, quantity, ret ) ) {
        remove_weapon();
    }
    for( auto a = worn.begin(); a != worn.end() && quantity > 0; ) {
        if( a->use_amount( it, quantity, ret, filter ) ) {
            a->on_takeoff( *this );
            a = worn.erase( a );
        } else {
            ++a;
        }
    }
    if( quantity <= 0 ) {
        return ret;
    }
    std::list<item> tmp = inv->use_amount( it, quantity, filter );
    ret.splice( ret.end(), tmp );
    return ret;
}

bool Character::use_charges_if_avail( const itype_id &it, int quantity )
{
    if( has_charges( it, quantity ) ) {
        use_charges( it, quantity );
        return true;
    }
    return false;
}

std::list<item> Character::use_charges( const itype_id &what, int qty, const int radius,
                                        const std::function<bool( const item & )> &filter )
{
    std::list<item> res;
    inventory inv = crafting_inventory( pos(), radius, true );

    if( qty <= 0 ) {
        return res;

    } else if( what == itype_toolset ) {
        mod_power_level( units::from_kilojoule( -qty ) );
        return res;

    } else if( what == itype_fire ) {
        use_fire( qty );
        return res;

    } else if( what == itype_UPS ) {
        if( is_mounted() && mounted_creature.get()->has_flag( MF_RIDEABLE_MECH ) &&
            mounted_creature.get()->battery_item ) {
            auto *mons = mounted_creature.get();
            int power_drain = std::min( mons->battery_item->ammo_remaining(), qty );
            mons->use_mech_power( -power_drain );
            qty -= std::min( qty, power_drain );
            return res;
        }
        if( has_power() && has_active_bionic( bio_ups ) ) {
            int bio = std::min( units::to_kilojoule( get_power_level() ), qty );
            mod_power_level( units::from_kilojoule( -bio ) );
            qty -= std::min( qty, bio );
        }

        int adv = inv.charges_of( itype_adv_UPS_off, static_cast<int>( std::ceil( qty * 0.6 ) ) );
        if( adv > 0 ) {
            std::list<item> found = use_charges( itype_adv_UPS_off, adv, radius );
            res.splice( res.end(), found );
            qty -= std::min( qty, static_cast<int>( adv / 0.6 ) );
        }

        int ups = inv.charges_of( itype_UPS_off, qty );
        if( ups > 0 ) {
            std::list<item> found = use_charges( itype_UPS_off, ups, radius );
            res.splice( res.end(), found );
            qty -= std::min( qty, ups );
        }
        return res;
    }

    std::vector<item *> del;

    bool has_tool_with_UPS = false;
    // Detection of UPS tool
    inv.visit_items( [ &what, &qty, &has_tool_with_UPS, &filter]( item * e, item * ) {
        if( filter( *e ) && e->typeId() == what && e->has_flag( flag_USE_UPS ) ) {
            has_tool_with_UPS = true;
            return VisitResponse::ABORT;
        }
        return qty > 0 ? VisitResponse::NEXT : VisitResponse::ABORT;
    } );

    if( radius >= 0 ) {
        get_map().use_charges( pos(), radius, what, qty, return_true<item> );
    }
    if( qty > 0 ) {
        visit_items( [this, &what, &qty, &res, &del, &filter]( item * e, item * ) {
            if( e->use_charges( what, qty, res, pos(), filter ) ) {
                del.push_back( e );
            }
            return qty > 0 ? VisitResponse::NEXT : VisitResponse::ABORT;
        } );
    }

    for( item *e : del ) {
        remove_item( *e );
    }

    if( has_tool_with_UPS ) {
        use_charges( itype_UPS, qty, radius );
    }

    return res;
}

std::list<item> Character::use_charges( const itype_id &what, int qty,
                                        const std::function<bool( const item & )> &filter )
{
    return use_charges( what, qty, -1, filter );
}

bool Character::has_fire( const int quantity ) const
{
    // TODO: Replace this with a "tool produces fire" flag.

    if( get_map().has_nearby_fire( pos() ) ) {
        return true;
    } else if( has_item_with_flag( flag_FIRE ) ) {
        return true;
    } else if( has_item_with_flag( flag_FIRESTARTER ) ) {
        auto firestarters = all_items_with_flag( flag_FIRESTARTER );
        for( auto &i : firestarters ) {
            if( !i->typeId()->can_have_charges() ) {
                const use_function *usef = i->type->get_use( "firestarter" );
                const firestarter_actor *actor = dynamic_cast<const firestarter_actor *>( usef->get_actor_ptr() );
                if( actor->can_use( *this->as_character(), *i, false, tripoint_zero ).success() ) {
                    return true;
                }
            } else if( has_charges( i->typeId(), quantity ) ) {
                return true;
            }
        }
    } else if( has_active_bionic( bio_tools ) && get_power_level() > quantity * 5_kJ ) {
        return true;
    } else if( has_bionic( bio_lighter ) && get_power_level() > quantity * 5_kJ ) {
        return true;
    } else if( has_bionic( bio_laser ) && get_power_level() > quantity * 5_kJ ) {
        return true;
    } else if( is_npc() ) {
        // HACK: A hack to make NPCs use their Molotovs
        return true;
    }
    return false;
}

void Character::mod_painkiller( int npkill )
{
    set_painkiller( pkill + npkill );
}

void Character::set_painkiller( int npkill )
{
    npkill = std::max( npkill, 0 );
    if( pkill != npkill ) {
        const int prev_pain = get_perceived_pain();
        pkill = npkill;
        on_stat_change( "pkill", pkill );
        const int cur_pain = get_perceived_pain();

        if( cur_pain != prev_pain ) {
            react_to_felt_pain( cur_pain - prev_pain );
            on_stat_change( "perceived_pain", cur_pain );
        }
    }
}

int Character::get_painkiller() const
{
    return pkill;
}

void Character::use_fire( const int quantity )
{
    //Okay, so checks for nearby fires first,
    //then held lit torch or candle, bionic tool/lighter/laser
    //tries to use 1 charge of lighters, matches, flame throwers
    //If there is enough power, will use power of one activation of the bio_lighter, bio_tools and bio_laser
    // (home made, military), hotplate, welder in that order.
    // bio_lighter, bio_laser, bio_tools, has_active_bionic("bio_tools"

    if( get_map().has_nearby_fire( pos() ) ) {
        return;
    } else if( has_item_with_flag( flag_FIRE ) ) {
        return;
    } else if( has_item_with_flag( flag_FIRESTARTER ) ) {
        auto firestarters = all_items_with_flag( flag_FIRESTARTER );
        for( auto &i : firestarters ) {
            if( has_charges( i->typeId(), quantity ) ) {
                use_charges( i->typeId(), quantity );
                return;
            }
        }
    } else if( has_active_bionic( bio_tools ) && get_power_level() > quantity * 5_kJ ) {
        mod_power_level( -quantity * 5_kJ );
        return;
    } else if( has_bionic( bio_lighter ) && get_power_level() > quantity * 5_kJ ) {
        mod_power_level( -quantity * 5_kJ );
        return;
    } else if( has_bionic( bio_laser ) && get_power_level() > quantity * 5_kJ ) {
        mod_power_level( -quantity * 5_kJ );
        return;
    }
}

int Character::heartrate_bpm() const
{
    //Dead have no heartbeat usually and no heartbeat in omnicell
    if( is_dead_state() || has_trait( trait_SLIMESPAWNER ) ) {
        return 0;
    }
    //This function returns heartrate in BPM basing of health, physical state, tiredness,
    //moral effects, stimulators and anything that should fit here.
    //Some values are picked to make sense from math point of view
    //and seem correct but effects may vary in real life.
    //This needs more attention from experienced contributors to work more smooth.
    //Average healthy bpm is 60-80. That's a simple imitation of normal distribution.
    //Must a better way to do that. Possibly this value should be generated with player creation.
    int average_heartbeat = 70 + rng( -5, 5 ) + rng( -5, 5 );
    //Chemical imbalance makes this less predictable. It's possible this range needs tweaking
    if( has_trait( trait_CHEMIMBALANCE ) ) {
        average_heartbeat += rng( -15, 15 );
    }
    //Quick also raises basic BPM
    if( has_trait( trait_QUICK ) ) {
        average_heartbeat *= 1.1;
    }
    //Badtemper makes your BPM raise from anger
    if( has_trait( trait_BADTEMPER ) ) {
        average_heartbeat *= 1.1;
    }
    //COLDBLOOD dependencies, works almost same way as temperature effect for speed.
    const int player_local_temp = get_weather().get_temperature( pos() );
    float temperature_modifier = 0.0f;
    if( has_trait( trait_COLDBLOOD ) ) {
        temperature_modifier = 0.002f;
    }
    if( has_trait( trait_COLDBLOOD2 ) ) {
        temperature_modifier = 0.00333f;
    }
    if( has_trait( trait_COLDBLOOD3 ) || has_trait( trait_COLDBLOOD4 ) ) {
        temperature_modifier = 0.005f;
    }
    average_heartbeat *= 1 + ( ( player_local_temp - 65 ) * temperature_modifier );
    //Limit avg from below with 20, arbitrary
    average_heartbeat = std::max( 20, average_heartbeat );
    const float stamina_level = static_cast<float>( get_stamina() ) / get_stamina_max();
    float stamina_effect = 0.0f;
    if( stamina_level >= 0.9f ) {
        stamina_effect = 0.0f;
    } else if( stamina_level >= 0.8f ) {
        stamina_effect = 0.2f;
    } else if( stamina_level >= 0.6f ) {
        stamina_effect = 0.5f;
    } else if( stamina_level >= 0.4f ) {
        stamina_effect = 1.0f;
    } else if( stamina_level >= 0.2f ) {
        stamina_effect = 1.5f;
    } else {
        stamina_effect = 2.0f;
    }
    //can triple heartrate
    int heartbeat = average_heartbeat * ( 1 + stamina_effect );
    const int stim_level = get_stim();
    int stim_modifer = 0;
    if( stim_level > 0 ) {
        //that's asymptotical function that is equal to 1 at around 30 stim level
        //and slows down all the time almost reaching 2.
        //Tweaking x*x multiplier will accordingly change effect accumulation
        stim_modifer = 2 - 2 / ( 1 + 0.001 * stim_level * stim_level );
    }
    heartbeat += average_heartbeat * stim_modifer;
    if( get_effect_dur( effect_cig ) > 0_turns ) {
        //Nicotine-induced tachycardia
        if( get_effect_dur( effect_cig ) > 10_minutes * ( addiction_level( add_type::CIG ) + 1 ) ) {
            heartbeat += average_heartbeat * 0.4;
        } else {
            heartbeat += average_heartbeat * 0.1;
        }
    }
    //health effect that can make things better or worse is applied in the end.
    //Based on get_max_healthy that already has bmi factored
    const int healthy = get_max_healthy();
    //a bit arbitrary formula that can use some love
    float healthy_modifier = -0.05f * std::round( healthy / 20.0f );
    heartbeat += average_heartbeat * healthy_modifier;
    //Pain simply adds 2% per point after it reaches 5 (that's arbitrary)
    const int cur_pain = get_perceived_pain();
    float pain_modifier = 0.0f;
    if( cur_pain > 5 ) {
        pain_modifier = 0.02 * ( cur_pain - 5 );
    }
    heartbeat += average_heartbeat * pain_modifier;
    //if BPM raised at least by 20% for a player with ADRENALINE, it adds 20% of avg to result
    if( has_trait( trait_ADRENALINE ) && heartbeat > average_heartbeat * 1.2 ) {
        heartbeat += average_heartbeat * 0.2;
    }
    //Happy get it bit faster and miserable some more.
    //Morale effects might need more consideration
    const int morale_level = get_morale_level();
    if( morale_level >= 20 ) {
        heartbeat += average_heartbeat * 0.1;
    }
    if( morale_level <= -20 ) {
        heartbeat += average_heartbeat * 0.2;
    }
    //add fear?
    //A single clamp in the end should be enough
    const int max_heartbeat = average_heartbeat * 3.5;
    heartbeat = clamp( heartbeat, average_heartbeat, max_heartbeat );
    return heartbeat;
}

void Character::on_worn_item_washed( const item &it )
{
    if( is_worn( it ) ) {
        morale->on_worn_item_washed( it );
    }
}

void Character::on_item_wear( const item &it )
{
    invalidate_inventory_validity_cache();
    for( const trait_id &mut : it.mutations_from_wearing( *this ) ) {
        mutation_effect( mut, true );
        recalc_sight_limits();
        calc_encumbrance();

        // If the stamina is higher than the max (Languorous), set it back to max
        if( get_stamina() > get_stamina_max() ) {
            set_stamina( get_stamina_max() );
        }
    }
    morale->on_item_wear( it );
}

void Character::on_item_takeoff( const item &it )
{
    invalidate_inventory_validity_cache();
    for( const trait_id &mut : it.mutations_from_wearing( *this ) ) {
        mutation_loss_effect( mut );
        recalc_sight_limits();
        calc_encumbrance();
        if( get_stamina() > get_stamina_max() ) {
            set_stamina( get_stamina_max() );
        }
    }
    morale->on_item_takeoff( it );
}

void Character::on_effect_int_change( const efftype_id &eid, int intensity, const bodypart_id &bp )
{
    // Adrenaline can reduce perceived pain (or increase it when you enter comedown).
    // See @ref get_perceived_pain()
    if( eid == effect_adrenaline ) {
        // Note that calling this does no harm if it wasn't changed.
        on_stat_change( "perceived_pain", get_perceived_pain() );
    }

    morale->on_effect_int_change( eid, intensity, bp );
}

void Character::on_mutation_gain( const trait_id &mid )
{
    morale->on_mutation_gain( mid );
    magic->on_mutation_gain( mid, *this );
    update_type_of_scent( mid );
    recalculate_enchantment_cache(); // mutations can have enchantments
}

void Character::on_mutation_loss( const trait_id &mid )
{
    morale->on_mutation_loss( mid );
    magic->on_mutation_loss( mid );
    update_type_of_scent( mid, false );
    recalculate_enchantment_cache(); // mutations can have enchantments
}

void Character::on_stat_change( const std::string &stat, int value )
{
    morale->on_stat_change( stat, value );
}

bool Character::has_opposite_trait( const trait_id &flag ) const
{
    for( const trait_id &i : flag->cancels ) {
        if( has_trait( i ) ) {
            return true;
        }
    }
    for( const std::pair<const trait_id, trait_data> &mut : my_mutations ) {
        for( const trait_id &canceled_trait : mut.first->cancels ) {
            if( canceled_trait == flag ) {
                return true;
            }
        }
    }
    return false;
}

int Character::adjust_for_focus( int amount ) const
{
    int effective_focus = focus_pool;
    if( has_trait( trait_FASTLEARNER ) ) {
        effective_focus += 15;
    }
    if( has_active_bionic( bio_memory ) ) {
        effective_focus += 10;
    }
    if( has_trait( trait_SLOWLEARNER ) ) {
        effective_focus -= 15;
    }
    effective_focus += ( get_int() - get_option<int>( "INT_BASED_LEARNING_BASE_VALUE" ) ) *
                       get_option<int>( "INT_BASED_LEARNING_FOCUS_ADJUSTMENT" );
    double tmp = amount * ( effective_focus / 100.0 );
    return roll_remainder( tmp );
}

std::set<tripoint> Character::get_path_avoid() const
{
    std::set<tripoint> ret;
    for( npc &guy : g->all_npcs() ) {
        if( sees( guy ) ) {
            ret.insert( guy.pos() );
        }
    }

    // TODO: Add known traps in a way that doesn't destroy performance

    return ret;
}

const pathfinding_settings &Character::get_pathfinding_settings() const
{
    return *path_settings;
}

bool Character::crush_frozen_liquid( item_location loc )
{
    if( has_quality( quality_id( "HAMMER" ) ) ) {
        item hammering_item = item_with_best_of_quality( quality_id( "HAMMER" ) );
        //~ %1$s: item to be crushed, %2$s: hammer name
        if( query_yn( _( "Do you want to crush up %1$s with your %2$s?\n"
                         "<color_red>Be wary of fragile items nearby!</color>" ),
                      loc.get_item()->display_name(), hammering_item.tname() ) ) {

            //Risk smashing tile with hammering tool, risk is lower with higher dex, damage lower with lower strength
            if( one_in( 1 + dex_cur / 4 ) ) {
                add_msg_if_player( colorize( _( "You swing your %s wildly!" ), c_red ),
                                   hammering_item.tname() );
                int smashskill = str_cur + hammering_item.damage_melee( damage_type::BASH );
                get_map().bash( loc.position(), smashskill );
            }
            add_msg_if_player( _( "You crush up and gather %s" ), loc.get_item()->display_name() );
            return true;
        }
    } else {
        popup( _( "You need a hammering tool to crush up frozen liquids!" ) );
    }
    return false;
}

float Character::power_rating() const
{
    int dmg = std::max( { weapon.damage_melee( damage_type::BASH ),
                          weapon.damage_melee( damage_type::CUT ),
                          weapon.damage_melee( damage_type::STAB )
                        } );

    int ret = 2;
    // Small guns can be easily hidden from view
    if( weapon.volume() <= 250_ml ) {
        ret = 2;
    } else if( weapon.is_gun() ) {
        ret = 4;
    } else if( dmg > 12 ) {
        ret = 3; // Melee weapon or weapon-y tool
    }
    if( get_size() == creature_size::huge ) {
        ret += 1;
    }
    if( is_wearing_power_armor( nullptr ) ) {
        ret = 5; // No mercy!
    }
    return ret;
}

float Character::speed_rating() const
{
    float ret = get_speed() / 100.0f;
    ret *= 100.0f / run_cost( 100, false );
    // Adjustment for player being able to run, but not doing so at the moment
    if( !is_running() ) {
        ret *= 1.0f + ( static_cast<float>( get_stamina() ) / static_cast<float>( get_stamina_max() ) );
    }
    return ret;
}

item &Character::item_with_best_of_quality( const quality_id &qid )
{
    int maxq = max_quality( qid );
    auto items_with_quality = items_with( [qid]( const item & it ) {
        return it.has_quality( qid );
    } );
    for( item *it : items_with_quality ) {
        if( it->get_quality( qid ) == maxq ) {
            return *it;
        }
    }
    return null_item_reference();
}

int Character::run_cost( int base_cost, bool diag ) const
{
    float movecost = static_cast<float>( base_cost );
    if( diag ) {
        movecost *= 0.7071f; // because everything here assumes 100 is base
    }
    const bool flatground = movecost < 105;
    map &here = get_map();
    // The "FLAT" tag includes soft surfaces, so not a good fit.
    const bool on_road = flatground && here.has_flag( STATIC( "ROAD" ), pos() );
    const bool on_fungus = here.has_flag_ter_or_furn( STATIC( "FUNGUS" ), pos() );

    if( !is_mounted() ) {
        if( movecost > 100 ) {
            movecost *= mutation_value( "movecost_obstacle_modifier" );
            if( movecost < 100 ) {
                movecost = 100;
            }
        }
        if( has_trait( trait_M_IMMUNE ) && on_fungus ) {
            if( movecost > 75 ) {
                // Mycal characters are faster on their home territory, even through things like shrubs
                movecost = 75;
            }
        }

        // Linearly increase move cost relative to individual leg hp.
        movecost += 50 * ( 1 - std::sqrt( static_cast<float>( get_part_hp_cur( body_part_leg_l ) ) /
                                          static_cast<float>( get_part_hp_max( body_part_leg_l ) ) ) );
        movecost += 50 * ( 1 - std::sqrt( static_cast<float>( get_part_hp_cur( body_part_leg_r ) ) /
                                          static_cast<float>( get_part_hp_max( body_part_leg_r ) ) ) );

        movecost *= mutation_value( "movecost_modifier" );
        if( flatground ) {
            movecost *= mutation_value( "movecost_flatground_modifier" );
        }
        if( has_trait( trait_PADDED_FEET ) && !footwear_factor() ) {
            movecost *= .9f;
        }
        if( has_active_bionic( bio_jointservo ) ) {
            if( is_running() ) {
                movecost *= 0.85f;
            } else {
                movecost *= 0.95f;
            }
        } else if( has_bionic( bio_jointservo ) ) {
            movecost *= 1.1f;
        }

        if( worn_with_flag( flag_SLOWS_MOVEMENT ) ) {
            movecost *= 1.1f;
        }
        if( worn_with_flag( flag_FIN ) ) {
            movecost *= 1.5f;
        }
        if( worn_with_flag( flag_ROLLER_INLINE ) ) {
            if( on_road ) {
                movecost *= 0.5f;
            } else {
                movecost *= 1.5f;
            }
        }
        // Quad skates might be more stable than inlines,
        // but that also translates into a slower speed when on good surfaces.
        if( worn_with_flag( flag_ROLLER_QUAD ) ) {
            if( on_road ) {
                movecost *= 0.7f;
            } else {
                movecost *= 1.3f;
            }
        }
        // Skates with only one wheel (roller shoes) are fairly less stable
        // and fairly slower as well
        if( worn_with_flag( flag_ROLLER_ONE ) ) {
            if( on_road ) {
                movecost *= 0.85f;
            } else {
                movecost *= 1.1f;
            }
        }

        movecost +=
            ( ( encumb( body_part_foot_l ) + encumb( body_part_foot_r ) ) * 2.5 +
              ( encumb( body_part_leg_l ) + encumb( body_part_leg_r ) ) * 1.5 ) / 10;

        // ROOTS3 does slow you down as your roots are probing around for nutrients,
        // whether you want them to or not.  ROOTS1 is just too squiggly without shoes
        // to give you some stability.  Plants are a bit of a slow-mover.  Deal.
        const bool mutfeet = has_trait( trait_LEG_TENTACLES ) || has_trait( trait_PADDED_FEET ) ||
                             has_trait( trait_HOOVES ) || has_trait( trait_TOUGH_FEET ) || has_trait( trait_ROOTS2 );
        if( !is_wearing_shoes( side::LEFT ) && !mutfeet ) {
            movecost += 8;
        }
        if( !is_wearing_shoes( side::RIGHT ) && !mutfeet ) {
            movecost += 8;
        }

        if( has_trait( trait_ROOTS3 ) && here.has_flag( STATIC( "DIGGABLE" ), pos() ) ) {
            movecost += 10 * footwear_factor();
        }

        movecost = calculate_by_enchantment( movecost, enchant_vals::mod::MOVE_COST );
        movecost /= stamina_move_cost_modifier();
    }

    if( diag ) {
        movecost *= M_SQRT2;
    }

    return static_cast<int>( movecost );
}

void Character::place_corpse()
{
    //If the character/NPC is on a distant mission, don't drop their their gear when they die since they still have a local pos
    if( !death_drops ) {
        return;
    }
    std::vector<item *> tmp = inv_dump();
    item body = item::make_corpse( mtype_id::NULL_ID(), calendar::turn, name );
    body.set_item_temperature( 310.15 );
    map &here = get_map();
    for( item *itm : tmp ) {
        here.add_item_or_charges( pos(), *itm );
    }
    for( const bionic &bio : *my_bionics ) {
        if( item::type_is_defined( bio.info().itype() ) ) {
            item cbm( bio.id.str(), calendar::turn );
            cbm.set_flag( flag_FILTHY );
            cbm.set_flag( flag_NO_STERILE );
            cbm.set_flag( flag_NO_PACKED );
            cbm.faults.emplace( fault_id( "fault_bionic_salvaged" ) );
            body.put_in( cbm, item_pocket::pocket_type::CORPSE );
        }
    }

    // Restore amount of installed pseudo-modules of Power Storage Units
    std::pair<int, int> storage_modules = amount_of_storage_bionics();
    for( int i = 0; i < storage_modules.first; ++i ) {
        body.put_in( item( "bio_power_storage" ), item_pocket::pocket_type::CORPSE );
    }
    for( int i = 0; i < storage_modules.second; ++i ) {
        body.put_in( item( "bio_power_storage_mkII" ), item_pocket::pocket_type::CORPSE );
    }
    here.add_item_or_charges( pos(), body );
}

void Character::place_corpse( const tripoint_abs_omt &om_target )
{
    tinymap bay;
    bay.load( project_to<coords::sm>( om_target ), false );
    point fin( rng( 1, SEEX * 2 - 2 ), rng( 1, SEEX * 2 - 2 ) );
    // This makes no sense at all. It may find a random tile without furniture, but
    // if the first try to find one fails, it will go through all tiles of the map
    // and essentially select the last one that has no furniture.
    // Q: Why check for furniture? (Check for passable or can-place-items seems more useful.)
    // Q: Why not grep a random point out of all the possible points (e.g. via random_entry)?
    // Q: Why use furn_str_id instead of f_null?
    // TODO: fix it, see above.
    if( bay.furn( fin ) != furn_str_id( "f_null" ) ) {
        for( const tripoint &p : bay.points_on_zlevel() ) {
            if( bay.furn( p ) == furn_str_id( "f_null" ) ) {
                fin.x = p.x;
                fin.y = p.y;
            }
        }
    }

    std::vector<item *> tmp = inv_dump();
    item body = item::make_corpse( mtype_id::NULL_ID(), calendar::turn, name );
    for( item *itm : tmp ) {
        bay.add_item_or_charges( fin, *itm );
    }
    for( const bionic &bio : *my_bionics ) {
        if( item::type_is_defined( bio.info().itype() ) ) {
            body.put_in( item( bio.id.str(), calendar::turn ), item_pocket::pocket_type::CORPSE );
        }
    }

    // Restore amount of installed pseudo-modules of Power Storage Units
    std::pair<int, int> storage_modules = amount_of_storage_bionics();
    for( int i = 0; i < storage_modules.first; ++i ) {
        body.put_in( item( "bio_power_storage" ), item_pocket::pocket_type::CORPSE );
    }
    for( int i = 0; i < storage_modules.second; ++i ) {
        body.put_in( item( "bio_power_storage_mkII" ), item_pocket::pocket_type::CORPSE );
    }
    bay.add_item_or_charges( fin, body );
}

bool Character::sees_with_infrared( const Creature &critter ) const
{
    if( !vision_mode_cache[IR_VISION] || !critter.is_warm() ) {
        return false;
    }

    map &here = get_map();
    if( is_player() || critter.is_player() ) {
        // Players should not use map::sees
        // Likewise, players should not be "looked at" with map::sees, not to break symmetry
        return here.pl_line_of_sight( critter.pos(),
                                      sight_range( current_daylight_level( calendar::turn ) ) );
    }

    return here.sees( pos(), critter.pos(), sight_range( current_daylight_level( calendar::turn ) ) );
}

bool Character::is_visible_in_range( const Creature &critter, const int range ) const
{
    return sees( critter ) && rl_dist( pos(), critter.pos() ) <= range;
}

std::vector<Creature *> Character::get_visible_creatures( const int range ) const
{
    return g->get_creatures_if( [this, range]( const Creature & critter ) -> bool {
        return this != &critter && pos() != critter.pos() && // TODO: get rid of fake npcs (pos() check)
        rl_dist( pos(), critter.pos() ) <= range && sees( critter );
    } );
}

std::vector<Creature *> Character::get_targetable_creatures( const int range, bool melee ) const
{
    map &here = get_map();
    return g->get_creatures_if( [this, range, melee, &here]( const Creature & critter ) -> bool {
        //the call to map.sees is to make sure that even if we can see it through walls
        //via a mutation or cbm we only attack targets with a line of sight
        bool can_see = ( ( sees( critter ) || sees_with_infrared( critter ) ) && here.sees( pos(), critter.pos(), 100 ) );
        if( can_see && melee )  //handles the case where we can see something with glass in the way for melee attacks
        {
            std::vector<tripoint> path = here.find_clear_path( pos(), critter.pos() );
            for( const tripoint &point : path ) {
                if( here.impassable( point ) &&
                    !( weapon.has_flag( flag_SPEAR ) && // Fences etc. Spears can stab through those
                       here.has_flag( STATIC( "THIN_OBSTACLE" ),
                                      point ) ) ) { //this mirrors melee.cpp function reach_attack
                    can_see = false;
                    break;
                }
            }
        }
        bool in_range = std::round( rl_dist_exact( pos(), critter.pos() ) ) <= range;
        // TODO: get rid of fake npcs (pos() check)
        bool valid_target = this != &critter && pos() != critter.pos() && attitude_to( critter ) != Creature::Attitude::FRIENDLY;
        return valid_target && in_range && can_see;
    } );
}

std::vector<Creature *> Character::get_hostile_creatures( int range ) const
{
    return g->get_creatures_if( [this, range]( const Creature & critter ) -> bool {
        // Fixes circular distance range for ranged attacks
        float dist_to_creature = std::round( rl_dist_exact( pos(), critter.pos() ) );
        return this != &critter && pos() != critter.pos() && // TODO: get rid of fake npcs (pos() check)
        dist_to_creature <= range && critter.attitude_to( *this ) == Creature::Attitude::HOSTILE
        && sees( critter );
    } );
}

bool Character::knows_trap( const tripoint &pos ) const
{
    const tripoint p = get_map().getabs( pos );
    return known_traps.count( p ) > 0;
}

void Character::add_known_trap( const tripoint &pos, const trap &t )
{
    const tripoint p = get_map().getabs( pos );
    if( t.is_null() ) {
        known_traps.erase( p );
    } else {
        // TODO: known_traps should map to a trap_str_id
        known_traps[p] = t.id.str();
    }
}

bool Character::can_hear( const tripoint &source, const int volume ) const
{
    if( is_deaf() ) {
        return false;
    }

    // source is in-ear and at our square, we can hear it
    if( source == pos() && volume == 0 ) {
        return true;
    }
    const int dist = rl_dist( source, pos() );
    const float volume_multiplier = hearing_ability();
    return ( volume - get_weather().weather_id->sound_attn ) * volume_multiplier >= dist;
}

float Character::hearing_ability() const
{
    float volume_multiplier = 1.0f;

    // Mutation/Bionic volume modifiers
    if( has_active_bionic( bio_ears ) && !has_active_bionic( bio_earplugs ) ) {
        volume_multiplier *= 3.5f;
    }
    if( has_trait( trait_PER_SLIME ) ) {
        // Random hearing :-/
        // (when it's working at all, see player.cpp)
        // changed from 0.5 to fix Mac compiling error
        volume_multiplier *= ( rng( 1, 2 ) );
    }

    volume_multiplier *= Character::mutation_value( "hearing_modifier" );

    if( has_effect( effect_deaf ) ) {
        // Scale linearly up to 30 minutes
        volume_multiplier *= ( 30_minutes - get_effect_dur( effect_deaf ) ) / 30_minutes;
    }

    if( has_effect( effect_earphones ) ) {
        volume_multiplier *= 0.25f;
    }

    return volume_multiplier;
}

std::vector<std::string> Character::short_description_parts() const
{
    std::vector<std::string> result;

    if( is_armed() ) {
        result.push_back( _( "Wielding: " ) + weapon.tname() );
    }
    const std::string worn_str = enumerate_as_string( worn.begin(), worn.end(),
    []( const item & it ) {
        return it.tname();
    } );
    if( !worn_str.empty() ) {
        result.push_back( _( "Wearing: " ) + worn_str );
    }
    const int visibility_cap = 0; // no cap
    const auto trait_str = visible_mutations( visibility_cap );
    if( !trait_str.empty() ) {
        result.push_back( _( "Traits: " ) + trait_str );
    }
    return result;
}

std::string Character::short_description() const
{
    return join( short_description_parts(), ";   " );
}

void Character::process_one_effect( effect &it, bool is_new )
{
    bool reduced = resists_effect( it );
    double mod = 1;
    const bodypart_id &bp = it.get_bp();
    int val = 0;

    // Still hardcoded stuff, do this first since some modify their other traits
    hardcoded_effects( it );

    const auto get_effect = [&it, is_new]( const std::string & arg, bool reduced ) {
        if( is_new ) {
            return it.get_amount( arg, reduced );
        }
        return it.get_mod( arg, reduced );
    };

    // Handle miss messages
    const std::vector<std::pair<translation, int>> &msgs = it.get_miss_msgs();
    if( !msgs.empty() ) {
        for( const auto &i : msgs ) {
            add_miss_reason( i.first.translated(), static_cast<unsigned>( i.second ) );
        }
    }

    // Handle health mod
    val = get_effect( "H_MOD", reduced );
    if( val != 0 ) {
        mod = 1;
        if( is_new || it.activated( calendar::turn, "H_MOD", val, reduced, mod ) ) {
            int bounded = bound_mod_to_vals(
                              get_healthy_mod(), val, it.get_max_val( "H_MOD", reduced ),
                              it.get_min_val( "H_MOD", reduced ) );
            // This already applies bounds, so we pass them through.
            mod_healthy_mod( bounded, get_healthy_mod() + bounded );
        }
    }

    // Handle health
    val = get_effect( "HEALTH", reduced );
    if( val != 0 ) {
        mod = 1;
        if( is_new || it.activated( calendar::turn, "HEALTH", val, reduced, mod ) ) {
            mod_healthy( bound_mod_to_vals( get_healthy(), val,
                                            it.get_max_val( "HEALTH", reduced ), it.get_min_val( "HEALTH", reduced ) ) );
        }
    }

    // Handle stim
    val = get_effect( "STIM", reduced );
    if( val != 0 ) {
        mod = 1;
        if( is_new || it.activated( calendar::turn, "STIM", val, reduced, mod ) ) {
            mod_stim( bound_mod_to_vals( get_stim(), val, it.get_max_val( "STIM", reduced ),
                                         it.get_min_val( "STIM", reduced ) ) );
        }
    }

    // Handle hunger
    val = get_effect( "HUNGER", reduced );
    if( val != 0 ) {
        mod = 1;
        if( is_new || it.activated( calendar::turn, "HUNGER", val, reduced, mod ) ) {
            mod_hunger( bound_mod_to_vals( get_hunger(), val, it.get_max_val( "HUNGER", reduced ),
                                           it.get_min_val( "HUNGER", reduced ) ) );
        }
    }

    // Handle thirst
    val = get_effect( "THIRST", reduced );
    if( val != 0 ) {
        mod = 1;
        if( is_new || it.activated( calendar::turn, "THIRST", val, reduced, mod ) ) {
            mod_thirst( bound_mod_to_vals( get_thirst(), val, it.get_max_val( "THIRST", reduced ),
                                           it.get_min_val( "THIRST", reduced ) ) );
        }
    }

    // Handle fatigue
    val = get_effect( "FATIGUE", reduced );
    // Prevent ongoing fatigue effects while asleep.
    // These are meant to change how fast you get tired, not how long you sleep.
    if( val != 0 && !in_sleep_state() ) {
        mod = 1;
        if( is_new || it.activated( calendar::turn, "FATIGUE", val, reduced, mod ) ) {
            mod_fatigue( bound_mod_to_vals( get_fatigue(), val, it.get_max_val( "FATIGUE", reduced ),
                                            it.get_min_val( "FATIGUE", reduced ) ) );
        }
    }

    // Handle Radiation
    val = get_effect( "RAD", reduced );
    if( val != 0 ) {
        mod = 1;
        if( is_new || it.activated( calendar::turn, "RAD", val, reduced, mod ) ) {
            mod_rad( bound_mod_to_vals( get_rad(), val, it.get_max_val( "RAD", reduced ), 0 ) );
            // Radiation can't go negative
            if( get_rad() < 0 ) {
                set_rad( 0 );
            }
        }
    }

    // Handle Pain
    val = get_effect( "PAIN", reduced );
    if( val != 0 ) {
        mod = 1;
        if( it.get_sizing( "PAIN" ) ) {
            if( has_trait( trait_FAT ) ) {
                mod *= 1.5;
            }
            if( get_size() == creature_size::large ) {
                mod *= 2;
            }
            if( get_size() == creature_size::huge ) {
                mod *= 3;
            }
        }
        if( is_new || it.activated( calendar::turn, "PAIN", val, reduced, mod ) ) {
            int pain_inc = bound_mod_to_vals( get_pain(), val, it.get_max_val( "PAIN", reduced ), 0 );
            mod_pain( pain_inc );
            if( pain_inc > 0 ) {
                add_pain_msg( val, bp );
            }
        }
    }

    // Handle Damage
    val = get_effect( "HURT", reduced );
    if( val != 0 ) {
        mod = 1;
        if( it.get_sizing( "HURT" ) ) {
            if( has_trait( trait_FAT ) ) {
                mod *= 1.5;
            }
            if( get_size() == creature_size::large ) {
                mod *= 2;
            }
            if( get_size() == creature_size::huge ) {
                mod *= 3;
            }
        }
        if( is_new || it.activated( calendar::turn, "HURT", val, reduced, mod ) ) {
            if( bp == bodypart_str_id::NULL_ID() ) {
                if( val > 5 ) {
                    add_msg_if_player( _( "Your %s HURTS!" ), body_part_name_accusative( body_part_torso ) );
                } else {
                    add_msg_if_player( _( "Your %s hurts!" ), body_part_name_accusative( body_part_torso ) );
                }
                apply_damage( nullptr, body_part_torso, val, true );
            } else {
                if( val > 5 ) {
                    add_msg_if_player( _( "Your %s HURTS!" ), body_part_name_accusative( bp ) );
                } else {
                    add_msg_if_player( _( "Your %s hurts!" ), body_part_name_accusative( bp ) );
                }
                apply_damage( nullptr, bp, val, true );
            }
        }
    }

    // Handle Sleep
    val = get_effect( "SLEEP", reduced );
    if( val != 0 ) {
        mod = 1;
        if( ( is_new || it.activated( calendar::turn, "SLEEP", val, reduced, mod ) ) &&
            !has_effect( efftype_id( "sleep" ) ) ) {
            add_msg_if_player( _( "You pass out!" ) );
            fall_asleep( time_duration::from_turns( val ) );
        }
    }

    // Handle painkillers
    val = get_effect( "PKILL", reduced );
    if( val != 0 ) {
        mod = it.get_addict_mod( "PKILL", addiction_level( add_type::PKILLER ) );
        if( is_new || it.activated( calendar::turn, "PKILL", val, reduced, mod ) ) {
            mod_painkiller( bound_mod_to_vals( get_painkiller(), val, it.get_max_val( "PKILL", reduced ), 0 ) );
        }
    }

    // Handle coughing
    mod = 1;
    val = 0;
    if( it.activated( calendar::turn, "COUGH", val, reduced, mod ) ) {
        cough( it.get_harmful_cough() );
    }

    // Handle vomiting
    mod = vomit_mod();
    val = 0;
    if( it.activated( calendar::turn, "VOMIT", val, reduced, mod ) ) {
        vomit();
    }

    // Handle stamina
    val = get_effect( "STAMINA", reduced );
    if( val != 0 ) {
        mod = 1;
        if( is_new || it.activated( calendar::turn, "STAMINA", val, reduced, mod ) ) {
            mod_stamina( bound_mod_to_vals( get_stamina(), val,
                                            it.get_max_val( "STAMINA", reduced ),
                                            it.get_min_val( "STAMINA", reduced ) ) );
        }
    }

    // Speed and stats are handled in recalc_speed_bonus and reset_stats respectively
}

void Character::process_effects()
{
    //Special Removals
    if( has_effect( effect_darkness ) && g->is_in_sunlight( pos() ) ) {
        remove_effect( effect_darkness );
    }
    if( has_trait( trait_M_IMMUNE ) && has_effect( effect_fungus ) ) {
        vomit();
        remove_effect( effect_fungus );
        add_msg_if_player( m_bad, _( "We have mistakenly colonized a local guide!  Purging now." ) );
    }
    if( has_trait( trait_PARAIMMUNE ) && ( has_effect( effect_dermatik ) ||
                                           has_effect( effect_tapeworm ) ||
                                           has_effect( effect_bloodworms ) || has_effect( effect_brainworms ) ||
                                           has_effect( effect_paincysts ) ) ) {
        remove_effect( effect_dermatik );
        remove_effect( effect_tapeworm );
        remove_effect( effect_bloodworms );
        remove_effect( effect_brainworms );
        remove_effect( effect_paincysts );
        add_msg_if_player( m_good, _( "Something writhes inside of you as it dies." ) );
    }
    if( has_trait( trait_ACIDBLOOD ) && ( has_effect( effect_dermatik ) ||
                                          has_effect( effect_bloodworms ) ||
                                          has_effect( effect_brainworms ) ) ) {
        remove_effect( effect_dermatik );
        remove_effect( effect_bloodworms );
        remove_effect( effect_brainworms );
    }
    if( has_trait( trait_EATHEALTH ) && has_effect( effect_tapeworm ) ) {
        remove_effect( effect_tapeworm );
        add_msg_if_player( m_good, _( "Your bowels gurgle as something inside them dies." ) );
    }
    if( has_trait( trait_INFIMMUNE ) && ( has_effect( effect_bite ) || has_effect( effect_infected ) ||
                                          has_effect( effect_recover ) ) ) {
        remove_effect( effect_bite );
        remove_effect( effect_infected );
        remove_effect( effect_recover );
    }

    //Human only effects
    for( auto &elem : *effects ) {
        for( auto &_effect_it : elem.second ) {
            process_one_effect( _effect_it.second, false );
        }
    }

    Creature::process_effects();
}

double Character::vomit_mod()
{
    double mod = mutation_value( "vomit_multiplier" );
    if( has_effect( effect_weed_high ) ) {
        mod *= .1;
    }
    // If you're already nauseous, any food in your stomach greatly
    // increases chance of vomiting. Liquids don't provoke vomiting, though.
    if( stomach.contains() != 0_ml && has_effect( effect_nausea ) ) {
        mod *= 5 * get_effect_int( effect_nausea );
    }
    return mod;
}

int Character::sleep_spot( const tripoint &p ) const
{
    const int current_stim = get_stim();
    const comfort_response_t comfort_info = base_comfort_value( p );
    if( comfort_info.aid != nullptr ) {
        add_msg_if_player( m_info, _( "You use your %s for comfort." ), comfort_info.aid->tname() );
    }

    int sleepy = static_cast<int>( comfort_info.level );
    bool watersleep = has_trait( trait_WATERSLEEP );

    if( has_addiction( add_type::SLEEP ) ) {
        sleepy -= 4;
    }
    if( has_trait( trait_INSOMNIA ) ) {
        // 12.5 points is the difference between "tired" and "dead tired"
        sleepy -= 12;
    }
    if( has_trait( trait_EASYSLEEPER ) ) {
        // Low fatigue (being rested) has a much stronger effect than high fatigue
        // so it's OK for the value to be that much higher
        sleepy += 24;
    }
    if( has_active_bionic( bio_soporific ) ) {
        sleepy += 30;
    }
    if( has_trait( trait_EASYSLEEPER2 ) ) {
        // Mousefolk can sleep just about anywhere.
        sleepy += 40;
    }
    if( watersleep && get_map().has_flag_ter( "SWIMMABLE", pos() ) ) {
        sleepy += 10; //comfy water!
    }

    if( get_fatigue() < fatigue_levels::TIRED + 1 ) {
        sleepy -= static_cast<int>( ( fatigue_levels::TIRED + 1 - get_fatigue() ) / 4 );
    } else {
        sleepy += static_cast<int>( ( get_fatigue() - fatigue_levels::TIRED + 1 ) / 16 );
    }

    if( current_stim > 0 || !has_trait( trait_INSOMNIA ) ) {
        sleepy -= 2 * current_stim;
    } else {
        // Make it harder for insomniac to get around the trait
        sleepy -= current_stim;
    }

    return sleepy;
}

bool Character::can_sleep()
{
    if( has_effect( effect_meth ) ) {
        // Sleep ain't happening until that meth wears off completely.
        return false;
    }

    // Since there's a bit of randomness to falling asleep, we want to
    // prevent exploiting this if can_sleep() gets called over and over.
    // Only actually check if we can fall asleep no more frequently than
    // every 30 minutes.  We're assuming that if we return true, we'll
    // immediately be falling asleep after that.
    //
    // Also if player debug menu'd time backwards this breaks, just do the
    // check anyway, this will reset the timer if 'dur' is negative.
    const time_point now = calendar::turn;
    const time_duration dur = now - last_sleep_check;
    if( dur >= 0_turns && dur < 30_minutes ) {
        return false;
    }
    last_sleep_check = now;

    int sleepy = sleep_spot( pos() );
    sleepy += rng( -8, 8 );
    bool result = sleepy > 0;

    if( has_active_bionic( bio_soporific ) ) {
        if( bio_soporific_powered_at_last_sleep_check && !has_power() ) {
            add_msg_if_player( m_bad, _( "Your soporific inducer runs out of power!" ) );
        } else if( !bio_soporific_powered_at_last_sleep_check && has_power() ) {
            add_msg_if_player( m_good, _( "Your soporific inducer starts back up." ) );
        }
        bio_soporific_powered_at_last_sleep_check = has_power();
    }

    return result;
}

void Character::shift_destination( const point &shift )
{
    if( next_expected_position ) {
        *next_expected_position += shift;
    }

    for( auto &elem : auto_move_route ) {
        elem += shift;
    }
}

bool Character::has_weapon() const
{
    return !unarmed_attack();
}

int Character::get_lowest_hp() const
{
    // Set lowest_hp to an arbitrarily large number.
    int lowest_hp = 999;
    for( const std::pair<const bodypart_str_id, bodypart> &elem : get_body() ) {
        const int cur_hp = elem.second.get_hp_cur();
        if( cur_hp < lowest_hp ) {
            lowest_hp = cur_hp;
        }
    }
    return lowest_hp;
}

Creature::Attitude Character::attitude_to( const Creature &other ) const
{
    const monster *m = dynamic_cast<const monster *>( &other );
    if( m != nullptr ) {
        if( m->friendly != 0 ) {
            return Attitude::FRIENDLY;
        }
        switch( m->attitude( const_cast<Character *>( this ) ) ) {
            // player probably does not want to harm them, but doesn't care much at all.
            case MATT_FOLLOW:
            case MATT_FPASSIVE:
            case MATT_IGNORE:
            case MATT_FLEE:
                return Attitude::NEUTRAL;
            // player does not want to harm those.
            case MATT_FRIEND:
                return Attitude::FRIENDLY;
            case MATT_ATTACK:
                return Attitude::HOSTILE;
            case MATT_NULL:
            case NUM_MONSTER_ATTITUDES:
                break;
        }

        return Attitude::NEUTRAL;
    }

    const npc *p = dynamic_cast<const npc *>( &other );
    if( p != nullptr ) {
        if( p->is_enemy() ) {
            return Attitude::HOSTILE;
        } else if( p->is_player_ally() ) {
            return Attitude::FRIENDLY;
        } else {
            return Attitude::NEUTRAL;
        }
    } else if( &other == this ) {
        return Attitude::FRIENDLY;
    }

    return Attitude::NEUTRAL;
}

npc_attitude Character::get_attitude() const
{
    return NPCATT_NULL;
}

bool Character::sees( const tripoint &t, bool, int ) const
{
    const int wanted_range = rl_dist( pos(), t );
    bool can_see = is_player() ? get_map().pl_sees( t, wanted_range ) :
                   Creature::sees( t );
    // Clairvoyance is now pretty cheap, so we can check it early
    if( wanted_range < MAX_CLAIRVOYANCE && wanted_range < clairvoyance() ) {
        return true;
    }

    if( can_see && wanted_range > unimpaired_range() ) {
        can_see = false;
    }

    return can_see;
}

bool Character::sees( const Creature &critter ) const
{
    // This handles only the player/npc specific stuff (monsters don't have traits or bionics).
    const int dist = rl_dist( pos(), critter.pos() );
    if( dist <= 3 && has_active_mutation( trait_ANTENNAE ) ) {
        return true;
    }
    if( dist < MAX_CLAIRVOYANCE && dist < clairvoyance() ) {
        return true;
    }
    if( field_fd_clairvoyant.is_valid() &&
        get_map().get_field( critter.pos(), field_fd_clairvoyant ) ) {
        return true;
    }
    return Creature::sees( critter );
}

nc_color Character::bodytemp_color( const bodypart_id &bp ) const
{
    nc_color color = c_light_gray; // default
    const int temp_conv = get_part_temp_conv( bp );
    if( bp == body_part_eyes ) {
        color = c_light_gray;    // Eyes don't count towards warmth
    } else if( temp_conv  > BODYTEMP_SCORCHING ) {
        color = c_red;
    } else if( temp_conv  > BODYTEMP_VERY_HOT ) {
        color = c_light_red;
    } else if( temp_conv  > BODYTEMP_HOT ) {
        color = c_yellow;
    } else if( temp_conv  > BODYTEMP_COLD ) {
        color = c_green;
    } else if( temp_conv  > BODYTEMP_VERY_COLD ) {
        color = c_light_blue;
    } else if( temp_conv  > BODYTEMP_FREEZING ) {
        color = c_cyan;
    } else {
        color = c_blue;
    }
    return color;
}

void Character::set_destination( const std::vector<tripoint> &route,
                                 const player_activity &new_destination_activity )
{
    auto_move_route = route;
    set_destination_activity( new_destination_activity );
    destination_point.emplace( get_map().getabs( route.back() ) );
}

void Character::clear_destination()
{
    auto_move_route.clear();
    clear_destination_activity();
    destination_point = cata::nullopt;
    next_expected_position = cata::nullopt;
}

bool Character::has_distant_destination() const
{
    return has_destination() && !get_destination_activity().is_null() &&
           get_destination_activity().id() == ACT_TRAVELLING && !omt_path.empty();
}

bool Character::is_auto_moving() const
{
    return destination_point.has_value();
}

bool Character::has_destination() const
{
    return !auto_move_route.empty();
}

bool Character::has_destination_activity() const
{
    return !get_destination_activity().is_null() && destination_point &&
           position == get_map().getlocal( *destination_point );
}

void Character::start_destination_activity()
{
    if( !has_destination_activity() ) {
        debugmsg( "Tried to start invalid destination activity" );
        return;
    }

    assign_activity( get_destination_activity() );
    clear_destination();
}

std::vector<tripoint> &Character::get_auto_move_route()
{
    return auto_move_route;
}

action_id Character::get_next_auto_move_direction()
{
    if( !has_destination() ) {
        return ACTION_NULL;
    }

    if( next_expected_position ) {
        if( pos() != *next_expected_position ) {
            // We're off course, possibly stumbling or stuck, cancel auto move
            return ACTION_NULL;
        }
    }

    next_expected_position.emplace( auto_move_route.front() );
    auto_move_route.erase( auto_move_route.begin() );

    tripoint dp = *next_expected_position - pos();

    // Make sure the direction is just one step and that
    // all diagonal moves have 0 z component
    if( std::abs( dp.x ) > 1 || std::abs( dp.y ) > 1 || std::abs( dp.z ) > 1 ||
        ( std::abs( dp.z ) != 0 && ( std::abs( dp.x ) != 0 || std::abs( dp.y ) != 0 ) ) ) {
        // Should never happen, but check just in case
        return ACTION_NULL;
    }
    return get_movement_action_from_delta( dp, iso_rotate::yes );
}

int Character::talk_skill() const
{
    /** @EFFECT_INT slightly increases talking skill */

    /** @EFFECT_PER slightly increases talking skill */

    /** @EFFECT_SPEECH increases talking skill */
    int ret = get_int() + get_per() + get_skill_level( skill_id( "speech" ) ) * 3;
    return ret;
}

int Character::intimidation() const
{
    /** @EFFECT_STR increases intimidation factor */
    int ret = get_str() * 2;
    if( weapon.is_gun() ) {
        ret += 10;
    }
    if( weapon.damage_melee( damage_type::BASH ) >= 12 ||
        weapon.damage_melee( damage_type::CUT ) >= 12 ||
        weapon.damage_melee( damage_type::STAB ) >= 12 ) {
        ret += 5;
    }

    if( get_stim() > 20 ) {
        ret += 2;
    }
    if( has_effect( effect_drunk ) ) {
        ret -= 4;
    }
    ret = enchantment_cache->modify_value( enchant_vals::mod::SOCIAL_INTIMIDATE, ret );
    return ret;
}

bool Character::has_proficiency( const proficiency_id &prof ) const
{
    return _proficiencies->has_learned( prof );
}

bool Character::has_prof_prereqs( const proficiency_id &prof ) const
{
    return _proficiencies->has_prereqs( prof );
}

void Character::add_proficiency( const proficiency_id &prof, bool ignore_requirements )
{
    if( ignore_requirements ) {
        _proficiencies->direct_learn( prof );
        return;
    }
    _proficiencies->learn( prof );
}

void Character::lose_proficiency( const proficiency_id &prof, bool ignore_requirements )
{
    if( ignore_requirements ) {
        _proficiencies->direct_remove( prof );
        return;
    }
    _proficiencies->remove( prof );
}

std::vector<display_proficiency> Character::display_proficiencies() const
{
    return _proficiencies->display();
}

void Character::practice_proficiency( const proficiency_id &prof, const time_duration &amount,
                                      const cata::optional<time_duration> &max )
{
    int amt = to_seconds<int>( amount );
    const float pct_before = _proficiencies->pct_practiced( prof );
    time_duration focused_amount = time_duration::from_seconds( adjust_for_focus( amt ) );
    const bool learned = _proficiencies->practice( prof, focused_amount, max );
    const float pct_after = _proficiencies->pct_practiced( prof );

    if( pct_after > pct_before ) {
        focus_pool -= focus_pool / 100;
    }

    if( learned ) {
        add_msg_if_player( m_good, _( "You are now proficient in %s!" ), prof->name() );
    }
}

time_duration Character::proficiency_training_needed( const proficiency_id &prof ) const
{
    return _proficiencies->training_time_needed( prof );
}

std::vector<proficiency_id> Character::known_proficiencies() const
{
    return _proficiencies->known_profs();
}

std::vector<proficiency_id> Character::learning_proficiencies() const
{
    return _proficiencies->learning_profs();
}

bool Character::defer_move( const tripoint &next )
{
    // next must be adjacent to current pos
    if( square_dist( next, pos() ) != 1 ) {
        return false;
    }
    // next must be adjacent to subsequent move in any preexisting automove route
    if( has_destination() && square_dist( auto_move_route.front(), next ) != 1 ) {
        return false;
    }
    auto_move_route.insert( auto_move_route.begin(), next );
    next_expected_position = pos();
    return true;
}

bool Character::add_or_drop_with_msg( item &it, const bool /*unloading*/, const item *avoid )
{
    if( it.made_of( phase_id::LIQUID ) ) {
        liquid_handler::consume_liquid( it, 1, avoid );
        return it.charges <= 0;
    }
    if( !this->can_pickVolume( it ) ) {
        put_into_vehicle_or_drop( *this, item_drop_reason::too_large, { it } );
    } else if( !this->can_pickWeight( it, !get_option<bool>( "DANGEROUS_PICKUPS" ) ) ) {
        put_into_vehicle_or_drop( *this, item_drop_reason::too_heavy, { it } );
    } else {
        const bool allow_wield = !weapon.has_item( it ) && weapon.magazine_current() != &it;
        const int prev_charges = it.charges;
        auto &ni = this->i_add( it, true, avoid, /*allow_drop=*/false, /*allow_wield=*/allow_wield );
        if( ni.is_null() ) {
            // failed to add
            put_into_vehicle_or_drop( *this, item_drop_reason::tumbling, { it } );
        } else if( &ni == &it ) {
            // merged into the original stack, restore original charges
            it.charges = prev_charges;
            put_into_vehicle_or_drop( *this, item_drop_reason::tumbling, { it } );
        } else {
            // successfully added
            add_msg( _( "You put the %s in your inventory." ), ni.tname() );
            add_msg( m_info, "%c - %s", ni.invlet == 0 ? ' ' : ni.invlet, ni.tname() );
        }
    }
    return true;
}

bool Character::unload( item_location &loc, bool bypass_activity )
{
    item &it = *loc;
    // Unload a container consuming moves per item successfully removed
    if( it.is_container() ) {
        if( it.contents.empty() ) {
            add_msg( m_info, _( "The %s is already empty!" ), it.tname() );
            return false;
        }
        if( !it.can_unload_liquid() ) {
            add_msg( m_info, _( "The liquid can't be unloaded in its current state!" ) );
            return false;
        }

        int moves = 0;
        for( item *contained : it.contents.all_items_top() ) {
            moves += this->item_handling_cost( *contained );
        }
        assign_activity( player_activity( unload_activity_actor( moves, loc ) ) );

        return true;
    }

    // If item can be unloaded more than once (currently only guns) prompt user to choose
    std::vector<std::string> msgs( 1, it.tname() );
    std::vector<item *> opts( 1, &it );

    for( item *e : it.gunmods() ) {
        if( ( e->is_gun() && !e->has_flag( flag_NO_UNLOAD ) &&
              ( e->magazine_current() || e->ammo_remaining() > 0 || e->casings_count() > 0 ) ) ||
            ( e->has_flag( flag_BRASS_CATCHER ) && !e->is_container_empty() ) ) {
            msgs.emplace_back( e->tname() );
            opts.emplace_back( e );
        }
    }

    item *target = nullptr;
    item_location targloc;
    if( opts.size() > 1 ) {
        const int ret = uilist( _( "Unload what?" ), msgs );
        if( ret >= 0 ) {
            target = opts[ret];
            targloc = item_location( loc, opts[ret] );
        }
    } else {
        target = &it;
        targloc = loc;
    }

    if( target == nullptr ) {
        return false;
    }

    // Next check for any reasons why the item cannot be unloaded
    if( !target->has_flag( flag_BRASS_CATCHER ) ) {
        if( target->ammo_types().empty() && target->magazine_compatible().empty() ) {
            add_msg( m_info, _( "You can't unload a %s!" ), target->tname() );
            return false;
        }

        if( target->has_flag( flag_NO_UNLOAD ) ) {
            if( target->has_flag( flag_RECHARGE ) || target->has_flag( flag_USE_UPS ) ) {
                add_msg( m_info, _( "You can't unload a rechargeable %s!" ), target->tname() );
            } else {
                add_msg( m_info, _( "You can't unload a %s!" ), target->tname() );
            }
            return false;
        }

        if( !target->magazine_current() && target->ammo_remaining() <= 0 && target->casings_count() <= 0 ) {
            if( target->is_tool() ) {
                add_msg( m_info, _( "Your %s isn't charged." ), target->tname() );
            } else {
                add_msg( m_info, _( "Your %s isn't loaded." ), target->tname() );
            }
            return false;
        }
    }

    target->casings_handle( [&]( item & e ) {
        return this->i_add_or_drop( e );
    } );

    if( target->is_magazine() ) {
        if( bypass_activity ) {
            unload_activity_actor::unload( *this, targloc );
        } else {
            int mv = 0;
            for( const item *content : target->contents.all_items_top() ) {
                // We use the same cost for both reloading and unloading
                mv += this->item_reload_cost( it, *content, content->charges );
            }
            if( it.is_ammo_belt() ) {
                // Disassembling ammo belts is easier than assembling them
                mv /= 2;
            }
            assign_activity( player_activity( unload_activity_actor( mv, targloc ) ) );
        }
        return true;

    } else if( target->magazine_current() ) {
        if( !this->add_or_drop_with_msg( *target->magazine_current(), true ) ) {
            return false;
        }
        // Eject magazine consuming half as much time as required to insert it
        this->moves -= this->item_reload_cost( *target, *target->magazine_current(), -1 ) / 2;

        target->remove_items_with( [&target]( const item & e ) {
            return target->magazine_current() == &e;
        } );

    } else if( target->ammo_remaining() ) {
        int qty = target->ammo_remaining();

        // Construct a new ammo item and try to drop it
        item ammo( target->ammo_current(), calendar::turn, qty );
        if( target->is_filthy() ) {
            ammo.set_flag( flag_FILTHY );
        }

        if( ammo.made_of_from_type( phase_id::LIQUID ) ) {
            if( !this->add_or_drop_with_msg( ammo ) ) {
                qty -= ammo.charges; // only handled part (or none) of the liquid
            }
            if( qty <= 0 ) {
                return false; // no liquid was moved
            }

        } else if( !this->add_or_drop_with_msg( ammo, qty > 1 ) ) {
            return false;
        }

        // If successful remove appropriate qty of ammo consuming half as much time as required to load it
        this->moves -= this->item_reload_cost( *target, ammo, qty ) / 2;

        target->ammo_set( target->ammo_current(), target->ammo_remaining() - qty );
    } else if( target->has_flag( flag_BRASS_CATCHER ) ) {
        target->spill_contents( get_player_character() );
    }

    // Turn off any active tools
    if( target->is_tool() && target->active && target->ammo_remaining() == 0 ) {
        target->type->invoke( *this->as_player(), *target, this->pos() );
    }

    add_msg( _( "You unload your %s." ), target->tname() );

    if( it.has_flag( flag_MAG_DESTROY ) && it.ammo_remaining() == 0 ) {
        loc.remove_item();
    }

    return true;
}

int Character::item_reload_cost( const item &it, const item &ammo, int qty ) const
{
    if( ammo.is_ammo() || ammo.is_frozen_liquid() || ammo.made_of_from_type( phase_id::LIQUID ) ) {
        qty = std::max( std::min( ammo.charges, qty ), 1 );
    } else if( ammo.is_ammo_container() ) {
        int min_clamp = 0;
        // find the first ammo in the container to get its charges
        ammo.visit_items( [&min_clamp]( const item * it, item * ) {
            if( it->is_ammo() ) {
                min_clamp = it->charges;
                return VisitResponse::ABORT;
            }
            return VisitResponse::NEXT;
        } );

        qty = clamp( qty, min_clamp, 1 );
    } else if( ammo.is_magazine() ) {
        qty = 1;
    } else {
        debugmsg( "cannot determine reload cost as %s is neither ammo or magazine", ammo.tname() );
        return 0;
    }

    // If necessary create duplicate with appropriate number of charges
    item obj = ammo;
    obj = obj.split( qty );
    if( obj.is_null() ) {
        obj = ammo;
    }
    // No base cost for handling ammo - that's already included in obtain cost
    // We have the ammo in our hands right now
    int mv = item_handling_cost( obj, true, 0 );

    if( ammo.has_flag( flag_MAG_BULKY ) ) {
        mv *= 1.5; // bulky magazines take longer to insert
    }

    if( !it.is_gun() && !it.is_magazine() ) {
        return mv + 100; // reload a tool or sealable container
    }

    /** @EFFECT_GUN decreases the time taken to reload a magazine */
    /** @EFFECT_PISTOL decreases time taken to reload a pistol */
    /** @EFFECT_SMG decreases time taken to reload an SMG */
    /** @EFFECT_RIFLE decreases time taken to reload a rifle */
    /** @EFFECT_SHOTGUN decreases time taken to reload a shotgun */
    /** @EFFECT_LAUNCHER decreases time taken to reload a launcher */

    int cost = 0;
    if( it.is_gun() ) {
        cost = it.get_reload_time();
    } else if( it.type->magazine ) {
        cost = it.type->magazine->reload_time * qty;
    } else {
        cost = it.contents.obtain_cost( ammo );
    }

    skill_id sk = it.is_gun() ? it.type->gun->skill_used : skill_gun;
    mv += cost / ( 1.0f + std::min( get_skill_level( sk ) * 0.1f, 1.0f ) );

    if( it.has_flag( flag_STR_RELOAD ) ) {
        /** @EFFECT_STR reduces reload time of some weapons */
        mv -= get_str() * 20;
    }

    return std::max( mv, 25 );
}

book_mastery Character::get_book_mastery( const item &book ) const
{
    if( !book.is_book() || !has_identified( book.typeId() ) ) {
        return book_mastery::CANT_DETERMINE;
    }
    // TODO: add illiterate check?

    const cata::value_ptr<islot_book> &type = book.type->book;
    const skill_id &skill = type->skill;

    if( !skill ) {
        // book gives no skill
        return book_mastery::MASTERED;
    }

    const int skill_level = get_skill_level( skill );
    const int skill_requirement = type->req;
    const int max_skill_learnable = type->level;

    if( skill_requirement > skill_level ) {
        return book_mastery::CANT_UNDERSTAND;
    }
    if( skill_level >= max_skill_learnable ) {
        return book_mastery::MASTERED;
    }
    return book_mastery::LEARNING;
}

static const itype_id itype_cookbook_human( "cookbook_human" );
static const trait_id trait_HATES_BOOKS( "HATES_BOOKS" );
static const trait_id trait_LOVES_BOOKS( "LOVES_BOOKS" );
static const trait_id trait_CANNIBAL( "CANNIBAL" );
static const trait_id trait_PSYCHOPATH( "PSYCHOPATH" );
static const trait_id trait_SAPIOVORE( "SAPIOVORE" );
static const trait_id trait_SPIRITUAL( "SPIRITUAL" );


bool Character::fun_to_read( const item &book ) const
{
    return book_fun_for( book, *this ) > 0;
}

int Character::book_fun_for( const item &book, const Character &p ) const
{
    int fun_bonus = book.type->book->fun;
    if( !book.is_book() ) {
        debugmsg( "called avatar::book_fun_for with non-book" );
        return 0;
    }

    // If you don't have a problem with eating humans, To Serve Man becomes rewarding
    if( ( p.has_trait( trait_CANNIBAL ) || p.has_trait( trait_PSYCHOPATH ) ||
          p.has_trait( trait_SAPIOVORE ) ) &&
        book.typeId() == itype_cookbook_human ) {
        fun_bonus = std::abs( fun_bonus );
    } else if( p.has_trait( trait_SPIRITUAL ) && book.has_flag( flag_INSPIRATIONAL ) ) {
        fun_bonus = std::abs( fun_bonus * 3 );
    }

    if( has_trait( trait_LOVES_BOOKS ) ) {
        fun_bonus++;
    } else if( has_trait( trait_HATES_BOOKS ) ) {
        if( book.type->book->fun > 0 ) {
            fun_bonus = 0;
        } else {
            fun_bonus--;
        }
    }

    if( fun_bonus > 1 && book.get_chapters() > 0 && book.get_remaining_chapters( p ) == 0 ) {
        fun_bonus /= 2;
    }

    return fun_bonus;
}<|MERGE_RESOLUTION|>--- conflicted
+++ resolved
@@ -1829,11 +1829,11 @@
     return move_mode->type() == move_mode_type::CROUCHING;
 }
 
-<<<<<<< HEAD
 bool Character::is_lying_down() const
 {
     return move_mode->type() == move_mode_type::LYING;
-=======
+}
+
 steed_type Character::get_steed_type() const
 {
     steed_type steed;
@@ -1847,7 +1847,6 @@
         steed = steed_type::NONE;
     }
     return steed;
->>>>>>> ad0e7ae6
 }
 
 bool Character::can_switch_to( const move_mode_id &mode ) const
