--- conflicted
+++ resolved
@@ -112,7 +112,6 @@
     friendly // Follow, defend, listen
 };
 
-<<<<<<< HEAD
 // jobs assigned to an NPC when they are stationed at a basecamp.
 class job_data
 {
@@ -174,28 +173,6 @@
         }
         void serialize( JsonOut &json ) const;
         void deserialize( JsonIn &jsin );
-=======
-// a job assigned to an NPC when they are stationed at a basecamp.
-// this governs what tasks they will periodically scan to do.
-// some duties aren't implemented yet
-// but are more indications of what category that duty will fall under when it is implemented.
-enum npc_job : int {
-    NPCJOB_NULL = 0,   // a default job of no particular responsibility.
-    NPCJOB_COOKING,    // includes cooking crafts and butchery
-    NPCJOB_MENIAL,  // sorting items, cleaning, refilling furniture ( charcoal kilns etc. )
-    NPCJOB_VEHICLES,  // deconstructing/repairing/constructing/refueling vehicles
-    NPCJOB_CONSTRUCTING, // building stuff from blueprint zones
-    NPCJOB_CRAFTING, // crafting stuff generally. currently placeholder
-    NPCJOB_SECURITY,  // patrolling - currently placeholder
-    NPCJOB_FARMING,   // tilling, planting, harvesting, fertilizing, making seeds
-    NPCJOB_LUMBERJACK, // chopping trees down, chopping logs into planks, other wood-related tasks
-    NPCJOB_HUSBANDRY, // feeding animals, shearing sheep, collecting eggs/milk, training animals
-    NPCJOB_HUNTING,  // hunting for meat ( this is currently handled by off-screen companion_mission )
-    NPCJOB_FORAGING, // foraging for edibles ( this is currently handled by off-screen companion_mission ) currently placeholder
-    NPCJOB_END
-};
->>>>>>> 26e8a72b
-
 };
 
 enum npc_mission : int {
