--- conflicted
+++ resolved
@@ -650,11 +650,8 @@
         bool is_obeying( const player &p ) const;
         bool is_friendly( const player &p ) const; // ally of or travelling with p
         bool is_leader() const; // Leading the player
-<<<<<<< HEAD
         bool is_hallucination() const override; // true if the NPC isn't actually real
-=======
         bool is_walking_with() const; // Leading, following, or waiting for the player
->>>>>>> 85330481
         bool is_ally( const player &p ) const; // in the same faction
         bool is_player_ally() const; // is an ally of the player
         bool is_stationary( bool include_guards = true ) const; // isn't moving
