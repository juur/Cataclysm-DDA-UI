#pragma once
#ifndef CATA_SRC_NPC_H
#define CATA_SRC_NPC_H

#include <algorithm>
#include <array>
#include <functional>
#include <iosfwd>
#include <iterator>
#include <list>
#include <map>
#include <memory>
#include <new>
#include <optional>
#include <set>
#include <string>
#include <type_traits>
#include <unordered_map>
#include <utility>
#include <vector>

#include "activity_type.h"
#include "auto_pickup.h"
#include "calendar.h"
#include "character.h"
#include "color.h"
#include "coordinates.h"
#include "creature.h"
#include "dialogue_chatbin.h"
#include "enums.h"
#include "faction.h"
#include "game_constants.h"
#include "inventory.h"
#include "item.h"
#include "item_location.h"
#include "line.h"
#include "lru_cache.h"
#include "memory_fast.h"
#include "mission_companion.h"
#include "npc_attack.h"
#include "pimpl.h"
#include "point.h"
#include "sounds.h"
#include "string_formatter.h"
#include "translations.h"
#include "type_id.h"
#include "units_fwd.h"

class JsonObject;
class JsonOut;
class JsonValue;
class mission;
class monfaction;
class monster;
class npc_class;
class talker;
class vehicle;

namespace catacurses
{
class window;
}  // namespace catacurses
struct bionic_data;
struct mission_type;
struct overmap_location;
struct pathfinding_settings;

enum game_message_type : int;
class gun_mode;

using bionic_id = string_id<bionic_data>;
using npc_class_id = string_id<npc_class>;
using mission_type_id = string_id<mission_type>;
using mfaction_id = int_id<monfaction>;
using overmap_location_str_id = string_id<overmap_location>;
using drop_location = std::pair<item_location, int>;
using drop_locations = std::list<drop_location>;

void parse_tags( std::string &phrase, const Character &u, const Character &me,
                 const itype_id &item_type = itype_id::NULL_ID() );

void parse_tags( std::string &phrase, const Character &u, const Character &me,
                 const dialogue &d, const itype_id &item_type = itype_id::NULL_ID() );

void parse_tags( std::string &phrase, const talker &u, const talker &me, const dialogue &d,
                 const itype_id &item_type = itype_id::NULL_ID() );

/*
 * Talk:   Trust midlow->high, fear low->mid, need doesn't matter
 * Trade:  Trust mid->high, fear low->midlow, need is a bonus
 * Follow: Trust high, fear mid->high, need low->mid
 * Defend: Trust mid->high, fear + need high
 * Kill:   Trust low->midlow, fear low->midlow, need low
 * Flee:   Trust low, fear mid->high, need low
 */

// Attitude is how we feel about the player, what we do around them
enum npc_attitude : int {
    NPCATT_NULL = 0, // Don't care/ignoring player The places this is assigned is on shelter NPC generation, and when you order a NPC to stay in a location, and after talking to a NPC that wanted to talk to you.
    NPCATT_TALK,  // Move to and talk to player
    NPCATT_LEGACY_1,
    NPCATT_FOLLOW,  // Follow the player
    NPCATT_LEGACY_2,
    NPCATT_LEAD,  // Lead the player, wait for them if they're behind
    NPCATT_WAIT,  // Waiting for the player
    NPCATT_LEGACY_6,
    NPCATT_MUG,  // Mug the player
    NPCATT_WAIT_FOR_LEAVE, // Attack the player if our patience runs out
    NPCATT_KILL,  // Kill the player
    NPCATT_FLEE,  // Get away from the player; deprecated
    NPCATT_LEGACY_3,
    NPCATT_HEAL,  // Get to the player and heal them

    NPCATT_LEGACY_4,
    NPCATT_LEGACY_5,
    NPCATT_ACTIVITY, // Perform a mission activity
    NPCATT_FLEE_TEMP, // Get away from the player for a while
    NPCATT_RECOVER_GOODS, // Chase the player to demand stolen goods back
    NPCATT_END
};

std::string npc_attitude_id( npc_attitude );
std::string npc_attitude_name( npc_attitude );

// Attitudes are grouped by overall behavior towards player
enum class attitude_group : int {
    neutral = 0, // Doesn't particularly mind the player
    hostile, // Not necessarily attacking, but also mugging, exploiting etc.
    fearful, // Run
    friendly // Follow, defend, listen
};

// jobs assigned to an NPC when they are stationed at a basecamp.
class job_data
{
    private:
        std::map<activity_id, int> task_priorities = {
            { activity_id( "ACT_MULTIPLE_BUTCHER" ), 0 },
            { activity_id( "ACT_MULTIPLE_CONSTRUCTION" ), 0 },
            { activity_id( "ACT_VEHICLE_REPAIR" ), 0 },
            { activity_id( "ACT_VEHICLE_DECONSTRUCTION" ), 0 },
            { activity_id( "ACT_MULTIPLE_FARM" ), 0 },
            { activity_id( "ACT_MULTIPLE_CHOP_TREES" ), 0 },
            { activity_id( "ACT_MULTIPLE_CHOP_PLANKS" ), 0 },
            { activity_id( "ACT_MULTIPLE_FISH" ), 0 },
            { activity_id( "ACT_MOVE_LOOT" ), 0 },
            { activity_id( "ACT_TIDY_UP" ), 0 },
            { activity_id( "ACT_MULTIPLE_DIS" ), 0}
        };
    public:
        // Multi activity fetchs something to complete task. To avoid infinite loop, remember what is tried to fetch already.
        std::unordered_map<std::string, time_point> fetch_history;

        bool set_task_priority( const activity_id &task, int new_priority );
        void clear_all_priorities();
        bool has_job() const;
        int get_priority_of_job( const activity_id &req_job ) const;
        std::vector<activity_id> get_prioritised_vector() const;
        void serialize( JsonOut &json ) const;
        void deserialize( const JsonValue &jv );
};

enum npc_mission : int {
    NPC_MISSION_NULL = 0, // Nothing in particular
    NPC_MISSION_LEGACY_1,
    NPC_MISSION_SHELTER, // Stay in shelter, introduce player to game
    NPC_MISSION_SHOPKEEP, // Stay still unless combat or something and sell stuff

    NPC_MISSION_LEGACY_2,
    NPC_MISSION_LEGACY_3,

    NPC_MISSION_GUARD_ALLY, // Assigns an allied NPC to guard a position
    NPC_MISSION_GUARD, // Assigns an non-allied NPC to remain in place
    NPC_MISSION_GUARD_PATROL, // Assigns a non-allied NPC to guard and investigate
    NPC_MISSION_ACTIVITY, // Perform a player_activity until it is complete
    NPC_MISSION_TRAVELLING
};

struct npc_companion_mission {
    mission_id miss_id;
    tripoint_abs_omt position;
    std::string role_id;
    std::optional<tripoint_abs_omt> destination;
};

std::string npc_class_name( const npc_class_id & );
std::string npc_class_name_str( const npc_class_id & );

enum npc_action : int;

enum npc_need {
    need_none,
    need_ammo, need_weapon, need_gun,
    need_food, need_drink, need_safety,
    num_needs
};

// TODO: Turn the personality struct into a vector/map?
enum npc_personality_type : int {
    NPE_AGGRESSION,
    NPE_BRAVERY,
    NPE_COLLECTOR,
    NPE_ALTRUISM,
    NUM_NPE
};

struct npc_personality {
    // All values should be in the -10 to 10 range.
    int8_t aggression;
    int8_t bravery;
    int8_t collector;
    int8_t altruism;
    npc_personality() {
        aggression = 0;
        bravery    = 0;
        collector  = 0;
        altruism   = 0;
    }

    void serialize( JsonOut &json ) const;
    void deserialize( const JsonObject &data );
};

struct npc_opinion {
    int trust;
    int fear;
    int value;
    int anger;
    int owed; // Positive when the npc owes the player. Negative if player owes them.
    int sold; // Total value of goods sold/donated by player to the npc. Cannot be negative.

    npc_opinion() {
        trust = 0;
        fear  = 0;
        value = 0;
        anger = 0;
        owed  = 0;
        sold = 0;
    }

    npc_opinion &operator+=( const npc_opinion &rhs ) {
        trust += rhs.trust;
        fear  += rhs.fear;
        value += rhs.value;
        anger += rhs.anger;
        owed  += rhs.owed;
        sold  += rhs.sold;
        return *this;
    }

    npc_opinion operator+( const npc_opinion &rhs ) {
        return npc_opinion( *this ) += rhs;
    }

    void serialize( JsonOut &json ) const;
    void deserialize( const JsonObject &data );
};

// npc_combat_memory should store short-term trackers that don't really need to be saved if
// the player exits the game. Minor logic behaviour changes might occur, but nothing serious.
struct npc_combat_memory {
<<<<<<< HEAD
    int panic; // Tracks how many times NPC has had to try to run and how bad the threat
    int swarm_count; // remember how many enemies are around you so you can tell if you're gettign away
    int failing_to_reposition; // Increases as NPC tries to flee/move and doesn't change situation
    int reposition_countdown; // set when reposition fails so that we don't keep trying for a bit.
    int assessment_before_repos; // assessment of enemy threat level at the start of repositioning.
    float my_health; // saved when we evaluate_self.  Health 1.0 means 100% unhurt.
    bool repositioning; // used to distinguish an NPC who is running away from one who is just moving around.
    npc_combat_memory() {
        panic = 0;
        swarm_count = 0;
        my_health = 1.0f;
        failing_to_reposition = 0;
        reposition_countdown = 0;
        repositioning = false;
    }
=======
    int panic = 0; // Tracks how many times NPC has had to try to run and how bad the threat
    int swarm_count =
        0; //so you can tell if you're getting away over multiple turns
    int failing_to_reposition = 0; // Increases as NPC tries to flee/move and doesn't change situation
    int reposition_countdown = 0; // set when reposition fails so that we don't keep trying for a bit.
    float my_health = 1.0f; // saved when we evaluate_self.  Health 1.0 means 100% unhurt.
    bool repositioning =
        false; // is NPC running away or just moving around / kiting.
>>>>>>> d283fbf9
};

enum class combat_engagement : int {
    NONE = 0,
    CLOSE,
    WEAK,
    HIT,
    ALL,
    FREE_FIRE,
    NO_MOVE
};
const std::unordered_map<std::string, combat_engagement> combat_engagement_strs = { {
        { "ENGAGE_NONE", combat_engagement::NONE },
        { "ENGAGE_CLOSE", combat_engagement::CLOSE },
        { "ENGAGE_WEAK", combat_engagement::WEAK },
        { "ENGAGE_HIT", combat_engagement::HIT },
        { "ENGAGE_ALL", combat_engagement::ALL },
        { "ENGAGE_FREE_FIRE", combat_engagement::FREE_FIRE },
        { "ENGAGE_NO_MOVE", combat_engagement::NO_MOVE }
    }
};

enum class combat_skills : int {
    ALL = 0,
    NO_GENERAL,
    WEAPONS_ONLY
};

enum class aim_rule : int {
    // Aim some
    WHEN_CONVENIENT = 0,
    // No concern for ammo efficiency
    SPRAY,
    // Aim when possible, then shoot
    PRECISE,
    // If you can't aim, don't shoot
    STRICTLY_PRECISE
};
const std::unordered_map<std::string, aim_rule> aim_rule_strs = { {
        { "AIM_WHEN_CONVENIENT", aim_rule::WHEN_CONVENIENT },
        { "AIM_SPRAY", aim_rule::SPRAY },
        { "AIM_PRECISE", aim_rule::PRECISE },
        { "AIM_STRICTLY_PRECISE", aim_rule::STRICTLY_PRECISE }
    }
};

// How much CBM power should remain before attempting to recharge, values are percents of power
enum class cbm_recharge_rule : int {
    CBM_RECHARGE_ALL = 90,
    CBM_RECHARGE_MOST = 75,
    CBM_RECHARGE_SOME = 50,
    CBM_RECHARGE_LITTLE = 25,
    CBM_RECHARGE_NONE = 10
};
const std::unordered_map<std::string, cbm_recharge_rule> cbm_recharge_strs = { {
        { "CBM_RECHARGE_ALL", cbm_recharge_rule::CBM_RECHARGE_ALL },
        { "CBM_RECHARGE_MOST", cbm_recharge_rule::CBM_RECHARGE_MOST },
        { "CBM_RECHARGE_SOME", cbm_recharge_rule::CBM_RECHARGE_SOME },
        { "CBM_RECHARGE_LITTLE", cbm_recharge_rule::CBM_RECHARGE_LITTLE },
        { "CBM_RECHARGE_NONE", cbm_recharge_rule::CBM_RECHARGE_NONE }
    }
};

// How much CBM power to reserve for defense, values are percents of total power
enum class cbm_reserve_rule : int {
    CBM_RESERVE_ALL = 100,
    CBM_RESERVE_MOST = 75,
    CBM_RESERVE_SOME = 50,
    CBM_RESERVE_LITTLE = 25,
    CBM_RESERVE_NONE = 0
};
const std::unordered_map<std::string, cbm_reserve_rule> cbm_reserve_strs = { {
        { "CBM_RESERVE_ALL", cbm_reserve_rule::CBM_RESERVE_ALL },
        { "CBM_RESERVE_MOST", cbm_reserve_rule::CBM_RESERVE_MOST },
        { "CBM_RESERVE_SOME", cbm_reserve_rule::CBM_RESERVE_SOME },
        { "CBM_RESERVE_LITTLE", cbm_reserve_rule::CBM_RESERVE_LITTLE },
        { "CBM_RESERVE_NONE", cbm_reserve_rule::CBM_RESERVE_NONE }
    }
};

enum class ally_rule : int {
    DEFAULT = 0,
    use_guns = 1,
    use_grenades = 2,
    use_silent = 4,
    avoid_friendly_fire = 8,
    allow_pick_up = 16,
    allow_bash = 32,
    allow_sleep = 64,
    allow_complain = 128,
    allow_pulp = 256,
    close_doors = 512,
    follow_close = 1024,
    avoid_doors = 2048,
    hold_the_line = 4096,
    ignore_noise = 8192,
    forbid_engage = 16384,
    follow_distance_2 = 32768,
    lock_doors = 65536,
    avoid_locks = 131072
};

struct ally_rule_data {
    ally_rule rule;
    std::string rule_true_text;
    std::string rule_false_text;
};

const std::unordered_map<std::string, ally_rule_data> ally_rule_strs = { {
        {
            "use_guns", {
                ally_rule::use_guns,
                "<ally_rule_use_guns_true_text>",
                "<ally_rule_use_guns_false_text>"
            }
        },
        {
            "use_grenades", {
                ally_rule::use_grenades,
                "<ally_rule_use_grenades_true_text>",
                "<ally_rule_use_grenades_false_text>"
            }
        },
        {
            "use_silent", {
                ally_rule::use_silent,
                "<ally_rule_use_silent_true_text>",
                "<ally_rule_use_silent_false_text>"
            }
        },
        {
            "avoid_friendly_fire", {
                ally_rule::avoid_friendly_fire,
                "<ally_rule_avoid_friendly_fire_true_text>",
                "<ally_rule_avoid_friendly_fire_false_text>"
            }
        },
        {
            "allow_pick_up", {
                ally_rule::allow_pick_up,
                "<ally_rule_allow_pick_up_true_text>",
                "<ally_rule_allow_pick_up_false_text>"
            }
        },
        {
            "allow_bash", {
                ally_rule::allow_bash,
                "<ally_rule_allow_bash_true_text>",
                "<ally_rule_allow_bash_false_text>"
            }
        },
        {
            "allow_sleep", {
                ally_rule::allow_sleep,
                "<ally_rule_allow_sleep_true_text>",
                "<ally_rule_allow_sleep_false_text>"
            }
        },
        {
            "allow_complain", {
                ally_rule::allow_complain,
                "<ally_rule_allow_complain_true_text>",
                "<ally_rule_allow_complain_false_text>"
            }
        },
        {
            "allow_pulp", {
                ally_rule::allow_pulp,
                "<ally_rule_allow_pulp_true_text>",
                "<ally_rule_allow_pulp_false_text>"
            }
        },
        {
            "close_doors", {
                ally_rule::close_doors,
                "<ally_rule_close_doors_true_text>",
                "<ally_rule_close_doors_false_text>"
            }
        },
        {
            "lock_doors", {
                ally_rule::lock_doors,
                "<ally_rule_lock_doors_true_text>",
                "<ally_rule_lock_doors_false_text>"
            }
        },
        {
            "follow_close", {
                ally_rule::follow_close,
                "<ally_rule_follow_close_true_text>",
                "<ally_rule_follow_close_false_text>"
            }
        },
        {
            "avoid_doors", {
                ally_rule::avoid_doors,
                "<ally_rule_avoid_doors_true_text>",
                "<ally_rule_avoid_doors_false_text>"
            }
        },
        {
            "avoid_locks", {
                ally_rule::avoid_locks,
                "<ally_rule_avoid_locks_true_text>",
                "<ally_rule_avoid_locks_false_text>"
            }
        },
        {
            "hold_the_line", {
                ally_rule::hold_the_line,
                "<ally_rule_hold_the_line_true_text>",
                "<ally_rule_hold_the_line_false_text>"
            }
        },
        {
            "ignore_noise", {
                ally_rule::ignore_noise,
                "<ally_rule_ignore_noise_true_text>",
                "<ally_rule_ignore_noise_false_text>"
            }
        },
        {
            "forbid_engage", {
                ally_rule::forbid_engage,
                "<ally_rule_forbid_engage_true_text>",
                "<ally_rule_forbid_engage_false_text>"
            }
        },
        {
            "follow_distance_2", {
                ally_rule::follow_distance_2,
                "<ally_rule_follow_distance_2_true_text>",
                "<ally_rule_follow_distance_2_false_text>"
            }
        }
    }
};

struct npc_follower_rules {
    combat_engagement engagement;
    aim_rule aim = aim_rule::WHEN_CONVENIENT;
    cbm_recharge_rule cbm_recharge = cbm_recharge_rule::CBM_RECHARGE_SOME;
    cbm_reserve_rule cbm_reserve = cbm_reserve_rule::CBM_RESERVE_SOME;
    ally_rule flags = ally_rule::DEFAULT; // NOLINT(cata-serialize)
    ally_rule override_enable = ally_rule::DEFAULT; // NOLINT(cata-serialize)
    ally_rule overrides = ally_rule::DEFAULT; // NOLINT(cata-serialize)

    pimpl<auto_pickup::npc_settings> pickup_whitelist;

    npc_follower_rules();

    void serialize( JsonOut &json ) const;
    void deserialize( const JsonObject &data );

    bool has_flag( ally_rule test, bool check_override = true ) const;
    void set_flag( ally_rule setit );
    void clear_flag( ally_rule clearit );
    void toggle_flag( ally_rule toggle );
    void set_specific_override_state( ally_rule, bool state );
    void toggle_specific_override_state( ally_rule rule, bool state );
    bool has_override_enable( ally_rule test ) const;
    void enable_override( ally_rule setit );
    void disable_override( ally_rule clearit );
    bool has_override( ally_rule test ) const;
    void set_override( ally_rule setit );
    void clear_override( ally_rule clearit );

    void set_danger_overrides();
    void clear_overrides();
};

struct dangerous_sound {
    tripoint abs_pos;
    sounds::sound_t type = sounds::sound_t::LAST;
    int volume = 0;
};

constexpr std::array<direction, 8> npc_threat_dir = {
    direction::NORTHWEST, direction::NORTH, direction::NORTHEAST, direction::EAST,
    direction::SOUTHEAST, direction::SOUTH, direction::SOUTHWEST, direction::WEST
};

struct healing_options {
    bool bandage = false;
    bool disinfect = false;
    bool bleed = false;
    bool bite = false;
    bool infect = false;
    void clear_all();
    void set_all();
    bool any_true() const;
    bool all_false() const;
};

// Data relevant only for this action
struct npc_short_term_cache {
    float danger = 0.0f;
    float total_danger = 0.0f;
    float danger_assessment = 0.0f;
    // Use weak_ptr to avoid circular references between Creatures
    weak_ptr_fast<Creature> target;
    // target is hostile, ally is for aiding actions
    weak_ptr_fast<Creature> ally;
    healing_options can_heal;
    // map of positions / type / volume of suspicious sounds
    std::vector<dangerous_sound> sound_alerts;
    // current sound position being investigated
    tripoint s_abs_pos;
    // number of times we haven't moved when investigating a sound
    int stuck = 0;
    // Position to return to guarding
    std::optional<tripoint_abs_ms> guard_pos;
    double my_weapon_value = 0;

    npc_attack_rating current_attack_evaluation;
    std::shared_ptr<npc_attack> current_attack;

    // Use weak_ptr to avoid circular references between Creatures
    // attitude of creatures the npc can see
    std::vector<weak_ptr_fast<Creature>> hostile_guys;
    std::vector<weak_ptr_fast<Creature>> neutral_guys;
    std::vector<weak_ptr_fast<Creature>> friends;
    std::vector<sphere> dangerous_explosives;
    std::map<direction, float> threat_map;
    // Cache of locations the NPC has searched recently in npc::find_item()
    lru_cache<tripoint, int> searched_tiles;
    // returns the value of the distance between a friendly creature and the closest enemy to that
    // friendly creature.
    // returns nullopt if not applicable
    std::optional<int> closest_enemy_to_friendly_distance() const;
};

struct npc_need_goal_cache {
    tripoint_abs_omt goal;
    tripoint_abs_omt omt_loc;
};

// DO NOT USE! This is old, use strings as talk topic instead, e.g. "TALK_AGREE_FOLLOW" instead of
// TALK_AGREE_FOLLOW. There is also convert_talk_topic which can convert the enumeration values to
// the new string values (used to load old saves).
enum talk_topic_enum {
    TALK_NONE = 0, // Used to go back to last subject
    TALK_DONE, // Used to end the conversation
    TALK_GUARD, // End conversation, nothing to be said
    TALK_MISSION_LIST, // List available missions. Intentionally placed above START
    TALK_MISSION_LIST_ASSIGNED, // Same, but for assigned missions.

    TALK_MISSION_START, // NOT USED; start of mission topics
    TALK_MISSION_DESCRIBE, // Describe a mission
    TALK_MISSION_OFFER, // Offer a mission
    TALK_MISSION_ACCEPTED,
    TALK_MISSION_REJECTED,
    TALK_MISSION_ADVICE,
    TALK_MISSION_INQUIRE,
    TALK_MISSION_SUCCESS,
    TALK_MISSION_SUCCESS_LIE, // Lie caught!
    TALK_MISSION_FAILURE,
    TALK_MISSION_END, // NOT USED: end of mission topics

    TALK_MISSION_REWARD, // Intentionally placed below END

    TALK_EVAC_MERCHANT, //17, Located in Refugee Center
    TALK_EVAC_MERCHANT_NEW,
    TALK_EVAC_MERCHANT_PLANS,
    TALK_EVAC_MERCHANT_PLANS2,
    TALK_EVAC_MERCHANT_PLANS3,
    TALK_EVAC_MERCHANT_WORLD,
    TALK_EVAC_MERCHANT_HORDES,
    TALK_EVAC_MERCHANT_PRIME_LOOT,
    TALK_EVAC_MERCHANT_ASK_JOIN,
    TALK_EVAC_MERCHANT_NO,
    TALK_EVAC_MERCHANT_HELL_NO,

    TALK_FREE_MERCHANT_STOCKS,//28, Located in Refugee Center
    TALK_FREE_MERCHANT_STOCKS_NEW,
    TALK_FREE_MERCHANT_STOCKS_WHY,
    TALK_FREE_MERCHANT_STOCKS_ALL,
    TALK_FREE_MERCHANT_STOCKS_JERKY,
    TALK_FREE_MERCHANT_STOCKS_CORNMEAL,
    TALK_FREE_MERCHANT_STOCKS_FLOUR,
    TALK_FREE_MERCHANT_STOCKS_SUGAR,
    TALK_FREE_MERCHANT_STOCKS_WINE,
    TALK_FREE_MERCHANT_STOCKS_BEER,
    TALK_FREE_MERCHANT_STOCKS_SMMEAT,
    TALK_FREE_MERCHANT_STOCKS_SMFISH,
    TALK_FREE_MERCHANT_STOCKS_OIL,
    TALK_FREE_MERCHANT_STOCKS_DELIVERED,

    TALK_EVAC_GUARD1,//42, Located in Refugee Center
    TALK_EVAC_GUARD1_PLACE,
    TALK_EVAC_GUARD1_GOVERNMENT,
    TALK_EVAC_GUARD1_TRADE,
    TALK_EVAC_GUARD1_JOIN,
    TALK_EVAC_GUARD1_JOIN2,
    TALK_EVAC_GUARD1_JOIN3,
    TALK_EVAC_GUARD1_ATTITUDE,
    TALK_EVAC_GUARD1_JOB,
    TALK_EVAC_GUARD1_OLDGUARD,
    TALK_EVAC_GUARD1_BYE,

    TALK_EVAC_GUARD2,//53, Located in Refugee Center
    TALK_EVAC_GUARD2_NEW,
    TALK_EVAC_GUARD2_RULES,
    TALK_EVAC_GUARD2_RULES_BASEMENT,
    TALK_EVAC_GUARD2_WHO,
    TALK_EVAC_GUARD2_TRADE,

    TALK_EVAC_GUARD3,//59, Located in Refugee Center
    TALK_EVAC_GUARD3_NEW,
    TALK_EVAC_GUARD3_RULES,
    TALK_EVAC_GUARD3_HIDE1,
    TALK_EVAC_GUARD3_HIDE2,
    TALK_EVAC_GUARD3_WASTE,
    TALK_EVAC_GUARD3_DEAD,
    TALK_EVAC_GUARD3_HOSTILE,
    TALK_EVAC_GUARD3_INSULT,

    TALK_EVAC_HUNTER,//68, Located in Refugee Center
    TALK_EVAC_HUNTER_SMELL,
    TALK_EVAC_HUNTER_DO,
    TALK_EVAC_HUNTER_LIFE,
    TALK_EVAC_HUNTER_HUNT,
    TALK_EVAC_HUNTER_SALE,
    TALK_EVAC_HUNTER_ADVICE,
    TALK_EVAC_HUNTER_BYE,

    TALK_OLD_GUARD_REP,//76, Located in Refugee Center
    TALK_OLD_GUARD_REP_NEW,
    TALK_OLD_GUARD_REP_NEW_DOING,
    TALK_OLD_GUARD_REP_NEW_DOWNSIDE,
    TALK_OLD_GUARD_REP_WORLD,
    TALK_OLD_GUARD_REP_WORLD_2NDFLEET,
    TALK_OLD_GUARD_REP_WORLD_FOOTHOLDS,
    TALK_OLD_GUARD_REP_ASK_JOIN,

    TALK_ARSONIST,//84, Located in Refugee Center
    TALK_ARSONIST_NEW,
    TALK_ARSONIST_DOING,
    TALK_ARSONIST_DOING_REBAR,
    TALK_ARSONIST_WORLD,
    TALK_ARSONIST_WORLD_OPTIMISTIC,
    TALK_ARSONIST_JOIN,
    TALK_ARSONIST_MUTATION,
    TALK_ARSONIST_MUTATION_INSULT,

    TALK_SCAVENGER_MERC,//93, Located in Refugee Center
    TALK_SCAVENGER_MERC_NEW,
    TALK_SCAVENGER_MERC_TIPS,
    TALK_SCAVENGER_MERC_HIRE,
    TALK_SCAVENGER_MERC_HIRE_SUCCESS,

    TALK_SHELTER,
    TALK_SHELTER_PLANS,
    TALK_SHARE_EQUIPMENT,
    TALK_GIVE_EQUIPMENT,
    TALK_DENY_EQUIPMENT,

    TALK_TRAIN,
    TALK_TRAIN_START,
    TALK_TRAIN_FORCE,

    TALK_SUGGEST_FOLLOW,
    TALK_AGREE_FOLLOW,
    TALK_DENY_FOLLOW,

    TALK_SHOPKEEP,

    TALK_LEADER,
    TALK_LEAVE,
    TALK_PLAYER_LEADS,
    TALK_LEADER_STAYS,
    TALK_HOW_MUCH_FURTHER,

    TALK_FRIEND,
    TALK_FRIEND_GUARD,
    TALK_DENY_GUARD,
    TALK_DENY_TRAIN,
    TALK_DENY_PERSONAL,
    TALK_FRIEND_UNCOMFORTABLE,
    TALK_COMBAT_COMMANDS,
    TALK_COMBAT_ENGAGEMENT,

    TALK_STRANGER_NEUTRAL,
    TALK_STRANGER_WARY,
    TALK_STRANGER_SCARED,
    TALK_STRANGER_FRIENDLY,
    TALK_STRANGER_AGGRESSIVE,
    TALK_MUG,

    TALK_DESCRIBE_MISSION,

    TALK_WEAPON_DROPPED,
    TALK_DEMAND_LEAVE,

    TALK_SIZE_UP,
    TALK_ASSESS_PERSON,
    TALK_LOOK_AT,
    TALK_OPINION,

    NUM_TALK_TOPICS
};

// Function for conversion of legacy topics, defined in savegame_legacy.cpp
std::string convert_talk_topic( talk_topic_enum old_value );

class npc_template;

class npc : public Character
{
    public:

        npc();
        npc( const npc & ) = delete;
        npc( npc && ) noexcept( map_is_noexcept );
        npc &operator=( const npc & ) = delete;
        npc &operator=( npc && ) noexcept( list_is_noexcept );
        ~npc() override;

        bool is_avatar() const override {
            return false;
        }
        bool is_npc() const override {
            return true;
        }
        npc *as_npc() override {
            return this;
        }
        const npc *as_npc() const override {
            return this;
        }
        void load_npc_template( const string_id<npc_template> &ident );
        void npc_dismount();
        weak_ptr_fast<monster> chosen_mount;
        // Generating our stats, etc.
        void randomize( const npc_class_id &type = npc_class_id::NULL_ID(),
                        const npc_template_id &tem_id = npc_template_id::NULL_ID() );
        void randomize_from_faction( faction *fac );
        void apply_ownership_to_inv();
        void clear_personality_traits();
        void generate_personality_traits();
        void learn_ma_styles_from_traits();
        // Faction version number
        int get_faction_ver() const;
        void set_faction_ver( int new_version );
        bool has_faction_relationship( const Character &you,
                                       npc_factions::relationship flag ) const;
        void set_fac( const faction_id &id );
        faction *get_faction() const override;
        faction_id get_fac_id() const;
        /**
         * Spawns the NPC on a random square within the given OMT.
         * @param p global omt coordinates.
         */
        void spawn_at_omt( const tripoint_abs_omt &p );
        /**
         * Spawns the NPC on the specified map square.
         */
        void spawn_at_precise( const tripoint_abs_ms &p );
        /**
         * Places the NPC on the @ref map. This update its
         * pos values to fit the current offset of
         * map (g->levx, g->levy).
         * If the square on the map where the NPC would go is not empty
         * a spiral search for an empty square around it is performed.
         */
        void place_on_map();
        /**
         * See @ref dialogue_chatbin::add_new_mission
         */
        void add_new_mission( mission *miss );
        void update_missions_target( character_id old_character, character_id new_character );
        std::pair<skill_id, int> best_combat_skill( combat_skills subset ) const;
        void starting_weapon( const npc_class_id &type );

        // Save & load
        void deserialize( const JsonObject &data ) override;
        void serialize( JsonOut &json ) const override;
        void export_to( const cata_path &path ) const;
        /// Read json and apply post-import cleanup
        void import_and_clean( const cata_path &path );

    private:
        void import_and_clean( const JsonObject &data );

    public:
        // Display
        nc_color basic_symbol_color() const override;
        int print_info( const catacurses::window &w, int line, int vLines, int column ) const override;
        std::string opinion_text() const;
        int faction_display( const catacurses::window &fac_w, int width ) const;
        std::string describe_mission() const;
        std::string name_and_activity() const;
        std::string name_and_maybe_activity() const override;
        /// Returns current status (Sleeping, Guarding, In Combat, etc.), or current activity
        std::string get_current_status() const;
        /// Returns the current activity name (reading, disassembling, etc.), or "nothing"
        std::string get_current_activity() const;

        // Interaction with the player
        void form_opinion( const Character &you );
        npc_opinion get_opinion_values( const Character &you ) const;
        std::string pick_talk_topic( const Character &u );
        std::string const &get_specified_talk_topic( std::string const &topic_id );
        float character_danger( const Character &u ) const;
        float vehicle_danger( int radius ) const;
        void pretend_fire( npc *source, int shots, item &gun ); // fake ranged attack for hallucination
        // True if our anger is at least equal to...
        bool turned_hostile() const;
        // ... this value!
        int hostile_anger_level() const;
        // Called if the player attacks us
        void make_angry();
        /*
        * Angers and makes the NPC consider the creature an attacker
        * if the creature is a player and the NPC is not already hostile
        * towards the player.
        */
        void on_attacked( const Creature &attacker );
        int assigned_missions_value();
        // State checks
        // We want to kill/mug/etc the player
        bool is_enemy() const;
        // Traveling w/ player (whether as a friend or a slave)
        bool is_following() const;
        bool is_obeying( const Character &p ) const override;

        // true if the NPC isn't actually real
        bool is_hallucination() const override {
            return hallucination;
        }

        // true if the NPC produces electrical radiation
        // TODO: make this way less hard coded
        bool is_electrical() const override {
            // only beep on Rubik for now
            return has_trait( trait_id( "EXODII_BODY_1" ) );
        }

        // Ally of or traveling with p
        bool is_friendly( const Character &p ) const;
        // Leading the player
        bool is_leader() const;
        // Leading, following, or waiting for the player
        bool is_walking_with() const;
        // In the same faction
        bool is_ally( const Character &p ) const override;
        // Is an ally of the player
        bool is_player_ally() const;
        // Isn't moving
        bool is_stationary( bool include_guards = true ) const;
        // Has a guard mission
        bool is_guarding() const;
        // Has a guard patrol mission
        bool is_patrolling() const;
        bool within_boundaries_of_camp() const;
        /** is performing a player_activity */
        bool has_player_activity() const;
        bool is_travelling() const;
        /** Trusts you a lot. */
        bool is_minion() const;
        /** Is enemy or will turn into one (can't be convinced not to attack). */
        bool guaranteed_hostile() const;
        Attitude attitude_to( const Creature &other ) const override;
        /* player allies that become guaranteed hostile should mutiny first */
        void mutiny();

        /** For mutant NPCs. Returns how monsters perceive said NPC. Doesn't imply NPC sees them the same. */
        mfaction_id get_monster_faction() const override;
        // What happens when the player makes a request
        // How closely do we follow the player?
        int follow_distance() const;

        // Re-roll the inventory of a shopkeeper
        void shop_restock();
        std::string get_restock_interval() const;
        bool is_shopkeeper() const;
        // Use and assessment of items
        // The minimum value to want to pick up an item
        int minimum_item_value() const;
        // Find the worst value in our inventory
        void update_worst_item_value();
        double value( const item &it ) const;
        double value( const item &it, double market_price ) const;
        faction_price_rule const *get_price_rules( item const &it ) const;
        bool wear_if_wanted( const item &it, std::string &reason );
        bool can_read( const item &book, std::vector<std::string> &fail_reasons );
        time_duration time_to_read( const item &book, const Character &reader ) const;
        void do_npc_read( bool ebook = false );
        void stow_item( item &it );
        bool wield( item &it ) override;
        void drop( const drop_locations &what, const tripoint &target,
                   bool stash ) override;
        bool adjust_worn();
        bool has_healing_item( healing_options try_to_fix );
        healing_options patient_assessment( const Character &c );
        healing_options has_healing_options();
        healing_options has_healing_options( healing_options try_to_fix );
        item &get_healing_item( healing_options try_to_fix, bool first_best = false );
        bool has_painkiller();
        bool took_painkiller() const;
        void use_painkiller();
        void activate_item( item &it );
        bool has_identified( const itype_id & ) const override {
            return true;
        }
        void identify( const item & ) override {
            // Do nothing
        }
        /**
         * Is the item safe or does the NPC trust you enough?
         * Is not recursive, only checks the item that is the parameter.
         * to check contents, call this on the items inside the item.
         */
        bool will_accept_from_player( const item &it ) const;

        bool wants_to_sell( const item_location &it ) const;
        ret_val<void> wants_to_sell( const item_location &it, int at_price ) const;
        bool wants_to_buy( const item &it ) const;
        ret_val<void> wants_to_buy( const item &/*it*/, int at_price ) const;

        bool will_exchange_items_freely() const;
        int max_credit_extended() const;
        int max_willing_to_owe() const;

        // AI helpers
        void regen_ai_cache();
        const Creature *current_target() const;
        Creature *current_target();
        const Creature *current_ally() const;
        Creature *current_ally();
        tripoint good_escape_direction( bool include_pos = true );

        // Interaction and assessment of the world around us
        float danger_assessment() const;
        // Our guess at how much damage we can deal
        float average_damage_dealt();
        bool bravery_check( int diff ) const;
        bool emergency() const;
        bool emergency( float danger ) const;
        bool is_active() const;
        template<typename ...Args>
        void say( const char *const line, Args &&... args ) const {
            return say( string_format( line, std::forward<Args>( args )... ) );
        }
        void say( const std::string &line, sounds::sound_t spriority = sounds::sound_t::speech ) const;
        void decide_needs();
        void reboot();
        void die( Creature *killer ) override;
        bool is_dead() const;
        void prevent_death() override;
        // How well we smash terrain (not corpses!)
        int smash_ability() const;

        /*
         *  CBM management functions
         */
        void activate_combat_cbms();
        void deactivate_combat_cbms();
        // returns true if fuel resources are consumed
        bool recharge_cbm();
        // power is below the requested levels
        bool wants_to_recharge_cbm();
        // has power available to use offensive CBMs
        bool can_use_offensive_cbm() const;
        // return false if not present or can't be activated; true if present and already active
        // or if the call activates it
        bool use_bionic_by_id( const bionic_id &cbm_id, bool eff_only = false );
        // return false if not present, can't be activated, or is already active; returns true if
        // present and the call activates it
        bool activate_bionic_by_id( const bionic_id &cbm_id, bool eff_only = false );
        bool deactivate_bionic_by_id( const bionic_id &cbm_id, bool eff_only = false );
        // in bionics.cpp
        // can't use bionics::activate because it calls plfire directly
        void discharge_cbm_weapon();
        // check if an NPC has a bionic weapon and activate it if possible
        void check_or_use_weapon_cbm( const bionic_id &cbm_id );

        /*
         * Item management functions. These are meant for during and after combat/danger.
         */
        void activate_combat_items();
        void deactivate_combat_items();

        /*
         * Prepare for combat, such as enabling combat items or CBMs.
         */
        void prepare_for_combat();

        /*
         * Perform any cleanup upon no more present danger, such as disabling combat CBMs or items.
         */
        void cleanup_on_no_danger();

        // complain about a specific issue if enough time has passed
        // @param issue string identifier of the issue
        // @param dur time duration between complaints
        // @param force true if the complaint should happen even if not enough time has elapsed since last complaint
        // @param speech words of this complaint
        bool complain_about( const std::string &issue, const time_duration &dur,
                             const std::string &speech, bool force = false,
                             sounds::sound_t priority = sounds::sound_t::speech );
        // wrapper for complain_about that warns about a specific type of threat, with
        // different warnings for hostile or friendly NPCs and hostile NPCs always complaining
        void warn_about( const std::string &type, const time_duration &d = 10_minutes,
                         const std::string &name = "", int range = -1, const tripoint &danger_pos = tripoint_zero );
        // return snippet strings by given range
        std::string distance_string( int range ) const;

        // Finds something to complain about and complains. Returns if complained.
        bool complain();

        void handle_sound( sounds::sound_t priority, const std::string &description,
                           int heard_volume, const tripoint &spos );

        void witness_thievery( item *it ) override;

        /* shift() works much like monster::shift(), and is called when the player moves
         * from one submap to an adjacent submap.  It updates our position (shifting by
         * 12 tiles), as well as our plans.
         */
        void shift( const point &s );

        // Movement; the following are defined in npcmove.cpp
        void move(); // Picks an action & a target and calls execute_action
        void execute_action( npc_action action ); // Performs action
        void process_turn() override;

        using Character::invoke_item;
        bool invoke_item( item *, const tripoint &pt, int pre_obtain_moves ) override;
        bool invoke_item( item *used, const std::string &method ) override;
        bool invoke_item( item * ) override;

        /** rates how dangerous a target is */
        float evaluate_monster( const monster &target, int dist ) const;
        float evaluate_character( const Character &candidate, bool my_gun, bool enemy ) const;
        float evaluate_self( bool my_gun );

        void assess_danger();
        bool is_safe() const;
        // Functions which choose an action for a particular goal
        npc_action method_of_fleeing();
        npc_action method_of_attack();
        // among the different attack methods the npc has available, what's the best one in the current situation?
        // picks among melee, guns, spells, etc.
        // updates the ai_cache
        void evaluate_best_weapon( const Creature *target );
        float estimate_armour( const Character &candidate ) const;

        static std::array<std::pair<std::string, overmap_location_str_id>, npc_need::num_needs> need_data;

        static std::string get_need_str_id( const npc_need &need );

        static overmap_location_str_id get_location_for( const npc_need &need );

        npc_action address_needs();
        npc_action address_needs( float danger );
        npc_action address_player();
        npc_action long_term_goal_action();
        // Returns true if did something and we should end turn
        bool scan_new_items();
        // Returns true if did wield it
        bool wield_better_weapon();

        // Helper functions for ranged combat
        // Multiplier for acceptable angle of inaccuracy
        double confidence_mult() const;
        int confident_shoot_range( const item &it, int at_recoil ) const;
        int confident_gun_mode_range( const gun_mode &gun, int at_recoil ) const;
        int confident_throw_range( const item &, Creature * ) const;
        void invalidate_range_cache();
        bool wont_hit_friend( const tripoint &tar, const item &it, bool throwing ) const;
        bool enough_time_to_reload( const item &gun ) const;
        /** Can reload currently wielded gun? */
        bool can_reload_current();
        /** Has a gun or magazine that can be reloaded */
        item_location find_reloadable();
        /** Finds ammo the NPC could use to reload a given object */
        item_location find_usable_ammo( const item_location &weap );
        item_location find_usable_ammo( const item_location &weap ) const;

        bool dispose_item( item_location &&obj, const std::string &prompt = std::string() ) override;

        void update_cardio_acc() override {};

        void aim( const Target_attributes &target_attributes );
        void do_reload( const item_location &it );

        // Physical movement from one tile to the next
        /**
         * Tries to find path to p. If it can, updates path to it.
         * @param p Destination of pathing
         * @param no_bashing Don't allow pathing through tiles that require bashing.
         * @param force If there is no valid path, empty the current path.
         * @returns If it updated the path.
         */
        bool update_path( const tripoint &p, bool no_bashing = false, bool force = true );
        void set_guard_pos( const tripoint_abs_ms &p );
        bool can_open_door( const tripoint &p, bool inside ) const;
        bool can_move_to( const tripoint &p, bool no_bashing = false ) const;

        // nomove is used to resolve recursive invocation
        void move_to( const tripoint &p, bool no_bashing = false, std::set<tripoint> *nomove = nullptr );
        // Next in <path>
        void move_to_next();
        // Maneuver so we won't shoot u
        void avoid_friendly_fire();
        void escape_explosion();
        // nomove is used to resolve recursive invocation
        void move_away_from( const tripoint &p, bool no_bash_atk = false,
                             std::set<tripoint> *nomove = nullptr );
        void move_away_from( const std::vector<sphere> &spheres, bool no_bashing = false );
        // workers at camp relaxing/wandering
        void worker_downtime();
        bool find_job_to_perform();
        // Same as if the player pressed '.'
        void move_pause();

        void set_movement_mode( const move_mode_id &mode ) override;

        const pathfinding_settings &get_pathfinding_settings() const override;
        const pathfinding_settings &get_pathfinding_settings( bool no_bashing ) const;
        std::set<tripoint> get_path_avoid() const override;

        // Item discovery and fetching

        // Comment on item seen
        void see_item_say_smth( const itype_id &object, const std::string &smth );
        // Look around and pick an item
        void find_item();
        // Move to, or grab, our targeted item
        void pick_up_item();
        /** Picks up items and returns a list of them. */
        std::list<item> pick_up_item_map( const tripoint &where );
        std::list<item> pick_up_item_vehicle( vehicle &veh, int part_index );

        bool has_item_whitelist() const;
        bool item_name_whitelisted( const std::string &to_match );
        bool item_whitelisted( const item &it );

        /** Returns true if it finds one. */
        bool find_corpse_to_pulp();
        /** Returns true if it handles the turn. */
        bool do_pulp();
        /** perform a player activity, returning true if it took up the turn */
        bool do_player_activity();

        // Combat functions and player interaction functions
        // Returns true if did something
        bool alt_attack();
        void heal_player( Character &patient );
        void heal_self();
        void pretend_heal( Character &patient, item used ); // healing action of hallucinations
        void mug_player( Character &mark );
        void look_for_player( const Character &sought );
        // Do we have an idea of where u are?
        bool saw_player_recently() const;
        /** Returns true if food was consumed, false otherwise. */
        bool consume_food();
        bool consume_food_from_camp();
        int get_thirst() const override;

        // Movement on the overmap scale
        // Do we have a long-term destination?
        bool has_omt_destination() const;
        // Pick a place to go
        void set_omt_destination();
        // Move there; on the micro scale
        void go_to_omt_destination();
        // We made it!
        void reach_omt_destination();

        void guard_current_pos();

        // Message related stuff
        using Character::add_msg_if_npc;
        void add_msg_if_npc( const std::string &msg ) const override;
        void add_msg_if_npc( const game_message_params &params, const std::string &msg ) const override;
        using Character::add_msg_debug_if_npc;
        void add_msg_debug_if_npc( debugmode::debug_filter type, const std::string &msg ) const override;
        using Character::add_msg_player_or_npc;
        void add_msg_player_or_npc( const std::string &player_msg,
                                    const std::string &npc_msg ) const override;
        void add_msg_player_or_npc( const game_message_params &params, const std::string &player_msg,
                                    const std::string &npc_msg ) const override;
        using Character::add_msg_debug_player_or_npc;
        void add_msg_debug_player_or_npc( debugmode::debug_filter type, const std::string &player_msg,
                                          const std::string &npc_msg ) const override;
        using Character::add_msg_if_player;
        void add_msg_if_player( const std::string &/*msg*/ ) const override {}
        void add_msg_if_player( const game_message_params &/*type*/,
                                const std::string &/*msg*/ ) const override {}
        using Character::add_msg_debug_if_player;
        void add_msg_debug_if_player( debugmode::debug_filter /*type*/,
                                      const std::string &/*msg*/ ) const override {}
        using Character::add_msg_player_or_say;
        void add_msg_player_or_say( const std::string &player_msg,
                                    const std::string &npc_speech ) const override;
        void add_msg_player_or_say( const game_message_params &params, const std::string &player_msg,
                                    const std::string &npc_speech ) const override;

        // The preceding are in npcmove.cpp

        bool query_yn( const std::string &mes ) const override;

        std::string extended_description() const override;
        std::string get_epilogue() const;

        std::pair<std::string, nc_color> hp_description() const;

        // Note: NPCs use a different speed rating than players
        // Because they can't run yet
        float speed_rating() const override;
        /**
         * Note: this places NPC on a given position in CURRENT MAP coordinates.
         * Do not use when placing a NPC in mapgen.
         */
        void travel_overmap( const tripoint_abs_omt &pos );
        npc_attitude get_attitude() const override;
        void set_attitude( npc_attitude new_attitude );
        void set_mission( npc_mission new_mission );
        bool has_activity() const;
        bool has_job() const {
            return job.has_job();
        }
        npc_attitude get_previous_attitude();
        npc_mission get_previous_mission() const;
        void revert_after_activity();
        // Craft related stuff
        void do_npc_craft( const std::optional<tripoint> &loc = std::nullopt,
                           const recipe_id &goto_recipe = recipe_id() );
        item_location get_item_to_craft();

        // #############   VALUES   ################
        activity_id current_activity_id = activity_id::NULL_ID();
        npc_class_id myclass; // What's our archetype?
        npc_class_id idz; // actual npc template used
        // A temp variable used to link to the correct mission
        std::vector<mission_type_id> miss_ids;
        std::optional<tripoint_abs_omt> assigned_camp = std::nullopt;

        // accessors to ai_cache functions
        const std::vector<weak_ptr_fast<Creature>> &get_cached_friends() const;
        std::optional<int> closest_enemy_to_friendly_distance() const;

    private:
        npc_attitude attitude = NPCATT_NULL; // What we want to do to the player
        npc_attitude previous_attitude = NPCATT_NULL;
        bool known_to_u = false; // Does the player know this NPC?
        // Type of complaint->last time we complained about this type
        std::map<std::string, time_point> complaints;

        npc_short_term_cache ai_cache;

        std::map<npc_need, npc_need_goal_cache> goal_cache;
    public:
        const std::shared_ptr<npc_attack> &get_current_attack() const {
            return ai_cache.current_attack;
        }

        const npc_attack_rating &get_current_attack_evaluation() const {
            return ai_cache.current_attack_evaluation;
        }

        // Where we last saw the player
        std::optional<tripoint_abs_ms> last_player_seen_pos;
        // Player orders a friendly NPC to move to this position
        std::optional<tripoint_abs_ms> goto_to_this_pos;
        int last_seen_player_turn = 0; // Timeout to forgetting
        tripoint wanted_item_pos; // The square containing an item we want
        // These are the coordinates that a guard will return to inside of their goal tripoint
        std::optional<tripoint_abs_ms> guard_pos;
        // This is the spot the NPC wants to move to to sit and relax.
        std::optional<tripoint_abs_ms> chair_pos;
        std::optional<tripoint_abs_omt> base_location; // our faction base location in OMT coords.
        /**
         * Global overmap terrain coordinate, where we want to get to
         * if no goal exist, this is no_goal_point.
         */
        tripoint_abs_omt goal;
        // Spot to wander off to when idle.
        std::optional<tripoint_abs_ms> wander_pos;
        item *known_stolen_item = nullptr; // the item that the NPC wants the player to drop or barter for.
        // Location of the corpse we'd like to pulp (if any).
        std::optional<tripoint_abs_ms> pulp_location;
        time_point restock;
        bool fetching_item = false;
        bool has_new_items = false; // If true, we have something new and should re-equip
        int  worst_item_value = 0; // The value of our least-wanted item

        std::vector<tripoint> path; // Our movement plans

        // Personality & other defining characteristics
        std::string companion_mission_role_id; //Set mission source or squad leader for a patrol
        //Mission leader use to determine item sorting, patrols use for points
        std::vector<tripoint_abs_omt> companion_mission_points;
        time_point companion_mission_time; //When you left for ongoing/repeating missions
        time_point
        companion_mission_time_ret; //When you are expected to return for calculated/variable mission returns
        inventory companion_mission_inv; //Inventory that is added and dropped on mission
        npc_mission mission = NPC_MISSION_NULL;
        npc_mission previous_mission = NPC_MISSION_NULL;
        npc_personality personality;
        npc_opinion op_of_u;
        npc_combat_memory mem_combat;
        dialogue_chatbin chatbin;
        int patience = 0; // Used when we expect the player to leave the area
        npc_follower_rules rules;
        bool marked_for_death = false; // If true, we die as soon as we respawn!
        bool hit_by_player = false;
        bool hallucination = false; // If true, NPC is an hallucination
        std::vector<npc_need> needs;
        std::optional<int> confident_range_cache;
        // Dummy point that indicates that the goal is invalid.
        static constexpr tripoint_abs_omt no_goal_point{ tripoint_min };
        job_data job;
        /**
         * Do some cleanup and caching as npc is being unloaded from map.
         */
        void on_unload();
        /**
         * Retroactively update npc.
         */
        void on_load();
        /**
         * Update body, but throttled.
         */
        void npc_update_body();

        bool get_known_to_u() const;

        void set_known_to_u( bool known );

        // Comparator between two NPCs as to who is a better person to respond
        // to a theft being witnessed
        static bool theft_witness_compare( const npc *lhs, const npc *rhs );

        /// Set up (start) a companion mission.
        void set_companion_mission( npc &p, const mission_id &miss_id );
        void set_companion_mission( const tripoint_abs_omt &omt_pos, const std::string &role_id,
                                    const mission_id &miss_id );
        void set_companion_mission(
            const tripoint_abs_omt &omt_pos, const std::string &role_id,
            const mission_id &miss_id, const tripoint_abs_omt &destination );
        /// Unset a companion mission. Precondition: `!has_companion_mission()`
        void reset_companion_mission();
        std::optional<tripoint_abs_omt> get_mission_destination() const;
        bool has_companion_mission() const;
        npc_companion_mission get_companion_mission() const;
        attitude_group get_attitude_group( npc_attitude att ) const;
        void set_unique_id( const std::string &id );
        std::string get_unique_id() const;
    protected:
        void store( JsonOut &json ) const;
        void load( const JsonObject &data );

        void on_move( const tripoint_abs_ms &old_pos ) override;
    private:
        // the weapon we're actually holding when using bionic fake guns
        item real_weapon;
        // the index of the bionics for the fake gun;
        int cbm_weapon_index = -1;

        bool dead = false;  // If true, we need to be cleaned up
        // Temporary variable for preventing from death (used by EoC event)
        bool prevent_death_reminder = false; // NOLINT(cata-serialize)

        bool sees_dangerous_field( const tripoint &p ) const;
        bool could_move_onto( const tripoint &p ) const;

        std::vector<sphere> find_dangerous_explosives() const;

        npc_companion_mission comp_mission;

        std::string unique_id;
};

/** An NPC with standard stats */
class standard_npc : public npc
{
    public:
        explicit standard_npc( const std::string &name = "",
                               const tripoint &pos = tripoint( HALF_MAPSIZE_X, HALF_MAPSIZE_Y, 0 ),
                               const std::vector<std::string> &clothing = {},
                               int sk_lvl = 4, int s_str = 8, int s_dex = 8, int s_int = 8, int s_per = 8 );
};

// instances of this can be accessed via string_id<npc_template>.
class npc_template
{
    public:
        npc_template() = default;

        npc guy;
        translation name_unique;
        translation name_suffix;
        enum class gender : int {
            random,
            male,
            female
        };
        gender gender_override = gender::random;
        std::optional<int> age;
        std::optional<int> height;
        std::optional<int> str;
        std::optional<int> dex;
        std::optional<int> intl;
        std::optional<int> per;
        std::optional<npc_personality> personality;

        static void load( const JsonObject &jsobj );
        static void reset();
        static void check_consistency();
};

std::ostream &operator<< ( std::ostream &os, const npc_need &need );

/** Opens a menu and allows player to select a friendly NPC. */
npc *pick_follower();
std::unique_ptr<talker> get_talker_for( npc &guy );
std::unique_ptr<talker> get_talker_for( npc *guy );
#endif // CATA_SRC_NPC_H<|MERGE_RESOLUTION|>--- conflicted
+++ resolved
@@ -259,32 +259,14 @@
 // npc_combat_memory should store short-term trackers that don't really need to be saved if
 // the player exits the game. Minor logic behaviour changes might occur, but nothing serious.
 struct npc_combat_memory {
-<<<<<<< HEAD
-    int panic; // Tracks how many times NPC has had to try to run and how bad the threat
-    int swarm_count; // remember how many enemies are around you so you can tell if you're gettign away
-    int failing_to_reposition; // Increases as NPC tries to flee/move and doesn't change situation
-    int reposition_countdown; // set when reposition fails so that we don't keep trying for a bit.
-    int assessment_before_repos; // assessment of enemy threat level at the start of repositioning.
-    float my_health; // saved when we evaluate_self.  Health 1.0 means 100% unhurt.
-    bool repositioning; // used to distinguish an NPC who is running away from one who is just moving around.
-    npc_combat_memory() {
-        panic = 0;
-        swarm_count = 0;
-        my_health = 1.0f;
-        failing_to_reposition = 0;
-        reposition_countdown = 0;
-        repositioning = false;
-    }
-=======
     int panic = 0; // Tracks how many times NPC has had to try to run and how bad the threat
     int swarm_count =
         0; //so you can tell if you're getting away over multiple turns
     int failing_to_reposition = 0; // Increases as NPC tries to flee/move and doesn't change situation
     int reposition_countdown = 0; // set when reposition fails so that we don't keep trying for a bit.
+    int assessment_before_repos = 0; // assessment of enemy threat level at the start of repositioning.
     float my_health = 1.0f; // saved when we evaluate_self.  Health 1.0 means 100% unhurt.
-    bool repositioning =
-        false; // is NPC running away or just moving around / kiting.
->>>>>>> d283fbf9
+    bool repositioning = false; // is NPC running away or just moving around / kiting.
 };
 
 enum class combat_engagement : int {
