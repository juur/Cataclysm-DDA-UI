#pragma once
#ifndef NPC_H
#define NPC_H

#include <map>
#include <memory>
#include <set>
#include <string>
#include <vector>

#include "calendar.h"
#include "faction.h"
#include "line.h"
#include "optional.h"
#include "pimpl.h"
#include "player.h"

class JsonObject;
class JsonIn;
class JsonOut;
class item;
class overmap;
class player;
class field_entry;
class npc_class;
class auto_pickup;
class monfaction;
struct mission_type;
struct npc_companion_mission;
struct overmap_location;

enum game_message_type : int;
class gun_mode;
using npc_class_id = string_id<npc_class>;
using mission_type_id = string_id<mission_type>;
using mfaction_id = int_id<monfaction>;
using overmap_location_str_id = string_id<overmap_location>;

void parse_tags( std::string &phrase, const player &u, const player &me );

/*
 * Talk:   Trust midlow->high, fear low->mid, need doesn't matter
 * Trade:  Trust mid->high, fear low->midlow, need is a bonus
 * Follow: Trust high, fear mid->high, need low->mid
 * Defend: Trust mid->high, fear + need high
 * Kill:   Trust low->midlow, fear low->midlow, need low
 * Flee:   Trust low, fear mid->high, need low
 */

// Attitude is how we feel about the player, what we do around them
enum npc_attitude : int {
    NPCATT_NULL = 0, // Don't care/ignoring player The places this is assigned is on shelter NPC generation, and when you order a NPC to stay in a location, and after talking to a NPC that wanted to talk to you.
    NPCATT_TALK,  // Move to and talk to player
    NPCATT_LEGACY_1,
    NPCATT_FOLLOW,  // Follow the player
    NPCATT_LEGACY_2,
    NPCATT_LEAD,  // Lead the player, wait for them if they're behind
    NPCATT_WAIT,  // Waiting for the player
    NPCATT_LEGACY_6,
    NPCATT_MUG,  // Mug the player
    NPCATT_WAIT_FOR_LEAVE, // Attack the player if our patience runs out
    NPCATT_KILL,  // Kill the player
    NPCATT_FLEE,  // Get away from the player
    NPCATT_LEGACY_3,
    NPCATT_HEAL,  // Get to the player and heal them

    NPCATT_LEGACY_4,
    NPCATT_LEGACY_5,
    NPCATT_ACTIVITY, // Perform a mission activity
    NPCATT_END
};

std::string npc_attitude_name( npc_attitude );

// Attitudes are grouped by overall behavior towards player
enum class attitude_group : int {
    neutral = 0, // Doesn't particularly mind the player
    hostile, // Not necessarily attacking, but also mugging, exploiting etc.
    fearful, // Run
    friendly // Follow, defend, listen
};

enum npc_mission : int {
    NPC_MISSION_NULL = 0, // Nothing in particular
    NPC_MISSION_LEGACY_1,
    NPC_MISSION_SHELTER, // Stay in shelter, introduce player to game
    NPC_MISSION_SHOPKEEP, // Stay still unless combat or something and sell stuff

    NPC_MISSION_LEGACY_2,
    NPC_MISSION_LEGACY_3,

<<<<<<< HEAD
    NPC_MISSION_BASE, // Base Mission: unassigned (Might be used for assigning a npc to stay in a location).
    NPC_MISSION_GUARD, // Assigns an non-allied NPC to remain in place
    NPC_MISSION_GUARD_PATROL, // Assigns a non-allied NPC to guard and investigate
=======
    NPC_MISSION_GUARD, // Assigns an non-allied NPC to guard a position
>>>>>>> 2bf28eab
    NPC_MISSION_GUARD_ALLY, // Assigns an allied NPC to guard a position
    NPC_MISSION_ACTIVITY, // Perform a player_activity until it is complete
};

struct npc_companion_mission {
    std::string mission_id;
    tripoint position;
    std::string role_id;
};

std::string npc_class_name( const npc_class_id & );
std::string npc_class_name_str( const npc_class_id & );

enum npc_action : int;

enum npc_need {
    need_none,
    need_ammo, need_weapon, need_gun,
    need_food, need_drink,
    num_needs
};

// TODO: Turn the personality struct into a vector/map?
enum npc_personality_type : int {
    NPE_AGGRESSION,
    NPE_BRAVERY,
    NPE_COLLECTOR,
    NPE_ALTRUISM,
    NUM_NPE
};

struct npc_personality {
    // All values should be in the -10 to 10 range.
    signed char aggression;
    signed char bravery;
    signed char collector;
    signed char altruism;
    npc_personality() {
        aggression = 0;
        bravery    = 0;
        collector  = 0;
        altruism   = 0;
    }

    void serialize( JsonOut &jsout ) const;
    void deserialize( JsonIn &jsin );
};

struct npc_opinion {
    int trust;
    int fear;
    int value;
    int anger;
    int owed;

    npc_opinion() {
        trust = 0;
        fear  = 0;
        value = 0;
        anger = 0;
        owed = 0;
    }

    npc_opinion( int T, int F, int V, int A, int O ) :
        trust( T ), fear( F ), value( V ), anger( A ), owed( O ) {
    }

    npc_opinion &operator+=( const npc_opinion &rhs ) {
        trust += rhs.trust;
        fear  += rhs.fear;
        value += rhs.value;
        anger += rhs.anger;
        owed  += rhs.owed;
        return *this;
    }

    npc_opinion operator+( const npc_opinion &rhs ) {
        return ( npc_opinion( *this ) += rhs );
    }

    void serialize( JsonOut &jsout ) const;
    void deserialize( JsonIn &jsin );
};

enum combat_engagement {
    ENGAGE_NONE = 0,
    ENGAGE_CLOSE,
    ENGAGE_WEAK,
    ENGAGE_HIT,
    ENGAGE_ALL,
    ENGAGE_NO_MOVE
};
const std::unordered_map<std::string, combat_engagement> combat_engagement_strs = { {
        { "ENGAGE_NONE", ENGAGE_NONE },
        { "ENGAGE_CLOSE", ENGAGE_CLOSE },
        { "ENGAGE_WEAK", ENGAGE_WEAK },
        { "ENGAGE_HIT", ENGAGE_HIT },
        { "ENGAGE_ALL", ENGAGE_ALL },
        { "ENGAGE_NO_MOVE", ENGAGE_NO_MOVE }
    }
};

enum aim_rule {
    // Aim some
    AIM_WHEN_CONVENIENT = 0,
    // No concern for ammo efficiency
    AIM_SPRAY,
    // Aim when possible, then shoot
    AIM_PRECISE,
    // If you can't aim, don't shoot
    AIM_STRICTLY_PRECISE
};
const std::unordered_map<std::string, aim_rule> aim_rule_strs = { {
        { "AIM_WHEN_CONVENIENT", AIM_WHEN_CONVENIENT },
        { "AIM_SPRAY", AIM_SPRAY },
        { "AIM_PRECISE", AIM_PRECISE },
        { "AIM_STRICTLY_PRECISE", AIM_STRICTLY_PRECISE }
    }
};

enum class ally_rule {
    DEFAULT = 0,
    use_guns = 1,
    use_grenades = 2,
    use_silent = 4,
    avoid_friendly_fire = 8,
    allow_pick_up = 16,
    allow_bash = 32,
    allow_sleep = 64,
    allow_complain = 128,
    allow_pulp = 256,
    close_doors = 512,
    avoid_combat = 1024
};
const std::unordered_map<std::string, ally_rule> ally_rule_strs = { {
        { "use_guns", ally_rule::use_guns },
        { "use_grenades", ally_rule::use_grenades },
        { "use_silent", ally_rule::use_silent },
        { "avoid_friendly_fire", ally_rule::avoid_friendly_fire },
        { "allow_pick_up", ally_rule::allow_pick_up },
        { "allow_bash", ally_rule::allow_bash },
        { "allow_sleep", ally_rule::allow_sleep },
        { "allow_complain", ally_rule::allow_complain },
        { "allow_pulp", ally_rule::allow_pulp },
        { "close_doors", ally_rule::close_doors },
        { "avoid_combat", ally_rule::avoid_combat }
    }
};

struct npc_follower_rules {
    combat_engagement engagement;
    aim_rule aim = AIM_WHEN_CONVENIENT;
    ally_rule flags;

    pimpl<auto_pickup> pickup_whitelist;

    npc_follower_rules();

    void serialize( JsonOut &jsout ) const;
    void deserialize( JsonIn &jsin );

    bool has_flag( ally_rule test ) const;
    void set_flag( ally_rule setit );
    void clear_flag( ally_rule clearit );
    void toggle_flag( ally_rule toggle );

};

struct dangerous_sound {
    tripoint pos;
    int type;
    int volume;
};

const direction npc_threat_dir[8] = { NORTHWEST, NORTH, NORTHEAST, EAST,
                                      SOUTHEAST, SOUTH, SOUTHWEST, WEST
                                    };

// Data relevant only for this action
struct npc_short_term_cache {
    float danger;
    float total_danger;
    float danger_assessment;
    // Use weak_ptr to avoid circular references between Creatures
    std::weak_ptr<Creature> target;
    // map of positions / type / volume of suspicious sounds
    std::vector<dangerous_sound> sound_alerts;
    // current sound position being investigated
    tripoint spos;
    // Position to return to guarding
    cata::optional<tripoint> guard_pos;
    double my_weapon_value;

    // Use weak_ptr to avoid circular references between Creatures
    std::vector<std::weak_ptr<Creature>> friends;
    std::vector<sphere> dangerous_explosives;

    std::map<direction, float> threat_map;
};

// DO NOT USE! This is old, use strings as talk topic instead, e.g. "TALK_AGREE_FOLLOW" instead of
// TALK_AGREE_FOLLOW. There is also convert_talk_topic which can convert the enumeration values to
// the new string values (used to load old saves).
enum talk_topic_enum {
    TALK_NONE = 0, // Used to go back to last subject
    TALK_DONE, // Used to end the conversation
    TALK_GUARD, // End conversation, nothing to be said
    TALK_MISSION_LIST, // List available missions. Intentionally placed above START
    TALK_MISSION_LIST_ASSIGNED, // Same, but for assigned missions.

    TALK_MISSION_START, // NOT USED; start of mission topics
    TALK_MISSION_DESCRIBE, // Describe a mission
    TALK_MISSION_OFFER, // Offer a mission
    TALK_MISSION_ACCEPTED,
    TALK_MISSION_REJECTED,
    TALK_MISSION_ADVICE,
    TALK_MISSION_INQUIRE,
    TALK_MISSION_SUCCESS,
    TALK_MISSION_SUCCESS_LIE, // Lie caught!
    TALK_MISSION_FAILURE,
    TALK_MISSION_END, // NOT USED: end of mission topics

    TALK_MISSION_REWARD, // Intentionally placed below END

    TALK_EVAC_MERCHANT, //17, Located in Refugee Center
    TALK_EVAC_MERCHANT_NEW,
    TALK_EVAC_MERCHANT_PLANS,
    TALK_EVAC_MERCHANT_PLANS2,
    TALK_EVAC_MERCHANT_PLANS3,
    TALK_EVAC_MERCHANT_WORLD,
    TALK_EVAC_MERCHANT_HORDES,
    TALK_EVAC_MERCHANT_PRIME_LOOT,
    TALK_EVAC_MERCHANT_ASK_JOIN,
    TALK_EVAC_MERCHANT_NO,
    TALK_EVAC_MERCHANT_HELL_NO,

    TALK_FREE_MERCHANT_STOCKS,//28, Located in Refugee Center
    TALK_FREE_MERCHANT_STOCKS_NEW,
    TALK_FREE_MERCHANT_STOCKS_WHY,
    TALK_FREE_MERCHANT_STOCKS_ALL,
    TALK_FREE_MERCHANT_STOCKS_JERKY,
    TALK_FREE_MERCHANT_STOCKS_CORNMEAL,
    TALK_FREE_MERCHANT_STOCKS_FLOUR,
    TALK_FREE_MERCHANT_STOCKS_SUGAR,
    TALK_FREE_MERCHANT_STOCKS_WINE,
    TALK_FREE_MERCHANT_STOCKS_BEER,
    TALK_FREE_MERCHANT_STOCKS_SMMEAT,
    TALK_FREE_MERCHANT_STOCKS_SMFISH,
    TALK_FREE_MERCHANT_STOCKS_OIL,
    TALK_FREE_MERCHANT_STOCKS_DELIVERED,

    TALK_EVAC_GUARD1,//42, Located in Refugee Center
    TALK_EVAC_GUARD1_PLACE,
    TALK_EVAC_GUARD1_GOVERNMENT,
    TALK_EVAC_GUARD1_TRADE,
    TALK_EVAC_GUARD1_JOIN,
    TALK_EVAC_GUARD1_JOIN2,
    TALK_EVAC_GUARD1_JOIN3,
    TALK_EVAC_GUARD1_ATTITUDE,
    TALK_EVAC_GUARD1_JOB,
    TALK_EVAC_GUARD1_OLDGUARD,
    TALK_EVAC_GUARD1_BYE,

    TALK_EVAC_GUARD2,//53, Located in Refugee Center
    TALK_EVAC_GUARD2_NEW,
    TALK_EVAC_GUARD2_RULES,
    TALK_EVAC_GUARD2_RULES_BASEMENT,
    TALK_EVAC_GUARD2_WHO,
    TALK_EVAC_GUARD2_TRADE,

    TALK_EVAC_GUARD3,//59, Located in Refugee Center
    TALK_EVAC_GUARD3_NEW,
    TALK_EVAC_GUARD3_RULES,
    TALK_EVAC_GUARD3_HIDE1,
    TALK_EVAC_GUARD3_HIDE2,
    TALK_EVAC_GUARD3_WASTE,
    TALK_EVAC_GUARD3_DEAD,
    TALK_EVAC_GUARD3_HOSTILE,
    TALK_EVAC_GUARD3_INSULT,

    TALK_EVAC_HUNTER,//68, Located in Refugee Center
    TALK_EVAC_HUNTER_SMELL,
    TALK_EVAC_HUNTER_DO,
    TALK_EVAC_HUNTER_LIFE,
    TALK_EVAC_HUNTER_HUNT,
    TALK_EVAC_HUNTER_SALE,
    TALK_EVAC_HUNTER_ADVICE,
    TALK_EVAC_HUNTER_BYE,

    TALK_OLD_GUARD_REP,//76, Located in Refugee Center
    TALK_OLD_GUARD_REP_NEW,
    TALK_OLD_GUARD_REP_NEW_DOING,
    TALK_OLD_GUARD_REP_NEW_DOWNSIDE,
    TALK_OLD_GUARD_REP_WORLD,
    TALK_OLD_GUARD_REP_WORLD_2NDFLEET,
    TALK_OLD_GUARD_REP_WORLD_FOOTHOLDS,
    TALK_OLD_GUARD_REP_ASK_JOIN,

    TALK_ARSONIST,//84, Located in Refugee Center
    TALK_ARSONIST_NEW,
    TALK_ARSONIST_DOING,
    TALK_ARSONIST_DOING_REBAR,
    TALK_ARSONIST_WORLD,
    TALK_ARSONIST_WORLD_OPTIMISTIC,
    TALK_ARSONIST_JOIN,
    TALK_ARSONIST_MUTATION,
    TALK_ARSONIST_MUTATION_INSULT,

    TALK_SCAVENGER_MERC,//93, Located in Refugee Center
    TALK_SCAVENGER_MERC_NEW,
    TALK_SCAVENGER_MERC_TIPS,
    TALK_SCAVENGER_MERC_HIRE,
    TALK_SCAVENGER_MERC_HIRE_SUCCESS,

    TALK_SHELTER,
    TALK_SHELTER_PLANS,
    TALK_SHARE_EQUIPMENT,
    TALK_GIVE_EQUIPMENT,
    TALK_DENY_EQUIPMENT,

    TALK_TRAIN,
    TALK_TRAIN_START,
    TALK_TRAIN_FORCE,

    TALK_SUGGEST_FOLLOW,
    TALK_AGREE_FOLLOW,
    TALK_DENY_FOLLOW,

    TALK_SHOPKEEP,

    TALK_LEADER,
    TALK_LEAVE,
    TALK_PLAYER_LEADS,
    TALK_LEADER_STAYS,
    TALK_HOW_MUCH_FURTHER,

    TALK_FRIEND,
    TALK_FRIEND_GUARD,
    TALK_DENY_GUARD,
    TALK_DENY_TRAIN,
    TALK_DENY_PERSONAL,
    TALK_FRIEND_UNCOMFORTABLE,
    TALK_COMBAT_COMMANDS,
    TALK_COMBAT_ENGAGEMENT,

    TALK_STRANGER_NEUTRAL,
    TALK_STRANGER_WARY,
    TALK_STRANGER_SCARED,
    TALK_STRANGER_FRIENDLY,
    TALK_STRANGER_AGGRESSIVE,
    TALK_MUG,

    TALK_DESCRIBE_MISSION,

    TALK_WEAPON_DROPPED,
    TALK_DEMAND_LEAVE,

    TALK_SIZE_UP,
    TALK_LOOK_AT,
    TALK_OPINION,

    NUM_TALK_TOPICS
};

struct npc_chatbin {
    /**
     * Add a new mission to the available missions (@ref missions). For compatibility it silently
     * ignores null pointers passed to it.
     */
    void add_new_mission( mission *miss );
    /**
     * Check that assigned missions are still assigned if not move them back to the
     * unassigned vector. This is called directly before talking.
     */
    void check_missions();
    /**
     * Missions that the NPC can give out. All missions in this vector should be unassigned,
     * when given out, they should be moved to @ref missions_assigned.
     */
    std::vector<mission *> missions;
    /**
     * Mission that have been assigned by this NPC to a player character.
     */
    std::vector<mission *> missions_assigned;
    /**
     * The mission (if any) that we talk about right now. Can be null. Should be one of the
     * missions in @ref missions or @ref missions_assigned.
     */
    mission *mission_selected = nullptr;
    /**
     * The skill this NPC offers to train.
     */
    skill_id skill = skill_id::NULL_ID();
    /**
     * The martial art style this NPC offers to train.
     */
    matype_id style;
    std::string first_topic = "TALK_NONE";

    npc_chatbin() = default;

    void serialize( JsonOut &jsout ) const;
    void deserialize( JsonIn &jsin );
};

class npc;
class npc_template;
struct epilogue;

typedef std::map<std::string, epilogue> epilogue_map;

class npc : public player
{
    public:

        npc();
        npc( const npc & ) = delete;
        npc( npc && );
        npc &operator=( const npc & ) = delete;
        npc &operator=( npc && );
        ~npc() override;

        bool is_player() const override {
            return false;
        }
        bool is_npc() const override {
            return true;
        }

        void load_npc_template( const string_id<npc_template> &ident );

        // Generating our stats, etc.
        void randomize( const npc_class_id &type = npc_class_id::NULL_ID() );
        void randomize_from_faction( faction *fac );
        void set_fac( const string_id<faction> &id );
        /**
         * Set @ref submap_coords and @ref pos.
         * @param mx,my,mz are global submap coordinates.
         */
        void spawn_at_sm( int mx, int my, int mz );
        /**
         * As spawn_at, but also sets position within the submap.
         * Note: final submap may differ from submap_offset if @ref square has
         * x/y values outside [0, SEEX-1]/[0, SEEY-1] range.
         */
        void spawn_at_precise( const point &submap_offset, const tripoint &square );
        /**
         * Places the NPC on the @ref map. This update its
         * pos values to fit the current offset of
         * map (g->levx, g->levy).
         * If the square on the map where the NPC would go is not empty
         * a spiral search for an empty square around it is performed.
         */
        void place_on_map();
        /**
         * See @ref npc_chatbin::add_new_mission
         */
        void add_new_mission( mission *miss );
        skill_id best_skill() const;
        int best_skill_level() const;
        void starting_weapon( const npc_class_id &type );

        // Save & load
        void load_info( std::string data ) override; // Overloaded from player
        std::string save_info() const override;

        void deserialize( JsonIn &jsin ) override;
        void serialize( JsonOut &jsout ) const override;

        // Display
        nc_color basic_symbol_color() const override;
        int print_info( const catacurses::window &w, int vStart, int vLines, int column ) const override;
        std::string opinion_text() const;

        // Goal / mission functions
        bool fac_has_value( faction_value value ) const;
        bool fac_has_job( faction_job job ) const;

        // Interaction with the player
        void form_opinion( const player &u );
        std::string pick_talk_topic( const player &u );
        float character_danger( const Character &u ) const;
        float vehicle_danger( int radius ) const;
        bool turned_hostile() const; // True if our anger is at least equal to...
        int hostile_anger_level() const; // ... this value!
        void make_angry(); // Called if the player attacks us
        /*
        * Angers and makes the NPC consider the creature an attacker
        * if the creature is a player and the NPC is not already hostile
        * towards the player.
        */
        void on_attacked( const Creature &attacker );
        int assigned_missions_value();
        /**
         * @return Skills of which this NPC has a higher level than the given player. In other
         * words: skills this NPC could teach the player.
         */
        std::vector<skill_id> skills_offered_to( const player &p ) const;
        /**
         * Martial art styles that we known, but the player p doesn't.
         */
        std::vector<matype_id> styles_offered_to( const player &p ) const;
        // State checks
        bool is_enemy() const; // We want to kill/mug/etc the player
        bool is_following() const; // Traveling w/ player (whether as a friend or a slave)
        bool is_friend() const; // Allies with the player
        bool is_leader() const; // Leading the player
        /** is performing a player_activity */
        bool has_player_activity() const;
        /** Standing in one spot, moving back if removed from it. */
        bool is_guarding() const;
        /** Trusts you a lot. */
        bool is_minion() const;
        /** Is enemy or will turn into one (can't be convinced not to attack). */
        bool guaranteed_hostile() const;
        Attitude attitude_to( const Creature &other ) const override;

        /** For mutant NPCs. Returns how monsters perceive said NPC. Doesn't imply NPC sees them the same. */
        mfaction_id get_monster_faction() const;
        // What happens when the player makes a request
        int  follow_distance() const; // How closely do we follow the player?

        // Dialogue and bartering--see npctalk.cpp
        void talk_to_u( bool text_only = false );
        // Re-roll the inventory of a shopkeeper
        void shop_restock();
        // Use and assessment of items
        int  minimum_item_value() const; // The minimum value to want to pick up an item
        void update_worst_item_value(); // Find the worst value in our inventory
        int value( const item &it ) const;
        int value( const item &it, int market_price ) const;
        bool wear_if_wanted( const item &it );
        bool wield( item &it ) override;
        bool adjust_worn();
        bool has_healing_item( bool bleed = false, bool bite = false, bool infect = false );
        item &get_healing_item( bool bleed = false, bool bite = false, bool infect = false,
                                bool first_best = false );
        bool has_painkiller();
        bool took_painkiller() const;
        void use_painkiller();
        void activate_item( int position );
        /** Is the item safe or does the NPC trust you enough? */
        bool will_accept_from_player( const item &it ) const;

        bool wants_to_sell( const item &it ) const;
        bool wants_to_sell( const item &it, int at_price, int market_price ) const;
        bool wants_to_buy( const item &it ) const;
        bool wants_to_buy( const item &it, int at_price, int market_price ) const;

        // AI helpers
        void regen_ai_cache();
        const Creature *current_target() const;
        Creature *current_target();
        tripoint good_escape_direction( bool include_pos = true );

        // Interaction and assessment of the world around us
        float danger_assessment();
        float average_damage_dealt(); // Our guess at how much damage we can deal
        bool bravery_check( int diff );
        bool emergency() const;
        bool emergency( float danger ) const;
        bool is_active() const;
        template<typename ...Args>
        void say( const char *const line, Args &&... args ) const {
            return say( string_format( line, std::forward<Args>( args )... ) );
        }
        void say( const std::string &line, const bool shout = false ) const;
        void decide_needs();
        void die( Creature *killer ) override;
        bool is_dead() const;
        int smash_ability() const; // How well we smash terrain (not corpses!)

        // complain about a specific issue if enough time has passed
        // @param issue string identifier of the issue
        // @param dur time duration between complaints
        // @param force true if the complaint should happen even if not enough time has elapsed since last complaint
        // @param speech words of this complaint
        bool complain_about( const std::string &issue, const time_duration &dur,
                             const std::string &speech, const bool force = false, const bool alert = false );
        // wrapper for complain_about that warns about a specific type of threat, with
        // different warnings for hostile or friendly NPCs and hostile NPCs always complaining
        void warn_about( const std::string &type, const time_duration &d = 10_minutes,
                         const std::string &name = "" );
        bool complain(); // Finds something to complain about and complains. Returns if complained.

        void handle_sound( int priority, const std::string &description, int heard_volume,
                           const tripoint &spos );

        /* shift() works much like monster::shift(), and is called when the player moves
         * from one submap to an adjacent submap.  It updates our position (shifting by
         * 12 tiles), as well as our plans.
         */
        void shift( int sx, int sy );

        // Movement; the following are defined in npcmove.cpp
        void move(); // Picks an action & a target and calls execute_action
        void execute_action( npc_action action ); // Performs action
        void process_turn() override;

        /** rates how dangerous a target is from 0 (harmless) to 1 (max danger) */
        float evaluate_enemy( const Creature &target ) const;

        void assess_danger();
        // Functions which choose an action for a particular goal
        npc_action method_of_fleeing();
        npc_action method_of_attack();

        static std::array<std::pair<std::string, overmap_location_str_id>, npc_need::num_needs> need_data;

        static std::string get_need_str_id( const npc_need &need );

        static overmap_location_str_id get_location_for( const npc_need &need );

        npc_action address_needs();
        npc_action address_needs( float danger );
        npc_action address_player();
        npc_action long_term_goal_action();
        // Returns true if did something and we should end turn
        bool scan_new_items();
        // Returns true if did wield it
        bool wield_better_weapon();

        // Helper functions for ranged combat
        // Multiplier for acceptable angle of inaccuracy
        double confidence_mult() const;
        int confident_shoot_range( const item &it, int at_recoil ) const;
        int confident_gun_mode_range( const gun_mode &gun, int at_recoil ) const;
        int confident_throw_range( const item &, Creature * ) const;
        bool wont_hit_friend( const tripoint &p, const item &it, bool throwing ) const;
        bool enough_time_to_reload( const item &gun ) const;
        /** Can reload currently wielded gun? */
        bool can_reload_current();
        /** Has a gun or magazine that can be reloaded */
        const item &find_reloadable() const;
        item &find_reloadable();
        /** Finds ammo the NPC could use to reload a given object */
        item_location find_usable_ammo( const item &weap );
        const item_location find_usable_ammo( const item &weap ) const;

        bool dispose_item( item_location &&obj, const std::string &prompt = std::string() ) override;

        void aim();
        void do_reload( const item &what );

        // Physical movement from one tile to the next
        /**
         * Tries to find path to p. If it can, updates path to it.
         * @param p Destination of pathing
         * @param no_bashing Don't allow pathing through tiles that require bashing.
         * @param force If there is no valid path, empty the current path.
         * @returns If it updated the path.
         */
        bool update_path( const tripoint &p, bool no_bashing = false, bool force = true );
        bool can_move_to( const tripoint &p, bool no_bashing = false ) const;
        // nomove is used to resolve recursive invocation
        void move_to( const tripoint &p, bool no_bashing = false, std::set<tripoint> *nomove = nullptr );
        void move_to_next(); // Next in <path>
        void avoid_friendly_fire(); // Maneuver so we won't shoot u
        void escape_explosion();
        // nomove is used to resolve recursive invocation
        void move_away_from( const tripoint &p, bool no_bashing = false,
                             std::set<tripoint> *nomove = nullptr );
        void move_away_from( const std::vector<sphere> &spheres, bool no_bashing = false );
        void move_pause(); // Same as if the player pressed '.'

        const pathfinding_settings &get_pathfinding_settings() const override;
        const pathfinding_settings &get_pathfinding_settings( bool no_bashing ) const;
        std::set<tripoint> get_path_avoid() const override;

        // Item discovery and fetching
        void find_item();   // Look around and pick an item
        void pick_up_item();  // Move to, or grab, our targeted item
        void drop_items( int weight, int volume ); // Drop wgt and vol

        /** Picks up items and returns a list of them. */
        std::list<item> pick_up_item_map( const tripoint &where );
        std::list<item> pick_up_item_vehicle( vehicle &veh, int part_index );

        bool has_item_whitelist() const;
        bool item_name_whitelisted( const std::string &name );
        bool item_whitelisted( const item &it );

        /** Returns true if it finds one. */
        bool find_corpse_to_pulp();
        /** Returns true if it handles the turn. */
        bool do_pulp();
        /** perform a player activity, returning true if it took up the turn */
        bool do_player_activity();

        // Combat functions and player interaction functions
        void wield_best_melee();
        bool alt_attack(); // Returns true if did something
        void heal_player( player &patient );
        void heal_self();
        void mug_player( player &mark );
        void look_for_player( const player &sought );
        bool saw_player_recently() const;// Do we have an idea of where u are?
        /** Returns true if food was consumed, false otherwise. */
        bool consume_food();

        // Movement on the overmap scale
        bool has_omt_destination() const; // Do we have a long-term destination?
        void set_omt_destination(); // Pick a place to go
        void go_to_omt_destination(); // Move there; on the micro scale
        void reach_omt_destination(); // We made it!

        void guard_current_pos();

        //message related stuff
        using player::add_msg_if_npc;
        void add_msg_if_npc( const std::string &msg ) const override;
        void add_msg_if_npc( game_message_type type, const std::string &msg ) const override;
        using player::add_msg_player_or_npc;
        void add_msg_player_or_npc( const std::string &player_msg,
                                    const std::string &npc_msg ) const override;
        void add_msg_player_or_npc( game_message_type type, const std::string &player_msg,
                                    const std::string &npc_msg ) const override;
        using player::add_msg_if_player;
        void add_msg_if_player( const std::string &/*msg*/ ) const override {}
        void add_msg_if_player( game_message_type /*type*/, const std::string &/*msg*/ ) const override {}
        using player::add_memorial_log;
        void add_memorial_log( const std::string &/*male_msg*/,
                               const std::string &/*female_msg*/ ) override {}
        using player::add_msg_player_or_say;
        void add_msg_player_or_say( const std::string &player_msg,
                                    const std::string &npc_speech ) const override;
        void add_msg_player_or_say( game_message_type type, const std::string &player_msg,
                                    const std::string &npc_speech ) const override;

        // The preceding are in npcmove.cpp

        bool query_yn( const std::string &mes ) const override;

        std::string extended_description() const override;

        std::pair<std::string, nc_color> hp_description() const;

        // Note: NPCs use a different speed rating than players
        // Because they can't run yet
        float speed_rating() const override;

        /**
         * Note: this places NPC on a given position in CURRENT MAP coordinates.
         * Do not use when placing a NPC in mapgen.
         */
        void setpos( const tripoint &pos ) override;

        npc_attitude get_attitude() const;
        void set_attitude( npc_attitude new_attitude );

        // #############   VALUES   ################

        npc_class_id myclass; // What's our archetype?
        std::string idz; // A temp variable used to inform the game which npc json to use as a template
        mission_type_id miss_id; // A temp variable used to link to the correct mission

    private:

        npc_attitude attitude; // What we want to do to the player
        /**
         * Global submap coordinates of the submap containing the npc.
         * Use global_*_location to get the global position.
         * You should not change submap_coords directly, use pos instead,
         * @ref shift will update submap_coords and move the npc to a different
         * overmap if needed.
         * submap_coords defines the overmap the npc is stored on.
         */
        point submap_coords;
        // Type of complaint->last time we complained about this type
        std::map<std::string, time_point> complaints;

        npc_short_term_cache ai_cache;
    public:
        /**
         * Global position, expressed in map square coordinate system
         * (the most detailed coordinate system), used by the @ref map.
         *
         * The (global) position of an NPC is always:
         * point(
         *     submap_coords.x * SEEX + posx() % SEEX,
         *     submap_coords.y * SEEY + posy() % SEEY,
         *     pos.z)
         * (Expressed in map squares, the system that @ref map uses.)
         * Any of om, map, pos can be in any range.
         * For active NPCs pos would be in the valid range required by
         * the map. But pos, map, and om can be changed without the NPC
         * actual moving as long as the position stays the same:
         * pos() += SEEX; submap_coords.x -= 1;
         * This does not change the global position of the NPC.
         */
        tripoint global_square_location() const override;
        cata::optional<tripoint> last_player_seen_pos; // Where we last saw the player
        int last_seen_player_turn; // Timeout to forgetting
        tripoint wanted_item_pos; // The square containing an item we want
        tripoint guard_pos;  // These are the local coordinates that a guard will return to inside of their goal tripoint
        /**
         * Global overmap terrain coordinate, where we want to get to
         * if no goal exist, this is no_goal_point.
         */
        tripoint goal;

        tripoint wander_pos; // Not actually used (should be: wander there when you hear a sound)
        int wander_time;

        /**
         * Location and index of the corpse we'd like to pulp (if any).
         */
        cata::optional<tripoint> pulp_location;

        time_point restock;
        bool fetching_item;
        bool has_new_items; // If true, we have something new and should re-equip
        int  worst_item_value; // The value of our least-wanted item

        std::vector<tripoint> path; // Our movement plans

        // Personality & other defining characteristics
        string_id<faction> fac_id; // A temp variable used to inform the game which faction to link
        faction *my_fac;

        std::string companion_mission_role_id; //Set mission source or squad leader for a patrol
        std::vector<tripoint>
        companion_mission_points; //Mission leader use to determine item sorting, patrols use for points
        time_point companion_mission_time; //When you left for ongoing/repeating missions
        time_point
        companion_mission_time_ret; //When you are expected to return for calculated/variable mission returns
        inventory companion_mission_inv; //Inventory that is added and dropped on mission
        npc_mission mission;
        npc_personality personality;
        npc_opinion op_of_u;
        npc_chatbin chatbin;
        int patience; // Used when we expect the player to leave the area
        npc_follower_rules rules;
        bool marked_for_death; // If true, we die as soon as we respawn!
        bool hit_by_player;
        std::vector<npc_need> needs;
        // Dummy point that indicates that the goal is invalid.
        static constexpr tripoint no_goal_point = tripoint_min;

        time_point last_updated;
        /**
         * Do some cleanup and caching as npc is being unloaded from map.
         */
        void on_unload();
        /**
         * Retroactively update npc.
         */
        void on_load();

        /// Set up (start) a companion mission.
        void set_companion_mission( npc &p, const std::string &mission_id );
        void set_companion_mission( const tripoint &omt_pos, const std::string &role_id,
                                    const std::string &mission_id );
        /// Unset a companion mission. Precondition: `!has_companion_mission()`
        void reset_companion_mission();
        bool has_companion_mission() const;
        npc_companion_mission get_companion_mission() const;
        attitude_group get_attitude_group( npc_attitude att );

    protected:
        void store( JsonOut &jsout ) const;
        void load( JsonObject &jsin );

    private:
        void setID( int id );
        bool dead;  // If true, we need to be cleaned up

        bool sees_dangerous_field( const tripoint &p ) const;
        bool could_move_onto( const tripoint &p ) const;

        std::vector<sphere> find_dangerous_explosives() const;

        npc_companion_mission comp_mission;
};

/** An NPC with standard stats */
class standard_npc : public npc
{
    public:
        standard_npc( const std::string &name = "", const std::vector<itype_id> &clothing = {},
                      int skill = 4, int s_str = 8, int s_dex = 8, int s_int = 8, int s_per = 8 );
};

// instances of this can be accessed via string_id<npc_template>.
class npc_template
{
    public:
        npc_template() {}

        npc guy;

        static void load( JsonObject &jsobj );
        static void reset();
        static void check_consistency();
};

struct epilogue {
    epilogue();

    std::string id; //Unique name for declaring an ending for a given individual
    std::string group; //Male/female (dog/cyborg/mutant... whatever you want)
    std::string text;

    static epilogue_map _all_epilogue;

    static void load_epilogue( JsonObject &jsobj );
    epilogue *find_epilogue( const std::string &ident );
    void random_by_group( std::string group );
};

std::ostream &operator<< ( std::ostream &os, const npc_need &need );

/** Opens a menu and allows player to select a friendly NPC. */
npc *pick_follower();

#endif<|MERGE_RESOLUTION|>--- conflicted
+++ resolved
@@ -89,14 +89,9 @@
     NPC_MISSION_LEGACY_2,
     NPC_MISSION_LEGACY_3,
 
-<<<<<<< HEAD
-    NPC_MISSION_BASE, // Base Mission: unassigned (Might be used for assigning a npc to stay in a location).
     NPC_MISSION_GUARD, // Assigns an non-allied NPC to remain in place
+    NPC_MISSION_GUARD_ALLY, // Assigns an allied NPC to guard a position
     NPC_MISSION_GUARD_PATROL, // Assigns a non-allied NPC to guard and investigate
-=======
-    NPC_MISSION_GUARD, // Assigns an non-allied NPC to guard a position
->>>>>>> 2bf28eab
-    NPC_MISSION_GUARD_ALLY, // Assigns an allied NPC to guard a position
     NPC_MISSION_ACTIVITY, // Perform a player_activity until it is complete
 };
 
