--- conflicted
+++ resolved
@@ -129,14 +129,9 @@
                                bool must_feed, const std::string &desc, bool group,
                                const std::vector<item *> &equipment,
                                const std::string &skill_tested, int skill_level );
-<<<<<<< HEAD
         void start_upgrade( const std::string &bldg, const std::string &key, tripoint omt_tri,
                             bool by_radio );
-        std::string om_upgrade_description( const std::string &bldg, bool trunc );
-=======
-        void start_upgrade( const std::string &bldg, const std::string &key );
         std::string om_upgrade_description( const std::string &bldg, bool trunc ) const;
->>>>>>> 7e1a5c01
         void start_menial_labor();
         /// Called when a companion is sent to cut logs
         void start_cut_logs();
