#include "do_turn.h"

#include "action.h"
#include "avatar.h"
#include "bionics.h"
#include "cached_options.h"
#include "calendar.h"
#include "creature_tracker.h"
#include "event_bus.h"
#include "explosion.h"
#include "game.h"
#include "gamemode.h"
#include "help.h"
#include "kill_tracker.h"
#include "make_static.h"
#include "map.h"
#include "mapbuffer.h"
#include "memorial_logger.h"
#include "messages.h"
#include "mission.h"
#include "monattack.h"
#include "mtype.h"
#include "npc.h"
#include "options.h"
#include "output.h"
#include "overmapbuffer.h"
#include "popup.h"
#include "scent_map.h"
#include "string_input_popup.h"
#include "timed_event.h"
#include "ui_manager.h"
#include "vehicle.h"
#include "vpart_position.h"
#include "wcwidth.h"
#include "worldfactory.h"

<<<<<<< HEAD
=======
#include "music.h"
#include "sdlsound.h"

static const activity_id ACT_AIM( "ACT_AIM" );
>>>>>>> 0f653449
static const activity_id ACT_AUTODRIVE( "ACT_AUTODRIVE" );
static const activity_id ACT_OPERATION( "ACT_OPERATION" );

static const bionic_id bio_alarm( "bio_alarm" );

static const efftype_id effect_controlled( "controlled" );
static const efftype_id effect_npc_suspend( "npc_suspend" );
static const efftype_id effect_ridden( "ridden" );
static const efftype_id effect_sleep( "sleep" );

static const itype_id itype_holybook_bible1( "holybook_bible1" );
static const itype_id itype_holybook_bible2( "holybook_bible2" );
static const itype_id itype_holybook_bible3( "holybook_bible3" );

static const trait_id trait_CANNIBAL( "CANNIBAL" );
static const trait_id trait_HAS_NEMESIS( "HAS_NEMESIS" );
static const trait_id trait_PSYCHOPATH( "PSYCHOPATH" );

#if defined(__ANDROID__)
extern std::map<std::string, std::list<input_event>> quick_shortcuts_map;
extern bool add_best_key_for_action_to_quick_shortcuts( action_id action,
        const std::string &category, bool back );
#endif

#define dbg(x) DebugLog((x),D_GAME) << __FILE__ << ":" << __LINE__ << ": "

namespace turn_handler
{
bool cleanup_at_end()
{
    avatar &u = get_avatar();
    if( g->uquit == QUIT_DIED || g->uquit == QUIT_SUICIDE ) {
        // Put (non-hallucinations) into the overmap so they are not lost.
        for( monster &critter : g->all_monsters() ) {
            g->despawn_monster( critter );
        }
        // if player has "hunted" trait, remove their nemesis monster on death
        if( u.has_trait( trait_HAS_NEMESIS ) ) {
            overmap_buffer.remove_nemesis();
        }
        // Reset NPC factions and disposition
        g->reset_npc_dispositions();
        // Save the factions', missions and set the NPC's overmap coordinates
        // Npcs are saved in the overmap.
        g->save_factions_missions_npcs(); //missions need to be saved as they are global for all saves.

        // and the overmap, and the local map.
        g->save_maps(); //Omap also contains the npcs who need to be saved.
    }

    if( g->uquit == QUIT_DIED || g->uquit == QUIT_SUICIDE ) {
        std::vector<std::string> vRip;

        int iMaxWidth = 0;
        int iNameLine = 0;
        int iInfoLine = 0;

        if( u.has_amount( itype_holybook_bible1, 1 ) || u.has_amount( itype_holybook_bible2, 1 ) ||
            u.has_amount( itype_holybook_bible3, 1 ) ) {
            if( !( u.has_trait( trait_CANNIBAL ) || u.has_trait( trait_PSYCHOPATH ) ) ) {
                vRip.emplace_back( "               _______  ___" );
                vRip.emplace_back( "              <       `/   |" );
                vRip.emplace_back( "               >  _     _ (" );
                vRip.emplace_back( "              |  |_) | |_) |" );
                vRip.emplace_back( "              |  | \\ | |   |" );
                vRip.emplace_back( "   ______.__%_|            |_________  __" );
                vRip.emplace_back( " _/                                  \\|  |" );
                iNameLine = vRip.size();
                vRip.emplace_back( "|                                        <" );
                vRip.emplace_back( "|                                        |" );
                iMaxWidth = utf8_width( vRip.back() );
                vRip.emplace_back( "|                                        |" );
                vRip.emplace_back( "|_____.-._____              __/|_________|" );
                vRip.emplace_back( "              |            |" );
                iInfoLine = vRip.size();
                vRip.emplace_back( "              |            |" );
                vRip.emplace_back( "              |           <" );
                vRip.emplace_back( "              |            |" );
                vRip.emplace_back( "              |   _        |" );
                vRip.emplace_back( "              |__/         |" );
                vRip.emplace_back( "             % / `--.      |%" );
                vRip.emplace_back( "         * .%%|          -< @%%%" ); // NOLINT(cata-text-style)
                vRip.emplace_back( "         `\\%`@|            |@@%@%%" );
                vRip.emplace_back( "       .%%%@@@|%     `   % @@@%%@%%%%" );
                vRip.emplace_back( "  _.%%%%%%@@@@@@%%%__/\\%@@%%@@@@@@@%%%%%%" );

            } else {
                vRip.emplace_back( "               _______  ___" );
                vRip.emplace_back( "              |       \\/   |" );
                vRip.emplace_back( "              |            |" );
                vRip.emplace_back( "              |            |" );
                iInfoLine = vRip.size();
                vRip.emplace_back( "              |            |" );
                vRip.emplace_back( "              |            |" );
                vRip.emplace_back( "              |            |" );
                vRip.emplace_back( "              |            |" );
                vRip.emplace_back( "              |           <" );
                vRip.emplace_back( "              |   _        |" );
                vRip.emplace_back( "              |__/         |" );
                vRip.emplace_back( "   ______.__%_|            |__________  _" );
                vRip.emplace_back( " _/                                   \\| \\" );
                iNameLine = vRip.size();
                vRip.emplace_back( "|                                         <" );
                vRip.emplace_back( "|                                         |" );
                iMaxWidth = utf8_width( vRip.back() );
                vRip.emplace_back( "|                                         |" );
                vRip.emplace_back( "|_____.-._______            __/|__________|" );
                vRip.emplace_back( "             % / `_-.   _  |%" );
                vRip.emplace_back( "         * .%%|  |_) | |_)< @%%%" ); // NOLINT(cata-text-style)
                vRip.emplace_back( "         `\\%`@|  | \\ | |   |@@%@%%" );
                vRip.emplace_back( "       .%%%@@@|%     `   % @@@%%@%%%%" );
                vRip.emplace_back( "  _.%%%%%%@@@@@@%%%__/\\%@@%%@@@@@@@%%%%%%" );
            }
        } else {
            vRip.emplace_back( R"(           _________  ____           )" );
            vRip.emplace_back( R"(         _/         `/    \_         )" );
            vRip.emplace_back( R"(       _/      _     _      \_.      )" );
            vRip.emplace_back( R"(     _%\      |_) | |_)       \_     )" );
            vRip.emplace_back( R"(   _/ \/      | \ | |           \_   )" );
            vRip.emplace_back( R"( _/                               \_ )" );
            vRip.emplace_back( R"(|                                   |)" );
            iNameLine = vRip.size();
            vRip.emplace_back( R"( )                                 < )" );
            vRip.emplace_back( R"(|                                   |)" );
            vRip.emplace_back( R"(|                                   |)" );
            vRip.emplace_back( R"(|   _                               |)" );
            vRip.emplace_back( R"(|__/                                |)" );
            iMaxWidth = utf8_width( vRip.back() );
            vRip.emplace_back( R"( / `--.                             |)" );
            vRip.emplace_back( R"(|                                  ( )" );
            iInfoLine = vRip.size();
            vRip.emplace_back( R"(|                                   |)" );
            vRip.emplace_back( R"(|                                   |)" );
            vRip.emplace_back( R"(|     %                         .   |)" );
            vRip.emplace_back( R"(|  @`                            %% |)" );
            vRip.emplace_back( R"(| %@%@%\                *      %`%@%|)" );
            vRip.emplace_back( R"(%%@@@.%@%\%%            `\  %%.%%@@%@)" );
            vRip.emplace_back( R"(@%@@%%%%%@@@@@@%%%%%%%%@@%%@@@%%%@%%@)" );
        }

        const point iOffset( TERMX > FULL_SCREEN_WIDTH ? ( TERMX - FULL_SCREEN_WIDTH ) / 2 : 0,
                             TERMY > FULL_SCREEN_HEIGHT ? ( TERMY - FULL_SCREEN_HEIGHT ) / 2 : 0 );

        catacurses::window w_rip = catacurses::newwin( FULL_SCREEN_HEIGHT, FULL_SCREEN_WIDTH,
                                   iOffset );
        draw_border( w_rip );

        sfx::do_player_death_hurt( get_player_character(), true );
        sfx::fade_audio_group( sfx::group::weather, 2000 );
        sfx::fade_audio_group( sfx::group::time_of_day, 2000 );
        sfx::fade_audio_group( sfx::group::context_themes, 2000 );
        sfx::fade_audio_group( sfx::group::fatigue, 2000 );

        for( size_t iY = 0; iY < vRip.size(); ++iY ) {
            size_t iX = 0;
            const char *str = vRip[iY].data();
            for( int slen = vRip[iY].size(); slen > 0; ) {
                const uint32_t cTemp = UTF8_getch( &str, &slen );
                if( cTemp != U' ' ) {
                    nc_color ncColor = c_light_gray;

                    if( cTemp == U'%' ) {
                        ncColor = c_green;

                    } else if( cTemp == U'_' || cTemp == U'|' ) {
                        ncColor = c_white;

                    } else if( cTemp == U'@' ) {
                        ncColor = c_brown;

                    } else if( cTemp == U'*' ) {
                        ncColor = c_red;
                    }

                    mvwputch( w_rip, point( iX + FULL_SCREEN_WIDTH / 2 - ( iMaxWidth / 2 ), iY + 1 ), ncColor,
                              cTemp );
                }
                iX += mk_wcwidth( cTemp );
            }
        }

        std::string sTemp;

        center_print( w_rip, iInfoLine++, c_white, _( "Survived:" ) );

        const time_duration survived = calendar::turn - calendar::start_of_game;
        const int minutes = to_minutes<int>( survived ) % 60;
        const int hours = to_hours<int>( survived ) % 24;
        const int days = to_days<int>( survived );

        if( days > 0 ) {
            // NOLINTNEXTLINE(cata-translate-string-literal)
            sTemp = string_format( "%dd %dh %dm", days, hours, minutes );
        } else if( hours > 0 ) {
            // NOLINTNEXTLINE(cata-translate-string-literal)
            sTemp = string_format( "%dh %dm", hours, minutes );
        } else {
            // NOLINTNEXTLINE(cata-translate-string-literal)
            sTemp = string_format( "%dm", minutes );
        }

        center_print( w_rip, iInfoLine++, c_white, sTemp );

        const int iTotalKills = g->get_kill_tracker().monster_kill_count();

        sTemp = _( "Kills:" );
        mvwprintz( w_rip, point( FULL_SCREEN_WIDTH / 2 - 5, 1 + iInfoLine++ ), c_light_gray,
                   ( sTemp + " " ) );
        wprintz( w_rip, c_magenta, "%d", iTotalKills );

        sTemp = _( "In memory of:" );
        mvwprintz( w_rip, point( FULL_SCREEN_WIDTH / 2 - utf8_width( sTemp ) / 2, iNameLine++ ),
                   c_light_gray,
                   sTemp );

        sTemp = u.get_name();
        mvwprintz( w_rip, point( FULL_SCREEN_WIDTH / 2 - utf8_width( sTemp ) / 2, iNameLine++ ), c_white,
                   sTemp );

        sTemp = _( "Last Words:" );
        mvwprintz( w_rip, point( FULL_SCREEN_WIDTH / 2 - utf8_width( sTemp ) / 2, iNameLine++ ),
                   c_light_gray,
                   sTemp );

        int iStartX = FULL_SCREEN_WIDTH / 2 - ( ( iMaxWidth - 4 ) / 2 );
        std::string sLastWords = string_input_popup()
                                 .window( w_rip, point( iStartX, iNameLine ), iStartX + iMaxWidth - 4 - 1 )
                                 .max_length( iMaxWidth - 4 - 1 )
                                 .query_string();
        g->death_screen();
        const bool is_suicide = g->uquit == QUIT_SUICIDE;
        std::chrono::seconds time_since_load =
            std::chrono::duration_cast<std::chrono::seconds>(
                std::chrono::steady_clock::now() - g->time_of_last_load );
        std::chrono::seconds total_time_played = g->time_played_at_last_load + time_since_load;
        get_event_bus().send<event_type::game_over>( is_suicide, sLastWords, total_time_played );
        // Struck the save_player_data here to forestall Weirdness
        g->move_save_to_graveyard();
        g->write_memorial_file( sLastWords );
        get_memorial().clear();
        std::vector<std::string> characters = g->list_active_saves();
        // remove current player from the active characters list, as they are dead
        std::vector<std::string>::iterator curchar = std::find( characters.begin(),
                characters.end(), u.get_save_id() );
        if( curchar != characters.end() ) {
            characters.erase( curchar );
        }

        if( characters.empty() ) {
            bool queryDelete = false;
            bool queryReset = false;

            if( get_option<std::string>( "WORLD_END" ) == "query" ) {
                bool decided = false;
                std::string buffer = _( "Warning: NPC interactions and some other global flags "
                                        "will not all reset when starting a new character in an "
                                        "already-played world.  This can lead to some strange "
                                        "behavior.\n\n"
                                        "Are you sure you wish to keep this world?"
                                      );

                while( !decided ) {
                    uilist smenu;
                    smenu.allow_cancel = false;
                    smenu.addentry( 0, true, 'r', "%s", _( "Reset world" ) );
                    smenu.addentry( 1, true, 'd', "%s", _( "Delete world" ) );
                    smenu.addentry( 2, true, 'k', "%s", _( "Keep world" ) );
                    smenu.query();

                    switch( smenu.ret ) {
                        case 0:
                            queryReset = true;
                            decided = true;
                            break;
                        case 1:
                            queryDelete = true;
                            decided = true;
                            break;
                        case 2:
                            decided = query_yn( buffer );
                            break;
                    }
                }
            }

            if( queryDelete || get_option<std::string>( "WORLD_END" ) == "delete" ) {
                world_generator->delete_world( world_generator->active_world->world_name, true );

            } else if( queryReset || get_option<std::string>( "WORLD_END" ) == "reset" ) {
                world_generator->delete_world( world_generator->active_world->world_name, false );
            }
        } else if( get_option<std::string>( "WORLD_END" ) != "keep" ) {
            std::string tmpmessage;
            for( auto &character : characters ) {
                tmpmessage += "\n  ";
                tmpmessage += character;
            }
            popup( _( "World retained.  Characters remaining:%s" ), tmpmessage );
        }
        if( g->gamemode ) {
            g->gamemode = std::make_unique<special_game>(); // null gamemode or something..
        }
    }

    //Reset any offset due to driving
    g->set_driving_view_offset( point_zero );

    //clear all sound channels
    sfx::fade_audio_channel( sfx::channel::any, 300 );
    sfx::fade_audio_group( sfx::group::weather, 300 );
    sfx::fade_audio_group( sfx::group::time_of_day, 300 );
    sfx::fade_audio_group( sfx::group::context_themes, 300 );
    sfx::fade_audio_group( sfx::group::fatigue, 300 );

    zone_manager::get_manager().clear();

    MAPBUFFER.clear();
    overmap_buffer.clear();

#if defined(__ANDROID__)
    quick_shortcuts_map.clear();
#endif
    return true;
}

} // namespace turn_handler

void handle_key_blocking_activity()
{
    if( test_mode ) {
        return;
    }
    avatar &u = get_avatar();
    const bool has_unfinished_activity = u.activity && (
            u.activity.id()->based_on() == based_on_type::NEITHER
            || u.activity.moves_left > 0 );
    if( has_unfinished_activity || u.has_destination() ) {
        input_context ctxt = get_default_mode_input_context();
        const std::string action = ctxt.handle_input( 0 );
        bool refresh = true;
        if( action == "pause" ) {
            if( u.activity.is_interruptible_with_kb() ) {
                g->cancel_activity_query( _( "Confirm:" ) );
            }
        } else if( action == "player_data" ) {
            u.disp_info( true );
        } else if( action == "messages" ) {
            Messages::display_messages();
        } else if( action == "help" ) {
            get_help().display_help();
        } else if( action != "HELP_KEYBINDINGS" ) {
            refresh = false;
        }
        if( refresh ) {
            ui_manager::redraw();
            refresh_display();
        }
    } else {
        refresh_display();
        inp_mngr.pump_events();
    }
}

namespace
{
void monmove()
{
    g->cleanup_dead();
    map &m = get_map();
    avatar &u = get_avatar();

    for( monster &critter : g->all_monsters() ) {
        // Critters in impassable tiles get pushed away, unless it's not impassable for them
        if( !critter.is_dead() && m.impassable( critter.pos() ) && !critter.can_move_to( critter.pos() ) ) {
            dbg( D_ERROR ) << "game:monmove: " << critter.name()
                           << " can't move to its location!  (" << critter.posx()
                           << ":" << critter.posy() << ":" << critter.posz() << "), "
                           << m.tername( critter.pos() );
            add_msg_debug( debugmode::DF_MONSTER, "%s can't move to its location!  (%d,%d,%d), %s",
                           critter.name(),
                           critter.posx(), critter.posy(), critter.posz(), m.tername( critter.pos() ) );
            bool okay = false;
            for( const tripoint &dest : m.points_in_radius( critter.pos(), 3 ) ) {
                if( critter.can_move_to( dest ) && g->is_empty( dest ) ) {
                    critter.setpos( dest );
                    okay = true;
                    break;
                }
            }
            if( !okay ) {
                // die of "natural" cause (overpopulation is natural)
                critter.die( nullptr );
            }
        }

        if( !critter.is_dead() ) {
            critter.process_turn();
        }

        m.creature_in_field( critter );
        if( calendar::once_every( 1_days ) ) {
            if( critter.has_flag( MF_MILKABLE ) ) {
                critter.refill_udders();
            }
            critter.try_biosignature();
            critter.try_reproduce();
        }
        while( critter.moves > 0 && !critter.is_dead() && !critter.has_effect( effect_ridden ) ) {
            critter.made_footstep = false;
            // Controlled critters don't make their own plans
            if( !critter.has_effect( effect_controlled ) ) {
                // Formulate a path to follow
                critter.plan();
            } else {
                critter.moves = 0;
                break;
            }
            critter.move(); // Move one square, possibly hit u
            critter.process_triggers();
            m.creature_in_field( critter );
        }

        if( !critter.is_dead() &&
            u.has_active_bionic( bio_alarm ) &&
            u.get_power_level() >= bio_alarm->power_trigger &&
            rl_dist( u.pos(), critter.pos() ) <= 5 &&
            !critter.is_hallucination() ) {
            u.mod_power_level( -bio_alarm->power_trigger );
            add_msg( m_warning, _( "Your motion alarm goes off!" ) );
            g->cancel_activity_or_ignore_query( distraction_type::motion_alarm,
                                                _( "Your motion alarm goes off!" ) );
            if( u.has_effect( effect_sleep ) ) {
                u.wake_up();
            }
        }
    }

    g->cleanup_dead();

    // The remaining monsters are all alive, but may be outside of the reality bubble.
    // If so, despawn them. This is not the same as dying, they will be stored for later and the
    // monster::die function is not called.
    for( monster &critter : g->all_monsters() ) {
        if( critter.posx() < 0 - MAPSIZE_X / 6 ||
            critter.posy() < 0 - MAPSIZE_Y / 6 ||
            critter.posx() > ( MAPSIZE_X * 7 ) / 6 ||
            critter.posy() > ( MAPSIZE_Y * 7 ) / 6 ) {
            g->despawn_monster( critter );
        }
    }

    // Now, do active NPCs.
    for( npc &guy : g->all_npcs() ) {
        int turns = 0;
        if( guy.is_mounted() ) {
            guy.check_mount_is_spooked();
        }
        m.creature_in_field( guy );
        if( !guy.has_effect( effect_npc_suspend ) ) {
            guy.process_turn();
        }
        while( !guy.is_dead() && ( !guy.in_sleep_state() || guy.activity.id() == ACT_OPERATION ) &&
               guy.moves > 0 && turns < 10 ) {
            int moves = guy.moves;
            guy.move();
            if( moves == guy.moves ) {
                // Count every time we exit npc::move() without spending any moves.
                turns++;
            }

            // Turn on debug mode when in infinite loop
            // It has to be done before the last turn, otherwise
            // there will be no meaningful debug output.
            if( turns == 9 ) {
                debugmsg( "NPC %s entered infinite loop.  Turning on debug mode",
                          guy.get_name() );
                debug_mode = true;
                // make sure the filter is active
                if( std::find(
                        debugmode::enabled_filters.begin(), debugmode::enabled_filters.end(),
                        debugmode::DF_NPC ) == debugmode::enabled_filters.end() ) {
                    debugmode::enabled_filters.emplace_back( debugmode::DF_NPC );
                }
            }
        }

        // If we spun too long trying to decide what to do (without spending moves),
        // Invoke cognitive suspension to prevent an infinite loop.
        if( turns == 10 ) {
            add_msg( _( "%s faints!" ), guy.get_name() );
            guy.reboot();
        }

        if( !guy.is_dead() ) {
            guy.npc_update_body();
        }
    }
    g->cleanup_dead();
}

void overmap_npc_move()
{
    avatar &u = get_avatar();
    std::vector<npc *> travelling_npcs;
    static constexpr int move_search_radius = 600;
    for( auto &elem : overmap_buffer.get_npcs_near_player( move_search_radius ) ) {
        if( !elem ) {
            continue;
        }
        npc *npc_to_add = elem.get();
        if( ( !npc_to_add->is_active() || rl_dist( u.pos(), npc_to_add->pos() ) > SEEX * 2 ) &&
            npc_to_add->mission == NPC_MISSION_TRAVELLING ) {
            travelling_npcs.push_back( npc_to_add );
        }
    }
    bool npcs_need_reload = false;
    for( auto &elem : travelling_npcs ) {
        if( elem->has_omt_destination() ) {
            if( !elem->omt_path.empty() ) {
                if( rl_dist( elem->omt_path.back(), elem->global_omt_location() ) > 2 ) {
                    // recalculate path, we got distracted doing something else probably
                    elem->omt_path.clear();
                } else if( elem->omt_path.back() == elem->global_omt_location() ) {
                    elem->omt_path.pop_back();
                }
            }
            if( elem->omt_path.empty() ) {
                elem->omt_path = overmap_buffer.get_travel_path( elem->global_omt_location(), elem->goal,
                                 overmap_path_params::for_npc() );
                if( elem->omt_path.empty() ) { // goal is unreachable, or already reached goal, reset it
                    elem->goal = npc::no_goal_point;
                }
            } else {
                elem->travel_overmap( elem->omt_path.back() );
                npcs_need_reload = true;
            }
        }
        if( !elem->has_omt_destination() && calendar::once_every( 1_hours ) && one_in( 3 ) ) {
            // travelling destination is reached/not set, try different one
            elem->set_omt_destination();
        }
    }
    if( npcs_need_reload ) {
        g->reload_npcs();
    }
}

} // namespace

// MAIN GAME LOOP
// Returns true if game is over (death, saved, quit, etc)
bool do_turn()
{
    if( g->is_game_over() ) {
        return turn_handler::cleanup_at_end();
    }
    // Actual stuff
    if( g-> new_game ) {
        g->new_game = false;
    } else {
        g->gamemode->per_turn();
        calendar::turn += 1_turns;
    }

    weather_manager &weather = get_weather();
    // starting a new turn, clear out temperature cache
    weather.temperature_cache.clear();

    if( g->npcs_dirty ) {
        g->load_npcs();
    }

    timed_event_manager &timed_events = get_timed_events();
    timed_events.process();
    mission::process_all();
    avatar &u = get_avatar();
    map &m = get_map();
    // If controlling a vehicle that is owned by someone else
    if( u.in_vehicle && u.controlling_vehicle ) {
        vehicle *veh = veh_pointer_or_null( m.veh_at( u.pos() ) );
        if( veh && !veh->handle_potential_theft( dynamic_cast<Character &>( u ), true ) ) {
            veh->handle_potential_theft( dynamic_cast<Character &>( u ), false, false );
        }
    }
    // If riding a horse - chance to spook
    if( u.is_mounted() ) {
        u.check_mount_is_spooked();
    }
    if( calendar::once_every( 1_days ) ) {
        overmap_buffer.process_mongroups();
    }

    // Move hordes every 2.5 min
    if( calendar::once_every( time_duration::from_minutes( 2.5 ) ) ) {
        overmap_buffer.move_hordes();
        if( u.has_trait( trait_HAS_NEMESIS ) ) {
            overmap_buffer.move_nemesis();
        }
        // Hordes that reached the reality bubble need to spawn,
        // make them spawn in invisible areas only.
        m.spawn_monsters( false );
    }

    g->debug_hour_timer.print_time();

    u.update_body();

    // Auto-save if autosave is enabled
    if( get_option<bool>( "AUTOSAVE" ) &&
        calendar::once_every( 1_turns * get_option<int>( "AUTOSAVE_TURNS" ) ) &&
        !u.is_dead_state() ) {
        g->autosave();
    }

    weather.update_weather();
    g->reset_light_level();

    g->perhaps_add_random_npc();
    while( u.moves > 0 && u.activity ) {
        u.activity.do_turn( u );
    }

    music::is_listening_music = false;

    // Process NPC sound events before they move or they hear themselves talking
    for( npc &guy : g->all_npcs() ) {
        if( rl_dist( guy.pos(), u.pos() ) < MAX_VIEW_DISTANCE ) {
            sounds::process_sound_markers( &guy );
        }
    }

    // Process sound events into sound markers for display to the player.
    sounds::process_sound_markers( &u );

    if( u.is_deaf() ) {
        sfx::do_hearing_loss();
    }

    if( !u.has_effect( effect_sleep ) || g->uquit == QUIT_WATCH ) {
        if( u.moves > 0 || g->uquit == QUIT_WATCH ) {
            while( u.moves > 0 || g->uquit == QUIT_WATCH ) {
                g->cleanup_dead();
                g->mon_info_update();
                // Process any new sounds the player caused during their turn.
                for( npc &guy : g->all_npcs() ) {
                    if( rl_dist( guy.pos(), u.pos() ) < MAX_VIEW_DISTANCE ) {
                        sounds::process_sound_markers( &guy );
                    }
                }
                sounds::process_sound_markers( &u );
                if( !u.activity && g->uquit != QUIT_WATCH
                    && ( !u.has_distant_destination() || calendar::once_every( 10_seconds ) ) ) {
                    g->wait_popup.reset();
                    ui_manager::redraw();
                }

                if( g->queue_screenshot ) {
                    g->take_screenshot();
                    g->queue_screenshot = false;
                }

                if( g->handle_action() ) {
                    ++g->moves_since_last_save;
                    u.action_taken();
                }

                if( g->is_game_over() ) {
                    return turn_handler::cleanup_at_end();
                }

                if( g->uquit == QUIT_WATCH ) {
                    break;
                }
                while( u.moves > 0 && u.activity ) {
                    u.activity.do_turn( u );
                }
            }
            // Reset displayed sound markers now that the turn is over.
            // We only want this to happen if the player had a chance to examine the sounds.
            sounds::reset_markers();
        } else {
            // Rate limit key polling to 10 times a second.
            static auto start = std::chrono::time_point_cast<std::chrono::milliseconds>(
                                    std::chrono::system_clock::now() );
            const auto now = std::chrono::time_point_cast<std::chrono::milliseconds>(
                                 std::chrono::system_clock::now() );
            if( ( now - start ).count() > 100 ) {
                handle_key_blocking_activity();
                start = now;
            }

            g->mon_info_update();

            // If player is performing a task, a monster is dangerously close,
            // and monster can reach to the player or it has some sort of a ranged attack,
            // warn them regardless of previous safemode warnings
            if( u.activity ) {
                for( std::pair<const distraction_type, std::string> &dist : u.activity.get_distractions() ) {
                    if( g->cancel_activity_or_ignore_query( dist.first, dist.second ) ) {
                        break;
                    }
                }
            }
        }
    }

    if( music::is_listening_music ) {
        play_music( "music" );
    }
    else {
        play_music( "title" );
    }

    if( g->driving_view_offset.x != 0 || g->driving_view_offset.y != 0 ) {
        // Still have a view offset, but might not be driving anymore,
        // or the option has been deactivated,
        // might also happen when someone dives from a moving car.
        // or when using the handbrake.
        vehicle *veh = veh_pointer_or_null( m.veh_at( u.pos() ) );
        g->calc_driving_offset( veh );
    }

    scent_map &scent = get_scent();
    // No-scent debug mutation has to be processed here or else it takes time to start working
    if( !u.has_flag( STATIC( json_character_flag( "NO_SCENT" ) ) ) ) {
        scent.set( u.pos(), u.scent, u.get_type_of_scent() );
        overmap_buffer.set_scent( u.global_omt_location(),  u.scent );
    }
    scent.update( u.pos(), m );

    // We need floor cache before checking falling 'n stuff
    m.build_floor_caches();

    m.process_falling();
    m.vehmove();
    m.process_fields();
    m.process_items();
    explosion_handler::process_explosions();
    m.creature_in_field( u );

    // Apply sounds from previous turn to monster and NPC AI.
    sounds::process_sounds();
    const int levz = m.get_abs_sub().z();
    // Update vision caches for monsters. If this turns out to be expensive,
    // consider a stripped down cache just for monsters.
    m.build_map_cache( levz, true );
    monmove();
    if( calendar::once_every( 5_minutes ) ) {
        overmap_npc_move();
    }
    if( calendar::once_every( 10_seconds ) ) {
        for( const tripoint &elem : m.get_furn_field_locations() ) {
            const furn_t &furn = *m.furn( elem );
            for( const emit_id &e : furn.emissions ) {
                m.emit_field( elem, e );
            }
        }
        for( const tripoint &elem : m.get_ter_field_locations() ) {
            const ter_t &ter = *m.ter( elem );
            for( const emit_id &e : ter.emissions ) {
                m.emit_field( elem, e );
            }
        }
    }
    g->mon_info_update();
    u.process_turn();
    if( u.moves < 0 && get_option<bool>( "FORCE_REDRAW" ) ) {
        ui_manager::redraw();
        refresh_display();
    }

    if( levz >= 0 && !u.is_underwater() ) {
        handle_weather_effects( weather.weather_id );
    }

    const bool player_is_sleeping = u.has_effect( effect_sleep );
    bool wait_redraw = false;
    std::string wait_message;
    time_duration wait_refresh_rate;
    if( player_is_sleeping ) {
        wait_redraw = true;
        wait_message = _( "Wait till you wake up…" );
        wait_refresh_rate = 30_minutes;
    } else if( const cata::optional<std::string> progress = u.activity.get_progress_message( u ) ) {
        wait_redraw = true;
        wait_message = *progress;
        if( u.activity.is_interruptible() && u.activity.interruptable_with_kb ) {
            wait_message += string_format( _( "\n%s to interrupt" ), press_x( ACTION_PAUSE ) );
        }
        if( u.activity.id() == ACT_AUTODRIVE ) {
            wait_refresh_rate = 1_turns;
        } else {
            wait_refresh_rate = 5_minutes;
        }
    }
    if( wait_redraw ) {
        if( g->first_redraw_since_waiting_started ||
            calendar::once_every( std::min( 1_minutes, wait_refresh_rate ) ) ) {
            if( g->first_redraw_since_waiting_started || calendar::once_every( wait_refresh_rate ) ) {
                ui_manager::redraw();
            }

            // Avoid redrawing the main UI every time due to invalidation
            ui_adaptor dummy( ui_adaptor::disable_uis_below {} );
            g->wait_popup = std::make_unique<static_popup>();
            g->wait_popup->on_top( true ).wait_message( "%s", wait_message );
            ui_manager::redraw();
            refresh_display();
            g->first_redraw_since_waiting_started = false;
        }
    } else {
        // Nothing to wait for now
        g->wait_popup.reset();
        g->first_redraw_since_waiting_started = true;
    }

    u.update_bodytemp();
    u.update_body_wetness( *weather.weather_precise );
    u.apply_wetness_morale( weather.temperature );

    if( calendar::once_every( 1_minutes ) ) {
        u.update_morale();
    }

    if( calendar::once_every( 9_turns ) ) {
        u.check_and_recover_morale();
    }

    if( !u.is_deaf() ) {
        sfx::remove_hearing_loss();
    }
    sfx::do_danger_music();
    sfx::do_vehicle_engine_sfx();
    sfx::do_vehicle_exterior_engine_sfx();
    sfx::do_fatigue();

    // reset player noise
    u.volume = 0;

    return false;
}<|MERGE_RESOLUTION|>--- conflicted
+++ resolved
@@ -34,13 +34,9 @@
 #include "wcwidth.h"
 #include "worldfactory.h"
 
-<<<<<<< HEAD
-=======
 #include "music.h"
 #include "sdlsound.h"
 
-static const activity_id ACT_AIM( "ACT_AIM" );
->>>>>>> 0f653449
 static const activity_id ACT_AUTODRIVE( "ACT_AUTODRIVE" );
 static const activity_id ACT_OPERATION( "ACT_OPERATION" );
 
