--- conflicted
+++ resolved
@@ -89,8 +89,6 @@
     return me_it_const->get_item()->max_damage();
 }
 
-<<<<<<< HEAD
-=======
 int talker_item_const::coverage_at( bodypart_id &id ) const
 {
     return me_it_const->get_item()->get_coverage( id );
@@ -101,7 +99,6 @@
     return me_it_const->get_item()->get_encumber( get_player_character(), id );
 }
 
->>>>>>> c496e930
 int talker_item_const::get_volume() const
 {
 
