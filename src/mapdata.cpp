#include "mapdata.h"

#include <algorithm>
#include <cstdlib>
#include <iterator>
#include <map>
#include <memory>
#include <unordered_map>
#include <utility>

#include "assign.h"
#include "calendar.h"
#include "color.h"
#include "debug.h"
#include "enum_conversions.h"
#include "generic_factory.h"
#include "harvest.h"
#include "iexamine.h"
#include "iexamine_actors.h"
#include "item_group.h"
#include "json.h"
#include "output.h"
#include "string_formatter.h"
#include "translations.h"
#include "trap.h"

static const std::string flag_DIGGABLE( "DIGGABLE" );
static const std::string flag_LOCKED( "LOCKED" );
static const std::string flag_TRANSPARENT( "TRANSPARENT" );

namespace
{

const units::volume DEFAULT_MAX_VOLUME_IN_SQUARE = units::from_liter( 1000 );

generic_factory<ter_t> terrain_data( "terrain" );
generic_factory<furn_t> furniture_data( "furniture" );

} // namespace

/** @relates int_id */
template<>
inline bool int_id<ter_t>::is_valid() const
{
    return terrain_data.is_valid( *this );
}

/** @relates int_id */
template<>
const ter_t &int_id<ter_t>::obj() const
{
    return terrain_data.obj( *this );
}

/** @relates int_id */
template<>
const string_id<ter_t> &int_id<ter_t>::id() const
{
    return terrain_data.convert( *this );
}

/** @relates int_id */
template<>
int_id<ter_t> string_id<ter_t>::id() const
{
    return terrain_data.convert( *this, t_null );
}

/** @relates int_id */
template<>
int_id<ter_t>::int_id( const string_id<ter_t> &id ) : _id( id.id() )
{
}

/** @relates string_id */
template<>
const ter_t &string_id<ter_t>::obj() const
{
    return terrain_data.obj( *this );
}

/** @relates string_id */
template<>
bool string_id<ter_t>::is_valid() const
{
    return terrain_data.is_valid( *this );
}

/** @relates int_id */
template<>
bool int_id<furn_t>::is_valid() const
{
    return furniture_data.is_valid( *this );
}

/** @relates int_id */
template<>
const furn_t &int_id<furn_t>::obj() const
{
    return furniture_data.obj( *this );
}

/** @relates int_id */
template<>
const string_id<furn_t> &int_id<furn_t>::id() const
{
    return furniture_data.convert( *this );
}

/** @relates string_id */
template<>
bool string_id<furn_t>::is_valid() const
{
    return furniture_data.is_valid( *this );
}

/** @relates string_id */
template<>
const furn_t &string_id<furn_t>::obj() const
{
    return furniture_data.obj( *this );
}

/** @relates string_id */
template<>
int_id<furn_t> string_id<furn_t>::id() const
{
    return furniture_data.convert( *this, f_null );
}

/** @relates int_id */
template<>
int_id<furn_t>::int_id( const string_id<furn_t> &id ) : _id( id.id() )
{
}

static const std::unordered_map<std::string, ter_bitflags> ter_bitflags_map = { {
        { "DESTROY_ITEM",             TFLAG_DESTROY_ITEM },   // add/spawn_item*()
        { "ROUGH",                    TFLAG_ROUGH },          // monmove
        { "UNSTABLE",                 TFLAG_UNSTABLE },       // monmove
        { "LIQUID",                   TFLAG_LIQUID },         // *move(), add/spawn_item*()
        { "FIRE_CONTAINER",           TFLAG_FIRE_CONTAINER }, // fire
        { "DIGGABLE",                 TFLAG_DIGGABLE },       // monmove
        { "SUPPRESS_SMOKE",           TFLAG_SUPPRESS_SMOKE }, // fire
        { "FLAMMABLE_HARD",           TFLAG_FLAMMABLE_HARD }, // fire
        { "SEALED",                   TFLAG_SEALED },         // Fire, acid
        { "ALLOW_FIELD_EFFECT",       TFLAG_ALLOW_FIELD_EFFECT }, // Fire, acid
        { "COLLAPSES",                TFLAG_COLLAPSES },      // building "remodeling"
        { "FLAMMABLE",                TFLAG_FLAMMABLE },      // fire bad! fire SLOW!
        { "REDUCE_SCENT",             TFLAG_REDUCE_SCENT },   // ...and the other half is update_scent
        { "INDOORS",                  TFLAG_INDOORS },        // vehicle gain_moves, weather
        { "SHARP",                    TFLAG_SHARP },          // monmove
        { "SUPPORTS_ROOF",            TFLAG_SUPPORTS_ROOF },  // and by building "remodeling" I mean hulkSMASH
        { "MINEABLE",                 TFLAG_MINEABLE },       // allows mining
        { "SWIMMABLE",                TFLAG_SWIMMABLE },      // monmove, many fields
        { "TRANSPARENT",              TFLAG_TRANSPARENT },    // map::is_transparent / lightmap
        { "NOITEM",                   TFLAG_NOITEM },         // add/spawn_item*()
        { "NO_SIGHT",                 TFLAG_NO_SIGHT },       // Sight reduced to 1 on this tile
        { "FLAMMABLE_ASH",            TFLAG_FLAMMABLE_ASH },  // oh hey fire. again.
        { "WALL",                     TFLAG_WALL },           // connects to other walls
        { "NO_SHOOT",                 TFLAG_NO_SHOOT },       // terrain cannot be damaged by ranged attacks
        { "NO_SCENT",                 TFLAG_NO_SCENT },       // cannot have scent values, which prevents scent diffusion through this tile
        { "DEEP_WATER",               TFLAG_DEEP_WATER },     // Deep enough to submerge things
        { "SHALLOW_WATER",            TFLAG_SHALLOW_WATER },  // Water, but not deep enough to submerge the player
        { "CURRENT",                  TFLAG_CURRENT },        // Water is flowing.
        { "HARVESTED",                TFLAG_HARVESTED },      // harvested.  will not bear fruit.
        { "PERMEABLE",                TFLAG_PERMEABLE },      // gases can flow through.
        { "AUTO_WALL_SYMBOL",         TFLAG_AUTO_WALL_SYMBOL }, // automatically create the appropriate wall
        { "CONNECT_TO_WALL",          TFLAG_CONNECT_TO_WALL }, // superseded by ter_connects, retained for json backward compatibility
        { "CLIMBABLE",                TFLAG_CLIMBABLE },      // Can be climbed over
        { "GOES_DOWN",                TFLAG_GOES_DOWN },      // Allows non-flying creatures to move downwards
        { "GOES_UP",                  TFLAG_GOES_UP },        // Allows non-flying creatures to move upwards
        { "NO_FLOOR",                 TFLAG_NO_FLOOR },       // Things should fall when placed on this tile
        { "SEEN_FROM_ABOVE",          TFLAG_SEEN_FROM_ABOVE },// This should be visible if the tile above has no floor
        { "HIDE_PLACE",               TFLAG_HIDE_PLACE },     // Creature on this tile can't be seen by other creature not standing on adjacent tiles
        { "BLOCK_WIND",               TFLAG_BLOCK_WIND },     // This tile will partially block the wind.
        { "FLAT",                     TFLAG_FLAT },           // This tile is flat.
        { "RAMP",                     TFLAG_RAMP },           // Can be used to move up a z-level
        { "RAMP_DOWN",                TFLAG_RAMP_DOWN },      // Anything entering this tile moves down a z-level
        { "RAMP_UP",                  TFLAG_RAMP_UP },        // Anything entering this tile moves up a z-level
        { "RAIL",                     TFLAG_RAIL },           // Rail tile (used heavily)
        { "THIN_OBSTACLE",            TFLAG_THIN_OBSTACLE },  // Passable by players and monsters. Vehicles destroy it.
        { "Z_TRANSPARENT",            TFLAG_Z_TRANSPARENT },  // Doesn't block vision passing through the z-level
        { "SMALL_PASSAGE",            TFLAG_SMALL_PASSAGE },   // A small passage, that large or huge things cannot pass through
        { "SUN_ROOF_ABOVE",           TFLAG_SUN_ROOF_ABOVE },   // This furniture has a "fake roof" above, that blocks sunlight (see #44421).
        { "FUNGUS",                   TFLAG_FUNGUS }            // Fungal covered.
    }
};

static const std::unordered_map<std::string, ter_connects> ter_connects_map = { {
        { "WALL",                     TERCONN_WALL },         // implied by TFLAG_CONNECT_TO_WALL, TFLAG_AUTO_WALL_SYMBOL or TFLAG_WALL
        { "CHAINFENCE",               TERCONN_CHAINFENCE },
        { "WOODFENCE",                TERCONN_WOODFENCE },
        { "RAILING",                  TERCONN_RAILING },
        { "WATER",                    TERCONN_WATER },
        { "POOLWATER",                TERCONN_POOLWATER },
        { "PAVEMENT",                 TERCONN_PAVEMENT },
        { "RAIL",                     TERCONN_RAIL },
        { "COUNTER",                  TERCONN_COUNTER },
        { "CANVAS_WALL",              TERCONN_CANVAS_WALL },
    }
};

static void load_map_bash_tent_centers( const JsonArray &ja, std::vector<furn_str_id> &centers )
{
    for( const std::string line : ja ) {
        centers.emplace_back( line );
    }
}

map_bash_info::map_bash_info() : str_min( -1 ), str_max( -1 ),
    str_min_blocked( -1 ), str_max_blocked( -1 ),
    str_min_supported( -1 ), str_max_supported( -1 ),
    explosive( 0 ), sound_vol( -1 ), sound_fail_vol( -1 ),
    collapse_radius( 1 ), destroy_only( false ), bash_below( false ),
    drop_group( "EMPTY_GROUP" ),
    ter_set( ter_str_id::NULL_ID() ), furn_set( furn_str_id::NULL_ID() ) {}

bool map_bash_info::load( const JsonObject &jsobj, const std::string &member,
                          map_object_type obj_type, const std::string &context )
{
    if( !jsobj.has_object( member ) ) {
        return false;
    }

    JsonObject j = jsobj.get_object( member );
    str_min = j.get_int( "str_min", 0 );
    str_max = j.get_int( "str_max", 0 );

    str_min_blocked = j.get_int( "str_min_blocked", -1 );
    str_max_blocked = j.get_int( "str_max_blocked", -1 );

    str_min_supported = j.get_int( "str_min_supported", -1 );
    str_max_supported = j.get_int( "str_max_supported", -1 );

    explosive = j.get_int( "explosive", -1 );

    sound_vol = j.get_int( "sound_vol", -1 );
    sound_fail_vol = j.get_int( "sound_fail_vol", -1 );

    collapse_radius = j.get_int( "collapse_radius", 1 );

    destroy_only = j.get_bool( "destroy_only", false );

    bash_below = j.get_bool( "bash_below", false );

    sound = to_translation( "smash!" );
    sound_fail = to_translation( "thump!" );
    j.read( "sound", sound );
    j.read( "sound_fail", sound_fail );

    switch( obj_type ) {
        case map_bash_info::furniture:
            furn_set = furn_str_id( j.get_string( "furn_set", "f_null" ) );
            break;
        case map_bash_info::terrain:
            ter_set = ter_str_id( j.get_string( "ter_set" ) );
            ter_set_bashed_from_above = ter_str_id( j.get_string( "ter_set_bashed_from_above",
                                                    ter_set.c_str() ) );
            break;
        case map_bash_info::field:
            fd_bash_move_cost = j.get_int( "move_cost", 100 );
            j.read( "msg_success", field_bash_msg_success );
            break;
    }

    if( j.has_member( "items" ) ) {
        drop_group = item_group::load_item_group( j.get_member( "items" ), "collection",
                     "map_bash_info for " + context );
    } else {
        drop_group = item_group_id( "EMPTY_GROUP" );
    }

    if( j.has_array( "tent_centers" ) ) {
        load_map_bash_tent_centers( j.get_array( "tent_centers" ), tent_centers );
    }

    return true;
}

map_deconstruct_info::map_deconstruct_info() : can_do( false ), deconstruct_above( false ),
    ter_set( ter_str_id::NULL_ID() ), furn_set( furn_str_id::NULL_ID() ) {}

bool map_deconstruct_info::load( const JsonObject &jsobj, const std::string &member,
                                 bool is_furniture, const std::string &context )
{
    if( !jsobj.has_object( member ) ) {
        return false;
    }
    JsonObject j = jsobj.get_object( member );
    furn_set = furn_str_id( j.get_string( "furn_set", "f_null" ) );

    if( !is_furniture ) {
        ter_set = ter_str_id( j.get_string( "ter_set" ) );
    }
    can_do = true;
    deconstruct_above = j.get_bool( "deconstruct_above", false );

    drop_group = item_group::load_item_group( j.get_member( "items" ), "collection",
                 "map_deconstruct_info for " + context );
    return true;
}

furn_workbench_info::furn_workbench_info() : multiplier( 1.0f ), allowed_mass( units::mass_max ),
    allowed_volume( units::volume_max ) {}

bool furn_workbench_info::load( const JsonObject &jsobj, const std::string &member )
{
    JsonObject j = jsobj.get_object( member );

    assign( j, "multiplier", multiplier );
    assign( j, "mass", allowed_mass );
    assign( j, "volume", allowed_volume );

    return true;
}

plant_data::plant_data() : transform( furn_str_id::NULL_ID() ), base( furn_str_id::NULL_ID() ),
    growth_multiplier( 1.0f ), harvest_multiplier( 1.0f ) {}

bool plant_data::load( const JsonObject &jsobj, const std::string &member )
{
    JsonObject j = jsobj.get_object( member );

    assign( j, "transform", transform );
    assign( j, "base", base );
    assign( j, "growth_multiplier", growth_multiplier );
    assign( j, "harvest_multiplier", harvest_multiplier );

    return true;
}

furn_t null_furniture_t()
{
    furn_t new_furniture;
    new_furniture.id = furn_str_id::NULL_ID();
    new_furniture.name_ = to_translation( "nothing" );
    new_furniture.symbol_.fill( ' ' );
    new_furniture.color_.fill( c_white );
    new_furniture.light_emitted = 0;
    new_furniture.movecost = 0;
    new_furniture.move_str_req = -1;
    new_furniture.transparent = true;
    new_furniture.set_flag( flag_TRANSPARENT );
    new_furniture.examine_func = iexamine_function_from_string( "none" );
    new_furniture.max_volume = DEFAULT_MAX_VOLUME_IN_SQUARE;
    return new_furniture;
}

ter_t::ter_t() : open( ter_str_id::NULL_ID() ), close( ter_str_id::NULL_ID() ),
    transforms_into( ter_str_id::NULL_ID() ),
    roof( ter_str_id::NULL_ID() ), trap( tr_null ) {}

ter_t null_terrain_t()
{
    ter_t new_terrain;

    new_terrain.id = ter_str_id::NULL_ID();
    new_terrain.name_ = to_translation( "nothing" );
    new_terrain.symbol_.fill( ' ' );
    new_terrain.color_.fill( c_white );
    new_terrain.light_emitted = 0;
    new_terrain.movecost = 0;
    new_terrain.transparent = true;
    new_terrain.set_flag( flag_TRANSPARENT );
    new_terrain.set_flag( flag_DIGGABLE );
    new_terrain.examine_func = iexamine_function_from_string( "none" );
    new_terrain.max_volume = DEFAULT_MAX_VOLUME_IN_SQUARE;
    return new_terrain;
}

template<typename C, typename F>
void load_season_array( const JsonObject &jo, const std::string &key, C &container, F load_func )
{
    if( jo.has_string( key ) ) {
        container.fill( load_func( jo.get_string( key ) ) );

    } else if( jo.has_array( key ) ) {
        JsonArray arr = jo.get_array( key );
        if( arr.size() == 1 ) {
            container.fill( load_func( arr.get_string( 0 ) ) );

        } else if( arr.size() == container.size() ) {
            for( auto &e : container ) {
                e = load_func( arr.next_string() );
            }

        } else {
            jo.throw_error( "Incorrect number of entries", key );
        }

    } else {
        jo.throw_error( "Expected string or array", key );
    }
}

std::string map_data_common_t::name() const
{
    return name_.translated();
}

bool map_data_common_t::can_examine() const
{
    return !has_examine( iexamine::none );
}

bool map_data_common_t::has_examine( iexamine_function_ref func ) const
{
    return examine_func == &func;
}

bool map_data_common_t::has_examine( const std::string &action ) const
{
    return examine_actor->type == action;
}

void map_data_common_t::set_examine( iexamine_function_ref func )
{
    examine_func = &func;
}

void map_data_common_t::examine( player &guy, const tripoint &examp ) const
{
    if( !examine_actor ) {
        examine_func( guy, examp );
        return;
    }
    examine_actor->call( guy, examp );
}

void map_data_common_t::load_symbol( const JsonObject &jo )
{
    if( jo.has_member( "copy-from" ) && looks_like.empty() ) {
        looks_like = jo.get_string( "copy-from" );
    }
    jo.read( "looks_like", looks_like );

    load_season_array( jo, "symbol", symbol_, [&jo]( const std::string & str ) {
        if( str == "LINE_XOXO" ) {
            return LINE_XOXO;
        } else if( str == "LINE_OXOX" ) {
            return LINE_OXOX;
        } else if( str.length() != 1 ) {
            jo.throw_error( "Symbol string must be exactly 1 character long.", "symbol" );
        }
        return static_cast<int>( str[0] );
    } );

    const bool has_color = jo.has_member( "color" );
    const bool has_bgcolor = jo.has_member( "bgcolor" );
    if( has_color && has_bgcolor ) {
        jo.throw_error( "Found both color and bgcolor, only one of these is allowed." );
    } else if( has_color ) {
        load_season_array( jo, "color", color_, []( const std::string & str ) {
            // has to use a lambda because of default params
            return color_from_string( str );
        } );
    } else if( has_bgcolor ) {
        load_season_array( jo, "bgcolor", color_, bgcolor_from_string );
    } else {
        jo.throw_error( R"(Missing member: one of: "color", "bgcolor" must exist.)" );
    }
}

int map_data_common_t::symbol() const
{
    return symbol_[season_of_year( calendar::turn )];
}

nc_color map_data_common_t::color() const
{
    return color_[season_of_year( calendar::turn )];
}

const harvest_id &map_data_common_t::get_harvest() const
{
    return harvest_by_season[season_of_year( calendar::turn )];
}

const std::set<std::string> &map_data_common_t::get_harvest_names() const
{
    static const std::set<std::string> null_names = {};
    const harvest_id &hid = get_harvest();
    return hid.is_null() ? null_names : hid->names();
}

void load_furniture( const JsonObject &jo, const std::string &src )
{
    if( furniture_data.empty() ) {
        furniture_data.insert( null_furniture_t() );
    }
    furniture_data.load( jo, src );
}

void load_terrain( const JsonObject &jo, const std::string &src )
{
    if( terrain_data.empty() ) { // TODO: This shouldn't live here
        terrain_data.insert( null_terrain_t() );
    }
    terrain_data.load( jo, src );
}

void map_data_common_t::set_flag( const std::string &flag )
{
    flags.insert( flag );
    const auto it = ter_bitflags_map.find( flag );
    if( it != ter_bitflags_map.end() ) {
        bitflags.set( it->second );
        if( !transparent && it->second == TFLAG_TRANSPARENT ) {
            transparent = true;
        }
        // wall connection check for JSON backwards compatibility
        if( it->second == TFLAG_WALL || it->second == TFLAG_CONNECT_TO_WALL ) {
            set_connects( "WALL" );
        }
    }
}

void map_data_common_t::set_connects( const std::string &connect_group_string )
{
    const auto it = ter_connects_map.find( connect_group_string );
    if( it != ter_connects_map.end() ) {
        connect_group = it->second;
    } else { // arbitrary connect groups are a bad idea for optimization reasons
        debugmsg( "can't find terrain connection group %s", connect_group_string.c_str() );
    }
}

bool map_data_common_t::connects( int &ret ) const
{
    if( connect_group != TERCONN_NONE ) {
        ret = connect_group;
        return true;
    }
    return false;
}

ter_id t_null,
       t_hole, // Real nothingness; makes you fall a z-level
       // Ground
       t_dirt, t_sand, t_clay, t_dirtmound, t_pit_shallow, t_pit, t_grave, t_grave_new,
       t_pit_corpsed, t_pit_covered, t_pit_spiked, t_pit_spiked_covered, t_pit_glass, t_pit_glass_covered,
       t_rock_floor,
       t_grass, t_grass_long, t_grass_tall, t_grass_golf, t_grass_dead, t_grass_white, t_moss,
       t_metal_floor,
       t_pavement, t_pavement_y, t_sidewalk, t_concrete, t_zebra,
       t_thconc_floor, t_thconc_floor_olight, t_strconc_floor,
       t_floor, t_floor_waxed,
       t_dirtfloor,//Dirt floor(Has roof)
       t_carpet_red, t_carpet_yellow, t_carpet_purple, t_carpet_green,
       t_linoleum_white, t_linoleum_gray,
       t_grate,
       t_slime,
       t_bridge,
       t_covered_well,
       // Lighting related
       t_utility_light,
       // Walls
       t_wall_log_half, t_wall_log, t_wall_log_chipped, t_wall_log_broken, t_palisade, t_palisade_gate,
       t_palisade_gate_o,
       t_wall_half, t_wall_wood, t_wall_wood_chipped, t_wall_wood_broken,
       t_wall, t_concrete_wall, t_brick_wall,
       t_wall_metal,
       t_scrap_wall,
       t_scrap_wall_halfway,
       t_wall_glass,
       t_wall_glass_alarm,
       t_reinforced_glass, t_reinforced_glass_shutter, t_reinforced_glass_shutter_open,
       t_laminated_glass, t_ballistic_glass,
       t_reinforced_door_glass_o, t_reinforced_door_glass_c,
       t_bars,
       t_reb_cage,
       t_door_c, t_door_c_peep, t_door_b, t_door_b_peep, t_door_o, t_door_o_peep, t_rdoor_c, t_rdoor_b,
       t_rdoor_o, t_door_locked_interior, t_door_locked, t_door_locked_peep, t_door_locked_alarm,
       t_door_frame,
       t_chaingate_l, t_fencegate_c, t_fencegate_o, t_chaingate_c, t_chaingate_o,
       t_retractable_gate_c, t_retractable_gate_l, t_retractable_gate_o,
       t_door_boarded, t_door_boarded_damaged, t_door_boarded_peep, t_rdoor_boarded,
       t_rdoor_boarded_damaged, t_door_boarded_damaged_peep,
       t_door_metal_c, t_door_metal_o, t_door_metal_locked, t_door_metal_pickable, t_mdoor_frame,
       t_door_bar_c, t_door_bar_o, t_door_bar_locked,
       t_door_glass_c, t_door_glass_o, t_door_glass_frosted_c, t_door_glass_frosted_o,
       t_portcullis,
       t_recycler, t_window, t_window_taped, t_window_domestic, t_window_domestic_taped, t_window_open,
       t_curtains, t_window_bars_curtains, t_window_bars_domestic,
       t_window_alarm, t_window_alarm_taped, t_window_empty, t_window_frame, t_window_boarded,
       t_window_boarded_noglass, t_window_reinforced, t_window_reinforced_noglass, t_window_enhanced,
       t_window_enhanced_noglass, t_window_bars_alarm, t_window_bars,
       t_metal_grate_window, t_metal_grate_window_with_curtain, t_metal_grate_window_with_curtain_open,
       t_metal_grate_window_noglass, t_metal_grate_window_with_curtain_noglass,
       t_metal_grate_window_with_curtain_open_noglass,
       t_window_stained_green, t_window_stained_red, t_window_stained_blue,
       t_window_no_curtains, t_window_no_curtains_open, t_window_no_curtains_taped,
       t_rock, t_fault,
       t_paper,
       t_rock_wall, t_rock_wall_half,
       // Tree
       t_tree, t_tree_young, t_tree_apple, t_tree_apple_harvested, t_tree_coffee, t_tree_coffee_harvested,
       t_tree_pear, t_tree_pear_harvested, t_tree_cherry, t_tree_cherry_harvested,
       t_tree_peach, t_tree_peach_harvested, t_tree_apricot, t_tree_apricot_harvested, t_tree_plum,
       t_tree_plum_harvested,
       t_tree_pine, t_tree_blackjack, t_tree_birch, t_tree_willow, t_tree_maple, t_tree_maple_tapped,
       t_tree_hickory, t_tree_hickory_dead, t_tree_hickory_harvested, t_tree_deadpine, t_underbrush,
       t_shrub, t_shrub_blueberry, t_shrub_strawberry, t_trunk, t_stump,
       t_root_wall,
       t_wax, t_floor_wax,
       t_fence, t_chainfence, t_chainfence_posts,
       t_fence_post, t_fence_wire, t_fence_barbed, t_fence_rope,
       t_railing,
       // Nether
       t_marloss, t_fungus_floor_in, t_fungus_floor_sup, t_fungus_floor_out, t_fungus_wall,
       t_fungus_mound, t_fungus, t_shrub_fungal, t_tree_fungal, t_tree_fungal_young, t_marloss_tree,
       // Water, lava, etc.
       t_water_moving_dp, t_water_moving_sh, t_water_sh, t_water_dp, t_swater_sh, t_swater_dp,
       t_water_pool, t_sewage,
       t_lava,
       // More embellishments than you can shake a stick at.
       t_sandbox, t_slide, t_monkey_bars, t_backboard,
       t_gas_pump, t_gas_pump_smashed,
       t_diesel_pump, t_diesel_pump_smashed,
       t_atm,
       t_generator_broken,
       t_missile, t_missile_exploded,
       t_radio_tower, t_radio_controls,
       t_console_broken, t_console, t_gates_mech_control, t_gates_control_concrete, t_gates_control_brick,
       t_barndoor, t_palisade_pulley,
       t_gates_control_metal,
       t_sewage_pipe, t_sewage_pump,
       t_centrifuge,
       t_column,
       t_vat,
       t_rootcellar,
       t_cvdbody, t_cvdmachine,
       t_water_pump,
       t_conveyor, t_machinery_light, t_machinery_heavy, t_machinery_old, t_machinery_electronic,
       t_improvised_shelter,
       // Staircases etc.
       t_stairs_down, t_stairs_up, t_manhole, t_ladder_up, t_ladder_down, t_slope_down,
       t_slope_up, t_rope_up,
       t_manhole_cover,
       // Special
       t_card_science, t_card_military, t_card_industrial, t_card_reader_broken, t_slot_machine,
       t_elevator_control, t_elevator_control_off, t_elevator, t_pedestal_wyrm,
       t_pedestal_temple,
       // Temple tiles
       t_rock_red, t_rock_green, t_rock_blue, t_floor_red, t_floor_green, t_floor_blue,
       t_switch_rg, t_switch_gb, t_switch_rb, t_switch_even, t_open_air, t_plut_generator,
       t_pavement_bg_dp, t_pavement_y_bg_dp, t_sidewalk_bg_dp, t_guardrail_bg_dp,
       t_rad_platform,
       // Railroad and subway
       t_railroad_rubble,
       t_buffer_stop, t_railroad_crossing_signal, t_crossbuck_wood, t_crossbuck_metal,
       t_railroad_tie, t_railroad_tie_h, t_railroad_tie_v, t_railroad_tie_d,
       t_railroad_track, t_railroad_track_h, t_railroad_track_v, t_railroad_track_d, t_railroad_track_d1,
       t_railroad_track_d2,
       t_railroad_track_on_tie, t_railroad_track_h_on_tie, t_railroad_track_v_on_tie,
       t_railroad_track_d_on_tie;

// TODO: Put this crap into an inclusion, which should be generated automatically using JSON data

void set_ter_ids()
{
    t_null = ter_id( "t_null" );
    t_hole = ter_id( "t_hole" );
    t_dirt = ter_id( "t_dirt" );
    t_sand = ter_id( "t_sand" );
    t_clay = ter_id( "t_clay" );
    t_dirtmound = ter_id( "t_dirtmound" );
    t_grave = ter_id( "t_grave" );
    t_grave_new = ter_id( "t_grave_new" );
    t_pit_shallow = ter_id( "t_pit_shallow" );
    t_pit = ter_id( "t_pit" );
    t_pit_corpsed = ter_id( "t_pit_corpsed" );
    t_pit_covered = ter_id( "t_pit_covered" );
    t_pit_spiked = ter_id( "t_pit_spiked" );
    t_pit_spiked_covered = ter_id( "t_pit_spiked_covered" );
    t_pit_glass = ter_id( "t_pit_glass" );
    t_pit_glass_covered = ter_id( "t_pit_glass_covered" );
    t_rock_floor = ter_id( "t_rock_floor" );
    t_grass = ter_id( "t_grass" );
    t_grass_long = ter_id( "t_grass_long" );
    t_grass_tall = ter_id( "t_grass_tall" );
    t_moss = ter_id( "t_moss" );
    t_metal_floor = ter_id( "t_metal_floor" );
    t_pavement = ter_id( "t_pavement" );
    t_pavement_y = ter_id( "t_pavement_y" );
    t_zebra = ter_id( "t_zebra" );
    t_sidewalk = ter_id( "t_sidewalk" );
    t_concrete = ter_id( "t_concrete" );
    t_thconc_floor = ter_id( "t_thconc_floor" );
    t_thconc_floor_olight = ter_id( "t_thconc_floor_olight" );
    t_strconc_floor = ter_id( "t_strconc_floor" );
    t_floor = ter_id( "t_floor" );
    t_floor_waxed = ter_id( "t_floor_waxed" );
    t_dirtfloor = ter_id( "t_dirtfloor" );
    t_carpet_red = ter_id( "t_carpet_red" );
    t_carpet_yellow = ter_id( "t_carpet_yellow" );
    t_carpet_purple = ter_id( "t_carpet_purple" );
    t_carpet_green = ter_id( "t_carpet_green" );
    t_linoleum_white = ter_id( "t_linoleum_white" );
    t_linoleum_gray = ter_id( "t_linoleum_gray" );
    t_grate = ter_id( "t_grate" );
    t_slime = ter_id( "t_slime" );
    t_bridge = ter_id( "t_bridge" );
    t_utility_light = ter_id( "t_utility_light" );
    t_wall_log_half = ter_id( "t_wall_log_half" );
    t_wall_log = ter_id( "t_wall_log" );
    t_wall_log_chipped = ter_id( "t_wall_log_chipped" );
    t_wall_log_broken = ter_id( "t_wall_log_broken" );
    t_palisade = ter_id( "t_palisade" );
    t_palisade_gate = ter_id( "t_palisade_gate" );
    t_palisade_gate_o = ter_id( "t_palisade_gate_o" );
    t_wall_half = ter_id( "t_wall_half" );
    t_wall_wood = ter_id( "t_wall_wood" );
    t_wall_wood_chipped = ter_id( "t_wall_wood_chipped" );
    t_wall_wood_broken = ter_id( "t_wall_wood_broken" );
    t_wall = ter_id( "t_wall" );
    t_concrete_wall = ter_id( "t_concrete_wall" );
    t_brick_wall = ter_id( "t_brick_wall" );
    t_wall_metal = ter_id( "t_wall_metal" );
    t_scrap_wall = ter_id( "t_scrap_wall" );
    t_scrap_wall_halfway = ter_id( "t_scrap_wall_halfway" );
    t_wall_glass = ter_id( "t_wall_glass" );
    t_wall_glass_alarm = ter_id( "t_wall_glass_alarm" );
    t_reinforced_glass = ter_id( "t_reinforced_glass" );
    t_reinforced_glass_shutter = ter_id( "t_reinforced_glass_shutter" );
    t_reinforced_glass_shutter_open = ter_id( "t_reinforced_glass_shutter_open" );
    t_laminated_glass = ter_id( "t_laminated_glass" );
    t_ballistic_glass = ter_id( "t_ballistic_glass" );
    t_reinforced_door_glass_c = ter_id( "t_reinforced_door_glass_c" );
    t_reinforced_door_glass_o = ter_id( "t_reinforced_door_glass_o" );
    t_bars = ter_id( "t_bars" );
    t_reb_cage = ter_id( "t_reb_cage" );
    t_door_c = ter_id( "t_door_c" );
    t_door_c_peep = ter_id( "t_door_c_peep" );
    t_door_b = ter_id( "t_door_b" );
    t_door_b_peep = ter_id( "t_door_b_peep" );
    t_door_o = ter_id( "t_door_o" );
    t_door_o_peep = ter_id( "t_door_o_peep" );
    t_rdoor_c = ter_id( "t_rdoor_c" );
    t_rdoor_b = ter_id( "t_rdoor_b" );
    t_rdoor_o = ter_id( "t_rdoor_o" );
    t_door_locked_interior = ter_id( "t_door_locked_interior" );
    t_door_locked = ter_id( "t_door_locked" );
    t_door_locked_peep = ter_id( "t_door_locked_peep" );
    t_door_locked_alarm = ter_id( "t_door_locked_alarm" );
    t_door_frame = ter_id( "t_door_frame" );
    t_mdoor_frame = ter_id( "t_mdoor_frame" );
    t_chaingate_l = ter_id( "t_chaingate_l" );
    t_fencegate_c = ter_id( "t_fencegate_c" );
    t_fencegate_o = ter_id( "t_fencegate_o" );
    t_chaingate_c = ter_id( "t_chaingate_c" );
    t_chaingate_o = ter_id( "t_chaingate_o" );
    t_retractable_gate_l = ter_id( "t_retractable_gate_l" );
    t_retractable_gate_c = ter_id( "t_retractable_gate_c" );
    t_retractable_gate_o = ter_id( "t_retractable_gate_o" );
    t_door_boarded = ter_id( "t_door_boarded" );
    t_door_boarded_damaged = ter_id( "t_door_boarded_damaged" );
    t_door_boarded_peep = ter_id( "t_door_boarded_peep" );
    t_rdoor_boarded = ter_id( "t_rdoor_boarded" );
    t_rdoor_boarded_damaged = ter_id( "t_rdoor_boarded_damaged" );
    t_door_boarded_damaged_peep = ter_id( "t_door_boarded_damaged_peep" );
    t_door_metal_c = ter_id( "t_door_metal_c" );
    t_door_metal_o = ter_id( "t_door_metal_o" );
    t_door_metal_locked = ter_id( "t_door_metal_locked" );
    t_door_metal_pickable = ter_id( "t_door_metal_pickable" );
    t_door_bar_c = ter_id( "t_door_bar_c" );
    t_door_bar_o = ter_id( "t_door_bar_o" );
    t_door_bar_locked = ter_id( "t_door_bar_locked" );
    t_door_glass_c = ter_id( "t_door_glass_c" );
    t_door_glass_o = ter_id( "t_door_glass_o" );
    t_door_glass_frosted_c = ter_id( "t_door_glass_frosted_c" );
    t_door_glass_frosted_o = ter_id( "t_door_glass_frosted_o" );
    t_portcullis = ter_id( "t_portcullis" );
    t_recycler = ter_id( "t_recycler" );
    t_window = ter_id( "t_window" );
    t_window_taped = ter_id( "t_window_taped" );
    t_window_domestic = ter_id( "t_window_domestic" );
    t_window_domestic_taped = ter_id( "t_window_domestic_taped" );
    t_window_bars_domestic = ter_id( "t_window_bars_domestic" );
    t_window_open = ter_id( "t_window_open" );
    t_curtains = ter_id( "t_curtains" );
    t_window_bars_curtains = ter_id( "t_window_bars_curtains" );
    t_window_alarm = ter_id( "t_window_alarm" );
    t_window_alarm_taped = ter_id( "t_window_alarm_taped" );
    t_window_empty = ter_id( "t_window_empty" );
    t_window_frame = ter_id( "t_window_frame" );
    t_window_boarded = ter_id( "t_window_boarded" );
    t_window_boarded_noglass = ter_id( "t_window_boarded_noglass" );
    t_window_reinforced = ter_id( "t_window_reinforced" );
    t_window_reinforced_noglass = ter_id( "t_window_reinforced_noglass" );
    t_window_enhanced = ter_id( "t_window_enhanced" );
    t_window_enhanced_noglass = ter_id( "t_window_enhanced_noglass" );
    t_window_bars_alarm = ter_id( "t_window_bars_alarm" );
    t_window_bars = ter_id( "t_window_bars" );
    t_window_stained_green = ter_id( "t_window_stained_green" );
    t_window_stained_red = ter_id( "t_window_stained_red" );
    t_window_stained_blue = ter_id( "t_window_stained_blue" );
    t_window_no_curtains = ter_id( "t_window_no_curtains" );
    t_window_no_curtains_open = ter_id( "t_window_no_curtains_open" );
    t_window_no_curtains_taped = ter_id( "t_window_no_curtains_taped" );
    t_rock = ter_id( "t_rock" );
    t_fault = ter_id( "t_fault" );
    t_paper = ter_id( "t_paper" );
    t_rock_wall = ter_id( "t_rock_wall" );
    t_rock_wall_half = ter_id( "t_rock_wall_half" );
    t_tree = ter_id( "t_tree" );
    t_tree_young = ter_id( "t_tree_young" );
    t_tree_apple = ter_id( "t_tree_apple" );
    t_tree_apple_harvested = ter_id( "t_tree_apple_harvested" );
    t_tree_coffee = ter_id( "t_tree_coffee" );
    t_tree_coffee_harvested = ter_id( "t_tree_coffee_harvested" );
    t_tree_pear = ter_id( "t_tree_pear" );
    t_tree_pear_harvested = ter_id( "t_tree_pear_harvested" );
    t_tree_cherry = ter_id( "t_tree_cherry" );
    t_tree_cherry_harvested = ter_id( "t_tree_cherry_harvested" );
    t_tree_peach = ter_id( "t_tree_peach" );
    t_tree_peach_harvested = ter_id( "t_tree_peach_harvested" );
    t_tree_apricot = ter_id( "t_tree_apricot" );
    t_tree_apricot_harvested = ter_id( "t_tree_apricot_harvested" );
    t_tree_plum = ter_id( "t_tree_plum" );
    t_tree_plum_harvested = ter_id( "t_tree_plum_harvested" );
    t_tree_pine = ter_id( "t_tree_pine" );
    t_tree_blackjack = ter_id( "t_tree_blackjack" );
    t_tree_birch = ter_id( "t_tree_birch" );
    t_tree_willow = ter_id( "t_tree_willow" );
    t_tree_maple = ter_id( "t_tree_maple" );
    t_tree_maple_tapped = ter_id( "t_tree_maple_tapped" );
    t_tree_deadpine = ter_id( "t_tree_deadpine" );
    t_tree_hickory = ter_id( "t_tree_hickory" );
    t_tree_hickory_dead = ter_id( "t_tree_hickory_dead" );
    t_tree_hickory_harvested = ter_id( "t_tree_hickory_harvested" );
    t_underbrush = ter_id( "t_underbrush" );
    t_shrub = ter_id( "t_shrub" );
    t_shrub_blueberry = ter_id( "t_shrub_blueberry" );
    t_shrub_strawberry = ter_id( "t_shrub_strawberry" );
    t_trunk = ter_id( "t_trunk" );
    t_stump = ter_id( "t_stump" );
    t_root_wall = ter_id( "t_root_wall" );
    t_wax = ter_id( "t_wax" );
    t_floor_wax = ter_id( "t_floor_wax" );
    t_fence = ter_id( "t_fence" );
    t_chainfence = ter_id( "t_chainfence" );
    t_chainfence_posts = ter_id( "t_chainfence_posts" );
    t_fence_post = ter_id( "t_fence_post" );
    t_fence_wire = ter_id( "t_fence_wire" );
    t_fence_barbed = ter_id( "t_fence_barbed" );
    t_fence_rope = ter_id( "t_fence_rope" );
    t_railing = ter_id( "t_railing" );
    t_marloss = ter_id( "t_marloss" );
    t_fungus_floor_in = ter_id( "t_fungus_floor_in" );
    t_fungus_floor_sup = ter_id( "t_fungus_floor_sup" );
    t_fungus_floor_out = ter_id( "t_fungus_floor_out" );
    t_fungus_wall = ter_id( "t_fungus_wall" );
    t_fungus_mound = ter_id( "t_fungus_mound" );
    t_fungus = ter_id( "t_fungus" );
    t_shrub_fungal = ter_id( "t_shrub_fungal" );
    t_tree_fungal = ter_id( "t_tree_fungal" );
    t_tree_fungal_young = ter_id( "t_tree_fungal_young" );
    t_marloss_tree = ter_id( "t_marloss_tree" );
    t_water_moving_dp = ter_id( "t_water_moving_dp" );
    t_water_moving_sh = ter_id( "t_water_moving_sh" );
    t_water_sh = ter_id( "t_water_sh" );
    t_water_dp = ter_id( "t_water_dp" );
    t_swater_sh = ter_id( "t_swater_sh" );
    t_swater_dp = ter_id( "t_swater_dp" );
    t_water_pool = ter_id( "t_water_pool" );
    t_sewage = ter_id( "t_sewage" );
    t_lava = ter_id( "t_lava" );
    t_sandbox = ter_id( "t_sandbox" );
    t_slide = ter_id( "t_slide" );
    t_monkey_bars = ter_id( "t_monkey_bars" );
    t_backboard = ter_id( "t_backboard" );
    t_gas_pump = ter_id( "t_gas_pump" );
    t_gas_pump_smashed = ter_id( "t_gas_pump_smashed" );
    t_diesel_pump = ter_id( "t_diesel_pump" );
    t_diesel_pump_smashed = ter_id( "t_diesel_pump_smashed" );
    t_atm = ter_id( "t_atm" );
    t_generator_broken = ter_id( "t_generator_broken" );
    t_missile = ter_id( "t_missile" );
    t_missile_exploded = ter_id( "t_missile_exploded" );
    t_radio_tower = ter_id( "t_radio_tower" );
    t_radio_controls = ter_id( "t_radio_controls" );
    t_console_broken = ter_id( "t_console_broken" );
    t_console = ter_id( "t_console" );
    t_gates_mech_control = ter_id( "t_gates_mech_control" );
    t_gates_control_brick = ter_id( "t_gates_control_brick" );
    t_gates_control_concrete = ter_id( "t_gates_control_concrete" );
    t_barndoor = ter_id( "t_barndoor" );
    t_palisade_pulley = ter_id( "t_palisade_pulley" );
    t_gates_control_metal = ter_id( "t_gates_control_metal" );
    t_sewage_pipe = ter_id( "t_sewage_pipe" );
    t_sewage_pump = ter_id( "t_sewage_pump" );
    t_centrifuge = ter_id( "t_centrifuge" );
    t_column = ter_id( "t_column" );
    t_vat = ter_id( "t_vat" );
    t_rootcellar = ter_id( "t_rootcellar" );
    t_cvdbody = ter_id( "t_cvdbody" );
    t_cvdmachine = ter_id( "t_cvdmachine" );
    t_stairs_down = ter_id( "t_stairs_down" );
    t_stairs_up = ter_id( "t_stairs_up" );
    t_manhole = ter_id( "t_manhole" );
    t_ladder_up = ter_id( "t_ladder_up" );
    t_ladder_down = ter_id( "t_ladder_down" );
    t_slope_down = ter_id( "t_slope_down" );
    t_slope_up = ter_id( "t_slope_up" );
    t_rope_up = ter_id( "t_rope_up" );
    t_manhole_cover = ter_id( "t_manhole_cover" );
    t_card_science = ter_id( "t_card_science" );
    t_card_military = ter_id( "t_card_military" );
    t_card_industrial = ter_id( "t_card_industrial" );
    t_card_reader_broken = ter_id( "t_card_reader_broken" );
    t_slot_machine = ter_id( "t_slot_machine" );
    t_elevator_control = ter_id( "t_elevator_control" );
    t_elevator_control_off = ter_id( "t_elevator_control_off" );
    t_elevator = ter_id( "t_elevator" );
    t_pedestal_wyrm = ter_id( "t_pedestal_wyrm" );
    t_pedestal_temple = ter_id( "t_pedestal_temple" );
    t_rock_red = ter_id( "t_rock_red" );
    t_rock_green = ter_id( "t_rock_green" );
    t_rock_blue = ter_id( "t_rock_blue" );
    t_floor_red = ter_id( "t_floor_red" );
    t_floor_green = ter_id( "t_floor_green" );
    t_floor_blue = ter_id( "t_floor_blue" );
    t_switch_rg = ter_id( "t_switch_rg" );
    t_switch_gb = ter_id( "t_switch_gb" );
    t_switch_rb = ter_id( "t_switch_rb" );
    t_switch_even = ter_id( "t_switch_even" );
    t_covered_well = ter_id( "t_covered_well" );
    t_water_pump = ter_id( "t_water_pump" );
    t_conveyor = ter_id( "t_conveyor" );
    t_machinery_light = ter_id( "t_machinery_light" );
    t_machinery_heavy = ter_id( "t_machinery_heavy" );
    t_machinery_old = ter_id( "t_machinery_old" );
    t_machinery_electronic = ter_id( "t_machinery_electronic" );
    t_open_air = ter_id( "t_open_air" );
    t_plut_generator = ter_id( "t_plut_generator" );
    t_pavement_bg_dp = ter_id( "t_pavement_bg_dp" );
    t_pavement_y_bg_dp = ter_id( "t_pavement_y_bg_dp" );
    t_sidewalk_bg_dp = ter_id( "t_sidewalk_bg_dp" );
    t_guardrail_bg_dp = ter_id( "t_guardrail_bg_dp" );
    t_rad_platform = ter_id( "t_rad_platform" );
    t_improvised_shelter = ter_id( "t_improvised_shelter" );
    t_railroad_rubble = ter_id( "t_railroad_rubble" );
    t_buffer_stop = ter_id( "t_buffer_stop" );
    t_railroad_crossing_signal = ter_id( "t_railroad_crossing_signal" );
    t_crossbuck_metal = ter_id( "t_crossbuck_metal" );
    t_crossbuck_wood = ter_id( "t_crossbuck_wood" );
    t_railroad_tie = ter_id( "t_railroad_tie" );
    t_railroad_tie_h = ter_id( "t_railroad_tie_h" );
    t_railroad_tie_v = ter_id( "t_railroad_tie_v" );
    t_railroad_tie_d = ter_id( "t_railroad_tie_d" );
    t_railroad_track = ter_id( "t_railroad_track" );
    t_railroad_track_h = ter_id( "t_railroad_track_h" );
    t_railroad_track_v = ter_id( "t_railroad_track_v" );
    t_railroad_track_d = ter_id( "t_railroad_track_d" );
    t_railroad_track_d1 = ter_id( "t_railroad_track_d1" );
    t_railroad_track_d2 = ter_id( "t_railroad_track_d2" );
    t_railroad_track_on_tie = ter_id( "t_railroad_track_on_tie" );
    t_railroad_track_h_on_tie = ter_id( "t_railroad_track_h_on_tie" );
    t_railroad_track_v_on_tie = ter_id( "t_railroad_track_v_on_tie" );
    t_railroad_track_d_on_tie = ter_id( "t_railroad_track_d_on_tie" );

    for( const ter_t &elem : terrain_data.get_all() ) {
        ter_t &ter = const_cast<ter_t &>( elem );
        if( ter.trap_id_str.empty() ) {
            ter.trap = tr_null;
        } else {
            ter.trap = trap_str_id( ter.trap_id_str );
        }
    }
}

void reset_furn_ter()
{
    terrain_data.reset();
    furniture_data.reset();
}

furn_id f_null,
        f_hay,
        f_rubble, f_rubble_rock, f_wreckage, f_ash,
        f_barricade_road, f_sandbag_half, f_sandbag_wall,
        f_bulletin,
        f_indoor_plant,
        f_bed, f_toilet, f_makeshift_bed, f_straw_bed,
        f_sink, f_oven, f_woodstove, f_fireplace, f_bathtub,
        f_chair, f_armchair, f_sofa, f_cupboard, f_trashcan, f_desk, f_exercise,
        f_bench, f_table, f_pool_table,
        f_counter,
        f_fridge, f_glass_fridge, f_dresser, f_locker,
        f_rack, f_bookcase,
        f_washer, f_dryer,
        f_vending_c, f_vending_o, f_dumpster, f_dive_block,
        f_crate_c, f_crate_o, f_coffin_c, f_coffin_o,
        f_gunsafe_ml, f_gunsafe_mj, f_gun_safe_el,
        f_large_canvas_wall, f_canvas_wall, f_canvas_door, f_canvas_door_o, f_groundsheet,
        f_fema_groundsheet, f_large_groundsheet,
        f_large_canvas_door, f_large_canvas_door_o, f_center_groundsheet, f_skin_wall, f_skin_door,
        f_skin_door_o, f_skin_groundsheet,
        f_mutpoppy, f_flower_fungal, f_fungal_mass, f_fungal_clump,
        f_cattails, f_lotus, f_lilypad,
        f_safe_c, f_safe_l, f_safe_o,
        f_plant_seed, f_plant_seedling, f_plant_mature, f_plant_harvest,
        f_fvat_empty, f_fvat_full,
        f_wood_keg,
        f_standing_tank,
        f_egg_sackbw, f_egg_sackcs, f_egg_sackws, f_egg_sacke,
        f_flower_marloss,
        f_tatami,
        f_kiln_empty, f_kiln_full, f_kiln_metal_empty, f_kiln_metal_full,
        f_arcfurnace_empty, f_arcfurnace_full,
        f_smoking_rack, f_smoking_rack_active, f_metal_smoking_rack, f_metal_smoking_rack_active,
        f_water_mill, f_water_mill_active,
        f_wind_mill, f_wind_mill_active,
        f_robotic_arm, f_vending_reinforced,
        f_brazier,
        f_firering,
        f_tourist_table,
        f_camp_chair,
        f_sign,
<<<<<<< HEAD
        f_street_light, f_traffic_light;
=======
        f_street_light, f_traffic_light,
        f_console, f_console_broken;
>>>>>>> f0cce96a

void set_furn_ids()
{
    f_null = furn_id( "f_null" );
    f_hay = furn_id( "f_hay" );
    f_rubble = furn_id( "f_rubble" );
    f_rubble_rock = furn_id( "f_rubble_rock" );
    f_wreckage = furn_id( "f_wreckage" );
    f_ash = furn_id( "f_ash" );
    f_barricade_road = furn_id( "f_barricade_road" );
    f_sandbag_half = furn_id( "f_sandbag_half" );
    f_sandbag_wall = furn_id( "f_sandbag_wall" );
    f_bulletin = furn_id( "f_bulletin" );
    f_indoor_plant = furn_id( "f_indoor_plant" );
    f_bed = furn_id( "f_bed" );
    f_toilet = furn_id( "f_toilet" );
    f_makeshift_bed = furn_id( "f_makeshift_bed" );
    f_straw_bed = furn_id( "f_straw_bed" );
    f_sink = furn_id( "f_sink" );
    f_oven = furn_id( "f_oven" );
    f_woodstove = furn_id( "f_woodstove" );
    f_fireplace = furn_id( "f_fireplace" );
    f_bathtub = furn_id( "f_bathtub" );
    f_chair = furn_id( "f_chair" );
    f_armchair = furn_id( "f_armchair" );
    f_sofa = furn_id( "f_sofa" );
    f_cupboard = furn_id( "f_cupboard" );
    f_trashcan = furn_id( "f_trashcan" );
    f_desk = furn_id( "f_desk" );
    f_exercise = furn_id( "f_exercise" );
    f_bench = furn_id( "f_bench" );
    f_table = furn_id( "f_table" );
    f_pool_table = furn_id( "f_pool_table" );
    f_counter = furn_id( "f_counter" );
    f_fridge = furn_id( "f_fridge" );
    f_glass_fridge = furn_id( "f_glass_fridge" );
    f_dresser = furn_id( "f_dresser" );
    f_locker = furn_id( "f_locker" );
    f_rack = furn_id( "f_rack" );
    f_bookcase = furn_id( "f_bookcase" );
    f_washer = furn_id( "f_washer" );
    f_dryer = furn_id( "f_dryer" );
    f_vending_c = furn_id( "f_vending_c" );
    f_vending_o = furn_id( "f_vending_o" );
    f_vending_reinforced = furn_id( "f_vending_reinforced" );
    f_dumpster = furn_id( "f_dumpster" );
    f_dive_block = furn_id( "f_dive_block" );
    f_crate_c = furn_id( "f_crate_c" );
    f_crate_o = furn_id( "f_crate_o" );
    f_coffin_c = furn_id( "f_coffin_c" );
    f_coffin_o = furn_id( "f_coffin_o" );
    f_canvas_wall = furn_id( "f_canvas_wall" );
    f_large_canvas_wall = furn_id( "f_large_canvas_wall" );
    f_canvas_door = furn_id( "f_canvas_door" );
    f_large_canvas_door = furn_id( "f_large_canvas_door" );
    f_canvas_door_o = furn_id( "f_canvas_door_o" );
    f_large_canvas_door_o = furn_id( "f_large_canvas_door_o" );
    f_groundsheet = furn_id( "f_groundsheet" );
    f_large_groundsheet = furn_id( "f_large_groundsheet" );
    f_center_groundsheet = furn_id( "f_center_groundsheet" );
    f_fema_groundsheet = furn_id( "f_fema_groundsheet" );
    f_skin_wall = furn_id( "f_skin_wall" );
    f_skin_door = furn_id( "f_skin_door" );
    f_skin_door_o = furn_id( "f_skin_door_o" );
    f_skin_groundsheet = furn_id( "f_skin_groundsheet" );
    f_mutpoppy = furn_id( "f_mutpoppy" );
    f_fungal_mass = furn_id( "f_fungal_mass" );
    f_fungal_clump = furn_id( "f_fungal_clump" );
    f_flower_fungal = furn_id( "f_flower_fungal" );
    f_cattails = furn_id( "f_cattails" );
    f_lilypad = furn_id( "f_lilypad" );
    f_lotus = furn_id( "f_lotus" );
    f_safe_c = furn_id( "f_safe_c" );
    f_safe_l = furn_id( "f_safe_l" );
    f_safe_o = furn_id( "f_safe_o" );
    f_plant_seed = furn_id( "f_plant_seed" );
    f_plant_seedling = furn_id( "f_plant_seedling" );
    f_plant_mature = furn_id( "f_plant_mature" );
    f_plant_harvest = furn_id( "f_plant_harvest" );
    f_fvat_empty = furn_id( "f_fvat_empty" );
    f_fvat_full = furn_id( "f_fvat_full" );
    f_wood_keg = furn_id( "f_wood_keg" );
    f_standing_tank = furn_id( "f_standing_tank" );
    f_egg_sackbw = furn_id( "f_egg_sackbw" );
    f_egg_sackcs = furn_id( "f_egg_sackcs" );
    f_egg_sackws = furn_id( "f_egg_sackws" );
    f_egg_sacke = furn_id( "f_egg_sacke" );
    f_flower_marloss = furn_id( "f_flower_marloss" );
    f_kiln_empty = furn_id( "f_kiln_empty" );
    f_kiln_full = furn_id( "f_kiln_full" );
    f_kiln_metal_empty = furn_id( "f_kiln_metal_empty" );
    f_kiln_metal_full = furn_id( "f_kiln_metal_full" );
    f_arcfurnace_empty = furn_id( "f_arcfurnace_empty" );
    f_arcfurnace_full = furn_id( "f_arcfurnace_full" );
    f_smoking_rack = furn_id( "f_smoking_rack" );
    f_smoking_rack_active = furn_id( "f_smoking_rack_active" );
    f_metal_smoking_rack = furn_id( "f_metal_smoking_rack" );
    f_metal_smoking_rack_active = furn_id( "f_metal_smoking_rack_active" );
    f_water_mill = furn_id( "f_water_mill" );
    f_water_mill_active = furn_id( "f_water_mill_active" );
    f_wind_mill = furn_id( "f_wind_mill" );
    f_wind_mill_active = furn_id( "f_wind_mill_active" );
    f_robotic_arm = furn_id( "f_robotic_arm" );
    f_brazier = furn_id( "f_brazier" );
    f_firering = furn_id( "f_firering" );
    f_tourist_table = furn_id( "f_tourist_table" );
    f_camp_chair = furn_id( "f_camp_chair" );
    f_sign = furn_id( "f_sign" );
    f_gunsafe_ml = furn_id( "f_gunsafe_ml" );
    f_gunsafe_mj = furn_id( "f_gunsafe_mj" );
    f_gun_safe_el = furn_id( "f_gun_safe_el" );
    f_street_light = furn_id( "f_street_light" );
    f_traffic_light = furn_id( "f_traffic_light" );
    f_console_broken = furn_id( "f_console_broken" );
    f_console = furn_id( "f_console" );
}

size_t ter_t::count()
{
    return terrain_data.size();
}

namespace io
{
template<>
std::string enum_to_string<season_type>( season_type data )
{
    switch( data ) {
        // *INDENT-OFF*
        case season_type::SPRING: return "spring";
        case season_type::SUMMER: return "summer";
        case season_type::AUTUMN: return "autumn";
        case season_type::WINTER: return "winter";
        // *INDENT-ON*
        case season_type::NUM_SEASONS:
            break;
    }
    debugmsg( "Invalid season_type" );
    abort();
}
} // namespace io

static std::map<std::string, cata::clone_ptr<iexamine_actor>> examine_actors;

static void add_actor( std::unique_ptr<iexamine_actor> ptr )
{
    std::string type = ptr->type;
    examine_actors[type] = cata::clone_ptr<iexamine_actor>( std::move( ptr ) );
}

static cata::clone_ptr<iexamine_actor> iexamine_actor_from_jsobj( const JsonObject &jo )
{
    std::string type = jo.get_string( "type" );
    try {
        return examine_actors.at( type );
    } catch( const std::exception & ) {
        jo.throw_error( string_format( "Invalid iexamine actor %s", type ) );
    }
}

void init_mapdata()
{
    add_actor( std::make_unique<cardreader_examine_actor>() );
}

void map_data_common_t::load( const JsonObject &jo, const std::string & )
{
    if( jo.has_string( "examine_action" ) ) {
        examine_func = iexamine_function_from_string( jo.get_string( "examine_action" ) );
    } else if( jo.has_object( "examine_action" ) ) {
        JsonObject data = jo.get_object( "examine_action" );
        examine_actor = iexamine_actor_from_jsobj( data );
        examine_actor->load( data );
    } else {
        examine_func = iexamine_function_from_string( "none" );
    }

    if( jo.has_array( "harvest_by_season" ) ) {
        for( JsonObject harvest_jo : jo.get_array( "harvest_by_season" ) ) {
            auto season_strings = harvest_jo.get_tags( "seasons" );
            std::set<season_type> seasons;
            std::transform( season_strings.begin(), season_strings.end(), std::inserter( seasons,
                            seasons.begin() ), io::string_to_enum<season_type> );

            harvest_id hl;
            harvest_jo.read( "id", hl );

            for( season_type s : seasons ) {
                harvest_by_season[ s ] = hl;
            }
        }
    }

    mandatory( jo, was_loaded, "description", description );
    optional( jo, was_loaded, "curtain_transform", curtain_transform );
}

void ter_t::load( const JsonObject &jo, const std::string &src )
{
    map_data_common_t::load( jo, src );
    mandatory( jo, was_loaded, "name", name_ );
    mandatory( jo, was_loaded, "move_cost", movecost );
    optional( jo, was_loaded, "coverage", coverage );
    assign( jo, "max_volume", max_volume, src == "dda" );
    optional( jo, was_loaded, "trap", trap_id_str );
    optional( jo, was_loaded, "heat_radiation", heat_radiation );

    optional( jo, was_loaded, "light_emitted", light_emitted );

    load_symbol( jo );

    trap = tr_null;
    transparent = false;
    connect_group = TERCONN_NONE;

    for( auto &flag : jo.get_string_array( "flags" ) ) {
        set_flag( flag );
    }
    // connect_group is initialized to none, then terrain flags are set, then finally
    // connections from JSON are set. This is so that wall flags can set wall connections
    // but can be overridden by explicit connections in JSON.
    if( jo.has_member( "connects_to" ) ) {
        set_connects( jo.get_string( "connects_to" ) );
    }

    optional( jo, was_loaded, "allowed_template_ids", allowed_template_id );

    optional( jo, was_loaded, "open", open, ter_str_id::NULL_ID() );
    optional( jo, was_loaded, "close", close, ter_str_id::NULL_ID() );
    optional( jo, was_loaded, "transforms_into", transforms_into, ter_str_id::NULL_ID() );
    optional( jo, was_loaded, "roof", roof, ter_str_id::NULL_ID() );

    optional( jo, was_loaded, "emissions", emissions );

    bash.load( jo, "bash", map_bash_info::terrain, "terrain " + id.str() );
    deconstruct.load( jo, "deconstruct", false, "terrain " + id.str() );
}

static void check_bash_items( const map_bash_info &mbi, const std::string &id, bool is_terrain )
{
    if( !item_group::group_is_defined( mbi.drop_group ) ) {
        debugmsg( "%s: bash result item group %s does not exist", id.c_str(), mbi.drop_group.c_str() );
    }
    if( mbi.str_max != -1 ) {
        if( is_terrain && mbi.ter_set.is_empty() ) { // Some tiles specify t_null explicitly
            debugmsg( "bash result terrain of %s is undefined/empty", id.c_str() );
        }
        if( !mbi.ter_set.is_valid() ) {
            debugmsg( "bash result terrain %s of %s does not exist", mbi.ter_set.c_str(), id.c_str() );
        }
        if( !mbi.furn_set.is_valid() ) {
            debugmsg( "bash result furniture %s of %s does not exist", mbi.furn_set.c_str(), id.c_str() );
        }
    }
}

static void check_decon_items( const map_deconstruct_info &mbi, const std::string &id,
                               bool is_terrain )
{
    if( !mbi.can_do ) {
        return;
    }
    if( !item_group::group_is_defined( mbi.drop_group ) ) {
        debugmsg( "%s: deconstruct result item group %s does not exist", id.c_str(),
                  mbi.drop_group.c_str() );
    }
    if( is_terrain && mbi.ter_set.is_empty() ) { // Some tiles specify t_null explicitly
        debugmsg( "deconstruct result terrain of %s is undefined/empty", id.c_str() );
    }
    if( !mbi.ter_set.is_valid() ) {
        debugmsg( "deconstruct result terrain %s of %s does not exist", mbi.ter_set.c_str(), id.c_str() );
    }
    if( !mbi.furn_set.is_valid() ) {
        debugmsg( "deconstruct result furniture %s of %s does not exist", mbi.furn_set.c_str(),
                  id.c_str() );
    }
}

void ter_t::check() const
{
    map_data_common_t::check();
    check_bash_items( bash, id.str(), true );
    check_decon_items( deconstruct, id.str(), true );

    if( !transforms_into.is_valid() ) {
        debugmsg( "invalid transforms_into %s for %s", transforms_into.c_str(), id.c_str() );
    }

    // Validate open/close transforms
    if( !open.is_valid() ) {
        debugmsg( "invalid terrain %s for opening %s", open.c_str(), id.c_str() );
    }
    if( !close.is_valid() ) {
        debugmsg( "invalid terrain %s for closing %s", close.c_str(), id.c_str() );
    }
    // Check transition consistency for opening/closing terrain. Has an obvious
    // exception for locked terrains - those aren't expected to be locked again
    if( open && open->close && open->close != id && !has_flag( flag_LOCKED ) ) {
        debugmsg( "opening terrain %s for %s doesn't reciprocate", open.c_str(), id.c_str() );
    }
    if( close && close->open && close->open != id && !has_flag( flag_LOCKED ) ) {
        debugmsg( "closing terrain %s for %s doesn't reciprocate", close.c_str(), id.c_str() );
    }

    // Validate curtain transforms
    if( has_examine( iexamine::curtains ) && !has_curtains() ) {
        debugmsg( "%s is a curtain, but has no curtain_transform", id.c_str() );
    }
    if( !has_examine( iexamine::curtains ) && has_curtains() ) {
        debugmsg( "%s is not a curtain, but has curtain_transform", id.c_str() );
    }
    if( !curtain_transform.is_empty() && !curtain_transform.is_valid() ) {
        debugmsg( "%s has invalid curtain transform target %s", id.c_str(), curtain_transform.c_str() );
    }

    // Validate generic transforms
    if( transforms_into && transforms_into == id ) {
        debugmsg( "%s transforms_into itself", id.c_str() );
    }

    for( const emit_id &e : emissions ) {
        if( !e.is_valid() ) {
            debugmsg( "ter %s has invalid emission %s set", id.c_str(), e.str().c_str() );
        }
    }
}

furn_t::furn_t() : open( furn_str_id::NULL_ID() ), close( furn_str_id::NULL_ID() ) {}

size_t furn_t::count()
{
    return furniture_data.size();
}

bool furn_t::is_movable() const
{
    return move_str_req >= 0;
}

void furn_t::load( const JsonObject &jo, const std::string &src )
{
    map_data_common_t::load( jo, src );
    mandatory( jo, was_loaded, "name", name_ );
    mandatory( jo, was_loaded, "move_cost_mod", movecost );
    optional( jo, was_loaded, "coverage", coverage );
    optional( jo, was_loaded, "comfort", comfort, 0 );
    optional( jo, was_loaded, "floor_bedding_warmth", floor_bedding_warmth, 0 );
    optional( jo, was_loaded, "emissions", emissions );
    optional( jo, was_loaded, "bonus_fire_warmth_feet", bonus_fire_warmth_feet, 300 );
    optional( jo, was_loaded, "keg_capacity", keg_capacity, legacy_volume_reader, 0_ml );
    mandatory( jo, was_loaded, "required_str", move_str_req );
    optional( jo, was_loaded, "max_volume", max_volume, volume_reader(), DEFAULT_MAX_VOLUME_IN_SQUARE );
    optional( jo, was_loaded, "crafting_pseudo_item", crafting_pseudo_item, itype_id() );
    optional( jo, was_loaded, "deployed_item", deployed_item );
    load_symbol( jo );
    transparent = false;

    optional( jo, was_loaded, "light_emitted", light_emitted );

    // see the comment in ter_id::load for connect_group handling
    connect_group = TERCONN_NONE;
    for( auto &flag : jo.get_string_array( "flags" ) ) {
        set_flag( flag );
    }

    if( jo.has_member( "connects_to" ) ) {
        set_connects( jo.get_string( "connects_to" ) );
    }

    optional( jo, was_loaded, "open", open, string_id_reader<furn_t> {}, furn_str_id::NULL_ID() );
    optional( jo, was_loaded, "close", close, string_id_reader<furn_t> {}, furn_str_id::NULL_ID() );

    bash.load( jo, "bash", map_bash_info::furniture, "furniture " + id.str() );
    deconstruct.load( jo, "deconstruct", true, "furniture " + id.str() );

    if( jo.has_object( "workbench" ) ) {
        workbench = cata::make_value<furn_workbench_info>();
        workbench->load( jo, "workbench" );
    }
    if( jo.has_object( "plant_data" ) ) {
        plant = cata::make_value<plant_data>();
        plant->load( jo, "plant_data" );
    }
    if( jo.has_float( "surgery_skill_multiplier" ) ) {
        surgery_skill_multiplier = cata::make_value<float>( jo.get_float( "surgery_skill_multiplier" ) );
    }
}

void map_data_common_t::check() const
{
    if( examine_actor ) {
        examine_actor->finalize();
    }
    for( const string_id<harvest_list> &harvest : harvest_by_season ) {
        if( !harvest.is_null() && !can_examine() ) {
            debugmsg( "Harvest data defined without examine function for %s", name_ );
        }
    }
}

void furn_t::check() const
{
    map_data_common_t::check();
    check_bash_items( bash, id.str(), false );
    check_decon_items( deconstruct, id.str(), false );

    if( !open.is_valid() ) {
        debugmsg( "invalid furniture %s for opening %s", open.c_str(), id.c_str() );
    }
    if( !close.is_valid() ) {
        debugmsg( "invalid furniture %s for closing %s", close.c_str(), id.c_str() );
    }
    for( const emit_id &e : emissions ) {
        if( !e.is_valid() ) {
            debugmsg( "furn %s has invalid emission %s set", id.c_str(),
                      e.str().c_str() );
        }
    }
}

void check_furniture_and_terrain()
{
    terrain_data.check();
    furniture_data.check();
}<|MERGE_RESOLUTION|>--- conflicted
+++ resolved
@@ -1019,12 +1019,8 @@
         f_tourist_table,
         f_camp_chair,
         f_sign,
-<<<<<<< HEAD
-        f_street_light, f_traffic_light;
-=======
         f_street_light, f_traffic_light,
         f_console, f_console_broken;
->>>>>>> f0cce96a
 
 void set_furn_ids()
 {
