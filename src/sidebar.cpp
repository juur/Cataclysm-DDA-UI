--- conflicted
+++ resolved
@@ -567,50 +567,49 @@
         //~ Movement type: "running". Max string length: one letter.
         const auto str_run = pgettext( "movement-type", "R" );
         wprintz( w, c_white, " %s", move_mode == "walk" ? str_walk : str_run );
-
-        // display power level
-        wmove( sideStyle ? w : g->w_HP,
-               sideStyle ? spdy - 1 : 21,
-               sideStyle ? ( wx + dx * 4 - 1 ) : 0 );
-
-        wprintz( sideStyle ? w : g->w_HP, c_white, _( "Pwr " ) );
-
-        if( this->max_power_level == 0 ) {
-            wprintz( sideStyle ? w : g->w_HP, c_light_gray, " --" );
+    }
+    // display power level
+    wmove( sideStyle ? w : g->w_HP,
+           sideStyle ? 4 : 21,
+           sideStyle ? 17 : 0 );
+
+    wprintz( sideStyle ? w : g->w_HP, c_white, _( "Pwr " ) );
+
+    if( this->max_power_level == 0 ) {
+        wprintz( sideStyle ? w : g->w_HP, c_light_gray, " --" );
+    } else {
+        nc_color color = c_red;
+        if( this->power_level >= this->max_power_level / 2 ) {
+            color = c_green;
+        } else if( this->power_level >= this->max_power_level / 3 ) {
+            color = c_yellow;
+        } else if( this->power_level >= this->max_power_level / 4 ) {
+            color = c_red;
+        }
+
+        // calc number of digits in powerlevel int
+        int offset = get_int_digits( this->power_level );
+
+        // case power_level > 999 display 1k instead
+        int display_power = this->power_level;
+        std::string unit = "";
+        if( this->power_level > 999 ) {
+            switch( offset ) {
+                case 4:
+                    display_power /= 1000;
+                    unit = "k";
+                    offset = 2;
+                    break;
+                case 5:
+                    display_power /= 1000;
+                    unit = "k";
+                    offset = 0;
+                    break;
+            }
         } else {
-            nc_color color = c_red;
-            if( this->power_level >= this->max_power_level / 2 ) {
-                color = c_green;
-            } else if( this->power_level >= this->max_power_level / 3 ) {
-                color = c_yellow;
-            } else if( this->power_level >= this->max_power_level / 4 ) {
-                color = c_red;
-            }
-
-<<<<<<< HEAD
-            // calc number of digits in powerlevel int
-            int offset = get_int_digits( this->power_level );
-
-            // case power_level > 999 display 1k instead
-            int display_power = this->power_level;
-            std::string unit = "";
-            if( this->power_level > 999 ) {
-                switch( offset ) {
-                    case 4:
-                        display_power /= 1000;
-                        unit = "k";
-                        offset = 2;
-                        break;
-                    case 5:
-                        display_power /= 1000;
-                        unit = "k";
-                        offset = 0;
-                        break;
-                }
-            } else {
-                unit = "";
-            }
-=======
+            unit = "";
+        }
+
         wmove( sideStyle ? w : g->w_HP,
                sideStyle ? 4 : 21,
                sideStyle ? 24 - offset : 7 - offset );
@@ -618,16 +617,8 @@
         wprintz( sideStyle ? w : g->w_HP, color, power_value );
     }
     wrefresh( sideStyle ? w : g->w_HP );
->>>>>>> 88c8f68a
-
-            wmove( sideStyle ? w : g->w_HP,
-                   sideStyle ? spdy - 1 : 21,
-                   sideStyle ? ( wx + dx * 4 + 6 ) - offset : 7 - offset );
-            std::string power_value = std::to_string( display_power ) + unit;
-            wprintz( sideStyle ? w : g->w_HP, color, power_value );
-        }
-        wrefresh( sideStyle ? w : g->w_HP );
-    }
+
+
 }
 
 int get_int_digits( const int &digits )
