--- conflicted
+++ resolved
@@ -290,11 +290,7 @@
                            segment_bitset const &/* segments */ )
 {
     if( it.has_var( "spawn_location_omt" ) ) {
-<<<<<<< HEAD
-        tripoint_abs_omt loc( it.get_var( "spawn_location_omt", tripoint_abs_omt_zero ) );
-=======
-        tripoint_abs_omt loc( it.get_var( "spawn_location_omt", tripoint::zero ) );
->>>>>>> 4589bf80
+        tripoint_abs_omt loc( it.get_var( "spawn_location_omt", tripoint_abs_omt::zero ) );
         tripoint_abs_omt player_loc( coords::project_to<coords::omt>( get_map().getglobal(
                                          get_avatar().pos_bub() ) ) );
         int dist = rl_dist( player_loc, loc );
