#include "npc.h"

#include "ammo.h"
#include "auto_pickup.h"
#include "coordinate_conversions.h"
#include "game.h"
#include "item_group.h"
#include "itype.h"
#include "iuse_actor.h"
#include "json.h"
#include "map.h"
#include "mapdata.h"
#include "messages.h"
#include "mission.h"
#include "monfaction.h"
#include "morale_types.h"
#include "mtype.h"
#include "mutation.h"
#include "npc_class.h"
#include "output.h"
#include "overmap.h"
#include "overmapbuffer.h"
#include "skill.h"
#include "sounds.h"
#include "string_formatter.h"
#include "trait_group.h"
#include "veh_type.h"
#include "vehicle.h"
#include "vpart_position.h"
#include "vpart_reference.h" // IWYU pragma: keep

const skill_id skill_mechanics( "mechanics" );
const skill_id skill_electronics( "electronics" );
const skill_id skill_speech( "speech" );
const skill_id skill_barter( "barter" );
const skill_id skill_gun( "gun" );
const skill_id skill_pistol( "pistol" );
const skill_id skill_throw( "throw" );
const skill_id skill_rifle( "rifle" );
const skill_id skill_dodge( "dodge" );
const skill_id skill_melee( "melee" );
const skill_id skill_unarmed( "unarmed" );
const skill_id skill_computer( "computer" );
const skill_id skill_firstaid( "firstaid" );
const skill_id skill_bashing( "bashing" );
const skill_id skill_stabbing( "stabbing" );
const skill_id skill_archery( "archery" );
const skill_id skill_cooking( "cooking" );
const skill_id skill_tailor( "tailor" );
const skill_id skill_shotgun( "shotgun" );
const skill_id skill_smg( "smg" );
const skill_id skill_launcher( "launcher" );
const skill_id skill_cutting( "cutting" );

const efftype_id effect_drunk( "drunk" );
const efftype_id effect_high( "high" );
const efftype_id effect_pkill1( "pkill1" );
const efftype_id effect_pkill2( "pkill2" );
const efftype_id effect_pkill3( "pkill3" );
const efftype_id effect_pkill_l( "pkill_l" );
const efftype_id effect_infection( "infection" );
const efftype_id effect_bouldering( "bouldering" );
const efftype_id effect_npc_flee_player( "npc_flee_player" );

static const trait_id trait_CANNIBAL( "CANNIBAL" );
static const trait_id trait_PSYCHOPATH( "PSYCHOPATH" );
static const trait_id trait_SAPIOVORE( "SAPIOVORE" );
static const trait_id trait_TERRIFYING( "TERRIFYING" );

void starting_clothes( npc &who, const npc_class_id &type, bool male );
void starting_inv( npc &who, const npc_class_id &type );

npc::npc()
    : player()
    , restock( calendar::before_time_starts )
    , companion_mission_time( calendar::before_time_starts )
    , companion_mission_time_ret( calendar::before_time_starts )
    , last_updated( calendar::turn )
{
    submap_coords = point_zero;
    position.x = -1;
    position.y = -1;
    position.z = 500;
    last_player_seen_pos = cata::nullopt;
    last_seen_player_turn = 999;
    wanted_item_pos = no_goal_point;
    guard_pos = no_goal_point;
    goal = no_goal_point;
    fetching_item = false;
    has_new_items = true;
    worst_item_value = 0;
    str_max = 0;
    dex_max = 0;
    int_max = 0;
    per_max = 0;
    my_fac = nullptr;
    miss_id = mission_type_id::NULL_ID();
    marked_for_death = false;
    death_drops = true;
    dead = false;
    hit_by_player = false;
    hallucination = false;
    moves = 100;
    mission = NPC_MISSION_NULL;
    myclass = npc_class_id::NULL_ID();
    patience = 0;
    attitude = NPCATT_NULL;

    *path_settings = pathfinding_settings( 0, 1000, 1000, 10, true, true, true, false );
    for( size_t i = 0; i < 8; i++ ) {
        direction threat_dir = npc_threat_dir[i];
        ai_cache.threat_map[ threat_dir ] = 0.0f;
    }
}

standard_npc::standard_npc( const std::string &name, const std::vector<itype_id> &clothing,
                            int sk_lvl, int s_str, int s_dex, int s_int, int s_per )
{
    this->name = name;
    position = tripoint_zero;

    str_cur = std::max( s_str, 0 );
    str_max = std::max( s_str, 0 );
    dex_cur = std::max( s_dex, 0 );
    dex_max = std::max( s_dex, 0 );
    per_cur = std::max( s_per, 0 );
    per_max = std::max( s_per, 0 );
    int_cur = std::max( s_int, 0 );
    int_max = std::max( s_int, 0 );

    recalc_hp();
    for( int i = 0; i < num_hp_parts; i++ ) {
        hp_cur[i] = hp_max[i];
    }
    for( auto &e : Skill::skills ) {
        set_skill_level( e.ident(), std::max( sk_lvl, 0 ) );
    }

    for( const auto &e : clothing ) {
        wear_item( item( e ) );
    }

    for( item &e : worn ) {
        if( e.has_flag( "VARSIZE" ) ) {
            e.item_tags.insert( "FIT" );
        }
    }
}

npc::npc( npc && ) = default;
npc &npc::operator=( npc && ) = default;

static std::map<string_id<npc_template>, npc_template> npc_templates;

void npc_template::load( JsonObject &jsobj )
{
    npc guy;
    guy.idz = jsobj.get_string( "id" );
    guy.name.clear();
    if( jsobj.has_string( "name_unique" ) ) {
        guy.name = static_cast<std::string>( _( jsobj.get_string( "name_unique" ).c_str() ) );
    }
    if( jsobj.has_string( "name_suffix" ) ) {
        guy.name += ", " + static_cast<std::string>( _( jsobj.get_string( "name_suffix" ).c_str() ) );
    }
    if( jsobj.has_string( "gender" ) ) {
        if( jsobj.get_string( "gender" ) == "male" ) {
            guy.male = true;
        } else {
            guy.male = false;
        }
    }
    if( jsobj.has_string( "faction" ) ) {
        guy.fac_id = faction_id( jsobj.get_string( "faction" ) );
    }

    if( jsobj.has_int( "class" ) ) {
        guy.myclass = npc_class::from_legacy_int( jsobj.get_int( "class" ) );
    } else if( jsobj.has_string( "class" ) ) {
        guy.myclass = npc_class_id( jsobj.get_string( "class" ) );
    }

    guy.set_attitude( npc_attitude( jsobj.get_int( "attitude" ) ) );
    guy.mission = npc_mission( jsobj.get_int( "mission" ) );
    guy.chatbin.first_topic = jsobj.get_string( "chat" );
    if( jsobj.has_string( "mission_offered" ) ) {
        guy.miss_id = mission_type_id( jsobj.get_string( "mission_offered" ) );
    } else {
        guy.miss_id = mission_type_id::NULL_ID();
    }
    npc_templates[string_id<npc_template>( guy.idz )].guy = std::move( guy );
}

void npc_template::reset()
{
    npc_templates.clear();
}

void npc_template::check_consistency()
{
    for( const auto &e : npc_templates ) {
        const auto &guy = e.second.guy;
        if( !guy.myclass.is_valid() ) {
            debugmsg( "Invalid NPC class %s", guy.myclass.c_str() );
        }
    }
}

template<>
bool string_id<npc_template>::is_valid() const
{
    return npc_templates.count( *this ) > 0;
}

template<>
const npc_template &string_id<npc_template>::obj() const
{
    const auto found = npc_templates.find( *this );
    if( found == npc_templates.end() ) {
        debugmsg( "Tried to get invalid npc: %s", c_str() );
        static const npc_template dummy;
        return dummy;
    }
    return found->second;
}

void npc::load_npc_template( const string_id<npc_template> &ident )
{
    auto found = npc_templates.find( ident );
    if( found == npc_templates.end() ) {
        debugmsg( "Tried to get invalid npc: %s", ident.c_str() );
        return;
    }
    const npc &tguy = found->second.guy;

    idz = tguy.idz;
    myclass = npc_class_id( tguy.myclass );
    randomize( myclass );
    std::string tmpname = tguy.name;
    if( tmpname[0] == ',' ) {
        name = name + tguy.name;
    } else {
        name = tguy.name;
        //Assume if the name is unique, the gender might also be.
        male = tguy.male;
    }
    fac_id = tguy.fac_id;
    set_fac( fac_id );
    attitude = tguy.attitude;
    mission = tguy.mission;
    chatbin.first_topic = tguy.chatbin.first_topic;
    if( !tguy.miss_id.is_null() ) {
        add_new_mission( mission::reserve_new( tguy.miss_id, getID() ) );
    }
}

npc::~npc() = default;

std::string npc::save_info() const
{
    return ::serialize( *this );
}

void npc::load_info( std::string data )
{
    std::stringstream dump;
    dump << data;

    JsonIn jsin( dump );
    try {
        deserialize( jsin );
    } catch( const JsonError &jsonerr ) {
        debugmsg( "Bad npc json\n%s", jsonerr.c_str() );
    }
    if( !fac_id.str().empty() ) {
        set_fac( fac_id );
    }
}

void npc::randomize( const npc_class_id &type )
{
    if( getID() <= 0 ) {
        setID( g->assign_npc_id() );
    }

    weapon   = item( "null", 0 );
    inv.clear();
    personality.aggression = rng( -10, 10 );
    personality.bravery =    rng( -3, 10 );
    personality.collector =  rng( -1, 10 );
    personality.altruism =   rng( -10, 10 );
    moves = 100;
    mission = NPC_MISSION_NULL;
    male = one_in( 2 );
    pick_name();

    if( !type.is_valid() ) {
        debugmsg( "Invalid NPC class %s", type.c_str() );
        myclass = npc_class_id::NULL_ID();
    } else if( type.is_null() ) {
        myclass = npc_class::random_common();
    } else {
        myclass = type;
    }

    const auto &the_class = myclass.obj();
    str_max = the_class.roll_strength();
    dex_max = the_class.roll_dexterity();
    int_max = the_class.roll_intelligence();
    per_max = the_class.roll_perception();

    if( myclass->get_shopkeeper_items() != "EMPTY_GROUP" ) {
        restock = calendar::turn + 3_days;
        cash += 100000;
    }

    for( auto &skill : Skill::skills ) {
        int level = myclass->roll_skill( skill.ident() );

        set_skill_level( skill.ident(), level );
    }

    if( type.is_null() ) { // Untyped; no particular specialization
    } else if( type == NC_EVAC_SHOPKEEP ) {
        personality.collector += rng( 1, 5 );

    } else if( type == NC_BARTENDER ) {
        personality.collector += rng( 1, 5 );

    } else if( type == NC_JUNK_SHOPKEEP ) {
        personality.collector += rng( 1, 5 );

    } else if( type == NC_ARSONIST ) {
        personality.aggression += rng( 0, 1 );
        personality.collector += rng( 0, 2 );

    } else if( type == NC_SOLDIER ) {
        personality.aggression += rng( 1, 3 );
        personality.bravery += rng( 0, 5 );

    } else if( type == NC_HACKER ) {
        personality.bravery -= rng( 1, 3 );
        personality.aggression -= rng( 0, 2 );

    } else if( type == NC_DOCTOR ) {
        personality.aggression -= rng( 0, 4 );
        cash += 10000 * rng( 0, 3 ) * rng( 0, 3 );

    } else if( type == NC_TRADER ) {
        personality.collector += rng( 1, 5 );
        cash += 25000 * rng( 1, 10 );

    } else if( type == NC_NINJA ) {
        personality.bravery += rng( 0, 3 );
        personality.collector -= rng( 1, 6 );
        // TODO: give ninja his styles back

    } else if( type == NC_COWBOY ) {
        personality.aggression += rng( 0, 2 );
        personality.bravery += rng( 1, 5 );

    } else if( type == NC_SCIENTIST ) {
        personality.aggression -= rng( 1, 5 );
        personality.bravery -= rng( 2, 8 );
        personality.collector += rng( 0, 2 );

    } else if( type == NC_BOUNTY_HUNTER ) {
        personality.aggression += rng( 1, 6 );
        personality.bravery += rng( 0, 5 );

    } else if( type == NC_THUG ) {
        personality.aggression += rng( 1, 6 );
        personality.bravery += rng( 0, 5 );

    } else if( type == NC_SCAVENGER ) {
        personality.aggression += rng( 1, 3 );
        personality.bravery += rng( 1, 4 );

    }
    //A universal barter boost to keep NPCs competitive with players
    //The int boost from trade wasn't active... now that it is, most
    //players will vastly outclass npcs in trade without a little help.
    mod_skill_level( skill_barter, rng( 2, 4 ) );

    recalc_hp();
    for( int i = 0; i < num_hp_parts; i++ ) {
        hp_cur[i] = hp_max[i];
    }

    starting_weapon( myclass );
    starting_clothes( *this, myclass, male );
    starting_inv( *this, myclass );
    has_new_items = true;

    my_mutations.clear();
    my_traits.clear();

    // Add fixed traits
    for( const auto &tid : trait_group::traits_from( myclass->traits ) ) {
        set_mutation( tid );
    }

    // Run mutation rounds
    for( const auto &mr : type->mutation_rounds ) {
        int rounds = mr.second.roll();
        for( int i = 0; i < rounds; ++i ) {
            mutate_category( mr.first );
        }
    }
}

void npc::randomize_from_faction( faction *fac )
{
    // Personality = aggression, bravery, altruism, collector
    my_fac = fac;
    fac_id = fac->id;
    randomize( npc_class_id::NULL_ID() );

    switch( fac->goal ) {
        case FACGOAL_DOMINANCE:
            personality.aggression += rng( 0, 3 );
            personality.bravery += rng( 1, 4 );
            personality.altruism -= rng( 0, 2 );
            break;
        case FACGOAL_CLEANSE:
            personality.aggression -= rng( 0, 3 );
            personality.bravery += rng( 2, 4 );
            personality.altruism += rng( 0, 3 );
            personality.collector -= rng( 0, 2 );
            break;
        case FACGOAL_SHADOW:
            personality.bravery += rng( 4, 7 );
            personality.collector -= rng( 0, 3 );
            int_max += rng( 0, 2 );
            per_max += rng( 0, 2 );
            break;
        case FACGOAL_APOCALYPSE:
            personality.aggression += rng( 2, 5 );
            personality.bravery += rng( 4, 8 );
            personality.altruism -= rng( 1, 4 );
            personality.collector -= rng( 2, 5 );
            break;
        case FACGOAL_ANARCHY:
            personality.aggression += rng( 3, 6 );
            personality.bravery += rng( 0, 4 );
            personality.altruism -= rng( 3, 8 );
            personality.collector -= rng( 3, 6 );
            int_max -= rng( 1, 3 );
            per_max -= rng( 0, 2 );
            str_max += rng( 0, 3 );
            break;
        case FACGOAL_KNOWLEDGE:
            if( one_in( 2 ) ) {
                randomize( NC_SCIENTIST );
            }
            personality.aggression -= rng( 2, 5 );
            personality.bravery -= rng( 1, 4 );
            personality.collector += rng( 2, 4 );
            int_max += rng( 2, 5 );
            str_max -= rng( 1, 4 );
            per_max -= rng( 0, 2 );
            dex_max -= rng( 0, 2 );
            break;
        case FACGOAL_NATURE:
            personality.aggression -= rng( 0, 3 );
            personality.collector -= rng( 1, 4 );
            break;
        case FACGOAL_CIVILIZATION:
            personality.aggression -= rng( 2, 4 );
            personality.altruism += rng( 1, 5 );
            personality.collector += rng( 1, 5 );
            break;
        default:
            //Suppress warnings
            break;
    }
    // Jobs
    if( fac->has_job( FACJOB_EXTORTION ) ) {
        personality.aggression += rng( 0, 3 );
        personality.bravery -= rng( 0, 2 );
        personality.altruism -= rng( 2, 6 );
    }
    if( fac->has_job( FACJOB_INFORMATION ) ) {
        int_max += rng( 0, 4 );
        per_max += rng( 0, 4 );
        personality.aggression -= rng( 0, 4 );
        personality.collector += rng( 1, 3 );
    }
    if( fac->has_job( FACJOB_TRADE ) || fac->has_job( FACJOB_CARAVANS ) ) {
        if( !one_in( 3 ) ) {
            randomize( NC_TRADER );
        }
        personality.aggression -= rng( 1, 5 );
        personality.collector += rng( 1, 4 );
        personality.altruism -= rng( 0, 3 );
    }
    if( fac->has_job( FACJOB_SCAVENGE ) ) {
        personality.collector += rng( 4, 8 );
    }
    if( fac->has_job( FACJOB_MERCENARIES ) ) {
        if( !one_in( 3 ) ) {
            switch( rng( 1, 3 ) ) {
                case 1:
                    randomize( NC_NINJA );
                    break;
                case 2:
                    randomize( NC_COWBOY );
                    break;
                case 3:
                    randomize( NC_BOUNTY_HUNTER );
                    break;
                default:
                    randomize( NC_COWBOY );
                    break;
            }
        }
        personality.aggression += rng( 0, 2 );
        personality.bravery += rng( 2, 4 );
        personality.altruism -= rng( 2, 4 );
        str_max += rng( 0, 2 );
        per_max += rng( 0, 2 );
        dex_max += rng( 0, 2 );
    }
    if( fac->has_job( FACJOB_ASSASSINS ) ) {
        personality.bravery -= rng( 0, 2 );
        personality.altruism -= rng( 1, 3 );
        per_max += rng( 1, 3 );
        dex_max += rng( 0, 2 );
    }
    if( fac->has_job( FACJOB_RAIDERS ) ) {
        if( one_in( 3 ) ) {
            randomize( NC_COWBOY );
        }
        personality.aggression += rng( 3, 5 );
        personality.bravery += rng( 0, 2 );
        personality.altruism -= rng( 3, 6 );
        str_max += rng( 0, 3 );
        int_max -= rng( 0, 2 );
    }
    if( fac->has_job( FACJOB_THIEVES ) ) {
        if( one_in( 3 ) ) {
            randomize( NC_NINJA );
        }
        personality.aggression -= rng( 2, 5 );
        personality.bravery -= rng( 1, 3 );
        personality.altruism -= rng( 1, 4 );
        str_max -= rng( 0, 2 );
        per_max += rng( 1, 4 );
        dex_max += rng( 1, 3 );
    }
    if( fac->has_job( FACJOB_DOCTORS ) ) {
        if( !one_in( 4 ) ) {
            randomize( NC_DOCTOR );
        }
        personality.aggression -= rng( 3, 6 );
        personality.bravery += rng( 0, 4 );
        personality.altruism += rng( 0, 4 );
        int_max += rng( 2, 4 );
        per_max += rng( 0, 2 );
        mod_skill_level( skill_firstaid, static_cast<int>( rng( 1, 5 ) ) );
    }
    if( fac->has_job( FACJOB_FARMERS ) ) {
        personality.aggression -= rng( 2, 4 );
        personality.altruism += rng( 0, 3 );
        str_max += rng( 1, 3 );
    }
    if( fac->has_job( FACJOB_DRUGS ) ) {
        personality.aggression -= rng( 0, 2 );
        personality.bravery -= rng( 0, 3 );
        personality.altruism -= rng( 1, 4 );
    }
    if( fac->has_job( FACJOB_MANUFACTURE ) ) {
        personality.aggression -= rng( 0, 2 );
        personality.bravery -= rng( 0, 2 );
        switch( rng( 1, 4 ) ) {
            case 1:
                mod_skill_level( skill_mechanics,   dice( 2, 4 ) );
                break;
            case 2:
                mod_skill_level( skill_electronics, dice( 2, 4 ) );
                break;
            case 3:
                mod_skill_level( skill_cooking,     dice( 2, 4 ) );
                break;
            case 4:
                mod_skill_level( skill_tailor,      dice( 2, 4 ) );
                break;
            default:
                mod_skill_level( skill_cooking,     dice( 2, 4 ) );
                break;
        }
    }

    if( fac->has_value( FACVAL_CHARITABLE ) ) {
        personality.aggression -= rng( 2, 5 );
        personality.bravery += rng( 0, 4 );
        personality.altruism += rng( 2, 5 );
    }
    if( fac->has_value( FACVAL_LONERS ) ) {
        personality.aggression -= rng( 1, 3 );
        personality.altruism -= rng( 1, 4 );
    }
    if( fac->has_value( FACVAL_EXPLORATION ) ) {
        per_max += rng( 0, 4 );
        personality.aggression -= rng( 0, 2 );
    }
    if( fac->has_value( FACVAL_ARTIFACTS ) ) {
        personality.collector += rng( 2, 5 );
        personality.altruism -= rng( 0, 2 );
    }
    if( fac->has_value( FACVAL_BIONICS ) ) {
        str_max += rng( 0, 2 );
        dex_max += rng( 0, 2 );
        per_max += rng( 0, 2 );
        int_max += rng( 0, 4 );
        if( one_in( 3 ) ) {
            mod_skill_level( skill_mechanics, dice( 2, 3 ) );
            mod_skill_level( skill_electronics, dice( 2, 3 ) );
            mod_skill_level( skill_firstaid, dice( 2, 3 ) );
        }
    }
    if( fac->has_value( FACVAL_BOOKS ) ) {
        str_max -= rng( 0, 2 );
        per_max -= rng( 0, 3 );
        int_max += rng( 0, 4 );
        personality.aggression -= rng( 1, 4 );
        personality.bravery -= rng( 0, 3 );
        personality.collector += rng( 0, 3 );
    }
    if( fac->has_value( FACVAL_TRAINING ) ) {
        str_max += rng( 0, 3 );
        dex_max += rng( 0, 3 );
        per_max += rng( 0, 2 );
        int_max += rng( 0, 2 );
        for( const auto &skill : Skill::skills ) {
            if( one_in( 3 ) ) {
                mod_skill_level( skill.ident(), rng( 2, 4 ) );
            }
        }
    }
    if( fac->has_value( FACVAL_ROBOTS ) ) {
        int_max += rng( 0, 3 );
        personality.aggression -= rng( 0, 3 );
        personality.collector += rng( 0, 3 );
    }
    if( fac->has_value( FACVAL_TREACHERY ) ) {
        personality.aggression += rng( 0, 3 );
        personality.altruism -= rng( 2, 5 );
    }
    if( fac->has_value( FACVAL_STRAIGHTEDGE ) ) {
        personality.collector -= rng( 0, 2 );
        str_max += rng( 0, 1 );
        per_max += rng( 0, 2 );
        int_max += rng( 0, 3 );
    }
    if( fac->has_value( FACVAL_LAWFUL ) ) {
        personality.aggression -= rng( 3, 7 );
        personality.altruism += rng( 1, 5 );
        int_max += rng( 0, 2 );
    }
    if( fac->has_value( FACVAL_CRUELTY ) ) {
        personality.aggression += rng( 3, 6 );
        personality.bravery -= rng( 1, 4 );
        personality.altruism -= rng( 2, 5 );
    }
}

void npc::set_fac( const string_id<faction> &id )
{
    my_fac = g->faction_manager_ptr->get( id );
    fac_id = my_fac->id;
}

// item id from group "<class-name>_<what>" or from fallback group
// may still be a null item!
item random_item_from( const npc_class_id &type, const std::string &what,
                       const std::string &fallback )
{
    auto result = item_group::item_from( type.str() + "_" + what );
    if( result.is_null() ) {
        result = item_group::item_from( fallback );
    }
    return result;
}

// item id from "<class-name>_<what>" or from "npc_<what>"
item random_item_from( const npc_class_id &type, const std::string &what )
{
    return random_item_from( type, what, "npc_" + what );
}

// item id from "<class-name>_<what>_<gender>" or from "npc_<what>_<gender>"
item get_clothing_item( const npc_class_id &type, const std::string &what, bool male )
{
    item result;
    //Check if class has gendered clothing
    //Then check if it has an ungendered version
    //Only if all that fails, grab from the default class.
    if( male ) {
        result = random_item_from( type, what + "_male", "null" );
    } else {
        result = random_item_from( type, what + "_female", "null" );
    }
    if( result.is_null() ) {
        if( male ) {
            result = random_item_from( type, what, "npc_" + what + "_male" );
        } else {
            result = random_item_from( type, what, "npc_" + what + "_female" );
        }
    }

    return result;
}

void starting_clothes( npc &who, const npc_class_id &type, bool male )
{
    std::vector<item> ret;

    if( item_group::group_is_defined( type->worn_override ) ) {
        ret = item_group::items_from( type->worn_override );
    } else {
        ret.push_back( get_clothing_item( type, "pants", male ) );
        ret.push_back( get_clothing_item( type, "shirt", male ) );
        ret.push_back( get_clothing_item( type, "underwear_top", male ) );
        ret.push_back( get_clothing_item( type, "underwear_bottom", male ) );
        ret.push_back( get_clothing_item( type, "underwear_feet", male ) );
        ret.push_back( get_clothing_item( type, "shoes", male ) );
        ret.push_back( random_item_from( type, "gloves" ) );
        ret.push_back( random_item_from( type, "coat" ) );
        ret.push_back( random_item_from( type, "vest" ) );
        ret.push_back( random_item_from( type, "masks" ) );
        // Why is the alternative group not named "npc_glasses" but "npc_eyes"?
        ret.push_back( random_item_from( type, "glasses", "npc_eyes" ) );
        ret.push_back( random_item_from( type, "hat" ) );
        ret.push_back( random_item_from( type, "scarf" ) );
        ret.push_back( random_item_from( type, "storage" ) );
        ret.push_back( random_item_from( type, "holster" ) );
        ret.push_back( random_item_from( type, "belt" ) );
        ret.push_back( random_item_from( type, "wrist" ) );
        ret.push_back( random_item_from( type, "extra" ) );
    }

    who.worn.clear();
    for( item &it : ret ) {
        if( it.has_flag( "VARSIZE" ) ) {
            it.item_tags.insert( "FIT" );
        }

        if( who.can_wear( it ).success() ) {
            who.worn.push_back( it );
        }
    }
}

void starting_inv( npc &who, const npc_class_id &type )
{
    std::list<item> res;
    who.inv.clear();
    if( item_group::group_is_defined( type->carry_override ) ) {
        who.inv += item_group::items_from( type->carry_override );
        return;
    }

    res.emplace_back( "lighter" );
    // If wielding a gun, get some additional ammo for it
    if( who.weapon.is_gun() ) {
        item ammo( who.weapon.ammo_type()->default_ammotype() );
        ammo = ammo.in_its_container();
        if( ammo.made_of( LIQUID ) ) {
            item container( "bottle_plastic" );
            container.put_in( ammo );
            ammo = container;
        }

        // TODO: Move to npc_class
        // NC_COWBOY and NC_BOUNTY_HUNTER get 5-15 whilst all others get 3-6
        long qty = 1 + ( type == NC_COWBOY ||
                         type == NC_BOUNTY_HUNTER );
        qty = rng( qty, qty * 2 );

        while( qty-- != 0 && who.can_pickVolume( ammo ) ) {
            // TODO: give NPC a default magazine instead
            res.push_back( ammo );
        }
    }

    if( type == NC_ARSONIST ) {
        res.emplace_back( "molotov" );
    }

    long qty = ( type == NC_EVAC_SHOPKEEP ||
                 type == NC_TRADER ) ? 5 : 2;
    qty = rng( qty, qty * 3 );

    while( qty-- != 0 ) {
        item tmp = random_item_from( type, "misc" ).in_its_container();
        if( !tmp.is_null() ) {
            if( !one_in( 3 ) && tmp.has_flag( "VARSIZE" ) ) {
                tmp.item_tags.insert( "FIT" );
            }
            if( who.can_pickVolume( tmp ) ) {
                res.push_back( tmp );
            }
        }
    }

    res.erase( std::remove_if( res.begin(), res.end(), [&]( const item & e ) {
        return e.has_flag( "TRADER_AVOID" );
    } ), res.end() );

    who.inv += res;
}

void npc::spawn_at_sm( int x, int y, int z )
{
    spawn_at_precise( point( x, y ), tripoint( rng( 0, SEEX - 1 ), rng( 0, SEEY - 1 ), z ) );
}

void npc::spawn_at_precise( const point &submap_offset, const tripoint &square )
{
    submap_coords = submap_offset;
    submap_coords.x += square.x / SEEX;
    submap_coords.y += square.y / SEEY;
    position.x = square.x % SEEX;
    position.y = square.y % SEEY;
    position.z = square.z;
}

tripoint npc::global_square_location() const
{
    return tripoint( submap_coords.x * SEEX + posx() % SEEX, submap_coords.y * SEEY + posy() % SEEY,
                     position.z );
}

void npc::place_on_map()
{
    // The global absolute position (in map squares) of the npc is *always*
    // "submap_coords.x * SEEX + posx() % SEEX" (analog for y).
    // The main map assumes that pos is in its own (local to the main map)
    // coordinate system. We have to change pos to match that assumption
    const int dmx = submap_coords.x - g->get_levx();
    const int dmy = submap_coords.y - g->get_levy();
    const int offset_x = position.x % SEEX;
    const int offset_y = position.y % SEEY;
    // value of "submap_coords.x * SEEX + posx()" is unchanged
    setpos( tripoint( offset_x + dmx * SEEX, offset_y + dmy * SEEY, posz() ) );

    if( g->is_empty( pos() ) ) {
        return;
    }

    for( const tripoint &p : closest_tripoints_first( SEEX + 1, pos() ) ) {
        if( g->is_empty( p ) ) {
            setpos( p );
            return;
        }
    }

    debugmsg( "Failed to place NPC in a valid location near (%d,%d,%d)", posx(), posy(), posz() );
}

skill_id npc::best_skill() const
{
    int highest_level = std::numeric_limits<int>::min();
    skill_id highest_skill( skill_id::NULL_ID() );

    for( const auto &p : *_skills ) {
        if( p.first.obj().is_combat_skill() ) {
            const int level = p.second.level();
            if( level > highest_level ) {
                highest_level = level;
                highest_skill = p.first;
            }
        }
    }

    return highest_skill;
}

int npc::best_skill_level() const
{
    int highest_level = std::numeric_limits<int>::min();
    skill_id highest_skill( skill_id::NULL_ID() );

    for( const auto &p : *_skills ) {
        if( p.first.obj().is_combat_skill() ) {
            const int level = p.second.level();
            if( level > highest_level ) {
                highest_level = level;
                highest_skill = p.first;
            }
        }
    }

    return highest_level;
}

void npc::starting_weapon( const npc_class_id &type )
{
    if( item_group::group_is_defined( type->weapon_override ) ) {
        weapon = item_group::item_from( type->weapon_override );
        return;
    }

    const skill_id best = best_skill();

    // if NPC has no suitable skills default to stabbing weapon
    if( !best || best == skill_stabbing ) {
        weapon = random_item_from( type, "stabbing", "survivor_stabbing" );
    } else if( best == skill_bashing ) {
        weapon = random_item_from( type, "bashing", "survivor_bashing" );
    } else if( best == skill_cutting ) {
        weapon = random_item_from( type, "cutting", "survivor_cutting" );
    } else if( best == skill_throw ) {
        weapon = random_item_from( type, "throw" );
    } else if( best == skill_archery ) {
        weapon = random_item_from( type, "archery" );
    } else if( best == skill_pistol ) {
        weapon = random_item_from( type, "pistol", "guns_pistol_common" );
    } else if( best == skill_shotgun ) {
        weapon = random_item_from( type, "shotgun", "guns_shotgun_common" );
    } else if( best == skill_smg ) {
        weapon = random_item_from( type, "smg", "guns_smg_common" );
    } else if( best == skill_rifle ) {
        weapon = random_item_from( type, "rifle", "guns_rifle_common" );
    }

    if( weapon.is_gun() ) {
        weapon.ammo_set( weapon.type->gun->ammo->default_ammotype() );
    }
}

bool npc::wear_if_wanted( const item &it )
{
    // Note: this function isn't good enough to use with NPC AI alone
    // Restrict it to player's orders for now
    if( !it.is_armor() ) {
        return false;
    }

    // TODO: Make it depend on stuff
    static const std::array<int, num_bp> max_encumb = {{
            30, // bp_torso - Higher if ranged?
            100, // bp_head
            30, // bp_eyes - Lower if using ranged?
            30, // bp_mouth
            30, // bp_arm_l
            30, // bp_arm_r
            30, // bp_hand_l - Lower if throwing?
            30, // bp_hand_r
            // Must be enough to allow hazmat, turnout etc.
            30, // bp_leg_l - Higher if ranged?
            30, // bp_leg_r
            // Doesn't hurt much
            50, // bp_foot_l
            50, // bp_foot_r
        }
    };

    // Splints ignore limits, but only when being equipped on a broken part
    // TODO: Drop splints when healed
    bool splint = it.has_flag( "SPLINT" );
    if( splint ) {
        splint = false;
        for( int i = 0; i < num_hp_parts; i++ ) {
            hp_part hpp = hp_part( i );
            body_part bp = player::hp_to_bp( hpp );
            if( hp_cur[i] <= 0 && it.covers( bp ) ) {
                splint = true;
                break;
            }
        }
    }

    if( splint ) {
        return !!wear_item( it, false );
    }

    const int it_encumber = it.get_encumber( *this );
    while( !worn.empty() ) {
        auto size_before = worn.size();
        bool encumb_ok = true;
        const auto new_enc = get_encumbrance( it );
        // Strip until we can put the new item on
        // This is one of the reasons this command is not used by the AI
        for( const body_part bp : all_body_parts ) {
            if( !it.covers( bp ) ) {
                continue;
            }

            if( it_encumber > max_encumb[bp] ) {
                // Not an NPC-friendly item
                return false;
            }

            if( new_enc[bp].encumbrance > max_encumb[bp] ) {
                encumb_ok = false;
                break;
            }
        }

        if( encumb_ok && can_wear( it ).success() ) {
            // TODO: Hazmat/power armor makes this not work due to 1 boots/headgear limit
            return !!wear_item( it, false );
        }
        // Otherwise, maybe we should take off one or more items and replace them
        bool took_off = false;
        for( const body_part bp : all_body_parts ) {
            if( !it.covers( bp ) ) {
                continue;
            }
            // Find an item that covers the same body part as the new item
            auto iter = std::find_if( worn.begin(), worn.end(), [bp]( const item & armor ) {
                return armor.covers( bp );
            } );
            if( iter != worn.end() ) {
                took_off = takeoff( *iter );
                break;
            }
        }

        if( !took_off || worn.size() >= size_before ) {
            // Shouldn't happen, but does
            return false;
        }
    }

    return worn.empty() && wear_item( it, false );
}

void npc::stow_item( item &it )
{
    if( wear_item( weapon, false ) ) {
        // Wearing the item was successful, remove weapon and post message.
        add_msg_if_npc( m_info, _( "<npcname> wears the %s." ), weapon.tname() );
        remove_weapon();
        moves -= 15;
        // Weapon cannot be worn or wearing was not successful. Store it in inventory if possible,
        // otherwise drop it.
        return;
    }
    for( auto &e : worn ) {
        if( e.can_holster( it ) ) {
            add_msg_if_npc( m_info, _( "<npcname> puts away the %s in the %s." ), weapon.tname(),
                            e.tname() );
            auto ptr = dynamic_cast<const holster_actor *>( e.type->get_use( "holster" )->get_actor_ptr() );
            ptr->store( *this, e, it );
            return;
        }
    }
    if( volume_carried() + weapon.volume() <= volume_capacity() ) {
        add_msg_if_npc( m_info, _( "<npcname> puts away the %s." ), weapon.tname() );
        i_add( remove_weapon() );
        moves -= 15;
    } else { // No room for weapon, so we drop it
        add_msg_if_npc( m_info, _( "<npcname> drops the %s." ), weapon.tname() );
        g->m.add_item_or_charges( pos(), remove_weapon() );
    }
}

bool npc::wield( item &it )
{
    if( is_armed() ) {
<<<<<<< HEAD
        // If weapon has a shoulder strap, try to wear it.
        if( wear_item( weapon, false ) ) {
            // Wearing the item was successful, remove weapon and post message.
            add_msg_if_npc( m_info, _( "<npcname> wears the %s." ), weapon.tname().c_str() );
            remove_weapon();
            moves -= 15;
        } else { // Weapon cannot be worn or wearing was not successful. Store it in inventory if possible, otherwise drop it.
            if( volume_carried() + weapon.volume() <= volume_capacity() ) {
                add_msg_if_npc( m_info, _( "<npcname> puts away the %s." ), weapon.tname().c_str() );
                i_add( remove_weapon() );
                moves -= 15;
            } else { // No room for weapon, so we drop it
                add_msg_if_npc( m_info, _( "<npcname> drops the %s." ), weapon.tname().c_str() );
                if( !is_hallucination() ) { // Hallucinations can't drop real item
                    g->m.add_item_or_charges( pos(), remove_weapon() );
                }
            }
        }
=======
        stow_item( weapon );
>>>>>>> 17b17a56
    }

    if( it.is_null() ) {
        weapon = item();
        return true;
    }

    // check if the item is in a holster
    int position = inv.position_by_item( &it );
    item &holster = inv.find_item( position );
    if( holster.tname() != it.tname() && holster.is_holster() && !holster.contents.empty() ) {
        invoke_item( &holster );
    }

    moves -= 15;
    if( has_item( it ) ) {
        weapon = remove_item( it );
    } else {
        weapon = it;
    }

    add_msg_if_npc( m_info, _( "<npcname> wields a %s." ),  weapon.tname() );
    return true;
}

void npc::form_opinion( const player &u )
{
    // FEAR
    if( u.weapon.is_gun() ) {
        // TODO: Make bows not guns
        if( weapon.is_gun() ) {
            op_of_u.fear += 2;
        } else {
            op_of_u.fear += 6;
        }
    } else if( u.weapon_value( u.weapon ) > 20 ) {
        op_of_u.fear += 2;
    } else if( !u.is_armed() ) {
        // Unarmed, but actually unarmed ("unarmed weapons" are not unarmed)
        op_of_u.fear -= 3;
    }

    ///\EFFECT_STR increases NPC fear of the player
    if( u.str_max >= 16 ) {
        op_of_u.fear += 2;
    } else if( u.str_max >= 12 ) {
        op_of_u.fear += 1;
    } else if( u.str_max <= 3 ) {
        op_of_u.fear -= 3;
    } else if( u.str_max <= 5 ) {
        op_of_u.fear -= 1;
    }

    for( int i = 0; i < num_hp_parts; i++ ) {
        if( u.hp_cur[i] <= u.hp_max[i] / 2 ) {
            op_of_u.fear--;
        }
        if( hp_cur[i] <= hp_max[i] / 2 ) {
            op_of_u.fear++;
        }
    }

    if( u.has_trait( trait_SAPIOVORE ) ) {
        op_of_u.fear += 10; // Sapiovores = Scary
    }
    if( u.has_trait( trait_TERRIFYING ) ) {
        op_of_u.fear += 6;
    }

    int u_ugly = 0;
    for( trait_id &mut : u.get_mutations() ) {
        u_ugly += mut.obj().ugliness;
    }
    op_of_u.fear += u_ugly / 2;
    op_of_u.trust -= u_ugly / 3;

    if( u.stim > 20 ) {
        op_of_u.fear++;
    }

    if( u.has_effect( effect_drunk ) ) {
        op_of_u.fear -= 2;
    }

    // TRUST
    if( op_of_u.fear > 0 ) {
        op_of_u.trust -= 3;
    } else {
        op_of_u.trust += 1;
    }

    if( u.weapon.is_gun() ) {
        op_of_u.trust -= 2;
    } else if( !u.is_armed() ) {
        op_of_u.trust += 2;
    }

    // TODO: More effects
    if( u.has_effect( effect_high ) ) {
        op_of_u.trust -= 1;
    }
    if( u.has_effect( effect_drunk ) ) {
        op_of_u.trust -= 2;
    }
    if( u.stim > 20 || u.stim < -20 ) {
        op_of_u.trust -= 1;
    }
    if( u.get_painkiller() > 30 ) {
        op_of_u.trust -= 1;
    }

    if( op_of_u.trust > 0 ) {
        // Trust is worth a lot right now
        op_of_u.trust /= 2;
    }

    // VALUE
    op_of_u.value = 0;
    for( int i = 0; i < num_hp_parts; i++ ) {
        if( hp_cur[i] < hp_max[i] * 0.8f ) {
            op_of_u.value++;
        }
    }
    decide_needs();
    for( auto &i : needs ) {
        if( i == need_food || i == need_drink ) {
            op_of_u.value += 2;
        }
    }

    if( op_of_u.fear < personality.bravery + 10 &&
        op_of_u.fear - personality.aggression > -10 && op_of_u.trust > -8 ) {
        set_attitude( NPCATT_TALK );
    } else if( op_of_u.fear - 2 * personality.aggression - personality.bravery < -30 ) {
        set_attitude( NPCATT_KILL );
    } else if( my_fac != nullptr && my_fac->likes_u < -10 ) {
        set_attitude( NPCATT_KILL );
    } else {
        set_attitude( NPCATT_FLEE_TEMP );
    }

    add_msg( m_debug, "%s formed an opinion of u: %s",
             name.c_str(), npc_attitude_name( attitude ).c_str() );
}

float npc::vehicle_danger( int radius ) const
{
    const tripoint from( posx() - radius, posy() - radius, posz() );
    const tripoint to( posx() + radius, posy() + radius, posz() );
    VehicleList vehicles = g->m.get_vehicles( from, to );

    int danger = 0;

    // TODO: check for most dangerous vehicle?
    for( unsigned int i = 0; i < vehicles.size(); ++i ) {
        const wrapped_vehicle &wrapped_veh = vehicles[i];
        if( wrapped_veh.v->is_moving() ) {
            // FIXME: this can't be the right way to do this
            float facing = wrapped_veh.v->face.dir();

            int ax = wrapped_veh.v->global_pos3().x;
            int ay = wrapped_veh.v->global_pos3().y;
            int bx = int( ax + cos( facing * M_PI / 180.0 ) * radius );
            int by = int( ay + sin( facing * M_PI / 180.0 ) * radius );

            // fake size
            /* This will almost certainly give the wrong size/location on customized
             * vehicles. This should just count frames instead. Or actually find the
             * size. */
            vehicle_part last_part = wrapped_veh.v->parts.back();
            int size = std::max( last_part.mount.x, last_part.mount.y );

            double normal = sqrt( static_cast<float>( ( bx - ax ) * ( bx - ax ) + ( by - ay ) * ( by - ay ) ) );
            int closest = int( abs( ( posx() - ax ) * ( by - ay ) - ( posy() - ay ) * ( bx - ax ) ) / normal );

            if( size > closest ) {
                danger = i;
            }
        }
    }
    return danger;
}

bool npc::turned_hostile() const
{
    return ( op_of_u.anger >= hostile_anger_level() );
}

int npc::hostile_anger_level() const
{
    return ( 20 + op_of_u.fear - personality.aggression );
}

void npc::make_angry()
{
    if( is_enemy() ) {
        return; // We're already angry!
    }

    // Make associated faction, if any, angry at the player too.
    if( my_fac != nullptr ) {
        my_fac->likes_u = std::max( -50, my_fac->likes_u - 50 );
        my_fac->respects_u = std::max( -50, my_fac->respects_u - 50 );
    }
    if( op_of_u.fear > 10 + personality.aggression + personality.bravery ) {
        set_attitude( NPCATT_FLEE_TEMP ); // We don't want to take u on!
    } else {
        set_attitude( NPCATT_KILL ); // Yeah, we think we could take you!
    }
}

void npc::on_attacked( const Creature &attacker )
{
    if( is_hallucination() ) {
        die( nullptr );
    }
    if( attacker.is_player() && !is_enemy() ) {
        make_angry();
        hit_by_player = true;
    }
}

int npc::assigned_missions_value()
{
    int ret = 0;
    for( auto &m : chatbin.missions_assigned ) {
        ret += m->get_value();
    }
    return ret;
}

std::vector<skill_id> npc::skills_offered_to( const player &p ) const
{
    std::vector<skill_id> ret;
    for( const auto &pair : *_skills ) {
        const skill_id &id = pair.first;
        if( p.get_skill_level( id ) < pair.second.level() ) {
            ret.push_back( id );
        }
    }
    return ret;
}

std::vector<matype_id> npc::styles_offered_to( const player &p ) const
{
    std::vector<matype_id> ret;
    for( auto &i : ma_styles ) {
        if( !p.has_martialart( i ) ) {
            ret.push_back( i );
        }
    }
    return ret;
}

bool npc::fac_has_value( faction_value value ) const
{
    if( my_fac == nullptr ) {
        return false;
    }

    return my_fac->has_value( value );
}

bool npc::fac_has_job( faction_job job ) const
{
    if( my_fac == nullptr ) {
        return false;
    }

    return my_fac->has_job( job );
}

void npc::decide_needs()
{
    double needrank[num_needs];
    for( auto &elem : needrank ) {
        elem = 20;
    }
    if( weapon.is_gun() ) {
        needrank[need_ammo] = 5 * get_ammo( weapon.type->gun->ammo ).size();
    }

    needrank[need_weapon] = weapon_value( weapon );
    needrank[need_food] = 15 - get_hunger();
    needrank[need_drink] = 15 - get_thirst();
    invslice slice = inv.slice();
    for( auto &i : slice ) {
        item inventory_item = i->front();
        if( inventory_item.is_food( ) ) {
            needrank[ need_food ] += nutrition_for( inventory_item ) / 4;
            needrank[ need_drink ] += inventory_item.type->comestible->quench / 4;
        } else if( inventory_item.is_food_container() ) {
            needrank[ need_food ] += nutrition_for( inventory_item.contents.front() ) / 4;
            needrank[ need_drink ] += inventory_item.contents.front().type->comestible->quench / 4;
        }
    }
    needs.clear();
    size_t j;
    bool serious = false;
    for( int i = 1; i < num_needs; i++ ) {
        if( needrank[i] < 10 ) {
            serious = true;
        }
    }
    if( !serious ) {
        needs.push_back( need_none );
        needrank[0] = 10;
    }
    for( int i = 1; i < num_needs; i++ ) {
        if( needrank[i] < 20 ) {
            for( j = 0; j < needs.size(); j++ ) {
                if( needrank[i] < needrank[needs[j]] ) {
                    needs.insert( needs.begin() + j, npc_need( i ) );
                    j = needs.size() + 1;
                }
            }
            if( j == needs.size() ) {
                needs.push_back( npc_need( i ) );
            }
        }
    }
}

void npc::say( const std::string &line, const bool shout ) const
{
    std::string formatted_line = line;
    parse_tags( formatted_line, g->u, *this );
    if( has_trait( trait_id( "MUTE" ) ) ) {
        return;
    }

    std::string sound = string_format( _( "%1$s saying \"%2$s\"" ), name, formatted_line );
    if( g->u.sees( *this ) && g->u.is_deaf() ) {
        add_msg( m_warning, _( "%1$s says something but you can't hear it!" ), name );
    }
    // Hallucinations don't make noise when they speak
    if( !is_hallucination() ) {
        add_msg( _( "%1$s saying \"%2$s\"" ), name, formatted_line );
        return;
    }
    // Sound happens even if we can't hear it
    // Default volume for shouting for NPCs at 25
    // TODO use same logic as for player shout volume
    if( shout ) {
        sounds::sound( pos(), 25, sounds::sound_t::alert, sound );
    } else {
        sounds::sound( pos(), 16, sounds::sound_t::speech, sound );
    }
}

bool npc::wants_to_sell( const item &it ) const
{
    const int market_price = it.price( true );
    return wants_to_sell( it, value( it, market_price ), market_price );
}

bool npc::wants_to_sell( const item &it, int at_price, int market_price ) const
{
    ( void )it;

    if( mission == NPC_MISSION_SHOPKEEP ) {
        return true;
    }

    if( is_friend() ) {
        return true;
    }

    // TODO: Base on inventory
    return at_price - market_price <= 50;
}

bool npc::wants_to_buy( const item &it ) const
{
    const int market_price = it.price( true );
    return wants_to_buy( it, value( it, market_price ), market_price );
}

bool npc::wants_to_buy( const item &it, int at_price, int market_price ) const
{
    ( void )market_price;
    ( void )it;

    if( is_friend() ) {
        return true;
    }

    // TODO: Base on inventory
    return at_price >= 80;
}

void npc::shop_restock()
{
    restock = calendar::turn + 3_days;
    if( is_friend() ) {
        return;
    }

    const Group_tag &from = myclass->get_shopkeeper_items();
    if( from == "EMPTY_GROUP" ) {
        return;
    }

    units::volume total_space = volume_capacity();
    std::list<item> ret;

    while( total_space > 0_ml && !one_in( 50 ) ) {
        item tmpit = item_group::item_from( from, 0 );
        if( !tmpit.is_null() && total_space >= tmpit.volume() ) {
            ret.push_back( tmpit );
            total_space -= tmpit.volume();
        }
    }

    has_new_items = true;
    inv.clear();
    inv.push_back( ret );
}

int npc::minimum_item_value() const
{
    // TODO: Base on inventory
    int ret = 20;
    ret -= personality.collector;
    return ret;
}

void npc::update_worst_item_value()
{
    worst_item_value = 99999;
    // TODO: Cache this
    int inv_val = inv.worst_item_value( this );
    if( inv_val < worst_item_value ) {
        worst_item_value = inv_val;
    }
}

int npc::value( const item &it ) const
{
    int market_price = it.price( true );
    return value( it, market_price );
}

int npc::value( const item &it, int market_price ) const
{
    if( it.is_dangerous() || ( it.has_flag( "BOMB" ) && it.active ) || it.made_of( LIQUID ) ) {
        // NPCs won't be interested in buying active explosives or spilled liquids
        return -1000;
    }

    int ret = 0;
    // TODO: Cache own weapon value (it can be a bit expensive to compute 50 times/turn)
    double weapon_val = weapon_value( it ) - weapon_value( weapon );
    if( weapon_val > 0 ) {
        ret += weapon_val;
    }

    if( it.is_food() ) {
        int comestval = 0;
        if( nutrition_for( it ) > 0 || it.type->comestible->quench > 0 ) {
            comestval++;
        }
        if( get_hunger() > 40 ) {
            comestval += ( nutrition_for( it ) + get_hunger() - 40 ) / 6;
        }
        if( get_thirst() > 40 ) {
            comestval += ( it.type->comestible->quench + get_thirst() - 40 ) / 4;
        }
        if( comestval > 0 && will_eat( it ).success() ) {
            ret += comestval;
        }
    }

    if( it.is_ammo() ) {
        if( weapon.is_gun() && it.type->ammo->type.count( weapon.ammo_type() ) ) {
            ret += 14; // TODO: magazines - don't count ammo as usable if the weapon isn't.
        }

        if( std::any_of( it.type->ammo->type.begin(), it.type->ammo->type.end(),
        [&]( const ammotype & e ) {
        return has_gun_for_ammo( e );
        } ) ) {
            ret += 14; // TODO: consider making this cumulative (once was)
        }
    }

    if( it.is_book() ) {
        auto &book = *it.type->book;
        ret += book.fun;
        if( book.skill && get_skill_level( book.skill ) < book.level &&
            get_skill_level( book.skill ) >= book.req ) {
            ret += book.level * 3;
        }
    }

    // TODO: Sometimes we want more than one tool?  Also we don't want EVERY tool.
    if( it.is_tool() && !has_amount( it.typeId(), 1 ) ) {
        ret += 8;
    }

    // TODO: Artifact hunting from relevant factions
    // ALSO TODO: Bionics hunting from relevant factions
    if( fac_has_job( FACJOB_DRUGS ) && it.is_food() && it.type->comestible->addict >= 5 ) {
        ret += 10;
    }

    if( fac_has_job( FACJOB_DOCTORS ) && it.is_food() && it.type->comestible->comesttype == "MED" ) {
        ret += 10;
    }

    if( fac_has_value( FACVAL_BOOKS ) && it.is_book() ) {
        ret += 14;
    }

    if( fac_has_job( FACJOB_SCAVENGE ) ) {
        // Computed last for _reasons_.
        ret += 6;
        ret *= 1.3;
    }

    // Practical item value is more important than price
    ret *= 50;
    ret += market_price;
    return ret;
}

bool npc::has_healing_item( bool bleed, bool bite, bool infect )
{
    return !get_healing_item( bleed, bite, infect, true ).is_null();
}

item &npc::get_healing_item( bool bleed, bool bite, bool infect, bool first_best )
{
    item *best = &null_item_reference();
    visit_items( [&best, bleed, bite, infect, first_best]( item * node ) {
        const auto use = node->type->get_use( "heal" );
        if( use == nullptr ) {
            return VisitResponse::NEXT;
        }

        auto &actor = dynamic_cast<const heal_actor &>( *( use->get_actor_ptr() ) );
        if( ( !bleed || actor.bleed > 0 ) ||
            ( !bite || actor.bite > 0 ) ||
            ( !infect || actor.infect > 0 ) ) {
            best = node;
            if( first_best ) {
                return VisitResponse::ABORT;
            }
        }

        return VisitResponse::NEXT;
    } );

    return *best;
}

bool npc::has_painkiller()
{
    return inv.has_enough_painkiller( get_pain() );
}

bool npc::took_painkiller() const
{
    return ( has_effect( effect_pkill1 ) || has_effect( effect_pkill2 ) ||
             has_effect( effect_pkill3 ) || has_effect( effect_pkill_l ) );
}

bool npc::is_friend() const
{
    return attitude == NPCATT_FOLLOW || attitude == NPCATT_LEAD;
}

bool npc::is_minion() const
{
    return is_friend() && op_of_u.trust >= 5;
}

bool npc::guaranteed_hostile() const
{
    return is_enemy() || ( my_fac != nullptr && my_fac->likes_u < -10 );
}

bool npc::is_following() const
{
    switch( attitude ) {
        case NPCATT_FOLLOW:
        case NPCATT_WAIT:
            return true;
        default:
            return false;
    }
}

bool npc::is_leader() const
{
    return ( attitude == NPCATT_LEAD );
}

bool npc::is_enemy() const
{
    return attitude == NPCATT_KILL || attitude == NPCATT_FLEE || attitude == NPCATT_FLEE_TEMP;
}

bool npc::is_guarding() const
{
    return mission == NPC_MISSION_SHELTER || mission == NPC_MISSION_SHOPKEEP
           || mission == NPC_MISSION_GUARD || mission == NPC_MISSION_GUARD_ALLY
           || mission == NPC_MISSION_ACTIVITY || mission == NPC_MISSION_GUARD_PATROL
           || has_effect( effect_infection );
}

bool npc::has_player_activity() const
{
    return activity && mission == NPC_MISSION_ACTIVITY;
}

Creature::Attitude npc::attitude_to( const Creature &other ) const
{
    if( is_friend() ) {
        // Friendly NPCs share player's alliances
        return g->u.attitude_to( other );
    }

    if( other.is_npc() ) {
        // Hostile NPCs are also hostile towards player's allied
        if( is_enemy() && other.attitude_to( g->u ) == A_FRIENDLY ) {
            return A_HOSTILE;
        }

        return A_NEUTRAL;
    } else if( other.is_player() ) {
        // For now, make it symmetric.
        return other.attitude_to( *this );
    }

    // TODO: Get rid of the ugly cast without duplicating checks
    const monster &m = dynamic_cast<const monster &>( other );
    switch( m.attitude( this ) ) {
        case MATT_FOLLOW:
        case MATT_FPASSIVE:
        case MATT_IGNORE:
        case MATT_FLEE:
            return A_NEUTRAL;
        case MATT_FRIEND:
        case MATT_ZLAVE:
            return A_FRIENDLY;
        case MATT_ATTACK:
            return A_HOSTILE;
        case MATT_NULL:
        case NUM_MONSTER_ATTITUDES:
            break;
    }

    return A_NEUTRAL;
}

int npc::smash_ability() const
{
    if( !is_hallucination() && ( !is_following() || rules.has_flag( ally_rule::allow_bash ) ) ) {
        ///\EFFECT_STR_NPC increases smash ability
        return str_cur + weapon.damage_melee( DT_BASH );
    }

    // Not allowed to bash
    return 0;
}

float npc::danger_assessment()
{
    return ai_cache.danger_assessment;
}

float npc::average_damage_dealt()
{
    return static_cast<float>( melee_value( weapon ) );
}

bool npc::bravery_check( int diff )
{
    return ( dice( 10 + personality.bravery, 6 ) >= dice( diff, 4 ) );
}

bool npc::emergency() const
{
    return emergency( ai_cache.danger_assessment );
}

bool npc::emergency( float danger ) const
{
    return ( danger > ( personality.bravery * 3 * hp_percentage() ) / 100 );
}

//Check if this npc is currently in the list of active npcs.
//Active npcs are the npcs near the player that are actively simulated.
bool npc::is_active() const
{
    return g->critter_at<npc>( pos() ) == this;
}

int npc::follow_distance() const
{
    // If the player is standing on stairs, follow closely
    // This makes the stair hack less painful to use
    if( is_friend() &&
        ( g->m.has_flag( TFLAG_GOES_DOWN, g->u.pos() ) ||
          g->m.has_flag( TFLAG_GOES_UP, g->u.pos() ) ) ) {
        return 1;
    }
    // TODO: Allow player to set that
    return 4;
}

nc_color npc::basic_symbol_color() const
{
    if( attitude == NPCATT_KILL ) {
        return c_red;
    } else if( attitude == NPCATT_FLEE || attitude == NPCATT_FLEE_TEMP ) {
        return c_light_red;
    } else if( is_friend() ) {
        return c_green;
    } else if( is_following() ) {
        return c_light_green;
    } else if( guaranteed_hostile() ) {
        return c_red;
    }
    return c_pink;
}

int npc::print_info( const catacurses::window &w, int line, int vLines, int column ) const
{
    const int last_line = line + vLines;
    const unsigned int iWidth = getmaxx( w ) - 2;
    // First line of w is the border; the next 4 are terrain info, and after that
    // is a blank line. w is 13 characters tall, and we can't use the last one
    // because it's a border as well; so we have lines 6 through 11.
    // w is also 48 characters wide - 2 characters for border = 46 characters for us
    mvwprintz( w, line++, column, c_white, _( "NPC: %s" ), name.c_str() );
    if( is_armed() ) {
        trim_and_print( w, line++, column, iWidth, c_red, _( "Wielding a %s" ), weapon.tname().c_str() );
    }

    const auto enumerate_print = [ w, last_line, column, iWidth, &line ]( std::string & str_in,
    nc_color color ) {
        // TODO: Replace with 'fold_and_print()'. Extend it with a 'height' argument to prevent leaking.
        size_t split;
        do {
            split = ( str_in.length() <= iWidth ) ? std::string::npos : str_in.find_last_of( ' ',
                    static_cast<long>( iWidth ) );
            if( split == std::string::npos ) {
                mvwprintz( w, line, column, color, str_in.c_str() );
            } else {
                mvwprintz( w, line, column, color, str_in.substr( 0, split ).c_str() );
            }
            str_in = str_in.substr( split + 1 );
            line++;
        } while( split != std::string::npos && line <= last_line );
    };

    const std::string worn_str = enumerate_as_string( worn.begin(), worn.end(), []( const item & it ) {
        return it.tname();
    } );
    if( !worn_str.empty() ) {
        std::string wearing = _( "Wearing: " ) + remove_color_tags( worn_str );
        enumerate_print( wearing, c_blue );
    }

    // as of now, visibility of mutations is between 0 and 10
    // 10 perception and 10 distance would see all mutations - cap 0
    // 10 perception and 30 distance - cap 5, some mutations visible
    // 3 perception and 3 distance would see all mutations - cap 0
    // 3 perception and 15 distance - cap 5, some mutations visible
    // 3 perception and 20 distance would be barely able to discern huge antlers on a person - cap 10
    const int per = g->u.get_per();
    const int dist = rl_dist( g->u.pos(), pos() );
    int visibility_cap;
    if( per <= 1 ) {
        visibility_cap = INT_MAX;
    } else {
        visibility_cap = round( dist * dist / 20.0 / ( per - 1 ) );
    }

    const auto trait_str = visible_mutations( visibility_cap );
    if( !trait_str.empty() ) {
        std::string mutations = _( "Traits: " ) + remove_color_tags( trait_str );
        enumerate_print( mutations, c_green );
    }

    return line;
}

std::string npc::opinion_text() const
{
    std::stringstream ret;
    if( op_of_u.trust <= -10 ) {
        ret << _( "Completely untrusting" );
    } else if( op_of_u.trust <= -6 ) {
        ret << _( "Very untrusting" );
    } else if( op_of_u.trust <= -3 ) {
        ret << _( "Untrusting" );
    } else if( op_of_u.trust <= 2 ) {
        ret << _( "Uneasy" );
    } else if( op_of_u.trust <= 4 ) {
        ret << _( "Trusting" );
    } else if( op_of_u.trust < 10 ) {
        ret << _( "Very trusting" );
    } else {
        ret << _( "Completely trusting" );
    }

    ret << " (" << _( "Trust: " ) << op_of_u.trust << "); ";

    if( op_of_u.fear <= -10 ) {
        ret << _( "Thinks you're laughably harmless" );
    } else if( op_of_u.fear <= -6 ) {
        ret << _( "Thinks you're harmless" );
    } else if( op_of_u.fear <= -3 ) {
        ret << _( "Unafraid" );
    } else if( op_of_u.fear <= 2 ) {
        ret << _( "Wary" );
    } else if( op_of_u.fear <= 5 ) {
        ret << _( "Afraid" );
    } else if( op_of_u.fear < 10 ) {
        ret << _( "Very afraid" );
    } else {
        ret << _( "Terrified" );
    }

    ret << " (" << _( "Fear: " ) << op_of_u.fear << "); ";

    if( op_of_u.value <= -10 ) {
        ret << _( "Considers you a major liability" );
    } else if( op_of_u.value <= -6 ) {
        ret << _( "Considers you a burden" );
    } else if( op_of_u.value <= -3 ) {
        ret << _( "Considers you an annoyance" );
    } else if( op_of_u.value <= 2 ) {
        ret << _( "Doesn't care about you" );
    } else if( op_of_u.value <= 5 ) {
        ret << _( "Values your presence" );
    } else if( op_of_u.value < 10 ) {
        ret << _( "Treasures you" );
    } else {
        ret << _( "Best Friends Forever!" );
    }

    ret << " (" << _( "Value: " ) << op_of_u.value << "); ";

    if( op_of_u.anger <= -10 ) {
        ret << _( "You can do no wrong!" );
    } else if( op_of_u.anger <= -6 ) {
        ret << _( "You're good people" );
    } else if( op_of_u.anger <= -3 ) {
        ret << _( "Thinks well of you" );
    } else if( op_of_u.anger <= 2 ) {
        ret << _( "Ambivalent" );
    } else if( op_of_u.anger <= 5 ) {
        ret << _( "Pissed off" );
    } else if( op_of_u.anger < 10 ) {
        ret << _( "Angry" );
    } else {
        ret << _( "About to kill you" );
    }

    ret << " (" << _( "Anger: " ) << op_of_u.anger << ")";

    return ret.str();
}

void npc::setpos( const tripoint &pos )
{
    position = pos;
    const point pos_om_old = sm_to_om_copy( submap_coords );
    submap_coords.x = g->get_levx() + pos.x / SEEX;
    submap_coords.y = g->get_levy() + pos.y / SEEY;
    const point pos_om_new = sm_to_om_copy( submap_coords );
    if( !is_fake() && pos_om_old != pos_om_new ) {
        overmap &om_old = overmap_buffer.get( pos_om_old.x, pos_om_old.y );
        overmap &om_new = overmap_buffer.get( pos_om_new.x, pos_om_new.y );
        if( const auto ptr = om_old.erase_npc( getID() ) ) {
            om_new.insert_npc( ptr );
        } else {
            // Don't move the npc pointer around to avoid having two overmaps
            // with the same npc pointer
            debugmsg( "could not find npc %s on its old overmap", name.c_str() );
        }
    }
}

void maybe_shift( cata::optional<tripoint> &pos, int dx, int dy )
{
    if( pos ) {
        pos->x += dx;
        pos->y += dy;
    }
}

void maybe_shift( tripoint &pos, int dx, int dy )
{
    if( pos != tripoint_min ) {
        pos.x += dx;
        pos.y += dy;
    }
}

void npc::shift( int sx, int sy )
{
    const int shiftx = sx * SEEX;
    const int shifty = sy * SEEY;

    setpos( pos() - point( shiftx, shifty ) );

    maybe_shift( wanted_item_pos, -shiftx, -shifty );
    maybe_shift( last_player_seen_pos, -shiftx, -shifty );
    maybe_shift( pulp_location, -shiftx, -shifty );
    path.clear();
}

bool npc::is_dead() const
{
    return dead || is_dead_state();
}

void npc::die( Creature *nkiller )
{
    if( dead ) {
        // We are already dead, don't die again, note that npc::dead is
        // *only* set to true in this function!
        return;
    }
    // Need to unboard from vehicle before dying, otherwise
    // the vehicle code cannot find us
    if( in_vehicle ) {
        g->m.unboard_vehicle( pos(), true );
    }

    dead = true;
    Character::die( nkiller );

    if( is_hallucination() ) {
        if( g->u.sees( *this ) ) {
            add_msg( _( "%s disappears." ), name.c_str() );
        }
        return;
    }

    if( g->u.sees( *this ) ) {
        add_msg( _( "%s dies!" ), name.c_str() );
    }

    if( killer == &g->u && ( !guaranteed_hostile() || hit_by_player ) ) {
        g->record_npc_kill( *this );
        bool cannibal = g->u.has_trait( trait_CANNIBAL );
        bool psycho = g->u.has_trait( trait_PSYCHOPATH );
        if( g->u.has_trait( trait_SAPIOVORE ) ) {
            g->u.add_memorial_log( pgettext( "memorial_male",
                                             "Caught and killed an ape.  Prey doesn't have a name." ),
                                   pgettext( "memorial_female", "Caught and killed an ape.  Prey doesn't have a name." ) );
        } else if( psycho && cannibal ) {
            g->u.add_memorial_log( pgettext( "memorial_male",
                                             "Killed a delicious-looking innocent, %s, in cold blood." ),
                                   pgettext( "memorial_female", "Killed a delicious-looking innocent, %s, in cold blood." ),
                                   name.c_str() );
        } else if( psycho ) {
            g->u.add_memorial_log( pgettext( "memorial_male",
                                             "Killed an innocent, %s, in cold blood.  They were weak." ),
                                   pgettext( "memorial_female", "Killed an innocent, %s, in cold blood.  They were weak." ),
                                   name.c_str() );
        } else if( cannibal ) {
            g->u.add_memorial_log( pgettext( "memorial_male", "Killed an innocent, %s." ),
                                   pgettext( "memorial_female", "Killed an innocent, %s." ),
                                   name.c_str() );
            g->u.add_morale( MORALE_KILLED_INNOCENT, -5, 0, 2_days, 3_hours );
        } else {
            g->u.add_memorial_log( pgettext( "memorial_male",
                                             "Killed an innocent person, %s, in cold blood and felt terrible afterwards." ),
                                   pgettext( "memorial_female",
                                             "Killed an innocent person, %s, in cold blood and felt terrible afterwards." ),
                                   name.c_str() );
            g->u.add_morale( MORALE_KILLED_INNOCENT, -100, 0, 2_days, 3_hours );
        }
    }

    place_corpse();
}

std::string npc_attitude_name( npc_attitude att )
{
    switch( att ) {
        case NPCATT_NULL:          // Don't care/ignoring player
            return _( "Ignoring" );
        case NPCATT_TALK:          // Move to and talk to player
            return _( "Wants to talk" );
        case NPCATT_FOLLOW:        // Follow the player
            return _( "Following" );
        case NPCATT_LEAD:          // Lead the player, wait for them if they're behind
            return _( "Leading" );
        case NPCATT_WAIT:          // Waiting for the player
            return _( "Waiting for you" );
        case NPCATT_MUG:           // Mug the player
            return _( "Mugging you" );
        case NPCATT_WAIT_FOR_LEAVE:// Attack the player if our patience runs out
            return _( "Waiting for you to leave" );
        case NPCATT_KILL:          // Kill the player
            return _( "Attacking to kill" );
        case NPCATT_FLEE:          // Get away from the player
        case NPCATT_FLEE_TEMP:
            return _( "Fleeing" );
        case NPCATT_HEAL:          // Get to the player and heal them
            return _( "Healing you" );
        case NPCATT_ACTIVITY:
            return _( "Performing a task" );
        case NPCATT_LEGACY_1:
        case NPCATT_LEGACY_2:
        case NPCATT_LEGACY_3:
        case NPCATT_LEGACY_4:
        case NPCATT_LEGACY_5:
        case NPCATT_LEGACY_6:
            return _( "NPC Legacy Attitude" );
            break;
        default:
            break;
    }

    debugmsg( "Invalid attitude: %d", att );
    return _( "Unknown attitude" );
}

void npc::setID( int i )
{
    this->player::setID( i );
}

//message related stuff

//message related stuff
void npc::add_msg_if_npc( const std::string &msg ) const
{
    add_msg( replace_with_npc_name( msg ) );
}

void npc::add_msg_player_or_npc( const std::string &/*player_msg*/,
                                 const std::string &npc_msg ) const
{
    if( g->u.sees( *this ) ) {
        add_msg( replace_with_npc_name( npc_msg ) );
    }
}

void npc::add_msg_if_npc( const game_message_type type, const std::string &msg ) const
{
    add_msg( type, replace_with_npc_name( msg ) );
}

void npc::add_msg_player_or_npc( const game_message_type type, const std::string &/*player_msg*/,
                                 const std::string &npc_msg ) const
{
    if( g->u.sees( *this ) ) {
        add_msg( type, replace_with_npc_name( npc_msg ) );
    }
}

void npc::add_msg_player_or_say( const std::string &/*player_msg*/,
                                 const std::string &npc_speech ) const
{
    say( npc_speech );
}

void npc::add_msg_player_or_say( const game_message_type /*type*/,
                                 const std::string &/*player_msg*/, const std::string &npc_speech ) const
{
    say( npc_speech );
}

void npc::add_new_mission( class mission *miss )
{
    chatbin.add_new_mission( miss );
}

void npc::on_unload()
{
    last_updated = calendar::turn;
}

void npc::on_load()
{
    // Cap at some reasonable number, say 2 days
    const time_duration dt = std::min( calendar::turn - last_updated, 2_days );
    // TODO: Sleeping, healing etc.
    last_updated = calendar::turn;
    time_point cur = calendar::turn - dt;
    add_msg( m_debug, "on_load() by %s, %d turns", name, to_turns<int>( dt ) );
    // First update with 30 minute granularity, then 5 minutes, then turns
    for( ; cur < calendar::turn - 30_minutes; cur += 30_minutes + 1_turns ) {
        update_body( cur, cur + 30_minutes );
    }
    for( ; cur < calendar::turn - 5_minutes; cur += 5_minutes + 1_turns ) {
        update_body( cur, cur + 5_minutes );
    }
    for( ; cur < calendar::turn; cur += 1_turns ) {
        update_body( cur, cur + 1_turns );
    }

    if( dt > 0_turns ) {
        // This ensures food is properly rotten at load
        // Otherwise NPCs try to eat rotten food and fail
        process_active_items();
        // give NPCs that are doing activities a pile of moves
        if( has_destination() || activity ) {
            mod_moves( to_moves<int>( dt ) );
        }
    }

    // Not necessarily true, but it's not a bad idea to set this
    has_new_items = true;

    // for spawned npcs
    if( g->m.has_flag( "UNSTABLE", pos() ) ) {
        add_effect( effect_bouldering, 1_turns, num_bp, true );
    } else if( has_effect( effect_bouldering ) ) {
        remove_effect( effect_bouldering );
    }
    if( g->m.veh_at( pos() ).part_with_feature( VPFLAG_BOARDABLE, true ) && !in_vehicle ) {
        g->m.board_vehicle( pos(), this );
    }
    if( has_trait( trait_id( "HALLUCINATION" ) ) ) {
        hallucination = true;
    }
}

void npc_chatbin::add_new_mission( mission *miss )
{
    if( miss == nullptr ) {
        return;
    }
    missions.push_back( miss );
}

epilogue::epilogue()
{
    id = "NONE";
    group = "NONE";
    text = "Error: file lost!";
}

epilogue_map epilogue::_all_epilogue;

void epilogue::load_epilogue( JsonObject &jsobj )
{
    epilogue base;
    base.id = jsobj.get_string( "id" );
    base.group = jsobj.get_string( "group" );
    base.text = jsobj.get_string( "text" );

    _all_epilogue[base.id] = base;
}

epilogue *epilogue::find_epilogue( const std::string &ident )
{
    epilogue_map::iterator found = _all_epilogue.find( ident );
    if( found != _all_epilogue.end() ) {
        return &( found->second );
    } else {
        debugmsg( "Tried to get invalid epilogue template: %s", ident.c_str() );
        static epilogue null_epilogue;
        return &null_epilogue;
    }
}

void epilogue::random_by_group( std::string group )
{
    std::vector<epilogue> v;
    for( const auto &epi : _all_epilogue ) {
        if( epi.second.group == group ) {
            v.push_back( epi.second );
        }
    }
    if( v.empty() ) {
        return;
    }
    epilogue epi = random_entry( v );
    id = epi.id;
    group = epi.group;
    text = epi.text;
}

constexpr tripoint npc::no_goal_point;

bool npc::query_yn( const std::string &/*msg*/ ) const
{
    // NPCs don't like queries - most of them are in the form of "Do you want to get hurt?".
    return false;
}

float npc::speed_rating() const
{
    float ret = get_speed() / 100.0f;
    ret *= 100.0f / run_cost( 100, false );

    return ret;
}

bool npc::dispose_item( item_location &&obj, const std::string & )
{
    using dispose_option = struct {
        int moves;
        std::function<void()> action;
    };

    std::vector<dispose_option> opts;

    for( auto &e : worn ) {
        if( e.can_holster( *obj ) ) {
            auto ptr = dynamic_cast<const holster_actor *>( e.type->get_use( "holster" )->get_actor_ptr() );
            opts.emplace_back( dispose_option {
                item_store_cost( *obj, e, false, ptr->draw_cost ),
                [this, ptr, &e, &obj]{ ptr->store( *this, e, *obj ); }
            } );
        }
    }

    if( volume_carried() + obj->volume() <= volume_capacity() ) {
        opts.emplace_back( dispose_option {
            item_handling_cost( *obj ),
            [this, &obj] {
                moves -= item_handling_cost( *obj );
                inv.add_item_keep_invlet( *obj );
                obj.remove_item();
                inv.unsort();
            }
        } );
    }

    if( opts.empty() ) {
        // Drop it
        g->m.add_item_or_charges( pos(), *obj );
        obj.remove_item();
        return true;
    }

    const auto mn = std::min_element( opts.begin(), opts.end(),
    []( const dispose_option & lop, const dispose_option & rop ) {
        return lop.moves < rop.moves;
    } );

    mn->action();
    return true;
}

void npc::process_turn()
{
    player::process_turn();

    if( is_following() && calendar::once_every( 1_hours ) &&
        get_hunger() < 200 && get_thirst() < 100 && op_of_u.trust < 5 ) {
        // Friends who are well fed will like you more
        // 24 checks per day, best case chance at trust 0 is 1 in 48 for +1 trust per 2 days
        float trust_chance = 5 - op_of_u.trust;
        // Penalize for bad impression
        // TODO: Penalize for traits and actions (especially murder, unless NPC is psycho)
        int op_penalty = std::max( 0, op_of_u.anger ) +
                         std::max( 0, -op_of_u.value ) +
                         std::max( 0, op_of_u.fear );
        // Being barely hungry and thirsty, not in pain and not wounded means good care
        int state_penalty = get_hunger() + get_thirst() + ( 100 - hp_percentage() ) + get_pain();
        if( x_in_y( trust_chance, 240 + 10 * op_penalty + state_penalty ) ) {
            op_of_u.trust++;
        }

        // TODO: Similar checks for fear and anger
    }

    last_updated = calendar::turn;
    // TODO: Add decreasing trust/value/etc. here when player doesn't provide food
    // TODO: Make NPCs leave the player if there's a path out of map and player is sleeping/unseen/etc.
}

std::array<std::pair<std::string, overmap_location_str_id>, npc_need::num_needs> npc::need_data = {
    {
        { "need_none", overmap_location_str_id( "source_of_anything" ) },
        { "need_ammo", overmap_location_str_id( "source_of_ammo" )},
        { "need_weapon", overmap_location_str_id( "source_of_weapon" )},
        { "need_gun", overmap_location_str_id( "source_of_gun" ) },
        { "need_food", overmap_location_str_id( "source_of_food" )},
        { "need_drink", overmap_location_str_id( "source_of_drink" ) }
    }
};

std::string npc::get_need_str_id( const npc_need &need )
{
    return need_data[static_cast<size_t>( need )].first;
}

overmap_location_str_id npc::get_location_for( const npc_need &need )
{
    return need_data[static_cast<size_t>( need )].second;
}

std::ostream &operator<< ( std::ostream &os, const npc_need &need )
{
    return os << npc::get_need_str_id( need );
}

bool npc::will_accept_from_player( const item &it ) const
{
    if( is_hallucination() ) {
        return false;
    }

    if( is_minion() || g->u.has_trait( trait_id( "DEBUG_MIND_CONTROL" ) ) ||
        it.has_flag( "NPC_SAFE" ) ) {
        return true;
    }

    if( !it.type->use_methods.empty() ) {
        return false;
    }

    if( const auto &comest = it.is_container() ? it.get_contained().type->comestible :
                             it.type->comestible ) {
        if( comest->fun < 0 || it.poison > 0 ) {
            return false;
        }
    }

    return true;
}

const pathfinding_settings &npc::get_pathfinding_settings() const
{
    return get_pathfinding_settings( false );
}

const pathfinding_settings &npc::get_pathfinding_settings( bool no_bashing ) const
{
    path_settings->bash_strength = no_bashing ? 0 : smash_ability();
    // TODO: Extract climb skill
    const int climb = std::min( 20, get_dex() );
    if( climb > 1 ) {
        // Success is !one_in(dex), so 0%, 50%, 66%, 75%...
        // Penalty for failure chance is 1/success = 1/(1-failure) = 1/(1-(1/dex)) = dex/(dex-1)
        path_settings->climb_cost = ( 10 - climb / 5 ) * climb / ( climb - 1 );
    } else {
        // Climbing at this dexterity will always fail
        path_settings->climb_cost = 0;
    }

    return *path_settings;
}

std::set<tripoint> npc::get_path_avoid() const
{
    std::set<tripoint> ret;
    for( Creature &critter : g->all_creatures() ) {
        // TODO: Cache this somewhere
        ret.insert( critter.pos() );
    }
    return ret;
}

mfaction_id npc::get_monster_faction() const
{
    // Those can't be static int_ids, because mods add factions
    static const string_id<monfaction> human_fac( "human" );
    static const string_id<monfaction> player_fac( "player" );
    static const string_id<monfaction> bee_fac( "bee" );

    if( is_friend() ) {
        return player_fac.id();
    }

    if( has_trait( trait_id( "BEE" ) ) ) {
        return bee_fac.id();
    }

    return human_fac.id();
}

std::string npc::extended_description() const
{
    std::ostringstream ss;
    // For some reason setting it using str or constructor doesn't work
    ss << Character::extended_description();

    ss << std::endl << "--" << std::endl;
    if( attitude == NPCATT_KILL ) {
        ss << _( "Is trying to kill you." );
    } else if( attitude == NPCATT_FLEE || attitude == NPCATT_FLEE_TEMP ) {
        ss << _( "Is trying to flee from you." );
    } else if( is_friend() ) {
        ss << _( "Is your friend." );
    } else if( is_following() ) {
        ss << _( "Is following you." );
    } else if( guaranteed_hostile() ) {
        ss << _( "Will try to kill you or flee from you if you reveal yourself." );
    } else {
        ss << _( "Is neutral." );
    }

    if( hit_by_player ) {
        ss << "--" << std::endl;
        ss << _( "Is still innocent and killing them will be considered murder." );
        // TODO: "But you don't care because you're an edgy psycho"
    }

    return replace_colors( ss.str() );
}

void npc::set_companion_mission( npc &p, const std::string &mission_id )
{
    const tripoint omt_pos = p.global_omt_location();
    set_companion_mission( omt_pos, p.companion_mission_role_id, mission_id );
}

std::pair<std::string, nc_color> npc::hp_description() const
{
    int cur_hp = hp_percentage();
    std::string damage_info;
    std::string pronoun;
    if( male ) {
        pronoun = _( "He " );
    } else {
        pronoun = _( "She " );
    }
    nc_color col;
    if( cur_hp == 100 ) {
        damage_info = pronoun + _( "is uninjured." );
        col = c_green;
    } else if( cur_hp >= 80 ) {
        damage_info = pronoun + _( "is lightly injured." );
        col = c_light_green;
    } else if( cur_hp >= 60 ) {
        damage_info = pronoun + _( "is moderately injured." );
        col = c_yellow;
    } else if( cur_hp >= 30 ) {
        damage_info = pronoun + _( "is heavily injured." );
        col = c_yellow;
    } else if( cur_hp >= 10 ) {
        damage_info = pronoun + _( "is severely injured." );
        col = c_light_red;
    } else {
        damage_info = pronoun + _( "is nearly dead!" );
        col = c_red;
    }
    return std::make_pair( damage_info, col );
}
void npc::set_companion_mission( const tripoint &omt_pos, const std::string &role_id,
                                 const std::string &mission_id )
{
    comp_mission.position = omt_pos;
    comp_mission.mission_id =  mission_id;
    comp_mission.role_id = role_id;
}

void npc::reset_companion_mission()
{
    comp_mission.position = tripoint( -999, -999, -999 );
    comp_mission.mission_id.clear();
    comp_mission.role_id.clear();
}

bool npc::has_companion_mission() const
{
    return !comp_mission.mission_id.empty();
}

npc_companion_mission npc::get_companion_mission() const
{
    return comp_mission;
}

attitude_group npc::get_attitude_group( npc_attitude att )
{
    switch( att ) {
        case NPCATT_MUG:
        case NPCATT_WAIT_FOR_LEAVE:
        case NPCATT_KILL:
            return attitude_group::hostile;
        case NPCATT_FLEE:
        case NPCATT_FLEE_TEMP:
            return attitude_group::fearful;
        case NPCATT_FOLLOW:
        case NPCATT_ACTIVITY:
        case NPCATT_LEAD:
            return attitude_group::friendly;
        default:
            break;
    }
    return attitude_group::neutral;
}

npc_attitude npc::get_attitude() const
{
    return attitude;
}

void npc::set_attitude( npc_attitude new_attitude )
{
    if( new_attitude == NPCATT_FLEE ) {
        new_attitude = NPCATT_FLEE_TEMP;
    }

    if( new_attitude == attitude ) {
        return;
    }
    if( new_attitude == NPCATT_FLEE_TEMP && !has_effect( effect_npc_flee_player ) ) {
        add_effect( effect_npc_flee_player, 24_hours, num_bp );
    }

    add_msg( m_debug, "%s changes attitude from %s to %s",
             name, npc_attitude_name( attitude ), npc_attitude_name( new_attitude ) );
    attitude_group new_group = get_attitude_group( new_attitude );
    attitude_group old_group = get_attitude_group( attitude );
    if( new_group != old_group && !is_fake() ) {
        switch( new_group ) {
            case attitude_group::hostile:
                add_msg_if_npc( m_bad, _( "<npcname> gets angry!" ) );
                break;
            case attitude_group::fearful:
                add_msg_if_npc( m_warning, _( "<npcname> gets scared!" ) );
                break;
            default:
                if( old_group == attitude_group::hostile ) {
                    add_msg_if_npc( m_good, _( "<npcname> calms down." ) );
                } else if( old_group == attitude_group::fearful ) {
                    add_msg_if_npc( _( "<npcname> is no longer afraid." ) );
                }
                break;
        }
    }
    attitude = new_attitude;
}

npc_follower_rules::npc_follower_rules()
{
    engagement = ENGAGE_CLOSE;
    aim = AIM_WHEN_CONVENIENT;
    set_flag( ally_rule::use_guns );
    set_flag( ally_rule::use_grenades );
    clear_flag( ally_rule::use_silent );
    set_flag( ally_rule::avoid_friendly_fire );

    clear_flag( ally_rule::allow_pick_up );
    clear_flag( ally_rule::allow_bash );
    clear_flag( ally_rule::allow_sleep );
    set_flag( ally_rule::allow_complain );
    set_flag( ally_rule::allow_pulp );
    clear_flag( ally_rule::close_doors );
    clear_flag( ally_rule::avoid_combat );
}

bool npc_follower_rules::has_flag( ally_rule test ) const
{
    return static_cast<int>( test ) & static_cast<int>( flags );
}

void npc_follower_rules::set_flag( ally_rule setit )
{
    flags = static_cast<ally_rule>( static_cast<int>( flags ) | static_cast<int>( setit ) );
}

void npc_follower_rules::clear_flag( ally_rule clearit )
{
    flags = static_cast<ally_rule>( static_cast<int>( flags ) & ~static_cast<int>( clearit ) );
}

void npc_follower_rules::toggle_flag( ally_rule toggle )
{
    if( has_flag( toggle ) ) {
        clear_flag( toggle );
    } else {
        set_flag( toggle );
    }
}

bool npc::is_hallucination() const
{
    return hallucination;
}<|MERGE_RESOLUTION|>--- conflicted
+++ resolved
@@ -1061,28 +1061,7 @@
 bool npc::wield( item &it )
 {
     if( is_armed() ) {
-<<<<<<< HEAD
-        // If weapon has a shoulder strap, try to wear it.
-        if( wear_item( weapon, false ) ) {
-            // Wearing the item was successful, remove weapon and post message.
-            add_msg_if_npc( m_info, _( "<npcname> wears the %s." ), weapon.tname().c_str() );
-            remove_weapon();
-            moves -= 15;
-        } else { // Weapon cannot be worn or wearing was not successful. Store it in inventory if possible, otherwise drop it.
-            if( volume_carried() + weapon.volume() <= volume_capacity() ) {
-                add_msg_if_npc( m_info, _( "<npcname> puts away the %s." ), weapon.tname().c_str() );
-                i_add( remove_weapon() );
-                moves -= 15;
-            } else { // No room for weapon, so we drop it
-                add_msg_if_npc( m_info, _( "<npcname> drops the %s." ), weapon.tname().c_str() );
-                if( !is_hallucination() ) { // Hallucinations can't drop real item
-                    g->m.add_item_or_charges( pos(), remove_weapon() );
-                }
-            }
-        }
-=======
         stow_item( weapon );
->>>>>>> 17b17a56
     }
 
     if( it.is_null() ) {
