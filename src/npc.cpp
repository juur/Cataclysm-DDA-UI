#include "npc.h"

#include <climits>
#include <cmath>
#include <cstdlib>
#include <algorithm>
#include <functional>
#include <limits>

#include "auto_pickup.h"
#include "avatar.h"
#include "coordinate_conversions.h"
#include "effect.h"
#include "event_bus.h"
#include "game.h"
#include "game_inventory.h"
#include "item_group.h"
#include "itype.h"
#include "iuse_actor.h"
#include "json.h"
#include "map.h"
#include "mapdata.h"
#include "map_iterator.h"
#include "memorial_logger.h"
#include "messages.h"
#include "mission.h"
#include "morale_types.h"
#include "mutation.h"
#include "npc_class.h"
#include "output.h"
#include "overmap.h"
#include "overmapbuffer.h"
#include "skill.h"
#include "sounds.h"
#include "string_formatter.h"
#include "text_snippets.h"
#include "trait_group.h"
#include "veh_type.h"
#include "vehicle.h"
#include "vpart_position.h"
#include "bodypart.h"
#include "cata_utility.h"
#include "character.h"
#include "damage.h"
#include "debug.h"
#include "faction.h"
#include "game_constants.h"
#include "item.h"
#include "iuse.h"
#include "math_defines.h"
#include "monster.h"
#include "pathfinding.h"
#include "player_activity.h"
#include "ret_val.h"
#include "rng.h"
#include "tileray.h"
#include "translations.h"
#include "units.h"
#include "visitable.h"
#include "int_id.h"
#include "pldata.h"
#include "clzones.h"
#include "enums.h"
#include "flat_set.h"
#include "stomach.h"
#include "cata_string_consts.h"

class basecamp;
class monfaction;

void starting_clothes( npc &who, const npc_class_id &type, bool male );
void starting_inv( npc &who, const npc_class_id &type );

npc::npc()
    : restock( calendar::turn_zero )
    , companion_mission_time( calendar::before_time_starts )
    , companion_mission_time_ret( calendar::before_time_starts )
    , last_updated( calendar::turn )
{
    submap_coords = point_zero;
    position.x = -1;
    position.y = -1;
    position.z = 500;
    last_player_seen_pos = cata::nullopt;
    last_seen_player_turn = 999;
    wanted_item_pos = no_goal_point;
    guard_pos = no_goal_point;
    goal = no_goal_point;
    fetching_item = false;
    has_new_items = true;
    worst_item_value = 0;
    str_max = 0;
    dex_max = 0;
    int_max = 0;
    per_max = 0;
    marked_for_death = false;
    death_drops = true;
    dead = false;
    hit_by_player = false;
    hallucination = false;
    moves = 100;
    mission = NPC_MISSION_NULL;
    myclass = npc_class_id::NULL_ID();
    fac_id = faction_id::NULL_ID();
    patience = 0;
    attitude = NPCATT_NULL;

    *path_settings = pathfinding_settings( 0, 1000, 1000, 10, true, true, true, false, true );
    for( direction threat_dir : npc_threat_dir ) {
        ai_cache.threat_map[ threat_dir ] = 0.0f;
    }
}

standard_npc::standard_npc( const std::string &name, const tripoint &pos,
                            const std::vector<itype_id> &clothing,
                            int sk_lvl, int s_str, int s_dex, int s_int, int s_per )
{
    this->name = name;
    position = pos;

    str_cur = std::max( s_str, 0 );
    str_max = std::max( s_str, 0 );
    dex_cur = std::max( s_dex, 0 );
    dex_max = std::max( s_dex, 0 );
    per_cur = std::max( s_per, 0 );
    per_max = std::max( s_per, 0 );
    int_cur = std::max( s_int, 0 );
    int_max = std::max( s_int, 0 );

    recalc_hp();
    for( int i = 0; i < num_hp_parts; i++ ) {
        hp_cur[i] = hp_max[i];
    }
    for( auto &e : Skill::skills ) {
        set_skill_level( e.ident(), std::max( sk_lvl, 0 ) );
    }

    for( const auto &e : clothing ) {
        wear_item( item( e ) );
    }

    for( item &e : worn ) {
        if( e.has_flag( "VARSIZE" ) ) {
            e.item_tags.insert( "FIT" );
        }
    }
}

npc::npc( npc && ) = default;
npc &npc::operator=( npc && ) = default;

static std::map<string_id<npc_template>, npc_template> npc_templates;

void npc_template::load( const JsonObject &jsobj )
{
    npc_template tem;
    npc &guy = tem.guy;
    guy.idz = jsobj.get_string( "id" );
    guy.name.clear();
    jsobj.read( "name_unique", tem.name_unique );
    jsobj.read( "name_suffix", tem.name_suffix );
    if( jsobj.has_string( "gender" ) ) {
        if( jsobj.get_string( "gender" ) == "male" ) {
            tem.gender_override = gender::male;
        } else {
            tem.gender_override = gender::female;
        }
    } else {
        tem.gender_override = gender::random;
    }
    if( jsobj.has_string( "faction" ) ) {
        guy.set_fac_id( jsobj.get_string( "faction" ) );
    }

    if( jsobj.has_int( "class" ) ) {
        guy.myclass = npc_class::from_legacy_int( jsobj.get_int( "class" ) );
    } else if( jsobj.has_string( "class" ) ) {
        guy.myclass = npc_class_id( jsobj.get_string( "class" ) );
    }

    guy.set_attitude( static_cast<npc_attitude>( jsobj.get_int( "attitude" ) ) );
    guy.mission = static_cast<npc_mission>( jsobj.get_int( "mission" ) );
    guy.chatbin.first_topic = jsobj.get_string( "chat" );
    if( jsobj.has_string( "mission_offered" ) ) {
        guy.miss_ids.emplace_back( mission_type_id( jsobj.get_string( "mission_offered" ) ) );
    } else if( jsobj.has_array( "mission_offered" ) ) {
        for( const std::string line : jsobj.get_array( "mission_offered" ) ) {
            guy.miss_ids.emplace_back( mission_type_id( line ) );
        }
    }
    npc_templates.emplace( string_id<npc_template>( guy.idz ), std::move( tem ) );
}

void npc_template::reset()
{
    npc_templates.clear();
}

void npc_template::check_consistency()
{
    for( const auto &e : npc_templates ) {
        const auto &guy = e.second.guy;
        if( !guy.myclass.is_valid() ) {
            debugmsg( "Invalid NPC class %s", guy.myclass.c_str() );
        }
    }
}

template<>
bool string_id<npc_template>::is_valid() const
{
    return npc_templates.count( *this ) > 0;
}

template<>
const npc_template &string_id<npc_template>::obj() const
{
    const auto found = npc_templates.find( *this );
    if( found == npc_templates.end() ) {
        debugmsg( "Tried to get invalid npc: %s", c_str() );
        static const npc_template dummy{};
        return dummy;
    }
    return found->second;
}

void npc::load_npc_template( const string_id<npc_template> &ident )
{
    auto found = npc_templates.find( ident );
    if( found == npc_templates.end() ) {
        debugmsg( "Tried to get invalid npc: %s", ident.c_str() );
        return;
    }
    const npc_template &tem = found->second;
    const npc &tguy = tem.guy;

    idz = tguy.idz;
    myclass = npc_class_id( tguy.myclass );
    randomize( myclass );
    if( !tem.name_unique.empty() ) {
        name = tem.name_unique.translated();
    }
    if( !tem.name_suffix.empty() ) {
        //~ %1$s: npc name, %2$s: name suffix
        name = string_format( pgettext( "npc name", "%1$s, %2$s" ), name, tem.name_suffix );
    }
    if( tem.gender_override != npc_template::gender::random ) {
        male = tem.gender_override == npc_template::gender::male;
    }
    fac_id = tguy.fac_id;
    set_fac( fac_id );
    attitude = tguy.attitude;
    mission = tguy.mission;
    chatbin.first_topic = tguy.chatbin.first_topic;
    for( const mission_type_id &miss_id : tguy.miss_ids ) {
        add_new_mission( mission::reserve_new( miss_id, getID() ) );
    }
}

npc::~npc() = default;

void npc::randomize( const npc_class_id &type )
{
    if( !getID().is_valid() ) {
        setID( g->assign_npc_id() );
    }

    weapon   = item( "null", 0 );
    inv.clear();
    personality.aggression = rng( -10, 10 );
    personality.bravery    = rng( -3, 10 );
    personality.collector  = rng( -1, 10 );
    personality.altruism   = rng( -10, 10 );
    moves = 100;
    mission = NPC_MISSION_NULL;
    male = one_in( 2 );
    pick_name();

    if( !type.is_valid() ) {
        debugmsg( "Invalid NPC class %s", type.c_str() );
        myclass = npc_class_id::NULL_ID();
    } else if( type.is_null() ) {
        myclass = npc_class::random_common();
    } else {
        myclass = type;
    }

    const auto &the_class = myclass.obj();
    str_max = the_class.roll_strength();
    dex_max = the_class.roll_dexterity();
    int_max = the_class.roll_intelligence();
    per_max = the_class.roll_perception();

    for( auto &skill : Skill::skills ) {
        int level = myclass->roll_skill( skill.ident() );

        set_skill_level( skill.ident(), level );
    }

    if( type.is_null() ) { // Untyped; no particular specialization
    } else if( type == NC_EVAC_SHOPKEEP ) {
        personality.collector += rng( 1, 5 );

    } else if( type == NC_BARTENDER ) {
        personality.collector += rng( 1, 5 );

    } else if( type == NC_JUNK_SHOPKEEP ) {
        personality.collector += rng( 1, 5 );

    } else if( type == NC_ARSONIST ) {
        personality.aggression += rng( 0, 1 );
        personality.collector += rng( 0, 2 );

    } else if( type == NC_SOLDIER ) {
        personality.aggression += rng( 1, 3 );
        personality.bravery += rng( 0, 5 );

    } else if( type == NC_HACKER ) {
        personality.bravery -= rng( 1, 3 );
        personality.aggression -= rng( 0, 2 );

    } else if( type == NC_DOCTOR ) {
        personality.aggression -= rng( 0, 4 );
        cash += 10000 * rng( 0, 3 ) * rng( 0, 3 );

    } else if( type == NC_TRADER ) {
        personality.collector += rng( 1, 5 );
        cash += 25000 * rng( 1, 10 );

    } else if( type == NC_NINJA ) {
        personality.bravery += rng( 0, 3 );
        personality.collector -= rng( 1, 6 );
        // TODO: give ninja his styles back

    } else if( type == NC_COWBOY ) {
        personality.aggression += rng( 0, 2 );
        personality.bravery += rng( 1, 5 );

    } else if( type == NC_SCIENTIST ) {
        personality.aggression -= rng( 1, 5 );
        personality.bravery -= rng( 2, 8 );
        personality.collector += rng( 0, 2 );

    } else if( type == NC_BOUNTY_HUNTER ) {
        personality.aggression += rng( 1, 6 );
        personality.bravery += rng( 0, 5 );

    } else if( type == NC_THUG ) {
        personality.aggression += rng( 1, 6 );
        personality.bravery += rng( 0, 5 );

    } else if( type == NC_SCAVENGER ) {
        personality.aggression += rng( 1, 3 );
        personality.bravery += rng( 1, 4 );

    }
    //A universal barter boost to keep NPCs competitive with players
    //The int boost from trade wasn't active... now that it is, most
    //players will vastly outclass npcs in trade without a little help.
    mod_skill_level( skill_barter, rng( 2, 4 ) );

    recalc_hp();
    for( int i = 0; i < num_hp_parts; i++ ) {
        hp_cur[i] = hp_max[i];
    }
    starting_weapon( myclass );
    starting_clothes( *this, myclass, male );
    starting_inv( *this, myclass );
    has_new_items = true;
    empty_traits();

    // Add fixed traits
    for( const auto &tid : trait_group::traits_from( myclass->traits ) ) {
        set_mutation( tid );
    }

    // Run mutation rounds
    for( const auto &mr : type->mutation_rounds ) {
        int rounds = mr.second.roll();
        for( int i = 0; i < rounds; ++i ) {
            mutate_category( mr.first );
        }
    }
    // Add bionics
    for( const auto &bl : type->bionic_list ) {
        int chance = bl.second;
        if( rng( 0, 100 ) <= chance ) {
            add_bionic( bl.first );
        }
    }
    // Add spells for magiclysm mod
    for( std::pair<spell_id, int> spell_pair : type->_starting_spells ) {
        this->magic.learn_spell( spell_pair.first, *this, true );
        spell &sp = this->magic.get_spell( spell_pair.first );
        while( sp.get_level() < spell_pair.second && !sp.is_max_level() ) {
            sp.gain_level();
        }
    }
}

void npc::randomize_from_faction( faction *fac )
{
    // Personality = aggression, bravery, altruism, collector
    set_fac( fac->id );
    randomize( npc_class_id::NULL_ID() );
}

void npc::set_fac( const faction_id &id )
{
    if( my_fac ) {
        my_fac->remove_member( getID() );
    }
    my_fac = g->faction_manager_ptr->get( id );
    if( my_fac ) {
        if( !is_fake() && !is_hallucination() ) {
            my_fac->add_to_membership( getID(), disp_name(), known_to_u );
        }
        fac_id = my_fac->id;
    } else {
        return;
    }
    apply_ownership_to_inv();
}

void npc::apply_ownership_to_inv()
{
    for( auto &e : inv_dump() ) {
        e->set_owner( *this );
    }
}

faction_id npc::get_fac_id() const
{
    return fac_id;
}

faction *npc::get_faction() const
{
    if( !my_fac ) {
        return g->faction_manager_ptr->get( faction_id( "no_faction" ) );
    }
    return my_fac;
}

// item id from group "<class-name>_<what>" or from fallback group
// may still be a null item!
static item random_item_from( const npc_class_id &type, const std::string &what,
                              const std::string &fallback )
{
    auto result = item_group::item_from( type.str() + "_" + what, calendar::turn );
    if( result.is_null() ) {
        result = item_group::item_from( fallback, calendar::turn );
    }
    return result;
}

// item id from "<class-name>_<what>" or from "npc_<what>"
static item random_item_from( const npc_class_id &type, const std::string &what )
{
    return random_item_from( type, what, "npc_" + what );
}

// item id from "<class-name>_<what>_<gender>" or from "npc_<what>_<gender>"
static item get_clothing_item( const npc_class_id &type, const std::string &what, bool male )
{
    item result;
    //Check if class has gendered clothing
    //Then check if it has an ungendered version
    //Only if all that fails, grab from the default class.
    if( male ) {
        result = random_item_from( type, what + "_male", "null" );
    } else {
        result = random_item_from( type, what + "_female", "null" );
    }
    if( result.is_null() ) {
        if( male ) {
            result = random_item_from( type, what, "npc_" + what + "_male" );
        } else {
            result = random_item_from( type, what, "npc_" + what + "_female" );
        }
    }

    return result;
}

void starting_clothes( npc &who, const npc_class_id &type, bool male )
{
    std::vector<item> ret;
    if( item_group::group_is_defined( type->worn_override ) ) {
        ret = item_group::items_from( type->worn_override );
    } else {
        ret.push_back( get_clothing_item( type, "pants", male ) );
        ret.push_back( get_clothing_item( type, "shirt", male ) );
        ret.push_back( get_clothing_item( type, "underwear_top", male ) );
        ret.push_back( get_clothing_item( type, "underwear_bottom", male ) );
        ret.push_back( get_clothing_item( type, "underwear_feet", male ) );
        ret.push_back( get_clothing_item( type, "shoes", male ) );
        ret.push_back( random_item_from( type, "gloves" ) );
        ret.push_back( random_item_from( type, "coat" ) );
        ret.push_back( random_item_from( type, "vest" ) );
        ret.push_back( random_item_from( type, "masks" ) );
        // Why is the alternative group not named "npc_glasses" but "npc_eyes"?
        ret.push_back( random_item_from( type, "glasses", "npc_eyes" ) );
        ret.push_back( random_item_from( type, "hat" ) );
        ret.push_back( random_item_from( type, "scarf" ) );
        ret.push_back( random_item_from( type, "storage" ) );
        ret.push_back( random_item_from( type, "holster" ) );
        ret.push_back( random_item_from( type, "belt" ) );
        ret.push_back( random_item_from( type, "wrist" ) );
        ret.push_back( random_item_from( type, "extra" ) );
    }

    for( item &it : who.worn ) {
        it.on_takeoff( who );
    }
    who.worn.clear();
    for( item &it : ret ) {
        if( it.has_flag( "VARSIZE" ) ) {
            it.item_tags.insert( "FIT" );
        }
        if( who.can_wear( it ).success() ) {
            it.on_wear( who );
            who.worn.push_back( it );
            it.set_owner( who );
        }
    }
}

void starting_inv( npc &who, const npc_class_id &type )
{
    std::list<item> res;
    who.inv.clear();
    if( item_group::group_is_defined( type->carry_override ) ) {
        who.inv += item_group::items_from( type->carry_override );
        return;
    }

    res.emplace_back( "lighter" );
    // If wielding a gun, get some additional ammo for it
    if( who.weapon.is_gun() ) {
        item ammo( who.weapon.ammo_default() );
        ammo = ammo.in_its_container();
        if( ammo.made_of( LIQUID ) ) {
            item container( "bottle_plastic" );
            container.put_in( ammo );
            ammo = container;
        }

        // TODO: Move to npc_class
        // NC_COWBOY and NC_BOUNTY_HUNTER get 5-15 whilst all others get 3-6
        int qty = 1 + ( type == NC_COWBOY ||
                        type == NC_BOUNTY_HUNTER );
        qty = rng( qty, qty * 2 );

        while( qty-- != 0 && who.can_pickVolume( ammo ) ) {
            // TODO: give NPC a default magazine instead
            res.push_back( ammo );
        }
    }

    if( type == NC_ARSONIST ) {
        res.emplace_back( "molotov" );
    }

    int qty = ( type == NC_EVAC_SHOPKEEP ||
                type == NC_TRADER ) ? 5 : 2;
    qty = rng( qty, qty * 3 );

    while( qty-- != 0 ) {
        item tmp = random_item_from( type, "misc" ).in_its_container();
        if( !tmp.is_null() ) {
            if( !one_in( 3 ) && tmp.has_flag( "VARSIZE" ) ) {
                tmp.item_tags.insert( "FIT" );
            }
            if( who.can_pickVolume( tmp ) ) {
                res.push_back( tmp );
            }
        }
    }

    res.erase( std::remove_if( res.begin(), res.end(), [&]( const item & e ) {
        return e.has_flag( "TRADER_AVOID" );
    } ), res.end() );
    for( auto &it : res ) {
        it.set_owner( who );
    }
    who.inv += res;
}

void npc::revert_after_activity()
{
    mission = previous_mission;
    attitude = previous_attitude;
    activity = player_activity();
    current_activity_id = activity_id::NULL_ID();
    clear_destination();
    backlog.clear();
}

npc_mission npc::get_previous_mission()
{
    return previous_mission;
}

npc_attitude npc::get_previous_attitude()
{
    return previous_attitude;
}

bool npc::get_known_to_u()
{
    return known_to_u;
}

void npc::set_known_to_u( bool known )
{
    known_to_u = known;
    if( my_fac ) {
        my_fac->add_to_membership( getID(), disp_name(), known_to_u );
    }
}

void npc::setpos( const tripoint &pos )
{
    position = pos;
    const point pos_om_old = sm_to_om_copy( submap_coords );
    submap_coords.x = g->get_levx() + pos.x / SEEX;
    submap_coords.y = g->get_levy() + pos.y / SEEY;
    const point pos_om_new = sm_to_om_copy( submap_coords );
    if( !is_fake() && pos_om_old != pos_om_new ) {
        overmap &om_old = overmap_buffer.get( pos_om_old );
        overmap &om_new = overmap_buffer.get( pos_om_new );
        if( const auto ptr = om_old.erase_npc( getID() ) ) {
            om_new.insert_npc( ptr );
        } else {
            // Don't move the npc pointer around to avoid having two overmaps
            // with the same npc pointer
            debugmsg( "could not find npc %s on its old overmap", name );
        }
    }
}

void npc::travel_overmap( const tripoint &pos )
{
    const point pos_om_old = sm_to_om_copy( submap_coords );
    spawn_at_sm( pos.x, pos.y, pos.z );
    const point pos_om_new = sm_to_om_copy( submap_coords );
    if( global_omt_location() == goal ) {
        reach_omt_destination();
    }
    if( !is_fake() && pos_om_old != pos_om_new ) {
        overmap &om_old = overmap_buffer.get( pos_om_old );
        overmap &om_new = overmap_buffer.get( pos_om_new );
        if( const auto ptr = om_old.erase_npc( getID() ) ) {
            om_new.insert_npc( ptr );
        } else {
            // Don't move the npc pointer around to avoid having two overmaps
            // with the same npc pointer
            debugmsg( "could not find npc %s on its old overmap", name );
        }
    }
}

void npc::spawn_at_sm( int x, int y, int z )
{
    spawn_at_precise( point( x, y ), tripoint( rng( 0, SEEX - 1 ), rng( 0, SEEY - 1 ), z ) );
}

void npc::spawn_at_precise( const point &submap_offset, const tripoint &square )
{
    submap_coords = submap_offset;
    submap_coords.x += square.x / SEEX;
    submap_coords.y += square.y / SEEY;
    position.x = square.x % SEEX;
    position.y = square.y % SEEY;
    position.z = square.z;
}

tripoint npc::global_square_location() const
{
    return sm_to_ms_copy( submap_coords ) + tripoint( posx() % SEEX, posy() % SEEY, position.z );
}

void npc::place_on_map()
{
    // The global absolute position (in map squares) of the npc is *always*
    // "submap_coords.x * SEEX + posx() % SEEX" (analog for y).
    // The main map assumes that pos is in its own (local to the main map)
    // coordinate system. We have to change pos to match that assumption
    const int dmx = submap_coords.x - g->get_levx();
    const int dmy = submap_coords.y - g->get_levy();
    const int offset_x = position.x % SEEX;
    const int offset_y = position.y % SEEY;
    // value of "submap_coords.x * SEEX + posx()" is unchanged
    setpos( tripoint( offset_x + dmx * SEEX, offset_y + dmy * SEEY, posz() ) );

    if( g->is_empty( pos() ) || is_mounted() ) {
        return;
    }

    for( const tripoint &p : closest_tripoints_first( pos(), SEEX + 1 ) ) {
        if( g->is_empty( p ) ) {
            setpos( p );
            return;
        }
    }

    debugmsg( "Failed to place NPC in a valid location near (%d,%d,%d)", posx(), posy(), posz() );
}

skill_id npc::best_skill() const
{
    int highest_level = std::numeric_limits<int>::min();
    skill_id highest_skill( skill_id::NULL_ID() );

    for( const auto &p : *_skills ) {
        if( p.first.obj().is_combat_skill() ) {
            const int level = p.second.level();
            if( level > highest_level ) {
                highest_level = level;
                highest_skill = p.first;
            }
        }
    }

    return highest_skill;
}

int npc::best_skill_level() const
{
    int highest_level = std::numeric_limits<int>::min();

    for( const auto &p : *_skills ) {
        if( p.first.obj().is_combat_skill() ) {
            const int level = p.second.level();
            if( level > highest_level ) {
                highest_level = level;
            }
        }
    }

    return highest_level;
}

void npc::starting_weapon( const npc_class_id &type )
{
    if( item_group::group_is_defined( type->weapon_override ) ) {
        weapon = item_group::item_from( type->weapon_override, calendar::turn );
        return;
    }

    const skill_id best = best_skill();

    // if NPC has no suitable skills default to stabbing weapon
    if( !best || best == skill_stabbing ) {
        weapon = random_item_from( type, "stabbing", "survivor_stabbing" );
    } else if( best == skill_bashing ) {
        weapon = random_item_from( type, "bashing", "survivor_bashing" );
    } else if( best == skill_cutting ) {
        weapon = random_item_from( type, "cutting", "survivor_cutting" );
    } else if( best == skill_throw ) {
        weapon = random_item_from( type, "throw" );
    } else if( best == skill_archery ) {
        weapon = random_item_from( type, "archery" );
    } else if( best == skill_pistol ) {
        weapon = random_item_from( type, "pistol", "guns_pistol_common" );
    } else if( best == skill_shotgun ) {
        weapon = random_item_from( type, "shotgun", "guns_shotgun_common" );
    } else if( best == skill_smg ) {
        weapon = random_item_from( type, "smg", "guns_smg_common" );
    } else if( best == skill_rifle ) {
        weapon = random_item_from( type, "rifle", "guns_rifle_common" );
    }

    if( weapon.is_gun() ) {
        weapon.ammo_set( weapon.ammo_default() );
    }
    weapon.set_owner( get_faction()->id );
}

bool npc::can_read( const item &book, std::vector<std::string> &fail_reasons )
{
    if( !book.is_book() ) {
        fail_reasons.push_back( string_format( _( "This %s is not good reading material." ),
                                               book.tname() ) );
        return false;
    }
    player *pl = dynamic_cast<player *>( this );
    if( !pl ) {
        return false;
    }
    const auto &type = book.type->book;
    const skill_id &skill = type->skill;
    const int skill_level = pl->get_skill_level( skill );
    if( skill && skill_level < type->req ) {
        fail_reasons.push_back( string_format( _( "I'm not smart enough to read this book." ) ) );
        return false;
    }
    if( !skill || skill_level >= type->level ) {
        fail_reasons.push_back( string_format( _( "I won't learn anything from this book." ) ) );
        return false;
    }

    // Check for conditions that disqualify us
    if( type->intel > 0 && has_trait( trait_ILLITERATE ) ) {
        fail_reasons.emplace_back( _( "I can't read!" ) );
    } else if( has_trait( trait_HYPEROPIC ) && !worn_with_flag( "FIX_FARSIGHT" ) &&
               !has_effect( effect_contacts ) && !has_bionic( bio_eye_optic ) ) {
        fail_reasons.emplace_back( _( "I can't read without my glasses." ) );
    } else if( fine_detail_vision_mod() > 4 ) {
        // Too dark to read only applies if the player can read to himself
        fail_reasons.emplace_back( _( "It's too dark to read!" ) );
        return false;
    }
    return true;
}

int npc::time_to_read( const item &book, const player &reader ) const
{
    const auto &type = book.type->book;
    const skill_id &skill = type->skill;
    // The reader's reading speed has an effect only if they're trying to understand the book as they read it
    // Reading speed is assumed to be how well you learn from books (as opposed to hands-on experience)
    const bool try_understand = reader.fun_to_read( book ) ||
                                reader.get_skill_level( skill ) < type->level;
    int reading_speed = try_understand ? std::max( reader.read_speed(), read_speed() ) : read_speed();

    int retval = type->time * reading_speed;
    retval *= std::min( fine_detail_vision_mod(), reader.fine_detail_vision_mod() );

    if( type->intel > reader.get_int() && !reader.has_trait( trait_PROF_DICEMASTER ) ) {
        retval += type->time * ( type->intel - reader.get_int() ) * 100;
    }
    return retval;
}

void npc::finish_read( item &book )
{
    const auto &reading = book.type->book;
    if( !reading ) {
        revert_after_activity();
        return;
    }
    const skill_id &skill = reading->skill;
<<<<<<< HEAD
    // NPCs don't need to identify the book or learn recipes yet.
    // NPCs don't read to other NPCs yet.
    const bool display_messages = my_fac->id == faction_your_followers && g->u.sees( pos() );
=======
    // NPCs dont need to identify the book or learn recipes yet.
    // NPCs dont read to other NPCs yet.
    const bool display_messages = my_fac->id == faction_id( "your_followers" ) && g->u.sees( pos() );
>>>>>>> c3ee8518
    bool continuous = false; //whether to continue reading or not

    if( book_fun_for( book, *this ) != 0 ) {
        //Fun bonus is no longer calculated here.
        add_morale( MORALE_BOOK, book_fun_for( book, *this ) * 5, book_fun_for( book,
                    *this ) * 15, 1_hours, 30_minutes, true,
                    book.type );
    }

    book.mark_chapter_as_read( *this );

    if( skill && get_skill_level( skill ) < reading->level &&
        get_skill_level_object( skill ).can_train() ) {
        SkillLevel &skill_level = get_skill_level_object( skill );
        const int originalSkillLevel = skill_level.level();

        // Calculate experience gained
        /** @EFFECT_INT increases reading comprehension */
        // Enhanced Memory Banks modestly boosts experience
        int min_ex = std::max( 1, reading->time / 10 + get_int() / 4 );
        int max_ex = reading->time / 5 + get_int() / 2 - originalSkillLevel;
        if( has_active_bionic( bio_memory ) ) {
            min_ex += 2;
        }
        if( max_ex < 2 ) {
            max_ex = 2;
        }
        if( max_ex > 10 ) {
            max_ex = 10;
        }
        if( max_ex < min_ex ) {
            max_ex = min_ex;
        }
        const std::string &s = activity.get_str_value( 0, "1" );
        double penalty = strtod( s.c_str(), nullptr );
        min_ex *= ( originalSkillLevel + 1 ) * penalty;
        min_ex = std::max( min_ex, 1 );
        max_ex *= ( originalSkillLevel + 1 ) * penalty;
        max_ex = std::max( min_ex, max_ex );

        skill_level.readBook( min_ex, max_ex, reading->level );

        std::string skill_name = skill.obj().name();

        if( skill_level != originalSkillLevel ) {
            g->events().send<event_type::gains_skill_level>( getID(), skill, skill_level.level() );
            if( display_messages ) {
                add_msg( m_good, _( "%s increases their %s level." ), disp_name(), skill_name );
                // NPC reads until they gain a level, then stop.
                revert_after_activity();
                return;
            }
        } else {
            continuous = true;
            if( display_messages ) {
                add_msg( m_info, _( "%s learns a little about %s!" ), disp_name(), skill.obj().name() );
            }
        }

        if( ( skill_level == reading->level || !skill_level.can_train() ) ||
            ( ( has_trait( trait_SCHIZOPHRENIC ) ||
                has_artifact_with( AEP_SCHIZO ) ) && one_in( 25 ) ) ) {
            if( display_messages ) {
                add_msg( m_info, _( "%s can no longer learn from %s." ), disp_name(), book.type_name() );
            }
        }
    } else if( skill ) {
        if( display_messages ) {
            add_msg( m_info, _( "%s can no longer learn from %s." ), disp_name(), book.type_name() );
        }
    }

    // NPCs can't learn martial arts from manuals (yet)

    if( continuous ) {
        activity.set_to_null();
        player *pl = dynamic_cast<player *>( this );
        if( pl ) {
            start_read( book, pl );
        }
        if( activity ) {
            return;
        }
    }
    activity.set_to_null();
    revert_after_activity();
}

void npc::start_read( item &chosen, player *pl )
{
    const int time_taken = time_to_read( chosen, *pl );
    const double penalty = static_cast<double>( time_taken ) / time_to_read( chosen, *pl );
    player_activity act( ACT_READ, time_taken, 0, pl->getID().get_value() );
    act.targets.emplace_back( item_location( *this, &chosen ) );
    act.str_values.push_back( to_string( penalty ) );
    // push an indentifier of martial art book to the action handling
    if( chosen.type->use_methods.count( "MA_MANUAL" ) ) {
        act.str_values.clear();
        act.str_values.emplace_back( "martial_art" );
    }
    assign_activity( act );
}

void npc::do_npc_read()
{
    // Can read items from inventory or within one tile (including in vehicles)
    player *pl = dynamic_cast<player *>( this );
    if( !pl ) {
        return;
    }
    auto loc = game_menus::inv::read( *pl );

    if( loc ) {
        std::vector<std::string> fail_reasons;
        Character *ch = dynamic_cast<Character *>( pl );
        if( !ch ) {
            return;
        }
        item &chosen = i_at( loc.obtain( *ch ) );
        if( can_read( chosen, fail_reasons ) ) {
            if( g->u.sees( pos() ) ) {
                add_msg( m_info, _( "%s starts reading." ), disp_name() );
            }
            start_read( chosen, pl );
        } else {
            for( const auto &elem : fail_reasons ) {
                say( elem );
            }
        }
    } else {
        add_msg( _( "Never mind." ) );
    }
}

bool npc::wear_if_wanted( const item &it, std::string &reason )
{
    // Note: this function isn't good enough to use with NPC AI alone
    // Restrict it to player's orders for now
    if( !it.is_armor() ) {
        reason = _( "This can't be worn." );
        return false;
    }

    // Splints ignore limits, but only when being equipped on a broken part
    // TODO: Drop splints when healed
    if( it.has_flag( "SPLINT" ) ) {
        for( int i = 0; i < num_hp_parts; i++ ) {
            hp_part hpp = static_cast<hp_part>( i );
            body_part bp = player::hp_to_bp( hpp );
            if( is_limb_broken( hpp ) && !has_effect( effect_mending, bp ) && it.covers( bp ) ) {
                reason = _( "Thanks, I'll wear that now." );
                return !!wear_item( it, false );
            }
        }
    }

    while( !worn.empty() ) {
        auto size_before = worn.size();
        // Strip until we can put the new item on
        // This is one of the reasons this command is not used by the AI
        if( can_wear( it ).success() ) {
            // TODO: Hazmat/power armor makes this not work due to 1 boots/headgear limit

            if( !!wear_item( it, false ) ) {
                reason = _( "Thanks, I'll wear that now." );
                return true;
            } else {
                reason = _( "I tried but couldn't wear it." );
                return false;
            }
        }
        // Otherwise, maybe we should take off one or more items and replace them
        bool took_off = false;
        for( const body_part bp : all_body_parts ) {
            if( !it.covers( bp ) ) {
                continue;
            }
            // Find an item that covers the same body part as the new item
            auto iter = std::find_if( worn.begin(), worn.end(), [bp]( const item & armor ) {
                return armor.covers( bp );
            } );
            if( iter != worn.end() && !( is_limb_broken( bp_to_hp( bp ) ) && iter->has_flag( "SPLINT" ) ) ) {
                took_off = takeoff( *iter );
                break;
            }
        }

        if( !took_off || worn.size() >= size_before ) {
            // Shouldn't happen, but does
            reason = _( "I tried but couldn't wear it." );
            return false;
        }
    }
    reason = _( "Thanks, I'll wear that now." );
    return worn.empty() && wear_item( it, false );
}

void npc::stow_item( item &it )
{
    if( wear_item( weapon, false ) ) {
        // Wearing the item was successful, remove weapon and post message.
        add_msg_if_npc( m_info, _( "<npcname> wears the %s." ), weapon.tname() );
        remove_weapon();
        moves -= 15;
        // Weapon cannot be worn or wearing was not successful. Store it in inventory if possible,
        // otherwise drop it.
        return;
    }
    for( auto &e : worn ) {
        if( e.can_holster( it ) ) {
            //~ %1$s: weapon name, %2$s: holster name
            add_msg_if_npc( m_info, _( "<npcname> puts away the %1$s in the %2$s." ), weapon.tname(),
                            e.tname() );
            auto ptr = dynamic_cast<const holster_actor *>( e.type->get_use( "holster" )->get_actor_ptr() );
            ptr->store( *this, e, it );
            return;
        }
    }
    if( volume_carried() + weapon.volume() <= volume_capacity() ) {
        add_msg_if_npc( m_info, _( "<npcname> puts away the %s." ), weapon.tname() );
        i_add( remove_weapon() );
        moves -= 15;
    } else { // No room for weapon, so we drop it
        add_msg_if_npc( m_info, _( "<npcname> drops the %s." ), weapon.tname() );
        g->m.add_item_or_charges( pos(), remove_weapon() );
    }
}

bool npc::wield( item &it )
{
    cached_info.erase( "weapon_value" );
    if( is_armed() ) {
        stow_item( weapon );
    }

    if( it.is_null() ) {
        weapon = item();
        return true;
    }

    // check if the item is in a holster
    int position = inv.position_by_item( &it );
    if( position != INT_MIN ) {
        item &maybe_holster = inv.find_item( position );
        assert( !maybe_holster.is_null() );
        if( &maybe_holster != &it && maybe_holster.is_holster() ) {
            assert( !maybe_holster.contents.empty() );
            const size_t old_size = maybe_holster.contents.size();
            invoke_item( &maybe_holster );
            // TODO: change invoke_item to somehow report this change
            // HACK: test whether wielding the item from the holster has been done.
            // (Wielding may be prevented by various reasons: see player::wield_contained)
            if( old_size != maybe_holster.contents.size() ) {
                return true;
            }
        }
    }

    moves -= 15;
    if( has_item( it ) ) {
        weapon = remove_item( it );
    } else {
        weapon = it;
    }

    if( g->u.sees( pos() ) ) {
        add_msg_if_npc( m_info, _( "<npcname> wields a %s." ),  weapon.tname() );
    }
    invalidate_range_cache();
    return true;
}

void npc::drop( const drop_locations &what, const tripoint &target,
                bool stash )
{
    Character::drop( what, target, stash );
    // TODO: Remove the hack. Its here because npcs didn't process activities, but they do now
    // so is this necessary?
    activity.do_turn( *this );
}

void npc::invalidate_range_cache()
{
    if( weapon.is_gun() ) {
        confident_range_cache = confident_shoot_range( weapon, get_most_accurate_sight( weapon ) );
    } else {
        confident_range_cache = weapon.reach_range( *this );
    }
}

void npc::form_opinion( const player &u )
{
    // FEAR
    if( u.weapon.is_gun() ) {
        // TODO: Make bows not guns
        if( weapon.is_gun() ) {
            op_of_u.fear += 2;
        } else {
            op_of_u.fear += 6;
        }
    } else if( u.weapon_value( u.weapon ) > 20 ) {
        op_of_u.fear += 2;
    } else if( !u.is_armed() ) {
        // Unarmed, but actually unarmed ("unarmed weapons" are not unarmed)
        op_of_u.fear -= 3;
    }

    ///\EFFECT_STR increases NPC fear of the player
    if( u.str_max >= 16 ) {
        op_of_u.fear += 2;
    } else if( u.str_max >= 12 ) {
        op_of_u.fear += 1;
    } else if( u.str_max <= 3 ) {
        op_of_u.fear -= 3;
    } else if( u.str_max <= 5 ) {
        op_of_u.fear -= 1;
    }

    for( int i = 0; i < num_hp_parts; i++ ) {
        if( u.hp_cur[i] <= u.hp_max[i] / 2 ) {
            op_of_u.fear--;
        }
        if( hp_cur[i] <= hp_max[i] / 2 ) {
            op_of_u.fear++;
        }
    }

    if( u.has_trait( trait_SAPIOVORE ) ) {
        op_of_u.fear += 10; // Sapiovores = Scary
    }
    if( u.has_trait( trait_TERRIFYING ) ) {
        op_of_u.fear += 6;
    }

    int u_ugly = 0;
    for( trait_id &mut : u.get_mutations() ) {
        u_ugly += mut.obj().ugliness;
    }
    op_of_u.fear += u_ugly / 2;
    op_of_u.trust -= u_ugly / 3;

    if( u.get_stim() > 20 ) {
        op_of_u.fear++;
    }

    if( u.has_effect( effect_drunk ) ) {
        op_of_u.fear -= 2;
    }

    // TRUST
    if( op_of_u.fear > 0 ) {
        op_of_u.trust -= 3;
    } else {
        op_of_u.trust += 1;
    }

    if( u.weapon.is_gun() ) {
        op_of_u.trust -= 2;
    } else if( !u.is_armed() ) {
        op_of_u.trust += 2;
    }

    // TODO: More effects
    if( u.has_effect( effect_high ) ) {
        op_of_u.trust -= 1;
    }
    if( u.has_effect( effect_drunk ) ) {
        op_of_u.trust -= 2;
    }
    if( u.get_stim() > 20 || u.get_stim() < -20 ) {
        op_of_u.trust -= 1;
    }
    if( u.get_painkiller() > 30 ) {
        op_of_u.trust -= 1;
    }

    if( op_of_u.trust > 0 ) {
        // Trust is worth a lot right now
        op_of_u.trust /= 2;
    }

    // VALUE
    op_of_u.value = 0;
    for( int i = 0; i < num_hp_parts; i++ ) {
        if( hp_cur[i] < hp_max[i] * 0.8f ) {
            op_of_u.value++;
        }
    }
    decide_needs();
    for( auto &i : needs ) {
        if( i == need_food || i == need_drink ) {
            op_of_u.value += 2;
        }
    }

    if( op_of_u.fear < personality.bravery + 10 &&
        op_of_u.fear - personality.aggression > -10 && op_of_u.trust > -8 ) {
        set_attitude( NPCATT_TALK );
    } else if( op_of_u.fear - 2 * personality.aggression - personality.bravery < -30 ) {
        set_attitude( NPCATT_KILL );
    } else if( my_fac && my_fac->likes_u < -10 ) {
        if( is_player_ally() ) {
            mutiny();
        }
        set_attitude( NPCATT_KILL );
    } else {
        set_attitude( NPCATT_FLEE_TEMP );
    }

    add_msg( m_debug, "%s formed an opinion of u: %s", name, npc_attitude_id( attitude ) );
}

void npc::mutiny()
{
    if( !my_fac || !is_player_ally() ) {
        return;
    }
    const bool seen = g->u.sees( pos() );
    if( seen ) {
        add_msg( m_bad, _( "%s is tired of your incompetent leadership and abuse!" ), disp_name() );
    }
    // NPCs leaving your faction due to mistreatment further reduce their opinion of you
    if( my_fac->likes_u < -10 ) {
        op_of_u.trust += my_fac->respects_u / 10;
        op_of_u.anger += my_fac->likes_u / 10;
    }
    // NPCs leaving your faction for abuse reduce the hatred your (remaining) followers
    // feel for you, but also reduces their respect for you.
    my_fac->likes_u = std::max( 0, my_fac->likes_u / 2 + 10 );
    my_fac->respects_u -= 5;
    set_fac( faction_id( "amf" ) );
    say( _( "<follower_mutiny>  Adios, motherfucker!" ), sounds::sound_t::order );
    if( seen ) {
        my_fac->known_by_u = true;
    }
}

float npc::vehicle_danger( int radius ) const
{
    const tripoint from( posx() - radius, posy() - radius, posz() );
    const tripoint to( posx() + radius, posy() + radius, posz() );
    VehicleList vehicles = g->m.get_vehicles( from, to );

    int danger = 0;

    // TODO: check for most dangerous vehicle?
    for( size_t i = 0; i < vehicles.size(); ++i ) {
        const wrapped_vehicle &wrapped_veh = vehicles[i];
        if( wrapped_veh.v->is_moving() ) {
            // FIXME: this can't be the right way to do this
            float facing = wrapped_veh.v->face.dir();

            int ax = wrapped_veh.v->global_pos3().x;
            int ay = wrapped_veh.v->global_pos3().y;
            int bx = int( ax + cos( facing * M_PI / 180.0 ) * radius );
            int by = int( ay + sin( facing * M_PI / 180.0 ) * radius );

            // fake size
            /* This will almost certainly give the wrong size/location on customized
             * vehicles. This should just count frames instead. Or actually find the
             * size. */
            vehicle_part last_part = wrapped_veh.v->parts.back();
            int size = std::max( last_part.mount.x, last_part.mount.y );

            double normal = sqrt( static_cast<float>( ( bx - ax ) * ( bx - ax ) + ( by - ay ) * ( by - ay ) ) );
            int closest = static_cast<int>( abs( ( posx() - ax ) * ( by - ay ) - ( posy() - ay ) *
                                                 ( bx - ax ) ) / normal );

            if( size > closest ) {
                danger = i;
            }
        }
    }
    return danger;
}

bool npc::turned_hostile() const
{
    return ( op_of_u.anger >= hostile_anger_level() );
}

int npc::hostile_anger_level() const
{
    return ( 20 + op_of_u.fear - personality.aggression );
}

void npc::make_angry()
{
    if( is_enemy() ) {
        return; // We're already angry!
    }

    // player allies that become angry should stop being player allies
    if( is_player_ally() ) {
        mutiny();
    }

    // Make associated faction, if any, angry at the player too.
    if( my_fac && my_fac->id != faction_id( "no_faction" ) && my_fac->id != faction_id( "amf" ) ) {
        my_fac->likes_u = std::min( -15, my_fac->likes_u - 5 );
        my_fac->respects_u = std::min( -15, my_fac->respects_u - 5 );
    }
    if( op_of_u.fear > 10 + personality.aggression + personality.bravery ) {
        set_attitude( NPCATT_FLEE_TEMP ); // We don't want to take u on!
    } else {
        set_attitude( NPCATT_KILL ); // Yeah, we think we could take you!
    }
}

void npc::on_attacked( const Creature &attacker )
{
    if( is_hallucination() ) {
        die( nullptr );
    }
    if( attacker.is_player() && !is_enemy() ) {
        make_angry();
        hit_by_player = true;
    }
}

int npc::assigned_missions_value()
{
    int ret = 0;
    for( auto &m : chatbin.missions_assigned ) {
        ret += m->get_value();
    }
    return ret;
}

std::vector<skill_id> npc::skills_offered_to( const player &p ) const
{
    std::vector<skill_id> ret;
    for( const auto &pair : *_skills ) {
        const skill_id &id = pair.first;
        if( p.get_skill_level( id ) < pair.second.level() ) {
            ret.push_back( id );
        }
    }
    return ret;
}

std::vector<matype_id> npc::styles_offered_to( const player &p ) const
{
    return p.martial_arts_data.get_unknown_styles( martial_arts_data );
}

void npc::decide_needs()
{
    double needrank[num_needs];
    for( auto &elem : needrank ) {
        elem = 20;
    }
    if( weapon.is_gun() ) {
        int ups_drain = weapon.get_gun_ups_drain();
        if( ups_drain > 0 ) {
            int ups_charges = charges_of( "UPS_off", ups_drain ) +
                              charges_of( "UPS_off", ups_drain );
            needrank[need_ammo] = static_cast<double>( ups_charges ) / ups_drain;
        } else {
            needrank[need_ammo] = get_ammo( ammotype( *weapon.type->gun->ammo.begin() ) ).size();
        }
        needrank[need_ammo] *= 5;
    }
    if( !base_location ) {
        needrank[need_safety] = 1;
    }

    needrank[need_weapon] = weapon_value( weapon );
    needrank[need_food] = 15 - get_hunger();
    needrank[need_drink] = 15 - get_thirst();
    invslice slice = inv.slice();
    for( auto &i : slice ) {
        item inventory_item = i->front();
        if( const item *food = inventory_item.get_food() ) {
            needrank[ need_food ] += nutrition_for( *food ) / 4.0;
            needrank[ need_drink ] += food->get_comestible()->quench / 4.0;
        }
    }
    needs.clear();
    size_t j;
    bool serious = false;
    for( int i = 1; i < num_needs; i++ ) {
        if( needrank[i] < 10 ) {
            serious = true;
        }
    }
    if( !serious ) {
        needs.push_back( need_none );
        needrank[0] = 10;
    }
    for( int i = 1; i < num_needs; i++ ) {
        if( needrank[i] < 20 ) {
            for( j = 0; j < needs.size(); j++ ) {
                if( needrank[i] < needrank[needs[j]] ) {
                    needs.insert( needs.begin() + j, static_cast<npc_need>( i ) );
                    j = needs.size() + 1;
                }
            }
            if( j == needs.size() ) {
                needs.push_back( static_cast<npc_need>( i ) );
            }
        }
    }
}

void npc::say( const std::string &line, const sounds::sound_t spriority ) const
{
    std::string formatted_line = line;
    parse_tags( formatted_line, g->u, *this );
    if( has_trait( trait_MUTE ) ) {
        return;
    }

    std::string sound = string_format( _( "%1$s saying \"%2$s\"" ), name, formatted_line );
    if( g->u.sees( *this ) && g->u.is_deaf() ) {
        add_msg( m_warning, _( "%1$s says something but you can't hear it!" ), name );
    }
    // Hallucinations don't make noise when they speak
    if( is_hallucination() ) {
        add_msg( _( "%1$s saying \"%2$s\"" ), name, formatted_line );
        return;
    }
    // Sound happens even if we can't hear it
    if( spriority == sounds::sound_t::order || spriority == sounds::sound_t::alert ) {
        sounds::sound( pos(), get_shout_volume(), spriority, sound, false, "speech",
                       male ? "NPC_m" : "NPC_f" );
    } else {
        sounds::sound( pos(), 16, sounds::sound_t::speech, sound, false, "speech",
                       male ? "NPC_m_loud" : "NPC_f_loud" );
    }
}

bool npc::wants_to_sell( const item &it ) const
{
    if( !it.is_owned_by( *this ) ) {
        return false;
    }
    const int market_price = it.price( true );
    return wants_to_sell( it, value( it, market_price ), market_price );
}

bool npc::wants_to_sell( const item &/*it*/, int at_price, int market_price ) const
{
    if( mission == NPC_MISSION_SHOPKEEP ) {
        return true;
    }

    if( is_player_ally() ) {
        return true;
    }

    // TODO: Base on inventory
    return at_price - market_price <= 50;
}

bool npc::wants_to_buy( const item &it ) const
{
    const int market_price = it.price( true );
    return wants_to_buy( it, value( it, market_price ), market_price );
}

bool npc::wants_to_buy( const item &/*it*/, int at_price, int /*market_price*/ ) const
{
    if( is_player_ally() ) {
        return true;
    }

    // TODO: Base on inventory
    return at_price >= 80;
}

// Will the NPC freely exchange items with the player?
bool npc::will_exchange_items_freely() const
{
    return is_player_ally();
}

// What's the maximum credit the NPC is willing to extend to the player?
// This is currently very scrooge-like; NPCs are only likely to extend a few dollars
// of credit at most.
int npc::max_credit_extended() const
{
    if( is_player_ally() ) {
        return INT_MAX;
    }

    const int credit_trust    = 50;
    const int credit_value    = 50;
    const int credit_fear     = 50;
    const int credit_altruism = 100;
    const int credit_anger    = -200;

    return std::max( 0,
                     op_of_u.trust * credit_trust +
                     op_of_u.value * credit_value +
                     op_of_u.fear  * credit_fear  +
                     personality.altruism * credit_altruism +
                     op_of_u.anger * credit_anger
                   );
}

// How much is the NPC willing to owe the player?
// This is much more generous, as it's the essentially the player holding the risk here.
int npc::max_willing_to_owe() const
{
    if( is_player_ally() ) {
        return INT_MAX;
    }

    const int credit_trust    = 10000;
    const int credit_value    = 10000;
    const int credit_fear     = 10000;
    const int credit_altruism = 0;
    const int credit_anger    = -10000;

    return std::max( 0,
                     op_of_u.trust * credit_trust +
                     op_of_u.value * credit_value +
                     op_of_u.fear  * credit_fear  +
                     personality.altruism * credit_altruism +
                     op_of_u.anger * credit_anger
                   );

}

void npc::shop_restock()
{
    if( ( restock != calendar::turn_zero ) && ( ( calendar::turn - restock ) < 3_days ) ) {
        return;
    }

    restock = calendar::turn + 3_days;
    if( is_player_ally() ) {
        return;
    }
    const Group_tag &from = myclass->get_shopkeeper_items();
    if( from == "EMPTY_GROUP" ) {
        return;
    }

    units::volume total_space = volume_capacity();
    if( mission == NPC_MISSION_SHOPKEEP ) {
        total_space = units::from_liter( 5000 );
    }

    std::list<item> ret;
    int shop_value = 75000;
    if( my_fac ) {
        shop_value = my_fac->wealth * 0.0075;
        if( mission == NPC_MISSION_SHOPKEEP && !my_fac->currency.empty() ) {
            item my_currency( my_fac->currency );
            if( !my_currency.is_null() ) {
                my_currency.set_owner( *this );
                int my_amount = rng( 5, 15 ) * shop_value / 100 / my_currency.price( true );
                for( int lcv = 0; lcv < my_amount; lcv++ ) {
                    ret.push_back( my_currency );
                }
            }
        }
    }

    int count = 0;
    bool last_item = false;
    while( shop_value > 0 && total_space > 0_ml && !last_item ) {
        item tmpit = item_group::item_from( from, calendar::turn );
        if( !tmpit.is_null() && total_space >= tmpit.volume() ) {
            tmpit.set_owner( *this );
            ret.push_back( tmpit );
            shop_value -= tmpit.price( true );
            total_space -= tmpit.volume();
            count += 1;
            last_item = count > 10 && one_in( 100 );
        }
    }

    has_new_items = true;
    inv.clear();
    inv.push_back( ret );
}

int npc::minimum_item_value() const
{
    // TODO: Base on inventory
    int ret = 20;
    ret -= personality.collector;
    return ret;
}

void npc::update_worst_item_value()
{
    worst_item_value = 99999;
    // TODO: Cache this
    int inv_val = inv.worst_item_value( this );
    if( inv_val < worst_item_value ) {
        worst_item_value = inv_val;
    }
}

int npc::value( const item &it ) const
{
    int market_price = it.price( true );
    return value( it, market_price );
}

int npc::value( const item &it, int market_price ) const
{
    if( it.is_dangerous() || ( it.has_flag( "BOMB" ) && it.active ) || it.made_of( LIQUID ) ) {
        // NPCs won't be interested in buying active explosives or spilled liquids
        return -1000;
    }

    // faction currency trades at market price
    if( my_fac && my_fac->currency == it.typeId() ) {
        return market_price;
    }

    int ret = 0;
    // TODO: Cache own weapon value (it can be a bit expensive to compute 50 times/turn)
    double weapon_val = weapon_value( it ) - weapon_value( weapon );
    if( weapon_val > 0 ) {
        ret += weapon_val;
    }

    if( it.is_food() ) {
        int comestval = 0;
        if( nutrition_for( it ) > 0 || it.get_comestible()->quench > 0 ) {
            comestval++;
        }
        if( get_hunger() > 40 ) {
            comestval += ( nutrition_for( it ) + get_hunger() - 40 ) / 6;
        }
        if( get_thirst() > 40 ) {
            comestval += ( it.get_comestible()->quench + get_thirst() - 40 ) / 4;
        }
        if( comestval > 0 && will_eat( it ).success() ) {
            ret += comestval;
        }
    }

    if( it.is_ammo() ) {
        if( weapon.is_gun() && weapon.ammo_types().count( it.ammo_type() ) ) {
            // TODO: magazines - don't count ammo as usable if the weapon isn't.
            ret += 14;
        }

        if( has_gun_for_ammo( it.ammo_type() ) ) {
            // TODO: consider making this cumulative (once was)
            ret += 14;
        }
    }

    if( it.is_book() ) {
        auto &book = *it.type->book;
        ret += book.fun;
        if( book.skill && get_skill_level( book.skill ) < book.level &&
            get_skill_level( book.skill ) >= book.req ) {
            ret += book.level * 3;
        }
    }

    // Practical item value is more important than price
    ret *= 50;

    // TODO: Sometimes we want more than one tool?  Also we don't want EVERY tool.
    if( it.is_tool() && !has_amount( it.typeId(), 1 ) ) {
        ret += market_price * 0.2; // 20% premium for fresh tools
    }
    ret += market_price;
    return ret;
}

void healing_options::clear_all()
{
    bandage = false;
    disinfect = false;
    bleed = false;
    bite = false;
    infect = false;
}

bool healing_options::all_false()
{
    return !any_true();
}

bool healing_options::any_true()
{
    return bandage || bleed || bite || infect || disinfect;
}

void healing_options::set_all()
{
    bandage = true;
    bleed = true;
    bite = true;
    infect = true;
    disinfect = true;
}

bool npc::has_healing_item( healing_options try_to_fix )
{
    return !get_healing_item( try_to_fix, true ).is_null();
}

healing_options npc::has_healing_options()
{
    healing_options try_to_fix;
    try_to_fix.set_all();
    return has_healing_options( try_to_fix );
}

healing_options npc::has_healing_options( healing_options try_to_fix )
{
    healing_options can_fix;
    can_fix.clear_all();
    healing_options *fix_p = &can_fix;

    visit_items( [&fix_p, try_to_fix]( item * node ) {
        const auto use = node->type->get_use( "heal" );
        if( use == nullptr ) {
            return VisitResponse::NEXT;
        }

        auto &actor = dynamic_cast<const heal_actor &>( *( use->get_actor_ptr() ) );
        if( try_to_fix.bandage && !fix_p->bandage && actor.bandages_power > 0.0f ) {
            fix_p->bandage = true;
        }
        if( try_to_fix.disinfect && !fix_p->disinfect && actor.disinfectant_power > 0.0f ) {
            fix_p->disinfect = true;
        }
        if( try_to_fix.bleed && !fix_p->bleed && actor.bleed > 0 ) {
            fix_p->bleed = true;
        }
        if( try_to_fix.bite && !fix_p->bite && actor.bite > 0 ) {
            fix_p->bite = true;
        }
        if( try_to_fix.infect && !fix_p->infect && actor.infect > 0 ) {
            fix_p->infect = true;
        }
        // if we've found items for everything we're looking for, we're done
        if( ( !try_to_fix.bandage || fix_p->bandage ) &&
            ( !try_to_fix.disinfect || fix_p->disinfect ) &&
            ( !try_to_fix.bleed || fix_p->bleed ) &&
            ( !try_to_fix.bite || fix_p->bite ) &&
            ( !try_to_fix.infect || fix_p->infect ) ) {
            return VisitResponse::ABORT;
        }

        return VisitResponse::NEXT;
    } );
    return can_fix;
}

item &npc::get_healing_item( healing_options try_to_fix, bool first_best )
{
    item *best = &null_item_reference();
    visit_items( [&best, try_to_fix, first_best]( item * node ) {
        const auto use = node->type->get_use( "heal" );
        if( use == nullptr ) {
            return VisitResponse::NEXT;
        }

        auto &actor = dynamic_cast<const heal_actor &>( *( use->get_actor_ptr() ) );
        if( ( try_to_fix.bandage && actor.bandages_power > 0.0f ) ||
            ( try_to_fix.disinfect && actor.disinfectant_power > 0.0f ) ||
            ( try_to_fix.bleed && actor.bleed > 0 ) ||
            ( try_to_fix.bite && actor.bite > 0 ) ||
            ( try_to_fix.infect && actor.infect > 0 ) ) {
            best = node;
            if( first_best ) {
                return VisitResponse::ABORT;
            }
        }

        return VisitResponse::NEXT;
    } );

    return *best;
}

bool npc::has_painkiller()
{
    return inv.has_enough_painkiller( get_pain() );
}

bool npc::took_painkiller() const
{
    return ( has_effect( effect_pkill1 ) || has_effect( effect_pkill2 ) ||
             has_effect( effect_pkill3 ) || has_effect( effect_pkill_l ) );
}

int npc::get_faction_ver() const
{
    return faction_api_version;
}

void npc::set_faction_ver( int new_version )
{
    faction_api_version = new_version;
}

bool npc::has_faction_relationship( const player &p, const npc_factions::relationship flag ) const
{
    faction *p_fac = p.get_faction();
    if( !my_fac || !p_fac ) {
        return false;
    }

    return my_fac->has_relationship( p_fac->id, flag );
}

bool npc::is_ally( const player &p ) const
{
    if( p.getID() == getID() ) {
        return true;
    }
    if( p.is_player() ) {
        if( my_fac && my_fac->id == faction_id( "your_followers" ) ) {
            return true;
        }
        if( faction_api_version < 2 ) {
            // legacy attitude support so let's be specific here
            if( attitude == NPCATT_FOLLOW || attitude == NPCATT_LEAD ||
                attitude == NPCATT_WAIT || mission == NPC_MISSION_ACTIVITY ||
                mission == NPC_MISSION_TRAVELLING || mission == NPC_MISSION_GUARD_ALLY ||
                has_companion_mission() ) {
                return true;
            }
        }
    } else {
        const npc &guy = dynamic_cast<const npc &>( p );
        if( my_fac && guy.get_faction() && my_fac->id == guy.get_faction()->id ) {
            return true;
        }
        if( faction_api_version < 2 ) {
            if( is_ally( g->u ) && guy.is_ally( g->u ) ) {
                return true;
            } else if( get_attitude_group( get_attitude() ) ==
                       guy.get_attitude_group( guy.get_attitude() ) ) {
                return true;
            }
        }
    }
    return false;
}

bool npc::is_player_ally() const
{
    return is_ally( g->u );
}

bool npc::is_friendly( const player &p ) const
{
    return is_ally( p ) || ( p.is_player() && ( is_walking_with() || is_player_ally() ) );
}

bool npc::is_minion() const
{
    return is_player_ally() && op_of_u.trust >= 5;
}

bool npc::guaranteed_hostile() const
{
    return is_enemy() || ( my_fac && my_fac->likes_u < -10 );
}

bool npc::is_walking_with() const
{
    return attitude == NPCATT_FOLLOW || attitude == NPCATT_LEAD || attitude == NPCATT_WAIT;
}

bool npc::is_obeying( const player &p ) const
{
    return ( p.is_player() && is_walking_with() && is_player_ally() ) ||
           ( is_ally( p ) && is_stationary( true ) );
}

bool npc::is_following() const
{
    return attitude == NPCATT_FOLLOW || attitude == NPCATT_WAIT;
}

bool npc::is_leader() const
{
    return attitude == NPCATT_LEAD;
}

bool npc::is_assigned_to_camp() const
{
    cata::optional<basecamp *> bcp = overmap_buffer.find_camp( global_omt_location().xy() );
    if( !bcp ) {
        return false;
    }
    return !has_companion_mission() && mission == NPC_MISSION_ASSIGNED_CAMP;
}

bool npc::is_enemy() const
{
    return attitude == NPCATT_KILL || attitude == NPCATT_FLEE || attitude == NPCATT_FLEE_TEMP;
}

bool npc::is_stationary( bool include_guards ) const
{
    if( include_guards && is_guarding() ) {
        return true;
    }
    return mission == NPC_MISSION_SHELTER || mission == NPC_MISSION_SHOPKEEP ||
           has_effect( effect_infection );
}

bool npc::is_guarding( ) const
{
    return mission == NPC_MISSION_GUARD || mission == NPC_MISSION_GUARD_ALLY || is_patrolling();
}

bool npc::is_patrolling() const
{
    return mission == NPC_MISSION_GUARD_PATROL;
}

bool npc::has_player_activity() const
{
    return activity && mission == NPC_MISSION_ACTIVITY && attitude == NPCATT_ACTIVITY;
}

bool npc::is_travelling() const
{
    return mission == NPC_MISSION_TRAVELLING;
}

Creature::Attitude npc::attitude_to( const Creature &other ) const
{
    if( other.is_npc() || other.is_player() ) {
        const player &guy = dynamic_cast<const player &>( other );
        // check faction relationships first
        if( has_faction_relationship( guy, npc_factions::kill_on_sight ) ) {
            return A_HOSTILE;
        } else if( has_faction_relationship( guy, npc_factions::watch_your_back ) ) {
            return A_FRIENDLY;
        }
    }

    if( is_player_ally() ) {
        // Friendly NPCs share player's alliances
        return g->u.attitude_to( other );
    }

    if( other.is_npc() ) {
        // Hostile NPCs are also hostile towards player's allies
        if( is_enemy() && other.attitude_to( g->u ) == A_FRIENDLY ) {
            return A_HOSTILE;
        }

        return A_NEUTRAL;
    } else if( other.is_player() ) {
        // For now, make it symmetric.
        return other.attitude_to( *this );
    }

    // TODO: Get rid of the ugly cast without duplicating checks
    const monster &m = dynamic_cast<const monster &>( other );
    switch( m.attitude( this ) ) {
        case MATT_FOLLOW:
        case MATT_FPASSIVE:
        case MATT_IGNORE:
        case MATT_FLEE:
            return A_NEUTRAL;
        case MATT_FRIEND:
        case MATT_ZLAVE:
            return A_FRIENDLY;
        case MATT_ATTACK:
            return A_HOSTILE;
        case MATT_NULL:
        case NUM_MONSTER_ATTITUDES:
            break;
    }

    return A_NEUTRAL;
}

void npc::npc_dismount()
{
    if( !mounted_creature || !has_effect( effect_riding ) ) {
        add_msg( m_debug, "NPC %s tried to dismount, but they have no mount, or they are not riding",
                 disp_name() );
        return;
    }
    cata::optional<tripoint> pnt;
    for( const auto &elem : g->m.points_in_radius( pos(), 1 ) ) {
        if( g->is_empty( elem ) ) {
            pnt = elem;
            break;
        }
    }
    if( !pnt ) {
        add_msg( m_debug, "NPC %s could not find a place to dismount.", disp_name() );
        return;
    }
    remove_effect( effect_riding );
    if( mounted_creature->has_flag( MF_RIDEABLE_MECH ) &&
        !mounted_creature->type->mech_weapon.empty() ) {
        remove_item( weapon );
    }
    mounted_creature->remove_effect( effect_ridden );
    mounted_creature->add_effect( effect_controlled, 5_turns );
    mounted_creature = nullptr;
    setpos( *pnt );
    mod_moves( -100 );
}

int npc::smash_ability() const
{
    if( !is_hallucination() && ( !is_player_ally() || rules.has_flag( ally_rule::allow_bash ) ) ) {
        ///\EFFECT_STR_NPC increases smash ability
        return str_cur + weapon.damage_melee( DT_BASH );
    }

    // Not allowed to bash
    return 0;
}

float npc::danger_assessment()
{
    return ai_cache.danger_assessment;
}

float npc::average_damage_dealt()
{
    return static_cast<float>( melee_value( weapon ) );
}

bool npc::bravery_check( int diff )
{
    return ( dice( 10 + personality.bravery, 6 ) >= dice( diff, 4 ) );
}

bool npc::emergency() const
{
    return emergency( ai_cache.danger_assessment );
}

bool npc::emergency( float danger ) const
{
    return ( danger > ( personality.bravery * 3 * hp_percentage() ) / 100.0 );
}

//Check if this npc is currently in the list of active npcs.
//Active npcs are the npcs near the player that are actively simulated.
bool npc::is_active() const
{
    return g->critter_at<npc>( pos() ) == this;
}

int npc::follow_distance() const
{
    // HACK: If the player is standing on stairs, follow closely
    // This makes the stair hack less painful to use
    if( is_walking_with() &&
        ( g->m.has_flag( TFLAG_GOES_DOWN, g->u.pos() ) ||
          g->m.has_flag( TFLAG_GOES_UP, g->u.pos() ) ) ) {
        return 1;
    }
    // Uses ally_rule follow_distance_2 to determine if should follow by 2 or 4 tiles
    if( rules.has_flag( ally_rule::follow_distance_2 ) ) {
        return 2;
    }
    // If NPC doesn't see player, change follow distance to 2
    if( !sees( g->u ) ) {
        return 2;
    }
    return 4;
}

nc_color npc::basic_symbol_color() const
{
    if( attitude == NPCATT_KILL ) {
        return c_red;
    } else if( attitude == NPCATT_FLEE || attitude == NPCATT_FLEE_TEMP ) {
        return c_light_red;
    } else if( is_player_ally() ) {
        return c_green;
    } else if( is_walking_with() ) {
        return c_light_green;
    } else if( guaranteed_hostile() ) {
        return c_red;
    }
    return c_pink;
}

int npc::print_info( const catacurses::window &w, int line, int vLines, int column ) const
{
    const int last_line = line + vLines;
    const int iWidth = getmaxx( w ) - 2;
    // First line of w is the border; the next 4 are terrain info, and after that
    // is a blank line. w is 13 characters tall, and we can't use the last one
    // because it's a border as well; so we have lines 6 through 11.
    // w is also 48 characters wide - 2 characters for border = 46 characters for us
    mvwprintz( w, point( column, line++ ), c_white, _( "NPC: %s" ), name );

    if( sees( g->u ) ) {
        mvwprintz( w, point( column, line++ ), c_yellow, _( "Aware of your presence!" ) );
    }

    if( is_armed() ) {
        trim_and_print( w, point( column, line++ ), iWidth, c_red, _( "Wielding a %s" ), weapon.tname() );
    }

    const auto enumerate_print = [ w, last_line, column, iWidth, &line ]( const std::string & str_in,
    nc_color color ) {
        const std::vector<std::string> folded = foldstring( str_in, iWidth );
        for( auto it = folded.begin(); it < folded.end() && line < last_line; ++it, ++line ) {
            trim_and_print( w, point( column, line ), iWidth, color, *it );
        }
    };

    const std::string worn_str = enumerate_as_string( worn.begin(), worn.end(), []( const item & it ) {
        return it.tname();
    } );
    if( !worn_str.empty() ) {
        const std::string wearing = _( "Wearing: " ) + worn_str;
        enumerate_print( wearing, c_light_blue );
    }

    // as of now, visibility of mutations is between 0 and 10
    // 10 perception and 10 distance would see all mutations - cap 0
    // 10 perception and 30 distance - cap 5, some mutations visible
    // 3 perception and 3 distance would see all mutations - cap 0
    // 3 perception and 15 distance - cap 5, some mutations visible
    // 3 perception and 20 distance would be barely able to discern huge antlers on a person - cap 10
    const int per = g->u.get_per();
    const int dist = rl_dist( g->u.pos(), pos() );
    int visibility_cap;
    if( per <= 1 ) {
        visibility_cap = INT_MAX;
    } else {
        visibility_cap = round( dist * dist / 20.0 / ( per - 1 ) );
    }

    const auto trait_str = visible_mutations( visibility_cap );
    if( !trait_str.empty() ) {
        const std::string mutations = _( "Traits: " ) + trait_str;
        enumerate_print( mutations, c_green );
    }

    return line;
}

std::string npc::opinion_text() const
{
    std::string ret;
    if( op_of_u.trust <= -10 ) {
        ret += _( "Completely untrusting" );
    } else if( op_of_u.trust <= -6 ) {
        ret += _( "Very untrusting" );
    } else if( op_of_u.trust <= -3 ) {
        ret += _( "Untrusting" );
    } else if( op_of_u.trust <= 2 ) {
        ret += _( "Uneasy" );
    } else if( op_of_u.trust <= 4 ) {
        ret += _( "Trusting" );
    } else if( op_of_u.trust < 10 ) {
        ret += _( "Very trusting" );
    } else {
        ret += _( "Completely trusting" );
    }

    ret += string_format( _( " (Trust: %d); " ), op_of_u.trust );

    if( op_of_u.fear <= -10 ) {
        ret += _( "Thinks you're laughably harmless" );
    } else if( op_of_u.fear <= -6 ) {
        ret += _( "Thinks you're harmless" );
    } else if( op_of_u.fear <= -3 ) {
        ret += _( "Unafraid" );
    } else if( op_of_u.fear <= 2 ) {
        ret += _( "Wary" );
    } else if( op_of_u.fear <= 5 ) {
        ret += _( "Afraid" );
    } else if( op_of_u.fear < 10 ) {
        ret += _( "Very afraid" );
    } else {
        ret += _( "Terrified" );
    }

    ret += string_format( _( " (Fear: %d); " ), op_of_u.fear );

    if( op_of_u.value <= -10 ) {
        ret += _( "Considers you a major liability" );
    } else if( op_of_u.value <= -6 ) {
        ret += _( "Considers you a burden" );
    } else if( op_of_u.value <= -3 ) {
        ret += _( "Considers you an annoyance" );
    } else if( op_of_u.value <= 2 ) {
        ret += _( "Doesn't care about you" );
    } else if( op_of_u.value <= 5 ) {
        ret += _( "Values your presence" );
    } else if( op_of_u.value < 10 ) {
        ret += _( "Treasures you" );
    } else {
        ret += _( "Best Friends Forever!" );
    }

    ret += string_format( _( " (Value: %d); " ), op_of_u.value );

    if( op_of_u.anger <= -10 ) {
        ret += _( "You can do no wrong!" );
    } else if( op_of_u.anger <= -6 ) {
        ret += _( "You're good people" );
    } else if( op_of_u.anger <= -3 ) {
        ret += _( "Thinks well of you" );
    } else if( op_of_u.anger <= 2 ) {
        ret += _( "Ambivalent" );
    } else if( op_of_u.anger <= 5 ) {
        ret += _( "Pissed off" );
    } else if( op_of_u.anger < 10 ) {
        ret += _( "Angry" );
    } else {
        ret += _( "About to kill you" );
    }

    ret += string_format( _( " (Anger: %d)" ), op_of_u.anger );

    return ret;
}

static void maybe_shift( cata::optional<tripoint> &pos, int dx, int dy )
{
    if( pos ) {
        pos->x += dx;
        pos->y += dy;
    }
}

static void maybe_shift( tripoint &pos, int dx, int dy )
{
    if( pos != tripoint_min ) {
        pos.x += dx;
        pos.y += dy;
    }
}

void npc::shift( int sx, int sy )
{
    const int shiftx = sx * SEEX;
    const int shifty = sy * SEEY;

    setpos( pos() - point( shiftx, shifty ) );

    maybe_shift( wanted_item_pos, -shiftx, -shifty );
    maybe_shift( last_player_seen_pos, -shiftx, -shifty );
    maybe_shift( pulp_location, -shiftx, -shifty );
    path.clear();
}

bool npc::is_dead() const
{
    return dead || is_dead_state();
}

void npc::reboot()
{
    //The NPC got into an infinite loop, in game.cpp  -monmove() - a debugmsg just popped up
    // informing player of this.
    // put them to sleep and reboot their brain.
    // they can be woken up by the player, and if their brain is fixed, great,
    // if not, they will faint again, and the NPC can be kept asleep until the bug is fixed.
    cancel_activity();
    path.clear();
    last_player_seen_pos = cata::nullopt;
    last_seen_player_turn = 999;
    wanted_item_pos = no_goal_point;
    guard_pos = no_goal_point;
    goal = no_goal_point;
    fetching_item = false;
    has_new_items = true;
    worst_item_value = 0;
    mission = NPC_MISSION_NULL;
    patience = 0;
    ai_cache.danger = 0;
    ai_cache.total_danger = 0;
    ai_cache.danger_assessment = 0;
    ai_cache.target.reset();
    ai_cache.ally.reset();
    ai_cache.can_heal.clear_all();
    ai_cache.sound_alerts.clear();
    ai_cache.s_abs_pos = tripoint_zero;
    ai_cache.stuck = 0;
    ai_cache.guard_pos = cata::nullopt;
    ai_cache.my_weapon_value = 0;
    ai_cache.friends.clear();
    ai_cache.dangerous_explosives.clear();
    ai_cache.threat_map.clear();
    ai_cache.searched_tiles.clear();
    activity = player_activity();
    clear_destination();
    add_effect( effect_npc_suspend, 24_hours, num_bp, true, 1 );
}

void npc::die( Creature *nkiller )
{
    if( dead ) {
        // We are already dead, don't die again, note that npc::dead is
        // *only* set to true in this function!
        return;
    }
    // Need to unboard from vehicle before dying, otherwise
    // the vehicle code cannot find us
    if( in_vehicle ) {
        g->m.unboard_vehicle( pos(), true );
    }
    if( is_mounted() ) {
        monster *critter = mounted_creature.get();
        critter->remove_effect( effect_ridden );
        critter->mounted_player = nullptr;
        critter->mounted_player_id = character_id();
    }
    // if this NPC was the only member of a micro-faction, clean it up.
    if( my_fac ) {
        if( !is_fake() && !is_hallucination() ) {
            if( my_fac->members.size() == 1 ) {
                for( auto elem : inv_dump() ) {
                    elem->remove_owner();
                    elem->remove_old_owner();
                }
            }
            my_fac->remove_member( getID() );
        }
    }
    dead = true;
    Character::die( nkiller );

    if( is_hallucination() ) {
        if( g->u.sees( *this ) ) {
            add_msg( _( "%s disappears." ), name.c_str() );
        }
        return;
    }

    if( g->u.sees( *this ) ) {
        add_msg( _( "%s dies!" ), name );
    }

    if( Character *ch = dynamic_cast<Character *>( killer ) ) {
        g->events().send<event_type::character_kills_character>( ch->getID(), getID(), get_name() );
    }

    if( killer == &g->u && ( !guaranteed_hostile() || hit_by_player ) ) {
        bool cannibal = g->u.has_trait( trait_CANNIBAL );
        bool psycho = g->u.has_trait( trait_PSYCHOPATH );
        if( g->u.has_trait( trait_SAPIOVORE ) || psycho ) {
            // No morale effect
        } else if( cannibal ) {
            g->u.add_morale( MORALE_KILLED_INNOCENT, -5, 0, 2_days, 3_hours );
        } else {
            g->u.add_morale( MORALE_KILLED_INNOCENT, -100, 0, 2_days, 3_hours );
        }
    }

    place_corpse();
}

std::string npc_attitude_id( npc_attitude att )
{
    static const std::map<npc_attitude, std::string> npc_attitude_ids = {
        { NPCATT_NULL, "NPCATT_NULL" },
        { NPCATT_TALK, "NPCATT_TALK" },
        { NPCATT_FOLLOW, "NPCATT_FOLLOW" },
        { NPCATT_LEAD, "NPCATT_LEAD" },
        { NPCATT_WAIT, "NPCATT_WAIT" },
        { NPCATT_MUG, "NPCATT_MUG" },
        { NPCATT_WAIT_FOR_LEAVE, "NPCATT_WAIT_FOR_LEAVE" },
        { NPCATT_KILL, "NPCATT_KILL" },
        { NPCATT_FLEE, "NPCATT_FLEE" },
        { NPCATT_FLEE_TEMP, "NPCATT_FLEE_TEMP" },
        { NPCATT_HEAL, "NPCATT_HEAL" },
        { NPCATT_ACTIVITY, "NPCATT_ACTIVITY" },
        { NPCATT_RECOVER_GOODS, "NPCATT_RECOVER_GOODS" },
        { NPCATT_LEGACY_1, "NPCATT_LEGACY_1" },
        { NPCATT_LEGACY_2, "NPCATT_LEGACY_2" },
        { NPCATT_LEGACY_3, "NPCATT_LEGACY_3" },
        { NPCATT_LEGACY_4, "NPCATT_LEGACY_4" },
        { NPCATT_LEGACY_5, "NPCATT_LEGACY_5" },
        { NPCATT_LEGACY_6, "NPCATT_LEGACY_6" },
    };
    const auto &iter = npc_attitude_ids.find( att );
    if( iter == npc_attitude_ids.end() ) {
        debugmsg( "Invalid attitude: %d", att );
        return "NPCATT_INVALID";
    }

    return iter->second;
}

std::string npc_attitude_name( npc_attitude att )
{
    switch( att ) {
        // Don't care/ignoring player
        case NPCATT_NULL:
            return _( "Ignoring" );
        // Move to and talk to player
        case NPCATT_TALK:
            return _( "Wants to talk" );
        // Follow the player
        case NPCATT_FOLLOW:
            return _( "Following" );
        // Lead the player, wait for them if they're behind
        case NPCATT_LEAD:
            return _( "Leading" );
        // Waiting for the player
        case NPCATT_WAIT:
            return _( "Waiting for you" );
        // Mug the player
        case NPCATT_MUG:
            return _( "Mugging you" );
        // Attack the player if our patience runs out
        case NPCATT_WAIT_FOR_LEAVE:
            return _( "Waiting for you to leave" );
        // Kill the player
        case NPCATT_KILL:
            return _( "Attacking to kill" );
        // Get away from the player
        case NPCATT_FLEE:
        case NPCATT_FLEE_TEMP:
            return _( "Fleeing" );
        // Get to the player and heal them
        case NPCATT_HEAL:
            return _( "Healing you" );
        case NPCATT_ACTIVITY:
            return _( "Performing a task" );
        case NPCATT_RECOVER_GOODS:
            return _( "Trying to recover stolen goods" );
        case NPCATT_LEGACY_1:
        case NPCATT_LEGACY_2:
        case NPCATT_LEGACY_3:
        case NPCATT_LEGACY_4:
        case NPCATT_LEGACY_5:
        case NPCATT_LEGACY_6:
            return _( "NPC Legacy Attitude" );
        default:
            break;
    }

    debugmsg( "Invalid attitude: %d", att );
    return _( "Unknown attitude" );
}

std::string npc_job_id( npc_job job )
{
    static const std::map<npc_job, std::string> npc_job_ids = {
        { NPCJOB_NULL, "NPCJOB_NULL" },
        { NPCJOB_COOKING, "NPCJOB_COOKING" },
        { NPCJOB_MENIAL, "NPCJOB_MENIAL" },
        { NPCJOB_VEHICLES, "NPCJOB_VEHICLES" },
        { NPCJOB_CONSTRUCTING, "NPCJOB_CONSTRUCTING" },
        { NPCJOB_CRAFTING, "NPCJOB_CRAFTING" },
        { NPCJOB_SECURITY, "NPCJOB_SECURITY" },
        { NPCJOB_FARMING, "NPCJOB_FARMING" },
        { NPCJOB_LUMBERJACK, "NPCJOB_LUMBERJACK" },
        { NPCJOB_HUSBANDRY, "NPCJOB_HUSBANDRY" },
        { NPCJOB_HUNTING, "NPCJOB_HUNTING" },
        { NPCJOB_FORAGING, "NPCJOB_FORAGING" },
    };
    const auto &iter = npc_job_ids.find( job );
    if( iter == npc_job_ids.end() ) {
        debugmsg( "Invalid job: %d", job );
        return "NPCJOB_INVALID";
    }

    return iter->second;
}

std::vector<std::string> all_jobs()
{
    std::vector<std::string> ret;
    for( int i = 0; i < NPCJOB_END; i++ ) {
        ret.push_back( npc_job_name( static_cast<npc_job>( i ) ) );
    }
    return ret;
}

std::string npc_job_name( npc_job job )
{
    switch( job ) {
        case NPCJOB_NULL:
            return _( "No particular job" );
        case NPCJOB_COOKING:
            return _( "Cooking and butchering - Currently only butchering is enabled" );
        case NPCJOB_MENIAL:
            return _( "Tidying and cleaning" );
        case NPCJOB_VEHICLES:
            return _( "Vehicle work" );
        case NPCJOB_CONSTRUCTING:
            return _( "Building" );
        case NPCJOB_CRAFTING:
            return _( "Crafting - Currently only a placeholder" );
        case NPCJOB_SECURITY:
            return _( "Guarding and patrolling - Currently only a placeholder" );
        case NPCJOB_FARMING:
            return _( "Farming the fields" );
        case NPCJOB_LUMBERJACK:
            return _( "Chopping wood" );
        case NPCJOB_HUSBANDRY:
            return _( "Caring for the livestock - Currently only a placeholder" );
        case NPCJOB_HUNTING:
            return _( "Hunting and fishing - Currently only fishing is enabled" );
        case NPCJOB_FORAGING:
            return _( "Gathering edibles - Currently only a placeholder" );
        default:
            break;
    }

    debugmsg( "Invalid job: %d", job );
    return _( "Unknown job" );
}

//message related stuff

//message related stuff
void npc::add_msg_if_npc( const std::string &msg ) const
{
    add_msg( replace_with_npc_name( msg ) );
}

void npc::add_msg_player_or_npc( const std::string &/*player_msg*/,
                                 const std::string &npc_msg ) const
{
    if( g->u.sees( *this ) ) {
        add_msg( replace_with_npc_name( npc_msg ) );
    }
}

void npc::add_msg_if_npc( const game_message_type type, const std::string &msg ) const
{
    add_msg( type, replace_with_npc_name( msg ) );
}

void npc::add_msg_player_or_npc( const game_message_type type, const std::string &/*player_msg*/,
                                 const std::string &npc_msg ) const
{
    if( g->u.sees( *this ) ) {
        add_msg( type, replace_with_npc_name( npc_msg ) );
    }
}

void npc::add_msg_player_or_say( const std::string &/*player_msg*/,
                                 const std::string &npc_speech ) const
{
    say( npc_speech );
}

void npc::add_msg_player_or_say( const game_message_type /*type*/,
                                 const std::string &/*player_msg*/, const std::string &npc_speech ) const
{
    say( npc_speech );
}

void npc::add_new_mission( class mission *miss )
{
    chatbin.add_new_mission( miss );
}

void npc::on_unload()
{
}

// A throtled version of player::update_body since npc's don't need to-the-turn updates.
void npc::npc_update_body()
{
    if( calendar::once_every( 10_seconds ) ) {
        update_body( last_updated, calendar::turn );
        last_updated = calendar::turn;
    }
}

void npc::on_load()
{
    const auto advance_effects = [&]( const time_duration & elapsed_dur ) {
        for( auto &elem : *effects ) {
            for( auto &_effect_it : elem.second ) {
                effect &e = _effect_it.second;
                const time_duration &time_left = e.get_duration();
                if( time_left > 1_turns ) {
                    if( time_left < elapsed_dur ) {
                        e.set_duration( 1_turns );
                    } else {
                        e.set_duration( time_left - elapsed_dur );
                    }
                }
            }
        }
    };
    // Cap at some reasonable number, say 2 days
    const time_duration dt = std::min( calendar::turn - last_updated, 2_days );
    // TODO: Sleeping, healing etc.
    last_updated = calendar::turn;
    time_point cur = calendar::turn - dt;
    add_msg( m_debug, "on_load() by %s, %d turns", name, to_turns<int>( dt ) );
    // First update with 30 minute granularity, then 5 minutes, then turns
    for( ; cur < calendar::turn - 30_minutes; cur += 30_minutes + 1_turns ) {
        update_body( cur, cur + 30_minutes );
        advance_effects( 30_minutes );
    }
    for( ; cur < calendar::turn - 5_minutes; cur += 5_minutes + 1_turns ) {
        update_body( cur, cur + 5_minutes );
        advance_effects( 5_minutes );
    }
    for( ; cur < calendar::turn; cur += 1_turns ) {
        update_body( cur, cur + 1_turns );
        process_effects();
    }

    if( dt > 0_turns ) {
        // This ensures food is properly rotten at load
        // Otherwise NPCs try to eat rotten food and fail
        process_items();
        // give NPCs that are doing activities a pile of moves
        if( has_destination() || activity ) {
            mod_moves( to_moves<int>( dt ) );
        }
    }

    // Not necessarily true, but it's not a bad idea to set this
    has_new_items = true;

    // for spawned npcs
    if( g->m.has_flag( "UNSTABLE", pos() ) ) {
        add_effect( effect_bouldering, 1_turns, num_bp, true );
    } else if( has_effect( effect_bouldering ) ) {
        remove_effect( effect_bouldering );
    }
    if( g->m.veh_at( pos() ).part_with_feature( VPFLAG_BOARDABLE, true ) && !in_vehicle ) {
        g->m.board_vehicle( pos(), this );
    }
    if( has_effect( effect_riding ) && !mounted_creature ) {
        if( const monster *const mon = g->critter_at<monster>( pos() ) ) {
            mounted_creature = g->shared_from( *mon );
        } else {
            add_msg( m_debug, "NPC is meant to be riding, though the mount is not found when %s is loaded",
                     disp_name() );
        }
    }
    if( has_trait( trait_HALLUCINATION ) ) {
        hallucination = true;
    }
}

void npc_chatbin::add_new_mission( mission *miss )
{
    if( miss == nullptr ) {
        return;
    }
    missions.push_back( miss );
}

constexpr tripoint npc::no_goal_point;

bool npc::query_yn( const std::string &/*msg*/ ) const
{
    // NPCs don't like queries - most of them are in the form of "Do you want to get hurt?".
    return false;
}

float npc::speed_rating() const
{
    float ret = get_speed() / 100.0f;
    ret *= 100.0f / run_cost( 100, false );

    return ret;
}

bool npc::dispose_item( item_location &&obj, const std::string & )
{
    using dispose_option = struct {
        int moves;
        std::function<void()> action;
    };

    std::vector<dispose_option> opts;

    for( auto &e : worn ) {
        if( e.can_holster( *obj ) ) {
            auto ptr = dynamic_cast<const holster_actor *>( e.type->get_use( "holster" )->get_actor_ptr() );
            opts.emplace_back( dispose_option {
                item_store_cost( *obj, e, false, ptr->draw_cost ),
                [this, ptr, &e, &obj]{ ptr->store( *this, e, *obj ); }
            } );
        }
    }

    if( volume_carried() + obj->volume() <= volume_capacity() ) {
        opts.emplace_back( dispose_option {
            item_handling_cost( *obj ),
            [this, &obj] {
                moves -= item_handling_cost( *obj );
                inv.add_item_keep_invlet( *obj );
                obj.remove_item();
                inv.unsort();
            }
        } );
    }

    if( opts.empty() ) {
        // Drop it
        g->m.add_item_or_charges( pos(), *obj );
        obj.remove_item();
        return true;
    }

    const auto mn = std::min_element( opts.begin(), opts.end(),
    []( const dispose_option & lop, const dispose_option & rop ) {
        return lop.moves < rop.moves;
    } );

    mn->action();
    return true;
}

void npc::process_turn()
{
    player::process_turn();

    // NPCs shouldn't be using stamina, but if they have, set it back to max
    if( calendar::once_every( 1_minutes ) && get_stamina() < get_stamina_max() ) {
        set_stamina( get_stamina_max() );
    }

    if( is_player_ally() && calendar::once_every( 1_hours ) &&
        get_hunger() < 200 && get_thirst() < 100 && op_of_u.trust < 5 ) {
        // Friends who are well fed will like you more
        // 24 checks per day, best case chance at trust 0 is 1 in 48 for +1 trust per 2 days
        float trust_chance = 5 - op_of_u.trust;
        // Penalize for bad impression
        // TODO: Penalize for traits and actions (especially murder, unless NPC is psycho)
        int op_penalty = std::max( 0, op_of_u.anger ) +
                         std::max( 0, -op_of_u.value ) +
                         std::max( 0, op_of_u.fear );
        // Being barely hungry and thirsty, not in pain and not wounded means good care
        int state_penalty = get_hunger() + get_thirst() + ( 100 - hp_percentage() ) + get_pain();
        if( x_in_y( trust_chance, 240 + 10 * op_penalty + state_penalty ) ) {
            op_of_u.trust++;
        }

        // TODO: Similar checks for fear and anger
    }

    // TODO: Add decreasing trust/value/etc. here when player doesn't provide food
    // TODO: Make NPCs leave the player if there's a path out of map and player is sleeping/unseen/etc.
}

bool npc::invoke_item( item *used, const tripoint &pt )
{
    const auto &use_methods = used->type->use_methods;

    if( use_methods.empty() ) {
        return false;
    } else if( use_methods.size() == 1 ) {
        return Character::invoke_item( used, use_methods.begin()->first, pt );
    }
    return false;
}

bool npc::invoke_item( item *used, const std::string &method )
{
    return Character::invoke_item( used, method );
}

bool npc::invoke_item( item *used )
{
    return Character::invoke_item( used );
}

std::array<std::pair<std::string, overmap_location_str_id>, npc_need::num_needs> npc::need_data = {
    {
        { "need_none", overmap_location_str_id( "source_of_anything" ) },
        { "need_ammo", overmap_location_str_id( "source_of_ammo" ) },
        { "need_weapon", overmap_location_str_id( "source_of_weapons" )},
        { "need_gun", overmap_location_str_id( "source_of_guns" ) },
        { "need_food", overmap_location_str_id( "source_of_food" )},
        { "need_drink", overmap_location_str_id( "source_of_drink" ) },
        { "need_safety", overmap_location_str_id( "source_of_safety" ) }
    }
};

std::string npc::get_need_str_id( const npc_need &need )
{
    return need_data[static_cast<size_t>( need )].first;
}

overmap_location_str_id npc::get_location_for( const npc_need &need )
{
    return need_data[static_cast<size_t>( need )].second;
}

std::ostream &operator<< ( std::ostream &os, const npc_need &need )
{
    return os << npc::get_need_str_id( need );
}

bool npc::will_accept_from_player( const item &it ) const
{
    if( is_hallucination() ) {
        return false;
    }

    if( is_minion() || g->u.has_trait( trait_DEBUG_MIND_CONTROL ) ||
        it.has_flag( flag_NPC_SAFE ) ) {
        return true;
    }

    if( !it.type->use_methods.empty() ) {
        return false;
    }

    const auto &comest = it.is_container() ? it.get_contained() : it;
    if( comest.is_comestible() ) {
        if( it.get_comestible_fun() < 0 || it.poison > 0 ) {
            return false;
        }
    }

    return true;
}

const pathfinding_settings &npc::get_pathfinding_settings() const
{
    return get_pathfinding_settings( false );
}

const pathfinding_settings &npc::get_pathfinding_settings( bool no_bashing ) const
{
    path_settings->bash_strength = no_bashing ? 0 : smash_ability();
    // TODO: Extract climb skill
    const int climb = std::min( 20, get_dex() );
    if( climb > 1 ) {
        // Success is !one_in(dex), so 0%, 50%, 66%, 75%...
        // Penalty for failure chance is 1/success = 1/(1-failure) = 1/(1-(1/dex)) = dex/(dex-1)
        path_settings->climb_cost = ( 10 - climb / 5 ) * climb / ( climb - 1 );
    } else {
        // Climbing at this dexterity will always fail
        path_settings->climb_cost = 0;
    }

    return *path_settings;
}

std::set<tripoint> npc::get_path_avoid() const
{
    std::set<tripoint> ret;
    for( Creature &critter : g->all_creatures() ) {
        // TODO: Cache this somewhere
        ret.insert( critter.pos() );
    }
    if( rules.has_flag( ally_rule::avoid_doors ) ) {
        for( const tripoint &p : g->m.points_in_radius( pos(), 30 ) ) {
            if( g->m.open_door( p, true, true ) ) {
                ret.insert( p );
            }
        }
    }
    if( rules.has_flag( ally_rule::hold_the_line ) ) {
        for( const tripoint &p : g->m.points_in_radius( g->u.pos(), 1 ) ) {
            if( g->m.close_door( p, true, true ) || g->m.move_cost( p ) > 2 ) {
                ret.insert( p );
            }
        }
    }
    return ret;
}

mfaction_id npc::get_monster_faction() const
{
    if( my_fac ) {
        string_id<monfaction> my_mon_fac = string_id<monfaction>( my_fac->mon_faction );
        if( my_mon_fac.is_valid() ) {
            return my_mon_fac;
        }
    }

    // legacy checks
    // Those can't be static int_ids, because mods add factions
    static const string_id<monfaction> human_fac( "human" );
    static const string_id<monfaction> player_fac( "player" );
    static const string_id<monfaction> bee_fac( "bee" );

    if( is_player_ally() ) {
        return player_fac.id();
    }

    if( has_trait( trait_BEE ) ) {
        return bee_fac.id();
    }

    return human_fac.id();
}

std::string npc::extended_description() const
{
    std::string ss;
    // For some reason setting it using str or constructor doesn't work
    ss += Character::extended_description();

    ss += "\n--\n";
    if( attitude == NPCATT_KILL ) {
        ss += _( "Is trying to kill you." );
    } else if( attitude == NPCATT_FLEE || attitude == NPCATT_FLEE_TEMP ) {
        ss += _( "Is trying to flee from you." );
    } else if( is_player_ally() ) {
        ss += _( "Is your friend." );
    } else if( is_following() ) {
        ss += _( "Is following you." );
    } else if( is_leader() ) {
        ss += _( "Is guiding you." );
    } else if( guaranteed_hostile() ) {
        ss += _( "Will try to kill you or flee from you if you reveal yourself." );
    } else {
        ss += _( "Is neutral." );
    }

    if( hit_by_player ) {
        ss += "--\n";
        ss += _( "Is still innocent and killing them will be considered murder." );
        // TODO: "But you don't care because you're an edgy psycho"
    }

    return replace_colors( ss );
}

std::string npc::get_epilogue() const
{
    return SNIPPET.random_from_category(
               male ? "epilogue_npc_male" : "epilogue_npc_female"
           ).value_or( translation() ).translated();
}

void npc::set_companion_mission( npc &p, const std::string &mission_id )
{
    const tripoint omt_pos = p.global_omt_location();
    set_companion_mission( omt_pos, p.companion_mission_role_id, mission_id );
}

std::pair<std::string, nc_color> npc::hp_description() const
{
    int cur_hp = hp_percentage();
    std::string damage_info;
    std::string pronoun;
    if( male ) {
        pronoun = _( "He " );
    } else {
        pronoun = _( "She " );
    }
    nc_color col;
    if( cur_hp == 100 ) {
        damage_info = pronoun + _( "is uninjured." );
        col = c_green;
    } else if( cur_hp >= 80 ) {
        damage_info = pronoun + _( "is lightly injured." );
        col = c_light_green;
    } else if( cur_hp >= 60 ) {
        damage_info = pronoun + _( "is moderately injured." );
        col = c_yellow;
    } else if( cur_hp >= 30 ) {
        damage_info = pronoun + _( "is heavily injured." );
        col = c_yellow;
    } else if( cur_hp >= 10 ) {
        damage_info = pronoun + _( "is severely injured." );
        col = c_light_red;
    } else {
        damage_info = pronoun + _( "is nearly dead!" );
        col = c_red;
    }
    return std::make_pair( damage_info, col );
}
void npc::set_companion_mission( const tripoint &omt_pos, const std::string &role_id,
                                 const std::string &mission_id )
{
    comp_mission.position = omt_pos;
    comp_mission.mission_id = mission_id;
    comp_mission.role_id = role_id;
}

void npc::set_companion_mission( const tripoint &omt_pos, const std::string &role_id,
                                 const std::string &mission_id, const tripoint &destination )
{
    comp_mission.position = omt_pos;
    comp_mission.mission_id = mission_id;
    comp_mission.role_id = role_id;
    comp_mission.destination = destination;
}

void npc::reset_companion_mission()
{
    comp_mission.position = tripoint( -999, -999, -999 );
    comp_mission.mission_id.clear();
    comp_mission.role_id.clear();
    if( comp_mission.destination ) {
        comp_mission.destination = cata::nullopt;
    }
}

cata::optional<tripoint> npc::get_mission_destination() const
{
    if( comp_mission.destination ) {
        return comp_mission.destination;
    } else {
        return cata::nullopt;
    }
}

bool npc::has_companion_mission() const
{
    return !comp_mission.mission_id.empty();
}

npc_companion_mission npc::get_companion_mission() const
{
    return comp_mission;
}

attitude_group npc::get_attitude_group( npc_attitude att ) const
{
    switch( att ) {
        case NPCATT_MUG:
        case NPCATT_WAIT_FOR_LEAVE:
        case NPCATT_KILL:
            return attitude_group::hostile;
        case NPCATT_FLEE:
        case NPCATT_FLEE_TEMP:
            return attitude_group::fearful;
        case NPCATT_FOLLOW:
        case NPCATT_ACTIVITY:
        case NPCATT_LEAD:
            return attitude_group::friendly;
        default:
            break;
    }
    return attitude_group::neutral;
}

void npc::set_mission( npc_mission new_mission )
{
    if( new_mission != mission ) {
        previous_mission = mission;
        mission = new_mission;
    }
    if( mission == NPC_MISSION_ACTIVITY ) {
        current_activity_id = activity.id();
    }
}

bool npc::has_activity() const
{
    return mission == NPC_MISSION_ACTIVITY && attitude == NPCATT_ACTIVITY;
}

npc_job npc::get_job() const
{
    return job;
}

void npc::set_job( npc_job new_job )
{
    if( new_job == job ) {
        return;
    }
    add_msg( m_debug, "%s changes job to %s.",
             name, npc_job_id( job ) );
    job = new_job;
}

bool npc::has_job() const
{
    return job != NPCJOB_NULL;
}

void npc::remove_job()
{
    job = NPCJOB_NULL;
}

npc_attitude npc::get_attitude() const
{
    return attitude;
}

void npc::set_attitude( npc_attitude new_attitude )
{
    if( new_attitude == attitude ) {
        return;
    }
    previous_attitude = attitude;
    if( new_attitude == NPCATT_FLEE ) {
        new_attitude = NPCATT_FLEE_TEMP;
    }
    if( new_attitude == NPCATT_FLEE_TEMP && !has_effect( effect_npc_flee_player ) ) {
        add_effect( effect_npc_flee_player, 24_hours, num_bp );
    }

    add_msg( m_debug, "%s changes attitude from %s to %s",
             name, npc_attitude_id( attitude ), npc_attitude_id( new_attitude ) );
    attitude_group new_group = get_attitude_group( new_attitude );
    attitude_group old_group = get_attitude_group( attitude );
    if( new_group != old_group && !is_fake() && g->u.sees( *this ) ) {
        switch( new_group ) {
            case attitude_group::hostile:
                add_msg_if_npc( m_bad, _( "<npcname> gets angry!" ) );
                break;
            case attitude_group::fearful:
                add_msg_if_npc( m_warning, _( "<npcname> gets scared!" ) );
                break;
            default:
                if( old_group == attitude_group::hostile ) {
                    add_msg_if_npc( m_good, _( "<npcname> calms down." ) );
                } else if( old_group == attitude_group::fearful ) {
                    add_msg_if_npc( _( "<npcname> is no longer afraid." ) );
                }
                break;
        }
    }
    attitude = new_attitude;
}

npc_follower_rules::npc_follower_rules()
{
    engagement = ENGAGE_CLOSE;
    aim = AIM_WHEN_CONVENIENT;
    overrides = ally_rule::DEFAULT;
    override_enable = ally_rule::DEFAULT;

    set_flag( ally_rule::use_guns );
    set_flag( ally_rule::use_grenades );
    clear_flag( ally_rule::use_silent );
    set_flag( ally_rule::avoid_friendly_fire );

    clear_flag( ally_rule::allow_pick_up );
    clear_flag( ally_rule::allow_bash );
    clear_flag( ally_rule::allow_sleep );
    set_flag( ally_rule::allow_complain );
    set_flag( ally_rule::allow_pulp );
    clear_flag( ally_rule::close_doors );
    clear_flag( ally_rule::follow_close );
    clear_flag( ally_rule::avoid_doors );
    clear_flag( ally_rule::hold_the_line );
    clear_flag( ally_rule::ignore_noise );
    clear_flag( ally_rule::forbid_engage );
    set_flag( ally_rule::follow_distance_2 );
}

bool npc_follower_rules::has_flag( ally_rule test, bool check_override ) const
{
    if( check_override && ( static_cast<int>( test ) & static_cast<int>( override_enable ) ) ) {
        // if the override is set and false, return false
        if( static_cast<int>( test ) & ~static_cast<int>( overrides ) ) {
            return false;
            // if the override is set and true, return true
        } else if( static_cast<int>( test ) & static_cast<int>( overrides ) ) {
            return true;
        }
    }
    return static_cast<int>( test ) & static_cast<int>( flags );
}

void npc_follower_rules::set_flag( ally_rule setit )
{
    flags = static_cast<ally_rule>( static_cast<int>( flags ) | static_cast<int>( setit ) );
}

void npc_follower_rules::clear_flag( ally_rule clearit )
{
    flags = static_cast<ally_rule>( static_cast<int>( flags ) & ~static_cast<int>( clearit ) );
}

void npc_follower_rules::toggle_flag( ally_rule toggle )
{
    if( has_flag( toggle ) ) {
        clear_flag( toggle );
    } else {
        set_flag( toggle );
    }
}

void npc_follower_rules::set_specific_override_state( ally_rule rule, bool state )
{
    if( state ) {
        set_override( rule );
    } else {
        clear_override( rule );
    }
    enable_override( rule );
}

void npc_follower_rules::toggle_specific_override_state( ally_rule rule, bool state )
{
    if( has_override_enable( rule ) && has_override( rule ) == state ) {
        clear_override( rule );
        disable_override( rule );
    } else {
        set_specific_override_state( rule, state );
    }
}

bool npc::is_hallucination() const
{
    return hallucination;
}

bool npc_follower_rules::has_override_enable( ally_rule test ) const
{
    return static_cast<int>( test ) & static_cast<int>( override_enable );
}

void npc_follower_rules::enable_override( ally_rule setit )
{
    override_enable = static_cast<ally_rule>( static_cast<int>( override_enable ) |
                      static_cast<int>( setit ) );
}

void npc_follower_rules::disable_override( ally_rule clearit )
{
    override_enable = static_cast<ally_rule>( static_cast<int>( override_enable ) &
                      ~static_cast<int>( clearit ) );
}

bool npc_follower_rules::has_override( ally_rule test ) const
{
    return static_cast<int>( test ) & static_cast<int>( overrides );
}

void npc_follower_rules::set_override( ally_rule setit )
{
    overrides = static_cast<ally_rule>( static_cast<int>( overrides ) | static_cast<int>( setit ) );
}

void npc_follower_rules::clear_override( ally_rule clearit )
{
    overrides = static_cast<ally_rule>( static_cast<int>( overrides ) &
                                        ~static_cast<int>( clearit ) );
}

void npc_follower_rules::set_danger_overrides()
{
    overrides = ally_rule::DEFAULT;
    override_enable = ally_rule::DEFAULT;
    set_override( ally_rule::follow_close );
    set_override( ally_rule::avoid_doors );
    set_override( ally_rule::hold_the_line );
    enable_override( ally_rule::follow_close );
    enable_override( ally_rule::allow_sleep );
    enable_override( ally_rule::close_doors );
    enable_override( ally_rule::avoid_doors );
    enable_override( ally_rule::hold_the_line );
}

void npc_follower_rules::clear_overrides()
{
    overrides = ally_rule::DEFAULT;
    override_enable = ally_rule::DEFAULT;
}

int npc::get_thirst() const
{
    return Character::get_thirst() - units::to_milliliter<int>( stomach.get_water() ) / 5;
}<|MERGE_RESOLUTION|>--- conflicted
+++ resolved
@@ -842,15 +842,9 @@
         return;
     }
     const skill_id &skill = reading->skill;
-<<<<<<< HEAD
     // NPCs don't need to identify the book or learn recipes yet.
     // NPCs don't read to other NPCs yet.
-    const bool display_messages = my_fac->id == faction_your_followers && g->u.sees( pos() );
-=======
-    // NPCs dont need to identify the book or learn recipes yet.
-    // NPCs dont read to other NPCs yet.
     const bool display_messages = my_fac->id == faction_id( "your_followers" ) && g->u.sees( pos() );
->>>>>>> c3ee8518
     bool continuous = false; //whether to continue reading or not
 
     if( book_fun_for( book, *this ) != 0 ) {
