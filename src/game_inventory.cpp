--- conflicted
+++ resolved
@@ -1856,7 +1856,6 @@
         const player &p;
 };
 
-<<<<<<< HEAD
 static std::string get_repair_hint( player &p, const repair_item_actor *actor,
                                     const item *main_tool )
 {
@@ -1868,16 +1867,10 @@
     return hint;
 }
 
-item_location game_menus::inv::repair( player &p, const repair_item_actor *actor,
-                                       const item *main_tool )
-{
-    return inv_internal( p, repair_inventory_preset( actor, main_tool, p ),
-=======
 item_location game_menus::inv::repair( Character &you, const repair_item_actor *actor,
                                        const item *main_tool )
 {
     return inv_internal( you, repair_inventory_preset( actor, main_tool ),
->>>>>>> 746d2304
                          _( "Repair what?" ), 1,
                          string_format( _( "You have no items that could be repaired with a %s." ),
                                         main_tool->type_name( 1 ) ), get_repair_hint( p, actor, main_tool ) );
