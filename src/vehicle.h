#ifndef _VEHICLE_H_
#define _VEHICLE_H_

#include "tileray.h"
#include "color.h"
#include "item.h"
#include "line.h"
#include "veh_type.h"
#include <vector>
#include <string>
#include <iosfwd>

class map;
class player;

//How far to scatter parts from a vehicle when the part is destroyed (+/-)
#define SCATTER_DISTANCE 3

// The size (width) of a single game tile in mm, 1 meter is canon
#define TILE_SIZE_MM 3000
#define TILE_SIZE_M 3.0d

// The length of a single game turn in second, 6000 msec is canon
#define TURN_TIME_MSEC 1000
#define TURN_TIME_S 1.0d

#define num_fuel_types 5
extern const ammotype fuel_types[num_fuel_types];
#define k_mvel 200 //adjust this to balance collision damage

// 0 - nothing, 1 - monster/player/npc, 2 - vehicle,
// 3 - thin_obstacle, 4 - bashable, 5 - destructible, 6 - other
enum veh_coll_type {
 veh_coll_nothing = 0,
 veh_coll_body,
 veh_coll_veh,
 veh_coll_thin_obstacle,
 veh_coll_bashable,
 veh_coll_destructable,
 veh_coll_other,

 num_veh_coll_types
};

struct veh_collision
{
    veh_coll_type type;       // What we're colliding with
    int x, y;                 // Coordinates of impact point
    int precalc_x, precalc_y; // Coordinates of vehicle part impacted
    float mass;               // For non-vehicles
    float elasticity;         // For non-vehicles
    int density;              // For non-vehicles
    void* target;             // Pointer to vehicle, mon, or npc
    std::string target_name;
    veh_collision() : type(veh_coll_nothing), x(0), y(0), mass(0.0f), elasticity(0.3f), density(15), target(NULL), target_name("") {};
};

struct vehicle_item_spawn
{
    int x, y;
    int chance;
    std::vector<std::string> item_ids;
    std::vector<std::string> item_groups;
};

struct vehicle_prototype
{
    std::string id, name;
    std::vector<std::pair<point, std::string> > parts;
    std::vector<vehicle_item_spawn> item_spawns;
};

// Used in calculate_forces and div physical properties resulting from generating thrust
// These values are used when accelerating/braking and in the examine screen
struct vehicle_forces
{
    int eng_pwr_cur, eng_pwr_max, eng_alt_pwr;
    bool is_thrusting;               // If engine is used to provide thrust
    bool valid_wheel_config;         // Cached, if it has enough wheels to acc/brake
    double distance_traveled;        // How far the vehicle traveled
    double downforce_newton;         // Force pushing vehicle towards the ground 
    double drag_newton;              // Force slowing vehicle from wind res
    double engine_newton;            // Force used to actually drive wheels
    double engine_newton_max;        // How much the engine can work
    double engine_watt_max;          // Available power
    double engine_watt_average;      // How much power engine actually used
    double ground_res_coeff;         // Rolling resistance and debris
    double ground_res_newton;        // Force slowing vehicle from rolling/debris
    double kinetic_end;              // Initial kinetic energy
    double kinetic_start;            // Kinetic energy after calculations
    double newton_total;             // Sum of all the forces working on the vehicle
    double newton_average;           // Average sum of all the forces
    double rolling_res_coeff;        // Wheel resistance
    double time_taken;               // Time it took to move
    double tire_friction_coeff;      // How well the tires grip the ground
    double user_applied_newton;      // Force actually driving wheels
    double velocity_average;
    double velocity_end;
    double velocity_start;
    double wheel_newton_available;   // Grip available for thrust/steering
    double wheel_newton_max;         // Total grip
};


/**
 * Structure, describing vehicle part (ie, wheel, seat)
 */
struct vehicle_part : public JsonSerializer, public JsonDeserializer
{
    vehicle_part() : id("null"), iid(0), mount_dx(0), mount_dy(0), hp(0),
      blood(0), bigness(0), inside(false), removed(false), flags(0), passenger_id(0), amount(0)
    {
        precalc_dx[0] = precalc_dx[1] = -1;
        precalc_dy[0] = precalc_dy[1] = -1;
    }
    bool has_flag( int flag ) { return flag & flags; }
    int set_flag( int flag ) { return flags |= flag; }
    int remove_flag( int flag ) { return flags &= ~flag; }

    static const int passenger_flag = 1;

    std::string id;         // id in map of parts (vehicle_part_types key)
    int iid;                // same as above, for lookup via int
    int mount_dx;           // mount point on the forward/backward axis
    int mount_dy;           // mount point on the left/right axis
    int precalc_dx[2];      // mount_dx translated to face.dir [0] and turn_dir [1]
    int precalc_dy[2];      // mount_dy translated to face.dir [0] and turn_dir [1]
    int hp;                 // current durability, if 0, then broken
    int blood;              // how much blood covers part (in turns).
    int bigness;            // size of engine, wheel radius, translates to item properties.
    bool inside;            // if tile provides cover. WARNING: do not read it directly, use vehicle::is_inside() instead
    bool removed;           // TRUE if this part is removed. The part won't disappear until the end of the turn
                            // so our indices can remain consistent.
    int flags;
    int passenger_id;       // carrying passenger
    union
    {
        int amount;         // amount of fuel for tank/charge in battery
        int open;           // door is open
        int direction;      // direction the part is facing
    };
    std::vector<item> items;// inventory

    bool setid(const std::string str) {
        std::map<std::string, vpart_info>::const_iterator vpit = vehicle_part_types.find(str);
        if ( vpit == vehicle_part_types.end() ) {
            return false;
        }
        id = str;
        iid = vpit->second.loadid;
        return true;
    }

    // json saving/loading
    using JsonSerializer::serialize;
    void serialize(JsonOut &jsout) const;
    using JsonDeserializer::deserialize;
    void deserialize(JsonIn &jsin);
};

/**
 * A vehicle as a whole with all its components.
 *
 * This object can occupy multiple tiles, the objects actually visible
 * on the map are of type `vehicle_part`.
 *
 * Facts you need to know about implementation:
 * - Vehicles belong to map. There's `std::vector<vehicle>`
 *   for each submap in grid. When requesting a reference
 *   to vehicle, keep in mind it can be invalidated
 *   by functions such as `map::displace_vehicle()`.
 * - To check if there's any vehicle at given map tile,
 *   call `map::veh_at()`, and check vehicle type (`veh_null`
 *   means there's no vehicle there).
 * - Vehicle consists of parts (represented by vector). Parts have some
 *   constant info: see veh_type.h, `vpart_info` structure and
 *   vpart_list array -- that is accessible through `part_info()` method.
 *   The second part is variable info, see `vehicle_part` structure.
 * - Parts are mounted at some point relative to vehicle position (or starting part)
 *   (`0, 0` in mount coords). There can be more than one part at
 *   given mount coords, and they are mounted in different slots.
 *   Check tileray.h file to see a picture of coordinate axes.
 * - Vehicle can be rotated to arbitrary degree. This means that
 *   mount coords are rotated to match vehicle's face direction before
 *   their actual positions are known. For optimization purposes
 *   mount coords are precalculated for current vehicle face direction
 *   and stored in `precalc_*[0]`. `precalc_*[1]` stores mount coords for
 *   next move (vehicle can move and turn). Method `map::displace_vehicle()`
 *   assigns `precalc[1]` to `precalc[0]`. At any time (except
 *   `map::vehmove()` innermost cycle) you can get actual part coords
 *   relative to vehicle's position by reading `precalc_*[0]`.
 * - Vehicle keeps track of 3 directions:
 *     Direction | Meaning
 *     --------- | -------
 *     face      | where it's facing currently
 *     move      | where it's moving, it's different from face if it's skidding
 *     steering  | delta (in degrees) player is trying to steer it to
 *     Direction will also be modified by collisions, rough terrain, and skidding.
 * - While in cruise control, the vehicle tries to maintain value set by thrust().
 *   Otherwise, thrust must be set every turn with thrust() or the vehicle
 *   assumes player has let go of the gas (brake) pedal. The thrust is not
 *   actually applied until do_turn_actions() is called by map.
 * - Some methods take `part` or `p` parameter. This is the index of a part in
 *   the parts list.
 * - Driver doesn't know what vehicle he drives.
 *   There's only player::in_vehicle flag which
 *   indicates that he is inside vehicle. To figure
 *   out what, you need to ask a map if there's a vehicle
 *   at driver/passenger position.
 * - To keep info consistent, always use
 *   `map::board_vehicle()` and `map::unboard_vehicle()` for
 *   boarding/unboarding player.
 * - To add new predesigned vehicle, add an entry to data/raw/vehicles.json
 *   similar to the existing ones. Keep in mind, that positive x coordinate points
 *   forwards, negative x is back, positive y is to the right, and
 *   negative y to the left:
 *
 *       orthogonal dir left (-Y)
 *            ^
 *       -X ------->  +X (forward)
 *            v
 *       orthogonal dir right (+Y)
 *
 *   When adding parts, function checks possibility to install part at given
 *   coords. If it shows debug messages that it can't add parts, when you start
 *   the game, you did something wrong.
 *   There are a few rules:
 *   1. Every mount point (tile) must begin with a part in the 'structure'
 *      location, usually a frame.
 *   2. No part can stack with itself.
 *   3. No part can stack with another part in the same location, unless that
 *      part is so small as to have no particular location (such as headlights).
 *   If you can't understand why installation fails, try to assemble your
 *   vehicle in game first.
 */
class vehicle : public JsonSerializer, public JsonDeserializer
{
private:
    bool has_structural_part(int dx, int dy);
    void open_or_close(int part_index, bool opening);
    bool is_connected(vehicle_part &to, vehicle_part &from, vehicle_part &excluded);
    void add_missing_frames();

    // Finds a single collision with vehicle, monster/NPC/player or terrain obstacle.
    // Return veh_collision, which has type, mass, and target.
    veh_collision get_point_collision (int x, int y);

    // Processes a single veh_collision, assigning damage and changing velocity/dir.
    void process_collision (veh_collision coll);

    // Calculate and deal damage to a single point from collition
    bool apply_damage_from_collision_to_point(int frame, veh_collision coll);

    // direct damage to part (armor protection and internals are not counted)
    // returns damage bypassed
    int damage_direct (int p, int dmg, int type = 1);

    // get vpart powerinfo for part number, accounting for variable-sized parts and hps.
    int part_power( int index, bool at_full_hp = false );

    // get vpart epowerinfo for part number, in watts
    int part_epower (int index);

    //Refresh all caches and re-locate all parts
    void refresh();

    // Do stuff like clean up blood and produce smoke from broken parts. Returns false if nothing needs doing.
    bool do_environmental_effects();

public:
    vehicle (std::string type_id = "null", int veh_init_fuel = -1, int veh_init_status = -1);
    ~vehicle ();

// check if given player controls this vehicle
    bool player_in_control (player *p);

// init parts state for randomly generated vehicle
    void init_state(int veh_init_fuel, int veh_init_status);

// damages all parts of a vehicle by a random amount
    void smash();

    // Runs engines at idle for alternator power, spend epower, charges batteries
    // Returns idle engine load in joules. 
    double generate_all_power();

// load and init vehicle data from stream. This implies valid save data!
    void load_legacy(std::ifstream &stin);
    void load (std::ifstream &stin);

// Save vehicle data to stream
    void save (std::ofstream &stout);

    using JsonSerializer::serialize;
    void serialize(JsonOut &jsout) const;
    using JsonDeserializer::deserialize;
    void deserialize(JsonIn &jsin);

    // convert epower (watts) to power.
    int epower_to_power (int epower);

    // convert power to epower (watts).
    int power_to_epower (int power);

    // Calculates combined power of all engines, returns current power as if engines were on
    int engine_power( int *r_power_max = 0, int *r_epower = 0, int *r_alt_power = 0 );

// Operate vehicle
    void use_controls();

// Start the vehicle's engine, if there are any
    void start_engine();

// Honk the vehicle's horn, if there are any
    void honk_horn();

// get vpart type info for part number (part at given vector index)
    vpart_info& part_info (int index, bool include_removed = false);

// check if certain part can be mounted at certain position (not accounting frame direction)
    bool can_mount (int dx, int dy, std::string id);

// check if certain part can be unmounted
    bool can_unmount (int p);

// install a new part to vehicle (force to skip possibility check)
    int install_part (int dx, int dy, std::string id, int hp = -1, bool force = false);

    bool remove_part (int p);
    void part_removal_cleanup ();

    void break_part_into_pieces (int p, int x, int y, bool scatter = false);

// Generate the corresponding item from a vehicle part.
// Still needs to be removed.
    item item_from_part( int part );

// translate item health to part health
    void get_part_properties_from_item (int partnum, item& i);
// translate part health to item health (very lossy.)
    void give_part_properties_to_item (int partnum, item& i);

// returns the list of indeces of parts at certain position (not accounting frame direction)
    const std::vector<int> parts_at_relative (const int dx, const int dy, bool use_cache = true);

// returns index of part, inner to given, with certain flag, or -1
    int part_with_feature (int p, const std::string &f, bool unbroken = true);
    int part_with_feature (int p, const vpart_bitflags &f, bool unbroken = true);

    /**
     *  Return the index of the next part to open at `p`'s location
     *
     *  The next part to open is the first unopened part in the reversed list of
     *  parts at part `p`'s coordinates.
     *
     *  @param outside If true, give parts that can be opened from outside only
     *  @return part index or -1 if no part
     */
    int next_part_to_open (int p, bool outside = false);

    /**
     *  Return the index of the next part to close at `p`
     *
     *  The next part to open is the first opened part in the list of
     *  parts at part `p`'s coordinates. Returns -1 for no more to close.
     *
     *  @param outside If true, give parts that can be closed from outside only
     *  @return part index or -1 if no part
     */
    int next_part_to_close (int p, bool outside = false);

// returns indices of all parts in the vehicle with the given flag
    std::vector<int> all_parts_with_feature(const std::string &feature, bool unbroken = true);
    std::vector<int> all_parts_with_feature(const vpart_bitflags &f, bool unbroken = true);

// returns indices of all parts in the given location slot
    std::vector<int> all_parts_at_location(const std::string &location);

// returns true if given flag is present for given part index
    bool part_flag (int p, const std::string &f);
    bool part_flag (int p, const vpart_bitflags &f);

// Translate seat-relative mount coords into tile coords
    void coord_translate (int reldx, int reldy, int &dx, int &dy);

// Translate seat-relative mount coords into tile coords using given face direction
    void coord_translate (int dir, int reldx, int reldy, int &dx, int &dy);

// Seek a vehicle part which obstructs tile with given coords relative to vehicle position
    int part_at (int dx, int dy);
    int global_part_at (int x, int y);
    int part_displayed_at(int local_x, int local_y);

// Given a part, finds its index in the vehicle
    int index_of_part(vehicle_part *part, bool check_removed = false);

// get symbol for map
    char part_sym (int p);
    std::string part_id_string(int p, char &part_mod);


// Vehicle parts description
    int print_part_desc (WINDOW *win, int y1, int width, int p, int hl = -1);

// Vehicle fuel indicator. Should probably rename to print_fuel_indicators and make a print_fuel_indicator(..., FUEL_TYPE);
    void print_fuel_indicator (void *w, int y, int x, bool fullsize = false,
                               bool verbose = false, bool desc = false);

// Precalculate mount points for (idir=0) - current direction or (idir=1) - next turn direction
    void precalc_mounts (int idir, int dir);

// get a list of part indeces where is a passenger inside
    std::vector<int> boarded_parts();
    int free_seat();

// get passenger at part p
    player *get_passenger (int p);

// get global coords for vehicle
    int global_x ();
    int global_y ();

// get omap coordinate for vehicle
    int omap_x ();
    int omap_y ();

// update map coordinates of the vehicle
    void update_map_x(int x);
    void update_map_y(int y);

// Checks how much certain fuel left in tanks.
    int fuel_left (const ammotype & ftype);
    int fuel_capacity (const ammotype & ftype);

    // refill fuel tank(s) with given type of fuel
    // returns amount of leftover fuel
    int refill (const ammotype & ftype, int amount);

    // drains a fuel type (e.g. for the kitchen unit)
    // returns amount actually drained, does not engage reactor
    int drain (const ammotype & ftype, int amount);

// fuel consumption of vehicle engines of given type, in one-hundreth of fuel
    int basic_consumption (const ammotype & ftype);

    void consume_fuel( double load );

// get color for map
    nc_color part_color (int p);

    void charge_battery (int amount);

    int discharge_battery (int amount);

// get the total mass of vehicle, including cargo and passengers
    int total_mass ();

// get center of mass of vehicle; coordinates are precalc_dx[0] and precalc_dy[0]
    void center_of_mass(int &x, int &y);

// Get combined epower of solar panels
    int solar_epower ();

    // Change the facing direction of a headlight
    bool change_headlight_direction(int p);

    // Calculates air_resistance and downforce
    void calculate_air_resistance();

    // Calculate the forces currently acting on the vehicle and store them in struct vf
    // v is velocity to calculate at. returns net force of newtons acting on vehicle
    double calculate_forces( vehicle_forces *vf, double v, double fdir );

    // Sum up the forces working over a single tile where fdir=engine thrust/braking,
    // reiterate with different time values until the correct time is found,
    // store them in vf, and return calculated vehicle velocity
    double calculate_time_to_move_one_tile( vehicle_forces *vf, double fdir );

    // Calculate factors and coefficiencies from current tiles/temperature/grip etc,
    // store them in vf, and then figure out what parameters (time/thrust) to use
    // in order to move exactly 1 tile length and end up at the desired velocity.
    // Also used by veh_interact to display stuff
    double calculate_movement( vehicle_forces *vf, double engine_output, double target_speed = 0.0, int tile_move_cost = 2 );

    // Generate smoke from a part, either at front or back of vehicle depending on velocity.
    void spew_smoke( double joules, int part );

    // Loop through engines and generate noise and smoke for each one
    void noise_and_smoke( double load, double time = 6.0 );

// Calculate area covered by wheels and, optionally count number of wheels
    float wheels_area (int *cnt = 0);

// calculate if it can move using its wheels configuration
    bool valid_wheel_config ();

// Vehicle loses control and starts to skid
    void start_skid (int turn_deg = 0);
// idle fuel consumption
    void idle ();

// thrust (1) or brake (-1) vehicle
    void thrust (int thd);

// depending on skid vectors, chance to recover.
    void possibly_recover_from_skid ();

//forward component of velocity.
    float forward_velocity();

// cruise control
    void cruise_thrust (int amount);

// turn vehicle left (negative) or right (positive), degrees
    void turn (int deg);

    // Handles all collisions between this vehicle and other stuff at the given delta.
    bool collision (int dx, int dy, bool just_detect);

// Slow down vehicle, returns true if vehicle stopped completely
    bool slow_down (int vel_dec);

// Accelerate, spend fuel, turn etc. But don't move, map does that for us.
    void do_turn_actions();

// Move through current maptile. Handle friction/wheel damage etc. Called by map. Return false if failed.
    bool drive_one_tile ();

// Process the trap beneath
    void handle_trap (int x, int y, int part);

    int max_volume(int part); // stub for per-vpart limit
    int free_volume(int part);
    int stored_volume(int part);
    bool is_full(const int part, const int addvolume = -1, const int addnumber = -1 );

// add item to part's cargo. if false, then there's no cargo at this part or cargo is full(*)
// *: "full" means more than 1024 items, or max_volume(part) volume (500 for now)
    bool add_item (int part, item itm);

// remove item from part's cargo
    void remove_item (int part, int itemdex);

// Generates starting items in the car, should only be called when placed on the map
    void place_spawn_items();

// reduces velocity to 0
    void stop ();

    void refresh_insides ();

    bool is_inside (int p);

    void unboard_all ();

    // damage types:
    // 0 - piercing
    // 1 - bashing (damage applied if it passes certain treshold)
    // 2 - incendiary
    // damage individual part. bash means damage
    // must exceed certain threshold to be substracted from hp
    // (a lot light collisions will not destroy parts)
    // returns damage bypassed
    int damage (int p, int dmg, int type = 1, bool aimed = true);

    // damage all parts (like shake from strong collision), range from dmg1 to dmg2
    void damage_all (int dmg1, int dmg2, int type, const point &impact);

    //Shifts the coordinates of all parts and moves the vehicle in the opposite direction.
    void shift_parts(const int dx, const int dy);
    bool shift_if_needed();

    void leak_fuel (int p);

    // Cycle through available turret modes
    void cycle_turret_mode();

    // fire the turret which is part p
<<<<<<< HEAD
    bool fire_turret (int p, bool burst = true);
=======
    bool fire_turret( int p, bool burst = true );
>>>>>>> 47aa38ed

    // internal procedure of turret firing
    bool fire_turret_internal (int p, it_gun &gun, it_ammo &ammo, long charges,
                               const std::string &firing_sound = "");

    // opens/closes doors or multipart doors
    void open(int part_index);
    void close(int part_index);

    /**
     *  Opens everything that can be opened on the same tile as `p`
     */
    void open_all_at(int p);

    // upgrades/refilling/etc. see veh_interact.cpp
    void interact ();

    // return a vector w/ 'direction' & 'magnitude', in its own sense of the words.
    rl_vec2d velo_vec();
    //normalized vectors, from tilerays face & move
    rl_vec2d face_vec();
    rl_vec2d move_vec();

    // cached values, should in theory be correct, only recalculated occasionally in refresh()
    int cached_mass;                // Total mass, becomes inaccurate if player removes cargo, parts fall off etc, in kg
    float drag_coeff;               // Cd * A, includes skin friction, form drag, and interference drag, dimensionless
    float downforce;                // Cl * A, in m^2

    double turn_delta_per_tile;     // Used for turning (or spinning out of control). Equals degress to turn every tile.
    double target_turn_delta;       // To keep track of turning within a single game turn.

    int player_thrust;              // Direction to go, from -100 to 100 in percentage of max. Can mean either acccelerating or braking

    // config values
    std::string name;   // vehicle name
    std::string type;           // vehicle type
    std::vector<vehicle_part> parts;   // Parts which occupy different tiles
    int removed_part_count;            // Subtract from parts.size() to get the real part count.
    std::map<point, std::vector<int> > relative_parts;    // parts_at_relative(x,y) is used alot (to put it mildly)
    std::vector<int> lights;           // List of light part indices
    std::vector<int> alternators;      // List of alternator indices
    std::vector<int> fuel;             // List of fuel tank indices
    std::vector<int> engines;          // List of engine indices
    std::vector<int> reactors;         // List of reactor indices
    std::vector<int> solar_panels;     // List of solar panel indices
    std::vector<int> wheelcache;
    std::vector<vehicle_item_spawn> item_spawns; //Possible starting items
    std::set<std::string> tags;        // Properties of the vehicle

    // temp values
    int smx, smy;   // submap coords. WARNING: must ALWAYS correspond to sumbap coords in grid, or i'm out
    bool insides_dirty; // if true, then parts' "inside" flags are outdated and need refreshing
    int init_veh_fuel;
    int init_veh_status;
    float alternator_load;

    // save values
    int posx, posy;
    int levx,levy;       // vehicle map coordinates.
    tileray face;       // frame direction
    tileray move;       // direction we are moving
    int velocity;       // vehicle current velocity, mph * 100
    int cruise_velocity; // velocity vehicle's cruise control trying to acheive
    bool cruise_on;     // cruise control on/off
    bool reactor_on;    // reactor on/off
    bool engine_on;     // engine on/off
    bool has_pedals;
    bool lights_on;     // lights on/off
    bool tracking_on;        // vehicle tracking on/off
    int om_id;          // id of the om_vehicle struct corresponding to this vehicle
    bool overhead_lights_on; //circle lights on/off
    bool fridge_on;     //fridge on/off
    bool recharger_on;  //recharger on/off
    int turn_dir;       // direction, to wich vehicle is turning (player control). will rotate frame on next move
    bool skidding;      // skidding mode
    int last_turn;      // amount of last turning (for calculate skidding due to handbrake)
    //int moves;
    float of_turn;      // goes from ~1 to ~0 while proceeding every turn
    float of_turn_carry;// leftover from prev. turn
    int turret_mode;    // turret firing mode: 0 = off, 1 = burst fire
    int lights_epower;   // total power of components with LIGHT or CONE_LIGHT flag
    int overhead_epower;   // total power of components with CIRCLE_LIGHT flag
    int tracking_epower; // total power consumed by tracking devices (why would you use more than one?)
    int fridge_epower; // total power consumed by fridges
    int recharger_epower; // total power consumed by rechargers
    bool check_environmental_effects; // True if it has bloody or smoking parts
};

#endif<|MERGE_RESOLUTION|>--- conflicted
+++ resolved
@@ -576,11 +576,7 @@
     void cycle_turret_mode();
 
     // fire the turret which is part p
-<<<<<<< HEAD
-    bool fire_turret (int p, bool burst = true);
-=======
     bool fire_turret( int p, bool burst = true );
->>>>>>> 47aa38ed
 
     // internal procedure of turret firing
     bool fire_turret_internal (int p, it_gun &gun, it_ammo &ammo, long charges,
