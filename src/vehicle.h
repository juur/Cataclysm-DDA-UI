--- conflicted
+++ resolved
@@ -264,12 +264,6 @@
     //Refresh all caches and re-locate all parts
     void refresh();
 
-    // Generate smoke from a part, either at front or back of vehicle depending on velocity.
-    void spew_smoke( double joules, int part );
-
-    // Loop through engines and generate noise and smoke for each one
-    void noise_and_smoke( double load, double time );
-
     // Do stuff like clean up blood and produce smoke from broken parts. Returns false if nothing needs doing.
     bool do_environmental_effects();
 
@@ -477,7 +471,6 @@
     // v is velocity to calculate at. returns net force of newtons acting on vehicle
     double calculate_forces( vehicle_forces *vf, double v, double fdir );
 
-<<<<<<< HEAD
     // Sum up the forces working over a single tile where fdir=engine thrust/braking,
     // reiterate with different time values until the correct time is found,
     // store them in vf, and return calculated vehicle velocity
@@ -488,13 +481,12 @@
     // in order to move exactly 1 tile length and end up at the desired velocity.
     // Also used by veh_interact to display stuff
     double calculate_movement( vehicle_forces *vf, double engine_output, double target_speed = 0.0, int tile_move_cost = 2 );
-=======
+
     // Generate smoke from a part, either at front or back of vehicle depending on velocity.
     void spew_smoke( double joules, int part );
 
     // Loop through engines and generate noise and smoke for each one
     void noise_and_smoke( double load, double time = 6.0 );
->>>>>>> 5f2e32cf
 
 // Calculate area covered by wheels and, optionally count number of wheels
     float wheels_area (int *cnt = 0);
@@ -617,8 +609,6 @@
     double target_turn_delta;       // To keep track of turning within a single game turn.
 
     int player_thrust;              // Direction to go, from -100 to 100 in percentage of max. Can mean either acccelerating or braking
-
-    int generation;                 // Every time parts change, add 1
 
     // config values
     std::string name;   // vehicle name
