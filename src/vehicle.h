#ifndef VEHICLE_H
#define VEHICLE_H

#include "calendar.h"
#include "tileray.h"
#include "color.h"
#include "damage.h"
#include "item.h"
#include "line.h"
#include "item_stack.h"
#include "active_item_cache.h"
#include "string_id.h"
#include "int_id.h"

#include <vector>
#include <array>
#include <map>
#include <list>
#include <string>
#include <iosfwd>

class map;
class player;
class vehicle;
struct vpart_info;
enum vpart_bitflags : int;
using vpart_id = int_id<vpart_info>;
using vpart_str_id = string_id<vpart_info>;
struct vehicle_prototype;
using vproto_id = string_id<vehicle_prototype>;

//collision factor for vehicle-vehicle collision; delta_v in mph
float get_collision_factor(float delta_v);

//How far to scatter parts from a vehicle when the part is destroyed (+/-)
constexpr int SCATTER_DISTANCE = 3;
constexpr int k_mvel = 200; //adjust this to balance collision damage

struct fuel_type {
    /** Id of the item type that represents the fuel. It may not be valid for certain pseudo
     * fuel types like muscle. */
    itype_id id;
    /** Color when displaying information about. */
    nc_color color;
    /** See @ref vehicle::consume_fuel */
    int coeff;
    /** Factor is used when transforming from item charges to fuel amount. */
    int charges_to_amount_factor;
};

const std::array<fuel_type, 7> &get_fuel_types();
int fuel_charges_to_amount_factor( const itype_id &ftype );

enum veh_coll_type : int {
    veh_coll_nothing,  // 0 - nothing,
    veh_coll_body,     // 1 - monster/player/npc
    veh_coll_veh,      // 2 - vehicle
    veh_coll_bashable, // 3 - bashable
    veh_coll_other,    // 4 - other
    num_veh_coll_types
};

// Saved to file as int, so values should not change
enum turret_mode_type : int {
    turret_mode_off = 0,
    turret_mode_autotarget = 1,
    turret_mode_manual = 2
};

// Describes turret's ability to fire (possibly at a particular target)
enum turret_fire_ability {
    turret_all_ok,
    turret_wont_aim,
    turret_is_off,
    turret_out_of_range,
    turret_no_ammo
};

struct veh_collision {
    //int veh?
    int           part        = 0;
    veh_coll_type type        = veh_coll_nothing;
    int           imp         = 0; // impulse
    void         *target      = nullptr;  //vehicle
    int           target_part = 0; //veh partnum
    std::string   target_name;

    veh_collision() = default;
};

class vehicle_stack : public item_stack {
private:
    std::list<item> *mystack;
    point location;
    vehicle *myorigin;
    int part_num;
public:
vehicle_stack( std::list<item> *newstack, point newloc, vehicle *neworigin, int part ) :
    mystack(newstack), location(newloc), myorigin(neworigin), part_num(part) {};
    size_t size() const override;
    bool empty() const override;
    std::list<item>::iterator erase( std::list<item>::iterator it ) override;
    void push_back( const item &newitem ) override;
    void insert_at( std::list<item>::iterator index, const item &newitem ) override;
    std::list<item>::iterator begin();
    std::list<item>::iterator end();
    std::list<item>::const_iterator begin() const;
    std::list<item>::const_iterator end() const;
    std::list<item>::reverse_iterator rbegin();
    std::list<item>::reverse_iterator rend();
    std::list<item>::const_reverse_iterator rbegin() const;
    std::list<item>::const_reverse_iterator rend() const;
    item &front() override;
    item &operator[]( size_t index ) override;
};

/**
 * Structure, describing vehicle part (ie, wheel, seat)
 */
struct vehicle_part : public JsonSerializer, public JsonDeserializer
{
    friend vehicle;
    enum : int { passenger_flag = 1 };

    vehicle_part( int dx = 0, int dy = 0 );
    vehicle_part( const vpart_str_id &sid, int dx = 0, int dy = 0, const item *it = nullptr );

    bool has_flag(int const flag) const noexcept { return flag & flags; }
    int  set_flag(int const flag)       noexcept { return flags |= flag; }
    int  remove_flag(int const flag)    noexcept { return flags &= ~flag; }

private:
    vpart_id id;         // id in map of parts (vehicle_part_types key)
public:
    point mount;                  // mount point: x is on the forward/backward axis, y is on the left/right axis
    std::array<point, 2> precalc; // mount translated to face.dir [0] and turn_dir [1]
    int hp           = 0;         // current durability, if 0, then broken
    int blood        = 0;         // how much blood covers part (in turns).
    int bigness      = 0;         // size of engine, wheel radius, translates to item properties.
    bool inside      = false;     // if tile provides cover. WARNING: do not read it directly, use vehicle::is_inside() instead
    bool removed     = false;     // true if this part is removed. The part won't disappear until the end of the turn
                                  // so our indices can remain consistent.
    bool enabled     = true;      //
    int flags        = 0;         //
    int passenger_id = 0;         // carrying passenger

    union {
        int amount;    // amount of fuel for tank/charge in battery
        int open;      // door is open
        int direction; // direction the part is facing
        int mode;      // turret mode
    };

    // Coordinates for some kind of target; jumper cables and turrets use this
    // Two coord pairs are stored: actual target point, and target vehicle center.
    // Both cases use absolute coordinates (relative to world origin)
    std::pair<tripoint, tripoint> target;
private:
    std::list<item> items; // inventory
public:
    void set_id( const vpart_str_id & str );
    const vpart_str_id &get_id() const;
    const vpart_info &info() const;

    // json saving/loading
    using JsonSerializer::serialize;
    void serialize(JsonOut &jsout) const override;
    using JsonDeserializer::deserialize;
    void deserialize(JsonIn &jsin) override;

    /**
     * Generate the corresponding item from this vehicle part. It includes
     * the hp (item damage), fuel charges (battery or liquids), bigness
     * aspect, ...
     */
    item properties_to_item() const;
    /**
     * Set members of this vehicle part from properties of the item.
     * It includes hp, fuel, bigness, ...
     */
    void properties_from_item( const item &used_item );
};

/**
 * Struct used for storing labels
 * (easier to json opposed to a std::map<point, std::string>)
 */
struct label : public JsonSerializer, public JsonDeserializer {
    label() = default;
    label(int const x, int const y) : x(x), y(y) {}
    label(const int x, const int y, std::string text) : x(x), y(y), text(std::move(text)) {}

    int         x = 0;
    int         y = 0;
    std::string text;

    // these are stored in a set
    bool operator<(const label &rhs) const noexcept {
        return (x != rhs.x) ? (x < rhs.x) : (y < rhs.y);
    }

    // json saving/loading
    using JsonSerializer::serialize;
    void serialize(JsonOut &jsout) const override;
    using JsonDeserializer::deserialize;
    void deserialize(JsonIn &jsin) override;
};

/**
 * A vehicle as a whole with all its components.
 *
 * This object can occupy multiple tiles, the objects actually visible
 * on the map are of type `vehicle_part`.
 *
 * Facts you need to know about implementation:
 * - Vehicles belong to map. There's `std::vector<vehicle>`
 *   for each submap in grid. When requesting a reference
 *   to vehicle, keep in mind it can be invalidated
 *   by functions such as `map::displace_vehicle()`.
 * - To check if there's any vehicle at given map tile,
 *   call `map::veh_at()`, and check vehicle type (`veh_null`
 *   means there's no vehicle there).
 * - Vehicle consists of parts (represented by vector). Parts have some
 *   constant info: see veh_type.h, `vpart_info` structure and
 *   vpart_list array -- that is accessible through `part_info()` method.
 *   The second part is variable info, see `vehicle_part` structure.
 * - Parts are mounted at some point relative to vehicle position (or starting part)
 *   (`0, 0` in mount coords). There can be more than one part at
 *   given mount coords, and they are mounted in different slots.
 *   Check tileray.h file to see a picture of coordinate axes.
 * - Vehicle can be rotated to arbitrary degree. This means that
 *   mount coords are rotated to match vehicle's face direction before
 *   their actual positions are known. For optimization purposes
 *   mount coords are precalculated for current vehicle face direction
 *   and stored in `precalc[0]`. `precalc[1]` stores mount coords for
 *   next move (vehicle can move and turn). Method `map::displace_vehicle()`
 *   assigns `precalc[1]` to `precalc[0]`. At any time (except
 *   `map::vehmove()` innermost cycle) you can get actual part coords
 *   relative to vehicle's position by reading `precalc[0]`.
 * - Vehicle keeps track of 3 directions:
 *     Direction | Meaning
 *     --------- | -------
 *     face      | where it's facing currently
 *     move      | where it's moving, it's different from face if it's skidding
 *     turn_dir  | where it will turn at next move, if it won't stop due to collision
 * - Some methods take `part` or `p` parameter. This is the index of a part in
 *   the parts list.
 * - Driver doesn't know what vehicle he drives.
 *   There's only player::in_vehicle flag which
 *   indicates that he is inside vehicle. To figure
 *   out what, you need to ask a map if there's a vehicle
 *   at driver/passenger position.
 * - To keep info consistent, always use
 *   `map::board_vehicle()` and `map::unboard_vehicle()` for
 *   boarding/unboarding player.
 * - To add new predesigned vehicle, add an entry to data/raw/vehicles.json
 *   similar to the existing ones. Keep in mind, that positive x coordinate points
 *   forwards, negative x is back, positive y is to the right, and
 *   negative y to the left:
 *
 *       orthogonal dir left (-Y)
 *            ^
 *       -X ------->  +X (forward)
 *            v
 *       orthogonal dir right (+Y)
 *
 *   When adding parts, function checks possibility to install part at given
 *   coords. If it shows debug messages that it can't add parts, when you start
 *   the game, you did something wrong.
 *   There are a few rules:
 *   1. Every mount point (tile) must begin with a part in the 'structure'
 *      location, usually a frame.
 *   2. No part can stack with itself.
 *   3. No part can stack with another part in the same location, unless that
 *      part is so small as to have no particular location (such as headlights).
 *   If you can't understand why installation fails, try to assemble your
 *   vehicle in game first.
 */
class vehicle : public JsonSerializer, public JsonDeserializer
{
private:
    bool has_structural_part(int dx, int dy) const;
    void open_or_close(int part_index, bool opening);
    bool is_connected(vehicle_part const &to, vehicle_part const &from, vehicle_part const &excluded) const;
    void add_missing_frames();

    // direct damage to part (armor protection and internals are not counted)
    // returns damage bypassed
    int damage_direct( int p, int dmg, damage_type type = DT_TRUE );
    //damages vehicle controls and security system
    void smash_security_system();
    // get vpart powerinfo for part number, accounting for variable-sized parts and hps.
    int part_power( int index, bool at_full_hp = false ) const;

    // get vpart epowerinfo for part number.
    int part_epower (int index) const;

    // convert epower (watts) to power.
    static int epower_to_power (int epower);

    // convert power to epower (watts).
    static int power_to_epower (int power);

    //Refresh all caches and re-locate all parts
    void refresh();

    // Do stuff like clean up blood and produce smoke from broken parts. Returns false if nothing needs doing.
    bool do_environmental_effects();

    int total_folded_volume() const;

    // Calculate how long it takes to attempt to start an engine
    int engine_start_time( const int e );

    // How much does the temperature effect the engine starting (0.0 - 1.0)
    double engine_cold_factor( const int e );

    /**
     * Find a possibly off-map vehicle. If necessary, loads up its submap through
     * the global MAPBUFFER and pulls it from there. For this reason, you should only
     * give it the coordinates of the origin tile of a target vehicle.
     * @param where Location of the other vehicle's origin tile.
     */
    static vehicle* find_vehicle( const tripoint &where );

    /**
     * Traverses the graph of connected vehicles, starting from start_veh, and continuing
     * along all vehicles connected by some kind of POWER_TRANSFER part.
     * @param start_vehicle The vehicle to start traversing from. NB: the start_vehicle is
     * assumed to have been already visited!
     * @param amount An amount of power to traverse with. This is passed back to the visitor,
     * and reset to the visitor's return value at each step.
     * @param visitor A function(vehicle* veh, int amount, int loss) returning int. The function
     * may do whatever it desires, and may be a lambda (including a capturing lambda).
     * NB: returning 0 from a visitor will stop traversal immediately!
     * @return The last visitor's return value.
     */
    template <typename Func, typename Vehicle>
    static int traverse_vehicle_graph(Vehicle *start_veh, int amount, Func visitor);
public:
    vehicle(const vproto_id &type_id, int veh_init_fuel = -1, int veh_init_status = -1);
    vehicle();
    ~vehicle ();

    // check if given player controls this vehicle
    bool player_in_control(player const &p) const;
    // check if player controls this vehicle remotely
    bool remote_controlled(player const &p) const;

    // init parts state for randomly generated vehicle
    void init_state(int veh_init_fuel, int veh_init_status);

    // damages all parts of a vehicle by a random amount
    void smash();

    // load and init vehicle data from stream. This implies valid save data!
    void load (std::ifstream &stin);

    // Save vehicle data to stream
    void save (std::ofstream &stout);

    using JsonSerializer::serialize;
    void serialize(JsonOut &jsout) const override;
    using JsonDeserializer::deserialize;
    void deserialize(JsonIn &jsin) override;

    // Operate vehicle
    void use_controls();

    // Fold up the vehicle
    bool fold_up();

    // Attempt to start an engine
    bool start_engine( const int e );

    // Attempt to start the vehicle's active engines
    void start_engines( const bool take_control = false );

    // Engine backfire, making a loud noise
    void backfire( const int e );

    // Honk the vehicle's horn, if there are any
    void honk_horn();
    void beeper_sound();
    void play_music();
    void play_chimes();
    void operate_planter();
    // get vpart type info for part number (part at given vector index)
    const vpart_info& part_info (int index, bool include_removed = false) const;

    // check if certain part can be mounted at certain position (not accounting frame direction)
    bool can_mount (int dx, int dy, const vpart_str_id &id) const;

    // check if certain part can be unmounted
    bool can_unmount (int p) const;

    // install a new part to vehicle (force to skip possibility check)
    int install_part (int dx, int dy, const vpart_str_id &id, int hp = -1, bool force = false);
    // Install a copy of the given part, skips possibility check
    int install_part (int dx, int dy, const vehicle_part &part);
    // install an item to vehicle as a vehicle part.
    int install_part (int dx, int dy, const vpart_str_id &id, const item &item_used);

    bool remove_part (int p);
    void part_removal_cleanup ();

    /**
     * Remove a part from a targeted remote vehicle. Useful for, e.g. power cables that have
     * a vehicle part on both sides.
     */
    void remove_remote_part(int part_num);

    std::string const& get_label(int x, int y) const;
    void set_label(int x, int y, std::string text);

    void break_part_into_pieces (int p, int x, int y, bool scatter = false);

    // returns the list of indeces of parts at certain position (not accounting frame direction)
    std::vector<int> parts_at_relative (int dx, int dy, bool use_cache = true) const;

    // returns index of part, inner to given, with certain flag, or -1
    int part_with_feature (int p, const std::string &f, bool unbroken = true) const;
    int part_with_feature (int p, vpart_bitflags f, bool unbroken = true) const;

    /**
     *  Return the index of the next part to open at `p`'s location
     *
     *  The next part to open is the first unopened part in the reversed list of
     *  parts at part `p`'s coordinates.
     *
     *  @param outside If true, give parts that can be opened from outside only
     *  @return part index or -1 if no part
     */
    int next_part_to_open (int p, bool outside = false);

    /**
     *  Return the index of the next part to close at `p`
     *
     *  The next part to open is the first opened part in the list of
     *  parts at part `p`'s coordinates. Returns -1 for no more to close.
     *
     *  @param outside If true, give parts that can be closed from outside only
     *  @return part index or -1 if no part
     */
    int next_part_to_close (int p, bool outside = false);

    // returns indices of all parts in the vehicle with the given flag
    std::vector<int> all_parts_with_feature(const std::string &feature, bool unbroken = true) const;
    std::vector<int> all_parts_with_feature(vpart_bitflags f, bool unbroken = true) const;

    // returns indices of all parts in the given location slot
    std::vector<int> all_parts_at_location(const std::string &location) const;

    // returns true if given flag is present for given part index
    bool part_flag (int p, const std::string &f) const;
    bool part_flag (int p, vpart_bitflags f) const;

    // Returns the obstacle that shares location with this part (useful in some map code)
    // Open doors don't count as obstacles, but closed do
    // Broken parts are also never obstacles
    int obstacle_at_part( int p ) const;

    // Translate seat-relative mount coords into tile coords
    void coord_translate (int reldx, int reldy, int &dx, int &dy) const;

    // Translate seat-relative mount coords into tile coords using given face direction
    void coord_translate (int dir, int reldx, int reldy, int &dx, int &dy) const;

    // Seek a vehicle part which obstructs tile with given coords relative to vehicle position
    int part_at( int dx, int dy ) const;
    int global_part_at( int x, int y ) const;
    int global_part_at( const tripoint &p ) const;
    int part_displayed_at( int local_x, int local_y ) const;

    // Given a part, finds its index in the vehicle
    int index_of_part(const vehicle_part *part, bool check_removed = false) const;

    // get symbol for map
    char part_sym (int p) const;
    const vpart_str_id &part_id_string(int p, char &part_mod) const;

    // get color for map
    nc_color part_color (int p) const;

    // Vehicle parts description
    int print_part_desc (WINDOW *win, int y1, int width, int p, int hl = -1) const;

    // Vehicle fuel indicator. Should probably rename to print_fuel_indicators and make a print_fuel_indicator(..., FUEL_TYPE);
    void print_fuel_indicator (void *w, int y, int x, bool fullsize = false,
                               bool verbose = false, bool desc = false, bool isHorizontal = false) const;

    // Precalculate mount points for (idir=0) - current direction or (idir=1) - next turn direction
    void precalc_mounts (int idir, int dir);

    // get a list of part indeces where is a passenger inside
    std::vector<int> boarded_parts() const;
    int free_seat() const;

    // get passenger at part p
    player *get_passenger (int p) const;

    /**
     * Get the coordinates (in map squares) of this vehicle, it's the same
     * coordinate system that player::posx uses.
     * Global apparently means relative to the currently loaded map (game::m).
     * This implies:
     * <code>g->m.veh_at(this->global_x(), this->global_y()) == this;</code>
     */
    int global_x() const;
    int global_y() const;
    point global_pos() const;
    tripoint global_pos3() const;
    /**
     * Really global absolute coordinates in map squares.
     * This includes the overmap, the submap, and the map square.
     */
    point real_global_pos() const;
    tripoint real_global_pos3() const;
    /**
     * All the fuels that are in all the tanks in the vehicle, nicely summed up.
     * Note that empty tanks don't count at all. The value is the amout as it would be
     * reported by @ref fuel_left, it is always greater than 0. The key is the fuel item type.
     */
    std::map<itype_id, long> fuels_left() const;

    // Checks how much certain fuel left in tanks.
    int fuel_left (const itype_id &ftype, bool recurse = false) const;
    int fuel_capacity (const itype_id &ftype) const;

    // refill fuel tank(s) with given type of fuel
    // returns amount of leftover fuel
    int refill (const itype_id &ftype, int amount);

    // drains a fuel type (e.g. for the kitchen unit)
    // returns amount actually drained, does not engage reactor
    int drain (const itype_id &ftype, int amount);

    // fuel consumption of vehicle engines of given type, in one-hundreth of fuel
    int basic_consumption (const itype_id &ftype) const;

    void consume_fuel( double load );

    void power_parts( const tripoint &sm_loc );

    /**
     * Try to charge our (and, optionally, connected vehicles') batteries by the given amount.
     * @return amount of charge left over.
     */
    int charge_battery (int amount, bool recurse = true);

    /**
     * Try to discharge our (and, optionally, connected vehicles') batteries by the given amount.
     * @return amount of request unfulfilled (0 if totally successful).
     */
    int discharge_battery (int amount, bool recurse = true);

    // get the total mass of vehicle, including cargo and passengers
    int total_mass () const;

    // get center of mass of vehicle; coordinates are precalc[0]
    void center_of_mass(int &x, int &y) const;

    // Get combined power of all engines. If fueled == true, then only engines which
    // vehicle have fuel for are accounted
    int total_power (bool fueled = true) const;

    // Get combined epower of solar panels
    int solar_epower( const tripoint &sm_loc ) const;

    // Get acceleration gained by combined power of all engines. If fueled == true, then only engines which
    // vehicle have fuel for are accounted
    int acceleration (bool fueled = true) const;

    // Get maximum velocity gained by combined power of all engines. If fueled == true, then only engines which
    // vehicle have fuel for are accounted
    int max_velocity (bool fueled = true) const;

    // Get safe velocity gained by combined power of all engines. If fueled == true, then only engines which
    // vehicle have fuel for are accounted
    int safe_velocity (bool fueled = true) const;

    // Generate smoke from a part, either at front or back of vehicle depending on velocity.
    void spew_smoke( double joules, int part );

    // Loop through engines and generate noise and smoke for each one
    void noise_and_smoke( double load, double time = 6.0 );

    // Calculate area covered by wheels and, optionally count number of wheels
    float wheels_area (int *cnt = 0) const;

    // Combined coefficient of aerodynamic and wheel friction resistance of vehicle, 0-1.0.
    // 1.0 means it's ideal form and have no resistance at all. 0 -- it won't move
    float k_dynamics () const;

    // Components of the dynamic coefficient
    float k_friction () const;
    float k_aerodynamics () const;

    // Coefficient of mass, 0-1.0.
    // 1.0 means mass won't slow vehicle at all, 0 - it won't move
    float k_mass () const;

    // strain of engine(s) if it works higher that safe speed (0-1.0)
    float strain () const;

    // calculate if it can move using its wheels configuration
    bool sufficient_wheel_config() const;
    bool balanced_wheel_config() const;
    bool valid_wheel_config() const;

    // idle fuel consumption
    void idle (bool on_map = true);
    // continuous processing for running vehicle alarms
    void alarm ();
    // leak from broken tanks
    void slow_leak ();

    // thrust (1) or brake (-1) vehicle
    void thrust (int thd);

    // depending on skid vectors, chance to recover.
    void possibly_recover_from_skid();

    //forward component of velocity.
    float forward_velocity() const;

    // cruise control
    void cruise_thrust (int amount);

    // turn vehicle left (negative) or right (positive), degrees
    void turn (int deg);

    bool collision( std::vector<veh_collision> &veh_veh_colls,
                    std::vector<veh_collision> &veh_misc_colls, int dx, int dy,
                    bool &can_move, int &imp, bool just_detect = false );

    // handle given part collision with vehicle, monster/NPC/player or terrain obstacle
    // return collision, which has type, impulse, part, & target.
    veh_collision part_collision (int part, int x, int y, bool just_detect);

    // Process the trap beneath
    void handle_trap( const tripoint &p, int part );

    int max_volume(int part) const; // stub for per-vpart limit
    int free_volume(int part) const;
    int stored_volume(int part) const;
    bool is_full(int part, int addvolume = -1, int addnumber = -1) const;

    // add item to part's cargo. if false, then there's no cargo at this part or cargo is full(*)
    // *: "full" means more than 1024 items, or max_volume(part) volume (500 for now)
    bool add_item( int part, item itm );
    // Position specific item insertion that skips a bunch of safety checks
    // since it should only ever be used by item processing code.
    bool add_item_at( int part, std::list<item>::iterator index, item itm );

    // remove item from part's cargo
    bool remove_item( int part, int itemdex );
    bool remove_item( int part, const item *it );
    std::list<item>::iterator remove_item (int part, std::list<item>::iterator it);

    vehicle_stack get_items( int part ) const;
    vehicle_stack get_items( int part );

    // Generates starting items in the car, should only be called when placed on the map
    void place_spawn_items();

    void gain_moves();

    // reduces velocity to 0
    void stop ();

    void refresh_insides ();

    bool is_inside (int p) const;

    void unboard_all ();

    // Damage individual part. bash means damage
    // must exceed certain threshold to be substracted from hp
    // (a lot light collisions will not destroy parts)
    // Returns damage bypassed
    int damage (int p, int dmg, damage_type type = DT_BASH, bool aimed = true);

    // damage all parts (like shake from strong collision), range from dmg1 to dmg2
    void damage_all (int dmg1, int dmg2, damage_type type, const point &impact);

    //Shifts the coordinates of all parts and moves the vehicle in the opposite direction.
    void shift_parts( point delta );
    bool shift_if_needed();

    void leak_fuel (int p);
    void shed_loose_parts();

    // Gets range of part p if it's a turret
    // If `manual` is true, gets the real item range (gun+ammo range)
    // otherwise gets part range (as in json)
    int get_turret_range( int p, bool manual = true );

    // Returns the number of shots this turret could make with current ammo/gas/batteries/etc.
    // Does not handle tags like FIRE_100
    class turret_ammo_data;
    turret_ammo_data turret_has_ammo( int p ) const;

    // Manual turret aiming menu (select turrets etc.) when shooting from controls
    // Returns whether a valid target was picked
    bool aim_turrets();

    // Maps turret ids to an enum describing their ability to shoot `pos`
    std::map< int, turret_fire_ability > turrets_can_shoot( const tripoint &pos );
    turret_fire_ability turret_can_shoot( const int p, const tripoint &pos );

    // Cycle mode for this turret
    // If `from_controls` is false, only manual modes are allowed
    // and message describing the new mode is printed
    void cycle_turret_mode( int p, bool from_controls );

    // Per-turret mode selection
    void control_turrets();

    // Cycle through available turret modes
    void cycle_global_turret_mode();

    // Set up the turret to fire
    bool fire_turret( int p, bool manual );

    // Fire turret at some automatically acquired target
    bool automatic_fire_turret( int p, const itype &gun, const itype &ammo, long &charges );

    // Manual turret fire - gives the `shooter` a temporary weapon, makes them use it,
    // then gives back the weapon held before (if any).
    // TODO: Make it work correctly with UPS-powered turrets when player has a UPS already
    bool manual_fire_turret( int p, player &shooter, const itype &guntype,
                             const itype &ammotype, long &charges );

    // Update the set of occupied points and return a reference to it
    std::set<tripoint> &get_points();

    // opens/closes doors or multipart doors
    void open(int part_index);
    void close(int part_index);

    // Consists only of parts with the FOLDABLE tag.
    bool is_foldable() const;
    // Restore parts of a folded vehicle.
    bool restore(const std::string &data);
    //handles locked vehicles interaction
    bool interact_vehicle_locked();
    //true if an alarm part is installed on the vehicle
    bool has_security_working() const;
    /**
     *  Opens everything that can be opened on the same tile as `p`
     */
    void open_all_at(int p);

    // upgrades/refilling/etc. see veh_interact.cpp
    void interact ();
    //scoop operation,pickups, battery drain, etc.
    void operate_scoop();
    //main method for the control of individual engines
    void control_engines();
    // shows ui menu to select an engine
    int select_engine();
    //returns whether the engine is enabled or not, and has fueltype
    bool is_engine_type_on(int e, const itype_id &ft) const;
    //returns whether the engine is enabled or not
    bool is_engine_on(int e) const;
    //returns whether the part is enabled or not
    bool is_part_on(int p) const;
    //returns whether the engine uses specified fuel type
    bool is_engine_type(int e, const itype_id &ft) const;
    //returns whether there is an active engine at vehicle coordinates
    bool is_active_engine_at(int x, int y) const;
    //returns whether the alternator is operational
    bool is_alternator_on(int a) const;
    //mark engine as on or off
    void toggle_specific_engine(int p, bool on);
    void toggle_specific_part(int p, bool on);
    //true if an engine exists with specified type
    //If enabled true, this engine must be enabled to return true
    bool has_engine_type(const itype_id &ft, bool enabled) const;
    //true if an engine exists without the specified type
    //If enabled true, this engine must be enabled to return true
    bool has_engine_type_not(const itype_id &ft, bool enabled) const;
    //prints message relating to vehicle start failure
    void msg_start_engine_fail();
    //if necessary, damage this engine
    void do_engine_damage(size_t p, int strain);
    //remotely open/close doors
    void control_doors();

    // return a vector w/ 'direction' & 'magnitude', in its own sense of the words.
    rl_vec2d velo_vec() const;
    //normalized vectors, from tilerays face & move
    rl_vec2d face_vec() const;
    rl_vec2d move_vec() const;

    /**
     * Update the submap coordinates smx, smy, and update the tracker info in the overmap
     * (if enabled).
     * This should be called only when the vehicle has actually been moved, not when
     * the map is just shifted (in the later case simply set smx/smy directly).
     */
    void set_submap_moved(int x, int y);

    const std::string disp_name();

    // config values
    std::string name;   // vehicle name
    /**
     * Type of the vehicle as it was spawned. This will never change, but it can be an invalid
     * type (e.g. if the definition of the prototype has been removed from json or if it has been
     * spawned with the default constructor).
     */
    vproto_id type;
    std::vector<vehicle_part> parts;   // Parts which occupy different tiles
    int removed_part_count;            // Subtract from parts.size() to get the real part count.
    std::map<point, std::vector<int> > relative_parts;    // parts_at_relative(x,y) is used alot (to put it mildly)
    std::set<label> labels;            // stores labels
    std::vector<int> lights;           // List of light part indices
    std::vector<int> alternators;      // List of alternator indices
    std::vector<int> fuel;             // List of fuel tank indices
    std::vector<int> engines;          // List of engine indices
    std::vector<int> reactors;         // List of reactor indices
    std::vector<int> solar_panels;     // List of solar panel indices
    std::vector<int> funnels;          // List of funnel indices
    std::vector<int> loose_parts;      // List of UNMOUNT_ON_MOVE parts
    std::vector<int> wheelcache;
    std::vector<int> speciality;        //List of parts that will not be on a vehicle very often, or which only one will be present
    std::set<std::string> tags;        // Properties of the vehicle

    active_item_cache active_items;

    /**
     * Submap coordinates of the currently loaded submap (see game::m)
     * that contains this vehicle. These values are changed when the map
     * shifts (but the vehicle is not actually moved than, it also stays on
     * the same submap, only the relative coordinates in map::grid have changed).
     * These coordinates must always refer to the submap in map::grid that contains
     * this vehicle.
     * When the vehicle is really moved (by map::displace_vehicle), set_submap_moved
     * is called and updates these values, when the map is only shifted or when a submap
     * is loaded into the map the values are directly set. The vehicles position does
     * not change therefor no call to set_submap_moved is required.
     */
    int smx, smy, smz;

    float alternator_load;
    calendar last_repair_turn = -1; // Turn it was last repaired, used to make consecutive repairs faster.

    // Points occupied by the vehicle
    std::set<tripoint> occupied_points;
    calendar occupied_cache_turn = -1; // Turn occupied points were calculated

    // The below is currently used only for funnels
    // Turn the vehicle was last processed
    calendar last_update_turn = -1;
    // Retroactively pass time spent outside bubble
    void update_time();

    // save values
    /**
     * Position of the vehicle *inside* the submap that contains the vehicle.
     * This will (nearly) always be in the range (0...SEEX-1).
     * Note that vehicles are "moved" by map::displace_vehicle. You should not
     * set them directly, except when initializing the vehicle or during mapgen.
     */
    int posx = 0;
    int posy = 0;
    tileray face;       // frame direction
    tileray move;       // direction we are moving
    int velocity = 0;       // vehicle current velocity, mph * 100
    int cruise_velocity = 0; // velocity vehicle's cruise control trying to achieve
    std::string music_id;    // what music storage device is in the stereo
    int om_id;          // id of the om_vehicle struct corresponding to this vehicle
    int turn_dir;       // direction, to which vehicle is turning (player control). will rotate frame on next move

    int last_turn = 0;      // amount of last turning (for calculate skidding due to handbrake)
    float of_turn;      // goes from ~1 to ~0 while proceeding every turn
    float of_turn_carry;// leftover from prev. turn

    int turret_mode = 0;    // turret firing mode: 0 = off, 1 = burst fire

    int lights_epower       = 0; // total power of components with LIGHT or CONE_LIGHT flag
    int overhead_epower     = 0; // total power of components with CIRCLE_LIGHT flag
    int tracking_epower     = 0; // total power consumed by tracking devices (why would you use more than one?)
    int fridge_epower       = 0; // total power consumed by fridges
    int alarm_epower        = 0;
    int dome_lights_epower  = 0;
    int aisle_lights_epower = 0;
    int recharger_epower    = 0; // total power consumed by rechargers
    int camera_epower       = 0; // power consumed by camera system
<<<<<<< HEAD
    int plow_friction       = 0; //The amount of friction applied by plows on the vehicle.
=======
    int scoop_epower        = 0;
>>>>>>> eb473358
    // TODO: change these to a bitset + enum?
    bool cruise_on                  = true;  // cruise control on/off
    bool reactor_on                 = false; // reactor on/off
    bool engine_on                  = false; // at least one engine is on, of any type
    bool lights_on                  = false; // lights on/off
    bool stereo_on                  = false;
    bool chimes_on                  = false; // ice cream truck chimes
    bool tracking_on                = false; // vehicle tracking on/off
    bool is_locked                  = false; // vehicle has no key
    bool is_alarm_on                = false; // vehicle has alarm on
    bool camera_on                  = false;
    bool overhead_lights_on         = false; // circle lights on/off
    bool dome_lights_on             = false; // dome lights (rear view mirror lights)
    bool has_atomic_lights          = false; // has any always-on atomic lights on
    bool aisle_lights_on            = false; // aisle lights on
    bool fridge_on                  = false; // fridge on/off
    bool recharger_on               = false; // recharger on/off
    bool skidding                   = false; // skidding mode
    bool check_environmental_effects= false; // has bloody or smoking parts
    bool insides_dirty              = true;  // "inside" flags are outdated and need refreshing
    bool falling                    = false; // Is the vehicle hanging in the air and expected to fall down in the next turn?
<<<<<<< HEAD
    bool plow_on                    = false; // Is the vehicle running a plow?
    bool planter_on                 = false; // Is the vehicle sprawing seeds everywhere?
=======
    bool scoop_on                   = false;//Does the vehicle have a scoop? Which picks up items.
>>>>>>> eb473358
};

#endif<|MERGE_RESOLUTION|>--- conflicted
+++ resolved
@@ -889,11 +889,8 @@
     int aisle_lights_epower = 0;
     int recharger_epower    = 0; // total power consumed by rechargers
     int camera_epower       = 0; // power consumed by camera system
-<<<<<<< HEAD
     int plow_friction       = 0; //The amount of friction applied by plows on the vehicle.
-=======
     int scoop_epower        = 0;
->>>>>>> eb473358
     // TODO: change these to a bitset + enum?
     bool cruise_on                  = true;  // cruise control on/off
     bool reactor_on                 = false; // reactor on/off
@@ -915,12 +912,9 @@
     bool check_environmental_effects= false; // has bloody or smoking parts
     bool insides_dirty              = true;  // "inside" flags are outdated and need refreshing
     bool falling                    = false; // Is the vehicle hanging in the air and expected to fall down in the next turn?
-<<<<<<< HEAD
     bool plow_on                    = false; // Is the vehicle running a plow?
     bool planter_on                 = false; // Is the vehicle sprawing seeds everywhere?
-=======
     bool scoop_on                   = false;//Does the vehicle have a scoop? Which picks up items.
->>>>>>> eb473358
 };
 
 #endif