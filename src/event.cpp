--- conflicted
+++ resolved
@@ -143,11 +143,7 @@
 DEFINE_EVENT_HELPER_FIELDS( event_spec_character )
 DEFINE_EVENT_HELPER_FIELDS( event_spec_character_item )
 
-<<<<<<< HEAD
 static_assert( static_cast<int>( event_type::num_event_types ) == 104,
-=======
-static_assert( static_cast<int>( event_type::num_event_types ) == 103,
->>>>>>> 48eb345f
                "This static_assert is a reminder to add a definition below when you add a new "
                "event_type.  If your event_spec specialization inherits from another struct for "
                "its fields definition then you probably don't need a definition here." );
