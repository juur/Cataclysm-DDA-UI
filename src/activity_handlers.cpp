--- conflicted
+++ resolved
@@ -4747,12 +4747,8 @@
 {
     act->set_to_null();
     const int level_override = act->get_value( 0 );
-<<<<<<< HEAD
-    spell &spell_being_cast = player_or_item_spell( p, spell_id( act->name ), level_override );
-=======
-    spell casting;
-    player_or_item_spell( p, spell_id( act->name ), level_override, casting );
->>>>>>> 1639c4b1
+    spell &spell_being_cast;
+    player_or_item_spell( p, spell_id( act->name ), level_override, spell_being_cast );
     const bool no_fail = act->get_value( 1 ) == 1;
     const bool no_mana = act->get_value( 2 ) == 0;
 
