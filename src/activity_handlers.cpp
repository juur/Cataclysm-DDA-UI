--- conflicted
+++ resolved
@@ -2212,110 +2212,6 @@
     }
 }
 
-<<<<<<< HEAD
-=======
-void activity_handlers::oxytorch_do_turn( player_activity *act, Character *you )
-{
-    if( act->values[0] <= 0 ) {
-        return;
-    }
-
-    item &it = *act->targets.front();
-    // act->values[0] is the number of charges yet to be consumed
-    const int charges_used = std::min( act->values[0], it.ammo_required() );
-
-    it.ammo_consume( charges_used, you->pos(), you );
-    act->values[0] -= static_cast<int>( charges_used );
-
-    sfx::play_activity_sound( "tool", "oxytorch", sfx::get_heard_volume( act->placement ) );
-    if( calendar::once_every( 2_turns ) ) {
-        sounds::sound( act->placement, 10, sounds::sound_t::destructive_activity, _( "hissssssssss!" ) );
-    }
-}
-
-void activity_handlers::oxytorch_finish( player_activity *act, Character *you )
-{
-    act->set_to_null();
-    map &here = get_map();
-    const tripoint &pos = act->placement;
-    const ter_id ter = here.ter( pos );
-    const furn_id furn = here.furn( pos );
-    // fast players might still have some charges left to be consumed
-    act->targets.front()->ammo_consume( act->values[0], you->pos(), you );
-
-    if( furn == f_rack ) {
-        here.furn_set( pos, f_null );
-        here.spawn_item( you->pos(), itype_steel_chunk, rng( 2, 6 ) );
-    } else if( ter == t_chainfence || ter == t_chaingate_c || ter == t_chaingate_l ) {
-        here.ter_set( pos, t_dirt );
-        here.spawn_item( pos, itype_pipe, rng( 1, 4 ) );
-        here.spawn_item( pos, itype_wire, rng( 4, 16 ) );
-    } else if( ter == t_chainfence_posts ) {
-        here.ter_set( pos, t_dirt );
-        here.spawn_item( pos, itype_pipe, rng( 1, 4 ) );
-    } else if( ter == t_door_metal_locked || ter == t_door_metal_c || ter == t_door_bar_c ||
-               ter == t_door_bar_locked || ter == t_door_metal_pickable ) {
-        here.ter_set( pos, t_mdoor_frame );
-        here.spawn_item( pos, itype_steel_plate, rng( 0, 1 ) );
-        here.spawn_item( pos, itype_steel_chunk, rng( 3, 8 ) );
-    } else if( ter == t_wall_metal ) {
-        here.ter_set( pos, t_scrap_wall_halfway );
-        here.spawn_item( pos, itype_steel_plate, rng( 2, 3 ) );
-        here.spawn_item( pos, itype_steel_chunk, rng( 12, 20 ) );
-    } else if( ter == t_window_enhanced || ter == t_window_enhanced_noglass ) {
-        here.ter_set( pos, t_window_empty );
-        here.spawn_item( pos, itype_steel_plate, rng( 0, 1 ) );
-        here.spawn_item( pos, itype_sheet_metal, rng( 1, 3 ) );
-    } else if( ter == t_reb_cage ) {
-        here.ter_set( pos, t_pit );
-        here.spawn_item( pos, itype_spike, rng( 1, 19 ) );
-        here.spawn_item( pos, itype_scrap, rng( 1, 8 ) );
-    } else if( ter == t_retractable_gate_c || ter == t_retractable_gate_l ) {
-        here.ter_set( pos, t_strconc_floor );
-        here.spawn_item( pos, itype_chain, rng( 1, 2 ) );
-        here.spawn_item( pos, itype_wire, rng( 8, 22 ) );
-    } else if( ter == t_bars ) {
-        if( here.ter( pos + point_east ) == t_sewage || here.ter( pos + point_south ) ==
-            t_sewage ||
-            here.ter( pos + point_west ) == t_sewage || here.ter( pos + point_north ) ==
-            t_sewage ) {
-            here.ter_set( pos, t_sewage );
-            here.spawn_item( you->pos(), itype_pipe, rng( 1, 2 ) );
-        } else {
-            here.ter_set( pos, t_floor );
-            here.spawn_item( you->pos(), itype_pipe, rng( 1, 2 ) );
-        }
-    } else if( ter == t_window_bars_alarm ) {
-        here.ter_set( pos, t_window_alarm );
-        here.spawn_item( you->pos(), itype_rebar, rng( 1, 2 ) );
-    } else if( ter == t_window_bars ) {
-        here.ter_set( pos, t_window_empty );
-        here.spawn_item( you->pos(), itype_rebar, rng( 1, 2 ) );
-    } else if( ter == t_window_bars_curtains || ter == t_window_bars_domestic ) {
-        here.ter_set( pos, t_window_domestic );
-        here.spawn_item( you->pos(), itype_rebar, rng( 1, 2 ) );
-    } else if( furn == f_safe_l || furn == f_gunsafe_ml || furn == f_gunsafe_mj ||
-               furn == f_gun_safe_el ) {
-        here.furn_set( pos, f_safe_o );
-        // 50% of starting a fire.
-        if( here.flammable_items_at( pos ) && rng( 1, 100 ) < 50 ) {
-            here.add_field( pos, fd_fire, 1, 10_minutes );
-        }
-    } else if( ter == t_metal_grate_window || ter == t_metal_grate_window_with_curtain ||
-               ter == t_metal_grate_window_with_curtain_open ) {
-        here.ter_set( pos, t_window_reinforced );
-        here.spawn_item( you->pos(), itype_pipe, rng( 1, 12 ) );
-        here.spawn_item( you->pos(), itype_sheet_metal, 4 );
-    } else if( ter == t_metal_grate_window_noglass ||
-               ter == t_metal_grate_window_with_curtain_noglass ||
-               ter == t_metal_grate_window_with_curtain_open_noglass ) {
-        here.ter_set( pos, t_window_reinforced_noglass );
-        here.spawn_item( you->pos(), itype_pipe, rng( 1, 12 ) );
-        here.spawn_item( you->pos(), itype_sheet_metal, 4 );
-    }
-}
-
->>>>>>> 51520f62
 enum class repeat_type : int {
     // INIT should be zero. In some scenarios (vehicle welder), activity value default to zero.
     INIT = 0,    // Haven't found repeat value yet.
