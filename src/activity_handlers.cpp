--- conflicted
+++ resolved
@@ -1474,7 +1474,6 @@
                 const optional_vpart_position vp = here.veh_at( act_ref.coords.at( 1 ) );
                 if( act_ref.values.size() > 4 && vp ) {
                     const vpart_reference vpr( vp->vehicle(), act_ref.values.at( 4 ) );
-<<<<<<< HEAD
                     veh = &vp->vehicle();
                     part = act_ref.values.at( 4 );
                     if( source_veh &&
@@ -1486,10 +1485,8 @@
                         act_ref.set_to_null();
                         return;
                     }
-                    p->pour_into( vpr, liquid );
-=======
                     you->pour_into( vpr, liquid );
->>>>>>> bf3398f2
+
                 } else {
                     throw std::runtime_error( "could not find target vehicle for liquid transfer" );
                 }
