--- conflicted
+++ resolved
@@ -257,11 +257,7 @@
 
     int factor = u.max_quality( action == DISSECT ? quality_id( "CUT_FINE" ) : quality_id( "BUTCHER" ) );
     auto items = g->m.i_at( u.pos() );
-<<<<<<< HEAD
-    if( ( size_t )act.index >= items.size() ) {
-=======
-    if( static_cast<size_t>( act.index ) >= items.size() || factor == INT_MIN ) {
->>>>>>> 1ed1477c
+    if( static_cast<size_t>( act.index ) >= items.size() ) {
         // Let it print a msg for lack of corpses
         act.index = INT_MAX;
         return;
