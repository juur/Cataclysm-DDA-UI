#include "activity_handlers.h"

#include <climits>
#include <cstddef>
#include <algorithm>
#include <cmath>
#include <queue>
#include <array>
#include <iterator>
#include <memory>
#include <ostream>
#include <set>
#include <stdexcept>
#include <string>
#include <utility>

#include "action.h"
#include "advanced_inv.h"
#include "clzones.h"
#include "construction.h"
#include "craft_command.h"
#include "debug.h"
#include "fault.h"
#include "field.h"
#include "game.h"
#include "game_inventory.h"
#include "gates.h"
#include "handle_liquid.h"
#include "harvest.h"
#include "iexamine.h"
#include "itype.h"
#include "iuse_actor.h"
#include "map.h"
#include "map_iterator.h"
#include "mapdata.h"
#include "martialarts.h"
#include "messages.h"
#include "mongroup.h"
#include "morale_types.h"
#include "mtype.h"
#include "output.h"
#include "overmapbuffer.h"
#include "player.h"
#include "recipe.h"
#include "requirements.h"
#include "rng.h"
#include "skill.h"
#include "sounds.h"
#include "string_formatter.h"
#include "text_snippets.h"
#include "translations.h"
#include "ui.h"
#include "veh_interact.h"
#include "vehicle.h"
#include "vpart_position.h"
#include "map_selector.h"
#include "bodypart.h"
#include "calendar.h"
#include "cata_utility.h"
#include "character.h"
#include "creature.h"
#include "damage.h"
#include "enums.h"
#include "int_id.h"
#include "inventory.h"
#include "item.h"
#include "item_group.h"
#include "item_location.h"
#include "item_stack.h"
#include "iuse.h"
#include "line.h"
#include "monster.h"
#include "omdata.h"
#include "optional.h"
#include "pimpl.h"
#include "pldata.h"
#include "ret_val.h"
#include "string_id.h"
#include "units.h"
<<<<<<< HEAD
#include "atm_menu.h"
=======
#include "type_id.h"
>>>>>>> 2ad83e90

class npc;

#define dbg(x) DebugLog((DebugLevel)(x),D_GAME) << __FILE__ << ":" << __LINE__ << ": "

const skill_id skill_survival( "survival" );
const skill_id skill_firstaid( "firstaid" );
const skill_id skill_electronics( "electronics" );

const species_id HUMAN( "HUMAN" );
const species_id ZOMBIE( "ZOMBIE" );

const efftype_id effect_milked( "milked" );
const efftype_id effect_sleep( "sleep" );

using namespace activity_handlers;

const std::map< activity_id, std::function<void( player_activity *, player * )> >
activity_handlers::do_turn_functions = {
    { activity_id( "ACT_BURROW" ), burrow_do_turn },
    { activity_id( "ACT_CRAFT" ), craft_do_turn },
    { activity_id( "ACT_FILL_LIQUID" ), fill_liquid_do_turn },
    { activity_id( "ACT_PICKAXE" ), pickaxe_do_turn },
    { activity_id( "ACT_DROP" ), drop_do_turn },
    { activity_id( "ACT_STASH" ), stash_do_turn },
    { activity_id( "ACT_PULP" ), pulp_do_turn },
    { activity_id( "ACT_GAME" ), game_do_turn },
    { activity_id( "ACT_START_FIRE" ), start_fire_do_turn },
    { activity_id( "ACT_VIBE" ), vibe_do_turn },
    { activity_id( "ACT_HAND_CRANK" ), hand_crank_do_turn },
    { activity_id( "ACT_OXYTORCH" ), oxytorch_do_turn },
    { activity_id( "ACT_AIM" ), aim_do_turn },
    { activity_id( "ACT_PICKUP" ), pickup_do_turn },
    { activity_id( "ACT_WEAR" ), wear_do_turn },
    { activity_id( "ACT_EAT_MENU" ), eat_menu_do_turn },
    { activity_id( "ACT_CONSUME_FOOD_MENU" ), consume_food_menu_do_turn },
    { activity_id( "ACT_CONSUME_DRINK_MENU" ), consume_drink_menu_do_turn },
    { activity_id( "ACT_CONSUME_MEDS_MENU" ), consume_meds_menu_do_turn },
    { activity_id( "ACT_MOVE_ITEMS" ), move_items_do_turn },
    { activity_id( "ACT_MOVE_LOOT" ), move_loot_do_turn },
    { activity_id( "ACT_ADV_INVENTORY" ), adv_inventory_do_turn },
    { activity_id( "ACT_ARMOR_LAYERS" ), armor_layers_do_turn },
    { activity_id( "ACT_ATM" ), atm_do_turn },
    { activity_id( "ACT_CRACKING" ), cracking_do_turn },
    { activity_id( "ACT_REPAIR_ITEM" ), repair_item_do_turn },
    { activity_id( "ACT_BUTCHER" ), butcher_do_turn },
    { activity_id( "ACT_BUTCHER_FULL" ), butcher_do_turn },
    { activity_id( "ACT_FIELD_DRESS" ), butcher_do_turn },
    { activity_id( "ACT_SKIN" ), butcher_do_turn },
    { activity_id( "ACT_QUARTER" ), butcher_do_turn },
    { activity_id( "ACT_DISMEMBER" ), butcher_do_turn },
    { activity_id( "ACT_DISSECT" ), butcher_do_turn },
    { activity_id( "ACT_HACKSAW" ), hacksaw_do_turn },
    { activity_id( "ACT_CHOP_TREE" ), chop_tree_do_turn },
    { activity_id( "ACT_CHOP_LOGS" ), chop_tree_do_turn },
    { activity_id( "ACT_JACKHAMMER" ), jackhammer_do_turn },
    { activity_id( "ACT_DIG" ), dig_do_turn },
    { activity_id( "ACT_DIG_CHANNEL" ), dig_channel_do_turn },
    { activity_id( "ACT_FILL_PIT" ), fill_pit_do_turn },
    { activity_id( "ACT_TILL_PLOT" ), till_plot_do_turn },
    { activity_id( "ACT_HARVEST_PLOT" ), harvest_plot_do_turn },
    { activity_id( "ACT_PLANT_PLOT" ), plant_plot_do_turn },
    { activity_id( "ACT_FERTILIZE_PLOT" ), fertilize_plot_do_turn },
    { activity_id( "ACT_TRY_SLEEP" ), try_sleep_do_turn },
    { activity_id( "ACT_ROBOT_CONTROL" ), robot_control_do_turn },
    { activity_id( "ACT_TREE_COMMUNION" ), tree_communion_do_turn }
};

const std::map< activity_id, std::function<void( player_activity *, player * )> >
activity_handlers::finish_functions = {
    { activity_id( "ACT_BURROW" ), burrow_finish },
    { activity_id( "ACT_BUTCHER" ), butcher_finish },
    { activity_id( "ACT_BUTCHER_FULL" ), butcher_finish },
    { activity_id( "ACT_FIELD_DRESS" ), butcher_finish },
    { activity_id( "ACT_SKIN" ), butcher_finish },
    { activity_id( "ACT_QUARTER" ), butcher_finish },
    { activity_id( "ACT_DISMEMBER" ), butcher_finish },
    { activity_id( "ACT_DISSECT" ), butcher_finish },
    { activity_id( "ACT_FIRSTAID" ), firstaid_finish },
    { activity_id( "ACT_FISH" ), fish_finish },
    { activity_id( "ACT_FORAGE" ), forage_finish },
    { activity_id( "ACT_HOTWIRE_CAR" ), hotwire_finish },
    { activity_id( "ACT_LONGSALVAGE" ), longsalvage_finish },
    { activity_id( "ACT_MAKE_ZLAVE" ), make_zlave_finish },
    { activity_id( "ACT_PICKAXE" ), pickaxe_finish },
    { activity_id( "ACT_RELOAD" ), reload_finish },
    { activity_id( "ACT_START_FIRE" ), start_fire_finish },
    { activity_id( "ACT_TRAIN" ), train_finish },
    { activity_id( "ACT_VEHICLE" ), vehicle_finish },
    { activity_id( "ACT_START_ENGINES" ), start_engines_finish },
    { activity_id( "ACT_OXYTORCH" ), oxytorch_finish },
    { activity_id( "ACT_CRACKING" ), cracking_finish },
    { activity_id( "ACT_OPEN_GATE" ), open_gate_finish },
    { activity_id( "ACT_REPAIR_ITEM" ), repair_item_finish },
    { activity_id( "ACT_MEND_ITEM" ), mend_item_finish },
    { activity_id( "ACT_GUNMOD_ADD" ), gunmod_add_finish },
    { activity_id( "ACT_TOOLMOD_ADD" ), toolmod_add_finish },
    { activity_id( "ACT_CLEAR_RUBBLE" ), clear_rubble_finish },
    { activity_id( "ACT_MEDITATE" ), meditate_finish },
    { activity_id( "ACT_READ" ), read_finish },
    { activity_id( "ACT_WAIT" ), wait_finish },
    { activity_id( "ACT_WAIT_WEATHER" ), wait_weather_finish },
    { activity_id( "ACT_WAIT_NPC" ), wait_npc_finish },
    { activity_id( "ACT_SOCIALIZE" ), socialize_finish },
    { activity_id( "ACT_TRY_SLEEP" ), try_sleep_finish },
    { activity_id( "ACT_DISASSEMBLE" ), disassemble_finish },
    { activity_id( "ACT_BUILD" ), build_finish },
    { activity_id( "ACT_VIBE" ), vibe_finish },
    { activity_id( "ACT_ATM" ), atm_finish },
    { activity_id( "ACT_AIM" ), aim_finish },
    { activity_id( "ACT_EAT_MENU" ), eat_menu_finish },
    { activity_id( "ACT_CONSUME_FOOD_MENU" ), eat_menu_finish },
    { activity_id( "ACT_CONSUME_DRINK_MENU" ), eat_menu_finish },
    { activity_id( "ACT_CONSUME_MEDS_MENU" ), eat_menu_finish },
    { activity_id( "ACT_WASH" ), washing_finish },
    { activity_id( "ACT_HACKSAW" ), hacksaw_finish },
    { activity_id( "ACT_CHOP_TREE" ), chop_tree_finish },
    { activity_id( "ACT_CHOP_LOGS" ), chop_logs_finish },
    { activity_id( "ACT_JACKHAMMER" ), jackhammer_finish },
    { activity_id( "ACT_DIG" ), dig_finish },
    { activity_id( "ACT_DIG_CHANNEL" ), dig_channel_finish },
    { activity_id( "ACT_FILL_PIT" ), fill_pit_finish },
    { activity_id( "ACT_PLAY_WITH_PET" ), play_with_pet_finish },
    { activity_id( "ACT_SHAVE" ), shaving_finish },
    { activity_id( "ACT_HAIRCUT" ), haircut_finish },
    { activity_id( "ACT_UNLOAD_MAG" ), unload_mag_finish },
    { activity_id( "ACT_ROBOT_CONTROL" ), robot_control_finish }
};

void messages_in_process( const player_activity &act, const player &p )
{
    if( act.moves_left <= 91000 && act.moves_left > 89000 ) {
        p.add_msg_if_player( m_info, _( "You figure it'll take about an hour and a half at this rate." ) );
        return;
    }
    if( act.moves_left <= 61000 && act.moves_left > 59000 ) {
        p.add_msg_if_player( m_info, _( "About an hour left to go." ) );
        return;
    }
    if( act.moves_left <= 31000 && act.moves_left > 29000 ) {
        p.add_msg_if_player( m_info, _( "Shouldn't be more than half an hour or so now!" ) );
        return;
    }
    if( act.moves_left <= 11000 && act.moves_left > 9000 ) {
        p.add_msg_if_player( m_info, _( "Almost there! Ten more minutes of work and you'll be through." ) );
        return;
    }
}

void activity_handlers::burrow_do_turn( player_activity *act, player *p )
{
    sfx::play_activity_sound( "activity", "burrow", sfx::get_heard_volume( act->placement ) );
    if( calendar::once_every( 1_minutes ) ) {
        //~ Sound of a Rat mutant burrowing!
        sounds::sound( act->placement, 10, sounds::sound_t::movement,
                       _( "ScratchCrunchScrabbleScurry." ) );
        messages_in_process( *act, *p );
    }
}

void activity_handlers::burrow_finish( player_activity *act, player *p )
{
    const tripoint &pos = act->placement;
    if( g->m.is_bashable( pos ) && g->m.has_flag( "SUPPORTS_ROOF", pos ) &&
        g->m.ter( pos ) != t_tree ) {
        // Tunneling through solid rock is hungry, sweaty, tiring, backbreaking work
        // Not quite as bad as the pickaxe, though
        p->mod_stored_nutr( 10 );
        p->mod_thirst( 10 );
        p->mod_fatigue( 15 );
        p->mod_pain( 3 * rng( 1, 3 ) );
    } else if( g->m.move_cost( pos ) == 2 && g->get_levz() == 0 &&
               g->m.ter( pos ) != t_dirt && g->m.ter( pos ) != t_grass ) {
        //Breaking up concrete on the surface? not nearly as bad
        p->mod_stored_nutr( 5 );
        p->mod_thirst( 5 );
        p->mod_fatigue( 10 );
    }
    p->add_msg_if_player( m_good, _( "You finish burrowing." ) );
    g->m.destroy( pos, true );

    act->set_to_null();
}

bool check_butcher_cbm( const int roll )
{
    // Failure rates for dissection rolls
    // 90% at roll 0, 72% at roll 1, 60% at roll 2, 51% @ 3, 45% @ 4, 40% @ 5, ... , 25% @ 10
    // Roll is roughly a rng(0, -3 + 1st_aid + fine_cut_quality + 1/2 electronics + small_dex_bonus)
    // Roll is reduced by corpse damage level, but to no less then 0
    add_msg( m_debug, _( "Roll = %i" ), roll );
    add_msg( m_debug, _( "Failure chance = %f%%" ), ( 9.0f / ( 10.0f + roll * 2.5f ) ) * 100.0f );
    const bool failed = x_in_y( 9, ( 10 + roll * 2.5 ) );
    return !failed;
}

void butcher_cbm_item( const std::string &what, const tripoint &pos,
                       const time_point &age, const int roll )
{
    if( roll < 0 ) {
        return;
    }
    if( item::find_type( itype_id( what ) )->bionic.has_value() ) {
        item cbm( check_butcher_cbm( roll ) ? what : "burnt_out_bionic", age );
        add_msg( m_good, _( "You discover a %s!" ), cbm.tname() );
        g->m.add_item( pos, cbm );
    } else if( check_butcher_cbm( roll ) ) {
        item something( what, age );
        add_msg( m_good, _( "You discover a %s!" ), something.tname() );
        g->m.add_item( pos, something );
    } else {
        add_msg( m_bad, _( "You discover only damaged organs." ) );
    }
}

void butcher_cbm_group( const std::string &group, const tripoint &pos,
                        const time_point &age, const int roll )
{
    if( roll < 0 ) {
        return;
    }

    //To see if it spawns a random additional CBM
    if( check_butcher_cbm( roll ) ) {
        //The CBM works
        const auto spawned = g->m.put_items_from_loc( group, pos, age );
        for( const auto &it : spawned ) {
            add_msg( m_good, _( "You discover a %s!" ), it->tname() );
        }
    } else {
        //There is a burnt out CBM
        item cbm( "burnt_out_bionic", age );
        add_msg( m_good, _( "You discover a %s!" ), cbm.tname() );
        g->m.add_item( pos, cbm );
    }
}

void set_up_butchery( player_activity &act, player &u, butcher_type action )
{
    if( !act.values.empty() ) {
        act.index = act.values.back();
        act.values.pop_back();
    } else {
        debugmsg( "Invalid butchery item index %d", act.index );
        act.set_to_null();
        return;
    }

    const int factor = u.max_quality( action == DISSECT ? quality_id( "CUT_FINE" ) :
                                      quality_id( "BUTCHER" ) );
    auto items = g->m.i_at( u.pos() );
    if( static_cast<size_t>( act.index ) >= items.size() ) {
        // Let it print a msg for lack of corpses
        act.index = INT_MAX;
        return;
    }

    item corpse_item = items[act.index];
    const mtype *corpse_ptr = corpse_item.get_mtype();
    if( corpse_ptr == nullptr ) {
        debugmsg( "Tried to butcher a non-corpse item, %s",
                  corpse_item.tname( corpse_item.count() ) );
        act.set_to_null();
        return;
    }
    const mtype &corpse = *corpse_ptr;

    if( action != DISSECT ) {
        if( factor == INT_MIN ) {
            u.add_msg_if_player( m_info,
                                 _( "None of your cutting tools are suitable for butchering." ) );
            act.set_to_null();
            return;
        } else if( factor < 0 && one_in( 3 ) ) {
            u.add_msg_if_player( m_bad,
                                 _( "You don't trust the quality of your tools, but carry on anyway." ) );
        }
    }

    if( action == DISSECT ) {
        switch( factor ) {
            case INT_MIN:
                u.add_msg_if_player( m_info, _( "None of your tools are sharp and precise enough to do that." ) );
                act.set_to_null();
                return;
            case 1:
                u.add_msg_if_player( m_info, _( "You could use a better tool, but this will do." ) );
                break;
            case 2:
                u.add_msg_if_player( m_info, _( "This tool is great, but you still would like a scalpel." ) );
                break;
            case 3:
                u.add_msg_if_player( m_info, _( "You dissect the corpse with a trusty scalpel." ) );
                break;
            case 5:
                u.add_msg_if_player( m_info,
                                     _( "You dissect the corpse with a sophisticated system of surgical grade scalpels." ) );
                break;
        }
    }

    bool has_table_nearby = false;
    for( const tripoint &pt : g->m.points_in_radius( u.pos(), 2 ) ) {
        if( g->m.has_flag_furn( "FLAT_SURF", pt ) || g->m.has_flag( "FLAT_SURF", pt ) ||
            ( ( g->m.veh_at( pt ) && ( g->m.veh_at( pt )->vehicle().has_part( "KITCHEN" ) ||
                                       g->m.veh_at( pt )->vehicle().has_part( "FLAT_SURF" ) ) ) ) ) {
            has_table_nearby = true;
        }
    }
    bool has_tree_nearby = false;
    for( const tripoint &pt : g->m.points_in_radius( u.pos(), 2 ) ) {
        if( g->m.has_flag( "TREE", pt ) ) {
            has_tree_nearby = true;
        }
    }
    bool b_rack_present = false;
    for( const tripoint &pt : g->m.points_in_radius( u.pos(), 2 ) ) {
        if( g->m.has_flag_furn( "BUTCHER_EQ", pt ) ) {
            b_rack_present = true;
        }
    }
    // workshop butchery (full) prequisites
    if( action == BUTCHER_FULL ) {
        const bool has_rope = u.has_amount( "rope_30", 1 ) || u.has_amount( "rope_makeshift_30", 1 ) ||
                              u.has_amount( "vine_30", 1 ) || u.has_amount( "grapnel", 1 );
        const bool big_corpse = corpse.size >= MS_MEDIUM;

        if( big_corpse && has_rope && !has_tree_nearby && !b_rack_present ) {
            u.add_msg_if_player( m_info,
                                 _( "You need to suspend this corpse to butcher it, you have a rope to lift the corpse but there is no tree nearby." ) );
            act.index = -1;
            return;
        } else if( big_corpse && !has_rope && !b_rack_present ) {
            u.add_msg_if_player( m_info,
                                 _( "For a corpse this big you need a rope and a nearby tree or a butchering rack to perform a full butchery." ) );
            act.index = -1;
            return;
        }
        if( big_corpse && !has_table_nearby ) {
            u.add_msg_if_player( m_info,
                                 _( "For a corpse this big you need a table nearby or something else with a flat surface to perform a full butchery." ) );
            act.index = -1;
            return;
        }
        if( !u.has_quality( quality_id( "CUT" ) ) ) {
            u.add_msg_if_player( m_info, _( "You need a cutting tool to perform a full butchery." ) );
            act.index = -1;
            return;
        }
        if( big_corpse && !( u.has_quality( quality_id( "SAW_W" ) ) ||
                             u.has_quality( quality_id( "SAW_M" ) ) ) ) {
            u.add_msg_if_player( m_info,
                                 _( "For a corpse this big you need a saw to perform a full butchery." ) );
            act.index = -1;
            return;
        }
    }

    if( action == DISSECT && ( corpse_item.has_flag( "QUARTERED" ) ||
                               corpse_item.has_flag( "FIELD_DRESS_FAILED" ) ) ) {
        u.add_msg_if_player( m_info,
                             _( "It would be futile to search for implants inside this badly damaged corpse." ) );
        act.index = -1;
        return;
    }

    if( action == F_DRESS && ( corpse_item.has_flag( "FIELD_DRESS" ) ||
                               corpse_item.has_flag( "FIELD_DRESS_FAILED" ) ) ) {
        u.add_msg_if_player( m_info, _( "This corpse is already field dressed." ) );
        act.index = -1;
        return;
    }

    if( action == SKIN && corpse_item.has_flag( "SKINNED" ) ) {
        u.add_msg_if_player( m_info, _( "This corpse is already skinned." ) );
        act.index = -1;
        return;
    }

    if( action == QUARTER ) {
        if( corpse.size == MS_TINY ) {
            u.add_msg_if_player( m_bad, _( "This corpse is too small to quarter without damaging." ),
                                 corpse.nname() );
            act.index = -1;
            return;
        }
        if( corpse_item.has_flag( "QUARTERED" ) ) {
            u.add_msg_if_player( m_bad, _( "This is already quartered." ), corpse.nname() );
            act.index = -1;
            return;
        }
        if( !( corpse_item.has_flag( "FIELD_DRESS" ) || corpse_item.has_flag( "FIELD_DRESS_FAILED" ) ) ) {
            u.add_msg_if_player( m_bad, _( "You need to perform field dressing before quartering." ),
                                 corpse.nname() );
            act.index = -1;
            return;
        }
    }

    // applies to all butchery actions
    const bool is_human = corpse.id == mtype_id::NULL_ID() || ( corpse.in_species( HUMAN ) &&
                          !corpse.in_species( ZOMBIE ) );
    if( is_human && !( u.has_trait_flag( "CANNIBAL" ) || u.has_trait_flag( "PSYCHOPATH" ) ||
                       u.has_trait_flag( "SAPIOVORE" ) ) ) {

        if( query_yn( _( "Would you dare desecrate the mortal remains of a fellow human being?" ) ) ) {
            g->u.add_morale( MORALE_BUTCHER, -50, 0, 2_days, 3_hours );
            switch( rng( 1, 3 ) ) {
                case 1:
                    u.add_msg_if_player( m_bad, _( "You clench your teeth at the prospect of this gruesome job." ) );
                    break;
                case 2:
                    u.add_msg_if_player( m_bad, _( "This will haunt you in your dreams." ) );
                    break;
                case 3:
                    u.add_msg_if_player( m_bad,
                                         _( "You try to look away, but this gruesome image will stay on your mind for some time." ) );
                    break;
            }
        } else {
            u.add_msg_if_player( m_good, _( "It needs a coffin, not a knife." ) );
            act.index = -1;
            return;
        }
    }

    act.moves_left = butcher_time_to_cut( u, corpse_item, action );
}

int butcher_time_to_cut( const player &u, const item &corpse_item, const butcher_type action )
{
    const mtype &corpse = *corpse_item.get_mtype();
    const int factor = u.max_quality( action == DISSECT ? quality_id( "CUT_FINE" ) :
                                      quality_id( "BUTCHER" ) );

    int time_to_cut = 0;
    switch( corpse.size ) {
        // Time (roughly) in turns to cut up the corpse
        case MS_TINY:
            time_to_cut = 25;
            break;
        case MS_SMALL:
            time_to_cut = 50;
            break;
        case MS_MEDIUM:
            time_to_cut = 75;
            break;
        case MS_LARGE:
            time_to_cut = 100;
            break;
        case MS_HUGE:
            time_to_cut = 300;
            break;
    }

    // At factor 0, 10 time_to_cut is 10 turns. At factor 50, it's 5 turns, at 75 it's 2.5
    time_to_cut *= std::max( 25, 100 - factor );
    if( time_to_cut < 500 ) {
        time_to_cut = 500;
    }

    switch( action ) {
        case BUTCHER:
            break;
        case BUTCHER_FULL:
            if( !corpse_item.has_flag( "FIELD_DRESS" ) || corpse_item.has_flag( "FIELD_DRESS_FAILED" ) ) {
                time_to_cut *= 6;
            } else {
                time_to_cut *= 4;
            }
            break;
        case F_DRESS:
        case SKIN:
            time_to_cut *= 2;
            break;
        case QUARTER:
            time_to_cut /= 4;
            if( time_to_cut < 200 ) {
                time_to_cut = 200;
            }
            break;
        case DISMEMBER:
            time_to_cut /= 10;
            if( time_to_cut < 100 ) {
                time_to_cut = 100;
            }
            break;
        case DISSECT:
            time_to_cut *= 6;
            break;
    }

    if( corpse_item.has_flag( "QUARTERED" ) ) {
        time_to_cut /= 4;
    }
    time_to_cut = time_to_cut * ( 1 - ( g->u.get_num_crafting_helpers( 3 ) / 10 ) );
    return time_to_cut;
}
// The below function exists to allow mods to migrate their content fully to the new harvest system. This function should be removed eventually.
harvest_id butchery_flags_deprecate( const mtype &mt )
{
    std::string harvest_id_name = "null";
    if( mt.has_flag( MF_CBM_CIV ) ) {
        harvest_id_name = "CBM_CIV";
    } else if( mt.has_flag( MF_CBM_SCI ) ) {
        harvest_id_name = "CBM_SCI";
    } else if( mt.has_flag( MF_CBM_TECH ) ) {
        harvest_id_name = "CBM_TECH";
    } else if( mt.has_flag( MF_CBM_SUBS ) ) {
        harvest_id_name = "CBM_SUBS";
    } else if( mt.has_flag( MF_CBM_OP ) ) {
        harvest_id_name = "CBM_OP";
    } else if( mt.has_flag( MF_POISON ) ) { // POISON tag means tainted meat
        if( mt.made_of( material_id( "veggy" ) ) ) {
            harvest_id_name = "fungaloid";
        } else if( mt.made_of( material_id( "bone" ) ) ) {
            harvest_id_name = "mr_bones";
        } else if( mt.has_flag( MF_CHITIN ) ) { // only arachnids drop chitin
            harvest_id_name = "arachnid_tainted";
            // acid ants have ACIDPROOF and do not have the CHITIN flag
        } else if( mt.has_flag( MF_ACIDPROOF ) ) {
            harvest_id_name = "arachnid_acid";
        } else if( mt.has_flag( MF_LEATHER ) ) {
            harvest_id_name = "zombie_leather";
        } else if( mt.has_flag( MF_FUR ) ) {
            harvest_id_name = "zombie_fur";
        } else if( mt.has_flag( MF_BONES ) ) {
            harvest_id_name = "zombie";
        } else {
            harvest_id_name = "zombie_meatslug";
        }
    } else { // drops regular edible meat
        if( mt.made_of( material_id( "veggy" ) ) ) {
            harvest_id_name = "triffid_small";
        } else if( mt.size == MS_TINY ) {
            if( mt.has_flag( MF_FEATHER ) ) {
                harvest_id_name = "bird_tiny";
            } else if( mt.has_flag( MF_AQUATIC ) ) {
                harvest_id_name = "fish_small";
            } else {
                harvest_id_name = "mammal_tiny";
            }
        } else if( mt.has_flag( MF_HUMAN ) ) {
            harvest_id_name = "human";
        } else if( mt.size >= MS_SMALL && mt.size <= MS_MEDIUM ) {
            if( mt.has_flag( MF_LEATHER ) ) {
                harvest_id_name = "mammal_leather";
            } else if( mt.has_flag( MF_FUR ) ) {
                harvest_id_name = "mammal_fur";
            } else if( mt.has_flag( MF_WOOL ) ) {
                harvest_id_name = "mammal_wool";
            } else if( mt.has_flag( MF_FEATHER ) ) {
                harvest_id_name = "bird_small";
            } else if( mt.has_flag( MF_AQUATIC ) ) {
                harvest_id_name = "fish_large";
            } else if( mt.has_flag( MF_CHITIN ) ) {
                harvest_id_name = "arachnid";
            } else if( mt.has_flag( MF_BONES ) ) {
                harvest_id_name = "animal_noskin";
            } else {
                harvest_id_name = "meatslug";
            }
        } else if( mt.size >= MS_LARGE ) {
            if( mt.has_flag( MF_LEATHER ) ) {
                harvest_id_name = "mammal_large_leather";
            } else if( mt.has_flag( MF_FUR ) ) {
                harvest_id_name = "mammal_large_fur";
            } else if( mt.has_flag( MF_WOOL ) ) {
                harvest_id_name = "mammal_large_wool";
            } else if( mt.has_flag( MF_FEATHER ) ) {
                harvest_id_name = "bird_large";
            } else if( mt.has_flag( MF_AQUATIC ) ) {
                harvest_id_name = "fish_large";
            } else if( mt.has_flag( MF_CHITIN ) ) {
                harvest_id_name = "arachnid";
            } else if( mt.has_flag( MF_BONES ) ) {
                harvest_id_name = "animal_large_noskin";
            } else {
                harvest_id_name = "meatslug";
            }
        }
    }

    return harvest_id( harvest_id_name );
}

// this function modifies the input weight by its damage level, depending on the bodypart
int corpse_damage_effect( int weight, const std::string &entry_type, int damage_level )
{
    const float slight_damage = 0.9;
    const float damage = 0.75;
    const float high_damage = 0.5;
    const int destroyed = 0;

    switch( damage_level ) {
        case 2: // "damaged"
            if( entry_type == "offal" ) {
                return round( weight * damage );
            }
            if( entry_type == "skin" ) {
                return round( weight * damage );
            }
            if( entry_type == "flesh" ) {
                return round( weight * slight_damage );
            }
            break;
        case 3: // "mangled"
            if( entry_type == "offal" ) {
                return destroyed;
            }
            if( entry_type == "skin" ) {
                return round( weight * high_damage );
            }
            if( entry_type == "bone" ) {
                return round( weight * slight_damage );
            }
            if( entry_type == "flesh" ) {
                return round( weight * damage );
            }
            break;
        case 4: // "pulped"
            if( entry_type == "offal" ) {
                return destroyed;
            }
            if( entry_type == "skin" ) {
                return destroyed;
            }
            if( entry_type == "bone" ) {
                return round( weight * damage );
            }
            if( entry_type == "flesh" ) {
                return round( weight * high_damage );
            }
            break;
        default: // "bruised" modifier is almost impossible to avoid; also includes no modifier (zero damage)
            break;
    }
    return weight;
}

void butchery_drops_harvest( item *corpse_item, const mtype &mt, player &p,
                             const std::function<int()> &roll_butchery, butcher_type action,
                             const std::function<double()> &roll_drops )
{
    p.add_msg_if_player( m_neutral, _( mt.harvest->message() ) );
    int monster_weight = to_gram( mt.weight );
    monster_weight += round( monster_weight * rng_float( -0.1, 0.1 ) );
    if( corpse_item->has_flag( "QUARTERED" ) ) {
        monster_weight /= 4;
    }
    if( corpse_item->has_flag( "GIBBED" ) ) {
        monster_weight = round( 0.85 * monster_weight );
        if( action != F_DRESS ) {
            p.add_msg_if_player( m_bad,
                                 _( "You salvage what you can from the corpse, but it is badly damaged." ) );
        }
    }
    if( corpse_item->has_flag( "SKINNED" ) ) {
        monster_weight = round( 0.85 * monster_weight );
    }
    int monster_weight_remaining = monster_weight;
    int practice = 4 + roll_butchery();

    const harvest_id hid = mt.harvest.is_null() ? butchery_flags_deprecate( mt ) : mt.harvest;
    const harvest_list &harvest = *hid;

    for( const auto &entry : harvest ) {
        const int butchery = roll_butchery();
        const float min_num = entry.base_num.first + butchery * entry.scale_num.first;
        const float max_num = entry.base_num.second + butchery * entry.scale_num.second;
        int roll = 0;
        // mass_ratio will override the use of base_num, scale_num, and max
        if( entry.mass_ratio != 0.00f ) {
            roll = static_cast<int>( round( entry.mass_ratio * monster_weight ) );
            roll = corpse_damage_effect( roll, entry.type, corpse_item->damage_level( 4 ) );
        } else if( entry.type != "bionic" && entry.type != "bionic_group" ) {
            roll = std::min<int>( entry.max, round( rng_float( min_num, max_num ) ) );
            // will not give less than min_num defined in the JSON
            roll = std::max<int>( corpse_damage_effect( roll, entry.type, corpse_item->damage_level( 4 ) ),
                                  entry.base_num.first );
        }
        const itype *drop = nullptr;
        if( entry.type != "bionic_group" ) {
            drop = item::find_type( entry.drop );
        }

        // BIONIC handling - no code for DISSECT to let the bionic drop fall through
        if( entry.type == "bionic" || entry.type == "bionic_group" ) {
            if( action == F_DRESS ) {
                p.add_msg_if_player( m_bad,
                                     _( "You suspect there might be bionics implanted in this corpse, that careful dissection might reveal." ) );
                continue;
            }
            if( action == BUTCHER || action == BUTCHER_FULL || action == DISMEMBER ) {
                switch( rng( 1, 3 ) ) {
                    case 1:
                        p.add_msg_if_player( m_bad,
                                             _( "Your butchering tool encounters something implanted in this corpse, but your rough cuts destroy it." ) );
                        break;
                    case 2:
                        p.add_msg_if_player( m_bad,
                                             _( "You find traces of implants in the body, but you care only for the flesh." ) );
                        break;
                    case 3:
                        p.add_msg_if_player( m_bad,
                                             _( "You found some bionics in the body, but harvesting them would require more surgical approach." ) );
                        break;
                }
                continue;
            }
        }
        if( action == DISSECT ) {
            int roll = roll_butchery() - corpse_item->damage_level( 4 );
            roll = roll < 0 ? 0 : roll;
            roll = std::min( entry.max, roll );
            add_msg( m_debug, _( "Roll penalty for corpse damage = %s" ), 0 - corpse_item->damage_level( 4 ) );
            if( entry.type == "bionic" ) {
                butcher_cbm_item( entry.drop, p.pos(), calendar::turn, roll );
            } else if( entry.type == "bionic_group" ) {
                butcher_cbm_group( entry.drop, p.pos(), calendar::turn, roll );
            }
            continue;
        }

        // Check if monster was gibbed, and handle accordingly
        if( corpse_item->has_flag( "GIBBED" ) && ( entry.type == "flesh" || entry.type == "bone" ) ) {
            roll /= 2;
        }

        if( corpse_item->has_flag( "SKINNED" ) && entry.type == "skin" ) {
            roll = 0;
        }

        // QUICK BUTCHERY
        if( action == BUTCHER ) {
            if( entry.type == "flesh" ) {
                roll = roll / 4;
            } else if( entry.type == "bone" ) {
                roll /= 2;
            } else if( corpse_item->get_mtype()->size >= MS_MEDIUM && ( entry.type == "skin" ) ) {
                roll /= 2;
            } else if( entry.type == "offal" ) {
                roll /= 5;
            } else {
                continue;
            }
        }
        // RIP AND TEAR
        if( action == DISMEMBER ) {
            if( entry.type == "flesh" ) {
                roll /= 6;
            } else {
                continue;
            }
        }
        // field dressing ignores everything outside below list
        if( action == F_DRESS ) {
            if( entry.type == "bone" ) {
                roll = rng( 0, roll / 2 );
            }
            if( entry.type == "flesh" ) {
                continue;
            }
            if( entry.type == "skin" ) {
                continue;
            }
        }

        // you only get the skin from skinning
        if( action == SKIN ) {
            if( entry.type != "skin" ) {
                continue;
            }
            if( corpse_item->has_flag( "FIELD_DRESS_FAILED" ) ) {
                roll = rng( 0, roll );
            }
        }

        // field dressing removed innards and bones from meatless limbs
        if( ( action == BUTCHER_FULL || action == BUTCHER ) && corpse_item->has_flag( "FIELD_DRESS" ) ) {
            if( entry.type == "offal" ) {
                continue;
            }
            if( entry.type == "bone" ) {
                roll = ( roll / 2 ) + rng( roll / 2, roll );
            }
        }
        // unskillfull field dressing may damage the skin, meat, and other parts
        if( ( action == BUTCHER_FULL || action == BUTCHER ) &&
            corpse_item->has_flag( "FIELD_DRESS_FAILED" ) ) {
            if( entry.type == "offal" ) {
                continue;
            }
            if( entry.type == "bone" ) {
                roll = ( roll / 2 ) + rng( roll / 2, roll );
            }
            if( entry.type == "flesh" || entry.type == "skin" ) {
                roll = rng( 0, roll );
            }
        }
        // quartering ruins skin
        if( corpse_item->has_flag( "QUARTERED" ) ) {
            if( entry.type == "skin" ) {
                roll = 0; //not continue to show fail effect
            } else {
                roll /= 4;
            }
        }

        if( action != DISSECT && entry.type != "bionic_group" ) {
            // divide total dropped weight by drop's weight to get amount
            if( entry.mass_ratio != 0.00f ) {
                // apply skill before converting to items, but only if mass_ratio is defined
                roll *= roll_drops();
                monster_weight_remaining -= roll;
                roll = ceil( roll / to_gram( ( item::find_type( entry.drop ) )->weight ) );
            } else {
                monster_weight_remaining -= roll * to_gram( ( item::find_type( entry.drop ) )->weight );
            }

            if( roll <= 0 ) {
                p.add_msg_if_player( m_bad, _( "You fail to harvest: %s" ), drop->nname( 1 ) );
                continue;
            }
            if( drop->phase == LIQUID ) {
                item obj( drop, calendar::turn, roll );
                if( obj.has_temperature() ) {
                    obj.set_item_temperature( 0.00001 * corpse_item->temperature );
                }
                if( obj.goes_bad() ) {
                    obj.set_rot( corpse_item->get_rot() );
                }
                liquid_handler::handle_all_liquid( obj, 1 );
            } else if( drop->stackable ) {
                item obj( drop, calendar::turn, roll );
                if( obj.has_temperature() ) {
                    obj.set_item_temperature( 0.00001 * corpse_item->temperature );
                }
                if( obj.goes_bad() ) {
                    obj.set_rot( corpse_item->get_rot() );
                }
                g->m.add_item_or_charges( p.pos(), obj );
            } else {
                item obj( drop, calendar::turn, roll );
                obj.set_mtype( &mt );
                if( obj.has_temperature() ) {
                    obj.set_item_temperature( 0.00001 * corpse_item->temperature );
                }
                if( obj.goes_bad() ) {
                    obj.set_rot( corpse_item->get_rot() );
                }
                for( int i = 0; i != roll; ++i ) {
                    g->m.add_item_or_charges( p.pos(), obj );
                }
            }

            p.add_msg_if_player( m_good, _( "You harvest: %s" ), drop->nname( roll ) );
        }
        practice++;
    }
    // 20% of the original corpse weight is not an item, but liquid gore
    monster_weight_remaining -= monster_weight / 5;
    // add the remaining unusable weight as rotting garbage
    if( monster_weight_remaining > 0 ) {
        if( action == F_DRESS ) {
            // 25% of the corpse weight is what's removed during field dressing
            monster_weight_remaining -= monster_weight * 3 / 4;
        } else if( action == SKIN ) {
            monster_weight_remaining -= monster_weight * 0.85;
        } else {
            // a carcass is 75% of the weight of the unmodified creature's weight
            if( ( corpse_item->has_flag( "FIELD_DRESS" ) || corpse_item->has_flag( "FIELD_DRESS_FAILED" ) ) &&
                !corpse_item->has_flag( "QUARTERED" ) ) {
                monster_weight_remaining -= monster_weight / 4;
            } else if( corpse_item->has_flag( "QUARTERED" ) ) {
                monster_weight_remaining -= ( monster_weight - ( monster_weight * 3 / 4 / 4 ) );
            }
            if( corpse_item->has_flag( "SKINNED" ) ) {
                monster_weight_remaining -= monster_weight * 0.15;
            }
        }
        const int item_charges = monster_weight_remaining / to_gram( (
                                     item::find_type( "ruined_chunks" ) )->weight );
        if( item_charges > 0 ) {
            item ruined_parts( "ruined_chunks", calendar::turn, item_charges );
            ruined_parts.set_mtype( &mt );
            ruined_parts.set_item_temperature( 0.00001 * corpse_item->temperature );
            ruined_parts.set_rot( corpse_item->get_rot() );
            g->m.add_item_or_charges( p.pos(), ruined_parts );
        }
    }

    if( action == DISSECT ) {
        p.practice( skill_firstaid, std::max( 0, practice ), std::max( mt.size - MS_MEDIUM, 0 ) + 4 );
    } else {
        p.practice( skill_survival, std::max( 0, practice ), std::max( mt.size - MS_MEDIUM, 0 ) + 4 );
    }
}

void butchery_quarter( item *corpse_item, player &p )
{
    corpse_item->set_flag( "QUARTERED" );
    p.add_msg_if_player( m_good,
                         _( "You roughly slice the corpse of %s into four parts and set them aside." ),
                         corpse_item->get_mtype()->nname() );
    for( int i = 1; i <= 3; i++ ) { // 4 quarters (one exists, add 3, flag does the rest)
        g->m.add_item_or_charges( p.pos(), *corpse_item, true );
    }
}

void activity_handlers::butcher_finish( player_activity *act, player *p )
{
    butcher_type action = BUTCHER;
    if( act->id() == activity_id( "ACT_BUTCHER" ) ) {
        action = BUTCHER;
    } else if( act->id() == activity_id( "ACT_BUTCHER_FULL" ) ) {
        action = BUTCHER_FULL;
    } else if( act->id() == activity_id( "ACT_FIELD_DRESS" ) ) {
        action = F_DRESS;
    } else if( act->id() == activity_id( "ACT_QUARTER" ) ) {
        action = QUARTER;
    } else if( act->id() == activity_id( "ACT_DISSECT" ) ) {
        action = DISSECT;
    } else if( act->id() == activity_id( "ACT_SKIN" ) ) {
        action = SKIN;
    } else if( act->id() == activity_id( "ACT_DISMEMBER" ) ) {
        action = DISMEMBER;
    }

    //Negative index means try to start next item
    if( act->index < 0 ) {
        //No values means no items left to try
        if( act->values.empty() ) {
            act->set_to_null();
            return;
        }
        set_up_butchery( *act, *p, action );
        return;
    }
    // Corpses can disappear (rezzing!), so check for that
    auto items_here = g->m.i_at( p->pos() );
    if( static_cast<int>( items_here.size() ) <= act->index ||
        !( items_here[act->index].is_corpse() ) ) {
        p->add_msg_if_player( m_info, _( "There's no corpse to butcher!" ) );
        act->set_to_null();
        return;
    }

    item &corpse_item = items_here[act->index];
    auto contents = corpse_item.contents;
    const mtype *corpse = corpse_item.get_mtype();
    const field_id type_blood = corpse->bloodType();
    const field_id type_gib = corpse->gibType();

    if( action == QUARTER ) {
        butchery_quarter( &corpse_item, *p );
        act->index = -1;
        return;
    }

    int skill_level = p->get_skill_level( skill_survival );
    int factor = p->max_quality( action == DISSECT ? quality_id( "CUT_FINE" ) :
                                 quality_id( "BUTCHER" ) );

    // DISSECT has special case factor calculation and results.
    if( action == DISSECT ) {
        skill_level = p->get_skill_level( skill_firstaid );
        skill_level += p->max_quality( quality_id( "CUT_FINE" ) );
        skill_level += p->get_skill_level( skill_electronics ) / 2;
        add_msg( m_debug, _( "Skill: %s" ), skill_level );
    }

    const auto roll_butchery = [&]() {
        double skill_shift = 0.0;
        ///\EFFECT_SURVIVAL randomly increases butcher rolls
        skill_shift += rng_float( 0, skill_level - 3 );
        ///\EFFECT_DEX >8 randomly increases butcher rolls, slightly, <8 decreases
        skill_shift += rng_float( 0, p->dex_cur - 8 ) / 4.0;

        if( factor < 0 ) {
            skill_shift -= rng_float( 0, -factor / 5.0 );
        }

        return static_cast<int>( round( skill_shift ) );
    };

    if( action == DISMEMBER ) {
        g->m.add_splatter( type_gib, p->pos(), rng( corpse->size + 2, ( corpse->size + 1 ) * 2 ) );
    }

    //all BUTCHERY types - FATAL FAILURE
    if( action != DISSECT && roll_butchery() <= ( -15 ) && one_in( 2 ) ) {
        switch( rng( 1, 3 ) ) {
            case 1:
                p->add_msg_if_player( m_warning,
                                      _( "You hack up the corpse so unskillfully, that there is nothing left to salvage from this bloody mess." ) );
                break;
            case 2:
                p->add_msg_if_player( m_warning,
                                      _( "You wanted to cut the corpse, but instead you hacked the meat, spilled the guts all over it, and made a bloody mess." ) );
                break;
            case 3:
                p->add_msg_if_player( m_warning,
                                      _( "You made so many mistakes during the process that you doubt even vultures will be interested in what's left of it." ) );
                break;
        }
        g->m.i_rem( p->pos(), act->index );
        g->m.add_splatter( type_gib, p->pos(), rng( corpse->size + 2, ( corpse->size + 1 ) * 2 ) );
        g->m.add_splatter( type_blood, p->pos(), rng( corpse->size + 2, ( corpse->size + 1 ) * 2 ) );
        for( int i = 1; i <= corpse->size; i++ ) {
            g->m.add_splatter_trail( type_gib, p->pos(), random_entry( g->m.points_in_radius( p->pos(),
                                     corpse->size + 1 ) ) );
            g->m.add_splatter_trail( type_blood, p->pos(), random_entry( g->m.points_in_radius( p->pos(),
                                     corpse->size + 1 ) ) );
        }
        act->index = -1;
        return;
    }
    // function just for drop yields
    const auto roll_drops = [&]() {
        factor = std::max( factor, -50 );
        return 0.5 * skill_level / 10 + 0.3 * ( factor + 50 ) / 100 + 0.2 * p->dex_cur / 20;
    };
    // all action types - yields
    butchery_drops_harvest( &corpse_item, *corpse, *p, roll_butchery, action, roll_drops );

    // reveal hidden items / hidden content
    if( action != F_DRESS && action != SKIN ) {
        for( auto &content : contents ) {
            if( ( roll_butchery() + 10 ) * 5 > rng( 0, 100 ) ) {
                //~ %1$s - item name, %2$s - monster name
                p->add_msg_if_player( m_good, _( "You discover a %1$s in the %2$s!" ), content.tname(),
                                      corpse->nname() );
                g->m.add_item_or_charges( p->pos(), content );
            } else if( content.is_bionic() ) {
                g->m.spawn_item( p->pos(), "burnt_out_bionic", 1, 0, calendar::turn );
            }
        }
    }

    //end messages and effects
    switch( action ) {
        case QUARTER:
            break;
        case BUTCHER:
            p->add_msg_if_player( m_good,
                                  _( "You apply few quick cuts to the %s and leave what's left of it for scavengers." ),
                                  corpse_item.tname() );
            g->m.i_rem( p->pos(), act->index );
            break; //no set_to_null here, for multibutchering
        case BUTCHER_FULL:
            p->add_msg_if_player( m_good, _( "You finish butchering the %s." ), corpse_item.tname() );
            g->m.i_rem( p->pos(), act->index );
            break;
        case F_DRESS:
            if( roll_butchery() < 0 ) {  // partial failure
                switch( rng( 1, 3 ) ) {
                    case 1:
                        p->add_msg_if_player( m_warning,
                                              _( "You unskillfully hack up the corpse and chop off some excess body parts.  You're left wondering how you did so poorly." ) );
                        break;
                    case 2:
                        p->add_msg_if_player( m_warning,
                                              _( "Your unskilled hands slip and damage the corpse.  You still hope it's not a total waste though." ) );
                        break;
                    case 3:
                        p->add_msg_if_player( m_warning,
                                              _( "You did something wrong and hacked the corpse badly.  Maybe it's still recoverable." ) );
                        break;
                }
                corpse_item.set_flag( "FIELD_DRESS_FAILED" );

                g->m.add_splatter( type_gib, p->pos(), rng( corpse->size + 2, ( corpse->size + 1 ) * 2 ) );
                g->m.add_splatter( type_blood, p->pos(), rng( corpse->size + 2, ( corpse->size + 1 ) * 2 ) );
                for( int i = 1; i <= corpse->size; i++ ) {
                    g->m.add_splatter_trail( type_gib, p->pos(), random_entry( g->m.points_in_radius( p->pos(),
                                             corpse->size + 1 ) ) );
                    g->m.add_splatter_trail( type_blood, p->pos(), random_entry( g->m.points_in_radius( p->pos(),
                                             corpse->size + 1 ) ) );
                }

            } else { // success

                switch( rng( 1, 3 ) ) {
                    case 1:
                        p->add_msg_if_player( m_good, _( "You field dress the %s." ), corpse->nname() );
                        break;
                    case 2:
                        p->add_msg_if_player( m_good,
                                              _( "You slice the corpse's belly and remove intestines and organs, until you're confident that it will not rot from inside." ) );
                        break;
                    case 3:
                        p->add_msg_if_player( m_good,
                                              _( "You remove guts and excess parts, preparing the corpse for later use." ) );
                        break;
                }
                corpse_item.set_flag( "FIELD_DRESS" );

                g->m.add_splatter( type_gib, p->pos(), rng( corpse->size + 2, ( corpse->size + 1 ) * 2 ) );
                g->m.add_splatter( type_blood, p->pos(), rng( corpse->size + 2, ( corpse->size + 1 ) * 2 ) );
                for( int i = 1; i <= corpse->size; i++ ) {
                    g->m.add_splatter_trail( type_gib, p->pos(), random_entry( g->m.points_in_radius( p->pos(),
                                             corpse->size + 1 ) ) );
                    g->m.add_splatter_trail( type_blood, p->pos(), random_entry( g->m.points_in_radius( p->pos(),
                                             corpse->size + 1 ) ) );
                }

            }
            break;
        case SKIN:
            switch( rng( 1, 4 ) ) {
                case 1:
                    p->add_msg_if_player( m_good, _( "You skin the %s." ), corpse->nname() );
                    break;
                case 2:
                    p->add_msg_if_player( m_good, _( "You carefully remove the hide from the %s" ),
                                          corpse->nname() );
                    break;
                case 3:
                    p->add_msg_if_player( m_good,
                                          _( "The %s is challenging to skin, but you get a good hide from it." ),
                                          corpse->nname() );
                    break;
                case 4:
                    p->add_msg_if_player( m_good, _( "With a few deft slices you take the skin from the %s" ),
                                          corpse->nname() );
                    break;
            }
            corpse_item.set_flag( "SKINNED" );
            break;
        case DISMEMBER:
            switch( rng( 1, 3 ) ) {
                case 1:
                    p->add_msg_if_player( m_good, _( "You hack the %s apart." ), corpse_item.tname() );
                    break;
                case 2:
                    p->add_msg_if_player( m_good, _( "You lop the limbs off the %s." ), corpse_item.tname() );
                    break;
                case 3:
                    p->add_msg_if_player( m_good, _( "You cleave the %s into pieces." ), corpse_item.tname() );
            }
            g->m.i_rem( p->pos(), act->index );
            break;
        case DISSECT:
            p->add_msg_if_player( m_good, _( "You finish dissecting the %s." ), corpse_item.tname() );
            g->m.i_rem( p->pos(), act->index );
            break;
    }
    // multibutchering
    act->index = -1;
}

enum liquid_source_type { LST_INFINITE_MAP = 1, LST_MAP_ITEM = 2, LST_VEHICLE = 3, LST_MONSTER = 4};

// All serialize_liquid_source functions should add the same number of elements to the vectors of
// the activity. This makes it easier to distinguish the values of the source and the values of the target.
void serialize_liquid_source( player_activity &act, const vehicle &veh, const int part_num,
                              const item &liquid )
{
    act.values.push_back( LST_VEHICLE );
    act.values.push_back( part_num );
    act.coords.push_back( veh.global_pos3() );
    act.str_values.push_back( serialize( liquid ) );
}

void serialize_liquid_source( player_activity &act, const monster &mon, const item &liquid )
{
    act.values.push_back( LST_MONSTER );
    act.values.push_back( 0 ); // dummy
    act.coords.push_back( mon.pos() );
    act.str_values.push_back( serialize( liquid ) );
}

void serialize_liquid_source( player_activity &act, const tripoint &pos, const item &liquid )
{
    const auto stack = g->m.i_at( pos );
    // Need to store the *index* of the item on the ground, but it may be a virtual item from
    // an infinite liquid source.
    const auto iter = std::find_if( stack.begin(), stack.end(), [&]( const item & i ) {
        return &i == &liquid;
    } );
    if( iter == stack.end() ) {
        act.values.push_back( LST_INFINITE_MAP );
        act.values.push_back( 0 ); // dummy
    } else {
        act.values.push_back( LST_MAP_ITEM );
        act.values.push_back( std::distance( stack.begin(), iter ) );
    }
    act.coords.push_back( pos );
    act.str_values.push_back( serialize( liquid ) );
}

enum liquid_target_type { LTT_CONTAINER = 1, LTT_VEHICLE = 2, LTT_MAP = 3, LTT_MONSTER = 4 };

void serialize_liquid_target( player_activity &act, const vehicle &veh )
{
    act.values.push_back( LTT_VEHICLE );
    act.values.push_back( 0 ); // dummy
    act.coords.push_back( veh.global_pos3() );
}

void serialize_liquid_target( player_activity &act, int container_item_pos )
{
    act.values.push_back( LTT_CONTAINER );
    act.values.push_back( container_item_pos );
    act.coords.push_back( tripoint() ); // dummy
}

void serialize_liquid_target( player_activity &act, const tripoint &pos )
{
    act.values.push_back( LTT_MAP );
    act.values.push_back( 0 ); // dummy
    act.coords.push_back( pos );
}

void serialize_liquid_target( player_activity &act, const monster &mon )
{
    act.values.push_back( LTT_MAP );
    act.values.push_back( 0 ); // dummy
    act.coords.push_back( mon.pos() );
}

void activity_handlers::fill_liquid_do_turn( player_activity *act, player *p )
{
    player_activity &act_ref = *act;
    try {
        // 1. Gather the source item.
        vehicle *source_veh = nullptr;
        const tripoint source_pos = act_ref.coords.at( 0 );
        map_stack source_stack = g->m.i_at( source_pos );
        std::list<item>::iterator on_ground;
        monster *source_mon = nullptr;
        item liquid;
        const auto source_type = static_cast<liquid_source_type>( act_ref.values.at( 0 ) );
        int part_num = -1;
        long veh_charges = 0;
        switch( source_type ) {
            case LST_VEHICLE:
                source_veh = veh_pointer_or_null( g->m.veh_at( source_pos ) );
                if( source_veh == nullptr ) {
                    throw std::runtime_error( "could not find source vehicle for liquid transfer" );
                }
                deserialize( liquid, act_ref.str_values.at( 0 ) );
                part_num = static_cast<int>( act_ref.values.at( 1 ) );
                veh_charges = liquid.charges;
                break;
            case LST_INFINITE_MAP:
                deserialize( liquid, act_ref.str_values.at( 0 ) );
                liquid.charges = item::INFINITE_CHARGES;
                break;
            case LST_MAP_ITEM:
                if( static_cast<size_t>( act_ref.values.at( 1 ) ) >= source_stack.size() ) {
                    throw std::runtime_error( "could not find source item on ground for liquid transfer" );
                }
                on_ground = source_stack.begin();
                std::advance( on_ground, act_ref.values.at( 1 ) );
                liquid = *on_ground;
                break;
            case LST_MONSTER:
                Creature *c = g->critter_at( source_pos );
                source_mon = dynamic_cast<monster *>( c );
                if( source_mon == nullptr ) {
                    debugmsg( "could not find source creature for liquid transfer" );
                    act_ref.set_to_null();
                }
                deserialize( liquid, act_ref.str_values.at( 0 ) );
                liquid.charges = 1;
                break;
        }

        static const auto volume_per_turn = units::from_liter( 4 );
        const long charges_per_turn = std::max( 1l, liquid.charges_per_volume( volume_per_turn ) );
        liquid.charges = std::min( charges_per_turn, liquid.charges );
        const long original_charges = liquid.charges;
        if( liquid.has_temperature() && liquid.specific_energy < 0 ) {
            liquid.set_item_temperature( std::max( temp_to_kelvin( g->get_temperature( p->pos() ) ), 277.15 ) );
        }

        // 2. Transfer charges.
        switch( static_cast<liquid_target_type>( act_ref.values.at( 2 ) ) ) {
            case LTT_VEHICLE:
                if( const optional_vpart_position vp = g->m.veh_at( act_ref.coords.at( 1 ) ) ) {
                    p->pour_into( vp->vehicle(), liquid );
                } else {
                    throw std::runtime_error( "could not find target vehicle for liquid transfer" );
                }
                break;
            case LTT_CONTAINER:
                p->pour_into( p->i_at( act_ref.values.at( 3 ) ), liquid );
                break;
            case LTT_MAP:
                if( iexamine::has_keg( act_ref.coords.at( 1 ) ) ) {
                    iexamine::pour_into_keg( act_ref.coords.at( 1 ), liquid );
                } else {
                    g->m.add_item_or_charges( act_ref.coords.at( 1 ), liquid );
                    p->add_msg_if_player( _( "You pour %1$s onto the ground." ), liquid.tname() );
                    liquid.charges = 0;
                }
                break;
            case LTT_MONSTER:
                liquid.charges = 0;
                break;
        }

        const long removed_charges = original_charges - liquid.charges;
        if( removed_charges == 0 ) {
            // Nothing has been transferred, target must be full.
            act_ref.set_to_null();
            return;
        }

        // 3. Remove charges from source.
        switch( source_type ) {
            case LST_VEHICLE:
                if( part_num != -1 ) {
                    source_veh->drain( part_num, removed_charges );
                    liquid.charges = veh_charges - removed_charges;
                    // If there's no liquid left in this tank we're done, otherwise
                    // we need to update our liquid serialization to reflect how
                    // many charges are actually left for the next time we come
                    // around this loop.
                    if( !liquid.charges ) {
                        act_ref.set_to_null();
                    } else {
                        act_ref.str_values.at( 0 ) = serialize( liquid );
                    }
                } else {
                    source_veh->drain( liquid.typeId(), removed_charges );
                }
                if( source_veh->fuel_left( liquid.typeId() ) <= 0 ) {
                    act_ref.set_to_null();
                }
                break;
            case LST_MAP_ITEM:
                on_ground->charges -= removed_charges;
                if( on_ground->charges <= 0 ) {
                    source_stack.erase( on_ground );
                    if( g->m.ter( source_pos ).obj().examine == &iexamine::gaspump ) {
                        add_msg( _( "With a clang and a shudder, the %s pump goes silent." ),
                                 liquid.type_name( 1 ) );
                    } else if( g->m.furn( source_pos ).obj().examine == &iexamine::fvat_full ) {
                        g->m.furn_set( source_pos, f_fvat_empty );
                        add_msg( _( "You squeeze the last drops of %s from the vat." ),
                                 liquid.type_name( 1 ) );
                    }
                    act_ref.set_to_null();
                }
                break;
            case LST_INFINITE_MAP:
                // nothing, the liquid source is infinite
                break;
            case LST_MONSTER:
                // liquid source charges handled in monexamine::milk_source
                if( liquid.charges == 0 ) {
                    act_ref.set_to_null();
                }
                break;
        }

        if( removed_charges < original_charges ) {
            // Transferred less than the available charges -> target must be full
            act_ref.set_to_null();
        }

    } catch( const std::runtime_error &err ) {
        debugmsg( "error in activity data: \"%s\"", err.what() );
        act_ref.set_to_null();
        return;
    }
}

void activity_handlers::firstaid_finish( player_activity *act, player *p )
{
    static const std::string iuse_name_string( "heal" );

    item &it = p->i_at( act->position );
    item *used_tool = it.get_usable_item( iuse_name_string );
    if( used_tool == nullptr ) {
        debugmsg( "Lost tool used for healing" );
        act->set_to_null();
        return;
    }

    const auto use_fun = used_tool->get_use( iuse_name_string );
    const auto *actor = dynamic_cast<const heal_actor *>( use_fun->get_actor_ptr() );
    if( actor == nullptr ) {
        debugmsg( "iuse_actor type descriptor and actual type mismatch" );
        act->set_to_null();
        return;
    }

    // TODO: Store the patient somehow, retrieve here
    player &patient = *p;
    const hp_part healed = static_cast<hp_part>( act->values[0] );
    const long charges_consumed = actor->finish_using( *p, patient, *used_tool, healed );
    p->consume_charges( it, charges_consumed );

    // Erase activity and values.
    act->set_to_null();
    act->values.clear();
}

// fish-with-rod fish catching function.
static void rod_fish( player *p, int sSkillLevel, int fishChance, const tripoint &fish_point )
{
    if( sSkillLevel > fishChance ) {
        std::vector<monster *> fishables = g->get_fishable( 60, fish_point ); //get the nearby fish list.
        //if the vector is empty (no fish around) the player is still given a small chance to get a (let us say it was hidden) fish
        if( fishables.empty() ) {
            if( one_in( 20 ) ) {
                item fish;
                const std::vector<mtype_id> fish_group = MonsterGroupManager::GetMonstersFromGroup(
                            mongroup_id( "GROUP_FISH" ) );
                const mtype_id &fish_mon = random_entry_ref( fish_group );
                g->m.add_item_or_charges( p->pos(), item::make_corpse( fish_mon ) );
                p->add_msg_if_player( m_good, _( "You caught a %s." ), fish_mon.obj().nname() );
            } else {
                p->add_msg_if_player( _( "You didn't catch anything." ) );
            }
        } else {
            g->catch_a_monster( fishables, p->pos(), p, 50_hours );
        }

    } else {
        p->add_msg_if_player( _( "You didn't catch anything." ) );
    }
}

void activity_handlers::fish_finish( player_activity *act, player *p )
{
    item &it = p->i_at( act->position );
    int sSkillLevel = 0;
    int fishChance = 20;
    if( it.has_flag( "FISH_POOR" ) ) {
        sSkillLevel = p->get_skill_level( skill_survival ) + dice( 1, 6 );
        fishChance = dice( 1, 20 );
    } else if( it.has_flag( "FISH_GOOD" ) ) {
        // Much better chances with a good fishing implement.
        sSkillLevel = p->get_skill_level( skill_survival ) * 1.5 + dice( 1, 6 ) + 3;
        fishChance = dice( 1, 20 );
    }
    const tripoint fish_pos = act->placement;
    ///\EFFECT_SURVIVAL increases chance of fishing success
    rod_fish( p, sSkillLevel, fishChance, fish_pos );
    p->practice( skill_survival, rng( 5, 15 ) );
    act->set_to_null();
}

void activity_handlers::forage_finish( player_activity *act, player *p )
{
    const int veggy_chance = rng( 1, 100 );
    bool found_something = false;

    items_location loc;
    ter_str_id next_ter;

    switch( season_of_year( calendar::turn ) ) {
        case SPRING:
            loc = "forage_spring";
            next_ter = ter_str_id( "t_underbrush_harvested_spring" );
            break;
        case SUMMER:
            loc = "forage_summer";
            next_ter = ter_str_id( "t_underbrush_harvested_summer" );
            break;
        case AUTUMN:
            loc = "forage_autumn";
            next_ter = ter_str_id( "t_underbrush_harvested_autumn" );
            break;
        case WINTER:
            loc = "forage_winter";
            next_ter = ter_str_id( "t_underbrush_harvested_winter" );
            break;
    }

    g->m.ter_set( act->placement, next_ter );

    // Survival gives a bigger boost, and Perception is leveled a bit.
    // Both survival and perception affect time to forage
    ///\EFFECT_SURVIVAL increases forage success chance

    ///\EFFECT_PER slightly increases forage success chance
    if( veggy_chance < p->get_skill_level( skill_survival ) * 3 + p->per_cur - 2 ) {
        const auto dropped = g->m.put_items_from_loc( loc, p->pos(), calendar::turn );
        for( const auto &it : dropped ) {
            add_msg( m_good, _( "You found: %s!" ), it->tname() );
            found_something = true;
            if( it->typeId() == "mushroom" ) {
                if( one_in( 10 ) ) {
                    it->item_tags.insert( "HIDDEN_POISON" );
                    it->poison = rng( 2, 7 );
                } else if( one_in( 10 ) ) {
                    it->item_tags.insert( "HIDDEN_HALLU" );
                }
            }
        }
    }
    // 10% to drop a item/items from this group.
    if( one_in( 10 ) ) {
        const auto dropped = g->m.put_items_from_loc( "trash_forest", p->pos(), calendar::turn );
        for( const auto &it : dropped ) {
            add_msg( m_good, _( "You found: %s!" ), it->tname() );
            found_something = true;
        }
    }

    if( !found_something ) {
        add_msg( _( "You didn't find anything." ) );
    }

    ///\EFFECT_INT Intelligence caps survival skill gains from foraging
    const int max_forage_skill = p->int_cur / 3 + 1;
    ///\EFFECT_SURVIVAL decreases survival skill gain from foraging (NEGATIVE)
    const int max_exp = 2 * ( max_forage_skill - p->get_skill_level( skill_survival ) );
    // Award experience for foraging attempt regardless of success
    p->practice( skill_survival, rng( 1, max_exp ), max_forage_skill );

    act->set_to_null();
}

void activity_handlers::game_do_turn( player_activity *act, player *p )
{
    //Gaming takes time, not speed
    act->moves_left -= 100;

    item &game_item = p->i_at( act->position );

    //Deduct 1 battery charge for every minute spent playing
    if( calendar::once_every( 1_minutes ) ) {
        game_item.ammo_consume( 1, p->pos() );
        p->add_morale( MORALE_GAME, 1, 100 ); //1 points/min, almost 2 hours to fill
    }
    if( game_item.ammo_remaining() == 0 ) {
        act->moves_left = 0;
        add_msg( m_info, _( "The %s runs out of batteries." ), game_item.tname() );
    }
}

void activity_handlers::hotwire_finish( player_activity *act, player *p )
{
    //Grab this now, in case the vehicle gets shifted
    if( const optional_vpart_position vp = g->m.veh_at( tripoint( act->values[0], act->values[1],
                                           p->posz() ) ) ) {
        vehicle *const veh = &vp->vehicle();
        const int mech_skill = act->values[2];
        if( mech_skill > static_cast<int>( rng( 1, 6 ) ) ) {
            //success
            veh->is_locked = false;
            add_msg( _( "This wire will start the engine." ) );
        } else if( mech_skill > static_cast<int>( rng( 0, 4 ) ) ) {
            //soft fail
            veh->is_locked = false;
            veh->is_alarm_on = veh->has_security_working();
            add_msg( _( "This wire will probably start the engine." ) );
        } else if( veh->is_alarm_on ) {
            veh->is_locked = false;
            add_msg( _( "By process of elimination, this wire will start the engine." ) );
        } else {
            //hard fail
            veh->is_alarm_on = veh->has_security_working();
            add_msg( _( "The red wire always starts the engine, doesn't it?" ) );
        }
    } else {
        dbg( D_ERROR ) << "game:process_activity: ACT_HOTWIRE_CAR: vehicle not found";
        debugmsg( "process_activity ACT_HOTWIRE_CAR: vehicle not found" );
    }
    act->set_to_null();
}

void activity_handlers::longsalvage_finish( player_activity *act, player *p )
{
    static const std::string salvage_string = "salvage";
    item &main_tool = p->i_at( act->index );
    auto items = g->m.i_at( p->pos() );
    item *salvage_tool = main_tool.get_usable_item( salvage_string );
    if( salvage_tool == nullptr ) {
        debugmsg( "Lost tool used for long salvage" );
        act->set_to_null();
        return;
    }

    const auto use_fun = salvage_tool->get_use( salvage_string );
    const auto actor = dynamic_cast<const salvage_actor *>( use_fun->get_actor_ptr() );
    if( actor == nullptr ) {
        debugmsg( "iuse_actor type descriptor and actual type mismatch" );
        act->set_to_null();
        return;
    }

    for( auto &item : items ) {
        if( actor->valid_to_cut_up( item ) ) {
            item_location item_loc( map_cursor( p->pos() ), &item );
            actor->cut_up( *p, *salvage_tool, item_loc );
            return;
        }
    }

    add_msg( _( "You finish salvaging." ) );
    act->set_to_null();
}

void activity_handlers::make_zlave_finish( player_activity *act, player *p )
{
    act->set_to_null();
    auto items = g->m.i_at( p->pos() );
    const std::string corpse_name = act->str_values[0];
    item *body = nullptr;

    for( auto &item : items ) {
        if( item.display_name() == corpse_name ) {
            body = &item;
        }
    }

    if( body == nullptr ) {
        add_msg( m_info, _( "There's no corpse to make into a zombie slave!" ) );
        return;
    }

    int success = act->values[0];

    if( success > 0 ) {

        p->practice( skill_firstaid, rng( 2, 5 ) );
        p->practice( skill_survival, rng( 2, 5 ) );

        p->add_msg_if_player( m_good,
                              _( "You slice muscles and tendons, and remove body parts until you're confident the zombie won't be able to attack you when it reanimates." ) );

        body->set_var( "zlave", "zlave" );
        //take into account the chance that the body yet can regenerate not as we need.
        if( one_in( 10 ) ) {
            body->set_var( "zlave", "mutilated" );
        }

    } else {

        if( success > -20 ) {

            p->practice( skill_firstaid, rng( 3, 6 ) );
            p->practice( skill_survival, rng( 3, 6 ) );

            p->add_msg_if_player( m_warning,
                                  _( "You hack into the corpse and chop off some body parts.  You think the zombie won't be able to attack when it reanimates." ) );

            success += rng( 1, 20 );

            if( success > 0 && !one_in( 5 ) ) {
                body->set_var( "zlave", "zlave" );
            } else {
                body->set_var( "zlave", "mutilated" );
            }

        } else {

            p->practice( skill_firstaid, rng( 1, 8 ) );
            p->practice( skill_survival, rng( 1, 8 ) );

            body->mod_damage( rng( 0, body->max_damage() - body->damage() ), DT_STAB );
            if( body->damage() == body->max_damage() ) {
                body->active = false;
                p->add_msg_if_player( m_warning, _( "You cut up the corpse too much, it is thoroughly pulped." ) );
            } else {
                p->add_msg_if_player( m_warning,
                                      _( "You cut into the corpse trying to make it unable to attack, but you don't think you have it right." ) );
            }
        }
    }
}

void activity_handlers::pickaxe_do_turn( player_activity *act, player *p )
{
    const tripoint &pos = act->placement;
    sfx::play_activity_sound( "tool", "pickaxe", sfx::get_heard_volume( pos ) );
    if( calendar::once_every( 1_minutes ) ) { // each turn is too much
        //~ Sound of a Pickaxe at work!
        sounds::sound( pos, 30, sounds::sound_t::destructive_activity, _( "CHNK! CHNK! CHNK!" ) );
        messages_in_process( *act, *p );
    }
}

void activity_handlers::pickaxe_finish( player_activity *act, player *p )
{
    const tripoint pos( act->placement );
    item &it = p->i_at( act->position );
    act->set_to_null(); // Invalidate the activity early to prevent a query from mod_pain()
    const int helpersize = g->u.get_num_crafting_helpers( 3 );
    if( g->m.is_bashable( pos ) && g->m.has_flag( "SUPPORTS_ROOF", pos ) &&
        g->m.ter( pos ) != t_tree ) {
        // Tunneling through solid rock is hungry, sweaty, tiring, backbreaking work
        // Betcha wish you'd opted for the J-Hammer ;P
        p->mod_stored_nutr( 15 - ( helpersize * 3 ) );
        p->mod_thirst( 15 - ( helpersize * 3 ) );
        if( p->has_trait( trait_id( "STOCKY_TROGLO" ) ) ) {
            p->mod_fatigue( 20 - ( helpersize  * 3 ) ); // Yep, dwarves can dig longer before tiring
        } else {
            p->mod_fatigue( 30 - ( helpersize  * 3 ) );
        }
        p->mod_pain( std::max( 0, ( 2 * static_cast<int>( rng( 1, 3 ) ) ) - helpersize ) );
    } else if( g->m.move_cost( pos ) == 2 && g->get_levz() == 0 &&
               g->m.ter( pos ) != t_dirt && g->m.ter( pos ) != t_grass ) {
        //Breaking up concrete on the surface? not nearly as bad
        p->mod_stored_nutr( 5 - ( helpersize ) );
        p->mod_thirst( 5 - ( helpersize ) );
        p->mod_fatigue( 10 - ( helpersize  * 2 ) );
    }
    p->add_msg_if_player( m_good, _( "You finish digging." ) );
    g->m.destroy( pos, true );
    it.charges = std::max( static_cast<long>( 0 ), it.charges - it.type->charges_to_use() );
    if( it.charges == 0 && it.destroyed_at_zero_charges() ) {
        p->i_rem( &it );
    }
}

void activity_handlers::pulp_do_turn( player_activity *act, player *p )
{
    const tripoint &pos = act->placement;

    // Stabbing weapons are a lot less effective at pulping
    const int cut_power = std::max( p->weapon.damage_melee( DT_CUT ),
                                    p->weapon.damage_melee( DT_STAB ) / 2 );

    ///\EFFECT_STR increases pulping power, with diminishing returns
    float pulp_power = sqrt( ( p->str_cur + p->weapon.damage_melee( DT_BASH ) ) *
                             ( cut_power + 1.0f ) );
    // Multiplier to get the chance right + some bonus for survival skill
    pulp_power *= 40 + p->get_skill_level( skill_survival ) * 5;

    const int mess_radius = p->weapon.has_flag( "MESSY" ) ? 2 : 1;

    int moves = 0;
    int &num_corpses = act->index; // use this to collect how many corpse are pulped
    auto corpse_pile = g->m.i_at( pos );
    for( auto &corpse : corpse_pile ) {
        const mtype *corpse_mtype = corpse.get_mtype();
        if( !corpse.is_corpse() || !corpse_mtype->has_flag( MF_REVIVES ) ||
            ( std::find( act->str_values.begin(), act->str_values.end(), "auto_pulp_no_acid" ) !=
              act->str_values.end() && corpse_mtype->bloodType() == fd_acid ) ) {
            // Don't smash non-rezing corpses //don't smash acid zombies when auto pulping
            continue;
        }

        while( corpse.damage() < corpse.max_damage() ) {
            // Increase damage as we keep smashing ensuring we eventually smash the target.
            if( x_in_y( pulp_power, corpse.volume() / units::legacy_volume_factor ) ) {
                corpse.inc_damage( DT_BASH );
                if( corpse.damage() == corpse.max_damage() ) {
                    num_corpses++;
                }
            }

            if( x_in_y( pulp_power, corpse.volume() /
                        units::legacy_volume_factor ) ) { // Splatter some blood around
                // Splatter a bit more randomly, so that it looks cooler
                const int radius = mess_radius + x_in_y( pulp_power, 500 ) + x_in_y( pulp_power, 1000 );
                const tripoint dest( pos.x + rng( -radius, radius ), pos.y + rng( -radius, radius ), pos.z );
                const field_id type_blood = ( mess_radius > 1 && x_in_y( pulp_power, 10000 ) ) ?
                                            corpse.get_mtype()->gibType() :
                                            corpse.get_mtype()->bloodType();
                g->m.add_splatter_trail( type_blood, pos, dest );
            }

            float stamina_ratio = static_cast<float>( p->stamina ) / p->get_stamina_max();
            p->mod_stat( "stamina", stamina_ratio * -40 );

            moves += 100 / std::max( 0.25f, stamina_ratio );
            if( one_in( 4 ) ) {
                // Smashing may not be butchery, but it involves some zombie anatomy
                p->practice( skill_survival, 2, 2 );
            }

            if( moves >= p->moves ) {
                // Enough for this turn;
                p->moves -= moves;
                return;
            }
        }
    }

    // If we reach this, all corpses have been pulped, finish the activity
    act->moves_left = 0;
    if( num_corpses == 0 ) {
        p->add_msg_if_player( m_bad, _( "The corpse moved before you could finish smashing it!" ) );
        return;
    }
    // TODO: Factor in how long it took to do the smashing.
    p->add_msg_player_or_npc( ngettext( "The corpse is thoroughly pulped.",
                                        "The corpses are thoroughly pulped.", num_corpses ),
                              ngettext( "<npcname> finished pulping the corpse.",
                                        "<npcname> finished pulping the corpses.", num_corpses ) );
}

void activity_handlers::reload_finish( player_activity *act, player *p )
{
    act->set_to_null();

    if( act->targets.size() != 2 || act->index <= 0 ) {
        debugmsg( "invalid arguments to ACT_RELOAD" );
        return;
    }

    if( !act->targets[0] ) {
        debugmsg( "reload target is null, failed to reload" );
        return;
    }

    if( !act->targets[1] ) {
        debugmsg( "ammo target is null, failed to reload" );
        return;
    }

    item &reloadable = *act->targets[ 0 ];
    const int qty = act->index;
    const bool is_speedloader = act->targets[ 1 ]->has_flag( "SPEEDLOADER" );

    if( !reloadable.reload( *p, std::move( act->targets[ 1 ] ), qty ) ) {
        add_msg( m_info, _( "Can't reload the %s." ), reloadable.tname() );
        return;
    }

    std::string msg = _( "You reload the %s." );

    if( reloadable.is_gun() ) {
        p->recoil = MAX_RECOIL;

        if( reloadable.has_flag( "RELOAD_ONE" ) && !is_speedloader ) {
            for( int i = 0; i != qty; ++i ) {
                if( reloadable.ammo_type() == ammotype( "bolt" ) ) {
                    msg = _( "You insert a bolt into the %s." );
                } else {
                    msg = _( "You insert a cartridge into the %s." );
                }
            }
        }
        if( reloadable.type->gun->reload_noise_volume > 0 ) {
            sfx::play_variant_sound( "reload", reloadable.typeId(), sfx::get_heard_volume( p->pos() ) );
            sounds::ambient_sound( p->pos(), reloadable.type->gun->reload_noise_volume,
                                   sounds::sound_t::activity, reloadable.type->gun->reload_noise );
        }
    } else if( reloadable.is_watertight_container() ) {
        msg = _( "You refill the %s." );
    }
    add_msg( m_neutral, msg, reloadable.tname() );
}

void activity_handlers::start_fire_finish( player_activity *act, player *p )
{
    firestarter_actor::resolve_firestarter_use( *p, act->placement );
    act->set_to_null();
}

void activity_handlers::start_fire_do_turn( player_activity *act, player *p )
{
    if( !g->m.is_flammable( act->placement ) ) {
        try_fuel_fire( *act, *p, true );
        if( !g->m.is_flammable( act->placement ) ) {
            p->add_msg_if_player( m_info, _( "There's nothing to light there." ) );
            p->cancel_activity();
        }
        return;
    }
    item &lens_item = p->i_at( act->position );
    const auto usef = lens_item.type->get_use( "firestarter" );
    if( usef == nullptr || usef->get_actor_ptr() == nullptr ) {
        add_msg( m_bad, _( "You have lost the item you were using to start the fire." ) );
        p->cancel_activity();
        return;
    }

    p->mod_moves( -p->moves );
    const auto actor = dynamic_cast<const firestarter_actor *>( usef->get_actor_ptr() );
    const float light = actor->light_mod( p->pos() );
    act->moves_left -= light * 100;
    if( light < 0.1 ) {
        add_msg( m_bad, _( "There is not enough sunlight to start a fire now.  You stop trying." ) );
        p->cancel_activity();
    }
}

void activity_handlers::train_finish( player_activity *act, player *p )
{
    const skill_id sk( act->name );
    if( sk.is_valid() ) {
        const Skill &skill = sk.obj();
        std::string skill_name = skill.name();
        int new_skill_level = p->get_skill_level( sk ) + 1;
        p->set_skill_level( sk, new_skill_level );
        add_msg( m_good, _( "You finish training %s to level %d." ), skill_name, new_skill_level );
        if( new_skill_level % 4 == 0 ) {
            //~ %d is skill level %s is skill name
            p->add_memorial_log( pgettext( "memorial_male", "Reached skill level %1$d in %2$s." ),
                                 pgettext( "memorial_female", "Reached skill level %1$d in %2$s." ),
                                 new_skill_level, skill_name );
        }
        act->set_to_null();
        return;
    }

    const auto &ma_id = matype_id( act->name );
    if( ma_id.is_valid() ) {
        const auto &mastyle = ma_id.obj();
        // Trained martial arts,
        add_msg( m_good, _( "You learn %s." ), mastyle.name );
        //~ %s is martial art
        p->add_memorial_log( pgettext( "memorial_male", "Learned %s." ),
                             pgettext( "memorial_female", "Learned %s." ),
                             mastyle.name );
        p->add_martialart( mastyle.id );
    } else {
        debugmsg( "train_finish without a valid skill or style name" );
    }

    act->set_to_null();
    return;
}

void activity_handlers::vehicle_finish( player_activity *act, player *p )
{
    //Grab this now, in case the vehicle gets shifted
    const optional_vpart_position vp = g->m.veh_at( tripoint( act->values[0], act->values[1],
                                       p->posz() ) );
    veh_interact::complete_vehicle();
    // complete_vehicle set activity type to NULL if the vehicle
    // was completely dismantled, otherwise the vehicle still exist and
    // is to be examined again.
    if( act->is_null() ) {
        return;
    }
    act->set_to_null();
    if( act->values.size() < 7 ) {
        dbg( D_ERROR ) << "game:process_activity: invalid ACT_VEHICLE values: "
                       << act->values.size();
        debugmsg( "process_activity invalid ACT_VEHICLE values:%d",
                  act->values.size() );
    } else {
        if( vp ) {
            g->m.invalidate_map_cache( g->get_levz() );
            g->refresh_all();
            // TODO: Z (and also where the activity is queued)
            // Or not, because the vehicle coordinates are dropped anyway
            g->exam_vehicle( vp->vehicle(), act->values[ 2 ], act->values[ 3 ] );
            return;
        } else {
            dbg( D_ERROR ) << "game:process_activity: ACT_VEHICLE: vehicle not found";
            debugmsg( "process_activity ACT_VEHICLE: vehicle not found" );
        }
    }
}

void activity_handlers::hand_crank_do_turn( player_activity *act, player *p )
{
    // Hand-crank chargers seem to range from 2 watt (very common easily verified)
    // to 10 watt (suspicious claims from some manufacturers) sustained output.
    // It takes 2.4 minutes to produce 1kj at just slightly under 7 watts (25 kj per hour)
    // time-based instead of speed based because it's a sustained activity
    act->moves_left -= 100;
    item &hand_crank_item = p ->i_at( act->position );

    // TODO: This should be 144 seconds, rather than 24 (6-second) turns
    // but we don't have a seconds time macro?
    if( calendar::once_every( 24_turns ) ) {
        p->mod_fatigue( 1 );
        if( hand_crank_item.ammo_capacity() > hand_crank_item.ammo_remaining() ) {
            hand_crank_item.ammo_set( "battery", hand_crank_item.ammo_remaining() + 1 );
        }
    }
    if( p->get_fatigue() >= DEAD_TIRED ) {
        act->moves_left = 0;
        add_msg( m_info, _( "You're too exhausted to keep cranking." ) );
    }

}

void activity_handlers::vibe_do_turn( player_activity *act, player *p )
{
    //Using a vibrator takes time (10 minutes), not speed
    //Linear increase in morale during action with a small boost at end
    //Deduct 1 battery charge for every minute in use, or vibrator is much less effective
    act->moves_left -= 100;

    item &vibrator_item = p->i_at( act->position );

    if( ( p->is_wearing( "rebreather" ) ) || ( p->is_wearing( "rebreather_xl" ) ) ||
        ( p->is_wearing( "mask_h20survivor" ) ) ) {
        act->moves_left = 0;
        add_msg( m_bad, _( "You have trouble breathing, and stop." ) );
    }

    if( calendar::once_every( 1_minutes ) ) {
        p->mod_fatigue( 1 );
        if( vibrator_item.ammo_remaining() > 0 ) {
            vibrator_item.ammo_consume( 1, p->pos() );
            p->add_morale( MORALE_FEELING_GOOD, 3, 40 );
            if( vibrator_item.ammo_remaining() == 0 ) {
                add_msg( m_info, _( "The %s runs out of batteries." ), vibrator_item.tname() );
            }
        } else {
            p->add_morale( MORALE_FEELING_GOOD, 1, 40 ); //twenty minutes to fill
        }
    }
    if( p->get_fatigue() >= DEAD_TIRED ) { // Dead Tired: different kind of relaxation needed
        act->moves_left = 0;
        add_msg( m_info, _( "You're too tired to continue." ) );
    }

    // Vibrator requires that you be able to move around, stretch, etc, so doesn't play
    // well with roots.  Sorry.  :-(

    p->pause();
}

void activity_handlers::start_engines_finish( player_activity *act, player *p )
{
    act->set_to_null();
    // Find the vehicle by looking for a remote vehicle first, then by player relative coordinates
    vehicle *veh = g->remoteveh();
    if( !veh ) {
        const tripoint pos = act->placement + g->u.pos();
        veh = veh_pointer_or_null( g->m.veh_at( pos ) );
        if( !veh ) {
            return;
        }
    }

    int attempted = 0;
    int non_muscle_attempted = 0;
    int started = 0;
    int non_muscle_started = 0;
    const bool take_control = act->values[0];

    for( size_t e = 0; e < veh->engines.size(); ++e ) {
        if( veh->is_engine_on( e ) ) {
            attempted++;
            if( !veh->is_engine_type( e, "muscle" ) ) {
                non_muscle_attempted++;
            }
            if( veh->start_engine( e ) ) {
                started++;
                if( !veh->is_engine_type( e, "muscle" ) ) {
                    non_muscle_started++;
                }
            }
        }
    }

    //Did any engines start?
    veh->engine_on = started;
    //init working engine noise
    sfx::do_vehicle_engine_sfx();

    if( attempted == 0 ) {
        add_msg( m_info, _( "The %s doesn't have an engine!" ), veh->name );
    } else if( non_muscle_attempted > 0 ) {
        //Some non-muscle engines tried to start
        if( non_muscle_attempted == non_muscle_started ) {
            //All of the non-muscle engines started
            add_msg( ngettext( "The %s's engine starts up.",
                               "The %s's engines start up.", non_muscle_started ), veh->name );
        } else if( non_muscle_started > 0 ) {
            //Only some of the non-muscle engines started
            add_msg( ngettext( "One of the %s's engines start up.",
                               "Some of the %s's engines start up.", non_muscle_started ), veh->name );
        } else {
            //All of the non-muscle engines failed
            add_msg( m_bad, ngettext( "The %s's engine fails to start.",
                                      "The %s's engines fail to start.", non_muscle_attempted ), veh->name );
        }
    }

    if( take_control && !veh->engine_on && !veh->velocity ) {
        p->controlling_vehicle = false;
        add_msg( _( "You let go of the controls." ) );
    }
}

void activity_handlers::oxytorch_do_turn( player_activity *act, player *p )
{
    if( act->values[0] <= 0 ) {
        return;
    }

    item &it = p->i_at( act->position );
    // act->values[0] is the number of charges yet to be consumed
    const long charges_used = std::min( static_cast<long>( act->values[0] ), it.ammo_required() );

    it.ammo_consume( charges_used, p->pos() );
    act->values[0] -= static_cast<int>( charges_used );

    sfx::play_activity_sound( "tool", "oxytorch", sfx::get_heard_volume( act->placement ) );
    if( calendar::once_every( 2_turns ) ) {
        sounds::sound( act->placement, 10, sounds::sound_t::destructive_activity, _( "hissssssssss!" ) );
    }
}

void activity_handlers::oxytorch_finish( player_activity *act, player *p )
{
    act->set_to_null();
    const tripoint &pos = act->placement;
    const ter_id ter = g->m.ter( pos );

    // fast players might still have some charges left to be consumed
    p->i_at( act->position ).ammo_consume( act->values[0], p->pos() );

    if( g->m.furn( pos ) == f_rack ) {
        g->m.furn_set( pos, f_null );
        g->m.spawn_item( p->pos(), "steel_chunk", rng( 2, 6 ) );
    } else if( ter == t_chainfence || ter == t_chaingate_c || ter == t_chaingate_l ) {
        g->m.ter_set( pos, t_dirt );
        g->m.spawn_item( pos, "pipe", rng( 1, 4 ) );
        g->m.spawn_item( pos, "wire", rng( 4, 16 ) );
    } else if( ter == t_chainfence_posts ) {
        g->m.ter_set( pos, t_dirt );
        g->m.spawn_item( pos, "pipe", rng( 1, 4 ) );
    } else if( ter == t_door_metal_locked || ter == t_door_metal_c || ter == t_door_bar_c ||
               ter == t_door_bar_locked || ter == t_door_metal_pickable ) {
        g->m.ter_set( pos, t_mdoor_frame );
        g->m.spawn_item( pos, "steel_plate", rng( 0, 1 ) );
        g->m.spawn_item( pos, "steel_chunk", rng( 3, 8 ) );
    } else if( ter == t_window_enhanced || ter == t_window_enhanced_noglass ) {
        g->m.ter_set( pos, t_window_empty );
        g->m.spawn_item( pos, "steel_plate", rng( 0, 1 ) );
        g->m.spawn_item( pos, "sheet_metal", rng( 1, 3 ) );
    } else if( ter == t_reb_cage ) {
        g->m.ter_set( pos, t_pit );
        g->m.spawn_item( pos, "spike", rng( 1, 19 ) );
        g->m.spawn_item( pos, "scrap", rng( 1, 8 ) );
    } else if( ter == t_bars ) {
        if( g->m.ter( {pos.x + 1, pos.y, pos.z} ) == t_sewage || g->m.ter( {pos.x, pos.y + 1, pos.z} ) ==
            t_sewage ||
            g->m.ter( {pos.x - 1, pos.y, pos.z} ) == t_sewage || g->m.ter( {pos.x, pos.y - 1, pos.z} ) ==
            t_sewage ) {
            g->m.ter_set( pos, t_sewage );
            g->m.spawn_item( p->pos(), "pipe", rng( 1, 2 ) );
        } else {
            g->m.ter_set( pos, t_floor );
            g->m.spawn_item( p->pos(), "pipe", rng( 1, 2 ) );
        }
    } else if( ter == t_window_bars_alarm ) {
        g->m.ter_set( pos, t_window_alarm );
        g->m.spawn_item( p->pos(), "pipe", rng( 1, 2 ) );
    } else if( ter == t_window_bars ) {
        g->m.ter_set( pos, t_window_empty );
        g->m.spawn_item( p->pos(), "pipe", rng( 1, 2 ) );
    }
}

void activity_handlers::cracking_finish( player_activity *act, player *p )
{
    p->add_msg_if_player( m_good, _( "With a satisfying click, the lock on the safe opens!" ) );
    g->m.furn_set( act->placement, f_safe_c );
    act->set_to_null();
}

void activity_handlers::open_gate_finish( player_activity *act, player * )
{
    const tripoint pos = act->placement; // Don't use reference and don't inline, because act can change
    gates::open_gate( pos );
    act->set_to_null();
}

enum repeat_type : int {
    // REPEAT_INIT should be zero. In some scenarios (veh welder), activity value default to zero.
    REPEAT_INIT = 0,    // Haven't found repeat value yet.
    REPEAT_ONCE,        // Repeat just once
    REPEAT_FOREVER,     // Repeat for as long as possible
    REPEAT_FULL,        // Repeat until damage==0
    REPEAT_EVENT,       // Repeat until something interesting happens
    REPEAT_CANCEL,      // Stop repeating
};

repeat_type repeat_menu( const std::string &title, repeat_type last_selection )
{
    uilist rmenu;
    rmenu.text = title;

    rmenu.addentry( REPEAT_ONCE, true, '1', _( "Repeat once" ) );
    rmenu.addentry( REPEAT_FOREVER, true, '2', _( "Repeat until reinforced" ) );
    rmenu.addentry( REPEAT_FULL, true, '3', _( "Repeat until fully repaired, but don't reinforce" ) );
    rmenu.addentry( REPEAT_EVENT, true, '4', _( "Repeat until success/failure/level up" ) );
    rmenu.addentry( REPEAT_INIT, true, '5', _( "Back to item selection" ) );

    rmenu.selected = last_selection - REPEAT_ONCE;
    rmenu.query();

    if( rmenu.ret >= REPEAT_INIT && rmenu.ret <= REPEAT_EVENT ) {
        return static_cast<repeat_type>( rmenu.ret );
    }

    return REPEAT_CANCEL;
}

// This is a part of a hack to provide pseudo items for long repair activity
// Note: similar hack could be used to implement all sorts of vehicle pseudo-items
//  and possibly CBM pseudo-items too.
struct weldrig_hack {
    vehicle *veh;
    int part;
    item pseudo;

    weldrig_hack()
        : veh( nullptr )
        , part( -1 )
        , pseudo( "welder", calendar::turn )
    { }

    bool init( const player_activity &act ) {
        if( act.coords.empty() || act.values.size() < 2 ) {
            return false;
        }

        part = act.values[1];
        veh = veh_pointer_or_null( g->m.veh_at( act.coords[0] ) );
        if( veh == nullptr || veh->parts.size() <= static_cast<size_t>( part ) ) {
            part = -1;
            return false;
        }

        part = veh->part_with_feature( part, "WELDRIG", true );
        return part >= 0;
    }

    item &get_item() {
        if( veh != nullptr && part >= 0 ) {
            pseudo.charges = veh->drain( "battery", 1000 - pseudo.charges );
            return pseudo;
        }

        // null item should be handled just fine
        return null_item_reference();
    }

    void clean_up() {
        // Return unused charges
        if( veh == nullptr || part < 0 ) {
            return;
        }

        veh->charge_battery( pseudo.charges );
        pseudo.charges = 0;
    }

    ~weldrig_hack() {
        clean_up();
    }
};

void activity_handlers::repair_item_finish( player_activity *act, player *p )
{
    const std::string iuse_name_string = act->get_str_value( 0, "repair_item" );
    repeat_type repeat = static_cast<repeat_type>( act->get_value( 0, REPEAT_INIT ) );
    weldrig_hack w_hack;
    item_location *ploc = nullptr;

    if( !act->targets.empty() ) {
        ploc = &act->targets[0];
    }

    item &main_tool = !w_hack.init( *act ) ?
                      ploc ?
                      **ploc : p->i_at( act->index ) : w_hack.get_item();

    item *used_tool = main_tool.get_usable_item( iuse_name_string );
    if( used_tool == nullptr ) {
        debugmsg( "Lost tool used for long repair" );
        act->set_to_null();
        return;
    }

    const auto use_fun = used_tool->get_use( iuse_name_string );
    // TODO: De-uglify this block. Something like get_use<iuse_actor_type>() maybe?
    const auto *actor = dynamic_cast<const repair_item_actor *>( use_fun->get_actor_ptr() );
    if( actor == nullptr ) {
        debugmsg( "iuse_actor type descriptor and actual type mismatch" );
        act->set_to_null();
        return;
    }

    // Valid Repeat choice and target, attempt repair.
    if( repeat != REPEAT_INIT && act->targets.size() >= 2 ) {
        item_location &fix_location = act->targets[1];

        // Remember our level: we want to stop retrying on level up
        const int old_level = p->get_skill_level( actor->used_skill );
        const auto attempt = actor->repair( *p, *used_tool, fix_location );
        if( attempt != repair_item_actor::AS_CANT ) {
            if( ploc && ploc->where() == item_location::type::map ) {
                used_tool->ammo_consume( used_tool->ammo_required(), ploc->position() );
            } else {
                p->consume_charges( *used_tool, used_tool->ammo_required() );
            }
        }

        // TODO: Allow setting this in the actor
        // TODO: Don't use charges_to_use: welder has 50 charges per use, soldering iron has 1
        if( !used_tool->ammo_sufficient() ) {
            p->add_msg_if_player( _( "Your %s ran out of charges" ), used_tool->tname() );
            act->set_to_null();
            return;
        }

        // Print message explaining why we stopped
        // But only if we didn't destroy the item (because then it's obvious)
        const bool destroyed = attempt == repair_item_actor::AS_DESTROYED;
        const bool cannot_continue_repair = attempt == repair_item_actor::AS_CANT ||
                                            destroyed || !actor->can_repair_target( *p, *fix_location, !destroyed );
        if( cannot_continue_repair ) {
            // Cannot continue to repair target, select another target.
            // **Warning**: as soon as the item is popped back, it is destroyed and can't be used anymore!
            act->targets.pop_back();
        }

        const bool event_happened = attempt == repair_item_actor::AS_FAILURE ||
                                    attempt == repair_item_actor::AS_SUCCESS ||
                                    old_level != p->get_skill_level( actor->used_skill );

        const bool need_input =
            ( repeat == REPEAT_ONCE ) ||
            ( repeat == REPEAT_EVENT && event_happened ) ||
            ( repeat == REPEAT_FULL && ( cannot_continue_repair || fix_location->damage() <= 0 ) );
        if( need_input ) {
            repeat = REPEAT_INIT;
        }
    }
    // Check tool is valid before we query target and Repeat choice.
    if( !actor->can_use_tool( *p, *used_tool, true ) ) {
        act->set_to_null();
        return;
    }

    // target selection and validation.
    while( act->targets.size() < 2 ) {
        auto item_loc = game_menus::inv::repair( *p, actor, &main_tool );

        if( item_loc == item_location::nowhere ) {
            p->add_msg_if_player( m_info, _( "Never mind." ) );
            act->set_to_null();
            return;
        }
        if( actor->can_repair_target( *p, *item_loc, true ) ) {
            act->targets.emplace_back( item_loc.clone() );
            repeat = REPEAT_INIT;
        }
    }

    const item &fix = *act->targets[1];

    if( repeat == REPEAT_INIT ) {
        g->draw();
        const int level = p->get_skill_level( actor->used_skill );
        auto action_type = actor->default_action( fix, level );
        if( action_type == repair_item_actor::RT_NOTHING ) {
            p->add_msg_if_player( _( "You won't learn anything more by doing that." ) );
        }

        const auto chance = actor->repair_chance( *p, fix, action_type );
        if( chance.first <= 0.0f ) {
            action_type = repair_item_actor::RT_PRACTICE;
        }

        std::string title = string_format( _( "%s %s\n" ),
                                           repair_item_actor::action_description( action_type ),
                                           fix.tname() );
        title += string_format( _( "Charges: <color_light_blue>%s/%s</color> %s (%s per use)\n" ),
                                used_tool->ammo_remaining(), used_tool->ammo_capacity(),
                                item::nname( used_tool->ammo_current() ),
                                used_tool->ammo_required() );
        title += string_format( _( "Skill used: <color_light_blue>%s (%s)</color>\n" ),
                                actor->used_skill.obj().name(), level );
        title += string_format( _( "Success chance: <color_light_blue>%.1f</color>%%\n" ),
                                100.0f * chance.first );
        title += string_format( _( "Damage chance: <color_light_blue>%.1f</color>%%" ),
                                100.0f * chance.second );

        if( act->values.empty() ) {
            act->values.resize( 1 );
        }
        do {
            repeat = repeat_menu( title, repeat );

            if( repeat == REPEAT_CANCEL ) {
                act->set_to_null();
                return;
            }
            act->values[0] = static_cast<int>( repeat );
            if( repeat == REPEAT_INIT ) {       // BACK selected, redo target selection next.
                p->activity.targets.pop_back();
                return;
            }
            if( repeat == REPEAT_FULL && fix.damage() <= 0 ) {
                p->add_msg_if_player( m_info, _( "Your %s is already fully repaired." ), fix.tname() );
                repeat = REPEAT_INIT;
            }
        } while( repeat == REPEAT_INIT );
    }

    // Otherwise keep retrying
    act->moves_left = actor->move_cost;
}

void activity_handlers::mend_item_finish( player_activity *act, player *p )
{
    act->set_to_null();
    if( act->targets.size() != 1 ) {
        debugmsg( "invalid arguments to ACT_MEND_ITEM" );
        return;
    }

    item_location &target = act->targets[ 0 ];

    const auto f = target->faults.find( fault_id( act->name ) );
    if( f == target->faults.end() ) {
        debugmsg( "item %s does not have fault %s", target->tname(), act->name );
        return;
    }

    const auto inv = p->crafting_inventory();
    const auto &reqs = f->obj().requirements();
    if( !reqs.can_make_with_inventory( inv, is_crafting_component ) ) {
        add_msg( m_info, _( "You are currently unable to mend the %s." ), target->tname() );
    }
    for( const auto &e : reqs.get_components() ) {
        p->consume_items( e );
    }
    for( const auto &e : reqs.get_tools() ) {
        p->consume_tools( e );
    }
    p->invalidate_crafting_inventory();

    target->faults.erase( *f );
    add_msg( m_good, _( "You successfully mended the %s." ), target->tname() );
}

void activity_handlers::gunmod_add_finish( player_activity *act, player *p )
{
    act->set_to_null();
    // first unpack all of our arguments
    if( act->values.size() != 4 ) {
        debugmsg( "Insufficient arguments to ACT_GUNMOD_ADD" );
        return;
    }

    item &gun = p->i_at( act->position );
    item &mod = p->i_at( act->values[0] );

    const int roll = act->values[1]; // chance of success (%)
    const int risk = act->values[2]; // chance of damage (%)

    // any tool charges used during installation
    const std::string tool = act->name;
    const int qty = act->values[3];

    if( !gun.is_gunmod_compatible( mod ).success() ) {
        debugmsg( "Invalid arguments in ACT_GUNMOD_ADD" );
        return;
    }

    if( !tool.empty() && qty > 0 ) {
        p->use_charges( tool, qty );
    }

    if( rng( 0, 100 ) <= roll ) {
        add_msg( m_good, _( "You successfully attached the %1$s to your %2$s." ), mod.tname(),
                 gun.tname() );
        gun.contents.push_back( p->i_rem( &mod ) );

    } else if( rng( 0, 100 ) <= risk ) {
        if( gun.inc_damage() ) {
            // Remove irremovable mods prior to destroying the gun
            for( auto mod : gun.gunmods() ) {
                if( mod->is_irremovable() ) {
                    p->remove_item( *mod );
                }
            }
            add_msg( m_bad, _( "You failed at installing the %s and destroyed your %s!" ), mod.tname(),
                     gun.tname() );
            p->i_rem( &gun );
        } else {
            add_msg( m_bad, _( "You failed at installing the %s and damaged your %s!" ), mod.tname(),
                     gun.tname() );
        }

    } else {
        add_msg( m_info, _( "You failed at installing the %s." ), mod.tname() );
    }
}

void activity_handlers::toolmod_add_finish( player_activity *act, player *p )
{
    act->set_to_null();
    if( act->targets.size() != 2 || !act->targets[0] || !act->targets[1] ) {
        debugmsg( "Incompatible arguments to ACT_TOOLMOD_ADD" );
        return;
    }
    item &tool = *act->targets[0];
    item &mod = *act->targets[1];
    p->add_msg_if_player( m_good, _( "You successfully attached the %1$s to your %2$s." ),
                          mod.tname(), tool.tname() );
    mod.item_tags.insert( "IRREMOVABLE" );
    tool.contents.push_back( mod );
    act->targets[1].remove_item();
}

void activity_handlers::clear_rubble_finish( player_activity *act, player *p )
{
    const tripoint &pos = act->placement;
    p->add_msg_if_player( m_info, _( "You clear up the %s." ),
                          g->m.furnname( pos ) );
    g->m.furn_set( pos, f_null );

    act->set_to_null();
}

void activity_handlers::meditate_finish( player_activity *act, player *p )
{
    p->add_msg_if_player( m_good, _( "You pause to engage in spiritual contemplation." ) );
    p->add_morale( MORALE_FEELING_GOOD, 5, 10 );
    act->set_to_null();
}

void activity_handlers::aim_do_turn( player_activity *act, player * )
{
    if( act->index == 0 ) {
        g->m.invalidate_map_cache( g->get_levz() );
        g->m.build_map_cache( g->get_levz() );
        g->plfire();
    }
}

void activity_handlers::pickup_do_turn( player_activity *, player * )
{
    activity_on_turn_pickup();
}

void activity_handlers::wear_do_turn( player_activity *, player * )
{
    activity_on_turn_wear();
}

// This activity opens the menu (it's not meant to queue consumption of items)
void activity_handlers::eat_menu_do_turn( player_activity *, player * )
{
    g->eat();
}

void activity_handlers::consume_food_menu_do_turn( player_activity *, player * )
{
    g->eat( game_menus::inv::consume_food );
}

void activity_handlers::consume_drink_menu_do_turn( player_activity *, player * )
{
    g->eat( game_menus::inv::consume_drink );
}

void activity_handlers::consume_meds_menu_do_turn( player_activity *, player * )
{
    g->eat( game_menus::inv::consume_meds );
}

void activity_handlers::move_items_do_turn( player_activity *, player * )
{
    activity_on_turn_move_items();
}

void activity_handlers::move_loot_do_turn( player_activity *act, player *p )
{
    activity_on_turn_move_loot( *act, *p );
}

void activity_handlers::adv_inventory_do_turn( player_activity *, player *p )
{
    p->cancel_activity();
    advanced_inv();
}

void activity_handlers::armor_layers_do_turn( player_activity *, player *p )
{
    p->cancel_activity();
    p->sort_armor();
}

void activity_handlers::atm_do_turn( player_activity *act, player *p )
{
    if ( act->targets.size() > 0 ) {
        item *it = act->targets.front().get_item();
        atm_menu {*p, it} .start();
    }
    else {
        atm_menu {*p} .start();
    }
}

void activity_handlers::cracking_do_turn( player_activity *act, player *p )
{
    auto cracking_tool = p->crafting_inventory().items_with( []( const item & it ) -> bool {
        item temporary_item( it.type );
        return temporary_item.has_flag( "SAFECRACK" );
    } );
    if( cracking_tool.empty() && !p->has_bionic( bionic_id( "bio_ears" ) ) ) {
        // We lost our cracking tool somehow, bail out.
        act->set_to_null();
        return;
    }
}

void activity_handlers::repair_item_do_turn( player_activity *act, player *p )
{
    // Moves are decremented based on a combination of speed and good vision (not in the dark, farsighted, etc)
    const int effective_moves = p->moves / p->fine_detail_vision_mod();
    if( effective_moves <= act->moves_left ) {
        act->moves_left -= effective_moves;
        p->moves = 0;
    } else {
        p->moves -= act->moves_left * p->fine_detail_vision_mod();
        act->moves_left = 0;
    }
}

void activity_handlers::butcher_do_turn( player_activity *, player *p )
{
    p->mod_stat( "stamina", -20.0f * p->stamina / p->get_stamina_max() );
}

void activity_handlers::read_finish( player_activity *act, player *p )
{
    p->do_read( *act->targets.front().get_item() );
    if( !act ) {
        p->add_msg_if_player( m_info, _( "You finish reading." ) );
    }
}

void activity_handlers::wait_finish( player_activity *act, player *p )
{
    p->add_msg_if_player( _( "You finish waiting." ) );
    act->set_to_null();
}

void activity_handlers::wait_weather_finish( player_activity *act, player *p )
{
    p->add_msg_if_player( _( "You finish waiting." ) );
    act->set_to_null();
}

void activity_handlers::wait_npc_finish( player_activity *act, player *p )
{
    p->add_msg_if_player( _( "%s finishes with you..." ), act->str_values[0] );
    act->set_to_null();
}

void activity_handlers::socialize_finish( player_activity *act, player *p )
{
    p->add_msg_if_player( _( "%s finishes chatting with you." ), act->str_values[0] );
    act->set_to_null();
}

void activity_handlers::try_sleep_do_turn( player_activity *act, player *p )
{
    if( !p->has_effect( effect_sleep ) ) {
        if( p->can_sleep() ) {
            act->set_to_null();
            p->fall_asleep();
        } else if( one_in( 1000 ) ) {
            p->add_msg_if_player( _( "You toss and turn..." ) );
        }
    }
}

void activity_handlers::try_sleep_finish( player_activity *act, player *p )
{
    if( !p->has_effect( effect_sleep ) ) {
        p->add_msg_if_player( _( "You try to sleep, but can't..." ) );
    }
    act->set_to_null();
}

void activity_handlers::craft_do_turn( player_activity *act, player *p )
{
    item *craft = act->targets.front().get_item();

    // item_location::get_item() will return nullptr if the item is lost
    if( !craft ) {
        p->add_msg_player_or_npc(
            string_format( _( "You no longer have the in progress craft in your possession.  "
                              "You stop crafting.  "
                              "Reactivate the in progress craft to continue crafting." ) ),
            string_format( _( "<npcname> no longer has the in progress craft in their possession.  "
                              "<npcname> stops crafting." ) )
        );
        p->cancel_activity();
        return;
    }

    if( !craft->is_craft() ) {
        debugmsg( "ACT_CRAFT target '%s' is not a craft.  Aborting ACT_CRAFT.", craft->tname() );
        p->cancel_activity();
        return;
    }

    if( !p->can_continue_craft( *craft ) ) {
        p->cancel_activity();
        return;
    }

    const recipe &rec = craft->get_making();
    const tripoint loc = act->targets.front().where() == item_location::type::character ?
                         tripoint_zero : act->targets.front().position();
    const float crafting_speed = p->crafting_speed_multiplier( *craft, loc );
    const int assistants = p->available_assistant_count( craft->get_making() );
    const bool is_long = act->values[0];

    if( crafting_speed <= 0.0f ) {
        p->cancel_activity();
        return;
    }

    // item_counter represents the percent progress relative to the base batch time
    // stored precise to 5 decimal places ( e.g. 67.32 percent would be stored as 6732000 )
    const int old_counter = craft->item_counter;

    // Base moves for batch size with no speed modifier or assistants
    // Must ensure >= 1 so we don't divide by 0;
    const double base_total_moves = std::max( 1, rec.batch_time( craft->charges, 1.0f, 0 ) );
    // Current expected total moves, includes crafting speed modifiers and assistants
    const double cur_total_moves = std::max( 1, rec.batch_time( craft->charges, crafting_speed,
                                   assistants ) );
    // Delta progress in moves adjusted for current crafting speed
    const double delta_progress = p->get_moves() * base_total_moves / cur_total_moves;
    // Current progress in moves
    const double current_progress = craft->item_counter * base_total_moves / 10000000.0 +
                                    delta_progress;
    // Current progress as a percent of base_total_moves to 2 decimal places
    craft->item_counter = round( current_progress / base_total_moves * 10000000.0 );
    p->set_moves( 0 );

    // This is to ensure we don't over count skill steps
    craft->item_counter = std::min( craft->item_counter, 10000000 );

    // Skill is gained after every 5% progress
    const int skill_steps = craft->item_counter / 500000 - old_counter / 500000;
    if( skill_steps > 0 ) {
        p->craft_skill_gain( *craft, skill_steps );
    }

    // if item_counter has reached 100% or more
    if( craft->item_counter >= 10000000 ) {
        item craft_copy = *craft;
        act->targets.front().remove_item();
        p->cancel_activity();
        p->complete_craft( craft_copy, loc );
        if( is_long ) {
            if( p->making_would_work( p->lastrecipe, craft_copy.charges ) ) {
                p->last_craft->execute( loc );
            }
        }
    }
}

void activity_handlers::disassemble_finish( player_activity *, player *p )
{
    p->complete_disassemble();
}

void activity_handlers::build_finish( player_activity *, player * )
{
    complete_construction();
}

void activity_handlers::vibe_finish( player_activity *act, player *p )
{
    p->add_msg_if_player( m_good, _( "You feel much better." ) );
    p->add_morale( MORALE_FEELING_GOOD, 10, 40 );
    act->set_to_null();
}

void activity_handlers::atm_finish( player_activity *act, player * )
{
    // ATM sets index to 0 to indicate it's finished.
    if( !act->index ) {
        act->set_to_null();
    }
}

void activity_handlers::aim_finish( player_activity *, player * )
{
    // Aim bails itself by resetting itself every turn,
    // you only re-enter if it gets set again.
    return;
}
void activity_handlers::eat_menu_finish( player_activity *, player * )
{
    // Only exists to keep the eat activity alive between turns
    return;
}

void activity_handlers::hacksaw_do_turn( player_activity *act, player *p )
{
    sfx::play_activity_sound( "tool", "hacksaw", sfx::get_heard_volume( act->placement ) );
    if( calendar::once_every( 1_minutes ) ) {
        //~ Sound of a metal sawing tool at work!
        sounds::sound( act->placement, 15, sounds::sound_t::destructive_activity, _( "grnd grnd grnd" ) );
        messages_in_process( *act, *p );
    }
}

void activity_handlers::hacksaw_finish( player_activity *act, player *p )
{
    const tripoint &pos = act->placement;
    const ter_id ter = g->m.ter( pos );

    if( g->m.furn( pos ) == f_rack ) {
        g->m.furn_set( pos, f_null );
        g->m.spawn_item( pos, "pipe", rng( 1, 3 ) );
        g->m.spawn_item( pos, "steel_chunk" );
    } else if( ter == t_chainfence || ter == t_chaingate_c || ter == t_chaingate_l ) {
        g->m.ter_set( pos, t_dirt );
        g->m.spawn_item( pos, "pipe", 6 );
        g->m.spawn_item( pos, "wire", 20 );
    } else if( ter == t_chainfence_posts ) {
        g->m.ter_set( pos, t_dirt );
        g->m.spawn_item( pos, "pipe", 6 );
    } else if( ter == t_window_bars_alarm ) {
        g->m.ter_set( pos, t_window_alarm );
        g->m.spawn_item( pos, "pipe", 6 );
    } else if( ter == t_window_bars ) {
        g->m.ter_set( pos, t_window_empty );
        g->m.spawn_item( pos, "pipe", 6 );
    } else if( ter == t_window_enhanced ) {
        g->m.ter_set( pos, t_window_reinforced );
        g->m.spawn_item( pos, "spike", rng( 1, 4 ) );
    } else if( ter == t_window_enhanced_noglass ) {
        g->m.ter_set( pos, t_window_reinforced_noglass );
        g->m.spawn_item( pos, "spike", rng( 1, 4 ) );
    } else if( ter == t_reb_cage ) {
        g->m.ter_set( pos, t_pit );
        g->m.spawn_item( pos, "spike", 19 );
        g->m.spawn_item( pos, "scrap", 8 );
    } else if( ter == t_bars ) {
        if( g->m.ter( { pos.x + 1, pos.y, pos.z } ) == t_sewage || g->m.ter( { pos.x, pos.y + 1, pos.z } )
            == t_sewage ||
            g->m.ter( { pos.x - 1, pos.y, pos.z } ) == t_sewage || g->m.ter( { pos.x, pos.y - 1, pos.z } ) ==
            t_sewage ) {
            g->m.ter_set( pos, t_sewage );
            g->m.spawn_item( pos, "pipe", 3 );
        } else {
            g->m.ter_set( pos, t_floor );
            g->m.spawn_item( pos, "pipe", 3 );
        }
    } else if( ter == t_door_bar_c || ter == t_door_bar_locked ) {
        g->m.ter_set( pos, t_mdoor_frame );
        g->m.spawn_item( pos, "pipe", 12 );
    }

    p->mod_stored_nutr( 5 );
    p->mod_thirst( 5 );
    p->mod_fatigue( 10 );
    p->add_msg_if_player( m_good, _( "You finish cutting the metal." ) );

    act->set_to_null();
}

void activity_handlers::chop_tree_do_turn( player_activity *act, player *p )
{
    sfx::play_activity_sound( "tool", "axe", sfx::get_heard_volume( act->placement ) );
    if( calendar::once_every( 1_minutes ) ) {
        //~ Sound of a wood chopping tool at work!
        sounds::sound( act->placement, 15, sounds::sound_t::activity, _( "CHK!" ) );
        messages_in_process( *act, *p );
    }
}

void activity_handlers::chop_tree_finish( player_activity *act, player *p )
{
    const tripoint &pos = act->placement;

    tripoint direction;
    while( true ) {
        if( const cata::optional<tripoint> dir = choose_direction(
                    _( "Select a direction for the tree to fall in." ) ) ) {
            direction = *dir;
            break;
        }
        // try again
    }

    const tripoint to = pos + point( 3 * direction.x + rng( -1, 1 ), 3 * direction.y + rng( -1, 1 ) );
    std::vector<tripoint> tree = line_to( pos, to, rng( 1, 8 ) );
    for( auto &elem : tree ) {
        g->m.destroy( elem );
        g->m.ter_set( elem, t_trunk );
    }

    g->m.ter_set( pos, t_stump );
    const int helpersize = g->u.get_num_crafting_helpers( 3 );
    p->mod_stored_nutr( 5 - helpersize );
    p->mod_thirst( 5 - helpersize );
    p->mod_fatigue( 10 - ( helpersize * 2 ) );
    p->add_msg_if_player( m_good, _( "You finish chopping down a tree." ) );
    // sound of falling tree
    sfx::play_variant_sound( "misc", "timber", sfx::get_heard_volume( act->placement ) );
    act->set_to_null();
}

void activity_handlers::chop_logs_finish( player_activity *act, player *p )
{
    const tripoint &pos = act->placement;

    if( g->m.ter( pos ) == t_trunk ) {
        g->m.spawn_item( pos.x, pos.y, "log", rng( 2, 3 ), 0, calendar::turn );
        g->m.spawn_item( pos.x, pos.y, "stick_long", rng( 0, 1 ), 0, calendar::turn );
    } else if( g->m.ter( pos ) == t_stump ) {
        g->m.spawn_item( pos.x, pos.y, "log", rng( 0, 2 ), 0, calendar::turn );
        g->m.spawn_item( pos.x, pos.y, "splinter", rng( 5, 15 ), 0, calendar::turn );
    }

    g->m.ter_set( pos, t_dirt );
    const int helpersize = g->u.get_num_crafting_helpers( 3 );
    p->mod_stored_nutr( 5 - helpersize );
    p->mod_thirst( 5 - helpersize );
    p->mod_fatigue( 10 - ( helpersize * 2 ) );
    p->add_msg_if_player( m_good, _( "You finish chopping wood." ) );

    act->set_to_null();
}

void activity_handlers::jackhammer_do_turn( player_activity *act, player *p )
{
    sfx::play_activity_sound( "tool", "jackhammer", sfx::get_heard_volume( act->placement ) );
    if( calendar::once_every( 1_minutes ) ) {
        //~ Sound of a jackhammer at work!
        sounds::sound( act->placement, 15, sounds::sound_t::destructive_activity, _( "TATATATATATATAT!" ) );
        messages_in_process( *act, *p );
    }
}

void activity_handlers::jackhammer_finish( player_activity *act, player *p )
{
    const tripoint &pos = act->placement;

    g->m.destroy( pos, true );

    const int helpersize = g->u.get_num_crafting_helpers( 3 );
    p->mod_stored_nutr( 5 - helpersize );
    p->mod_thirst( 5 - helpersize );
    p->mod_fatigue( 10 - ( helpersize * 2 ) );
    p->add_msg_if_player( m_good, _( "You finish drilling." ) );

    act->set_to_null();
}

void activity_handlers::dig_do_turn( player_activity *act, player *p )
{
    sfx::play_activity_sound( "tool", "shovel", sfx::get_heard_volume( act->placement ) );
    if( calendar::once_every( 1_minutes ) ) {
        //~ Sound of a shovel digging a pit at work!
        sounds::sound( act->placement, 10, sounds::sound_t::activity, _( "hsh!" ) );
        messages_in_process( *act, *p );
    }
}

void activity_handlers::dig_channel_do_turn( player_activity *act, player *p )
{
    sfx::play_activity_sound( "tool", "shovel", sfx::get_heard_volume( act->placement ) );
    if( calendar::once_every( 1_minutes ) ) {
        //~ Sound of a shovel digging a pit at work!
        sounds::sound( act->placement, 10, sounds::sound_t::activity, _( "hsh!" ) );
        messages_in_process( *act, *p );
    }
}

void activity_handlers::dig_finish( player_activity *act, player *p )
{
    const ter_id result_terrain( act->str_values[1] );
    const std::string byproducts_item_group = act->str_values[0];
    const int byproducts_count = act->values[0];
    const tripoint dump_loc = act->coords[0];
    const tripoint &pos = act->placement;
    const bool grave = g->m.ter( pos ) == t_grave;

    if( grave ) {
        if( one_in( 10 ) ) {
            static const std::array<mtype_id, 5> monids = { {
                    mtype_id( "mon_zombie" ), mtype_id( "mon_zombie_fat" ),
                    mtype_id( "mon_zombie_rot" ), mtype_id( "mon_skeleton" ),
                    mtype_id( "mon_zombie_crawler" )
                }
            };

            g->summon_mon( random_entry( monids ), dump_loc );
            g->m.furn_set( pos, f_coffin_o );
            p->add_msg_if_player( m_warning, _( "Something crawls out of the coffin!" ) );
        } else {
            g->m.spawn_item( pos, "bone_human", rng( 5, 15 ) );
            g->m.furn_set( pos, f_coffin_c );
        }
        std::vector<item *> dropped;
        g->m.place_items( "grave", 25, pos, pos, false, calendar::turn );
        g->m.place_items( "jewelry_front", 20, pos, pos, false, calendar::turn );
        dropped = g->m.place_items( "allclothes", 50, pos, pos, false, calendar::turn );
        for( const auto &it : dropped ) {
            if( it->is_armor() ) {
                it->item_tags.insert( "FILTHY" );
                it->set_damage( rng( 1, it->max_damage() - 1 ) );
            }
        }
        g->u.add_memorial_log( pgettext( "memorial_male", "Exhumed a grave." ),
                               pgettext( "memorial_female", "Exhumed a grave." ) );
    }

    g->m.ter_set( pos, result_terrain );

    for( int i = 0; i < byproducts_count; i++ ) {
        g->m.spawn_items( dump_loc, item_group::items_from( byproducts_item_group, calendar::turn ) );
    }

    const int helpersize = g->u.get_num_crafting_helpers( 3 );
    p->mod_stored_nutr( 5 - helpersize );
    p->mod_thirst( 5 - helpersize );
    p->mod_fatigue( 10 - ( helpersize * 2 ) );
    if( grave ) {
        p->add_msg_if_player( m_good, _( "You finish exhuming a grave." ) );
    } else {
        p->add_msg_if_player( m_good, _( "You finish digging the %s." ),
                              g->m.ter( act->placement ).obj().name() );
    }

    act->set_to_null();
}

void activity_handlers::dig_channel_finish( player_activity *act, player *p )
{
    const ter_id result_terrain( act->str_values[1] );
    const std::string byproducts_item_group = act->str_values[0];
    const int byproducts_count = act->values[0];
    const tripoint dump_loc = act->coords[0];

    g->m.ter_set( act->placement, result_terrain );

    for( int i = 0; i < byproducts_count; i++ ) {
        g->m.spawn_items( dump_loc, item_group::items_from( byproducts_item_group, calendar::turn ) );
    }

    p->mod_hunger( 5 );
    p->mod_thirst( 5 );
    p->mod_fatigue( 10 );
    p->add_msg_if_player( m_good, _( "You finish digging up %s." ),
                          g->m.ter( act->placement ).obj().name() );

    act->set_to_null();
}

void activity_handlers::fill_pit_do_turn( player_activity *act, player *p )
{
    sfx::play_activity_sound( "tool", "shovel", 100 );
    if( calendar::once_every( 1_minutes ) ) {
        //~ Sound of a shovel filling a pit or mound at work!
        sounds::sound( act->placement, 10, sounds::sound_t::activity, _( "hsh!" ) );
        messages_in_process( *act, *p );
    }
}

void activity_handlers::fill_pit_finish( player_activity *act, player *p )
{
    const tripoint &pos = act->placement;
    const ter_id ter = g->m.ter( pos );
    const ter_id old_ter = ter;

    if( ter == t_pit || ter == t_pit_spiked || ter == t_pit_glass ||
        ter == t_pit_corpsed ) {
        g->m.ter_set( pos, t_pit_shallow );
    } else {
        g->m.ter_set( pos, t_dirt );
    }
    const int helpersize = g->u.get_num_crafting_helpers( 3 );
    p->mod_stored_nutr( 5 - helpersize );
    p->mod_thirst( 5 - helpersize );
    p->mod_fatigue( 10 - ( helpersize * 2 ) );
    p->add_msg_if_player( m_good, _( "You finish filling up %s." ), old_ter.obj().name() );

    act->set_to_null();
}

void activity_handlers::play_with_pet_finish( player_activity *act, player *p )
{
    p->add_morale( MORALE_PLAY_WITH_PET, rng( 3, 10 ), 10, 5_hours, 25_minutes );
    p->add_msg_if_player( m_good, _( "Playing with your %s has lifted your spirits a bit." ),
                          act->str_values[0] );
    act->set_to_null();
}

void activity_handlers::shaving_finish( player_activity *act, player *p )
{
    p->add_msg_if_player( _( "You open up your kit and shave." ) );
    p->add_morale( MORALE_SHAVE, 8, 8, 240_minutes, 3_minutes );
    act->set_to_null();
}

void activity_handlers::haircut_finish( player_activity *act, player *p )
{
    p->add_msg_if_player( _( "You give your hair a trim." ) );
    p->add_morale( MORALE_HAIRCUT, 3, 3, 480_minutes, 3_minutes );
    act->set_to_null();
}

void activity_handlers::unload_mag_finish( player_activity *act, player *p )
{
    long qty = 0;
    item &it = *act->targets[ 0 ];

    // remove the ammo leads in the belt
    it.contents.erase( std::remove_if( it.contents.begin(),
    it.contents.end(), [&]( item & e ) {
        if( !p->add_or_drop_with_msg( e, true ) ) {
            return false;
        }
        qty += e.charges;
        return true;
    } ), it.contents.end() );

    // remove the belt linkage
    if( it.is_ammo_belt() ) {
        if( it.type->magazine->linkage ) {
            item link( *it.type->magazine->linkage, calendar::turn, qty );
            p->add_or_drop_with_msg( link, true );
        }
        add_msg( _( "You disassemble your %s." ), it.tname() );
    } else {
        add_msg( _( "You unload your %s." ), it.tname() );
    }

    if( it.has_flag( "MAG_DESTROY" ) && it.ammo_remaining() == 0 ) {
        act->targets[ 0 ].remove_item();
    }

    act->set_to_null();
}

std::vector<tripoint> get_sorted_tiles_by_distance( const tripoint &abspos,
        const std::unordered_set<tripoint> &tiles )
{
    const auto cmp = [abspos]( tripoint a, tripoint b ) {
        const int da = rl_dist( abspos, a );
        const int db = rl_dist( abspos, b );

        return da < db;
    };

    std::vector<tripoint> sorted( tiles.begin(), tiles.end() );
    std::sort( sorted.begin(), sorted.end(), cmp );

    return sorted;
}

template<typename fn>
static void cleanup_tiles( std::unordered_set<tripoint> &tiles, fn &cleanup )
{
    auto it = tiles.begin();
    while( it != tiles.end() ) {
        auto current = it++;

        const auto &tile_loc = g->m.getlocal( *current );

        if( cleanup( tile_loc ) ) {
            tiles.erase( current );
        }
    }
}

static void perform_zone_activity_turn( player *p,
                                        const zone_type_id &ztype,
                                        const std::function<bool( const tripoint & )> &tile_filter,
                                        const std::function<void ( player &p, const tripoint & )> &tile_action,
                                        const std::string &finished_msg )
{
    const auto &mgr = zone_manager::get_manager();
    const auto abspos = g->m.getabs( p->pos() );
    auto unsorted_tiles = mgr.get_near( ztype, abspos );

    cleanup_tiles( unsorted_tiles, tile_filter );

    // sort remaining tiles by distance
    const auto &tiles = get_sorted_tiles_by_distance( abspos, unsorted_tiles );

    for( auto &tile : tiles ) {
        const auto &tile_loc = g->m.getlocal( tile );

        auto route = g->m.route( p->pos(), tile_loc, p->get_pathfinding_settings(), p->get_path_avoid() );
        if( route.size() > 1 ) {
            route.pop_back();

            p->set_destination( route, p->activity );
            p->activity.set_to_null();
            return;
        } else { // we are at destination already
            /* Perform action */
            tile_action( *p, tile_loc );

            if( p->moves <= 0 ) {
                return;
            }
        }
    }

    add_msg( m_info, finished_msg );
    p->activity.set_to_null();
}

void activity_handlers::harvest_plot_do_turn( player_activity *, player *p )
{
    const auto reject_tile = [p]( const tripoint & tile ) {
        return !p->sees( tile ) || g->m.furn( tile ) != f_plant_harvest;
    };
    perform_zone_activity_turn( p,
                                zone_type_id( "FARM_PLOT" ),
                                reject_tile,
                                iexamine::harvest_plant,
                                _( "You harvested all the plots you could." ) );

}

void activity_handlers::till_plot_do_turn( player_activity *, player *p )
{
    const auto reject_tile = [p]( const tripoint & tile ) {
        return !p->sees( tile ) || !g->m.has_flag( "PLOWABLE", tile ) || g->m.has_flag( "PLANT", tile ) ||
               g->m.ter( tile ) == t_dirtmound;
    };

    const auto dig = []( player & p, const tripoint & tile_loc ) {
        p.add_msg_if_player( _( "You churn up the earth here." ) );
        p.mod_moves( -300 );
        g->m.ter_set( tile_loc, t_dirtmound );
    };

    perform_zone_activity_turn( p,
                                zone_type_id( "FARM_PLOT" ),
                                reject_tile,
                                dig,
                                _( "You tilled every tile you could." ) );
}

void activity_handlers::fertilize_plot_do_turn( player_activity *act, player *p )
{
    itype_id fertilizer;
    auto check_fertilizer = [&]( bool ask_user = true ) -> void {
        if( act->str_values.empty() )
        {
            act->str_values.push_back( "" );
        }
        fertilizer = act->str_values[0];

        /* If unspecified, or if we're out of what we used before, ask */
        if( ask_user && ( fertilizer.empty() || !p->has_charges( fertilizer, 1 ) ) )
        {
            fertilizer = iexamine::choose_fertilizer( *p, "plant",
                    false /* Don't confirm action with player */ );
            act->str_values[0] = fertilizer;
        }
    };

    auto have_fertilizer = [&]() {
        return !fertilizer.empty() && p->has_charges( fertilizer, 1 );
    };

    const auto reject_tile = [&]( const tripoint & tile ) {
        check_fertilizer();
        ret_val<bool> can_fert = iexamine::can_fertilize( *p, tile, fertilizer );
        return !p->sees( tile ) || !can_fert.success();
    };

    const auto fertilize = [&]( player & p, const tripoint & tile ) {
        check_fertilizer();
        if( have_fertilizer() ) {
            iexamine::fertilize_plant( p, tile, fertilizer );
            if( !have_fertilizer() ) {
                add_msg( m_info, _( "You have run out of %s" ), fertilizer );
            }
        }
    };

    check_fertilizer();
    if( !have_fertilizer() ) {
        act->set_to_null();
        return;
    }

    perform_zone_activity_turn( p,
                                zone_type_id( "FARM_PLOT" ),
                                reject_tile,
                                fertilize,
                                _( "You fertilized every plot you could." ) );
}

void activity_handlers::plant_plot_do_turn( player_activity *, player *p )
{
    const auto &mgr = zone_manager::get_manager();
    std::vector<item *> seed_inv = p->items_with( []( const item & itm ) {
        return itm.is_seed();
    } );

    // get seeds requested by zones on the tile (local coords)
    auto get_seeds = [&]( const tripoint & tile ) {
        auto seeds = std::vector<std::string>();
        const auto &zones = mgr.get_zones( zone_type_id( "FARM_PLOT" ), g->m.getabs( tile ) );
        for( const auto &zone : zones ) {
            const auto options = dynamic_cast<const plot_options &>( zone.get_options() );
            const auto seed = options.get_seed();

            if( !seed.empty() && std::find( seeds.begin(), seeds.end(), seed ) == seeds.end() ) {
                seeds.emplace_back( seed );
            }
        }

        return seeds;
    };

    // cleanup unwanted tiles (local coords)
    const auto reject_tiles = [&]( const tripoint & tile ) {
        if( !p->sees( tile ) || g->m.ter( tile ) != t_dirtmound || !g->m.i_at( tile ).empty() ) {
            return true;
        }

        const auto seeds = get_seeds( tile );

        return std::all_of( seeds.begin(), seeds.end(), [&]( const std::string & seed ) {
            return std::all_of( seed_inv.begin(), seed_inv.end(), [seed]( item * it ) {
                return it->typeId() != itype_id( seed );
            } );
        } );
    };

    const auto plant_appropriate_seed = [&]( player & p, const tripoint & tile_loc ) {
        const auto seeds = get_seeds( tile_loc );
        std::vector<item *> seed_inv = p.items_with( [seeds]( const item & itm ) {
            return itm.is_seed() && std::any_of( seeds.begin(), seeds.end(), [itm]( const std::string & seed ) {
                return itm.typeId() == itype_id( seed );
            } );
        } );
        if( !seed_inv.empty() ) {
            const auto it = seed_inv.front();
            iexamine::plant_seed( p, tile_loc, it->typeId() );
        }
    };

    perform_zone_activity_turn( p,
                                zone_type_id( "FARM_PLOT" ),
                                reject_tiles,
                                plant_appropriate_seed,
                                _( "You planted all seeds you could." ) );
}

void activity_handlers::robot_control_do_turn( player_activity *act, player *p )
{
    if( act->monsters.empty() ) {
        debugmsg( "No monster assigned in ACT_ROBOT_CONTROL" );
        act->set_to_null();
        return;
    }
    const std::shared_ptr<monster> z = act->monsters[0].lock();

    if( !z || !iuse::robotcontrol_can_target( p, *z ) ) {
        p->add_msg_if_player( _( "Target lost. IFF override failed." ) );
        act->set_to_null();
        return;
    }

    // TODO: Add some kind of chance of getting the target's attention

    // Allow time to pass
    p->pause();
}

void activity_handlers::robot_control_finish( player_activity *act, player *p )
{
    act->set_to_null();

    if( act->monsters.empty() ) {
        debugmsg( "No monster assigned in ACT_ROBOT_CONTROL" );
        return;
    }

    std::shared_ptr<monster> z = act->monsters[0].lock();
    act->monsters.clear();

    if( !z || !iuse::robotcontrol_can_target( p, *z ) ) {
        p->add_msg_if_player( _( "Target lost. IFF override failed." ) );
        return;
    }

    p->add_msg_if_player( _( "You unleash your override attack on the %s." ), z->name() );

    /** @EFFECT_INT increases chance of successful robot reprogramming, vs difficulty */
    /** @EFFECT_COMPUTER increases chance of successful robot reprogramming, vs difficulty */
    const float success = p->get_skill_level( skill_id( "computer" ) ) - 1.5 * ( z->type->difficulty ) /
                          ( ( rng( 2, p->int_cur ) / 2 ) + ( p->get_skill_level( skill_id( "computer" ) ) / 2 ) );
    if( success >= 0 ) {
        p->add_msg_if_player( _( "You successfully override the %s's IFF protocols!" ),
                              z->name() );
        z->friendly = -1;
    } else if( success >= -2 ) { //A near success
        p->add_msg_if_player( _( "The %s short circuits as you attempt to reprogram it!" ),
                              z->name() );
        z->apply_damage( p, bp_torso, rng( 1, 10 ) ); //damage it a little
        if( z->is_dead() ) {
            p->practice( skill_id( "computer" ), 10 );
            return; // Do not do the other effects if the robot died
        }
        if( one_in( 3 ) ) {
            p->add_msg_if_player( _( "...and turns friendly!" ) );
            if( one_in( 3 ) ) { //did the robot became friendly permanently?
                z->friendly = -1; //it did
            } else {
                z->friendly = rng( 5, 40 ); // it didn't
            }
        }
    } else {
        p->add_msg_if_player( _( "...but the robot refuses to acknowledge you as an ally!" ) );
    }
    p->practice( skill_id( "computer" ), 10 );
}

void activity_handlers::tree_communion_do_turn( player_activity *act, player *p )
{
    // There's an initial rooting process.
    if( act->values.front() > 0 ) {
        act->values.front() -= 1;
        if( act->values.front() == 0 ) {
            if( p->has_trait( trait_id( "SPIRITUAL" ) ) ) {
                p->add_msg_if_player( m_good, _( "The ancient tree spirits answer your call." ) );
            } else {
                p->add_msg_if_player( m_good, _( "Your communion with the trees has begun." ) );
            }
        }
        return;
    }
    // Information is received every minute.
    if( !calendar::once_every( 1_minutes ) ) {
        return;
    }
    // Breadth-first search forest tiles until one reveals new overmap tiles.
    std::queue<tripoint> q;
    std::unordered_set<tripoint> seen;
    tripoint loc = p->global_omt_location();
    q.push( loc );
    seen.insert( loc );
    const std::function<bool( const oter_id & )> filter = []( const oter_id & ter ) {
        return ter.obj().is_wooded() || ter.obj().get_name() == "field";
    };
    while( !q.empty() ) {
        tripoint tpt = q.front();
        if( overmap_buffer.reveal( tpt, 3, filter ) ) {
            if( p->has_trait( trait_id( "SPIRITUAL" ) ) ) {
                p->add_morale( MORALE_TREE_COMMUNION, 2, 30, 8_hours, 6_hours );
            } else {
                p->add_morale( MORALE_TREE_COMMUNION, 1, 15, 2_hours, 1_hours );
            }
            if( one_in( 128 ) ) {
                p->add_msg_if_player( SNIPPET.random_from_category( "tree_communion" ) );
            }
            return;
        }
        for( int dx = -1; dx <= 1; dx++ ) {
            for( int dy = -1; dy <= 1; dy++ ) {
                tripoint neighbor = tripoint( tpt.x + dx, tpt.y + dy, tpt.z );
                if( seen.find( neighbor ) != seen.end() ) {
                    continue;
                }
                seen.insert( neighbor );
                if( !overmap_buffer.ter( neighbor ).obj().is_wooded() ) {
                    continue;
                }
                q.push( neighbor );
            }
        }
        q.pop();
    }
    p->add_msg_if_player( m_info, _( "The trees have shown you what they will." ) );
    act->set_to_null();
}<|MERGE_RESOLUTION|>--- conflicted
+++ resolved
@@ -77,11 +77,8 @@
 #include "ret_val.h"
 #include "string_id.h"
 #include "units.h"
-<<<<<<< HEAD
 #include "atm_menu.h"
-=======
 #include "type_id.h"
->>>>>>> 2ad83e90
 
 class npc;
 
