#include "activity_handlers.h"

#include <algorithm>
#include <cmath>
#include <queue>

#include "action.h"
#include "advanced_inv.h"
#include "clzones.h"
#include "construction.h"
#include "craft_command.h"
#include "debug.h"
#include "fault.h"
#include "field.h"
#include "game.h"
#include "game_inventory.h"
#include "gates.h"
#include "harvest.h"
#include "iexamine.h"
#include "itype.h"
#include "iuse_actor.h"
#include "map.h"
#include "map_iterator.h"
#include "mapdata.h"
#include "martialarts.h"
#include "messages.h"
#include "mongroup.h"
#include "morale_types.h"
#include "mtype.h"
#include "output.h"
#include "overmapbuffer.h"
#include "player.h"
#include "recipe.h"
#include "requirements.h"
#include "rng.h"
#include "skill.h"
#include "sounds.h"
#include "string_formatter.h"
#include "text_snippets.h"
#include "translations.h"
#include "ui.h"
#include "veh_interact.h"
#include "vehicle.h"
#include "vpart_position.h"
#include "map_selector.h"

#define dbg(x) DebugLog((DebugLevel)(x),D_GAME) << __FILE__ << ":" << __LINE__ << ": "

const skill_id skill_survival( "survival" );
const skill_id skill_firstaid( "firstaid" );
const skill_id skill_electronics( "electronics" );

const species_id HUMAN( "HUMAN" );
const species_id ZOMBIE( "ZOMBIE" );

const efftype_id effect_milked( "milked" );
const efftype_id effect_sleep( "sleep" );
const efftype_id effect_rooted( "rooted" );

using namespace activity_handlers;

const std::map< activity_id, std::function<void( player_activity *, player * )> >
activity_handlers::do_turn_functions = {
    { activity_id( "ACT_BURROW" ), burrow_do_turn },
    { activity_id( "ACT_CRAFT" ), craft_do_turn },
    { activity_id( "ACT_FILL_LIQUID" ), fill_liquid_do_turn },
    { activity_id( "ACT_PICKAXE" ), pickaxe_do_turn },
    { activity_id( "ACT_DROP" ), drop_do_turn },
    { activity_id( "ACT_STASH" ), stash_do_turn },
    { activity_id( "ACT_PULP" ), pulp_do_turn },
    { activity_id( "ACT_GAME" ), game_do_turn },
    { activity_id( "ACT_START_FIRE" ), start_fire_do_turn },
    { activity_id( "ACT_VIBE" ), vibe_do_turn },
    { activity_id( "ACT_OXYTORCH" ), oxytorch_do_turn },
    { activity_id( "ACT_AIM" ), aim_do_turn },
    { activity_id( "ACT_PICKUP" ), pickup_do_turn },
    { activity_id( "ACT_WEAR" ), wear_do_turn },
    { activity_id( "ACT_EAT_MENU" ), eat_menu_do_turn },
    { activity_id( "ACT_MOVE_ITEMS" ), move_items_do_turn },
    { activity_id( "ACT_MOVE_LOOT" ), move_loot_do_turn },
    { activity_id( "ACT_ADV_INVENTORY" ), adv_inventory_do_turn },
    { activity_id( "ACT_ARMOR_LAYERS" ), armor_layers_do_turn },
    { activity_id( "ACT_ATM" ), atm_do_turn },
    { activity_id( "ACT_CRACKING" ), cracking_do_turn },
    { activity_id( "ACT_REPAIR_ITEM" ), repair_item_do_turn },
    { activity_id( "ACT_BUTCHER" ), butcher_do_turn },
    { activity_id( "ACT_BUTCHER_FULL" ), butcher_do_turn },
    { activity_id( "ACT_FIELD_DRESS" ), butcher_do_turn },
    { activity_id( "ACT_SKIN" ), butcher_do_turn },
    { activity_id( "ACT_QUARTER" ), butcher_do_turn },
    { activity_id( "ACT_DISMEMBER" ), butcher_do_turn },
    { activity_id( "ACT_DISSECT" ), butcher_do_turn },
    { activity_id( "ACT_HACKSAW" ), hacksaw_do_turn },
    { activity_id( "ACT_CHOP_TREE" ), chop_tree_do_turn },
    { activity_id( "ACT_CHOP_LOGS" ), chop_tree_do_turn },
    { activity_id( "ACT_JACKHAMMER" ), jackhammer_do_turn },
    { activity_id( "ACT_DIG" ), dig_do_turn },
    { activity_id( "ACT_DIG_CHANNEL" ), dig_channel_do_turn },
    { activity_id( "ACT_FILL_PIT" ), fill_pit_do_turn },
    { activity_id( "ACT_TILL_PLOT" ), till_plot_do_turn },
    { activity_id( "ACT_HARVEST_PLOT" ), harvest_plot_do_turn },
    { activity_id( "ACT_PLANT_PLOT" ), plant_plot_do_turn },
    { activity_id( "ACT_FERTILIZE_PLOT" ), fertilize_plot_do_turn },
    { activity_id( "ACT_TRY_SLEEP" ), try_sleep_do_turn },
    { activity_id( "ACT_ROBOT_CONTROL" ), robot_control_do_turn },
    { activity_id( "ACT_TREE_COMMUNION" ), tree_communion_do_turn }
};

const std::map< activity_id, std::function<void( player_activity *, player * )> >
activity_handlers::finish_functions = {
    { activity_id( "ACT_BURROW" ), burrow_finish },
    { activity_id( "ACT_BUTCHER" ), butcher_finish },
    { activity_id( "ACT_BUTCHER_FULL" ), butcher_finish },
    { activity_id( "ACT_FIELD_DRESS" ), butcher_finish },
    { activity_id( "ACT_SKIN" ), butcher_finish },
    { activity_id( "ACT_QUARTER" ), butcher_finish },
    { activity_id( "ACT_DISMEMBER" ), butcher_finish },
    { activity_id( "ACT_DISSECT" ), butcher_finish },
    { activity_id( "ACT_FIRSTAID" ), firstaid_finish },
    { activity_id( "ACT_FISH" ), fish_finish },
    { activity_id( "ACT_FORAGE" ), forage_finish },
    { activity_id( "ACT_HOTWIRE_CAR" ), hotwire_finish },
    { activity_id( "ACT_LONGSALVAGE" ), longsalvage_finish },
    { activity_id( "ACT_MAKE_ZLAVE" ), make_zlave_finish },
    { activity_id( "ACT_PICKAXE" ), pickaxe_finish },
    { activity_id( "ACT_RELOAD" ), reload_finish },
    { activity_id( "ACT_START_FIRE" ), start_fire_finish },
    { activity_id( "ACT_TRAIN" ), train_finish },
    { activity_id( "ACT_VEHICLE" ), vehicle_finish },
    { activity_id( "ACT_START_ENGINES" ), start_engines_finish },
    { activity_id( "ACT_OXYTORCH" ), oxytorch_finish },
    { activity_id( "ACT_CRACKING" ), cracking_finish },
    { activity_id( "ACT_OPEN_GATE" ), open_gate_finish },
    { activity_id( "ACT_REPAIR_ITEM" ), repair_item_finish },
    { activity_id( "ACT_MEND_ITEM" ), mend_item_finish },
    { activity_id( "ACT_GUNMOD_ADD" ), gunmod_add_finish },
    { activity_id( "ACT_TOOLMOD_ADD" ), toolmod_add_finish },
    { activity_id( "ACT_CLEAR_RUBBLE" ), clear_rubble_finish },
    { activity_id( "ACT_MEDITATE" ), meditate_finish },
    { activity_id( "ACT_READ" ), read_finish },
    { activity_id( "ACT_WAIT" ), wait_finish },
    { activity_id( "ACT_WAIT_WEATHER" ), wait_weather_finish },
    { activity_id( "ACT_WAIT_NPC" ), wait_npc_finish },
    { activity_id( "ACT_SOCIALIZE" ), socialize_finish },
    { activity_id( "ACT_TRY_SLEEP" ), try_sleep_finish },
    { activity_id( "ACT_DISASSEMBLE" ), disassemble_finish },
    { activity_id( "ACT_BUILD" ), build_finish },
    { activity_id( "ACT_VIBE" ), vibe_finish },
    { activity_id( "ACT_ATM" ), atm_finish },
    { activity_id( "ACT_AIM" ), aim_finish },
    { activity_id( "ACT_EAT_MENU" ), eat_menu_finish },
    { activity_id( "ACT_WASH" ), washing_finish },
    { activity_id( "ACT_HACKSAW" ), hacksaw_finish },
    { activity_id( "ACT_CHOP_TREE" ), chop_tree_finish },
    { activity_id( "ACT_CHOP_LOGS" ), chop_logs_finish },
    { activity_id( "ACT_JACKHAMMER" ), jackhammer_finish },
    { activity_id( "ACT_DIG" ), dig_finish },
    { activity_id( "ACT_DIG_CHANNEL" ), dig_channel_finish },
    { activity_id( "ACT_FILL_PIT" ), fill_pit_finish },
    { activity_id( "ACT_PLAY_WITH_PET" ), play_with_pet_finish },
    { activity_id( "ACT_SHAVE" ), shaving_finish },
    { activity_id( "ACT_HAIRCUT" ), haircut_finish },
    { activity_id( "ACT_UNLOAD_MAG" ), unload_mag_finish },
    { activity_id( "ACT_ROBOT_CONTROL" ), robot_control_finish },
    { activity_id( "ACT_ROOT" ), root_finish },
    { activity_id( "ACT_UPROOT" ), uproot_finish }
};

void messages_in_process( const player_activity &act, const player &p )
{
    if( act.moves_left <= 91000 && act.moves_left > 89000 ) {
        p.add_msg_if_player( m_info, _( "You figure it'll take about an hour and a half at this rate." ) );
        return;
    }
    if( act.moves_left <= 61000 && act.moves_left > 59000 ) {
        p.add_msg_if_player( m_info, _( "About an hour left to go." ) );
        return;
    }
    if( act.moves_left <= 31000 && act.moves_left > 29000 ) {
        p.add_msg_if_player( m_info, _( "Shouldn't be more than half an hour or so now!" ) );
        return;
    }
    if( act.moves_left <= 11000 && act.moves_left > 9000 ) {
        p.add_msg_if_player( m_info, _( "Almost there! Ten more minutes of work and you'll be through." ) );
        return;
    }
}

void activity_handlers::burrow_do_turn( player_activity *act, player *p )
{
    if( calendar::once_every( 1_minutes ) ) {
        //~ Sound of a Rat mutant burrowing!
        sounds::sound( act->placement, 10, sounds::sound_t::movement,
                       _( "ScratchCrunchScrabbleScurry." ) );
        messages_in_process( *act, *p );
    }
}

void activity_handlers::burrow_finish( player_activity *act, player *p )
{
    const tripoint &pos = act->placement;
    if( g->m.is_bashable( pos ) && g->m.has_flag( "SUPPORTS_ROOF", pos ) &&
        g->m.ter( pos ) != t_tree ) {
        // Tunneling through solid rock is hungry, sweaty, tiring, backbreaking work
        // Not quite as bad as the pickaxe, though
        p->mod_stored_nutr( 10 );
        p->mod_thirst( 10 );
        p->mod_fatigue( 15 );
        p->mod_pain( 3 * rng( 1, 3 ) );
    } else if( g->m.move_cost( pos ) == 2 && g->get_levz() == 0 &&
               g->m.ter( pos ) != t_dirt && g->m.ter( pos ) != t_grass ) {
        //Breaking up concrete on the surface? not nearly as bad
        p->mod_stored_nutr( 5 );
        p->mod_thirst( 5 );
        p->mod_fatigue( 10 );
    }
    p->add_msg_if_player( m_good, _( "You finish burrowing." ) );
    g->m.destroy( pos, true );

    act->set_to_null();
}

bool check_butcher_cbm( const int roll )
{
    // 2/3 chance of failure with a roll of 0, 2/6 with a roll of 1, 2/9 etc.
    // The roll is usually b/t 0 and first_aid-3, so first_aid 4 will succeed
    // 50%, first_aid 5 will succeed 61%, first_aid 6 will succeed 67%, etc.
    const bool failed = x_in_y( 2, 3 + roll * 3 );
    return !failed;
}

void butcher_cbm_item( const std::string &what, const tripoint &pos,
                       const time_point &age, const int roll )
{
    if( roll < 0 ) {
        return;
    }

    item cbm( check_butcher_cbm( roll ) ? what : "burnt_out_bionic", age );
    add_msg( m_good, _( "You discover a %s!" ), cbm.tname().c_str() );
    g->m.add_item( pos, cbm );
}

void butcher_cbm_group( const std::string &group, const tripoint &pos,
                        const time_point &age, const int roll )
{
    if( roll < 0 ) {
        return;
    }

    //To see if it spawns a random additional CBM
    if( check_butcher_cbm( roll ) ) {
        //The CBM works
        const auto spawned = g->m.put_items_from_loc( group, pos, age );
        for( const auto &it : spawned ) {
            add_msg( m_good, _( "You discover a %s!" ), it->tname().c_str() );
        }
    } else {
        //There is a burnt out CBM
        item cbm( "burnt_out_bionic", age );
        add_msg( m_good, _( "You discover a %s!" ), cbm.tname().c_str() );
        g->m.add_item( pos, cbm );
    }
}

void set_up_butchery( player_activity &act, player &u, butcher_type action )
{
    if( !act.values.empty() ) {
        act.index = act.values.back();
        act.values.pop_back();
    } else {
        debugmsg( "Invalid butchery item index %d", act.index );
        act.set_to_null();
        return;
    }

    const int factor = u.max_quality( action == DISSECT ? quality_id( "CUT_FINE" ) :
                                      quality_id( "BUTCHER" ) );
    auto items = g->m.i_at( u.pos() );
    if( static_cast<size_t>( act.index ) >= items.size() ) {
        // Let it print a msg for lack of corpses
        act.index = INT_MAX;
        return;
    }

    item corpse_item = items[act.index];
    const mtype *corpse_ptr = corpse_item.get_mtype();
    if( corpse_ptr == nullptr ) {
        debugmsg( "Tried to butcher a non-corpse item, %s",
                  corpse_item.tname( corpse_item.count() ) );
        act.set_to_null();
        return;
    }
    const mtype &corpse = *corpse_ptr;

    if( action != DISSECT ) {
        if( factor == INT_MIN ) {
            u.add_msg_if_player( m_info,
                                 _( "None of your cutting tools are suitable for butchering." ) );
            act.set_to_null();
            return;
        } else if( factor < 0 && one_in( 3 ) ) {
            u.add_msg_if_player( m_bad,
                                 _( "You don't trust the quality of your tools, but carry on anyway." ) );
        }
    }

    if( action == DISSECT ) {
        switch( factor ) {
            case INT_MIN:
                u.add_msg_if_player( m_info, _( "None of your tools are sharp and precise enough to do that." ) );
                act.set_to_null();
                return;
            case 1:
                u.add_msg_if_player( m_info, _( "You could use a better tool, but this will do." ) );
                break;
            case 2:
                u.add_msg_if_player( m_info, _( "This tool is great, but you still would like a scalpel." ) );
                break;
            case 3:
                u.add_msg_if_player( m_info, _( "You dissect the corpse with a trusty scalpel." ) );
                break;
            case 5:
                u.add_msg_if_player( m_info,
                                     _( "You dissect the corpse with a sophisticated system of surgical grade scalpels." ) );
                break;
        }
    }

    bool has_table_nearby = false;
    for( const tripoint &pt : g->m.points_in_radius( u.pos(), 2 ) ) {
        if( g->m.has_flag_furn( "FLAT_SURF", pt ) || g->m.has_flag( "FLAT_SURF", pt ) ||
            ( ( g->m.veh_at( pt ) && ( g->m.veh_at( pt )->vehicle().has_part( "KITCHEN" ) ||
                                       g->m.veh_at( pt )->vehicle().has_part( "FLAT_SURF" ) ) ) ) ) {
            has_table_nearby = true;
        }
    }
    bool has_tree_nearby = false;
    for( const tripoint &pt : g->m.points_in_radius( u.pos(), 2 ) ) {
        if( g->m.has_flag( "TREE", pt ) ) {
            has_tree_nearby = true;
        }
    }
    bool b_rack_present = false;
    for( const tripoint &pt : g->m.points_in_radius( u.pos(), 2 ) ) {
        if( g->m.has_flag_furn( "BUTCHER_EQ", pt ) ) {
            b_rack_present = true;
        }
    }
    // workshop butchery (full) prequisites
    if( action == BUTCHER_FULL ) {
        const bool has_rope = u.has_amount( "rope_30", 1 ) || u.has_amount( "rope_makeshift_30", 1 ) ||
                              u.has_amount( "vine_30", 1 ) || u.has_amount( "grapnel", 1 );
        const bool big_corpse = corpse.size >= MS_MEDIUM;

        if( big_corpse && has_rope && !has_tree_nearby && !b_rack_present ) {
            u.add_msg_if_player( m_info,
                                 _( "You need to suspend this corpse to butcher it, you have a rope to lift the corpse but there is no tree nearby." ) );
            act.index = -1;
            return;
        } else if( big_corpse && !has_rope && !b_rack_present ) {
            u.add_msg_if_player( m_info,
                                 _( "For a corpse this big you need a rope and a nearby tree or a butchering rack to perform a full butchery." ) );
            act.index = -1;
            return;
        }
        if( big_corpse && !has_table_nearby ) {
            u.add_msg_if_player( m_info,
                                 _( "For a corpse this big you need a table nearby or something else with a flat surface to perform a full butchery." ) );
            act.index = -1;
            return;
        }
        if( !u.has_quality( quality_id( "CUT" ) ) ) {
            u.add_msg_if_player( m_info, _( "You need a cutting tool to perform a full butchery." ) );
            act.index = -1;
            return;
        }
        if( big_corpse && !( u.has_quality( quality_id( "SAW_W" ) ) ||
                             u.has_quality( quality_id( "SAW_M" ) ) ) ) {
            u.add_msg_if_player( m_info,
                                 _( "For a corpse this big you need a saw to perform a full butchery." ) );
            act.index = -1;
            return;
        }
    }

    if( action == DISSECT && ( corpse_item.has_flag( "QUARTERED" ) ||
                               corpse_item.has_flag( "FIELD_DRESS_FAILED" ) ) ) {
        u.add_msg_if_player( m_info,
                             _( "It would be futile to search for implants inside this badly damaged corpse." ) );
        act.index = -1;
        return;
    }

    if( action == F_DRESS && ( corpse_item.has_flag( "FIELD_DRESS" ) ||
                               corpse_item.has_flag( "FIELD_DRESS_FAILED" ) ) ) {
        u.add_msg_if_player( m_info, _( "This corpse is already field dressed." ) );
        act.index = -1;
        return;
    }

    if( action == SKIN && corpse_item.has_flag( "SKINNED" ) ) {
        u.add_msg_if_player( m_info, _( "This corpse is already skinned." ) );
        act.index = -1;
        return;
    }

    if( action == QUARTER ) {
        if( corpse.size == MS_TINY ) {
            u.add_msg_if_player( m_bad, _( "This corpse is too small to quarter without damaging." ),
                                 corpse.nname().c_str() );
            act.index = -1;
            return;
        }
        if( corpse_item.has_flag( "QUARTERED" ) ) {
            u.add_msg_if_player( m_bad, _( "This is already quartered." ), corpse.nname().c_str() );
            act.index = -1;
            return;
        }
        if( !( corpse_item.has_flag( "FIELD_DRESS" ) || corpse_item.has_flag( "FIELD_DRESS_FAILED" ) ) ) {
            u.add_msg_if_player( m_bad, _( "You need to perform field dressing before quartering." ),
                                 corpse.nname().c_str() );
            act.index = -1;
            return;
        }
    }

    // applies to all butchery actions
    const bool is_human = corpse.id == mtype_id::NULL_ID() || ( corpse.in_species( HUMAN ) &&
                          !corpse.in_species( ZOMBIE ) );
    if( is_human && !( u.has_trait_flag( "CANNIBAL" ) || u.has_trait_flag( "PSYCHOPATH" ) ||
                       u.has_trait_flag( "SAPIOVORE" ) ) ) {

        if( query_yn( _( "Would you dare desecrate the mortal remains of a fellow human being?" ) ) ) {
            g->u.add_morale( MORALE_BUTCHER, -50, 0, 2_days, 3_hours );
            switch( rng( 1, 3 ) ) {
                case 1:
                    u.add_msg_if_player( m_bad, _( "You clench your teeth at the prospect of this gruesome job." ) );
                    break;
                case 2:
                    u.add_msg_if_player( m_bad, _( "This will haunt you in your dreams." ) );
                    break;
                case 3:
                    u.add_msg_if_player( m_bad,
                                         _( "You try to look away, but this gruesome image will stay on your mind for some time." ) );
                    break;
            }
        } else {
            u.add_msg_if_player( m_good, _( "It needs a coffin, not a knife." ) );
            act.index = -1;
            return;
        }
    }

    act.moves_left = butcher_time_to_cut( u, corpse_item, action );
}

int butcher_time_to_cut( const player &u, const item &corpse_item, const butcher_type action )
{
    const mtype &corpse = *corpse_item.get_mtype();
    const int factor = u.max_quality( action == DISSECT ? quality_id( "CUT_FINE" ) :
                                      quality_id( "BUTCHER" ) );

    int time_to_cut = 0;
    switch( corpse.size ) {
        // Time (roughly) in turns to cut up the corpse
        case MS_TINY:
            time_to_cut = 25;
            break;
        case MS_SMALL:
            time_to_cut = 50;
            break;
        case MS_MEDIUM:
            time_to_cut = 75;
            break;
        case MS_LARGE:
            time_to_cut = 100;
            break;
        case MS_HUGE:
            time_to_cut = 300;
            break;
    }

    // At factor 0, 10 time_to_cut is 10 turns. At factor 50, it's 5 turns, at 75 it's 2.5
    time_to_cut *= std::max( 25, 100 - factor );
    if( time_to_cut < 500 ) {
        time_to_cut = 500;
    }

    switch( action ) {
        case BUTCHER:
            break;
        case BUTCHER_FULL:
            if( !corpse_item.has_flag( "FIELD_DRESS" ) || corpse_item.has_flag( "FIELD_DRESS_FAILED" ) ) {
                time_to_cut *= 6;
            } else {
                time_to_cut *= 4;
            }
            break;
        case F_DRESS:
            time_to_cut *= 2;
            break;
        case SKIN:
            time_to_cut *= 2;
            break;
        case QUARTER:
            time_to_cut /= 4;
            if( time_to_cut < 200 ) {
                time_to_cut = 200;
            }
            break;
        case DISMEMBER:
            time_to_cut /= 10;
            if( time_to_cut < 100 ) {
                time_to_cut = 100;
            }
            break;
        case DISSECT:
            time_to_cut *= 6;
            break;
    }

    if( corpse_item.has_flag( "QUARTERED" ) ) {
        time_to_cut /= 4;
    }
    const std::vector<npc *> helpers = g->u.get_crafting_helpers();
    time_to_cut = time_to_cut * ( 1 - ( g->u.get_num_crafting_helpers( 3 ) / 10 ) );
    return time_to_cut;
}
// The below function exists to allow mods to migrate their content fully to the new harvest system. This function should be removed eventually.
harvest_id butchery_flags_deprecate( const mtype &mt )
{
    std::string harvest_id_name = "null";
    if( mt.has_flag( MF_CBM_CIV ) ) {
        harvest_id_name = "CBM_CIV";
    } else if( mt.has_flag( MF_CBM_SCI ) ) {
        harvest_id_name = "CBM_SCI";
    } else if( mt.has_flag( MF_CBM_TECH ) ) {
        harvest_id_name = "CBM_TECH";
    } else if( mt.has_flag( MF_CBM_SUBS ) ) {
        harvest_id_name = "CBM_SUBS";
    } else if( mt.has_flag( MF_CBM_OP ) ) {
        harvest_id_name = "CBM_OP";
    } else if( mt.has_flag( MF_POISON ) ) { // POISON tag means tainted meat
        if( mt.made_of( material_id( "veggy" ) ) ) {
            harvest_id_name = "fungaloid";
        } else if( mt.made_of( material_id( "bone" ) ) ) {
            harvest_id_name = "mr_bones";
        } else if( mt.has_flag( MF_CHITIN ) ) { // only arachnids drop chitin
            harvest_id_name = "arachnid_tainted";
            // acid ants have ACIDPROOF and do not have the CHITIN flag
        } else if( mt.has_flag( MF_ACIDPROOF ) ) {
            harvest_id_name = "arachnid_acid";
        } else if( mt.has_flag( MF_LEATHER ) ) {
            harvest_id_name = "zombie_leather";
        } else if( mt.has_flag( MF_FUR ) ) {
            harvest_id_name = "zombie_fur";
        } else if( mt.has_flag( MF_BONES ) ) {
            harvest_id_name = "zombie";
        } else {
            harvest_id_name = "zombie_meatslug";
        }
    } else { // drops regular edible meat
        if( mt.made_of( material_id( "veggy" ) ) ) {
            harvest_id_name = "triffid_small";
        } else if( mt.size == MS_TINY ) {
            if( mt.has_flag( MF_FEATHER ) ) {
                harvest_id_name = "bird_tiny";
            } else if( mt.has_flag( MF_AQUATIC ) ) {
                harvest_id_name = "fish_small";
            } else {
                harvest_id_name = "mammal_tiny";
            }
        } else if( mt.has_flag( MF_HUMAN ) ) {
            harvest_id_name = "human";
        } else if( mt.size >= MS_SMALL && mt.size <= MS_MEDIUM ) {
            if( mt.has_flag( MF_LEATHER ) ) {
                harvest_id_name = "mammal_leather";
            } else if( mt.has_flag( MF_FUR ) ) {
                harvest_id_name = "mammal_fur";
            } else if( mt.has_flag( MF_WOOL ) ) {
                harvest_id_name = "mammal_wool";
            } else if( mt.has_flag( MF_FEATHER ) ) {
                harvest_id_name = "bird_small";
            } else if( mt.has_flag( MF_AQUATIC ) ) {
                harvest_id_name = "fish_large";
            } else if( mt.has_flag( MF_CHITIN ) ) {
                harvest_id_name = "arachnid";
            } else if( mt.has_flag( MF_BONES ) ) {
                harvest_id_name = "animal_noskin";
            } else {
                harvest_id_name = "meatslug";
            }
        } else if( mt.size >= MS_LARGE ) {
            if( mt.has_flag( MF_LEATHER ) ) {
                harvest_id_name = "mammal_large_leather";
            } else if( mt.has_flag( MF_FUR ) ) {
                harvest_id_name = "mammal_large_fur";
            } else if( mt.has_flag( MF_WOOL ) ) {
                harvest_id_name = "mammal_large_wool";
            } else if( mt.has_flag( MF_FEATHER ) ) {
                harvest_id_name = "bird_large";
            } else if( mt.has_flag( MF_AQUATIC ) ) {
                harvest_id_name = "fish_large";
            } else if( mt.has_flag( MF_CHITIN ) ) {
                harvest_id_name = "arachnid";
            } else if( mt.has_flag( MF_BONES ) ) {
                harvest_id_name = "animal_large_noskin";
            } else {
                harvest_id_name = "meatslug";
            }
        }
    }

    return harvest_id( harvest_id_name );
}

// this function modifies the input weight by its damage level, depending on the bodypart
int corpse_damage_effect( int weight, const std::string &entry_type, int damage_level )
{
    const float slight_damage = 0.9;
    const float damage = 0.75;
    const float high_damage = 0.5;
    const int destroyed = 0;

    switch( damage_level ) {
        case 2: // "damaged"
            if( entry_type == "offal" ) {
                return round( weight * damage );
            }
            if( entry_type == "skin" ) {
                return round( weight * damage );
            }
            if( entry_type == "flesh" ) {
                return round( weight * slight_damage );
            }
            break;
        case 3: // "mangled"
            if( entry_type == "offal" ) {
                return destroyed;
            }
            if( entry_type == "skin" ) {
                return round( weight * high_damage );
            }
            if( entry_type == "bone" ) {
                return round( weight * slight_damage );
            }
            if( entry_type == "flesh" ) {
                return round( weight * damage );
            }
            break;
        case 4: // "pulped"
            if( entry_type == "offal" ) {
                return destroyed;
            }
            if( entry_type == "skin" ) {
                return destroyed;
            }
            if( entry_type == "bone" ) {
                return round( weight * damage );
            }
            if( entry_type == "flesh" ) {
                return round( weight * high_damage );
            }
            break;
        default: // "bruised" modifier is almost impossible to avoid; also includes no modifier (zero damage)
            break;
    }
    return weight;
}

void butchery_drops_harvest( item *corpse_item, const mtype &mt, player &p,
                             const std::function<int()> &roll_butchery, butcher_type action,
                             const std::function<double()> &roll_drops )
{
    p.add_msg_if_player( m_neutral, _( mt.harvest->message().c_str() ) );
    int monster_weight = to_gram( mt.weight );
    monster_weight += round( monster_weight * rng_float( -0.1, 0.1 ) );
    if( corpse_item->has_flag( "QUARTERED" ) ) {
        monster_weight /= 4;
    }
    if( corpse_item->has_flag( "GIBBED" ) ) {
        monster_weight = round( 0.85 * monster_weight );
        if( action != F_DRESS ) {
            p.add_msg_if_player( m_bad,
                                 _( "You salvage what you can from the corpse, but it is badly damaged." ) );
        }
    }
    if( corpse_item->has_flag( "SKINNED" ) ) {
        monster_weight = round( 0.85 * monster_weight );
    }
    int monster_weight_remaining = monster_weight;
    int practice = 4 + roll_butchery();

    const harvest_id hid = mt.harvest.is_null() ? butchery_flags_deprecate( mt ) : mt.harvest;
    const harvest_list &harvest = *hid;

    for( const auto &entry : harvest ) {
        const int butchery = roll_butchery();
        const float min_num = entry.base_num.first + butchery * entry.scale_num.first;
        const float max_num = entry.base_num.second + butchery * entry.scale_num.second;
        int roll = 0;
        // mass_ratio will override the use of base_num, scale_num, and max
        if( entry.mass_ratio != 0.00f ) {
            roll = static_cast<int>( round( entry.mass_ratio * monster_weight ) );
            roll = corpse_damage_effect( roll, entry.type, corpse_item->damage_level( 4 ) );
        } else if( entry.type != "bionic" && entry.type != "bionic_group" ) {
            roll = std::min<int>( entry.max, round( rng_float( min_num, max_num ) ) );
            // will not give less than min_num defined in the JSON
            roll = std::max<int>( corpse_damage_effect( roll, entry.type, corpse_item->damage_level( 4 ) ),
                                  entry.base_num.first );
        }
        const itype *drop = nullptr;
        if( entry.type != "bionic_group" ) {
            drop = item::find_type( entry.drop );
        }

        // BIONIC handling - no code for DISSECT to let the bionic drop fall through
        if( entry.type == "bionic" || entry.type == "bionic_group" ) {
            if( action == F_DRESS ) {
                p.add_msg_if_player( m_bad,
                                     _( "You suspect there might be bionics implanted in this corpse, that careful dissection might reveal." ) );
                continue;
            }
            if( action == BUTCHER || action == BUTCHER_FULL || action == DISMEMBER ) {
                switch( rng( 1, 3 ) ) {
                    case 1:
                        p.add_msg_if_player( m_bad,
                                             _( "Your butchering tool encounters something implanted in this corpse, but your rough cuts destroy it." ) );
                        break;
                    case 2:
                        p.add_msg_if_player( m_bad,
                                             _( "You find traces of implants in the body, but you care only for the flesh." ) );
                        break;
                    case 3:
                        p.add_msg_if_player( m_bad,
                                             _( "You found some bionics in the body, but harvesting them would require more surgical approach." ) );
                        break;
                }
                continue;
            }
        }
        if( action == DISSECT ) {
            if( entry.type == "bionic" ) {
                butcher_cbm_item( entry.drop, p.pos(), calendar::turn, roll_butchery() );
            } else if( entry.type == "bionic_group" ) {
                butcher_cbm_group( entry.drop, p.pos(), calendar::turn, roll_butchery() );
            }
            continue;
        }

        // Check if monster was gibbed, and handle accordingly
        if( corpse_item->has_flag( "GIBBED" ) && ( entry.type == "flesh" || entry.type == "bone" ) ) {
            roll /= 2;
        }

        if( corpse_item->has_flag( "SKINNED" ) && entry.type == "skin" ) {
            roll = 0;
        }

        // QUICK BUTCHERY
        if( action == BUTCHER ) {
            if( entry.type == "flesh" ) {
                roll = roll / 4;
            } else if( entry.type == "bone" ) {
                roll /= 2;
            } else if( corpse_item->get_mtype()->size >= MS_MEDIUM && ( entry.type == "skin" ) ) {
                roll /= 2;
            } else if( entry.type == "offal" ) {
                roll /= 5;
            } else {
                continue;
            }
        }
        // RIP AND TEAR
        if( action == DISMEMBER ) {
            if( entry.type == "flesh" ) {
                roll /= 6;
            } else {
                continue;
            }
        }
        // field dressing ignores everything outside below list
        if( action == F_DRESS ) {
            if( entry.type == "bone" ) {
                roll = rng( 0, roll / 2 );
            }
            if( entry.type == "flesh" ) {
                continue;
            }
            if( entry.type == "skin" ) {
                continue;
            }
        }

        // you only get the skin from skinning
        if( action == SKIN ) {
            if( entry.type != "skin" ) {
                continue;
            }
        }

        // field dressing removed innards and bones from meatless limbs
        if( ( action == BUTCHER_FULL || action == BUTCHER ) && corpse_item->has_flag( "FIELD_DRESS" ) ) {
            if( entry.type == "offal" ) {
                continue;
            }
            if( entry.type == "bone" ) {
                roll = ( roll / 2 ) + rng( roll / 2, roll );
            }
        }
        // unskillfull field dressing may damage the skin, meat, and other parts
        if( ( action == BUTCHER_FULL || action == BUTCHER ) &&
            corpse_item->has_flag( "FIELD_DRESS_FAILED" ) ) {
            if( entry.type == "offal" ) {
                continue;
            }
            if( entry.type == "bone" ) {
                roll = ( roll / 2 ) + rng( roll / 2, roll );
            }
            if( entry.type == "flesh" || entry.type == "skin" ) {
                roll = rng( 0, roll );
            }
        }
        // quartering ruins skin
        if( corpse_item->has_flag( "QUARTERED" ) ) {
            if( entry.type == "skin" ) {
                roll = 0; //not continue to show fail effect
            } else {
                roll /= 4;
            }
        }

        if( action != DISSECT && entry.type != "bionic_group" ) {
            // divide total dropped weight by drop's weight to get amount
            if( entry.mass_ratio != 0.00f ) {
                // apply skill before converting to items, but only if mass_ratio is defined
                roll *= roll_drops();
                monster_weight_remaining -= roll;
                roll = ceil( roll / to_gram( ( item::find_type( entry.drop ) )->weight ) );
            } else {
                monster_weight_remaining -= roll * to_gram( ( item::find_type( entry.drop ) )->weight );
            }

            if( roll <= 0 ) {
                p.add_msg_if_player( m_bad, _( "You fail to harvest: %s" ), drop->nname( 1 ) );
                continue;
            }
            if( drop->phase == LIQUID ) {
                item obj( drop, calendar::turn, roll );
                if( obj.has_temperature() ) {
                    obj.set_item_temperature( 0.00001 * corpse_item->temperature );
                }
                if( obj.goes_bad() ) {
                    obj.set_rot( corpse_item->get_rot() );
                }
                g->handle_all_liquid( obj, 1 );
            } else if( drop->stackable ) {
                item obj( drop, calendar::turn, roll );
                if( obj.has_temperature() ) {
                    obj.set_item_temperature( 0.00001 * corpse_item->temperature );
                }
                if( obj.goes_bad() ) {
                    obj.set_rot( corpse_item->get_rot() );
                }
                g->m.add_item_or_charges( p.pos(), obj );
            } else {
                item obj( drop, calendar::turn, roll );
                obj.set_mtype( &mt );
                if( obj.has_temperature() ) {
                    obj.set_item_temperature( 0.00001 * corpse_item->temperature );
                }
                if( obj.goes_bad() ) {
                    obj.set_rot( corpse_item->get_rot() );
                }
                for( int i = 0; i != roll; ++i ) {
                    g->m.add_item_or_charges( p.pos(), obj );
                }
            }

            p.add_msg_if_player( m_good, _( "You harvest: %s" ), drop->nname( roll ) );
        }
        practice++;
    }
    // 20% of the original corpse weight is not an item, but liquid gore
    monster_weight_remaining -= monster_weight / 5;
    // add the remaining unusable weight as rotting garbage
    if( monster_weight_remaining > 0 ) {
        if( action == F_DRESS ) {
            // 25% of the corpse weight is what's removed during field dressing
            monster_weight_remaining -= monster_weight * 3 / 4;
        } else if( action == SKIN ) {
            monster_weight_remaining -= monster_weight * 0.85;
        } else {
            // a carcass is 75% of the weight of the unmodified creature's weight
            if( ( corpse_item->has_flag( "FIELD_DRESS" ) || corpse_item->has_flag( "FIELD_DRESS_FAILED" ) ) &&
                !corpse_item->has_flag( "QUARTERED" ) ) {
                monster_weight_remaining -= monster_weight / 4;
            } else if( corpse_item->has_flag( "QUARTERED" ) ) {
                monster_weight_remaining -= ( monster_weight - ( monster_weight * 3 / 4 / 4 ) );
            }
            if( corpse_item->has_flag( "SKINNED" ) ) {
                monster_weight_remaining -= monster_weight * 0.15;
            }
        }
        const int item_charges = monster_weight_remaining / to_gram( (
                                     item::find_type( "ruined_chunks" ) )->weight );
        if( item_charges > 0 ) {
            item ruined_parts( "ruined_chunks", calendar::turn, item_charges );
            ruined_parts.set_mtype( &mt );
            ruined_parts.set_item_temperature( 0.00001 * corpse_item->temperature );
            ruined_parts.set_rot( corpse_item->get_rot() );
            g->m.add_item_or_charges( p.pos(), ruined_parts );
        }
    }

    if( action == DISSECT ) {
        p.practice( skill_firstaid, std::max( 0, practice ), std::max( mt.size - MS_MEDIUM, 0 ) + 4 );
    } else {
        p.practice( skill_survival, std::max( 0, practice ), std::max( mt.size - MS_MEDIUM, 0 ) + 4 );
    }
}

void butchery_quarter( item *corpse_item, player &p )
{
    corpse_item->set_flag( "QUARTERED" );
    p.add_msg_if_player( m_good,
                         _( "You roughly slice the corpse of %s into four parts and set them aside." ),
                         corpse_item->get_mtype()->nname().c_str() );
    for( int i = 1; i <= 3; i++ ) { // 4 quarters (one exists, add 3, flag does the rest)
        g->m.add_item_or_charges( p.pos(), *corpse_item, true );
    }
}

void activity_handlers::butcher_finish( player_activity *act, player *p )
{
    butcher_type action = BUTCHER;
    if( act->id() == activity_id( "ACT_BUTCHER" ) ) {
        action = BUTCHER;
    } else if( act->id() == activity_id( "ACT_BUTCHER_FULL" ) ) {
        action = BUTCHER_FULL;
    } else if( act->id() == activity_id( "ACT_FIELD_DRESS" ) ) {
        action = F_DRESS;
    } else if( act->id() == activity_id( "ACT_QUARTER" ) ) {
        action = QUARTER;
    } else if( act->id() == activity_id( "ACT_DISSECT" ) ) {
        action = DISSECT;
    } else if( act->id() == activity_id( "ACT_SKIN" ) ) {
        action = SKIN;
    } else if( act->id() == activity_id( "ACT_DISMEMBER" ) ) {
        action = DISMEMBER;
    }

    //Negative index means try to start next item
    if( act->index < 0 ) {
        //No values means no items left to try
        if( act->values.empty() ) {
            act->set_to_null();
            return;
        }
        set_up_butchery( *act, *p, action );
        return;
    }
    // Corpses can disappear (rezzing!), so check for that
    auto items_here = g->m.i_at( p->pos() );
    if( static_cast<int>( items_here.size() ) <= act->index ||
        !( items_here[act->index].is_corpse() ) ) {
        p->add_msg_if_player( m_info, _( "There's no corpse to butcher!" ) );
        act->set_to_null();
        return;
    }

    item &corpse_item = items_here[act->index];
    auto contents = corpse_item.contents;
    const mtype *corpse = corpse_item.get_mtype();
    const field_id type_blood = corpse->bloodType();
    const field_id type_gib = corpse->gibType();

    if( action == QUARTER ) {
        butchery_quarter( &corpse_item, *p );
        act->index = -1;
        return;
    }

    int skill_level = p->get_skill_level( skill_survival );
    int factor = p->max_quality( action == DISSECT ? quality_id( "CUT_FINE" ) :
                                 quality_id( "BUTCHER" ) );

    // DISSECT has special case factor calculation and results.
    if( action == DISSECT ) {
        skill_level = p->get_skill_level( skill_firstaid );
        skill_level += p->max_quality( quality_id( "CUT_FINE" ) );
        skill_level += p->get_skill_level( skill_electronics ) / 2;
    }

    const auto roll_butchery = [&]() {
        double skill_shift = 0.0;
        ///\EFFECT_SURVIVAL randomly increases butcher rolls
        skill_shift += rng_float( 0, skill_level - 3 );
        ///\EFFECT_DEX >8 randomly increases butcher rolls, slightly, <8 decreases
        skill_shift += rng_float( 0, p->dex_cur - 8 ) / 4.0;

        if( factor < 0 ) {
            skill_shift -= rng_float( 0, -factor / 5.0 );
        }

        return static_cast<int>( round( skill_shift ) );
    };

    if( action == DISMEMBER ) {
        g->m.add_splatter( type_gib, p->pos(), rng( corpse->size + 2, ( corpse->size + 1 ) * 2 ) );
    }

    //all BUTCHERY types - FATAL FAILURE
    if( action != DISSECT && roll_butchery() <= ( -15 ) && one_in( 2 ) ) {
        switch( rng( 1, 3 ) ) {
            case 1:
                p->add_msg_if_player( m_warning,
                                      _( "You hack up the corpse so unskillfully, that there is nothing left to salvage from this bloody mess." ) );
                break;
            case 2:
                p->add_msg_if_player( m_warning,
                                      _( "You wanted to cut the corpse, but instead you hacked the meat, spilled the guts all over it, and made a bloody mess." ) );
                break;
            case 3:
                p->add_msg_if_player( m_warning,
                                      _( "You made so many mistakes during the process that you doubt even vultures will be interested in what's left of it." ) );
                break;
        }
        g->m.i_rem( p->pos(), act->index );
        g->m.add_splatter( type_gib, p->pos(), rng( corpse->size + 2, ( corpse->size + 1 ) * 2 ) );
        g->m.add_splatter( type_blood, p->pos(), rng( corpse->size + 2, ( corpse->size + 1 ) * 2 ) );
        for( int i = 1; i <= corpse->size; i++ ) {
            g->m.add_splatter_trail( type_gib, p->pos(), random_entry( g->m.points_in_radius( p->pos(),
                                     corpse->size + 1 ) ) );
            g->m.add_splatter_trail( type_blood, p->pos(), random_entry( g->m.points_in_radius( p->pos(),
                                     corpse->size + 1 ) ) );
        }
        act->index = -1;
        return;
    }
    // function just for drop yields
    const auto roll_drops = [&]() {
        factor = std::max( factor, -50 );
        return 0.5 * skill_level / 10 + 0.3 * ( factor + 50 ) / 100 + 0.2 * p->dex_cur / 20;
    };
    // all action types - yields
    butchery_drops_harvest( &corpse_item, *corpse, *p, roll_butchery, action, roll_drops );

    // reveal hidden items / hidden content
    if( action != F_DRESS && action != SKIN ) {
        for( auto &content : contents ) {
            if( ( roll_butchery() + 10 ) * 5 > rng( 0, 100 ) ) {
                //~ %1$s - item name, %2$s - monster name
                p->add_msg_if_player( m_good, _( "You discover a %1$s in the %2$s!" ), content.tname().c_str(),
                                      corpse->nname().c_str() );
                g->m.add_item_or_charges( p->pos(), content );
            } else if( content.is_bionic() ) {
                g->m.spawn_item( p->pos(), "burnt_out_bionic", 1, 0, calendar::turn );
            }
        }
    }

    //end messages and effects
    switch( action ) {
        case QUARTER:
            break;
        case BUTCHER:
            p->add_msg_if_player( m_good,
                                  _( "You apply few quick cuts to the %s and leave what's left of it for scavengers." ),
                                  corpse_item.tname().c_str() );
            g->m.i_rem( p->pos(), act->index );
            break; //no set_to_null here, for multibutchering
        case BUTCHER_FULL:
            p->add_msg_if_player( m_good, _( "You finish butchering the %s." ), corpse_item.tname().c_str() );
            g->m.i_rem( p->pos(), act->index );
            break;
        case F_DRESS:
            if( roll_butchery() < 0 ) {  // partial failure
                switch( rng( 1, 3 ) ) {
                    case 1:
                        p->add_msg_if_player( m_warning,
                                              _( "You unskillfully hack up the corpse and chop off some excess body parts.  You're left wondering how you did so poorly." ) );
                        break;
                    case 2:
                        p->add_msg_if_player( m_warning,
                                              _( "Your unskilled hands slip and damage the corpse.  You still hope it's not a total waste though." ) );
                        break;
                    case 3:
                        p->add_msg_if_player( m_warning,
                                              _( "You did something wrong and hacked the corpse badly.  Maybe it's still recoverable." ) );
                        break;
                }
                corpse_item.set_flag( "FIELD_DRESS_FAILED" );

                g->m.add_splatter( type_gib, p->pos(), rng( corpse->size + 2, ( corpse->size + 1 ) * 2 ) );
                g->m.add_splatter( type_blood, p->pos(), rng( corpse->size + 2, ( corpse->size + 1 ) * 2 ) );
                for( int i = 1; i <= corpse->size; i++ ) {
                    g->m.add_splatter_trail( type_gib, p->pos(), random_entry( g->m.points_in_radius( p->pos(),
                                             corpse->size + 1 ) ) );
                    g->m.add_splatter_trail( type_blood, p->pos(), random_entry( g->m.points_in_radius( p->pos(),
                                             corpse->size + 1 ) ) );
                }

            } else { // success

                switch( rng( 1, 3 ) ) {
                    case 1:
                        p->add_msg_if_player( m_good, _( "You field dress the %s." ), corpse->nname().c_str() );
                        break;
                    case 2:
                        p->add_msg_if_player( m_good,
                                              _( "You slice the corpse's belly and remove intestines and organs, until you're confident that it will not rot from inside." ) );
                        break;
                    case 3:
                        p->add_msg_if_player( m_good,
                                              _( "You remove guts and excess parts, preparing the corpse for later use." ) );
                        break;
                }
                corpse_item.set_flag( "FIELD_DRESS" );

                g->m.add_splatter( type_gib, p->pos(), rng( corpse->size + 2, ( corpse->size + 1 ) * 2 ) );
                g->m.add_splatter( type_blood, p->pos(), rng( corpse->size + 2, ( corpse->size + 1 ) * 2 ) );
                for( int i = 1; i <= corpse->size; i++ ) {
                    g->m.add_splatter_trail( type_gib, p->pos(), random_entry( g->m.points_in_radius( p->pos(),
                                             corpse->size + 1 ) ) );
                    g->m.add_splatter_trail( type_blood, p->pos(), random_entry( g->m.points_in_radius( p->pos(),
                                             corpse->size + 1 ) ) );
                }

            }
            break;
        case SKIN:
            switch( rng( 1, 4 ) ) {
                case 1:
                    p->add_msg_if_player( m_good, _( "You skin the %s." ), corpse->nname().c_str() );
                    break;
                case 2:
                    p->add_msg_if_player( m_good, _( "You carefully remove the hide from the %s" ),
                                          corpse->nname().c_str() );
                    break;
                case 3:
                    p->add_msg_if_player( m_good,
                                          _( "The %s is challenging to skin, but you get a good hide from it." ),
                                          corpse->nname().c_str() );
                    break;
                case 4:
                    p->add_msg_if_player( m_good, _( "With a few deft slices you take the skin from the %s" ),
                                          corpse->nname().c_str() );
                    break;
            }
            corpse_item.set_flag( "SKINNED" );
            break;
        case DISMEMBER:
            switch( rng( 1, 3 ) ) {
                case 1:
                    p->add_msg_if_player( m_good, _( "You hack the %s apart." ), corpse_item.tname() );
                    break;
                case 2:
                    p->add_msg_if_player( m_good, _( "You lop the limbs off the %s." ), corpse_item.tname() );
                    break;
                case 3:
                    p->add_msg_if_player( m_good, _( "You cleave the %s into pieces." ), corpse_item.tname() );
            }
            g->m.i_rem( p->pos(), act->index );
            break;
        case DISSECT:
            p->add_msg_if_player( m_good, _( "You finish dissecting the %s." ), corpse_item.tname().c_str() );
            g->m.i_rem( p->pos(), act->index );
            break;
    }
    // multibutchering
    act->index = -1;
}

enum liquid_source_type { LST_INFINITE_MAP = 1, LST_MAP_ITEM = 2, LST_VEHICLE = 3, LST_MONSTER = 4};

// All serialize_liquid_source functions should add the same number of elements to the vectors of
// the activity. This makes it easier to distinguish the values of the source and the values of the target.
void serialize_liquid_source( player_activity &act, const vehicle &veh, const int part_num,
                              const item &liquid )
{
    act.values.push_back( LST_VEHICLE );
    act.values.push_back( part_num );
    act.coords.push_back( veh.global_pos3() );
    act.str_values.push_back( serialize( liquid ) );
}

void serialize_liquid_source( player_activity &act, const monster &mon, const item &liquid )
{
    act.values.push_back( LST_MONSTER );
    act.values.push_back( 0 ); // dummy
    act.coords.push_back( mon.pos() );
    act.str_values.push_back( serialize( liquid ) );
}

void serialize_liquid_source( player_activity &act, const tripoint &pos, const item &liquid )
{
    const auto stack = g->m.i_at( pos );
    // Need to store the *index* of the item on the ground, but it may be a virtual item from
    // an infinite liquid source.
    const auto iter = std::find_if( stack.begin(), stack.end(), [&]( const item & i ) {
        return &i == &liquid;
    } );
    if( iter == stack.end() ) {
        act.values.push_back( LST_INFINITE_MAP );
        act.values.push_back( 0 ); // dummy
    } else {
        act.values.push_back( LST_MAP_ITEM );
        act.values.push_back( std::distance( stack.begin(), iter ) );
    }
    act.coords.push_back( pos );
    act.str_values.push_back( serialize( liquid ) );
}

enum liquid_target_type { LTT_CONTAINER = 1, LTT_VEHICLE = 2, LTT_MAP = 3, LTT_MONSTER = 4 };

void serialize_liquid_target( player_activity &act, const vehicle &veh )
{
    act.values.push_back( LTT_VEHICLE );
    act.values.push_back( 0 ); // dummy
    act.coords.push_back( veh.global_pos3() );
}

void serialize_liquid_target( player_activity &act, int container_item_pos )
{
    act.values.push_back( LTT_CONTAINER );
    act.values.push_back( container_item_pos );
    act.coords.push_back( tripoint() ); // dummy
}

void serialize_liquid_target( player_activity &act, const tripoint &pos )
{
    act.values.push_back( LTT_MAP );
    act.values.push_back( 0 ); // dummy
    act.coords.push_back( pos );
}

void serialize_liquid_target( player_activity &act, const monster &mon )
{
    act.values.push_back( LTT_MAP );
    act.values.push_back( 0 ); // dummy
    act.coords.push_back( mon.pos() );
}

void activity_handlers::fill_liquid_do_turn( player_activity *act, player *p )
{
    player_activity &act_ref = *act;
    try {
        // 1. Gather the source item.
        vehicle *source_veh = nullptr;
        const tripoint source_pos = act_ref.coords.at( 0 );
        map_stack source_stack = g->m.i_at( source_pos );
        std::list<item>::iterator on_ground;
        monster *source_mon = nullptr;
        item liquid;
        const auto source_type = static_cast<liquid_source_type>( act_ref.values.at( 0 ) );
        int part_num = -1;
        long veh_charges = 0;
        switch( source_type ) {
            case LST_VEHICLE:
                source_veh = veh_pointer_or_null( g->m.veh_at( source_pos ) );
                if( source_veh == nullptr ) {
                    throw std::runtime_error( "could not find source vehicle for liquid transfer" );
                }
                deserialize( liquid, act_ref.str_values.at( 0 ) );
                part_num = static_cast<int>( act_ref.values.at( 1 ) );
                veh_charges = liquid.charges;
                break;
            case LST_INFINITE_MAP:
                deserialize( liquid, act_ref.str_values.at( 0 ) );
                liquid.charges = item::INFINITE_CHARGES;
                break;
            case LST_MAP_ITEM:
                if( static_cast<size_t>( act_ref.values.at( 1 ) ) >= source_stack.size() ) {
                    throw std::runtime_error( "could not find source item on ground for liquid transfer" );
                }
                on_ground = source_stack.begin();
                std::advance( on_ground, act_ref.values.at( 1 ) );
                liquid = *on_ground;
                break;
            case LST_MONSTER:
                Creature *c = g->critter_at( source_pos );
                source_mon = dynamic_cast<monster *>( c );
                if( source_mon == nullptr ) {
                    debugmsg( "could not find source creature for liquid transfer" );
                    act_ref.set_to_null();
                }
                deserialize( liquid, act_ref.str_values.at( 0 ) );
                liquid.charges = 1;
                break;
        }

        static const auto volume_per_turn = units::from_liter( 4 );
        const long charges_per_turn = std::max( 1l, liquid.charges_per_volume( volume_per_turn ) );
        liquid.charges = std::min( charges_per_turn, liquid.charges );
        const long original_charges = liquid.charges;
        if( liquid.has_temperature() && liquid.specific_energy < 0 ) {
            liquid.set_item_temperature( std::max( temp_to_kelvin( g->get_temperature( p->pos() ) ), 277.15 ) );
        }

        // 2. Transfer charges.
        switch( static_cast<liquid_target_type>( act_ref.values.at( 2 ) ) ) {
            case LTT_VEHICLE:
                if( const optional_vpart_position vp = g->m.veh_at( act_ref.coords.at( 1 ) ) ) {
                    p->pour_into( vp->vehicle(), liquid );
                } else {
                    throw std::runtime_error( "could not find target vehicle for liquid transfer" );
                }
                break;
            case LTT_CONTAINER:
                p->pour_into( p->i_at( act_ref.values.at( 3 ) ), liquid );
                break;
            case LTT_MAP:
                if( iexamine::has_keg( act_ref.coords.at( 1 ) ) ) {
                    iexamine::pour_into_keg( act_ref.coords.at( 1 ), liquid );
                } else {
                    g->m.add_item_or_charges( act_ref.coords.at( 1 ), liquid );
                    p->add_msg_if_player( _( "You pour %1$s onto the ground." ), liquid.tname().c_str() );
                    liquid.charges = 0;
                }
                break;
            case LTT_MONSTER:
                liquid.charges = 0;
                break;
        }

        const long removed_charges = original_charges - liquid.charges;
        if( removed_charges == 0 ) {
            // Nothing has been transferred, target must be full.
            act_ref.set_to_null();
            return;
        }

        // 3. Remove charges from source.
        switch( source_type ) {
            case LST_VEHICLE:
                if( part_num != -1 ) {
                    source_veh->drain( part_num, removed_charges );
                    liquid.charges = veh_charges - removed_charges;
                    // If there's no liquid left in this tank we're done, otherwise
                    // we need to update our liquid serialization to reflect how
                    // many charges are actually left for the next time we come
                    // around this loop.
                    if( !liquid.charges ) {
                        act_ref.set_to_null();
                    } else {
                        act_ref.str_values.at( 0 ) = serialize( liquid );
                    }
                } else {
                    source_veh->drain( liquid.typeId(), removed_charges );
                }
                if( source_veh->fuel_left( liquid.typeId() ) <= 0 ) {
                    act_ref.set_to_null();
                }
                break;
            case LST_MAP_ITEM:
                on_ground->charges -= removed_charges;
                if( on_ground->charges <= 0 ) {
                    source_stack.erase( on_ground );
                    if( g->m.ter( source_pos ).obj().examine == &iexamine::gaspump ) {
                        add_msg( _( "With a clang and a shudder, the %s pump goes silent." ),
                                 liquid.type_name( 1 ).c_str() );
                    } else if( g->m.furn( source_pos ).obj().examine == &iexamine::fvat_full ) {
                        g->m.furn_set( source_pos, f_fvat_empty );
                        add_msg( _( "You squeeze the last drops of %s from the vat." ),
                                 liquid.type_name( 1 ).c_str() );
                    }
                    act_ref.set_to_null();
                }
                break;
            case LST_INFINITE_MAP:
                // nothing, the liquid source is infinite
                break;
            case LST_MONSTER:
                // liquid source charges handled in monexamine::milk_source
                if( liquid.charges == 0 ) {
                    act_ref.set_to_null();
                }
                break;
        }

        if( removed_charges < original_charges ) {
            // Transferred less than the available charges -> target must be full
            act_ref.set_to_null();
        }

    } catch( const std::runtime_error &err ) {
        debugmsg( "error in activity data: \"%s\"", err.what() );
        act_ref.set_to_null();
        return;
    }
}

void activity_handlers::firstaid_finish( player_activity *act, player *p )
{
    static const std::string iuse_name_string( "heal" );

    item &it = p->i_at( act->position );
    item *used_tool = it.get_usable_item( iuse_name_string );
    if( used_tool == nullptr ) {
        debugmsg( "Lost tool used for healing" );
        act->set_to_null();
        return;
    }

    const auto use_fun = used_tool->get_use( iuse_name_string );
    const auto *actor = dynamic_cast<const heal_actor *>( use_fun->get_actor_ptr() );
    if( actor == nullptr ) {
        debugmsg( "iuse_actor type descriptor and actual type mismatch" );
        act->set_to_null();
        return;
    }

    // TODO: Store the patient somehow, retrieve here
    player &patient = *p;
    const hp_part healed = static_cast<hp_part>( act->values[0] );
    const long charges_consumed = actor->finish_using( *p, patient, *used_tool, healed );
    p->consume_charges( it, charges_consumed );

    // Erase activity and values.
    act->set_to_null();
    act->values.clear();
}

// fish-with-rod fish catching function.
static void rod_fish( player *p, int sSkillLevel, int fishChance, const tripoint &fish_point )
{
    if( sSkillLevel > fishChance ) {
        std::vector<monster *> fishables = g->get_fishable( 60, fish_point ); //get the nearby fish list.
        //if the vector is empty (no fish around) the player is still given a small chance to get a (let us say it was hidden) fish
        if( fishables.empty() ) {
            if( one_in( 20 ) ) {
                item fish;
                const std::vector<mtype_id> fish_group = MonsterGroupManager::GetMonstersFromGroup(
                            mongroup_id( "GROUP_FISH" ) );
                const mtype_id &fish_mon = random_entry_ref( fish_group );
                g->m.add_item_or_charges( p->pos(), item::make_corpse( fish_mon ) );
                p->add_msg_if_player( m_good, _( "You caught a %s." ), fish_mon.obj().nname().c_str() );
            } else {
                p->add_msg_if_player( _( "You didn't catch anything." ) );
            }
        } else {
            g->catch_a_monster( fishables, p->pos(), p, 50_hours );
        }

    } else {
        p->add_msg_if_player( _( "You didn't catch anything." ) );
    }
}

void activity_handlers::fish_finish( player_activity *act, player *p )
{
    item &it = p->i_at( act->position );
    int sSkillLevel = 0;
    int fishChance = 20;
    if( it.has_flag( "FISH_POOR" ) ) {
        sSkillLevel = p->get_skill_level( skill_survival ) + dice( 1, 6 );
        fishChance = dice( 1, 20 );
    } else if( it.has_flag( "FISH_GOOD" ) ) {
        // Much better chances with a good fishing implement.
        sSkillLevel = p->get_skill_level( skill_survival ) * 1.5 + dice( 1, 6 ) + 3;
        fishChance = dice( 1, 20 );
    }
    const tripoint fish_pos = act->placement;
    ///\EFFECT_SURVIVAL increases chance of fishing success
    rod_fish( p, sSkillLevel, fishChance, fish_pos );
    p->practice( skill_survival, rng( 5, 15 ) );
    act->set_to_null();
}

void activity_handlers::forage_finish( player_activity *act, player *p )
{
    const int veggy_chance = rng( 1, 100 );
    bool found_something = false;

    items_location loc;
    ter_str_id next_ter;

    switch( season_of_year( calendar::turn ) ) {
        case SPRING:
            loc = "forage_spring";
            next_ter = ter_str_id( "t_underbrush_harvested_spring" );
            break;
        case SUMMER:
            loc = "forage_summer";
            next_ter = ter_str_id( "t_underbrush_harvested_summer" );
            break;
        case AUTUMN:
            loc = "forage_autumn";
            next_ter = ter_str_id( "t_underbrush_harvested_autumn" );
            break;
        case WINTER:
            loc = "forage_winter";
            next_ter = ter_str_id( "t_underbrush_harvested_winter" );
            break;
    }

    g->m.ter_set( act->placement, next_ter );

    // Survival gives a bigger boost, and Perception is leveled a bit.
    // Both survival and perception affect time to forage
    ///\EFFECT_SURVIVAL increases forage success chance

    ///\EFFECT_PER slightly increases forage success chance
    if( veggy_chance < p->get_skill_level( skill_survival ) * 3 + p->per_cur - 2 ) {
        const auto dropped = g->m.put_items_from_loc( loc, p->pos(), calendar::turn );
        for( const auto &it : dropped ) {
            add_msg( m_good, _( "You found: %s!" ), it->tname().c_str() );
            found_something = true;
            if( it->typeId() == "mushroom" ) {
                if( one_in( 10 ) ) {
                    it->item_tags.insert( "HIDDEN_POISON" );
                    it->poison = rng( 2, 7 );
                } else if( one_in( 10 ) ) {
                    it->item_tags.insert( "HIDDEN_HALLU" );
                }
            }
        }
    }
    // 10% to drop a item/items from this group.
    if( one_in( 10 ) ) {
        const auto dropped = g->m.put_items_from_loc( "trash_forest", p->pos(), calendar::turn );
        for( const auto &it : dropped ) {
            add_msg( m_good, _( "You found: %s!" ), it->tname().c_str() );
            found_something = true;
        }
    }

    if( !found_something ) {
        add_msg( _( "You didn't find anything." ) );
    }

    ///\EFFECT_INT Intelligence caps survival skill gains from foraging
    const int max_forage_skill = p->int_cur / 3 + 1;
    ///\EFFECT_SURVIVAL decreases survival skill gain from foraging (NEGATIVE)
    const int max_exp = 2 * ( max_forage_skill - p->get_skill_level( skill_survival ) );
    // Award experience for foraging attempt regardless of success
    p->practice( skill_survival, rng( 1, max_exp ), max_forage_skill );

    act->set_to_null();
}

void activity_handlers::game_do_turn( player_activity *act, player *p )
{
    //Gaming takes time, not speed
    act->moves_left -= 100;

    item &game_item = p->i_at( act->position );

    //Deduct 1 battery charge for every minute spent playing
    if( calendar::once_every( 1_minutes ) ) {
        game_item.ammo_consume( 1, p->pos() );
        p->add_morale( MORALE_GAME, 1, 100 ); //1 points/min, almost 2 hours to fill
    }
    if( game_item.ammo_remaining() == 0 ) {
        act->moves_left = 0;
        add_msg( m_info, _( "The %s runs out of batteries." ), game_item.tname().c_str() );
    }
}

void activity_handlers::hotwire_finish( player_activity *act, player *p )
{
    //Grab this now, in case the vehicle gets shifted
    if( const optional_vpart_position vp = g->m.veh_at( tripoint( act->values[0], act->values[1],
                                           p->posz() ) ) ) {
        vehicle *const veh = &vp->vehicle();
        const int mech_skill = act->values[2];
        if( mech_skill > static_cast<int>( rng( 1, 6 ) ) ) {
            //success
            veh->is_locked = false;
            add_msg( _( "This wire will start the engine." ) );
        } else if( mech_skill > static_cast<int>( rng( 0, 4 ) ) ) {
            //soft fail
            veh->is_locked = false;
            veh->is_alarm_on = veh->has_security_working();
            add_msg( _( "This wire will probably start the engine." ) );
        } else if( veh->is_alarm_on ) {
            veh->is_locked = false;
            add_msg( _( "By process of elimination, this wire will start the engine." ) );
        } else {
            //hard fail
            veh->is_alarm_on = veh->has_security_working();
            add_msg( _( "The red wire always starts the engine, doesn't it?" ) );
        }
    } else {
        dbg( D_ERROR ) << "game:process_activity: ACT_HOTWIRE_CAR: vehicle not found";
        debugmsg( "process_activity ACT_HOTWIRE_CAR: vehicle not found" );
    }
    act->set_to_null();
}

void activity_handlers::longsalvage_finish( player_activity *act, player *p )
{
    static const std::string salvage_string = "salvage";
    item &main_tool = p->i_at( act->index );
    auto items = g->m.i_at( p->pos() );
    item *salvage_tool = main_tool.get_usable_item( salvage_string );
    if( salvage_tool == nullptr ) {
        debugmsg( "Lost tool used for long salvage" );
        act->set_to_null();
        return;
    }

    const auto use_fun = salvage_tool->get_use( salvage_string );
    const auto actor = dynamic_cast<const salvage_actor *>( use_fun->get_actor_ptr() );
    if( actor == nullptr ) {
        debugmsg( "iuse_actor type descriptor and actual type mismatch" );
        act->set_to_null();
        return;
    }

    for( auto &item : items ) {
        if( actor->valid_to_cut_up( item ) ) {
            item_location item_loc( map_cursor( p->pos() ), &item );
            actor->cut_up( *p, *salvage_tool, item_loc );
            return;
        }
    }

    add_msg( _( "You finish salvaging." ) );
    act->set_to_null();
}

void activity_handlers::make_zlave_finish( player_activity *act, player *p )
{
    act->set_to_null();
    auto items = g->m.i_at( p->pos() );
    const std::string corpse_name = act->str_values[0];
    item *body = nullptr;

    for( auto &item : items ) {
        if( item.display_name() == corpse_name ) {
            body = &item;
        }
    }

    if( body == nullptr ) {
        add_msg( m_info, _( "There's no corpse to make into a zombie slave!" ) );
        return;
    }

    int success = act->values[0];

    if( success > 0 ) {

        p->practice( skill_firstaid, rng( 2, 5 ) );
        p->practice( skill_survival, rng( 2, 5 ) );

        p->add_msg_if_player( m_good,
                              _( "You slice muscles and tendons, and remove body parts until you're confident the zombie won't be able to attack you when it reanimates." ) );

        body->set_var( "zlave", "zlave" );
        //take into account the chance that the body yet can regenerate not as we need.
        if( one_in( 10 ) ) {
            body->set_var( "zlave", "mutilated" );
        }

    } else {

        if( success > -20 ) {

            p->practice( skill_firstaid, rng( 3, 6 ) );
            p->practice( skill_survival, rng( 3, 6 ) );

            p->add_msg_if_player( m_warning,
                                  _( "You hack into the corpse and chop off some body parts.  You think the zombie won't be able to attack when it reanimates." ) );

            success += rng( 1, 20 );

            if( success > 0 && !one_in( 5 ) ) {
                body->set_var( "zlave", "zlave" );
            } else {
                body->set_var( "zlave", "mutilated" );
            }

        } else {

            p->practice( skill_firstaid, rng( 1, 8 ) );
            p->practice( skill_survival, rng( 1, 8 ) );

            body->mod_damage( rng( 0, body->max_damage() - body->damage() ), DT_STAB );
            if( body->damage() == body->max_damage() ) {
                body->active = false;
                p->add_msg_if_player( m_warning, _( "You cut up the corpse too much, it is thoroughly pulped." ) );
            } else {
                p->add_msg_if_player( m_warning,
                                      _( "You cut into the corpse trying to make it unable to attack, but you don't think you have it right." ) );
            }
        }
    }
}

void activity_handlers::pickaxe_do_turn( player_activity *act, player *p )
{
    const tripoint &pos = act->placement;
    if( calendar::once_every( 1_minutes ) ) { // each turn is too much
        //~ Sound of a Pickaxe at work!
        sounds::sound( pos, 30, sounds::sound_t::destructive_activity, _( "CHNK! CHNK! CHNK!" ) );
        messages_in_process( *act, *p );
    }
}

void activity_handlers::pickaxe_finish( player_activity *act, player *p )
{
    const tripoint pos( act->placement );
    item &it = p->i_at( act->position );
    act->set_to_null(); // Invalidate the activity early to prevent a query from mod_pain()
    const std::vector<npc *> helpers = g->u.get_crafting_helpers();
    const int helpersize = g->u.get_num_crafting_helpers( 3 );
    if( g->m.is_bashable( pos ) && g->m.has_flag( "SUPPORTS_ROOF", pos ) &&
        g->m.ter( pos ) != t_tree ) {
        // Tunneling through solid rock is hungry, sweaty, tiring, backbreaking work
        // Betcha wish you'd opted for the J-Hammer ;P
        p->mod_stored_nutr( 15 - ( helpersize * 3 ) );
        p->mod_thirst( 15 - ( helpersize * 3 ) );
        if( p->has_trait( trait_id( "STOCKY_TROGLO" ) ) ) {
            p->mod_fatigue( 20 - ( helpersize  * 3 ) ); // Yep, dwarves can dig longer before tiring
        } else {
            p->mod_fatigue( 30 - ( helpersize  * 3 ) );
        }
        p->mod_pain( std::max( 0, ( 2 * static_cast<int>( rng( 1, 3 ) ) ) - helpersize ) );
    } else if( g->m.move_cost( pos ) == 2 && g->get_levz() == 0 &&
               g->m.ter( pos ) != t_dirt && g->m.ter( pos ) != t_grass ) {
        //Breaking up concrete on the surface? not nearly as bad
        p->mod_stored_nutr( 5 - ( helpersize ) );
        p->mod_thirst( 5 - ( helpersize ) );
        p->mod_fatigue( 10 - ( helpersize  * 2 ) );
    }
    p->add_msg_if_player( m_good, _( "You finish digging." ) );
    g->m.destroy( pos, true );
    it.charges = std::max( static_cast<long>( 0 ), it.charges - it.type->charges_to_use() );
    if( it.charges == 0 && it.destroyed_at_zero_charges() ) {
        p->i_rem( &it );
    }
}

void activity_handlers::pulp_do_turn( player_activity *act, player *p )
{
    const tripoint &pos = act->placement;

    // Stabbing weapons are a lot less effective at pulping
    const int cut_power = std::max( p->weapon.damage_melee( DT_CUT ),
                                    p->weapon.damage_melee( DT_STAB ) / 2 );

    ///\EFFECT_STR increases pulping power, with diminishing returns
    float pulp_power = sqrt( ( p->str_cur + p->weapon.damage_melee( DT_BASH ) ) *
                             ( cut_power + 1.0f ) );
    // Multiplier to get the chance right + some bonus for survival skill
    pulp_power *= 40 + p->get_skill_level( skill_survival ) * 5;

    const int mess_radius = p->weapon.has_flag( "MESSY" ) ? 2 : 1;

    int moves = 0;
    int &num_corpses = act->index; // use this to collect how many corpse are pulped
    auto corpse_pile = g->m.i_at( pos );
    for( auto &corpse : corpse_pile ) {
        const mtype *corpse_mtype = corpse.get_mtype();
        if( !corpse.is_corpse() || !corpse_mtype->has_flag( MF_REVIVES ) ||
            ( std::find( act->str_values.begin(), act->str_values.end(), "auto_pulp_no_acid" ) !=
              act->str_values.end() && corpse_mtype->bloodType() == fd_acid ) ) {
            // Don't smash non-rezing corpses //don't smash acid zombies when auto pulping
            continue;
        }

        while( corpse.damage() < corpse.max_damage() ) {
            // Increase damage as we keep smashing ensuring we eventually smash the target.
            if( x_in_y( pulp_power, corpse.volume() / units::legacy_volume_factor ) ) {
                corpse.inc_damage( DT_BASH );
                if( corpse.damage() == corpse.max_damage() ) {
                    num_corpses++;
                }
            }

            if( x_in_y( pulp_power, corpse.volume() /
                        units::legacy_volume_factor ) ) { // Splatter some blood around
                // Splatter a bit more randomly, so that it looks cooler
                const int radius = mess_radius + x_in_y( pulp_power, 500 ) + x_in_y( pulp_power, 1000 );
                const tripoint dest( pos.x + rng( -radius, radius ), pos.y + rng( -radius, radius ), pos.z );
                const field_id type_blood = ( mess_radius > 1 && x_in_y( pulp_power, 10000 ) ) ?
                                            corpse.get_mtype()->gibType() :
                                            corpse.get_mtype()->bloodType();
                g->m.add_splatter_trail( type_blood, pos, dest );
            }

            float stamina_ratio = static_cast<float>( p->stamina ) / p->get_stamina_max();
            p->mod_stat( "stamina", stamina_ratio * -40 );

            moves += 100 / std::max( 0.25f, stamina_ratio );
            if( one_in( 4 ) ) {
                // Smashing may not be butchery, but it involves some zombie anatomy
                p->practice( skill_survival, 2, 2 );
            }

            if( moves >= p->moves ) {
                // Enough for this turn;
                p->moves -= moves;
                return;
            }
        }
    }

    // If we reach this, all corpses have been pulped, finish the activity
    act->moves_left = 0;
    if( num_corpses == 0 ) {
        p->add_msg_if_player( m_bad, _( "The corpse moved before you could finish smashing it!" ) );
        return;
    }
    // TODO: Factor in how long it took to do the smashing.
    p->add_msg_player_or_npc( ngettext( "The corpse is thoroughly pulped.",
                                        "The corpses are thoroughly pulped.", num_corpses ),
                              ngettext( "<npcname> finished pulping the corpse.",
                                        "<npcname> finished pulping the corpses.", num_corpses ) );
}

void activity_handlers::reload_finish( player_activity *act, player *p )
{
    act->set_to_null();

    if( act->targets.size() != 2 || act->index <= 0 ) {
        debugmsg( "invalid arguments to ACT_RELOAD" );
        return;
    }

    if( !act->targets[0] ) {
        debugmsg( "reload target is null, failed to reload" );
        return;
    }

    if( !act->targets[1] ) {
        debugmsg( "ammo target is null, failed to reload" );
        return;
    }

    item &reloadable = *act->targets[ 0 ];
    const int qty = act->index;
    const bool is_speedloader = act->targets[ 1 ]->has_flag( "SPEEDLOADER" );

    if( !reloadable.reload( *p, std::move( act->targets[ 1 ] ), qty ) ) {
        add_msg( m_info, _( "Can't reload the %s." ), reloadable.tname().c_str() );
        return;
    }

    std::string msg = _( "You reload the %s." );

    if( reloadable.is_gun() ) {
        p->recoil = MAX_RECOIL;

        if( reloadable.has_flag( "RELOAD_ONE" ) && !is_speedloader ) {
            for( int i = 0; i != qty; ++i ) {
                if( reloadable.ammo_type() == ammotype( "bolt" ) ) {
                    msg = _( "You insert a bolt into the %s." );
                } else {
                    msg = _( "You insert a cartridge into the %s." );
                }
            }
        }
        if( reloadable.type->gun->reload_noise_volume > 0 ) {
            sfx::play_variant_sound( "reload", reloadable.typeId(), sfx::get_heard_volume( p->pos() ) );
            sounds::ambient_sound( p->pos(), reloadable.type->gun->reload_noise_volume,
                                   sounds::sound_t::activity, reloadable.type->gun->reload_noise );
        }
    } else if( reloadable.is_watertight_container() ) {
        msg = _( "You refill the %s." );
    }
    add_msg( msg.c_str(), reloadable.tname().c_str() );
}

void activity_handlers::start_fire_finish( player_activity *act, player *p )
{
    firestarter_actor::resolve_firestarter_use( *p, act->placement );
    act->set_to_null();
}

void activity_handlers::start_fire_do_turn( player_activity *act, player *p )
{
    if( !g->m.is_flammable( act->placement ) ) {
        try_fuel_fire( *act, *p, true );
        if( !g->m.is_flammable( act->placement ) ) {
            p->add_msg_if_player( m_info, _( "There's nothing to light there." ) );
            p->cancel_activity();
        }
        return;
    }
    item &lens_item = p->i_at( act->position );
    const auto usef = lens_item.type->get_use( "firestarter" );
    if( usef == nullptr || usef->get_actor_ptr() == nullptr ) {
        add_msg( m_bad, _( "You have lost the item you were using to start the fire." ) );
        p->cancel_activity();
        return;
    }

    p->mod_moves( -p->moves );
    const auto actor = dynamic_cast<const firestarter_actor *>( usef->get_actor_ptr() );
    const float light = actor->light_mod( p->pos() );
    act->moves_left -= light * 100;
    if( light < 0.1 ) {
        add_msg( m_bad, _( "There is not enough sunlight to start a fire now.  You stop trying." ) );
        p->cancel_activity();
    }
}

void activity_handlers::train_finish( player_activity *act, player *p )
{
    const skill_id sk( act->name );
    if( sk.is_valid() ) {
        const Skill &skill = sk.obj();
        std::string skill_name = skill.name();
        int new_skill_level = p->get_skill_level( sk ) + 1;
        p->set_skill_level( sk, new_skill_level );
        add_msg( m_good, _( "You finish training %s to level %d." ), skill_name, new_skill_level );
        if( new_skill_level % 4 == 0 ) {
            //~ %d is skill level %s is skill name
            p->add_memorial_log( pgettext( "memorial_male", "Reached skill level %1$d in %2$s." ),
                                 pgettext( "memorial_female", "Reached skill level %1$d in %2$s." ),
                                 new_skill_level, skill_name );
        }
        act->set_to_null();
        return;
    }

    const auto &ma_id = matype_id( act->name );
    if( ma_id.is_valid() ) {
        const auto &mastyle = ma_id.obj();
        // Trained martial arts,
        add_msg( m_good, _( "You learn %s." ), mastyle.name.c_str() );
        //~ %s is martial art
        p->add_memorial_log( pgettext( "memorial_male", "Learned %s." ),
                             pgettext( "memorial_female", "Learned %s." ),
                             mastyle.name.c_str() );
        p->add_martialart( mastyle.id );
    } else {
        debugmsg( "train_finish without a valid skill or style name" );
    }

    act->set_to_null();
    return;
}

void activity_handlers::vehicle_finish( player_activity *act, player *p )
{
    //Grab this now, in case the vehicle gets shifted
    const optional_vpart_position vp = g->m.veh_at( tripoint( act->values[0], act->values[1],
                                       p->posz() ) );
    veh_interact::complete_vehicle();
    // complete_vehicle set activity type to NULL if the vehicle
    // was completely dismantled, otherwise the vehicle still exist and
    // is to be examined again.
    if( act->is_null() ) {
        return;
    }
    act->set_to_null();
    if( act->values.size() < 7 ) {
        dbg( D_ERROR ) << "game:process_activity: invalid ACT_VEHICLE values: "
                       << act->values.size();
        debugmsg( "process_activity invalid ACT_VEHICLE values:%d",
                  act->values.size() );
    } else {
        if( vp ) {
            g->refresh_all();
            // TODO: Z (and also where the activity is queued)
            // Or not, because the vehicle coordinates are dropped anyway
            g->exam_vehicle( vp->vehicle(), act->values[ 2 ], act->values[ 3 ] );
            return;
        } else {
            dbg( D_ERROR ) << "game:process_activity: ACT_VEHICLE: vehicle not found";
            debugmsg( "process_activity ACT_VEHICLE: vehicle not found" );
        }
    }
}

void activity_handlers::vibe_do_turn( player_activity *act, player *p )
{
    //Using a vibrator takes time (10 minutes), not speed
    //Linear increase in morale during action with a small boost at end
    //Deduct 1 battery charge for every minute in use, or vibrator is much less effective
    act->moves_left -= 100;

    item &vibrator_item = p->i_at( act->position );

    if( ( p->is_wearing( "rebreather" ) ) || ( p->is_wearing( "rebreather_xl" ) ) ||
        ( p->is_wearing( "mask_h20survivor" ) ) ) {
        act->moves_left = 0;
        add_msg( m_bad, _( "You have trouble breathing, and stop." ) );
    }

    if( calendar::once_every( 1_minutes ) ) {
        p->mod_fatigue( 1 );
        if( vibrator_item.ammo_remaining() > 0 ) {
            vibrator_item.ammo_consume( 1, p->pos() );
            p->add_morale( MORALE_FEELING_GOOD, 3, 40 );
            if( vibrator_item.ammo_remaining() == 0 ) {
                add_msg( m_info, _( "The %s runs out of batteries." ), vibrator_item.tname().c_str() );
            }
        } else {
            p->add_morale( MORALE_FEELING_GOOD, 1, 40 ); //twenty minutes to fill
        }
    }
    if( p->get_fatigue() >= DEAD_TIRED ) { // Dead Tired: different kind of relaxation needed
        act->moves_left = 0;
        add_msg( m_info, _( "You're too tired to continue." ) );
    }

    // Vibrator requires that you be able to move around, stretch, etc, so doesn't play
    // well with roots.  Sorry.  :-(

    p->pause();
}

void activity_handlers::start_engines_finish( player_activity *act, player *p )
{
    act->set_to_null();
    // Find the vehicle by looking for a remote vehicle first, then by player relative coordinates
    vehicle *veh = g->remoteveh();
    if( !veh ) {
        const tripoint pos = act->placement + g->u.pos();
        veh = veh_pointer_or_null( g->m.veh_at( pos ) );
        if( !veh ) {
            return;
        }
    }

    int attempted = 0;
    int non_muscle_attempted = 0;
    int started = 0;
    int non_muscle_started = 0;
    const bool take_control = act->values[0];

    for( size_t e = 0; e < veh->engines.size(); ++e ) {
        if( veh->is_engine_on( e ) ) {
            attempted++;
            if( !veh->is_engine_type( e, "muscle" ) ) {
                non_muscle_attempted++;
            }
            if( veh->start_engine( e ) ) {
                started++;
                if( !veh->is_engine_type( e, "muscle" ) ) {
                    non_muscle_started++;
                }
            }
        }
    }

    //Did any engines start?
    veh->engine_on = started;

    if( attempted == 0 ) {
        add_msg( m_info, _( "The %s doesn't have an engine!" ), veh->name.c_str() );
    } else if( non_muscle_attempted > 0 ) {
        //Some non-muscle engines tried to start
        if( non_muscle_attempted == non_muscle_started ) {
            //All of the non-muscle engines started
            add_msg( ngettext( "The %s's engine starts up.",
                               "The %s's engines start up.", non_muscle_started ), veh->name.c_str() );
        } else if( non_muscle_started > 0 ) {
            //Only some of the non-muscle engines started
            add_msg( ngettext( "One of the %s's engines start up.",
                               "Some of the %s's engines start up.", non_muscle_started ), veh->name.c_str() );
        } else {
            //All of the non-muscle engines failed
            add_msg( m_bad, ngettext( "The %s's engine fails to start.",
                                      "The %s's engines fail to start.", non_muscle_attempted ), veh->name.c_str() );
        }
    }

    if( take_control && !veh->engine_on && !veh->velocity ) {
        p->controlling_vehicle = false;
        add_msg( _( "You let go of the controls." ) );
    }
}

void activity_handlers::oxytorch_do_turn( player_activity *act, player *p )
{
    if( act->values[0] <= 0 ) {
        return;
    }

    item &it = p->i_at( act->position );
    // act->values[0] is the number of charges yet to be consumed
    const long charges_used = std::min( static_cast<long>( act->values[0] ), it.ammo_required() );

    it.ammo_consume( charges_used, p->pos() );
    act->values[0] -= static_cast<int>( charges_used );

    if( calendar::once_every( 2_turns ) ) {
        sounds::sound( act->placement, 10, sounds::sound_t::destructive_activity, _( "hissssssssss!" ) );
    }
}

void activity_handlers::oxytorch_finish( player_activity *act, player *p )
{
    act->set_to_null();
    const tripoint &pos = act->placement;
    const ter_id ter = g->m.ter( pos );

    // fast players might still have some charges left to be consumed
    p->i_at( act->position ).ammo_consume( act->values[0], p->pos() );

    if( g->m.furn( pos ) == f_rack ) {
        g->m.furn_set( pos, f_null );
        g->m.spawn_item( p->pos(), "steel_chunk", rng( 2, 6 ) );
    } else if( ter == t_chainfence || ter == t_chaingate_c || ter == t_chaingate_l ) {
        g->m.ter_set( pos, t_dirt );
        g->m.spawn_item( pos, "pipe", rng( 1, 4 ) );
        g->m.spawn_item( pos, "wire", rng( 4, 16 ) );
    } else if( ter == t_chainfence_posts ) {
        g->m.ter_set( pos, t_dirt );
        g->m.spawn_item( pos, "pipe", rng( 1, 4 ) );
    } else if( ter == t_door_metal_locked || ter == t_door_metal_c || ter == t_door_bar_c ||
               ter == t_door_bar_locked || ter == t_door_metal_pickable ) {
        g->m.ter_set( pos, t_mdoor_frame );
        g->m.spawn_item( pos, "steel_plate", rng( 0, 1 ) );
        g->m.spawn_item( pos, "steel_chunk", rng( 3, 8 ) );
    } else if( ter == t_window_enhanced || ter == t_window_enhanced_noglass ) {
        g->m.ter_set( pos, t_window_empty );
        g->m.spawn_item( pos, "steel_plate", rng( 0, 1 ) );
        g->m.spawn_item( pos, "sheet_metal", rng( 1, 3 ) );
    } else if( ter == t_reb_cage ) {
        g->m.ter_set( pos, t_pit );
        g->m.spawn_item( pos, "spike", rng( 1, 19 ) );
        g->m.spawn_item( pos, "scrap", rng( 1, 8 ) );
    } else if( ter == t_bars ) {
        if( g->m.ter( {pos.x + 1, pos.y, pos.z} ) == t_sewage || g->m.ter( {pos.x, pos.y + 1, pos.z} ) ==
            t_sewage ||
            g->m.ter( {pos.x - 1, pos.y, pos.z} ) == t_sewage || g->m.ter( {pos.x, pos.y - 1, pos.z} ) ==
            t_sewage ) {
            g->m.ter_set( pos, t_sewage );
            g->m.spawn_item( p->pos(), "pipe", rng( 1, 2 ) );
        } else {
            g->m.ter_set( pos, t_floor );
            g->m.spawn_item( p->pos(), "pipe", rng( 1, 2 ) );
        }
    } else if( ter == t_window_bars_alarm ) {
        g->m.ter_set( pos, t_window_alarm );
        g->m.spawn_item( p->pos(), "pipe", rng( 1, 2 ) );
    } else if( ter == t_window_bars ) {
        g->m.ter_set( pos, t_window_empty );
        g->m.spawn_item( p->pos(), "pipe", rng( 1, 2 ) );
    }
}

void activity_handlers::cracking_finish( player_activity *act, player *p )
{
    p->add_msg_if_player( m_good, _( "With a satisfying click, the lock on the safe opens!" ) );
    g->m.furn_set( act->placement, f_safe_c );
    act->set_to_null();
}

void activity_handlers::open_gate_finish( player_activity *act, player * )
{
    const tripoint pos = act->placement; // Don't use reference and don't inline, because act can change
    gates::open_gate( pos );
    act->set_to_null();
}

enum repeat_type : int {
    // REPEAT_INIT should be zero. In some scenarios (veh welder), activity value default to zero.
    REPEAT_INIT = 0,    // Haven't found repeat value yet.
    REPEAT_ONCE,        // Repeat just once
    REPEAT_FOREVER,     // Repeat for as long as possible
    REPEAT_FULL,        // Repeat until damage==0
    REPEAT_EVENT,       // Repeat until something interesting happens
    REPEAT_CANCEL,      // Stop repeating
};

repeat_type repeat_menu( const std::string &title, repeat_type last_selection )
{
    uilist rmenu;
    rmenu.text = title;

    rmenu.addentry( REPEAT_ONCE, true, '1', _( "Repeat once" ) );
    rmenu.addentry( REPEAT_FOREVER, true, '2', _( "Repeat until reinforced" ) );
    rmenu.addentry( REPEAT_FULL, true, '3', _( "Repeat until fully repaired, but don't reinforce" ) );
    rmenu.addentry( REPEAT_EVENT, true, '4', _( "Repeat until success/failure/level up" ) );
    rmenu.addentry( REPEAT_INIT, true, '5', _( "Back to item selection" ) );

    rmenu.selected = last_selection - REPEAT_ONCE;
    rmenu.query();

    if( rmenu.ret >= REPEAT_INIT && rmenu.ret <= REPEAT_EVENT ) {
        return static_cast<repeat_type>( rmenu.ret );
    }

    return REPEAT_CANCEL;
}

// This is a part of a hack to provide pseudo items for long repair activity
// Note: similar hack could be used to implement all sorts of vehicle pseudo-items
//  and possibly CBM pseudo-items too.
struct weldrig_hack {
    vehicle *veh;
    int part;
    item pseudo;

    weldrig_hack()
        : veh( nullptr )
        , part( -1 )
        , pseudo( "welder", calendar::turn )
    { }

    bool init( const player_activity &act ) {
        if( act.coords.empty() || act.values.size() < 2 ) {
            return false;
        }

        part = act.values[1];
        veh = veh_pointer_or_null( g->m.veh_at( act.coords[0] ) );
        if( veh == nullptr || veh->parts.size() <= static_cast<size_t>( part ) ) {
            part = -1;
            return false;
        }

        part = veh->part_with_feature( part, "WELDRIG", true );
        return part >= 0;
    }

    item &get_item() {
        if( veh != nullptr && part >= 0 ) {
            pseudo.charges = veh->drain( "battery", 1000 - pseudo.charges );
            return pseudo;
        }

        // null item should be handled just fine
        return null_item_reference();
    }

    void clean_up() {
        // Return unused charges
        if( veh == nullptr || part < 0 ) {
            return;
        }

        veh->charge_battery( pseudo.charges );
        pseudo.charges = 0;
    }

    ~weldrig_hack() {
        clean_up();
    }
};

void activity_handlers::repair_item_finish( player_activity *act, player *p )
{
    const std::string iuse_name_string = act->get_str_value( 0, "repair_item" );
    repeat_type repeat = static_cast<repeat_type>( act->get_value( 0, REPEAT_INIT ) );
    weldrig_hack w_hack;
    item_location *ploc = nullptr;

    if( !act->targets.empty() ) {
        ploc = &act->targets[0];
    }

    item &main_tool = !w_hack.init( *act ) ?
                      ploc ?
                      **ploc : p->i_at( act->index ) : w_hack.get_item();

    item *used_tool = main_tool.get_usable_item( iuse_name_string );
    if( used_tool == nullptr ) {
        debugmsg( "Lost tool used for long repair" );
        act->set_to_null();
        return;
    }

    const auto use_fun = used_tool->get_use( iuse_name_string );
    // TODO: De-uglify this block. Something like get_use<iuse_actor_type>() maybe?
    const auto *actor = dynamic_cast<const repair_item_actor *>( use_fun->get_actor_ptr() );
    if( actor == nullptr ) {
        debugmsg( "iuse_actor type descriptor and actual type mismatch" );
        act->set_to_null();
        return;
    }

    // Valid Repeat choice and target, attempt repair.
    if( repeat != REPEAT_INIT && act->targets.size() >= 2 ) {
        item_location &fix = act->targets[1];

        // Remember our level: we want to stop retrying on level up
        const int old_level = p->get_skill_level( actor->used_skill );
        const auto attempt = actor->repair( *p, *used_tool, fix );
        if( attempt != repair_item_actor::AS_CANT ) {
            if( ploc && ploc->where() == item_location::type::map ) {
                used_tool->ammo_consume( used_tool->ammo_required(), ploc->position() );
            } else {
                p->consume_charges( *used_tool, used_tool->ammo_required() );
            }
        }

        // TODO: Allow setting this in the actor
        // TODO: Don't use charges_to_use: welder has 50 charges per use, soldering iron has 1
        if( !used_tool->ammo_sufficient() ) {
            p->add_msg_if_player( _( "Your %s ran out of charges" ), used_tool->tname() );
            act->set_to_null();
            return;
        }

        // Print message explaining why we stopped
        // But only if we didn't destroy the item (because then it's obvious)
        const bool destroyed = attempt == repair_item_actor::AS_DESTROYED;
        if( attempt == repair_item_actor::AS_CANT ||
            destroyed ||
            !actor->can_repair_target( *p, *fix, !destroyed ) ) {
            // Cannot continue to repair target, select another target.
            act->targets.pop_back();
        }

        const bool event_happened =
            attempt == repair_item_actor::AS_FAILURE ||
            attempt == repair_item_actor::AS_SUCCESS ||
            old_level != p->get_skill_level( actor->used_skill );

        const bool need_input =
            repeat == REPEAT_ONCE ||
            ( repeat == REPEAT_EVENT && event_happened ) ||
            ( repeat == REPEAT_FULL && fix->damage() <= 0 );
        if( need_input ) {
            repeat = REPEAT_INIT;
        }
    }
    // Check tool is valid before we query target and Repeat choice.
    if( !actor->can_use_tool( *p, *used_tool, true ) ) {
        act->set_to_null();
        return;
    }

    // target selection and validation.
    while( act->targets.size() < 2 ) {
        auto item_loc = game_menus::inv::repair( *p, actor, &main_tool );

        if( item_loc == item_location::nowhere ) {
            p->add_msg_if_player( m_info, _( "Never mind." ) );
            act->set_to_null();
            return;
        }
        if( actor->can_repair_target( *p, *item_loc, true ) ) {
            act->targets.emplace_back( item_loc.clone() );
            repeat = REPEAT_INIT;
        }
    }

    const item &fix = *act->targets[1];

    if( repeat == REPEAT_INIT ) {
        g->draw();
        const int level = p->get_skill_level( actor->used_skill );
        auto action_type = actor->default_action( fix, level );
        if( action_type == repair_item_actor::RT_NOTHING ) {
            p->add_msg_if_player( _( "You won't learn anything more by doing that." ) );
        }

        const auto chance = actor->repair_chance( *p, fix, action_type );
        if( chance.first <= 0.0f ) {
            action_type = repair_item_actor::RT_PRACTICE;
        }

        std::string title = string_format( _( "%s %s\n" ),
                                           repair_item_actor::action_description( action_type ),
                                           fix.tname() );
        title += string_format( _( "Charges: <color_light_blue>%s/%s</color> %s (%s per use)\n" ),
                                used_tool->ammo_remaining(), used_tool->ammo_capacity(),
                                item::nname( used_tool->ammo_current() ),
                                used_tool->ammo_required() );
        title += string_format( _( "Skill used: <color_light_blue>%s (%s)</color>\n" ),
                                actor->used_skill.obj().name(), level );
        title += string_format( _( "Success chance: <color_light_blue>%.1f</color>%%\n" ),
                                100.0f * chance.first );
        title += string_format( _( "Damage chance: <color_light_blue>%.1f</color>%%" ),
                                100.0f * chance.second );

        if( act->values.empty() ) {
            act->values.resize( 1 );
        }
        do {
            repeat = repeat_menu( title, repeat );

            if( repeat == REPEAT_CANCEL ) {
                act->set_to_null();
                return;
            }
            act->values[0] = static_cast<int>( repeat );
            if( repeat == REPEAT_INIT ) {       // BACK selected, redo target selection next.
                p->activity.targets.pop_back();
                return;
            }
            if( repeat == REPEAT_FULL && fix.damage() <= 0 ) {
                p->add_msg_if_player( m_info, _( "Your %s is already fully repaired." ), fix.tname() );
                repeat = REPEAT_INIT;
            }
        } while( repeat == REPEAT_INIT );
    }

    // Otherwise keep retrying
    act->moves_left = actor->move_cost;
}

void activity_handlers::mend_item_finish( player_activity *act, player *p )
{
    act->set_to_null();
    if( act->targets.size() != 1 ) {
        debugmsg( "invalid arguments to ACT_MEND_ITEM" );
        return;
    }

    item_location &target = act->targets[ 0 ];

    const auto f = target->faults.find( fault_id( act->name ) );
    if( f == target->faults.end() ) {
        debugmsg( "item %s does not have fault %s", target->tname().c_str(), act->name.c_str() );
        return;
    }

    const auto inv = p->crafting_inventory();
    const auto &reqs = f->obj().requirements();
    if( !reqs.can_make_with_inventory( inv, is_crafting_component ) ) {
        add_msg( m_info, _( "You are currently unable to mend the %s." ), target->tname().c_str() );
    }
    for( const auto &e : reqs.get_components() ) {
        p->consume_items( e );
    }
    for( const auto &e : reqs.get_tools() ) {
        p->consume_tools( e );
    }
    p->invalidate_crafting_inventory();

    target->faults.erase( *f );
    add_msg( m_good, _( "You successfully mended the %s." ), target->tname().c_str() );
}

void activity_handlers::gunmod_add_finish( player_activity *act, player *p )
{
    act->set_to_null();
    // first unpack all of our arguments
    if( act->values.size() != 4 ) {
        debugmsg( "Insufficient arguments to ACT_GUNMOD_ADD" );
        return;
    }

    item &gun = p->i_at( act->position );
    item &mod = p->i_at( act->values[0] );

    const int roll = act->values[1]; // chance of success (%)
    const int risk = act->values[2]; // chance of damage (%)

    // any tool charges used during installation
    const std::string tool = act->name;
    const int qty = act->values[3];

    if( !gun.is_gunmod_compatible( mod ).success() ) {
        debugmsg( "Invalid arguments in ACT_GUNMOD_ADD" );
        return;
    }

    if( !tool.empty() && qty > 0 ) {
        p->use_charges( tool, qty );
    }

    if( rng( 0, 100 ) <= roll ) {
        add_msg( m_good, _( "You successfully attached the %1$s to your %2$s." ), mod.tname().c_str(),
                 gun.tname().c_str() );
        gun.contents.push_back( p->i_rem( &mod ) );

    } else if( rng( 0, 100 ) <= risk ) {
        if( gun.inc_damage() ) {
            // Remove irremovable mods prior to destroying the gun
            for( auto mod : gun.gunmods() ) {
                if( mod->is_irremovable() ) {
                    p->remove_item( *mod );
                }
            }
            add_msg( m_bad, _( "You failed at installing the %s and destroyed your %s!" ), mod.tname().c_str(),
                     gun.tname().c_str() );
            p->i_rem( &gun );
        } else {
            add_msg( m_bad, _( "You failed at installing the %s and damaged your %s!" ), mod.tname().c_str(),
                     gun.tname().c_str() );
        }
    } else {
        add_msg( m_info, _( "You failed at installing the %s." ), mod.tname().c_str() );
    }
}

void activity_handlers::toolmod_add_finish( player_activity *act, player *p )
{
    act->set_to_null();
    if( act->targets.size() != 2 || !act->targets[0] || !act->targets[1] ) {
        debugmsg( "Incompatible arguments to ACT_TOOLMOD_ADD" );
        return;
    }
    item &tool = *act->targets[0];
    item &mod = *act->targets[1];
    p->add_msg_if_player( m_good, _( "You successfully attached the %1$s to your %2$s." ),
                          mod.tname().c_str(),
                          tool.tname().c_str() );
    mod.item_tags.insert( "IRREMOVABLE" );
    tool.contents.push_back( mod );
    act->targets[1].remove_item();
}

void activity_handlers::clear_rubble_finish( player_activity *act, player *p )
{
    const tripoint &pos = act->placement;
    p->add_msg_if_player( m_info, _( "You clear up the %s." ),
                          g->m.furnname( pos ).c_str() );
    g->m.furn_set( pos, f_null );

    act->set_to_null();
}

void activity_handlers::meditate_finish( player_activity *act, player *p )
{
    p->add_msg_if_player( m_good, _( "You pause to engage in spiritual contemplation." ) );
    p->add_morale( MORALE_FEELING_GOOD, 5, 10 );
    act->set_to_null();
}

void activity_handlers::aim_do_turn( player_activity *act, player * )
{
    if( act->index == 0 ) {
        g->m.build_map_cache( g->get_levz() );
        g->plfire();
    }
}

void activity_handlers::pickup_do_turn( player_activity *, player * )
{
    activity_on_turn_pickup();
}

void activity_handlers::wear_do_turn( player_activity *, player * )
{
    activity_on_turn_wear();
}

// This activity opens the menu (it's not meant to queue consumption of items)
void activity_handlers::eat_menu_do_turn( player_activity *, player * )
{
    g->eat();
}

void activity_handlers::move_items_do_turn( player_activity *, player * )
{
    activity_on_turn_move_items();
}

void activity_handlers::move_loot_do_turn( player_activity *act, player *p )
{
    activity_on_turn_move_loot( *act, *p );
}

void activity_handlers::adv_inventory_do_turn( player_activity *, player *p )
{
    p->cancel_activity();
    advanced_inv();
}

void activity_handlers::armor_layers_do_turn( player_activity *, player *p )
{
    p->cancel_activity();
    p->sort_armor();
}

void activity_handlers::atm_do_turn( player_activity *, player *p )
{
    iexamine::atm( *p, p->pos() );
}

void activity_handlers::cracking_do_turn( player_activity *act, player *p )
{
    auto cracking_tool = p->crafting_inventory().items_with( []( const item & it ) -> bool {
        item temporary_item( it.type );
        return temporary_item.has_flag( "SAFECRACK" );
    } );
    if( !( cracking_tool.size() > 0 || p->has_bionic( bionic_id( "bio_ears" ) ) ) ) {
        // We lost our cracking tool somehow, bail out.
        act->set_to_null();
        return;
    }
}

void activity_handlers::repair_item_do_turn( player_activity *act, player *p )
{
    // Moves are decremented based on a combination of speed and good vision (not in the dark, farsighted, etc)
    const int effective_moves = p->moves / p->fine_detail_vision_mod();
    if( effective_moves <= act->moves_left ) {
        act->moves_left -= effective_moves;
        p->moves = 0;
    } else {
        p->moves -= act->moves_left * p->fine_detail_vision_mod();
        act->moves_left = 0;
    }
}

void activity_handlers::butcher_do_turn( player_activity *, player *p )
{
    p->mod_stat( "stamina", -20.0f * p->stamina / p->get_stamina_max() );
}

void activity_handlers::read_finish( player_activity *act, player *p )
{
    p->do_read( *act->targets.front().get_item() );
    if( !act ) {
        p->add_msg_if_player( m_info, _( "You finish reading." ) );
    }
}

void activity_handlers::wait_finish( player_activity *act, player *p )
{
    p->add_msg_if_player( _( "You finish waiting." ) );
    act->set_to_null();
}

void activity_handlers::wait_weather_finish( player_activity *act, player *p )
{
    p->add_msg_if_player( _( "You finish waiting." ) );
    act->set_to_null();
}

void activity_handlers::wait_npc_finish( player_activity *act, player *p )
{
    p->add_msg_if_player( _( "%s finishes with you..." ), act->str_values[0].c_str() );
    act->set_to_null();
}

void activity_handlers::socialize_finish( player_activity *act, player *p )
{
    p->add_msg_if_player( _( "%s finishes chatting with you." ), act->str_values[0].c_str() );
    act->set_to_null();
}

void activity_handlers::try_sleep_do_turn( player_activity *act, player *p )
{
    if( !p->has_effect( effect_sleep ) ) {
        if( p->can_sleep() ) {
            act->set_to_null();
            p->fall_asleep();
        } else if( one_in( 1000 ) ) {
            p->add_msg_if_player( _( "You toss and turn..." ) );
        }
    }
}

void activity_handlers::try_sleep_finish( player_activity *act, player *p )
{
    if( !p->has_effect( effect_sleep ) ) {
        p->add_msg_if_player( _( "You try to sleep, but can't..." ) );
    }
    act->set_to_null();
}

void activity_handlers::craft_do_turn( player_activity *act, player *p )
{
    item *craft = act->targets.front().get_item();

    // item_location::get_item() will return nullptr if the item is lost
    if( !craft ) {
        p->add_msg_player_or_npc(
            string_format( _( "You no longer have the %1$s in your possession.  You stop crafting. "
                              " Reactivate the %1$s to continue crafting." ), craft->tname() ),
            string_format( _( "<npcname> no longer has the %s in their possession.  <npcname> stops"
                              " crafting." ), craft->tname() )
        );
        p->cancel_activity();
        return;
    }

    if( !craft->is_craft() ) {
        debugmsg( "ACT_CRAFT target '%s' is not a craft.  Aborting ACT_CRAFT.", craft->tname() );
        p->cancel_activity();
        return;
    }

    const recipe &rec = craft->get_making();
    const tripoint loc = act->targets.front().where() == item_location::type::character ?
                         tripoint_zero : act->targets.front().position();
    const float crafting_speed = p->crafting_speed_multiplier( *craft, loc );
    const int assistants = p->available_assistant_count( craft->get_making() );
    const bool is_long = act->values[0];

    if( crafting_speed <= 0.0f ) {
        p->cancel_activity();
        return;
    }

    // item_counter represents the percent progress relative to the base batch time
    // stored precise to 5 decimal places ( e.g. 67.32 percent would be stored as 6732000 )

    // Base moves for batch size with no speed modifier or assistants
    // Must ensure >= 1 so we don't divide by 0;
    const double base_total_moves = std::max( 1, rec.batch_time( craft->charges, 1.0f, 0 ) );
    // Current expected total moves, includes crafting speed modifiers and assistants
    const double cur_total_moves = std::max( 1, rec.batch_time( craft->charges, crafting_speed,
                                   assistants ) );
    // Delta progress in moves adjusted for current crafting speed
    const double delta_progress = p->get_moves() * base_total_moves / cur_total_moves;
    // Current progress in moves
    const double current_progress = craft->item_counter * base_total_moves / 10000000.0 +
                                    delta_progress;
    // Current progress as a percent of base_total_moves to 2 decimal places
    craft->item_counter = round( current_progress / base_total_moves * 10000000.0 );
    p->set_moves( 0 );

    // if item_counter has reached 100% or more
    if( craft->item_counter >= 10000000 ) {
        item craft_copy = *craft;
        act->targets.front().remove_item();
        p->cancel_activity();
        p->complete_craft( craft_copy, loc );
        if( is_long ) {
            if( p->making_would_work( p->lastrecipe, craft_copy.charges ) ) {
                p->last_craft->execute( loc );
            }
        }
    }
}

void activity_handlers::disassemble_finish( player_activity *, player *p )
{
    p->complete_disassemble();
}

void activity_handlers::build_finish( player_activity *, player * )
{
    complete_construction();
}

void activity_handlers::vibe_finish( player_activity *act, player *p )
{
    p->add_msg_if_player( m_good, _( "You feel much better." ) );
    p->add_morale( MORALE_FEELING_GOOD, 10, 40 );
    act->set_to_null();
}

void activity_handlers::atm_finish( player_activity *act, player * )
{
    // ATM sets index to 0 to indicate it's finished.
    if( !act->index ) {
        act->set_to_null();
    }
}

void activity_handlers::aim_finish( player_activity *, player * )
{
    // Aim bails itself by resetting itself every turn,
    // you only re-enter if it gets set again.
    return;
}
void activity_handlers::eat_menu_finish( player_activity *, player * )
{
    // Only exists to keep the eat activity alive between turns
    return;
}

void activity_handlers::hacksaw_do_turn( player_activity *act, player *p )
{
    if( calendar::once_every( 1_minutes ) ) {
        //~ Sound of a metal sawing tool at work!
        sounds::sound( act->placement, 15, sounds::sound_t::destructive_activity, _( "grnd grnd grnd" ) );
        messages_in_process( *act, *p );
    }
}

void activity_handlers::hacksaw_finish( player_activity *act, player *p )
{
    const tripoint &pos = act->placement;
    const ter_id ter = g->m.ter( pos );

    if( g->m.furn( pos ) == f_rack ) {
        g->m.furn_set( pos, f_null );
        g->m.spawn_item( pos, "pipe", rng( 1, 3 ) );
        g->m.spawn_item( pos, "steel_chunk" );
    } else if( ter == t_chainfence || ter == t_chaingate_c || ter == t_chaingate_l ) {
        g->m.ter_set( pos, t_dirt );
        g->m.spawn_item( pos, "pipe", 6 );
        g->m.spawn_item( pos, "wire", 20 );
    } else if( ter == t_chainfence_posts ) {
        g->m.ter_set( pos, t_dirt );
        g->m.spawn_item( pos, "pipe", 6 );
    } else if( ter == t_window_bars_alarm ) {
        g->m.ter_set( pos, t_window_alarm );
        g->m.spawn_item( pos, "pipe", 6 );
    } else if( ter == t_window_bars ) {
        g->m.ter_set( pos, t_window_empty );
        g->m.spawn_item( pos, "pipe", 6 );
    } else if( ter == t_window_enhanced ) {
        g->m.ter_set( pos, t_window_reinforced );
        g->m.spawn_item( pos, "spike", rng( 1, 4 ) );
    } else if( ter == t_window_enhanced_noglass ) {
        g->m.ter_set( pos, t_window_reinforced_noglass );
        g->m.spawn_item( pos, "spike", rng( 1, 4 ) );
    } else if( ter == t_reb_cage ) {
        g->m.ter_set( pos, t_pit );
        g->m.spawn_item( pos, "spike", 19 );
        g->m.spawn_item( pos, "scrap", 8 );
    } else if( ter == t_bars ) {
        if( g->m.ter( { pos.x + 1, pos.y, pos.z } ) == t_sewage || g->m.ter( { pos.x, pos.y + 1, pos.z } )
            == t_sewage ||
            g->m.ter( { pos.x - 1, pos.y, pos.z } ) == t_sewage || g->m.ter( { pos.x, pos.y - 1, pos.z } ) ==
            t_sewage ) {
            g->m.ter_set( pos, t_sewage );
            g->m.spawn_item( pos, "pipe", 3 );
        } else {
            g->m.ter_set( pos, t_floor );
            g->m.spawn_item( pos, "pipe", 3 );
        }
    } else if( ter == t_door_bar_c || ter == t_door_bar_locked ) {
        g->m.ter_set( pos, t_mdoor_frame );
        g->m.spawn_item( pos, "pipe", 12 );
    }

    p->mod_stored_nutr( 5 );
    p->mod_thirst( 5 );
    p->mod_fatigue( 10 );
    p->add_msg_if_player( m_good, _( "You finish cutting the metal." ) );

    act->set_to_null();
}

void activity_handlers::chop_tree_do_turn( player_activity *act, player *p )
{
    if( calendar::once_every( 1_minutes ) ) {
        //~ Sound of a wood chopping tool at work!
        sounds::sound( act->placement, 15, sounds::sound_t::activity, _( "CHK!" ) );
        messages_in_process( *act, *p );
    }
}

void activity_handlers::chop_tree_finish( player_activity *act, player *p )
{
    const tripoint &pos = act->placement;

    tripoint direction;
    while( true ) {
        if( const cata::optional<tripoint> dir = choose_direction(
                    _( "Select a direction for the tree to fall in." ) ) ) {
            direction = *dir;
            break;
        }
        // try again
    }

    const tripoint to = pos + point( 3 * direction.x + rng( -1, 1 ), 3 * direction.y + rng( -1, 1 ) );
    std::vector<tripoint> tree = line_to( pos, to, rng( 1, 8 ) );
    for( auto &elem : tree ) {
        g->m.destroy( elem );
        g->m.ter_set( elem, t_trunk );
    }

    g->m.ter_set( pos, t_stump );
    const std::vector<npc *> helpers = g->u.get_crafting_helpers();
    const int helpersize = g->u.get_num_crafting_helpers( 3 );
    p->mod_stored_nutr( 5 - helpersize );
    p->mod_thirst( 5 - helpersize );
    p->mod_fatigue( 10 - ( helpersize * 2 ) );
    p->add_msg_if_player( m_good, _( "You finish chopping down a tree." ) );

    act->set_to_null();
}

void activity_handlers::chop_logs_finish( player_activity *act, player *p )
{
    const tripoint &pos = act->placement;

    if( g->m.ter( pos ) == t_trunk ) {
        g->m.spawn_item( pos.x, pos.y, "log", rng( 2, 3 ), 0, calendar::turn );
        g->m.spawn_item( pos.x, pos.y, "stick_long", rng( 0, 1 ), 0, calendar::turn );
    } else if( g->m.ter( pos ) == t_stump ) {
        g->m.spawn_item( pos.x, pos.y, "log", rng( 0, 2 ), 0, calendar::turn );
        g->m.spawn_item( pos.x, pos.y, "splinter", rng( 5, 15 ), 0, calendar::turn );
    }

    g->m.ter_set( pos, t_dirt );
    const std::vector<npc *> helpers = g->u.get_crafting_helpers();
    const int helpersize = g->u.get_num_crafting_helpers( 3 );
    p->mod_stored_nutr( 5 - helpersize );
    p->mod_thirst( 5 - helpersize );
    p->mod_fatigue( 10 - ( helpersize * 2 ) );
    p->add_msg_if_player( m_good, _( "You finish chopping wood." ) );

    act->set_to_null();
}

void activity_handlers::jackhammer_do_turn( player_activity *act, player *p )
{
    if( calendar::once_every( 1_minutes ) ) {
        //~ Sound of a jackhammer at work!
        sounds::sound( act->placement, 15, sounds::sound_t::destructive_activity, _( "TATATATATATATAT!" ) );
        messages_in_process( *act, *p );
    }
}

void activity_handlers::jackhammer_finish( player_activity *act, player *p )
{
    const tripoint &pos = act->placement;

    g->m.destroy( pos, true );

    const std::vector<npc *> helpers = g->u.get_crafting_helpers();
    const int helpersize = g->u.get_num_crafting_helpers( 3 );
    p->mod_stored_nutr( 5 - helpersize );
    p->mod_thirst( 5 - helpersize );
    p->mod_fatigue( 10 - ( helpersize * 2 ) );
    p->add_msg_if_player( m_good, _( "You finish drilling." ) );

    act->set_to_null();
}

void activity_handlers::dig_do_turn( player_activity *act, player *p )
{
    if( calendar::once_every( 1_minutes ) ) {
        //~ Sound of a shovel digging a pit at work!
        sounds::sound( act->placement, 10, sounds::sound_t::activity, _( "hsh!" ) );
        messages_in_process( *act, *p );
    }
}

void activity_handlers::dig_channel_do_turn( player_activity *act, player *p )
{
    if( calendar::once_every( 1_minutes ) ) {
        //~ Sound of a shovel digging a pit at work!
        sounds::sound( act->placement, 10, sounds::sound_t::activity, _( "hsh!" ) );
        messages_in_process( *act, *p );
    }
}

void activity_handlers::dig_finish( player_activity *act, player *p )
{
    const ter_id result_terrain( act->str_values[1] );
    const std::string byproducts_item_group = act->str_values[0];
    const int byproducts_count = act->values[0];
    const tripoint dump_loc = act->coords[0];
    const tripoint &pos = act->placement;
    const bool grave = g->m.ter( pos ) == t_grave;

    if( grave ) {
        if( one_in( 10 ) ) {
            static const std::array<mtype_id, 5> monids = { {
                    mtype_id( "mon_zombie" ), mtype_id( "mon_zombie_fat" ),
                    mtype_id( "mon_zombie_rot" ), mtype_id( "mon_skeleton" ),
                    mtype_id( "mon_zombie_crawler" )
                }
            };

            g->summon_mon( random_entry( monids ), dump_loc );
            g->m.furn_set( pos, f_coffin_o );
            p->add_msg_if_player( m_warning, _( "Something crawls out of the coffin!" ) );
        } else {
            g->m.spawn_item( pos, "bone_human", rng( 5, 15 ) );
            g->m.furn_set( pos, f_coffin_c );
        }
        std::vector<item *> dropped;
        g->m.place_items( "grave", 25, pos, pos, false, calendar::turn );
        g->m.place_items( "jewelry_front", 20, pos, pos, false, calendar::turn );
        dropped = g->m.place_items( "allclothes", 50, pos, pos, false, calendar::turn );
        for( const auto &it : dropped ) {
            if( it->is_armor() ) {
                it->item_tags.insert( "FILTHY" );
                it->set_damage( rng( 1, it->max_damage() - 1 ) );
            }
        }
        g->u.add_memorial_log( pgettext( "memorial_male", "Exhumed a grave." ),
                               pgettext( "memorial_female", "Exhumed a grave." ) );
    }

    g->m.ter_set( pos, result_terrain );

    for( int i = 0; i < byproducts_count; i++ ) {
        g->m.spawn_items( dump_loc, item_group::items_from( byproducts_item_group, calendar::turn ) );
    }

    const std::vector<npc *> helpers = g->u.get_crafting_helpers();
    const int helpersize = g->u.get_num_crafting_helpers( 3 );
    p->mod_stored_nutr( 5 - helpersize );
    p->mod_thirst( 5 - helpersize );
    p->mod_fatigue( 10 - ( helpersize * 2 ) );
    if( grave ) {
        p->add_msg_if_player( m_good, _( "You finish exhuming a grave." ) );
    } else {
        p->add_msg_if_player( m_good, _( "You finish digging the %s." ),
                              g->m.ter( act->placement ).obj().name() );
    }

    act->set_to_null();
}

void activity_handlers::dig_channel_finish( player_activity *act, player *p )
{
    const ter_id result_terrain( act->str_values[1] );
    const std::string byproducts_item_group = act->str_values[0];
    const int byproducts_count = act->values[0];
    const tripoint dump_loc = act->coords[0];

    g->m.ter_set( act->placement, result_terrain );

    for( int i = 0; i < byproducts_count; i++ ) {
        g->m.spawn_items( dump_loc, item_group::items_from( byproducts_item_group, calendar::turn ) );
    }

    p->mod_hunger( 5 );
    p->mod_thirst( 5 );
    p->mod_fatigue( 10 );
    p->add_msg_if_player( m_good, _( "You finish digging up %s." ),
                          g->m.ter( act->placement ).obj().name() );

    act->set_to_null();
}

void activity_handlers::fill_pit_do_turn( player_activity *act, player *p )
{
    if( calendar::once_every( 1_minutes ) ) {
        //~ Sound of a shovel filling a pit or mound at work!
        sounds::sound( act->placement, 10, sounds::sound_t::activity, _( "hsh!" ) );
        messages_in_process( *act, *p );
    }
}

void activity_handlers::fill_pit_finish( player_activity *act, player *p )
{
    const tripoint &pos = act->placement;
    const ter_id ter = g->m.ter( pos );
    const ter_id old_ter = ter;

    if( ter == t_pit || ter == t_pit_spiked || ter == t_pit_glass ||
        ter == t_pit_corpsed ) {
        g->m.ter_set( pos, t_pit_shallow );
    } else {
        g->m.ter_set( pos, t_dirt );
    }
    const std::vector<npc *> helpers = g->u.get_crafting_helpers();
    const int helpersize = g->u.get_num_crafting_helpers( 3 );
    p->mod_stored_nutr( 5 - helpersize );
    p->mod_thirst( 5 - helpersize );
    p->mod_fatigue( 10 - ( helpersize * 2 ) );
    p->add_msg_if_player( m_good, _( "You finish filling up %s." ), old_ter.obj().name() );

    act->set_to_null();
}

void activity_handlers::play_with_pet_finish( player_activity *act, player *p )
{
    p->add_morale( MORALE_PLAY_WITH_PET, rng( 3, 10 ), 10, 5_hours, 25_minutes );
    p->add_msg_if_player( m_good, _( "Playing with your %s has lifted your spirits a bit." ),
                          act->str_values[0].c_str() );
    act->set_to_null();
}

void activity_handlers::shaving_finish( player_activity *act, player *p )
{
    p->add_msg_if_player( _( "You open up your kit and shave." ) );
    p->add_morale( MORALE_SHAVE, 8, 8, 240_minutes, 3_minutes );
    act->set_to_null();
}

void activity_handlers::haircut_finish( player_activity *act, player *p )
{
    p->add_msg_if_player( _( "You give your hair a trim." ) );
    p->add_morale( MORALE_HAIRCUT, 3, 3, 480_minutes, 3_minutes );
    act->set_to_null();
}

void activity_handlers::unload_mag_finish( player_activity *act, player *p )
{
    long qty = 0;
    item &it = *act->targets[ 0 ];

    // remove the ammo leads in the belt
    it.contents.erase( std::remove_if( it.contents.begin(),
    it.contents.end(), [&]( item & e ) {
        if( !p->add_or_drop_with_msg( e, true ) ) {
            return false;
        }
        qty += e.charges;
        return true;
    } ), it.contents.end() );

    // remove the belt linkage
    if( it.is_ammo_belt() ) {
        if( it.type->magazine->linkage ) {
            item link( *it.type->magazine->linkage, calendar::turn, qty );
            p->add_or_drop_with_msg( link, true );
        }
        add_msg( _( "You disassemble your %s." ), it.tname().c_str() );
    } else {
        add_msg( _( "You unload your %s." ), it.tname().c_str() );
    }

    if( it.has_flag( "MAG_DESTROY" ) && it.ammo_remaining() == 0 ) {
        act->targets[ 0 ].remove_item();
    }

    act->set_to_null();
}

std::vector<tripoint> get_sorted_tiles_by_distance( const tripoint &abspos,
        const std::unordered_set<tripoint> &tiles )
{
    const auto cmp = [abspos]( tripoint a, tripoint b ) {
        const int da = rl_dist( abspos, a );
        const int db = rl_dist( abspos, b );

        return da < db;
    };

    std::vector<tripoint> sorted( tiles.begin(), tiles.end() );
    std::sort( sorted.begin(), sorted.end(), cmp );

    return sorted;
}

template<typename fn>
static void cleanup_tiles( std::unordered_set<tripoint> &tiles, fn &cleanup )
{
    auto it = tiles.begin();
    while( it != tiles.end() ) {
        auto current = it++;

        const auto &tile_loc = g->m.getlocal( *current );

        if( cleanup( tile_loc ) ) {
            tiles.erase( current );
        }
    }
}

static void perform_zone_activity_turn( player *p,
                                        const zone_type_id &ztype,
                                        const std::function<bool( const tripoint & )> &tile_filter,
                                        const std::function<void ( player &p, const tripoint & )> &tile_action,
                                        const std::string &finished_msg )
{
    const auto &mgr = zone_manager::get_manager();
    const auto abspos = g->m.getabs( p->pos() );
    auto unsorted_tiles = mgr.get_near( ztype, abspos );

    cleanup_tiles( unsorted_tiles, tile_filter );

    // sort remaining tiles by distance
    const auto &tiles = get_sorted_tiles_by_distance( abspos, unsorted_tiles );

    for( auto &tile : tiles ) {
        const auto &tile_loc = g->m.getlocal( tile );

        auto route = g->m.route( p->pos(), tile_loc, p->get_pathfinding_settings(), p->get_path_avoid() );
        if( route.size() > 1 ) {
            route.pop_back();

            p->set_destination( route, p->activity );
            p->activity.set_to_null();
            return;
        } else { // we are at destination already
            /* Perform action */
            tile_action( *p, tile_loc );

            if( p->moves <= 0 ) {
                return;
            }
        }
    }

    add_msg( m_info, finished_msg );
    p->activity.set_to_null();
}

void activity_handlers::harvest_plot_do_turn( player_activity *, player *p )
{
    const auto reject_tile = [p]( const tripoint & tile ) {
        return !p->sees( tile ) || g->m.furn( tile ) != f_plant_harvest;
    };
    perform_zone_activity_turn( p,
                                zone_type_id( "FARM_PLOT" ),
                                reject_tile,
                                iexamine::harvest_plant,
                                _( "You harvested all the plots you could." ) );

}

void activity_handlers::till_plot_do_turn( player_activity *, player *p )
{
    const auto reject_tile = [p]( const tripoint & tile ) {
        return !p->sees( tile ) || !g->m.has_flag( "PLOWABLE", tile ) || g->m.has_flag( "PLANT", tile ) ||
               g->m.ter( tile ) == t_dirtmound;
    };

    const auto dig = []( player & p, const tripoint & tile_loc ) {
        p.add_msg_if_player( _( "You churn up the earth here." ) );
        p.mod_moves( -300 );
        g->m.ter_set( tile_loc, t_dirtmound );
    };

    perform_zone_activity_turn( p,
                                zone_type_id( "FARM_PLOT" ),
                                reject_tile,
                                dig,
                                _( "You tilled every tile you could." ) );
}

void activity_handlers::fertilize_plot_do_turn( player_activity *act, player *p )
{
    itype_id fertilizer;
    auto check_fertilizer = [&]( bool ask_user = true ) -> void {
        if( act->str_values.empty() )
        {
            act->str_values.push_back( "" );
        }
        fertilizer = act->str_values[0];

        /* If unspecified, or if we're out of what we used before, ask */
        if( ask_user && ( fertilizer.empty() || !p->has_charges( fertilizer, 1 ) ) )
        {
            fertilizer = iexamine::choose_fertilizer( *p, "plant",
                    false /* Don't confirm action with player */ );
            act->str_values[0] = fertilizer;
        }
    };

    auto have_fertilizer = [&]() {
        return !fertilizer.empty() && p->has_charges( fertilizer, 1 );
    };

    const auto reject_tile = [&]( const tripoint & tile ) {
        check_fertilizer();
        ret_val<bool> can_fert = iexamine::can_fertilize( *p, tile, fertilizer );
        return !p->sees( tile ) || !can_fert.success();
    };

    const auto fertilize = [&]( player & p, const tripoint & tile ) {
        check_fertilizer();
        if( have_fertilizer() ) {
            iexamine::fertilize_plant( p, tile, fertilizer );
            if( !have_fertilizer() ) {
                add_msg( m_info, _( "You have run out of %s" ), fertilizer );
            }
        }
    };

    check_fertilizer();
    if( !have_fertilizer() ) {
        act->set_to_null();
        return;
    }

    perform_zone_activity_turn( p,
                                zone_type_id( "FARM_PLOT" ),
                                reject_tile,
                                fertilize,
                                _( "You fertilized every plot you could." ) );
}

void activity_handlers::plant_plot_do_turn( player_activity *, player *p )
{
    const auto &mgr = zone_manager::get_manager();
    std::vector<item *> seed_inv = p->items_with( []( const item & itm ) {
        return itm.is_seed();
    } );

    // get seeds requested by zones on the tile (local coords)
    auto get_seeds = [&]( const tripoint & tile ) {
        auto seeds = std::vector<std::string>();
        const auto &zones = mgr.get_zones( zone_type_id( "FARM_PLOT" ), g->m.getabs( tile ) );
        for( const auto &zone : zones ) {
            const auto options = dynamic_cast<const plot_options &>( zone.get_options() );
            const auto seed = options.get_seed();

            if( !seed.empty() && std::find( seeds.begin(), seeds.end(), seed ) == seeds.end() ) {
                seeds.emplace_back( seed );
            }
        }

        return seeds;
    };

    // cleanup unwanted tiles (local coords)
    const auto reject_tiles = [&]( const tripoint & tile ) {
        if( !p->sees( tile ) || g->m.ter( tile ) != t_dirtmound || !g->m.i_at( tile ).empty() ) {
            return true;
        }

        const auto seeds = get_seeds( tile );

        return std::all_of( seeds.begin(), seeds.end(), [&]( std::string seed ) {
            return std::all_of( seed_inv.begin(), seed_inv.end(), [seed]( item * it ) {
                return it->typeId() != itype_id( seed );
            } );
        } );
    };

    const auto plant_appropriate_seed = [&]( player & p, const tripoint & tile_loc ) {
        const auto seeds = get_seeds( tile_loc );
        std::vector<item *> seed_inv = p.items_with( [seeds]( const item & itm ) {
            return itm.is_seed() && std::any_of( seeds.begin(), seeds.end(), [itm]( std::string seed ) {
                return itm.typeId() == itype_id( seed );
            } );
        } );
        if( !seed_inv.empty() ) {
            const auto it = seed_inv.front();
            iexamine::plant_seed( p, tile_loc, it->typeId() );
        }
    };

    perform_zone_activity_turn( p,
                                zone_type_id( "FARM_PLOT" ),
                                reject_tiles,
                                plant_appropriate_seed,
                                _( "You planted all seeds you could." ) );
}

void activity_handlers::robot_control_do_turn( player_activity *act, player *p )
{
    if( act->monsters.empty() ) {
        debugmsg( "No monster assigned in ACT_ROBOT_CONTROL" );
        act->set_to_null();
        return;
    }
    const std::shared_ptr<monster> z = act->monsters[0].lock();

    if( !z || !iuse::robotcontrol_can_target( p, *z ) ) {
        p->add_msg_if_player( _( "Target lost. IFF override failed." ) );
        act->set_to_null();
        return;
    }

    // TODO: Add some kind of chance of getting the target's attention

    // Allow time to pass
    p->pause();
}

void activity_handlers::robot_control_finish( player_activity *act, player *p )
{
    act->set_to_null();

    if( act->monsters.empty() ) {
        debugmsg( "No monster assigned in ACT_ROBOT_CONTROL" );
        return;
    }

    std::shared_ptr<monster> z = act->monsters[0].lock();
    act->monsters.clear();

    if( !z || !iuse::robotcontrol_can_target( p, *z ) ) {
        p->add_msg_if_player( _( "Target lost. IFF override failed." ) );
        return;
    }

    p->add_msg_if_player( _( "You unleash your override attack on the %s." ), z->name().c_str() );

    /** @EFFECT_INT increases chance of successful robot reprogramming, vs difficulty */
    /** @EFFECT_COMPUTER increases chance of successful robot reprogramming, vs difficulty */
    const float success = p->get_skill_level( skill_id( "computer" ) ) - 1.5 * ( z->type->difficulty ) /
                          ( ( rng( 2, p->int_cur ) / 2 ) + ( p->get_skill_level( skill_id( "computer" ) ) / 2 ) );
    if( success >= 0 ) {
        p->add_msg_if_player( _( "You successfully override the %s's IFF protocols!" ),
                              z->name().c_str() );
        z->friendly = -1;
    } else if( success >= -2 ) { //A near success
        p->add_msg_if_player( _( "The %s short circuits as you attempt to reprogram it!" ),
                              z->name().c_str() );
        z->apply_damage( p, bp_torso, rng( 1, 10 ) ); //damage it a little
        if( z->is_dead() ) {
            p->practice( skill_id( "computer" ), 10 );
            return; // Do not do the other effects if the robot died
        }
        if( one_in( 3 ) ) {
            p->add_msg_if_player( _( "...and turns friendly!" ) );
            if( one_in( 3 ) ) { //did the robot became friendly permanently?
                z->friendly = -1; //it did
            } else {
                z->friendly = rng( 5, 40 ); // it didn't
            }
        }
    } else {
        p->add_msg_if_player( _( "...but the robot refuses to acknowledge you as an ally!" ) );
    }
    p->practice( skill_id( "computer" ), 10 );
}

<<<<<<< HEAD
void activity_handlers::root_finish( player_activity *act, player *p )
{
    add_msg( m_info,
             _( "You've compeletely sunk your roots into the soil and have begun drawing nutrients." ) );
    p->add_effect( effect_rooted, 1_turns, num_bp, true );
    act->set_to_null();
}

void activity_handlers::uproot_finish( player_activity *act, player *p )
{
    add_msg( m_info, _( "You are completely uprooted and may move around again." ) );
    p->remove_effect( effect_rooted, num_bp );
=======
void activity_handlers::tree_communion_do_turn( player_activity *act, player *p )
{
    // There's an initial rooting process.
    if( act->values.front() > 0 ) {
        act->values.front() -= 1;
        if( act->values.front() == 0 ) {
            if( p->has_trait( trait_id( "SPIRITUAL" ) ) ) {
                p->add_msg_if_player( m_good, _( "The ancient tree spirits answer your call." ) );
            } else {
                p->add_msg_if_player( m_good, _( "Your communion with the trees has begun." ) );
            }
        }
        return;
    }
    // Information is received every minute.
    if( !calendar::once_every( 1_minutes ) ) {
        return;
    }
    // Breadth-first search forest tiles until one reveals new overmap tiles.
    std::queue<tripoint> q;
    std::unordered_set<tripoint> seen;
    tripoint loc = p->global_omt_location();
    q.push( loc );
    seen.insert( loc );
    const std::function<bool( const oter_id & )> filter = []( const oter_id & ter ) {
        return ter.obj().is_wooded() || ter.obj().get_name() == "field";
    };
    while( !q.empty() ) {
        tripoint tpt = q.front();
        if( overmap_buffer.reveal( tpt, 3, filter ) ) {
            if( p->has_trait( trait_id( "SPIRITUAL" ) ) ) {
                p->add_morale( MORALE_TREE_COMMUNION, 2, 30, 8_hours, 6_hours );
            } else {
                p->add_morale( MORALE_TREE_COMMUNION, 1, 15, 2_hours, 1_hours );
            }
            if( one_in( 128 ) ) {
                p->add_msg_if_player( SNIPPET.random_from_category( "tree_communion" ) );
            }
            return;
        }
        for( int dx = -1; dx <= 1; dx++ ) {
            for( int dy = -1; dy <= 1; dy++ ) {
                tripoint neighbor = tripoint( tpt.x + dx, tpt.y + dy, tpt.z );
                if( seen.find( neighbor ) != seen.end() ) {
                    continue;
                }
                seen.insert( neighbor );
                if( !overmap_buffer.ter( neighbor ).obj().is_wooded() ) {
                    continue;
                }
                q.push( neighbor );
            }
        }
        q.pop();
    }
    p->add_msg_if_player( m_info, _( "The trees have shown you what they will." ) );
>>>>>>> d110c712
    act->set_to_null();
}<|MERGE_RESOLUTION|>--- conflicted
+++ resolved
@@ -3372,7 +3372,6 @@
     p->practice( skill_id( "computer" ), 10 );
 }
 
-<<<<<<< HEAD
 void activity_handlers::root_finish( player_activity *act, player *p )
 {
     add_msg( m_info,
@@ -3385,7 +3384,9 @@
 {
     add_msg( m_info, _( "You are completely uprooted and may move around again." ) );
     p->remove_effect( effect_rooted, num_bp );
-=======
+    act->set_to_null();
+}
+
 void activity_handlers::tree_communion_do_turn( player_activity *act, player *p )
 {
     // There's an initial rooting process.
@@ -3442,6 +3443,5 @@
         q.pop();
     }
     p->add_msg_if_player( m_info, _( "The trees have shown you what they will." ) );
->>>>>>> d110c712
     act->set_to_null();
 }