#include "activity_handlers.h"

#include <algorithm>
#include <cmath>
#include <queue>

#include "action.h"
#include "advanced_inv.h"
#include "clzones.h"
#include "construction.h"
#include "craft_command.h"
#include "debug.h"
#include "fault.h"
#include "field.h"
#include "game.h"
#include "game_inventory.h"
#include "gates.h"
#include "harvest.h"
#include "iexamine.h"
#include "itype.h"
#include "iuse_actor.h"
#include "map.h"
#include "map_iterator.h"
#include "mapdata.h"
#include "martialarts.h"
#include "messages.h"
#include "mongroup.h"
#include "morale_types.h"
#include "mtype.h"
#include "output.h"
#include "overmapbuffer.h"
#include "player.h"
#include "recipe.h"
#include "requirements.h"
#include "rng.h"
#include "skill.h"
#include "sounds.h"
#include "string_formatter.h"
#include "text_snippets.h"
#include "translations.h"
#include "ui.h"
#include "veh_interact.h"
#include "vehicle.h"
#include "vpart_position.h"
#include "map_selector.h"

#define dbg(x) DebugLog((DebugLevel)(x),D_GAME) << __FILE__ << ":" << __LINE__ << ": "

const skill_id skill_survival( "survival" );
const skill_id skill_firstaid( "firstaid" );
const skill_id skill_electronics( "electronics" );

const species_id HUMAN( "HUMAN" );
const species_id ZOMBIE( "ZOMBIE" );

const efftype_id effect_milked( "milked" );
const efftype_id effect_sleep( "sleep" );

using namespace activity_handlers;

const std::map< activity_id, std::function<void( player_activity *, player * )> >
activity_handlers::do_turn_functions = {
    { activity_id( "ACT_BURROW" ), burrow_do_turn },
    { activity_id( "ACT_CRAFT" ), craft_do_turn },
    { activity_id( "ACT_FILL_LIQUID" ), fill_liquid_do_turn },
    { activity_id( "ACT_PICKAXE" ), pickaxe_do_turn },
    { activity_id( "ACT_DROP" ), drop_do_turn },
    { activity_id( "ACT_STASH" ), stash_do_turn },
    { activity_id( "ACT_PULP" ), pulp_do_turn },
    { activity_id( "ACT_GAME" ), game_do_turn },
    { activity_id( "ACT_START_FIRE" ), start_fire_do_turn },
    { activity_id( "ACT_VIBE" ), vibe_do_turn },
    { activity_id( "ACT_OXYTORCH" ), oxytorch_do_turn },
    { activity_id( "ACT_AIM" ), aim_do_turn },
    { activity_id( "ACT_PICKUP" ), pickup_do_turn },
    { activity_id( "ACT_WEAR" ), wear_do_turn },
    { activity_id( "ACT_EAT_MENU" ), eat_menu_do_turn },
    { activity_id( "ACT_MOVE_ITEMS" ), move_items_do_turn },
    { activity_id( "ACT_MOVE_LOOT" ), move_loot_do_turn },
    { activity_id( "ACT_ADV_INVENTORY" ), adv_inventory_do_turn },
    { activity_id( "ACT_ARMOR_LAYERS" ), armor_layers_do_turn },
    { activity_id( "ACT_ATM" ), atm_do_turn },
    { activity_id( "ACT_CRACKING" ), cracking_do_turn },
    { activity_id( "ACT_REPAIR_ITEM" ), repair_item_do_turn },
    { activity_id( "ACT_BUTCHER" ), butcher_do_turn },
    { activity_id( "ACT_BUTCHER_FULL" ), butcher_do_turn },
    { activity_id( "ACT_FIELD_DRESS" ), butcher_do_turn },
    { activity_id( "ACT_SKIN" ), butcher_do_turn },
    { activity_id( "ACT_QUARTER" ), butcher_do_turn },
    { activity_id( "ACT_DISMEMBER" ), butcher_do_turn },
    { activity_id( "ACT_DISSECT" ), butcher_do_turn },
    { activity_id( "ACT_HACKSAW" ), hacksaw_do_turn },
    { activity_id( "ACT_CHOP_TREE" ), chop_tree_do_turn },
    { activity_id( "ACT_CHOP_LOGS" ), chop_tree_do_turn },
    { activity_id( "ACT_JACKHAMMER" ), jackhammer_do_turn },
    { activity_id( "ACT_DIG" ), dig_do_turn },
    { activity_id( "ACT_DIG_CHANNEL" ), dig_channel_do_turn },
    { activity_id( "ACT_FILL_PIT" ), fill_pit_do_turn },
    { activity_id( "ACT_TILL_PLOT" ), till_plot_do_turn },
    { activity_id( "ACT_HARVEST_PLOT" ), harvest_plot_do_turn },
    { activity_id( "ACT_PLANT_PLOT" ), plant_plot_do_turn },
    { activity_id( "ACT_FERTILIZE_PLOT" ), fertilize_plot_do_turn },
    { activity_id( "ACT_TRY_SLEEP" ), try_sleep_do_turn },
    { activity_id( "ACT_ROBOT_CONTROL" ), robot_control_do_turn },
    { activity_id( "ACT_TREE_COMMUNION" ), tree_communion_do_turn }
};

const std::map< activity_id, std::function<void( player_activity *, player * )> >
activity_handlers::finish_functions = {
    { activity_id( "ACT_BURROW" ), burrow_finish },
    { activity_id( "ACT_BUTCHER" ), butcher_finish },
    { activity_id( "ACT_BUTCHER_FULL" ), butcher_finish },
    { activity_id( "ACT_FIELD_DRESS" ), butcher_finish },
    { activity_id( "ACT_SKIN" ), butcher_finish },
    { activity_id( "ACT_QUARTER" ), butcher_finish },
    { activity_id( "ACT_DISMEMBER" ), butcher_finish },
    { activity_id( "ACT_DISSECT" ), butcher_finish },
    { activity_id( "ACT_FIRSTAID" ), firstaid_finish },
    { activity_id( "ACT_FISH" ), fish_finish },
    { activity_id( "ACT_FORAGE" ), forage_finish },
    { activity_id( "ACT_HOTWIRE_CAR" ), hotwire_finish },
    { activity_id( "ACT_LONGSALVAGE" ), longsalvage_finish },
    { activity_id( "ACT_MAKE_ZLAVE" ), make_zlave_finish },
    { activity_id( "ACT_PICKAXE" ), pickaxe_finish },
    { activity_id( "ACT_RELOAD" ), reload_finish },
    { activity_id( "ACT_START_FIRE" ), start_fire_finish },
    { activity_id( "ACT_TRAIN" ), train_finish },
    { activity_id( "ACT_VEHICLE" ), vehicle_finish },
    { activity_id( "ACT_START_ENGINES" ), start_engines_finish },
    { activity_id( "ACT_OXYTORCH" ), oxytorch_finish },
    { activity_id( "ACT_CRACKING" ), cracking_finish },
    { activity_id( "ACT_OPEN_GATE" ), open_gate_finish },
    { activity_id( "ACT_REPAIR_ITEM" ), repair_item_finish },
    { activity_id( "ACT_MEND_ITEM" ), mend_item_finish },
    { activity_id( "ACT_GUNMOD_ADD" ), gunmod_add_finish },
    { activity_id( "ACT_TOOLMOD_ADD" ), toolmod_add_finish },
    { activity_id( "ACT_CLEAR_RUBBLE" ), clear_rubble_finish },
    { activity_id( "ACT_MEDITATE" ), meditate_finish },
    { activity_id( "ACT_READ" ), read_finish },
    { activity_id( "ACT_WAIT" ), wait_finish },
    { activity_id( "ACT_WAIT_WEATHER" ), wait_weather_finish },
    { activity_id( "ACT_WAIT_NPC" ), wait_npc_finish },
    { activity_id( "ACT_SOCIALIZE" ), socialize_finish },
    { activity_id( "ACT_TRY_SLEEP" ), try_sleep_finish },
    { activity_id( "ACT_DISASSEMBLE" ), disassemble_finish },
    { activity_id( "ACT_BUILD" ), build_finish },
    { activity_id( "ACT_VIBE" ), vibe_finish },
    { activity_id( "ACT_ATM" ), atm_finish },
    { activity_id( "ACT_AIM" ), aim_finish },
    { activity_id( "ACT_EAT_MENU" ), eat_menu_finish },
    { activity_id( "ACT_WASH" ), washing_finish },
    { activity_id( "ACT_HACKSAW" ), hacksaw_finish },
    { activity_id( "ACT_CHOP_TREE" ), chop_tree_finish },
    { activity_id( "ACT_CHOP_LOGS" ), chop_logs_finish },
    { activity_id( "ACT_JACKHAMMER" ), jackhammer_finish },
    { activity_id( "ACT_DIG" ), dig_finish },
    { activity_id( "ACT_DIG_CHANNEL" ), dig_channel_finish },
    { activity_id( "ACT_FILL_PIT" ), fill_pit_finish },
    { activity_id( "ACT_PLAY_WITH_PET" ), play_with_pet_finish },
    { activity_id( "ACT_SHAVE" ), shaving_finish },
    { activity_id( "ACT_HAIRCUT" ), haircut_finish },
    { activity_id( "ACT_UNLOAD_MAG" ), unload_mag_finish },
    { activity_id( "ACT_ROBOT_CONTROL" ), robot_control_finish }
};

void messages_in_process( const player_activity &act, const player &p )
{
    if( act.moves_left <= 91000 && act.moves_left > 89000 ) {
        p.add_msg_if_player( m_info, _( "You figure it'll take about an hour and a half at this rate." ) );
        return;
    }
    if( act.moves_left <= 61000 && act.moves_left > 59000 ) {
        p.add_msg_if_player( m_info, _( "About an hour left to go." ) );
        return;
    }
    if( act.moves_left <= 31000 && act.moves_left > 29000 ) {
        p.add_msg_if_player( m_info, _( "Shouldn't be more than half an hour or so now!" ) );
        return;
    }
    if( act.moves_left <= 11000 && act.moves_left > 9000 ) {
        p.add_msg_if_player( m_info, _( "Almost there! Ten more minutes of work and you'll be through." ) );
        return;
    }
}

void activity_handlers::burrow_do_turn( player_activity *act, player *p )
{
    if( calendar::once_every( 1_minutes ) ) {
        //~ Sound of a Rat mutant burrowing!
        sounds::sound( act->placement, 10, sounds::sound_t::movement,
                       _( "ScratchCrunchScrabbleScurry." ) );
        messages_in_process( *act, *p );
    }
}

void activity_handlers::burrow_finish( player_activity *act, player *p )
{
    const tripoint &pos = act->placement;
    if( g->m.is_bashable( pos ) && g->m.has_flag( "SUPPORTS_ROOF", pos ) &&
        g->m.ter( pos ) != t_tree ) {
        // Tunneling through solid rock is hungry, sweaty, tiring, backbreaking work
        // Not quite as bad as the pickaxe, though
        p->mod_stored_nutr( 10 );
        p->mod_thirst( 10 );
        p->mod_fatigue( 15 );
        p->mod_pain( 3 * rng( 1, 3 ) );
    } else if( g->m.move_cost( pos ) == 2 && g->get_levz() == 0 &&
               g->m.ter( pos ) != t_dirt && g->m.ter( pos ) != t_grass ) {
        //Breaking up concrete on the surface? not nearly as bad
        p->mod_stored_nutr( 5 );
        p->mod_thirst( 5 );
        p->mod_fatigue( 10 );
    }
    p->add_msg_if_player( m_good, _( "You finish burrowing." ) );
    g->m.destroy( pos, true );

    act->set_to_null();
}

bool check_butcher_cbm( const int roll )
{
    // Failure rates for dissection rolls
    // 90% at roll 0, 72% at roll 1, 60% at roll 2, 51% @ 3, 45% @ 4, 40% @ 5, ... , 25% @ 10
    // Roll is roughly a rng(0, -3 + 1st_aid + fine_cut_quality + 1/2 electronics + small_dex_bonus)
    // Roll is reduced by corpse damage level, but to no less then 0
    add_msg( m_debug, _( "Roll = %i" ), roll );
    add_msg( m_debug, _( "Failure chance = %f%%" ), ( 9.0f / ( 10.0f + roll * 2.5f ) ) * 100.0f );
    const bool failed = x_in_y( 9, ( 10 + roll * 2.5 ) );
    return !failed;
}

void butcher_cbm_item( const std::string &what, const tripoint &pos,
                       const time_point &age, const int roll )
{
    if( roll < 0 ) {
        return;
    }
<<<<<<< HEAD
    if( item::find_type( itype_id( what ) )->bionic.has_value() ) {
        item cbm( check_butcher_cbm( roll ) ? what : "burnt_out_bionic", age );
        add_msg( m_good, _( "You discover a %s!" ), cbm.tname() );
        g->m.add_item( pos, cbm );
    } else if( check_butcher_cbm( roll ) ) {
        item something( what, age );
        add_msg( m_good, _( "You discover a %s!" ), something.tname() );
        g->m.add_item( pos, something );
    } else {
        add_msg( m_bad, _( "You discover only damaged organs." ) );
    }
=======

    item cbm( check_butcher_cbm( roll ) ? what : "burnt_out_bionic", age );
    add_msg( m_good, _( "You discover a %s!" ), cbm.tname() );
    g->m.add_item( pos, cbm );
>>>>>>> e17e1921
}

void butcher_cbm_group( const std::string &group, const tripoint &pos,
                        const time_point &age, const int roll )
{
    if( roll < 0 ) {
        return;
    }

    //To see if it spawns a random additional CBM
    if( check_butcher_cbm( roll ) ) {
        //The CBM works
        const auto spawned = g->m.put_items_from_loc( group, pos, age );
        for( const auto &it : spawned ) {
            add_msg( m_good, _( "You discover a %s!" ), it->tname() );
        }
    } else {
        //There is a burnt out CBM
        item cbm( "burnt_out_bionic", age );
        add_msg( m_good, _( "You discover a %s!" ), cbm.tname() );
        g->m.add_item( pos, cbm );
    }
}

void set_up_butchery( player_activity &act, player &u, butcher_type action )
{
    if( !act.values.empty() ) {
        act.index = act.values.back();
        act.values.pop_back();
    } else {
        debugmsg( "Invalid butchery item index %d", act.index );
        act.set_to_null();
        return;
    }

    const int factor = u.max_quality( action == DISSECT ? quality_id( "CUT_FINE" ) :
                                      quality_id( "BUTCHER" ) );
    auto items = g->m.i_at( u.pos() );
    if( static_cast<size_t>( act.index ) >= items.size() ) {
        // Let it print a msg for lack of corpses
        act.index = INT_MAX;
        return;
    }

    item corpse_item = items[act.index];
    const mtype *corpse_ptr = corpse_item.get_mtype();
    if( corpse_ptr == nullptr ) {
        debugmsg( "Tried to butcher a non-corpse item, %s",
                  corpse_item.tname( corpse_item.count() ) );
        act.set_to_null();
        return;
    }
    const mtype &corpse = *corpse_ptr;

    if( action != DISSECT ) {
        if( factor == INT_MIN ) {
            u.add_msg_if_player( m_info,
                                 _( "None of your cutting tools are suitable for butchering." ) );
            act.set_to_null();
            return;
        } else if( factor < 0 && one_in( 3 ) ) {
            u.add_msg_if_player( m_bad,
                                 _( "You don't trust the quality of your tools, but carry on anyway." ) );
        }
    }

    if( action == DISSECT ) {
        switch( factor ) {
            case INT_MIN:
                u.add_msg_if_player( m_info, _( "None of your tools are sharp and precise enough to do that." ) );
                act.set_to_null();
                return;
            case 1:
                u.add_msg_if_player( m_info, _( "You could use a better tool, but this will do." ) );
                break;
            case 2:
                u.add_msg_if_player( m_info, _( "This tool is great, but you still would like a scalpel." ) );
                break;
            case 3:
                u.add_msg_if_player( m_info, _( "You dissect the corpse with a trusty scalpel." ) );
                break;
            case 5:
                u.add_msg_if_player( m_info,
                                     _( "You dissect the corpse with a sophisticated system of surgical grade scalpels." ) );
                break;
        }
    }

    bool has_table_nearby = false;
    for( const tripoint &pt : g->m.points_in_radius( u.pos(), 2 ) ) {
        if( g->m.has_flag_furn( "FLAT_SURF", pt ) || g->m.has_flag( "FLAT_SURF", pt ) ||
            ( ( g->m.veh_at( pt ) && ( g->m.veh_at( pt )->vehicle().has_part( "KITCHEN" ) ||
                                       g->m.veh_at( pt )->vehicle().has_part( "FLAT_SURF" ) ) ) ) ) {
            has_table_nearby = true;
        }
    }
    bool has_tree_nearby = false;
    for( const tripoint &pt : g->m.points_in_radius( u.pos(), 2 ) ) {
        if( g->m.has_flag( "TREE", pt ) ) {
            has_tree_nearby = true;
        }
    }
    bool b_rack_present = false;
    for( const tripoint &pt : g->m.points_in_radius( u.pos(), 2 ) ) {
        if( g->m.has_flag_furn( "BUTCHER_EQ", pt ) ) {
            b_rack_present = true;
        }
    }
    // workshop butchery (full) prequisites
    if( action == BUTCHER_FULL ) {
        const bool has_rope = u.has_amount( "rope_30", 1 ) || u.has_amount( "rope_makeshift_30", 1 ) ||
                              u.has_amount( "vine_30", 1 ) || u.has_amount( "grapnel", 1 );
        const bool big_corpse = corpse.size >= MS_MEDIUM;

        if( big_corpse && has_rope && !has_tree_nearby && !b_rack_present ) {
            u.add_msg_if_player( m_info,
                                 _( "You need to suspend this corpse to butcher it, you have a rope to lift the corpse but there is no tree nearby." ) );
            act.index = -1;
            return;
        } else if( big_corpse && !has_rope && !b_rack_present ) {
            u.add_msg_if_player( m_info,
                                 _( "For a corpse this big you need a rope and a nearby tree or a butchering rack to perform a full butchery." ) );
            act.index = -1;
            return;
        }
        if( big_corpse && !has_table_nearby ) {
            u.add_msg_if_player( m_info,
                                 _( "For a corpse this big you need a table nearby or something else with a flat surface to perform a full butchery." ) );
            act.index = -1;
            return;
        }
        if( !u.has_quality( quality_id( "CUT" ) ) ) {
            u.add_msg_if_player( m_info, _( "You need a cutting tool to perform a full butchery." ) );
            act.index = -1;
            return;
        }
        if( big_corpse && !( u.has_quality( quality_id( "SAW_W" ) ) ||
                             u.has_quality( quality_id( "SAW_M" ) ) ) ) {
            u.add_msg_if_player( m_info,
                                 _( "For a corpse this big you need a saw to perform a full butchery." ) );
            act.index = -1;
            return;
        }
    }

    if( action == DISSECT && ( corpse_item.has_flag( "QUARTERED" ) ||
                               corpse_item.has_flag( "FIELD_DRESS_FAILED" ) ) ) {
        u.add_msg_if_player( m_info,
                             _( "It would be futile to search for implants inside this badly damaged corpse." ) );
        act.index = -1;
        return;
    }

    if( action == F_DRESS && ( corpse_item.has_flag( "FIELD_DRESS" ) ||
                               corpse_item.has_flag( "FIELD_DRESS_FAILED" ) ) ) {
        u.add_msg_if_player( m_info, _( "This corpse is already field dressed." ) );
        act.index = -1;
        return;
    }

    if( action == SKIN && corpse_item.has_flag( "SKINNED" ) ) {
        u.add_msg_if_player( m_info, _( "This corpse is already skinned." ) );
        act.index = -1;
        return;
    }

    if( action == QUARTER ) {
        if( corpse.size == MS_TINY ) {
            u.add_msg_if_player( m_bad, _( "This corpse is too small to quarter without damaging." ),
                                 corpse.nname() );
            act.index = -1;
            return;
        }
        if( corpse_item.has_flag( "QUARTERED" ) ) {
            u.add_msg_if_player( m_bad, _( "This is already quartered." ), corpse.nname() );
            act.index = -1;
            return;
        }
        if( !( corpse_item.has_flag( "FIELD_DRESS" ) || corpse_item.has_flag( "FIELD_DRESS_FAILED" ) ) ) {
            u.add_msg_if_player( m_bad, _( "You need to perform field dressing before quartering." ),
                                 corpse.nname() );
            act.index = -1;
            return;
        }
    }

    // applies to all butchery actions
    const bool is_human = corpse.id == mtype_id::NULL_ID() || ( corpse.in_species( HUMAN ) &&
                          !corpse.in_species( ZOMBIE ) );
    if( is_human && !( u.has_trait_flag( "CANNIBAL" ) || u.has_trait_flag( "PSYCHOPATH" ) ||
                       u.has_trait_flag( "SAPIOVORE" ) ) ) {

        if( query_yn( _( "Would you dare desecrate the mortal remains of a fellow human being?" ) ) ) {
            g->u.add_morale( MORALE_BUTCHER, -50, 0, 2_days, 3_hours );
            switch( rng( 1, 3 ) ) {
                case 1:
                    u.add_msg_if_player( m_bad, _( "You clench your teeth at the prospect of this gruesome job." ) );
                    break;
                case 2:
                    u.add_msg_if_player( m_bad, _( "This will haunt you in your dreams." ) );
                    break;
                case 3:
                    u.add_msg_if_player( m_bad,
                                         _( "You try to look away, but this gruesome image will stay on your mind for some time." ) );
                    break;
            }
        } else {
            u.add_msg_if_player( m_good, _( "It needs a coffin, not a knife." ) );
            act.index = -1;
            return;
        }
    }

    act.moves_left = butcher_time_to_cut( u, corpse_item, action );
}

int butcher_time_to_cut( const player &u, const item &corpse_item, const butcher_type action )
{
    const mtype &corpse = *corpse_item.get_mtype();
    const int factor = u.max_quality( action == DISSECT ? quality_id( "CUT_FINE" ) :
                                      quality_id( "BUTCHER" ) );

    int time_to_cut = 0;
    switch( corpse.size ) {
        // Time (roughly) in turns to cut up the corpse
        case MS_TINY:
            time_to_cut = 25;
            break;
        case MS_SMALL:
            time_to_cut = 50;
            break;
        case MS_MEDIUM:
            time_to_cut = 75;
            break;
        case MS_LARGE:
            time_to_cut = 100;
            break;
        case MS_HUGE:
            time_to_cut = 300;
            break;
    }

    // At factor 0, 10 time_to_cut is 10 turns. At factor 50, it's 5 turns, at 75 it's 2.5
    time_to_cut *= std::max( 25, 100 - factor );
    if( time_to_cut < 500 ) {
        time_to_cut = 500;
    }

    switch( action ) {
        case BUTCHER:
            break;
        case BUTCHER_FULL:
            if( !corpse_item.has_flag( "FIELD_DRESS" ) || corpse_item.has_flag( "FIELD_DRESS_FAILED" ) ) {
                time_to_cut *= 6;
            } else {
                time_to_cut *= 4;
            }
            break;
        case F_DRESS:
            time_to_cut *= 2;
            break;
        case SKIN:
            time_to_cut *= 2;
            break;
        case QUARTER:
            time_to_cut /= 4;
            if( time_to_cut < 200 ) {
                time_to_cut = 200;
            }
            break;
        case DISMEMBER:
            time_to_cut /= 10;
            if( time_to_cut < 100 ) {
                time_to_cut = 100;
            }
            break;
        case DISSECT:
            time_to_cut *= 6;
            break;
    }

    if( corpse_item.has_flag( "QUARTERED" ) ) {
        time_to_cut /= 4;
    }
    const std::vector<npc *> helpers = g->u.get_crafting_helpers();
    time_to_cut = time_to_cut * ( 1 - ( g->u.get_num_crafting_helpers( 3 ) / 10 ) );
    return time_to_cut;
}
// The below function exists to allow mods to migrate their content fully to the new harvest system. This function should be removed eventually.
harvest_id butchery_flags_deprecate( const mtype &mt )
{
    std::string harvest_id_name = "null";
    if( mt.has_flag( MF_CBM_CIV ) ) {
        harvest_id_name = "CBM_CIV";
    } else if( mt.has_flag( MF_CBM_SCI ) ) {
        harvest_id_name = "CBM_SCI";
    } else if( mt.has_flag( MF_CBM_TECH ) ) {
        harvest_id_name = "CBM_TECH";
    } else if( mt.has_flag( MF_CBM_SUBS ) ) {
        harvest_id_name = "CBM_SUBS";
    } else if( mt.has_flag( MF_CBM_OP ) ) {
        harvest_id_name = "CBM_OP";
    } else if( mt.has_flag( MF_POISON ) ) { // POISON tag means tainted meat
        if( mt.made_of( material_id( "veggy" ) ) ) {
            harvest_id_name = "fungaloid";
        } else if( mt.made_of( material_id( "bone" ) ) ) {
            harvest_id_name = "mr_bones";
        } else if( mt.has_flag( MF_CHITIN ) ) { // only arachnids drop chitin
            harvest_id_name = "arachnid_tainted";
            // acid ants have ACIDPROOF and do not have the CHITIN flag
        } else if( mt.has_flag( MF_ACIDPROOF ) ) {
            harvest_id_name = "arachnid_acid";
        } else if( mt.has_flag( MF_LEATHER ) ) {
            harvest_id_name = "zombie_leather";
        } else if( mt.has_flag( MF_FUR ) ) {
            harvest_id_name = "zombie_fur";
        } else if( mt.has_flag( MF_BONES ) ) {
            harvest_id_name = "zombie";
        } else {
            harvest_id_name = "zombie_meatslug";
        }
    } else { // drops regular edible meat
        if( mt.made_of( material_id( "veggy" ) ) ) {
            harvest_id_name = "triffid_small";
        } else if( mt.size == MS_TINY ) {
            if( mt.has_flag( MF_FEATHER ) ) {
                harvest_id_name = "bird_tiny";
            } else if( mt.has_flag( MF_AQUATIC ) ) {
                harvest_id_name = "fish_small";
            } else {
                harvest_id_name = "mammal_tiny";
            }
        } else if( mt.has_flag( MF_HUMAN ) ) {
            harvest_id_name = "human";
        } else if( mt.size >= MS_SMALL && mt.size <= MS_MEDIUM ) {
            if( mt.has_flag( MF_LEATHER ) ) {
                harvest_id_name = "mammal_leather";
            } else if( mt.has_flag( MF_FUR ) ) {
                harvest_id_name = "mammal_fur";
            } else if( mt.has_flag( MF_WOOL ) ) {
                harvest_id_name = "mammal_wool";
            } else if( mt.has_flag( MF_FEATHER ) ) {
                harvest_id_name = "bird_small";
            } else if( mt.has_flag( MF_AQUATIC ) ) {
                harvest_id_name = "fish_large";
            } else if( mt.has_flag( MF_CHITIN ) ) {
                harvest_id_name = "arachnid";
            } else if( mt.has_flag( MF_BONES ) ) {
                harvest_id_name = "animal_noskin";
            } else {
                harvest_id_name = "meatslug";
            }
        } else if( mt.size >= MS_LARGE ) {
            if( mt.has_flag( MF_LEATHER ) ) {
                harvest_id_name = "mammal_large_leather";
            } else if( mt.has_flag( MF_FUR ) ) {
                harvest_id_name = "mammal_large_fur";
            } else if( mt.has_flag( MF_WOOL ) ) {
                harvest_id_name = "mammal_large_wool";
            } else if( mt.has_flag( MF_FEATHER ) ) {
                harvest_id_name = "bird_large";
            } else if( mt.has_flag( MF_AQUATIC ) ) {
                harvest_id_name = "fish_large";
            } else if( mt.has_flag( MF_CHITIN ) ) {
                harvest_id_name = "arachnid";
            } else if( mt.has_flag( MF_BONES ) ) {
                harvest_id_name = "animal_large_noskin";
            } else {
                harvest_id_name = "meatslug";
            }
        }
    }

    return harvest_id( harvest_id_name );
}

// this function modifies the input weight by its damage level, depending on the bodypart
int corpse_damage_effect( int weight, const std::string &entry_type, int damage_level )
{
    const float slight_damage = 0.9;
    const float damage = 0.75;
    const float high_damage = 0.5;
    const int destroyed = 0;

    switch( damage_level ) {
        case 2: // "damaged"
            if( entry_type == "offal" ) {
                return round( weight * damage );
            }
            if( entry_type == "skin" ) {
                return round( weight * damage );
            }
            if( entry_type == "flesh" ) {
                return round( weight * slight_damage );
            }
            break;
        case 3: // "mangled"
            if( entry_type == "offal" ) {
                return destroyed;
            }
            if( entry_type == "skin" ) {
                return round( weight * high_damage );
            }
            if( entry_type == "bone" ) {
                return round( weight * slight_damage );
            }
            if( entry_type == "flesh" ) {
                return round( weight * damage );
            }
            break;
        case 4: // "pulped"
            if( entry_type == "offal" ) {
                return destroyed;
            }
            if( entry_type == "skin" ) {
                return destroyed;
            }
            if( entry_type == "bone" ) {
                return round( weight * damage );
            }
            if( entry_type == "flesh" ) {
                return round( weight * high_damage );
            }
            break;
        default: // "bruised" modifier is almost impossible to avoid; also includes no modifier (zero damage)
            break;
    }
    return weight;
}

void butchery_drops_harvest( item *corpse_item, const mtype &mt, player &p,
                             const std::function<int()> &roll_butchery, butcher_type action,
                             const std::function<double()> &roll_drops )
{
    p.add_msg_if_player( m_neutral, _( mt.harvest->message() ) );
    int monster_weight = to_gram( mt.weight );
    monster_weight += round( monster_weight * rng_float( -0.1, 0.1 ) );
    if( corpse_item->has_flag( "QUARTERED" ) ) {
        monster_weight /= 4;
    }
    if( corpse_item->has_flag( "GIBBED" ) ) {
        monster_weight = round( 0.85 * monster_weight );
        if( action != F_DRESS ) {
            p.add_msg_if_player( m_bad,
                                 _( "You salvage what you can from the corpse, but it is badly damaged." ) );
        }
    }
    if( corpse_item->has_flag( "SKINNED" ) ) {
        monster_weight = round( 0.85 * monster_weight );
    }
    int monster_weight_remaining = monster_weight;
    int practice = 4 + roll_butchery();

    const harvest_id hid = mt.harvest.is_null() ? butchery_flags_deprecate( mt ) : mt.harvest;
    const harvest_list &harvest = *hid;

    for( const auto &entry : harvest ) {
        const int butchery = roll_butchery();
        const float min_num = entry.base_num.first + butchery * entry.scale_num.first;
        const float max_num = entry.base_num.second + butchery * entry.scale_num.second;
        int roll = 0;
        // mass_ratio will override the use of base_num, scale_num, and max
        if( entry.mass_ratio != 0.00f ) {
            roll = static_cast<int>( round( entry.mass_ratio * monster_weight ) );
            roll = corpse_damage_effect( roll, entry.type, corpse_item->damage_level( 4 ) );
        } else if( entry.type != "bionic" && entry.type != "bionic_group" ) {
            roll = std::min<int>( entry.max, round( rng_float( min_num, max_num ) ) );
            // will not give less than min_num defined in the JSON
            roll = std::max<int>( corpse_damage_effect( roll, entry.type, corpse_item->damage_level( 4 ) ),
                                  entry.base_num.first );
        }
        const itype *drop = nullptr;
        if( entry.type != "bionic_group" ) {
            drop = item::find_type( entry.drop );
        }

        // BIONIC handling - no code for DISSECT to let the bionic drop fall through
        if( entry.type == "bionic" || entry.type == "bionic_group" ) {
            if( action == F_DRESS ) {
                p.add_msg_if_player( m_bad,
                                     _( "You suspect there might be bionics implanted in this corpse, that careful dissection might reveal." ) );
                continue;
            }
            if( action == BUTCHER || action == BUTCHER_FULL || action == DISMEMBER ) {
                switch( rng( 1, 3 ) ) {
                    case 1:
                        p.add_msg_if_player( m_bad,
                                             _( "Your butchering tool encounters something implanted in this corpse, but your rough cuts destroy it." ) );
                        break;
                    case 2:
                        p.add_msg_if_player( m_bad,
                                             _( "You find traces of implants in the body, but you care only for the flesh." ) );
                        break;
                    case 3:
                        p.add_msg_if_player( m_bad,
                                             _( "You found some bionics in the body, but harvesting them would require more surgical approach." ) );
                        break;
                }
                continue;
            }
        }
        if( action == DISSECT ) {
            int roll = roll_butchery() - corpse_item->damage_level( 4 );
            roll = roll < 0 ? 0 : roll;
            roll = std::min( entry.max, roll );
            add_msg( m_debug, _( "Roll penalty for corpse damage = %s" ), 0 - corpse_item->damage_level( 4 ) );
            if( entry.type == "bionic" ) {
                butcher_cbm_item( entry.drop, p.pos(), calendar::turn, roll );
            } else if( entry.type == "bionic_group" ) {
                butcher_cbm_group( entry.drop, p.pos(), calendar::turn, roll );
            }
            continue;
        }

        // Check if monster was gibbed, and handle accordingly
        if( corpse_item->has_flag( "GIBBED" ) && ( entry.type == "flesh" || entry.type == "bone" ) ) {
            roll /= 2;
        }

        if( corpse_item->has_flag( "SKINNED" ) && entry.type == "skin" ) {
            roll = 0;
        }

        // QUICK BUTCHERY
        if( action == BUTCHER ) {
            if( entry.type == "flesh" ) {
                roll = roll / 4;
            } else if( entry.type == "bone" ) {
                roll /= 2;
            } else if( corpse_item->get_mtype()->size >= MS_MEDIUM && ( entry.type == "skin" ) ) {
                roll /= 2;
            } else if( entry.type == "offal" ) {
                roll /= 5;
            } else {
                continue;
            }
        }
        // RIP AND TEAR
        if( action == DISMEMBER ) {
            if( entry.type == "flesh" ) {
                roll /= 6;
            } else {
                continue;
            }
        }
        // field dressing ignores everything outside below list
        if( action == F_DRESS ) {
            if( entry.type == "bone" ) {
                roll = rng( 0, roll / 2 );
            }
            if( entry.type == "flesh" ) {
                continue;
            }
            if( entry.type == "skin" ) {
                continue;
            }
        }

        // you only get the skin from skinning
        if( action == SKIN ) {
            if( entry.type != "skin" ) {
                continue;
            }
        }

        // field dressing removed innards and bones from meatless limbs
        if( ( action == BUTCHER_FULL || action == BUTCHER ) && corpse_item->has_flag( "FIELD_DRESS" ) ) {
            if( entry.type == "offal" ) {
                continue;
            }
            if( entry.type == "bone" ) {
                roll = ( roll / 2 ) + rng( roll / 2, roll );
            }
        }
        // unskillfull field dressing may damage the skin, meat, and other parts
        if( ( action == BUTCHER_FULL || action == BUTCHER ) &&
            corpse_item->has_flag( "FIELD_DRESS_FAILED" ) ) {
            if( entry.type == "offal" ) {
                continue;
            }
            if( entry.type == "bone" ) {
                roll = ( roll / 2 ) + rng( roll / 2, roll );
            }
            if( entry.type == "flesh" || entry.type == "skin" ) {
                roll = rng( 0, roll );
            }
        }
        // quartering ruins skin
        if( corpse_item->has_flag( "QUARTERED" ) ) {
            if( entry.type == "skin" ) {
                roll = 0; //not continue to show fail effect
            } else {
                roll /= 4;
            }
        }

        if( action != DISSECT && entry.type != "bionic_group" ) {
            // divide total dropped weight by drop's weight to get amount
            if( entry.mass_ratio != 0.00f ) {
                // apply skill before converting to items, but only if mass_ratio is defined
                roll *= roll_drops();
                monster_weight_remaining -= roll;
                roll = ceil( roll / to_gram( ( item::find_type( entry.drop ) )->weight ) );
            } else {
                monster_weight_remaining -= roll * to_gram( ( item::find_type( entry.drop ) )->weight );
            }

            if( roll <= 0 ) {
                p.add_msg_if_player( m_bad, _( "You fail to harvest: %s" ), drop->nname( 1 ) );
                continue;
            }
            if( drop->phase == LIQUID ) {
                item obj( drop, calendar::turn, roll );
                if( obj.has_temperature() ) {
                    obj.set_item_temperature( 0.00001 * corpse_item->temperature );
                }
                if( obj.goes_bad() ) {
                    obj.set_rot( corpse_item->get_rot() );
                }
                g->handle_all_liquid( obj, 1 );
            } else if( drop->stackable ) {
                item obj( drop, calendar::turn, roll );
                if( obj.has_temperature() ) {
                    obj.set_item_temperature( 0.00001 * corpse_item->temperature );
                }
                if( obj.goes_bad() ) {
                    obj.set_rot( corpse_item->get_rot() );
                }
                g->m.add_item_or_charges( p.pos(), obj );
            } else {
                item obj( drop, calendar::turn, roll );
                obj.set_mtype( &mt );
                if( obj.has_temperature() ) {
                    obj.set_item_temperature( 0.00001 * corpse_item->temperature );
                }
                if( obj.goes_bad() ) {
                    obj.set_rot( corpse_item->get_rot() );
                }
                for( int i = 0; i != roll; ++i ) {
                    g->m.add_item_or_charges( p.pos(), obj );
                }
            }

            p.add_msg_if_player( m_good, _( "You harvest: %s" ), drop->nname( roll ) );
        }
        practice++;
    }
    // 20% of the original corpse weight is not an item, but liquid gore
    monster_weight_remaining -= monster_weight / 5;
    // add the remaining unusable weight as rotting garbage
    if( monster_weight_remaining > 0 ) {
        if( action == F_DRESS ) {
            // 25% of the corpse weight is what's removed during field dressing
            monster_weight_remaining -= monster_weight * 3 / 4;
        } else if( action == SKIN ) {
            monster_weight_remaining -= monster_weight * 0.85;
        } else {
            // a carcass is 75% of the weight of the unmodified creature's weight
            if( ( corpse_item->has_flag( "FIELD_DRESS" ) || corpse_item->has_flag( "FIELD_DRESS_FAILED" ) ) &&
                !corpse_item->has_flag( "QUARTERED" ) ) {
                monster_weight_remaining -= monster_weight / 4;
            } else if( corpse_item->has_flag( "QUARTERED" ) ) {
                monster_weight_remaining -= ( monster_weight - ( monster_weight * 3 / 4 / 4 ) );
            }
            if( corpse_item->has_flag( "SKINNED" ) ) {
                monster_weight_remaining -= monster_weight * 0.15;
            }
        }
        const int item_charges = monster_weight_remaining / to_gram( (
                                     item::find_type( "ruined_chunks" ) )->weight );
        if( item_charges > 0 ) {
            item ruined_parts( "ruined_chunks", calendar::turn, item_charges );
            ruined_parts.set_mtype( &mt );
            ruined_parts.set_item_temperature( 0.00001 * corpse_item->temperature );
            ruined_parts.set_rot( corpse_item->get_rot() );
            g->m.add_item_or_charges( p.pos(), ruined_parts );
        }
    }

    if( action == DISSECT ) {
        p.practice( skill_firstaid, std::max( 0, practice ), std::max( mt.size - MS_MEDIUM, 0 ) + 4 );
    } else {
        p.practice( skill_survival, std::max( 0, practice ), std::max( mt.size - MS_MEDIUM, 0 ) + 4 );
    }
}

void butchery_quarter( item *corpse_item, player &p )
{
    corpse_item->set_flag( "QUARTERED" );
    p.add_msg_if_player( m_good,
                         _( "You roughly slice the corpse of %s into four parts and set them aside." ),
                         corpse_item->get_mtype()->nname() );
    for( int i = 1; i <= 3; i++ ) { // 4 quarters (one exists, add 3, flag does the rest)
        g->m.add_item_or_charges( p.pos(), *corpse_item, true );
    }
}

void activity_handlers::butcher_finish( player_activity *act, player *p )
{
    butcher_type action = BUTCHER;
    if( act->id() == activity_id( "ACT_BUTCHER" ) ) {
        action = BUTCHER;
    } else if( act->id() == activity_id( "ACT_BUTCHER_FULL" ) ) {
        action = BUTCHER_FULL;
    } else if( act->id() == activity_id( "ACT_FIELD_DRESS" ) ) {
        action = F_DRESS;
    } else if( act->id() == activity_id( "ACT_QUARTER" ) ) {
        action = QUARTER;
    } else if( act->id() == activity_id( "ACT_DISSECT" ) ) {
        action = DISSECT;
    } else if( act->id() == activity_id( "ACT_SKIN" ) ) {
        action = SKIN;
    } else if( act->id() == activity_id( "ACT_DISMEMBER" ) ) {
        action = DISMEMBER;
    }

    //Negative index means try to start next item
    if( act->index < 0 ) {
        //No values means no items left to try
        if( act->values.empty() ) {
            act->set_to_null();
            return;
        }
        set_up_butchery( *act, *p, action );
        return;
    }
    // Corpses can disappear (rezzing!), so check for that
    auto items_here = g->m.i_at( p->pos() );
    if( static_cast<int>( items_here.size() ) <= act->index ||
        !( items_here[act->index].is_corpse() ) ) {
        p->add_msg_if_player( m_info, _( "There's no corpse to butcher!" ) );
        act->set_to_null();
        return;
    }

    item &corpse_item = items_here[act->index];
    auto contents = corpse_item.contents;
    const mtype *corpse = corpse_item.get_mtype();
    const field_id type_blood = corpse->bloodType();
    const field_id type_gib = corpse->gibType();

    if( action == QUARTER ) {
        butchery_quarter( &corpse_item, *p );
        act->index = -1;
        return;
    }

    int skill_level = p->get_skill_level( skill_survival );
    int factor = p->max_quality( action == DISSECT ? quality_id( "CUT_FINE" ) :
                                 quality_id( "BUTCHER" ) );

    // DISSECT has special case factor calculation and results.
    if( action == DISSECT ) {
        skill_level = p->get_skill_level( skill_firstaid );
        skill_level += p->max_quality( quality_id( "CUT_FINE" ) );
        skill_level += p->get_skill_level( skill_electronics ) / 2;
        add_msg( m_debug, _( "Skill: %s" ), skill_level );
    }

    const auto roll_butchery = [&]() {
        double skill_shift = 0.0;
        ///\EFFECT_SURVIVAL randomly increases butcher rolls
        skill_shift += rng_float( 0, skill_level - 3 );
        ///\EFFECT_DEX >8 randomly increases butcher rolls, slightly, <8 decreases
        skill_shift += rng_float( 0, p->dex_cur - 8 ) / 4.0;

        if( factor < 0 ) {
            skill_shift -= rng_float( 0, -factor / 5.0 );
        }

        return static_cast<int>( round( skill_shift ) );
    };

    if( action == DISMEMBER ) {
        g->m.add_splatter( type_gib, p->pos(), rng( corpse->size + 2, ( corpse->size + 1 ) * 2 ) );
    }

    //all BUTCHERY types - FATAL FAILURE
    if( action != DISSECT && roll_butchery() <= ( -15 ) && one_in( 2 ) ) {
        switch( rng( 1, 3 ) ) {
            case 1:
                p->add_msg_if_player( m_warning,
                                      _( "You hack up the corpse so unskillfully, that there is nothing left to salvage from this bloody mess." ) );
                break;
            case 2:
                p->add_msg_if_player( m_warning,
                                      _( "You wanted to cut the corpse, but instead you hacked the meat, spilled the guts all over it, and made a bloody mess." ) );
                break;
            case 3:
                p->add_msg_if_player( m_warning,
                                      _( "You made so many mistakes during the process that you doubt even vultures will be interested in what's left of it." ) );
                break;
        }
        g->m.i_rem( p->pos(), act->index );
        g->m.add_splatter( type_gib, p->pos(), rng( corpse->size + 2, ( corpse->size + 1 ) * 2 ) );
        g->m.add_splatter( type_blood, p->pos(), rng( corpse->size + 2, ( corpse->size + 1 ) * 2 ) );
        for( int i = 1; i <= corpse->size; i++ ) {
            g->m.add_splatter_trail( type_gib, p->pos(), random_entry( g->m.points_in_radius( p->pos(),
                                     corpse->size + 1 ) ) );
            g->m.add_splatter_trail( type_blood, p->pos(), random_entry( g->m.points_in_radius( p->pos(),
                                     corpse->size + 1 ) ) );
        }
        act->index = -1;
        return;
    }
    // function just for drop yields
    const auto roll_drops = [&]() {
        factor = std::max( factor, -50 );
        return 0.5 * skill_level / 10 + 0.3 * ( factor + 50 ) / 100 + 0.2 * p->dex_cur / 20;
    };
    // all action types - yields
    butchery_drops_harvest( &corpse_item, *corpse, *p, roll_butchery, action, roll_drops );

    // reveal hidden items / hidden content
    if( action != F_DRESS && action != SKIN ) {
        for( auto &content : contents ) {
            if( ( roll_butchery() + 10 ) * 5 > rng( 0, 100 ) ) {
                //~ %1$s - item name, %2$s - monster name
                p->add_msg_if_player( m_good, _( "You discover a %1$s in the %2$s!" ), content.tname(),
                                      corpse->nname() );
                g->m.add_item_or_charges( p->pos(), content );
            } else if( content.is_bionic() ) {
                g->m.spawn_item( p->pos(), "burnt_out_bionic", 1, 0, calendar::turn );
            }
        }
    }

    //end messages and effects
    switch( action ) {
        case QUARTER:
            break;
        case BUTCHER:
            p->add_msg_if_player( m_good,
                                  _( "You apply few quick cuts to the %s and leave what's left of it for scavengers." ),
                                  corpse_item.tname() );
            g->m.i_rem( p->pos(), act->index );
            break; //no set_to_null here, for multibutchering
        case BUTCHER_FULL:
            p->add_msg_if_player( m_good, _( "You finish butchering the %s." ), corpse_item.tname() );
            g->m.i_rem( p->pos(), act->index );
            break;
        case F_DRESS:
            if( roll_butchery() < 0 ) {  // partial failure
                switch( rng( 1, 3 ) ) {
                    case 1:
                        p->add_msg_if_player( m_warning,
                                              _( "You unskillfully hack up the corpse and chop off some excess body parts.  You're left wondering how you did so poorly." ) );
                        break;
                    case 2:
                        p->add_msg_if_player( m_warning,
                                              _( "Your unskilled hands slip and damage the corpse.  You still hope it's not a total waste though." ) );
                        break;
                    case 3:
                        p->add_msg_if_player( m_warning,
                                              _( "You did something wrong and hacked the corpse badly.  Maybe it's still recoverable." ) );
                        break;
                }
                corpse_item.set_flag( "FIELD_DRESS_FAILED" );

                g->m.add_splatter( type_gib, p->pos(), rng( corpse->size + 2, ( corpse->size + 1 ) * 2 ) );
                g->m.add_splatter( type_blood, p->pos(), rng( corpse->size + 2, ( corpse->size + 1 ) * 2 ) );
                for( int i = 1; i <= corpse->size; i++ ) {
                    g->m.add_splatter_trail( type_gib, p->pos(), random_entry( g->m.points_in_radius( p->pos(),
                                             corpse->size + 1 ) ) );
                    g->m.add_splatter_trail( type_blood, p->pos(), random_entry( g->m.points_in_radius( p->pos(),
                                             corpse->size + 1 ) ) );
                }

            } else { // success

                switch( rng( 1, 3 ) ) {
                    case 1:
                        p->add_msg_if_player( m_good, _( "You field dress the %s." ), corpse->nname() );
                        break;
                    case 2:
                        p->add_msg_if_player( m_good,
                                              _( "You slice the corpse's belly and remove intestines and organs, until you're confident that it will not rot from inside." ) );
                        break;
                    case 3:
                        p->add_msg_if_player( m_good,
                                              _( "You remove guts and excess parts, preparing the corpse for later use." ) );
                        break;
                }
                corpse_item.set_flag( "FIELD_DRESS" );

                g->m.add_splatter( type_gib, p->pos(), rng( corpse->size + 2, ( corpse->size + 1 ) * 2 ) );
                g->m.add_splatter( type_blood, p->pos(), rng( corpse->size + 2, ( corpse->size + 1 ) * 2 ) );
                for( int i = 1; i <= corpse->size; i++ ) {
                    g->m.add_splatter_trail( type_gib, p->pos(), random_entry( g->m.points_in_radius( p->pos(),
                                             corpse->size + 1 ) ) );
                    g->m.add_splatter_trail( type_blood, p->pos(), random_entry( g->m.points_in_radius( p->pos(),
                                             corpse->size + 1 ) ) );
                }

            }
            break;
        case SKIN:
            switch( rng( 1, 4 ) ) {
                case 1:
                    p->add_msg_if_player( m_good, _( "You skin the %s." ), corpse->nname() );
                    break;
                case 2:
                    p->add_msg_if_player( m_good, _( "You carefully remove the hide from the %s" ),
                                          corpse->nname() );
                    break;
                case 3:
                    p->add_msg_if_player( m_good,
                                          _( "The %s is challenging to skin, but you get a good hide from it." ),
                                          corpse->nname() );
                    break;
                case 4:
                    p->add_msg_if_player( m_good, _( "With a few deft slices you take the skin from the %s" ),
                                          corpse->nname() );
                    break;
            }
            corpse_item.set_flag( "SKINNED" );
            break;
        case DISMEMBER:
            switch( rng( 1, 3 ) ) {
                case 1:
                    p->add_msg_if_player( m_good, _( "You hack the %s apart." ), corpse_item.tname() );
                    break;
                case 2:
                    p->add_msg_if_player( m_good, _( "You lop the limbs off the %s." ), corpse_item.tname() );
                    break;
                case 3:
                    p->add_msg_if_player( m_good, _( "You cleave the %s into pieces." ), corpse_item.tname() );
            }
            g->m.i_rem( p->pos(), act->index );
            break;
        case DISSECT:
            p->add_msg_if_player( m_good, _( "You finish dissecting the %s." ), corpse_item.tname() );
            g->m.i_rem( p->pos(), act->index );
            break;
    }
    // multibutchering
    act->index = -1;
}

enum liquid_source_type { LST_INFINITE_MAP = 1, LST_MAP_ITEM = 2, LST_VEHICLE = 3, LST_MONSTER = 4};

// All serialize_liquid_source functions should add the same number of elements to the vectors of
// the activity. This makes it easier to distinguish the values of the source and the values of the target.
void serialize_liquid_source( player_activity &act, const vehicle &veh, const int part_num,
                              const item &liquid )
{
    act.values.push_back( LST_VEHICLE );
    act.values.push_back( part_num );
    act.coords.push_back( veh.global_pos3() );
    act.str_values.push_back( serialize( liquid ) );
}

void serialize_liquid_source( player_activity &act, const monster &mon, const item &liquid )
{
    act.values.push_back( LST_MONSTER );
    act.values.push_back( 0 ); // dummy
    act.coords.push_back( mon.pos() );
    act.str_values.push_back( serialize( liquid ) );
}

void serialize_liquid_source( player_activity &act, const tripoint &pos, const item &liquid )
{
    const auto stack = g->m.i_at( pos );
    // Need to store the *index* of the item on the ground, but it may be a virtual item from
    // an infinite liquid source.
    const auto iter = std::find_if( stack.begin(), stack.end(), [&]( const item & i ) {
        return &i == &liquid;
    } );
    if( iter == stack.end() ) {
        act.values.push_back( LST_INFINITE_MAP );
        act.values.push_back( 0 ); // dummy
    } else {
        act.values.push_back( LST_MAP_ITEM );
        act.values.push_back( std::distance( stack.begin(), iter ) );
    }
    act.coords.push_back( pos );
    act.str_values.push_back( serialize( liquid ) );
}

enum liquid_target_type { LTT_CONTAINER = 1, LTT_VEHICLE = 2, LTT_MAP = 3, LTT_MONSTER = 4 };

void serialize_liquid_target( player_activity &act, const vehicle &veh )
{
    act.values.push_back( LTT_VEHICLE );
    act.values.push_back( 0 ); // dummy
    act.coords.push_back( veh.global_pos3() );
}

void serialize_liquid_target( player_activity &act, int container_item_pos )
{
    act.values.push_back( LTT_CONTAINER );
    act.values.push_back( container_item_pos );
    act.coords.push_back( tripoint() ); // dummy
}

void serialize_liquid_target( player_activity &act, const tripoint &pos )
{
    act.values.push_back( LTT_MAP );
    act.values.push_back( 0 ); // dummy
    act.coords.push_back( pos );
}

void serialize_liquid_target( player_activity &act, const monster &mon )
{
    act.values.push_back( LTT_MAP );
    act.values.push_back( 0 ); // dummy
    act.coords.push_back( mon.pos() );
}

void activity_handlers::fill_liquid_do_turn( player_activity *act, player *p )
{
    player_activity &act_ref = *act;
    try {
        // 1. Gather the source item.
        vehicle *source_veh = nullptr;
        const tripoint source_pos = act_ref.coords.at( 0 );
        map_stack source_stack = g->m.i_at( source_pos );
        std::list<item>::iterator on_ground;
        monster *source_mon = nullptr;
        item liquid;
        const auto source_type = static_cast<liquid_source_type>( act_ref.values.at( 0 ) );
        int part_num = -1;
        long veh_charges = 0;
        switch( source_type ) {
            case LST_VEHICLE:
                source_veh = veh_pointer_or_null( g->m.veh_at( source_pos ) );
                if( source_veh == nullptr ) {
                    throw std::runtime_error( "could not find source vehicle for liquid transfer" );
                }
                deserialize( liquid, act_ref.str_values.at( 0 ) );
                part_num = static_cast<int>( act_ref.values.at( 1 ) );
                veh_charges = liquid.charges;
                break;
            case LST_INFINITE_MAP:
                deserialize( liquid, act_ref.str_values.at( 0 ) );
                liquid.charges = item::INFINITE_CHARGES;
                break;
            case LST_MAP_ITEM:
                if( static_cast<size_t>( act_ref.values.at( 1 ) ) >= source_stack.size() ) {
                    throw std::runtime_error( "could not find source item on ground for liquid transfer" );
                }
                on_ground = source_stack.begin();
                std::advance( on_ground, act_ref.values.at( 1 ) );
                liquid = *on_ground;
                break;
            case LST_MONSTER:
                Creature *c = g->critter_at( source_pos );
                source_mon = dynamic_cast<monster *>( c );
                if( source_mon == nullptr ) {
                    debugmsg( "could not find source creature for liquid transfer" );
                    act_ref.set_to_null();
                }
                deserialize( liquid, act_ref.str_values.at( 0 ) );
                liquid.charges = 1;
                break;
        }

        static const auto volume_per_turn = units::from_liter( 4 );
        const long charges_per_turn = std::max( 1l, liquid.charges_per_volume( volume_per_turn ) );
        liquid.charges = std::min( charges_per_turn, liquid.charges );
        const long original_charges = liquid.charges;
        if( liquid.has_temperature() && liquid.specific_energy < 0 ) {
            liquid.set_item_temperature( std::max( temp_to_kelvin( g->get_temperature( p->pos() ) ), 277.15 ) );
        }

        // 2. Transfer charges.
        switch( static_cast<liquid_target_type>( act_ref.values.at( 2 ) ) ) {
            case LTT_VEHICLE:
                if( const optional_vpart_position vp = g->m.veh_at( act_ref.coords.at( 1 ) ) ) {
                    p->pour_into( vp->vehicle(), liquid );
                } else {
                    throw std::runtime_error( "could not find target vehicle for liquid transfer" );
                }
                break;
            case LTT_CONTAINER:
                p->pour_into( p->i_at( act_ref.values.at( 3 ) ), liquid );
                break;
            case LTT_MAP:
                if( iexamine::has_keg( act_ref.coords.at( 1 ) ) ) {
                    iexamine::pour_into_keg( act_ref.coords.at( 1 ), liquid );
                } else {
                    g->m.add_item_or_charges( act_ref.coords.at( 1 ), liquid );
                    p->add_msg_if_player( _( "You pour %1$s onto the ground." ), liquid.tname() );
                    liquid.charges = 0;
                }
                break;
            case LTT_MONSTER:
                liquid.charges = 0;
                break;
        }

        const long removed_charges = original_charges - liquid.charges;
        if( removed_charges == 0 ) {
            // Nothing has been transferred, target must be full.
            act_ref.set_to_null();
            return;
        }

        // 3. Remove charges from source.
        switch( source_type ) {
            case LST_VEHICLE:
                if( part_num != -1 ) {
                    source_veh->drain( part_num, removed_charges );
                    liquid.charges = veh_charges - removed_charges;
                    // If there's no liquid left in this tank we're done, otherwise
                    // we need to update our liquid serialization to reflect how
                    // many charges are actually left for the next time we come
                    // around this loop.
                    if( !liquid.charges ) {
                        act_ref.set_to_null();
                    } else {
                        act_ref.str_values.at( 0 ) = serialize( liquid );
                    }
                } else {
                    source_veh->drain( liquid.typeId(), removed_charges );
                }
                if( source_veh->fuel_left( liquid.typeId() ) <= 0 ) {
                    act_ref.set_to_null();
                }
                break;
            case LST_MAP_ITEM:
                on_ground->charges -= removed_charges;
                if( on_ground->charges <= 0 ) {
                    source_stack.erase( on_ground );
                    if( g->m.ter( source_pos ).obj().examine == &iexamine::gaspump ) {
                        add_msg( _( "With a clang and a shudder, the %s pump goes silent." ),
                                 liquid.type_name( 1 ) );
                    } else if( g->m.furn( source_pos ).obj().examine == &iexamine::fvat_full ) {
                        g->m.furn_set( source_pos, f_fvat_empty );
                        add_msg( _( "You squeeze the last drops of %s from the vat." ),
                                 liquid.type_name( 1 ) );
                    }
                    act_ref.set_to_null();
                }
                break;
            case LST_INFINITE_MAP:
                // nothing, the liquid source is infinite
                break;
            case LST_MONSTER:
                // liquid source charges handled in monexamine::milk_source
                if( liquid.charges == 0 ) {
                    act_ref.set_to_null();
                }
                break;
        }

        if( removed_charges < original_charges ) {
            // Transferred less than the available charges -> target must be full
            act_ref.set_to_null();
        }

    } catch( const std::runtime_error &err ) {
        debugmsg( "error in activity data: \"%s\"", err.what() );
        act_ref.set_to_null();
        return;
    }
}

void activity_handlers::firstaid_finish( player_activity *act, player *p )
{
    static const std::string iuse_name_string( "heal" );

    item &it = p->i_at( act->position );
    item *used_tool = it.get_usable_item( iuse_name_string );
    if( used_tool == nullptr ) {
        debugmsg( "Lost tool used for healing" );
        act->set_to_null();
        return;
    }

    const auto use_fun = used_tool->get_use( iuse_name_string );
    const auto *actor = dynamic_cast<const heal_actor *>( use_fun->get_actor_ptr() );
    if( actor == nullptr ) {
        debugmsg( "iuse_actor type descriptor and actual type mismatch" );
        act->set_to_null();
        return;
    }

    // TODO: Store the patient somehow, retrieve here
    player &patient = *p;
    const hp_part healed = static_cast<hp_part>( act->values[0] );
    const long charges_consumed = actor->finish_using( *p, patient, *used_tool, healed );
    p->consume_charges( it, charges_consumed );

    // Erase activity and values.
    act->set_to_null();
    act->values.clear();
}

// fish-with-rod fish catching function.
static void rod_fish( player *p, int sSkillLevel, int fishChance, const tripoint &fish_point )
{
    if( sSkillLevel > fishChance ) {
        std::vector<monster *> fishables = g->get_fishable( 60, fish_point ); //get the nearby fish list.
        //if the vector is empty (no fish around) the player is still given a small chance to get a (let us say it was hidden) fish
        if( fishables.empty() ) {
            if( one_in( 20 ) ) {
                item fish;
                const std::vector<mtype_id> fish_group = MonsterGroupManager::GetMonstersFromGroup(
                            mongroup_id( "GROUP_FISH" ) );
                const mtype_id &fish_mon = random_entry_ref( fish_group );
                g->m.add_item_or_charges( p->pos(), item::make_corpse( fish_mon ) );
                p->add_msg_if_player( m_good, _( "You caught a %s." ), fish_mon.obj().nname() );
            } else {
                p->add_msg_if_player( _( "You didn't catch anything." ) );
            }
        } else {
            g->catch_a_monster( fishables, p->pos(), p, 50_hours );
        }

    } else {
        p->add_msg_if_player( _( "You didn't catch anything." ) );
    }
}

void activity_handlers::fish_finish( player_activity *act, player *p )
{
    item &it = p->i_at( act->position );
    int sSkillLevel = 0;
    int fishChance = 20;
    if( it.has_flag( "FISH_POOR" ) ) {
        sSkillLevel = p->get_skill_level( skill_survival ) + dice( 1, 6 );
        fishChance = dice( 1, 20 );
    } else if( it.has_flag( "FISH_GOOD" ) ) {
        // Much better chances with a good fishing implement.
        sSkillLevel = p->get_skill_level( skill_survival ) * 1.5 + dice( 1, 6 ) + 3;
        fishChance = dice( 1, 20 );
    }
    const tripoint fish_pos = act->placement;
    ///\EFFECT_SURVIVAL increases chance of fishing success
    rod_fish( p, sSkillLevel, fishChance, fish_pos );
    p->practice( skill_survival, rng( 5, 15 ) );
    act->set_to_null();
}

void activity_handlers::forage_finish( player_activity *act, player *p )
{
    const int veggy_chance = rng( 1, 100 );
    bool found_something = false;

    items_location loc;
    ter_str_id next_ter;

    switch( season_of_year( calendar::turn ) ) {
        case SPRING:
            loc = "forage_spring";
            next_ter = ter_str_id( "t_underbrush_harvested_spring" );
            break;
        case SUMMER:
            loc = "forage_summer";
            next_ter = ter_str_id( "t_underbrush_harvested_summer" );
            break;
        case AUTUMN:
            loc = "forage_autumn";
            next_ter = ter_str_id( "t_underbrush_harvested_autumn" );
            break;
        case WINTER:
            loc = "forage_winter";
            next_ter = ter_str_id( "t_underbrush_harvested_winter" );
            break;
    }

    g->m.ter_set( act->placement, next_ter );

    // Survival gives a bigger boost, and Perception is leveled a bit.
    // Both survival and perception affect time to forage
    ///\EFFECT_SURVIVAL increases forage success chance

    ///\EFFECT_PER slightly increases forage success chance
    if( veggy_chance < p->get_skill_level( skill_survival ) * 3 + p->per_cur - 2 ) {
        const auto dropped = g->m.put_items_from_loc( loc, p->pos(), calendar::turn );
        for( const auto &it : dropped ) {
            add_msg( m_good, _( "You found: %s!" ), it->tname() );
            found_something = true;
            if( it->typeId() == "mushroom" ) {
                if( one_in( 10 ) ) {
                    it->item_tags.insert( "HIDDEN_POISON" );
                    it->poison = rng( 2, 7 );
                } else if( one_in( 10 ) ) {
                    it->item_tags.insert( "HIDDEN_HALLU" );
                }
            }
        }
    }
    // 10% to drop a item/items from this group.
    if( one_in( 10 ) ) {
        const auto dropped = g->m.put_items_from_loc( "trash_forest", p->pos(), calendar::turn );
        for( const auto &it : dropped ) {
            add_msg( m_good, _( "You found: %s!" ), it->tname() );
            found_something = true;
        }
    }

    if( !found_something ) {
        add_msg( _( "You didn't find anything." ) );
    }

    ///\EFFECT_INT Intelligence caps survival skill gains from foraging
    const int max_forage_skill = p->int_cur / 3 + 1;
    ///\EFFECT_SURVIVAL decreases survival skill gain from foraging (NEGATIVE)
    const int max_exp = 2 * ( max_forage_skill - p->get_skill_level( skill_survival ) );
    // Award experience for foraging attempt regardless of success
    p->practice( skill_survival, rng( 1, max_exp ), max_forage_skill );

    act->set_to_null();
}

void activity_handlers::game_do_turn( player_activity *act, player *p )
{
    //Gaming takes time, not speed
    act->moves_left -= 100;

    item &game_item = p->i_at( act->position );

    //Deduct 1 battery charge for every minute spent playing
    if( calendar::once_every( 1_minutes ) ) {
        game_item.ammo_consume( 1, p->pos() );
        p->add_morale( MORALE_GAME, 1, 100 ); //1 points/min, almost 2 hours to fill
    }
    if( game_item.ammo_remaining() == 0 ) {
        act->moves_left = 0;
        add_msg( m_info, _( "The %s runs out of batteries." ), game_item.tname() );
    }
}

void activity_handlers::hotwire_finish( player_activity *act, player *p )
{
    //Grab this now, in case the vehicle gets shifted
    if( const optional_vpart_position vp = g->m.veh_at( tripoint( act->values[0], act->values[1],
                                           p->posz() ) ) ) {
        vehicle *const veh = &vp->vehicle();
        const int mech_skill = act->values[2];
        if( mech_skill > static_cast<int>( rng( 1, 6 ) ) ) {
            //success
            veh->is_locked = false;
            add_msg( _( "This wire will start the engine." ) );
        } else if( mech_skill > static_cast<int>( rng( 0, 4 ) ) ) {
            //soft fail
            veh->is_locked = false;
            veh->is_alarm_on = veh->has_security_working();
            add_msg( _( "This wire will probably start the engine." ) );
        } else if( veh->is_alarm_on ) {
            veh->is_locked = false;
            add_msg( _( "By process of elimination, this wire will start the engine." ) );
        } else {
            //hard fail
            veh->is_alarm_on = veh->has_security_working();
            add_msg( _( "The red wire always starts the engine, doesn't it?" ) );
        }
    } else {
        dbg( D_ERROR ) << "game:process_activity: ACT_HOTWIRE_CAR: vehicle not found";
        debugmsg( "process_activity ACT_HOTWIRE_CAR: vehicle not found" );
    }
    act->set_to_null();
}

void activity_handlers::longsalvage_finish( player_activity *act, player *p )
{
    static const std::string salvage_string = "salvage";
    item &main_tool = p->i_at( act->index );
    auto items = g->m.i_at( p->pos() );
    item *salvage_tool = main_tool.get_usable_item( salvage_string );
    if( salvage_tool == nullptr ) {
        debugmsg( "Lost tool used for long salvage" );
        act->set_to_null();
        return;
    }

    const auto use_fun = salvage_tool->get_use( salvage_string );
    const auto actor = dynamic_cast<const salvage_actor *>( use_fun->get_actor_ptr() );
    if( actor == nullptr ) {
        debugmsg( "iuse_actor type descriptor and actual type mismatch" );
        act->set_to_null();
        return;
    }

    for( auto &item : items ) {
        if( actor->valid_to_cut_up( item ) ) {
            item_location item_loc( map_cursor( p->pos() ), &item );
            actor->cut_up( *p, *salvage_tool, item_loc );
            return;
        }
    }

    add_msg( _( "You finish salvaging." ) );
    act->set_to_null();
}

void activity_handlers::make_zlave_finish( player_activity *act, player *p )
{
    act->set_to_null();
    auto items = g->m.i_at( p->pos() );
    const std::string corpse_name = act->str_values[0];
    item *body = nullptr;

    for( auto &item : items ) {
        if( item.display_name() == corpse_name ) {
            body = &item;
        }
    }

    if( body == nullptr ) {
        add_msg( m_info, _( "There's no corpse to make into a zombie slave!" ) );
        return;
    }

    int success = act->values[0];

    if( success > 0 ) {

        p->practice( skill_firstaid, rng( 2, 5 ) );
        p->practice( skill_survival, rng( 2, 5 ) );

        p->add_msg_if_player( m_good,
                              _( "You slice muscles and tendons, and remove body parts until you're confident the zombie won't be able to attack you when it reanimates." ) );

        body->set_var( "zlave", "zlave" );
        //take into account the chance that the body yet can regenerate not as we need.
        if( one_in( 10 ) ) {
            body->set_var( "zlave", "mutilated" );
        }

    } else {

        if( success > -20 ) {

            p->practice( skill_firstaid, rng( 3, 6 ) );
            p->practice( skill_survival, rng( 3, 6 ) );

            p->add_msg_if_player( m_warning,
                                  _( "You hack into the corpse and chop off some body parts.  You think the zombie won't be able to attack when it reanimates." ) );

            success += rng( 1, 20 );

            if( success > 0 && !one_in( 5 ) ) {
                body->set_var( "zlave", "zlave" );
            } else {
                body->set_var( "zlave", "mutilated" );
            }

        } else {

            p->practice( skill_firstaid, rng( 1, 8 ) );
            p->practice( skill_survival, rng( 1, 8 ) );

            body->mod_damage( rng( 0, body->max_damage() - body->damage() ), DT_STAB );
            if( body->damage() == body->max_damage() ) {
                body->active = false;
                p->add_msg_if_player( m_warning, _( "You cut up the corpse too much, it is thoroughly pulped." ) );
            } else {
                p->add_msg_if_player( m_warning,
                                      _( "You cut into the corpse trying to make it unable to attack, but you don't think you have it right." ) );
            }
        }
    }
}

void activity_handlers::pickaxe_do_turn( player_activity *act, player *p )
{
    const tripoint &pos = act->placement;
    if( calendar::once_every( 1_minutes ) ) { // each turn is too much
        //~ Sound of a Pickaxe at work!
        sounds::sound( pos, 30, sounds::sound_t::destructive_activity, _( "CHNK! CHNK! CHNK!" ) );
        messages_in_process( *act, *p );
    }
}

void activity_handlers::pickaxe_finish( player_activity *act, player *p )
{
    const tripoint pos( act->placement );
    item &it = p->i_at( act->position );
    act->set_to_null(); // Invalidate the activity early to prevent a query from mod_pain()
    const std::vector<npc *> helpers = g->u.get_crafting_helpers();
    const int helpersize = g->u.get_num_crafting_helpers( 3 );
    if( g->m.is_bashable( pos ) && g->m.has_flag( "SUPPORTS_ROOF", pos ) &&
        g->m.ter( pos ) != t_tree ) {
        // Tunneling through solid rock is hungry, sweaty, tiring, backbreaking work
        // Betcha wish you'd opted for the J-Hammer ;P
        p->mod_stored_nutr( 15 - ( helpersize * 3 ) );
        p->mod_thirst( 15 - ( helpersize * 3 ) );
        if( p->has_trait( trait_id( "STOCKY_TROGLO" ) ) ) {
            p->mod_fatigue( 20 - ( helpersize  * 3 ) ); // Yep, dwarves can dig longer before tiring
        } else {
            p->mod_fatigue( 30 - ( helpersize  * 3 ) );
        }
        p->mod_pain( std::max( 0, ( 2 * static_cast<int>( rng( 1, 3 ) ) ) - helpersize ) );
    } else if( g->m.move_cost( pos ) == 2 && g->get_levz() == 0 &&
               g->m.ter( pos ) != t_dirt && g->m.ter( pos ) != t_grass ) {
        //Breaking up concrete on the surface? not nearly as bad
        p->mod_stored_nutr( 5 - ( helpersize ) );
        p->mod_thirst( 5 - ( helpersize ) );
        p->mod_fatigue( 10 - ( helpersize  * 2 ) );
    }
    p->add_msg_if_player( m_good, _( "You finish digging." ) );
    g->m.destroy( pos, true );
    it.charges = std::max( static_cast<long>( 0 ), it.charges - it.type->charges_to_use() );
    if( it.charges == 0 && it.destroyed_at_zero_charges() ) {
        p->i_rem( &it );
    }
}

void activity_handlers::pulp_do_turn( player_activity *act, player *p )
{
    const tripoint &pos = act->placement;

    // Stabbing weapons are a lot less effective at pulping
    const int cut_power = std::max( p->weapon.damage_melee( DT_CUT ),
                                    p->weapon.damage_melee( DT_STAB ) / 2 );

    ///\EFFECT_STR increases pulping power, with diminishing returns
    float pulp_power = sqrt( ( p->str_cur + p->weapon.damage_melee( DT_BASH ) ) *
                             ( cut_power + 1.0f ) );
    // Multiplier to get the chance right + some bonus for survival skill
    pulp_power *= 40 + p->get_skill_level( skill_survival ) * 5;

    const int mess_radius = p->weapon.has_flag( "MESSY" ) ? 2 : 1;

    int moves = 0;
    int &num_corpses = act->index; // use this to collect how many corpse are pulped
    auto corpse_pile = g->m.i_at( pos );
    for( auto &corpse : corpse_pile ) {
        const mtype *corpse_mtype = corpse.get_mtype();
        if( !corpse.is_corpse() || !corpse_mtype->has_flag( MF_REVIVES ) ||
            ( std::find( act->str_values.begin(), act->str_values.end(), "auto_pulp_no_acid" ) !=
              act->str_values.end() && corpse_mtype->bloodType() == fd_acid ) ) {
            // Don't smash non-rezing corpses //don't smash acid zombies when auto pulping
            continue;
        }

        while( corpse.damage() < corpse.max_damage() ) {
            // Increase damage as we keep smashing ensuring we eventually smash the target.
            if( x_in_y( pulp_power, corpse.volume() / units::legacy_volume_factor ) ) {
                corpse.inc_damage( DT_BASH );
                if( corpse.damage() == corpse.max_damage() ) {
                    num_corpses++;
                }
            }

            if( x_in_y( pulp_power, corpse.volume() /
                        units::legacy_volume_factor ) ) { // Splatter some blood around
                // Splatter a bit more randomly, so that it looks cooler
                const int radius = mess_radius + x_in_y( pulp_power, 500 ) + x_in_y( pulp_power, 1000 );
                const tripoint dest( pos.x + rng( -radius, radius ), pos.y + rng( -radius, radius ), pos.z );
                const field_id type_blood = ( mess_radius > 1 && x_in_y( pulp_power, 10000 ) ) ?
                                            corpse.get_mtype()->gibType() :
                                            corpse.get_mtype()->bloodType();
                g->m.add_splatter_trail( type_blood, pos, dest );
            }

            float stamina_ratio = static_cast<float>( p->stamina ) / p->get_stamina_max();
            p->mod_stat( "stamina", stamina_ratio * -40 );

            moves += 100 / std::max( 0.25f, stamina_ratio );
            if( one_in( 4 ) ) {
                // Smashing may not be butchery, but it involves some zombie anatomy
                p->practice( skill_survival, 2, 2 );
            }

            if( moves >= p->moves ) {
                // Enough for this turn;
                p->moves -= moves;
                return;
            }
        }
    }

    // If we reach this, all corpses have been pulped, finish the activity
    act->moves_left = 0;
    if( num_corpses == 0 ) {
        p->add_msg_if_player( m_bad, _( "The corpse moved before you could finish smashing it!" ) );
        return;
    }
    // TODO: Factor in how long it took to do the smashing.
    p->add_msg_player_or_npc( ngettext( "The corpse is thoroughly pulped.",
                                        "The corpses are thoroughly pulped.", num_corpses ),
                              ngettext( "<npcname> finished pulping the corpse.",
                                        "<npcname> finished pulping the corpses.", num_corpses ) );
}

void activity_handlers::reload_finish( player_activity *act, player *p )
{
    act->set_to_null();

    if( act->targets.size() != 2 || act->index <= 0 ) {
        debugmsg( "invalid arguments to ACT_RELOAD" );
        return;
    }

    if( !act->targets[0] ) {
        debugmsg( "reload target is null, failed to reload" );
        return;
    }

    if( !act->targets[1] ) {
        debugmsg( "ammo target is null, failed to reload" );
        return;
    }

    item &reloadable = *act->targets[ 0 ];
    const int qty = act->index;
    const bool is_speedloader = act->targets[ 1 ]->has_flag( "SPEEDLOADER" );

    if( !reloadable.reload( *p, std::move( act->targets[ 1 ] ), qty ) ) {
        add_msg( m_info, _( "Can't reload the %s." ), reloadable.tname() );
        return;
    }

    std::string msg = _( "You reload the %s." );

    if( reloadable.is_gun() ) {
        p->recoil = MAX_RECOIL;

        if( reloadable.has_flag( "RELOAD_ONE" ) && !is_speedloader ) {
            for( int i = 0; i != qty; ++i ) {
                if( reloadable.ammo_type() == ammotype( "bolt" ) ) {
                    msg = _( "You insert a bolt into the %s." );
                } else {
                    msg = _( "You insert a cartridge into the %s." );
                }
            }
        }
        if( reloadable.type->gun->reload_noise_volume > 0 ) {
            sfx::play_variant_sound( "reload", reloadable.typeId(), sfx::get_heard_volume( p->pos() ) );
            sounds::ambient_sound( p->pos(), reloadable.type->gun->reload_noise_volume,
                                   sounds::sound_t::activity, reloadable.type->gun->reload_noise );
        }
    } else if( reloadable.is_watertight_container() ) {
        msg = _( "You refill the %s." );
    }
    add_msg( msg.c_str(), reloadable.tname() );
}

void activity_handlers::start_fire_finish( player_activity *act, player *p )
{
    firestarter_actor::resolve_firestarter_use( *p, act->placement );
    act->set_to_null();
}

void activity_handlers::start_fire_do_turn( player_activity *act, player *p )
{
    if( !g->m.is_flammable( act->placement ) ) {
        try_fuel_fire( *act, *p, true );
        if( !g->m.is_flammable( act->placement ) ) {
            p->add_msg_if_player( m_info, _( "There's nothing to light there." ) );
            p->cancel_activity();
        }
        return;
    }
    item &lens_item = p->i_at( act->position );
    const auto usef = lens_item.type->get_use( "firestarter" );
    if( usef == nullptr || usef->get_actor_ptr() == nullptr ) {
        add_msg( m_bad, _( "You have lost the item you were using to start the fire." ) );
        p->cancel_activity();
        return;
    }

    p->mod_moves( -p->moves );
    const auto actor = dynamic_cast<const firestarter_actor *>( usef->get_actor_ptr() );
    const float light = actor->light_mod( p->pos() );
    act->moves_left -= light * 100;
    if( light < 0.1 ) {
        add_msg( m_bad, _( "There is not enough sunlight to start a fire now.  You stop trying." ) );
        p->cancel_activity();
    }
}

void activity_handlers::train_finish( player_activity *act, player *p )
{
    const skill_id sk( act->name );
    if( sk.is_valid() ) {
        const Skill &skill = sk.obj();
        std::string skill_name = skill.name();
        int new_skill_level = p->get_skill_level( sk ) + 1;
        p->set_skill_level( sk, new_skill_level );
        add_msg( m_good, _( "You finish training %s to level %d." ), skill_name, new_skill_level );
        if( new_skill_level % 4 == 0 ) {
            //~ %d is skill level %s is skill name
            p->add_memorial_log( pgettext( "memorial_male", "Reached skill level %1$d in %2$s." ),
                                 pgettext( "memorial_female", "Reached skill level %1$d in %2$s." ),
                                 new_skill_level, skill_name );
        }
        act->set_to_null();
        return;
    }

    const auto &ma_id = matype_id( act->name );
    if( ma_id.is_valid() ) {
        const auto &mastyle = ma_id.obj();
        // Trained martial arts,
        add_msg( m_good, _( "You learn %s." ), mastyle.name );
        //~ %s is martial art
        p->add_memorial_log( pgettext( "memorial_male", "Learned %s." ),
                             pgettext( "memorial_female", "Learned %s." ),
                             mastyle.name );
        p->add_martialart( mastyle.id );
    } else {
        debugmsg( "train_finish without a valid skill or style name" );
    }

    act->set_to_null();
    return;
}

void activity_handlers::vehicle_finish( player_activity *act, player *p )
{
    //Grab this now, in case the vehicle gets shifted
    const optional_vpart_position vp = g->m.veh_at( tripoint( act->values[0], act->values[1],
                                       p->posz() ) );
    veh_interact::complete_vehicle();
    // complete_vehicle set activity type to NULL if the vehicle
    // was completely dismantled, otherwise the vehicle still exist and
    // is to be examined again.
    if( act->is_null() ) {
        return;
    }
    act->set_to_null();
    if( act->values.size() < 7 ) {
        dbg( D_ERROR ) << "game:process_activity: invalid ACT_VEHICLE values: "
                       << act->values.size();
        debugmsg( "process_activity invalid ACT_VEHICLE values:%d",
                  act->values.size() );
    } else {
        if( vp ) {
            g->refresh_all();
            // TODO: Z (and also where the activity is queued)
            // Or not, because the vehicle coordinates are dropped anyway
            g->exam_vehicle( vp->vehicle(), act->values[ 2 ], act->values[ 3 ] );
            return;
        } else {
            dbg( D_ERROR ) << "game:process_activity: ACT_VEHICLE: vehicle not found";
            debugmsg( "process_activity ACT_VEHICLE: vehicle not found" );
        }
    }
}

void activity_handlers::vibe_do_turn( player_activity *act, player *p )
{
    //Using a vibrator takes time (10 minutes), not speed
    //Linear increase in morale during action with a small boost at end
    //Deduct 1 battery charge for every minute in use, or vibrator is much less effective
    act->moves_left -= 100;

    item &vibrator_item = p->i_at( act->position );

    if( ( p->is_wearing( "rebreather" ) ) || ( p->is_wearing( "rebreather_xl" ) ) ||
        ( p->is_wearing( "mask_h20survivor" ) ) ) {
        act->moves_left = 0;
        add_msg( m_bad, _( "You have trouble breathing, and stop." ) );
    }

    if( calendar::once_every( 1_minutes ) ) {
        p->mod_fatigue( 1 );
        if( vibrator_item.ammo_remaining() > 0 ) {
            vibrator_item.ammo_consume( 1, p->pos() );
            p->add_morale( MORALE_FEELING_GOOD, 3, 40 );
            if( vibrator_item.ammo_remaining() == 0 ) {
                add_msg( m_info, _( "The %s runs out of batteries." ), vibrator_item.tname() );
            }
        } else {
            p->add_morale( MORALE_FEELING_GOOD, 1, 40 ); //twenty minutes to fill
        }
    }
    if( p->get_fatigue() >= DEAD_TIRED ) { // Dead Tired: different kind of relaxation needed
        act->moves_left = 0;
        add_msg( m_info, _( "You're too tired to continue." ) );
    }

    // Vibrator requires that you be able to move around, stretch, etc, so doesn't play
    // well with roots.  Sorry.  :-(

    p->pause();
}

void activity_handlers::start_engines_finish( player_activity *act, player *p )
{
    act->set_to_null();
    // Find the vehicle by looking for a remote vehicle first, then by player relative coordinates
    vehicle *veh = g->remoteveh();
    if( !veh ) {
        const tripoint pos = act->placement + g->u.pos();
        veh = veh_pointer_or_null( g->m.veh_at( pos ) );
        if( !veh ) {
            return;
        }
    }

    int attempted = 0;
    int non_muscle_attempted = 0;
    int started = 0;
    int non_muscle_started = 0;
    const bool take_control = act->values[0];

    for( size_t e = 0; e < veh->engines.size(); ++e ) {
        if( veh->is_engine_on( e ) ) {
            attempted++;
            if( !veh->is_engine_type( e, "muscle" ) ) {
                non_muscle_attempted++;
            }
            if( veh->start_engine( e ) ) {
                started++;
                if( !veh->is_engine_type( e, "muscle" ) ) {
                    non_muscle_started++;
                }
            }
        }
    }

    //Did any engines start?
    veh->engine_on = started;

    if( attempted == 0 ) {
        add_msg( m_info, _( "The %s doesn't have an engine!" ), veh->name );
    } else if( non_muscle_attempted > 0 ) {
        //Some non-muscle engines tried to start
        if( non_muscle_attempted == non_muscle_started ) {
            //All of the non-muscle engines started
            add_msg( ngettext( "The %s's engine starts up.",
                               "The %s's engines start up.", non_muscle_started ), veh->name );
        } else if( non_muscle_started > 0 ) {
            //Only some of the non-muscle engines started
            add_msg( ngettext( "One of the %s's engines start up.",
                               "Some of the %s's engines start up.", non_muscle_started ), veh->name );
        } else {
            //All of the non-muscle engines failed
            add_msg( m_bad, ngettext( "The %s's engine fails to start.",
                                      "The %s's engines fail to start.", non_muscle_attempted ), veh->name );
        }
    }

    if( take_control && !veh->engine_on && !veh->velocity ) {
        p->controlling_vehicle = false;
        add_msg( _( "You let go of the controls." ) );
    }
}

void activity_handlers::oxytorch_do_turn( player_activity *act, player *p )
{
    if( act->values[0] <= 0 ) {
        return;
    }

    item &it = p->i_at( act->position );
    // act->values[0] is the number of charges yet to be consumed
    const long charges_used = std::min( static_cast<long>( act->values[0] ), it.ammo_required() );

    it.ammo_consume( charges_used, p->pos() );
    act->values[0] -= static_cast<int>( charges_used );

    if( calendar::once_every( 2_turns ) ) {
        sounds::sound( act->placement, 10, sounds::sound_t::destructive_activity, _( "hissssssssss!" ) );
    }
}

void activity_handlers::oxytorch_finish( player_activity *act, player *p )
{
    act->set_to_null();
    const tripoint &pos = act->placement;
    const ter_id ter = g->m.ter( pos );

    // fast players might still have some charges left to be consumed
    p->i_at( act->position ).ammo_consume( act->values[0], p->pos() );

    if( g->m.furn( pos ) == f_rack ) {
        g->m.furn_set( pos, f_null );
        g->m.spawn_item( p->pos(), "steel_chunk", rng( 2, 6 ) );
    } else if( ter == t_chainfence || ter == t_chaingate_c || ter == t_chaingate_l ) {
        g->m.ter_set( pos, t_dirt );
        g->m.spawn_item( pos, "pipe", rng( 1, 4 ) );
        g->m.spawn_item( pos, "wire", rng( 4, 16 ) );
    } else if( ter == t_chainfence_posts ) {
        g->m.ter_set( pos, t_dirt );
        g->m.spawn_item( pos, "pipe", rng( 1, 4 ) );
    } else if( ter == t_door_metal_locked || ter == t_door_metal_c || ter == t_door_bar_c ||
               ter == t_door_bar_locked || ter == t_door_metal_pickable ) {
        g->m.ter_set( pos, t_mdoor_frame );
        g->m.spawn_item( pos, "steel_plate", rng( 0, 1 ) );
        g->m.spawn_item( pos, "steel_chunk", rng( 3, 8 ) );
    } else if( ter == t_window_enhanced || ter == t_window_enhanced_noglass ) {
        g->m.ter_set( pos, t_window_empty );
        g->m.spawn_item( pos, "steel_plate", rng( 0, 1 ) );
        g->m.spawn_item( pos, "sheet_metal", rng( 1, 3 ) );
    } else if( ter == t_reb_cage ) {
        g->m.ter_set( pos, t_pit );
        g->m.spawn_item( pos, "spike", rng( 1, 19 ) );
        g->m.spawn_item( pos, "scrap", rng( 1, 8 ) );
    } else if( ter == t_bars ) {
        if( g->m.ter( {pos.x + 1, pos.y, pos.z} ) == t_sewage || g->m.ter( {pos.x, pos.y + 1, pos.z} ) ==
            t_sewage ||
            g->m.ter( {pos.x - 1, pos.y, pos.z} ) == t_sewage || g->m.ter( {pos.x, pos.y - 1, pos.z} ) ==
            t_sewage ) {
            g->m.ter_set( pos, t_sewage );
            g->m.spawn_item( p->pos(), "pipe", rng( 1, 2 ) );
        } else {
            g->m.ter_set( pos, t_floor );
            g->m.spawn_item( p->pos(), "pipe", rng( 1, 2 ) );
        }
    } else if( ter == t_window_bars_alarm ) {
        g->m.ter_set( pos, t_window_alarm );
        g->m.spawn_item( p->pos(), "pipe", rng( 1, 2 ) );
    } else if( ter == t_window_bars ) {
        g->m.ter_set( pos, t_window_empty );
        g->m.spawn_item( p->pos(), "pipe", rng( 1, 2 ) );
    }
}

void activity_handlers::cracking_finish( player_activity *act, player *p )
{
    p->add_msg_if_player( m_good, _( "With a satisfying click, the lock on the safe opens!" ) );
    g->m.furn_set( act->placement, f_safe_c );
    act->set_to_null();
}

void activity_handlers::open_gate_finish( player_activity *act, player * )
{
    const tripoint pos = act->placement; // Don't use reference and don't inline, because act can change
    gates::open_gate( pos );
    act->set_to_null();
}

enum repeat_type : int {
    // REPEAT_INIT should be zero. In some scenarios (veh welder), activity value default to zero.
    REPEAT_INIT = 0,    // Haven't found repeat value yet.
    REPEAT_ONCE,        // Repeat just once
    REPEAT_FOREVER,     // Repeat for as long as possible
    REPEAT_FULL,        // Repeat until damage==0
    REPEAT_EVENT,       // Repeat until something interesting happens
    REPEAT_CANCEL,      // Stop repeating
};

repeat_type repeat_menu( const std::string &title, repeat_type last_selection )
{
    uilist rmenu;
    rmenu.text = title;

    rmenu.addentry( REPEAT_ONCE, true, '1', _( "Repeat once" ) );
    rmenu.addentry( REPEAT_FOREVER, true, '2', _( "Repeat until reinforced" ) );
    rmenu.addentry( REPEAT_FULL, true, '3', _( "Repeat until fully repaired, but don't reinforce" ) );
    rmenu.addentry( REPEAT_EVENT, true, '4', _( "Repeat until success/failure/level up" ) );
    rmenu.addentry( REPEAT_INIT, true, '5', _( "Back to item selection" ) );

    rmenu.selected = last_selection - REPEAT_ONCE;
    rmenu.query();

    if( rmenu.ret >= REPEAT_INIT && rmenu.ret <= REPEAT_EVENT ) {
        return static_cast<repeat_type>( rmenu.ret );
    }

    return REPEAT_CANCEL;
}

// This is a part of a hack to provide pseudo items for long repair activity
// Note: similar hack could be used to implement all sorts of vehicle pseudo-items
//  and possibly CBM pseudo-items too.
struct weldrig_hack {
    vehicle *veh;
    int part;
    item pseudo;

    weldrig_hack()
        : veh( nullptr )
        , part( -1 )
        , pseudo( "welder", calendar::turn )
    { }

    bool init( const player_activity &act ) {
        if( act.coords.empty() || act.values.size() < 2 ) {
            return false;
        }

        part = act.values[1];
        veh = veh_pointer_or_null( g->m.veh_at( act.coords[0] ) );
        if( veh == nullptr || veh->parts.size() <= static_cast<size_t>( part ) ) {
            part = -1;
            return false;
        }

        part = veh->part_with_feature( part, "WELDRIG", true );
        return part >= 0;
    }

    item &get_item() {
        if( veh != nullptr && part >= 0 ) {
            pseudo.charges = veh->drain( "battery", 1000 - pseudo.charges );
            return pseudo;
        }

        // null item should be handled just fine
        return null_item_reference();
    }

    void clean_up() {
        // Return unused charges
        if( veh == nullptr || part < 0 ) {
            return;
        }

        veh->charge_battery( pseudo.charges );
        pseudo.charges = 0;
    }

    ~weldrig_hack() {
        clean_up();
    }
};

void activity_handlers::repair_item_finish( player_activity *act, player *p )
{
    const std::string iuse_name_string = act->get_str_value( 0, "repair_item" );
    repeat_type repeat = static_cast<repeat_type>( act->get_value( 0, REPEAT_INIT ) );
    weldrig_hack w_hack;
    item_location *ploc = nullptr;

    if( !act->targets.empty() ) {
        ploc = &act->targets[0];
    }

    item &main_tool = !w_hack.init( *act ) ?
                      ploc ?
                      **ploc : p->i_at( act->index ) : w_hack.get_item();

    item *used_tool = main_tool.get_usable_item( iuse_name_string );
    if( used_tool == nullptr ) {
        debugmsg( "Lost tool used for long repair" );
        act->set_to_null();
        return;
    }

    const auto use_fun = used_tool->get_use( iuse_name_string );
    // TODO: De-uglify this block. Something like get_use<iuse_actor_type>() maybe?
    const auto *actor = dynamic_cast<const repair_item_actor *>( use_fun->get_actor_ptr() );
    if( actor == nullptr ) {
        debugmsg( "iuse_actor type descriptor and actual type mismatch" );
        act->set_to_null();
        return;
    }

    // Valid Repeat choice and target, attempt repair.
    if( repeat != REPEAT_INIT && act->targets.size() >= 2 ) {
        item_location &fix = act->targets[1];

        // Remember our level: we want to stop retrying on level up
        const int old_level = p->get_skill_level( actor->used_skill );
        const auto attempt = actor->repair( *p, *used_tool, fix );
        if( attempt != repair_item_actor::AS_CANT ) {
            if( ploc && ploc->where() == item_location::type::map ) {
                used_tool->ammo_consume( used_tool->ammo_required(), ploc->position() );
            } else {
                p->consume_charges( *used_tool, used_tool->ammo_required() );
            }
        }

        // TODO: Allow setting this in the actor
        // TODO: Don't use charges_to_use: welder has 50 charges per use, soldering iron has 1
        if( !used_tool->ammo_sufficient() ) {
            p->add_msg_if_player( _( "Your %s ran out of charges" ), used_tool->tname() );
            act->set_to_null();
            return;
        }

        // Print message explaining why we stopped
        // But only if we didn't destroy the item (because then it's obvious)
        const bool destroyed = attempt == repair_item_actor::AS_DESTROYED;
        if( attempt == repair_item_actor::AS_CANT ||
            destroyed ||
            !actor->can_repair_target( *p, *fix, !destroyed ) ) {
            // Cannot continue to repair target, select another target.
            act->targets.pop_back();
        }

        const bool event_happened =
            attempt == repair_item_actor::AS_FAILURE ||
            attempt == repair_item_actor::AS_SUCCESS ||
            old_level != p->get_skill_level( actor->used_skill );

        const bool need_input =
            repeat == REPEAT_ONCE ||
            ( repeat == REPEAT_EVENT && event_happened ) ||
            ( repeat == REPEAT_FULL && fix->damage() <= 0 );
        if( need_input ) {
            repeat = REPEAT_INIT;
        }
    }
    // Check tool is valid before we query target and Repeat choice.
    if( !actor->can_use_tool( *p, *used_tool, true ) ) {
        act->set_to_null();
        return;
    }

    // target selection and validation.
    while( act->targets.size() < 2 ) {
        auto item_loc = game_menus::inv::repair( *p, actor, &main_tool );

        if( item_loc == item_location::nowhere ) {
            p->add_msg_if_player( m_info, _( "Never mind." ) );
            act->set_to_null();
            return;
        }
        if( actor->can_repair_target( *p, *item_loc, true ) ) {
            act->targets.emplace_back( item_loc.clone() );
            repeat = REPEAT_INIT;
        }
    }

    const item &fix = *act->targets[1];

    if( repeat == REPEAT_INIT ) {
        g->draw();
        const int level = p->get_skill_level( actor->used_skill );
        auto action_type = actor->default_action( fix, level );
        if( action_type == repair_item_actor::RT_NOTHING ) {
            p->add_msg_if_player( _( "You won't learn anything more by doing that." ) );
        }

        const auto chance = actor->repair_chance( *p, fix, action_type );
        if( chance.first <= 0.0f ) {
            action_type = repair_item_actor::RT_PRACTICE;
        }

        std::string title = string_format( _( "%s %s\n" ),
                                           repair_item_actor::action_description( action_type ),
                                           fix.tname() );
        title += string_format( _( "Charges: <color_light_blue>%s/%s</color> %s (%s per use)\n" ),
                                used_tool->ammo_remaining(), used_tool->ammo_capacity(),
                                item::nname( used_tool->ammo_current() ),
                                used_tool->ammo_required() );
        title += string_format( _( "Skill used: <color_light_blue>%s (%s)</color>\n" ),
                                actor->used_skill.obj().name(), level );
        title += string_format( _( "Success chance: <color_light_blue>%.1f</color>%%\n" ),
                                100.0f * chance.first );
        title += string_format( _( "Damage chance: <color_light_blue>%.1f</color>%%" ),
                                100.0f * chance.second );

        if( act->values.empty() ) {
            act->values.resize( 1 );
        }
        do {
            repeat = repeat_menu( title, repeat );

            if( repeat == REPEAT_CANCEL ) {
                act->set_to_null();
                return;
            }
            act->values[0] = static_cast<int>( repeat );
            if( repeat == REPEAT_INIT ) {       // BACK selected, redo target selection next.
                p->activity.targets.pop_back();
                return;
            }
            if( repeat == REPEAT_FULL && fix.damage() <= 0 ) {
                p->add_msg_if_player( m_info, _( "Your %s is already fully repaired." ), fix.tname() );
                repeat = REPEAT_INIT;
            }
        } while( repeat == REPEAT_INIT );
    }

    // Otherwise keep retrying
    act->moves_left = actor->move_cost;
}

void activity_handlers::mend_item_finish( player_activity *act, player *p )
{
    act->set_to_null();
    if( act->targets.size() != 1 ) {
        debugmsg( "invalid arguments to ACT_MEND_ITEM" );
        return;
    }

    item_location &target = act->targets[ 0 ];

    const auto f = target->faults.find( fault_id( act->name ) );
    if( f == target->faults.end() ) {
        debugmsg( "item %s does not have fault %s", target->tname(), act->name );
        return;
    }

    const auto inv = p->crafting_inventory();
    const auto &reqs = f->obj().requirements();
    if( !reqs.can_make_with_inventory( inv, is_crafting_component ) ) {
        add_msg( m_info, _( "You are currently unable to mend the %s." ), target->tname() );
    }
    for( const auto &e : reqs.get_components() ) {
        p->consume_items( e );
    }
    for( const auto &e : reqs.get_tools() ) {
        p->consume_tools( e );
    }
    p->invalidate_crafting_inventory();

    target->faults.erase( *f );
    add_msg( m_good, _( "You successfully mended the %s." ), target->tname() );
}

void activity_handlers::gunmod_add_finish( player_activity *act, player *p )
{
    act->set_to_null();
    // first unpack all of our arguments
    if( act->values.size() != 4 ) {
        debugmsg( "Insufficient arguments to ACT_GUNMOD_ADD" );
        return;
    }

    item &gun = p->i_at( act->position );
    item &mod = p->i_at( act->values[0] );

    const int roll = act->values[1]; // chance of success (%)
    const int risk = act->values[2]; // chance of damage (%)

    // any tool charges used during installation
    const std::string tool = act->name;
    const int qty = act->values[3];

    if( !gun.is_gunmod_compatible( mod ).success() ) {
        debugmsg( "Invalid arguments in ACT_GUNMOD_ADD" );
        return;
    }

    if( !tool.empty() && qty > 0 ) {
        p->use_charges( tool, qty );
    }

    if( rng( 0, 100 ) <= roll ) {
        add_msg( m_good, _( "You successfully attached the %1$s to your %2$s." ), mod.tname(),
                 gun.tname() );
        gun.contents.push_back( p->i_rem( &mod ) );

    } else if( rng( 0, 100 ) <= risk ) {
        if( gun.inc_damage() ) {
            // Remove irremovable mods prior to destroying the gun
            for( auto mod : gun.gunmods() ) {
                if( mod->is_irremovable() ) {
                    p->remove_item( *mod );
                }
            }
            add_msg( m_bad, _( "You failed at installing the %s and destroyed your %s!" ), mod.tname(),
                     gun.tname() );
            p->i_rem( &gun );
        } else {
            add_msg( m_bad, _( "You failed at installing the %s and damaged your %s!" ), mod.tname(),
                     gun.tname() );
        }

    } else {
        add_msg( m_info, _( "You failed at installing the %s." ), mod.tname() );
    }
}

void activity_handlers::toolmod_add_finish( player_activity *act, player *p )
{
    act->set_to_null();
    if( act->targets.size() != 2 || !act->targets[0] || !act->targets[1] ) {
        debugmsg( "Incompatible arguments to ACT_TOOLMOD_ADD" );
        return;
    }
    item &tool = *act->targets[0];
    item &mod = *act->targets[1];
    p->add_msg_if_player( m_good, _( "You successfully attached the %1$s to your %2$s." ),
                          mod.tname(), tool.tname() );
    mod.item_tags.insert( "IRREMOVABLE" );
    tool.contents.push_back( mod );
    act->targets[1].remove_item();
}

void activity_handlers::clear_rubble_finish( player_activity *act, player *p )
{
    const tripoint &pos = act->placement;
    p->add_msg_if_player( m_info, _( "You clear up the %s." ),
                          g->m.furnname( pos ) );
    g->m.furn_set( pos, f_null );

    act->set_to_null();
}

void activity_handlers::meditate_finish( player_activity *act, player *p )
{
    p->add_msg_if_player( m_good, _( "You pause to engage in spiritual contemplation." ) );
    p->add_morale( MORALE_FEELING_GOOD, 5, 10 );
    act->set_to_null();
}

void activity_handlers::aim_do_turn( player_activity *act, player * )
{
    if( act->index == 0 ) {
        g->m.build_map_cache( g->get_levz() );
        g->plfire();
    }
}

void activity_handlers::pickup_do_turn( player_activity *, player * )
{
    activity_on_turn_pickup();
}

void activity_handlers::wear_do_turn( player_activity *, player * )
{
    activity_on_turn_wear();
}

// This activity opens the menu (it's not meant to queue consumption of items)
void activity_handlers::eat_menu_do_turn( player_activity *, player * )
{
    g->eat();
}

void activity_handlers::move_items_do_turn( player_activity *, player * )
{
    activity_on_turn_move_items();
}

void activity_handlers::move_loot_do_turn( player_activity *act, player *p )
{
    activity_on_turn_move_loot( *act, *p );
}

void activity_handlers::adv_inventory_do_turn( player_activity *, player *p )
{
    p->cancel_activity();
    advanced_inv();
}

void activity_handlers::armor_layers_do_turn( player_activity *, player *p )
{
    p->cancel_activity();
    p->sort_armor();
}

void activity_handlers::atm_do_turn( player_activity *, player *p )
{
    iexamine::atm( *p, p->pos() );
}

void activity_handlers::cracking_do_turn( player_activity *act, player *p )
{
    auto cracking_tool = p->crafting_inventory().items_with( []( const item & it ) -> bool {
        item temporary_item( it.type );
        return temporary_item.has_flag( "SAFECRACK" );
    } );
    if( !( cracking_tool.size() > 0 || p->has_bionic( bionic_id( "bio_ears" ) ) ) ) {
        // We lost our cracking tool somehow, bail out.
        act->set_to_null();
        return;
    }
}

void activity_handlers::repair_item_do_turn( player_activity *act, player *p )
{
    // Moves are decremented based on a combination of speed and good vision (not in the dark, farsighted, etc)
    const int effective_moves = p->moves / p->fine_detail_vision_mod();
    if( effective_moves <= act->moves_left ) {
        act->moves_left -= effective_moves;
        p->moves = 0;
    } else {
        p->moves -= act->moves_left * p->fine_detail_vision_mod();
        act->moves_left = 0;
    }
}

void activity_handlers::butcher_do_turn( player_activity *, player *p )
{
    p->mod_stat( "stamina", -20.0f * p->stamina / p->get_stamina_max() );
}

void activity_handlers::read_finish( player_activity *act, player *p )
{
    p->do_read( *act->targets.front().get_item() );
    if( !act ) {
        p->add_msg_if_player( m_info, _( "You finish reading." ) );
    }
}

void activity_handlers::wait_finish( player_activity *act, player *p )
{
    p->add_msg_if_player( _( "You finish waiting." ) );
    act->set_to_null();
}

void activity_handlers::wait_weather_finish( player_activity *act, player *p )
{
    p->add_msg_if_player( _( "You finish waiting." ) );
    act->set_to_null();
}

void activity_handlers::wait_npc_finish( player_activity *act, player *p )
{
    p->add_msg_if_player( _( "%s finishes with you..." ), act->str_values[0] );
    act->set_to_null();
}

void activity_handlers::socialize_finish( player_activity *act, player *p )
{
    p->add_msg_if_player( _( "%s finishes chatting with you." ), act->str_values[0] );
    act->set_to_null();
}

void activity_handlers::try_sleep_do_turn( player_activity *act, player *p )
{
    if( !p->has_effect( effect_sleep ) ) {
        if( p->can_sleep() ) {
            act->set_to_null();
            p->fall_asleep();
        } else if( one_in( 1000 ) ) {
            p->add_msg_if_player( _( "You toss and turn..." ) );
        }
    }
}

void activity_handlers::try_sleep_finish( player_activity *act, player *p )
{
    if( !p->has_effect( effect_sleep ) ) {
        p->add_msg_if_player( _( "You try to sleep, but can't..." ) );
    }
    act->set_to_null();
}

void activity_handlers::craft_do_turn( player_activity *act, player *p )
{
    item *craft = act->targets.front().get_item();

    // item_location::get_item() will return nullptr if the item is lost
    if( !craft ) {
        p->add_msg_player_or_npc(
            string_format( _( "You no longer have the %1$s in your possession.  You stop crafting. "
                              " Reactivate the %1$s to continue crafting." ), craft->tname() ),
            string_format( _( "<npcname> no longer has the %s in their possession.  <npcname> stops"
                              " crafting." ), craft->tname() )
        );
        p->cancel_activity();
        return;
    }

    if( !craft->is_craft() ) {
        debugmsg( "ACT_CRAFT target '%s' is not a craft.  Aborting ACT_CRAFT.", craft->tname() );
        p->cancel_activity();
        return;
    }

    const recipe &rec = craft->get_making();
    const tripoint loc = act->targets.front().where() == item_location::type::character ?
                         tripoint_zero : act->targets.front().position();
    const float crafting_speed = p->crafting_speed_multiplier( *craft, loc );
    const int assistants = p->available_assistant_count( craft->get_making() );
    const bool is_long = act->values[0];

    if( crafting_speed <= 0.0f ) {
        p->cancel_activity();
        return;
    }

    // item_counter represents the percent progress relative to the base batch time
    // stored precise to 5 decimal places ( e.g. 67.32 percent would be stored as 6732000 )

    // Base moves for batch size with no speed modifier or assistants
    // Must ensure >= 1 so we don't divide by 0;
    const double base_total_moves = std::max( 1, rec.batch_time( craft->charges, 1.0f, 0 ) );
    // Current expected total moves, includes crafting speed modifiers and assistants
    const double cur_total_moves = std::max( 1, rec.batch_time( craft->charges, crafting_speed,
                                   assistants ) );
    // Delta progress in moves adjusted for current crafting speed
    const double delta_progress = p->get_moves() * base_total_moves / cur_total_moves;
    // Current progress in moves
    const double current_progress = craft->item_counter * base_total_moves / 10000000.0 +
                                    delta_progress;
    // Current progress as a percent of base_total_moves to 2 decimal places
    craft->item_counter = round( current_progress / base_total_moves * 10000000.0 );
    p->set_moves( 0 );

    // if item_counter has reached 100% or more
    if( craft->item_counter >= 10000000 ) {
        item craft_copy = *craft;
        act->targets.front().remove_item();
        p->cancel_activity();
        p->complete_craft( craft_copy, loc );
        if( is_long ) {
            if( p->making_would_work( p->lastrecipe, craft_copy.charges ) ) {
                p->last_craft->execute( loc );
            }
        }
    }
}

void activity_handlers::disassemble_finish( player_activity *, player *p )
{
    p->complete_disassemble();
}

void activity_handlers::build_finish( player_activity *, player * )
{
    complete_construction();
}

void activity_handlers::vibe_finish( player_activity *act, player *p )
{
    p->add_msg_if_player( m_good, _( "You feel much better." ) );
    p->add_morale( MORALE_FEELING_GOOD, 10, 40 );
    act->set_to_null();
}

void activity_handlers::atm_finish( player_activity *act, player * )
{
    // ATM sets index to 0 to indicate it's finished.
    if( !act->index ) {
        act->set_to_null();
    }
}

void activity_handlers::aim_finish( player_activity *, player * )
{
    // Aim bails itself by resetting itself every turn,
    // you only re-enter if it gets set again.
    return;
}
void activity_handlers::eat_menu_finish( player_activity *, player * )
{
    // Only exists to keep the eat activity alive between turns
    return;
}

void activity_handlers::hacksaw_do_turn( player_activity *act, player *p )
{
    if( calendar::once_every( 1_minutes ) ) {
        //~ Sound of a metal sawing tool at work!
        sounds::sound( act->placement, 15, sounds::sound_t::destructive_activity, _( "grnd grnd grnd" ) );
        messages_in_process( *act, *p );
    }
}

void activity_handlers::hacksaw_finish( player_activity *act, player *p )
{
    const tripoint &pos = act->placement;
    const ter_id ter = g->m.ter( pos );

    if( g->m.furn( pos ) == f_rack ) {
        g->m.furn_set( pos, f_null );
        g->m.spawn_item( pos, "pipe", rng( 1, 3 ) );
        g->m.spawn_item( pos, "steel_chunk" );
    } else if( ter == t_chainfence || ter == t_chaingate_c || ter == t_chaingate_l ) {
        g->m.ter_set( pos, t_dirt );
        g->m.spawn_item( pos, "pipe", 6 );
        g->m.spawn_item( pos, "wire", 20 );
    } else if( ter == t_chainfence_posts ) {
        g->m.ter_set( pos, t_dirt );
        g->m.spawn_item( pos, "pipe", 6 );
    } else if( ter == t_window_bars_alarm ) {
        g->m.ter_set( pos, t_window_alarm );
        g->m.spawn_item( pos, "pipe", 6 );
    } else if( ter == t_window_bars ) {
        g->m.ter_set( pos, t_window_empty );
        g->m.spawn_item( pos, "pipe", 6 );
    } else if( ter == t_window_enhanced ) {
        g->m.ter_set( pos, t_window_reinforced );
        g->m.spawn_item( pos, "spike", rng( 1, 4 ) );
    } else if( ter == t_window_enhanced_noglass ) {
        g->m.ter_set( pos, t_window_reinforced_noglass );
        g->m.spawn_item( pos, "spike", rng( 1, 4 ) );
    } else if( ter == t_reb_cage ) {
        g->m.ter_set( pos, t_pit );
        g->m.spawn_item( pos, "spike", 19 );
        g->m.spawn_item( pos, "scrap", 8 );
    } else if( ter == t_bars ) {
        if( g->m.ter( { pos.x + 1, pos.y, pos.z } ) == t_sewage || g->m.ter( { pos.x, pos.y + 1, pos.z } )
            == t_sewage ||
            g->m.ter( { pos.x - 1, pos.y, pos.z } ) == t_sewage || g->m.ter( { pos.x, pos.y - 1, pos.z } ) ==
            t_sewage ) {
            g->m.ter_set( pos, t_sewage );
            g->m.spawn_item( pos, "pipe", 3 );
        } else {
            g->m.ter_set( pos, t_floor );
            g->m.spawn_item( pos, "pipe", 3 );
        }
    } else if( ter == t_door_bar_c || ter == t_door_bar_locked ) {
        g->m.ter_set( pos, t_mdoor_frame );
        g->m.spawn_item( pos, "pipe", 12 );
    }

    p->mod_stored_nutr( 5 );
    p->mod_thirst( 5 );
    p->mod_fatigue( 10 );
    p->add_msg_if_player( m_good, _( "You finish cutting the metal." ) );

    act->set_to_null();
}

void activity_handlers::chop_tree_do_turn( player_activity *act, player *p )
{
    if( calendar::once_every( 1_minutes ) ) {
        //~ Sound of a wood chopping tool at work!
        sounds::sound( act->placement, 15, sounds::sound_t::activity, _( "CHK!" ) );
        messages_in_process( *act, *p );
    }
}

void activity_handlers::chop_tree_finish( player_activity *act, player *p )
{
    const tripoint &pos = act->placement;

    tripoint direction;
    while( true ) {
        if( const cata::optional<tripoint> dir = choose_direction(
                    _( "Select a direction for the tree to fall in." ) ) ) {
            direction = *dir;
            break;
        }
        // try again
    }

    const tripoint to = pos + point( 3 * direction.x + rng( -1, 1 ), 3 * direction.y + rng( -1, 1 ) );
    std::vector<tripoint> tree = line_to( pos, to, rng( 1, 8 ) );
    for( auto &elem : tree ) {
        g->m.destroy( elem );
        g->m.ter_set( elem, t_trunk );
    }

    g->m.ter_set( pos, t_stump );
    const std::vector<npc *> helpers = g->u.get_crafting_helpers();
    const int helpersize = g->u.get_num_crafting_helpers( 3 );
    p->mod_stored_nutr( 5 - helpersize );
    p->mod_thirst( 5 - helpersize );
    p->mod_fatigue( 10 - ( helpersize * 2 ) );
    p->add_msg_if_player( m_good, _( "You finish chopping down a tree." ) );

    act->set_to_null();
}

void activity_handlers::chop_logs_finish( player_activity *act, player *p )
{
    const tripoint &pos = act->placement;

    if( g->m.ter( pos ) == t_trunk ) {
        g->m.spawn_item( pos.x, pos.y, "log", rng( 2, 3 ), 0, calendar::turn );
        g->m.spawn_item( pos.x, pos.y, "stick_long", rng( 0, 1 ), 0, calendar::turn );
    } else if( g->m.ter( pos ) == t_stump ) {
        g->m.spawn_item( pos.x, pos.y, "log", rng( 0, 2 ), 0, calendar::turn );
        g->m.spawn_item( pos.x, pos.y, "splinter", rng( 5, 15 ), 0, calendar::turn );
    }

    g->m.ter_set( pos, t_dirt );
    const std::vector<npc *> helpers = g->u.get_crafting_helpers();
    const int helpersize = g->u.get_num_crafting_helpers( 3 );
    p->mod_stored_nutr( 5 - helpersize );
    p->mod_thirst( 5 - helpersize );
    p->mod_fatigue( 10 - ( helpersize * 2 ) );
    p->add_msg_if_player( m_good, _( "You finish chopping wood." ) );

    act->set_to_null();
}

void activity_handlers::jackhammer_do_turn( player_activity *act, player *p )
{
    if( calendar::once_every( 1_minutes ) ) {
        //~ Sound of a jackhammer at work!
        sounds::sound( act->placement, 15, sounds::sound_t::destructive_activity, _( "TATATATATATATAT!" ) );
        messages_in_process( *act, *p );
    }
}

void activity_handlers::jackhammer_finish( player_activity *act, player *p )
{
    const tripoint &pos = act->placement;

    g->m.destroy( pos, true );

    const std::vector<npc *> helpers = g->u.get_crafting_helpers();
    const int helpersize = g->u.get_num_crafting_helpers( 3 );
    p->mod_stored_nutr( 5 - helpersize );
    p->mod_thirst( 5 - helpersize );
    p->mod_fatigue( 10 - ( helpersize * 2 ) );
    p->add_msg_if_player( m_good, _( "You finish drilling." ) );

    act->set_to_null();
}

void activity_handlers::dig_do_turn( player_activity *act, player *p )
{
    if( calendar::once_every( 1_minutes ) ) {
        //~ Sound of a shovel digging a pit at work!
        sounds::sound( act->placement, 10, sounds::sound_t::activity, _( "hsh!" ) );
        messages_in_process( *act, *p );
    }
}

void activity_handlers::dig_channel_do_turn( player_activity *act, player *p )
{
    if( calendar::once_every( 1_minutes ) ) {
        //~ Sound of a shovel digging a pit at work!
        sounds::sound( act->placement, 10, sounds::sound_t::activity, _( "hsh!" ) );
        messages_in_process( *act, *p );
    }
}

void activity_handlers::dig_finish( player_activity *act, player *p )
{
    const ter_id result_terrain( act->str_values[1] );
    const std::string byproducts_item_group = act->str_values[0];
    const int byproducts_count = act->values[0];
    const tripoint dump_loc = act->coords[0];
    const tripoint &pos = act->placement;
    const bool grave = g->m.ter( pos ) == t_grave;

    if( grave ) {
        if( one_in( 10 ) ) {
            static const std::array<mtype_id, 5> monids = { {
                    mtype_id( "mon_zombie" ), mtype_id( "mon_zombie_fat" ),
                    mtype_id( "mon_zombie_rot" ), mtype_id( "mon_skeleton" ),
                    mtype_id( "mon_zombie_crawler" )
                }
            };

            g->summon_mon( random_entry( monids ), dump_loc );
            g->m.furn_set( pos, f_coffin_o );
            p->add_msg_if_player( m_warning, _( "Something crawls out of the coffin!" ) );
        } else {
            g->m.spawn_item( pos, "bone_human", rng( 5, 15 ) );
            g->m.furn_set( pos, f_coffin_c );
        }
        std::vector<item *> dropped;
        g->m.place_items( "grave", 25, pos, pos, false, calendar::turn );
        g->m.place_items( "jewelry_front", 20, pos, pos, false, calendar::turn );
        dropped = g->m.place_items( "allclothes", 50, pos, pos, false, calendar::turn );
        for( const auto &it : dropped ) {
            if( it->is_armor() ) {
                it->item_tags.insert( "FILTHY" );
                it->set_damage( rng( 1, it->max_damage() - 1 ) );
            }
        }
        g->u.add_memorial_log( pgettext( "memorial_male", "Exhumed a grave." ),
                               pgettext( "memorial_female", "Exhumed a grave." ) );
    }

    g->m.ter_set( pos, result_terrain );

    for( int i = 0; i < byproducts_count; i++ ) {
        g->m.spawn_items( dump_loc, item_group::items_from( byproducts_item_group, calendar::turn ) );
    }

    const std::vector<npc *> helpers = g->u.get_crafting_helpers();
    const int helpersize = g->u.get_num_crafting_helpers( 3 );
    p->mod_stored_nutr( 5 - helpersize );
    p->mod_thirst( 5 - helpersize );
    p->mod_fatigue( 10 - ( helpersize * 2 ) );
    if( grave ) {
        p->add_msg_if_player( m_good, _( "You finish exhuming a grave." ) );
    } else {
        p->add_msg_if_player( m_good, _( "You finish digging the %s." ),
                              g->m.ter( act->placement ).obj().name() );
    }

    act->set_to_null();
}

void activity_handlers::dig_channel_finish( player_activity *act, player *p )
{
    const ter_id result_terrain( act->str_values[1] );
    const std::string byproducts_item_group = act->str_values[0];
    const int byproducts_count = act->values[0];
    const tripoint dump_loc = act->coords[0];

    g->m.ter_set( act->placement, result_terrain );

    for( int i = 0; i < byproducts_count; i++ ) {
        g->m.spawn_items( dump_loc, item_group::items_from( byproducts_item_group, calendar::turn ) );
    }

    p->mod_hunger( 5 );
    p->mod_thirst( 5 );
    p->mod_fatigue( 10 );
    p->add_msg_if_player( m_good, _( "You finish digging up %s." ),
                          g->m.ter( act->placement ).obj().name() );

    act->set_to_null();
}

void activity_handlers::fill_pit_do_turn( player_activity *act, player *p )
{
    if( calendar::once_every( 1_minutes ) ) {
        //~ Sound of a shovel filling a pit or mound at work!
        sounds::sound( act->placement, 10, sounds::sound_t::activity, _( "hsh!" ) );
        messages_in_process( *act, *p );
    }
}

void activity_handlers::fill_pit_finish( player_activity *act, player *p )
{
    const tripoint &pos = act->placement;
    const ter_id ter = g->m.ter( pos );
    const ter_id old_ter = ter;

    if( ter == t_pit || ter == t_pit_spiked || ter == t_pit_glass ||
        ter == t_pit_corpsed ) {
        g->m.ter_set( pos, t_pit_shallow );
    } else {
        g->m.ter_set( pos, t_dirt );
    }
    const std::vector<npc *> helpers = g->u.get_crafting_helpers();
    const int helpersize = g->u.get_num_crafting_helpers( 3 );
    p->mod_stored_nutr( 5 - helpersize );
    p->mod_thirst( 5 - helpersize );
    p->mod_fatigue( 10 - ( helpersize * 2 ) );
    p->add_msg_if_player( m_good, _( "You finish filling up %s." ), old_ter.obj().name() );

    act->set_to_null();
}

void activity_handlers::play_with_pet_finish( player_activity *act, player *p )
{
    p->add_morale( MORALE_PLAY_WITH_PET, rng( 3, 10 ), 10, 5_hours, 25_minutes );
    p->add_msg_if_player( m_good, _( "Playing with your %s has lifted your spirits a bit." ),
                          act->str_values[0] );
    act->set_to_null();
}

void activity_handlers::shaving_finish( player_activity *act, player *p )
{
    p->add_msg_if_player( _( "You open up your kit and shave." ) );
    p->add_morale( MORALE_SHAVE, 8, 8, 240_minutes, 3_minutes );
    act->set_to_null();
}

void activity_handlers::haircut_finish( player_activity *act, player *p )
{
    p->add_msg_if_player( _( "You give your hair a trim." ) );
    p->add_morale( MORALE_HAIRCUT, 3, 3, 480_minutes, 3_minutes );
    act->set_to_null();
}

void activity_handlers::unload_mag_finish( player_activity *act, player *p )
{
    long qty = 0;
    item &it = *act->targets[ 0 ];

    // remove the ammo leads in the belt
    it.contents.erase( std::remove_if( it.contents.begin(),
    it.contents.end(), [&]( item & e ) {
        if( !p->add_or_drop_with_msg( e, true ) ) {
            return false;
        }
        qty += e.charges;
        return true;
    } ), it.contents.end() );

    // remove the belt linkage
    if( it.is_ammo_belt() ) {
        if( it.type->magazine->linkage ) {
            item link( *it.type->magazine->linkage, calendar::turn, qty );
            p->add_or_drop_with_msg( link, true );
        }
        add_msg( _( "You disassemble your %s." ), it.tname() );
    } else {
        add_msg( _( "You unload your %s." ), it.tname() );
    }

    if( it.has_flag( "MAG_DESTROY" ) && it.ammo_remaining() == 0 ) {
        act->targets[ 0 ].remove_item();
    }

    act->set_to_null();
}

std::vector<tripoint> get_sorted_tiles_by_distance( const tripoint &abspos,
        const std::unordered_set<tripoint> &tiles )
{
    const auto cmp = [abspos]( tripoint a, tripoint b ) {
        const int da = rl_dist( abspos, a );
        const int db = rl_dist( abspos, b );

        return da < db;
    };

    std::vector<tripoint> sorted( tiles.begin(), tiles.end() );
    std::sort( sorted.begin(), sorted.end(), cmp );

    return sorted;
}

template<typename fn>
static void cleanup_tiles( std::unordered_set<tripoint> &tiles, fn &cleanup )
{
    auto it = tiles.begin();
    while( it != tiles.end() ) {
        auto current = it++;

        const auto &tile_loc = g->m.getlocal( *current );

        if( cleanup( tile_loc ) ) {
            tiles.erase( current );
        }
    }
}

static void perform_zone_activity_turn( player *p,
                                        const zone_type_id &ztype,
                                        const std::function<bool( const tripoint & )> &tile_filter,
                                        const std::function<void ( player &p, const tripoint & )> &tile_action,
                                        const std::string &finished_msg )
{
    const auto &mgr = zone_manager::get_manager();
    const auto abspos = g->m.getabs( p->pos() );
    auto unsorted_tiles = mgr.get_near( ztype, abspos );

    cleanup_tiles( unsorted_tiles, tile_filter );

    // sort remaining tiles by distance
    const auto &tiles = get_sorted_tiles_by_distance( abspos, unsorted_tiles );

    for( auto &tile : tiles ) {
        const auto &tile_loc = g->m.getlocal( tile );

        auto route = g->m.route( p->pos(), tile_loc, p->get_pathfinding_settings(), p->get_path_avoid() );
        if( route.size() > 1 ) {
            route.pop_back();

            p->set_destination( route, p->activity );
            p->activity.set_to_null();
            return;
        } else { // we are at destination already
            /* Perform action */
            tile_action( *p, tile_loc );

            if( p->moves <= 0 ) {
                return;
            }
        }
    }

    add_msg( m_info, finished_msg );
    p->activity.set_to_null();
}

void activity_handlers::harvest_plot_do_turn( player_activity *, player *p )
{
    const auto reject_tile = [p]( const tripoint & tile ) {
        return !p->sees( tile ) || g->m.furn( tile ) != f_plant_harvest;
    };
    perform_zone_activity_turn( p,
                                zone_type_id( "FARM_PLOT" ),
                                reject_tile,
                                iexamine::harvest_plant,
                                _( "You harvested all the plots you could." ) );

}

void activity_handlers::till_plot_do_turn( player_activity *, player *p )
{
    const auto reject_tile = [p]( const tripoint & tile ) {
        return !p->sees( tile ) || !g->m.has_flag( "PLOWABLE", tile ) || g->m.has_flag( "PLANT", tile ) ||
               g->m.ter( tile ) == t_dirtmound;
    };

    const auto dig = []( player & p, const tripoint & tile_loc ) {
        p.add_msg_if_player( _( "You churn up the earth here." ) );
        p.mod_moves( -300 );
        g->m.ter_set( tile_loc, t_dirtmound );
    };

    perform_zone_activity_turn( p,
                                zone_type_id( "FARM_PLOT" ),
                                reject_tile,
                                dig,
                                _( "You tilled every tile you could." ) );
}

void activity_handlers::fertilize_plot_do_turn( player_activity *act, player *p )
{
    itype_id fertilizer;
    auto check_fertilizer = [&]( bool ask_user = true ) -> void {
        if( act->str_values.empty() )
        {
            act->str_values.push_back( "" );
        }
        fertilizer = act->str_values[0];

        /* If unspecified, or if we're out of what we used before, ask */
        if( ask_user && ( fertilizer.empty() || !p->has_charges( fertilizer, 1 ) ) )
        {
            fertilizer = iexamine::choose_fertilizer( *p, "plant",
                    false /* Don't confirm action with player */ );
            act->str_values[0] = fertilizer;
        }
    };

    auto have_fertilizer = [&]() {
        return !fertilizer.empty() && p->has_charges( fertilizer, 1 );
    };

    const auto reject_tile = [&]( const tripoint & tile ) {
        check_fertilizer();
        ret_val<bool> can_fert = iexamine::can_fertilize( *p, tile, fertilizer );
        return !p->sees( tile ) || !can_fert.success();
    };

    const auto fertilize = [&]( player & p, const tripoint & tile ) {
        check_fertilizer();
        if( have_fertilizer() ) {
            iexamine::fertilize_plant( p, tile, fertilizer );
            if( !have_fertilizer() ) {
                add_msg( m_info, _( "You have run out of %s" ), fertilizer );
            }
        }
    };

    check_fertilizer();
    if( !have_fertilizer() ) {
        act->set_to_null();
        return;
    }

    perform_zone_activity_turn( p,
                                zone_type_id( "FARM_PLOT" ),
                                reject_tile,
                                fertilize,
                                _( "You fertilized every plot you could." ) );
}

void activity_handlers::plant_plot_do_turn( player_activity *, player *p )
{
    const auto &mgr = zone_manager::get_manager();
    std::vector<item *> seed_inv = p->items_with( []( const item & itm ) {
        return itm.is_seed();
    } );

    // get seeds requested by zones on the tile (local coords)
    auto get_seeds = [&]( const tripoint & tile ) {
        auto seeds = std::vector<std::string>();
        const auto &zones = mgr.get_zones( zone_type_id( "FARM_PLOT" ), g->m.getabs( tile ) );
        for( const auto &zone : zones ) {
            const auto options = dynamic_cast<const plot_options &>( zone.get_options() );
            const auto seed = options.get_seed();

            if( !seed.empty() && std::find( seeds.begin(), seeds.end(), seed ) == seeds.end() ) {
                seeds.emplace_back( seed );
            }
        }

        return seeds;
    };

    // cleanup unwanted tiles (local coords)
    const auto reject_tiles = [&]( const tripoint & tile ) {
        if( !p->sees( tile ) || g->m.ter( tile ) != t_dirtmound || !g->m.i_at( tile ).empty() ) {
            return true;
        }

        const auto seeds = get_seeds( tile );

        return std::all_of( seeds.begin(), seeds.end(), [&]( std::string seed ) {
            return std::all_of( seed_inv.begin(), seed_inv.end(), [seed]( item * it ) {
                return it->typeId() != itype_id( seed );
            } );
        } );
    };

    const auto plant_appropriate_seed = [&]( player & p, const tripoint & tile_loc ) {
        const auto seeds = get_seeds( tile_loc );
        std::vector<item *> seed_inv = p.items_with( [seeds]( const item & itm ) {
            return itm.is_seed() && std::any_of( seeds.begin(), seeds.end(), [itm]( std::string seed ) {
                return itm.typeId() == itype_id( seed );
            } );
        } );
        if( !seed_inv.empty() ) {
            const auto it = seed_inv.front();
            iexamine::plant_seed( p, tile_loc, it->typeId() );
        }
    };

    perform_zone_activity_turn( p,
                                zone_type_id( "FARM_PLOT" ),
                                reject_tiles,
                                plant_appropriate_seed,
                                _( "You planted all seeds you could." ) );
}

void activity_handlers::robot_control_do_turn( player_activity *act, player *p )
{
    if( act->monsters.empty() ) {
        debugmsg( "No monster assigned in ACT_ROBOT_CONTROL" );
        act->set_to_null();
        return;
    }
    const std::shared_ptr<monster> z = act->monsters[0].lock();

    if( !z || !iuse::robotcontrol_can_target( p, *z ) ) {
        p->add_msg_if_player( _( "Target lost. IFF override failed." ) );
        act->set_to_null();
        return;
    }

    // TODO: Add some kind of chance of getting the target's attention

    // Allow time to pass
    p->pause();
}

void activity_handlers::robot_control_finish( player_activity *act, player *p )
{
    act->set_to_null();

    if( act->monsters.empty() ) {
        debugmsg( "No monster assigned in ACT_ROBOT_CONTROL" );
        return;
    }

    std::shared_ptr<monster> z = act->monsters[0].lock();
    act->monsters.clear();

    if( !z || !iuse::robotcontrol_can_target( p, *z ) ) {
        p->add_msg_if_player( _( "Target lost. IFF override failed." ) );
        return;
    }

    p->add_msg_if_player( _( "You unleash your override attack on the %s." ), z->name() );

    /** @EFFECT_INT increases chance of successful robot reprogramming, vs difficulty */
    /** @EFFECT_COMPUTER increases chance of successful robot reprogramming, vs difficulty */
    const float success = p->get_skill_level( skill_id( "computer" ) ) - 1.5 * ( z->type->difficulty ) /
                          ( ( rng( 2, p->int_cur ) / 2 ) + ( p->get_skill_level( skill_id( "computer" ) ) / 2 ) );
    if( success >= 0 ) {
        p->add_msg_if_player( _( "You successfully override the %s's IFF protocols!" ),
                              z->name() );
        z->friendly = -1;
    } else if( success >= -2 ) { //A near success
        p->add_msg_if_player( _( "The %s short circuits as you attempt to reprogram it!" ),
                              z->name() );
        z->apply_damage( p, bp_torso, rng( 1, 10 ) ); //damage it a little
        if( z->is_dead() ) {
            p->practice( skill_id( "computer" ), 10 );
            return; // Do not do the other effects if the robot died
        }
        if( one_in( 3 ) ) {
            p->add_msg_if_player( _( "...and turns friendly!" ) );
            if( one_in( 3 ) ) { //did the robot became friendly permanently?
                z->friendly = -1; //it did
            } else {
                z->friendly = rng( 5, 40 ); // it didn't
            }
        }
    } else {
        p->add_msg_if_player( _( "...but the robot refuses to acknowledge you as an ally!" ) );
    }
    p->practice( skill_id( "computer" ), 10 );
}

void activity_handlers::tree_communion_do_turn( player_activity *act, player *p )
{
    // There's an initial rooting process.
    if( act->values.front() > 0 ) {
        act->values.front() -= 1;
        if( act->values.front() == 0 ) {
            if( p->has_trait( trait_id( "SPIRITUAL" ) ) ) {
                p->add_msg_if_player( m_good, _( "The ancient tree spirits answer your call." ) );
            } else {
                p->add_msg_if_player( m_good, _( "Your communion with the trees has begun." ) );
            }
        }
        return;
    }
    // Information is received every minute.
    if( !calendar::once_every( 1_minutes ) ) {
        return;
    }
    // Breadth-first search forest tiles until one reveals new overmap tiles.
    std::queue<tripoint> q;
    std::unordered_set<tripoint> seen;
    tripoint loc = p->global_omt_location();
    q.push( loc );
    seen.insert( loc );
    const std::function<bool( const oter_id & )> filter = []( const oter_id & ter ) {
        return ter.obj().is_wooded() || ter.obj().get_name() == "field";
    };
    while( !q.empty() ) {
        tripoint tpt = q.front();
        if( overmap_buffer.reveal( tpt, 3, filter ) ) {
            if( p->has_trait( trait_id( "SPIRITUAL" ) ) ) {
                p->add_morale( MORALE_TREE_COMMUNION, 2, 30, 8_hours, 6_hours );
            } else {
                p->add_morale( MORALE_TREE_COMMUNION, 1, 15, 2_hours, 1_hours );
            }
            if( one_in( 128 ) ) {
                p->add_msg_if_player( SNIPPET.random_from_category( "tree_communion" ) );
            }
            return;
        }
        for( int dx = -1; dx <= 1; dx++ ) {
            for( int dy = -1; dy <= 1; dy++ ) {
                tripoint neighbor = tripoint( tpt.x + dx, tpt.y + dy, tpt.z );
                if( seen.find( neighbor ) != seen.end() ) {
                    continue;
                }
                seen.insert( neighbor );
                if( !overmap_buffer.ter( neighbor ).obj().is_wooded() ) {
                    continue;
                }
                q.push( neighbor );
            }
        }
        q.pop();
    }
    p->add_msg_if_player( m_info, _( "The trees have shown you what they will." ) );
    act->set_to_null();
}<|MERGE_RESOLUTION|>--- conflicted
+++ resolved
@@ -235,7 +235,6 @@
     if( roll < 0 ) {
         return;
     }
-<<<<<<< HEAD
     if( item::find_type( itype_id( what ) )->bionic.has_value() ) {
         item cbm( check_butcher_cbm( roll ) ? what : "burnt_out_bionic", age );
         add_msg( m_good, _( "You discover a %s!" ), cbm.tname() );
@@ -247,12 +246,6 @@
     } else {
         add_msg( m_bad, _( "You discover only damaged organs." ) );
     }
-=======
-
-    item cbm( check_butcher_cbm( roll ) ? what : "burnt_out_bionic", age );
-    add_msg( m_good, _( "You discover a %s!" ), cbm.tname() );
-    g->m.add_item( pos, cbm );
->>>>>>> e17e1921
 }
 
 void butcher_cbm_group( const std::string &group, const tripoint &pos,
