#include "activity_handlers.h"

#include <climits>
#include <cstddef>
#include <algorithm>
#include <cmath>
#include <queue>
#include <array>
#include <iterator>
#include <memory>

#include <ostream>
#include <set>
#include <stdexcept>
#include <string>
#include <utility>

#include "action.h"
#include "advanced_inv.h"
#include "avatar.h"
#include "avatar_action.h"
#include "clzones.h"
#include "construction.h"
#include "coordinate_conversions.h"
#include "craft_command.h"
#include "debug.h"
#include "fault.h"
#include "field.h"
#include "game.h"
#include "game_inventory.h"
#include "gates.h"
#include "handle_liquid.h"
#include "harvest.h"
#include "iexamine.h"
#include "itype.h"
#include "iuse_actor.h"
#include "magic.h"
#include "map.h"
#include "map_iterator.h"
#include "mapdata.h"
#include "martialarts.h"
#include "messages.h"
#include "mongroup.h"
#include "morale_types.h"
#include "mtype.h"
#include "npc.h"
#include "output.h"
#include "overmapbuffer.h"
#include "player.h"
#include "ranged.h"
#include "recipe.h"
#include "requirements.h"
#include "rng.h"
#include "skill.h"
#include "sounds.h"
#include "string_formatter.h"
#include "text_snippets.h"
#include "translations.h"
#include "ui.h"
#include "veh_interact.h"
#include "vehicle.h"
#include "vpart_position.h"
#include "map_selector.h"
#include "bodypart.h"
#include "calendar.h"
#include "cata_utility.h"
#include "character.h"
#include "creature.h"
#include "damage.h"
#include "enums.h"
#include "int_id.h"
#include "inventory.h"
#include "item.h"
#include "item_group.h"
#include "item_location.h"
#include "item_stack.h"
#include "iuse.h"
#include "line.h"
#include "monster.h"
#include "omdata.h"
#include "optional.h"
#include "pimpl.h"
#include "pldata.h"
#include "ret_val.h"
#include "string_id.h"
#include "units.h"
#include "type_id.h"
#include "timed_event.h"
#include "options.h"
#include "colony.h"
#include "color.h"
#include "flat_set.h"
#include "game_constants.h"
#include "point.h"
#include "weather.h"

#define dbg(x) DebugLog((x),D_GAME) << __FILE__ << ":" << __LINE__ << ": "

const skill_id skill_survival( "survival" );
const skill_id skill_firstaid( "firstaid" );
const skill_id skill_electronics( "electronics" );

const species_id HUMAN( "HUMAN" );
const species_id ZOMBIE( "ZOMBIE" );

const efftype_id effect_bleed( "bleed" );
const efftype_id effect_blind( "blind" );
const efftype_id effect_narcosis( "narcosis" );
const efftype_id effect_milked( "milked" );
const efftype_id effect_sleep( "sleep" );
const efftype_id effect_under_op( "under_operation" );
const efftype_id effect_pet( "pet" );

using namespace activity_handlers;

const std::map< activity_id, std::function<void( player_activity *, player * )> >
activity_handlers::do_turn_functions = {
    { activity_id( "ACT_BURROW" ), burrow_do_turn },
    { activity_id( "ACT_CRAFT" ), craft_do_turn },
    { activity_id( "ACT_FILL_LIQUID" ), fill_liquid_do_turn },
    { activity_id( "ACT_PICKAXE" ), pickaxe_do_turn },
    { activity_id( "ACT_DROP" ), drop_do_turn },
    { activity_id( "ACT_STASH" ), stash_do_turn },
    { activity_id( "ACT_PULP" ), pulp_do_turn },
    { activity_id( "ACT_GAME" ), game_do_turn },
    { activity_id( "ACT_START_FIRE" ), start_fire_do_turn },
    { activity_id( "ACT_VIBE" ), vibe_do_turn },
    { activity_id( "ACT_HAND_CRANK" ), hand_crank_do_turn },
    { activity_id( "ACT_OXYTORCH" ), oxytorch_do_turn },
    { activity_id( "ACT_AIM" ), aim_do_turn },
    { activity_id( "ACT_PICKUP" ), pickup_do_turn },
    { activity_id( "ACT_WEAR" ), wear_do_turn },
    { activity_id( "ACT_MULTIPLE_FISH" ), multiple_fish_do_turn },
    { activity_id( "ACT_MULTIPLE_CONSTRUCTION" ), multiple_construction_do_turn },
<<<<<<< HEAD
    { activity_id( "ACT_MULTIPLE_BUTCHER" ), multiple_butcher_do_turn },
=======
>>>>>>> f918a145
    { activity_id( "ACT_MULTIPLE_FARM" ), multiple_farm_do_turn },
    { activity_id( "ACT_FETCH_REQUIRED" ), fetch_do_turn },
    { activity_id( "ACT_BUILD" ), build_do_turn },
    { activity_id( "ACT_EAT_MENU" ), eat_menu_do_turn },
    { activity_id( "ACT_MULTIPLE_CHOP_TREES" ), chop_trees_do_turn },
    { activity_id( "ACT_CONSUME_FOOD_MENU" ), consume_food_menu_do_turn },
    { activity_id( "ACT_CONSUME_DRINK_MENU" ), consume_drink_menu_do_turn },
    { activity_id( "ACT_CONSUME_MEDS_MENU" ), consume_meds_menu_do_turn },
    { activity_id( "ACT_MOVE_ITEMS" ), move_items_do_turn },
    { activity_id( "ACT_MOVE_LOOT" ), move_loot_do_turn },
    { activity_id( "ACT_ADV_INVENTORY" ), adv_inventory_do_turn },
    { activity_id( "ACT_ARMOR_LAYERS" ), armor_layers_do_turn },
    { activity_id( "ACT_ATM" ), atm_do_turn },
    { activity_id( "ACT_CRACKING" ), cracking_do_turn },
    { activity_id( "ACT_FISH" ), fish_do_turn },
    { activity_id( "ACT_REPAIR_ITEM" ), repair_item_do_turn },
    { activity_id( "ACT_BUTCHER" ), butcher_do_turn },
    { activity_id( "ACT_BUTCHER_FULL" ), butcher_do_turn },
    { activity_id( "ACT_TRAVELLING" ), travel_do_turn },
    { activity_id( "ACT_AUTODRIVE" ), drive_do_turn },
    { activity_id( "ACT_CHURN" ), churn_do_turn },
    { activity_id( "ACT_FIELD_DRESS" ), butcher_do_turn },
    { activity_id( "ACT_SKIN" ), butcher_do_turn },
    { activity_id( "ACT_QUARTER" ), butcher_do_turn },
    { activity_id( "ACT_DISMEMBER" ), butcher_do_turn },
    { activity_id( "ACT_DISSECT" ), butcher_do_turn },
    { activity_id( "ACT_HACKSAW" ), hacksaw_do_turn },
    { activity_id( "ACT_CHOP_TREE" ), chop_tree_do_turn },
    { activity_id( "ACT_CHOP_LOGS" ), chop_tree_do_turn },
    { activity_id( "ACT_TIDY_UP" ), tidy_up_do_turn },
    { activity_id( "ACT_CHOP_PLANKS" ), chop_tree_do_turn },
    { activity_id( "ACT_TIDY_UP" ), tidy_up_do_turn },
    { activity_id( "ACT_JACKHAMMER" ), jackhammer_do_turn },
    { activity_id( "ACT_DIG" ), dig_do_turn },
    { activity_id( "ACT_DIG_CHANNEL" ), dig_channel_do_turn },
    { activity_id( "ACT_FILL_PIT" ), fill_pit_do_turn },
    { activity_id( "ACT_MULTIPLE_CHOP_PLANKS" ), multiple_chop_planks_do_turn },
    { activity_id( "ACT_TILL_PLOT" ), till_plot_do_turn },
    { activity_id( "ACT_HARVEST_PLOT" ), harvest_plot_do_turn },
    { activity_id( "ACT_PLANT_PLOT" ), plant_plot_do_turn },
    { activity_id( "ACT_FERTILIZE_PLOT" ), fertilize_plot_do_turn },
    { activity_id( "ACT_TRY_SLEEP" ), try_sleep_do_turn },
    { activity_id( "ACT_OPERATION" ), operation_do_turn },
    { activity_id( "ACT_ROBOT_CONTROL" ), robot_control_do_turn },
    { activity_id( "ACT_TREE_COMMUNION" ), tree_communion_do_turn },
    { activity_id( "ACT_STUDY_SPELL" ), study_spell_do_turn},
    { activity_id( "ACT_READ" ), read_do_turn},
    { activity_id( "ACT_WAIT_STAMINA" ), wait_stamina_do_turn }
};

const std::map< activity_id, std::function<void( player_activity *, player * )> >
activity_handlers::finish_functions = {
    { activity_id( "ACT_BURROW" ), burrow_finish },
    { activity_id( "ACT_BUTCHER" ), butcher_finish },
    { activity_id( "ACT_BUTCHER_FULL" ), butcher_finish },
    { activity_id( "ACT_FIELD_DRESS" ), butcher_finish },
    { activity_id( "ACT_SKIN" ), butcher_finish },
    { activity_id( "ACT_QUARTER" ), butcher_finish },
    { activity_id( "ACT_DISMEMBER" ), butcher_finish },
    { activity_id( "ACT_DISSECT" ), butcher_finish },
    { activity_id( "ACT_FIRSTAID" ), firstaid_finish },
    { activity_id( "ACT_FISH" ), fish_finish },
    { activity_id( "ACT_FORAGE" ), forage_finish },
    { activity_id( "ACT_HOTWIRE_CAR" ), hotwire_finish },
    { activity_id( "ACT_LONGSALVAGE" ), longsalvage_finish },
    { activity_id( "ACT_MAKE_ZLAVE" ), make_zlave_finish },
    { activity_id( "ACT_PICKAXE" ), pickaxe_finish },
    { activity_id( "ACT_RELOAD" ), reload_finish },
    { activity_id( "ACT_START_FIRE" ), start_fire_finish },
    { activity_id( "ACT_TRAIN" ), train_finish },
    { activity_id( "ACT_CHURN" ), churn_finish },
    { activity_id( "ACT_VEHICLE" ), vehicle_finish },
    { activity_id( "ACT_START_ENGINES" ), start_engines_finish },
    { activity_id( "ACT_OXYTORCH" ), oxytorch_finish },
    { activity_id( "ACT_CRACKING" ), cracking_finish },
    { activity_id( "ACT_OPEN_GATE" ), open_gate_finish },
    { activity_id( "ACT_REPAIR_ITEM" ), repair_item_finish },
    { activity_id( "ACT_MEND_ITEM" ), mend_item_finish },
    { activity_id( "ACT_GUNMOD_ADD" ), gunmod_add_finish },
    { activity_id( "ACT_TOOLMOD_ADD" ), toolmod_add_finish },
    { activity_id( "ACT_CLEAR_RUBBLE" ), clear_rubble_finish },
    { activity_id( "ACT_MEDITATE" ), meditate_finish },
    { activity_id( "ACT_READ" ), read_finish },
    { activity_id( "ACT_WAIT" ), wait_finish },
    { activity_id( "ACT_WAIT_WEATHER" ), wait_weather_finish },
    { activity_id( "ACT_WAIT_NPC" ), wait_npc_finish },
    { activity_id( "ACT_WAIT_STAMINA" ), wait_stamina_finish },
    { activity_id( "ACT_SOCIALIZE" ), socialize_finish },
    { activity_id( "ACT_TRY_SLEEP" ), try_sleep_finish },
    { activity_id( "ACT_OPERATION" ), operation_finish },
    { activity_id( "ACT_DISASSEMBLE" ), disassemble_finish },
    { activity_id( "ACT_VIBE" ), vibe_finish },
    { activity_id( "ACT_ATM" ), atm_finish },
    { activity_id( "ACT_AIM" ), aim_finish },
    { activity_id( "ACT_EAT_MENU" ), eat_menu_finish },
    { activity_id( "ACT_CONSUME_FOOD_MENU" ), eat_menu_finish },
    { activity_id( "ACT_CONSUME_DRINK_MENU" ), eat_menu_finish },
    { activity_id( "ACT_CONSUME_MEDS_MENU" ), eat_menu_finish },
    { activity_id( "ACT_WASH" ), washing_finish },
    { activity_id( "ACT_HACKSAW" ), hacksaw_finish },
    { activity_id( "ACT_CHOP_TREE" ), chop_tree_finish },
    { activity_id( "ACT_CHOP_LOGS" ), chop_logs_finish },
    { activity_id( "ACT_CHOP_PLANKS" ), chop_planks_finish },
    { activity_id( "ACT_JACKHAMMER" ), jackhammer_finish },
    { activity_id( "ACT_DIG" ), dig_finish },
    { activity_id( "ACT_DIG_CHANNEL" ), dig_channel_finish },
    { activity_id( "ACT_FILL_PIT" ), fill_pit_finish },
    { activity_id( "ACT_PLAY_WITH_PET" ), play_with_pet_finish },
    { activity_id( "ACT_SHAVE" ), shaving_finish },
    { activity_id( "ACT_HAIRCUT" ), haircut_finish },
    { activity_id( "ACT_UNLOAD_MAG" ), unload_mag_finish },
    { activity_id( "ACT_ROBOT_CONTROL" ), robot_control_finish },
    { activity_id( "ACT_MIND_SPLICER" ), mind_splicer_finish },
    { activity_id( "ACT_HACK_DOOR" ), hack_door_finish },
    { activity_id( "ACT_HACK_SAFE" ), hack_safe_finish },
    { activity_id( "ACT_SPELLCASTING" ), spellcasting_finish },
    { activity_id( "ACT_STUDY_SPELL" ), study_spell_finish }
};

static void messages_in_process( const player_activity &act, const player &p )
{
    const time_duration act_time_left = time_duration::from_turns<int>( act.moves_left /
                                        p.get_speed() );
    if( act_time_left <= 90_minutes + 30_seconds && act_time_left > 90_minutes - 30_seconds ) {
        p.add_msg_if_player( m_info, _( "You figure it'll take about an hour and a half at this rate." ) );
        return;
    }
    if( act_time_left <= 60_minutes + 30_seconds && act_time_left > 60_minutes - 30_seconds ) {
        p.add_msg_if_player( m_info, _( "About an hour left to go." ) );
        return;
    }
    if( act_time_left <= 30_minutes + 30_seconds && act_time_left > 30_minutes - 30_seconds ) {
        p.add_msg_if_player( m_info, _( "Shouldn't be more than half an hour or so now!" ) );
        return;
    }
    if( act_time_left <= 10_minutes + 30_seconds && act_time_left > 10_minutes - 30_seconds ) {
        p.add_msg_if_player( m_info, _( "Almost there! Ten more minutes of work and you'll be through." ) );
        return;
    }
}

void activity_handlers::burrow_do_turn( player_activity *act, player *p )
{
    sfx::play_activity_sound( "activity", "burrow", sfx::get_heard_volume( act->placement ) );
    if( calendar::once_every( 1_minutes ) ) {
        //~ Sound of a Rat mutant burrowing!
        sounds::sound( act->placement, 10, sounds::sound_t::movement,
                       _( "ScratchCrunchScrabbleScurry." ) );
        messages_in_process( *act, *p );
    }
}

void activity_handlers::burrow_finish( player_activity *act, player *p )
{
    const tripoint &pos = act->placement;
    if( g->m.is_bashable( pos ) && g->m.has_flag( "SUPPORTS_ROOF", pos ) &&
        g->m.ter( pos ) != t_tree ) {
        // Tunneling through solid rock is hungry, sweaty, tiring, backbreaking work
        // Not quite as bad as the pickaxe, though
        p->mod_stored_nutr( 10 );
        p->mod_thirst( 10 );
        p->mod_fatigue( 15 );
        p->mod_pain( 3 * rng( 1, 3 ) );
    } else if( g->m.move_cost( pos ) == 2 && g->get_levz() == 0 &&
               g->m.ter( pos ) != t_dirt && g->m.ter( pos ) != t_grass ) {
        //Breaking up concrete on the surface? not nearly as bad
        p->mod_stored_nutr( 5 );
        p->mod_thirst( 5 );
        p->mod_fatigue( 10 );
    }
    p->add_msg_if_player( m_good, _( "You finish burrowing." ) );
    g->m.destroy( pos, true );

    act->set_to_null();
}

static bool check_butcher_cbm( const int roll )
{
    // Failure rates for dissection rolls
    // 90% at roll 0, 72% at roll 1, 60% at roll 2, 51% @ 3, 45% @ 4, 40% @ 5, ... , 25% @ 10
    // Roll is roughly a rng(0, -3 + 1st_aid + fine_cut_quality + 1/2 electronics + small_dex_bonus)
    // Roll is reduced by corpse damage level, but to no less then 0
    add_msg( m_debug, _( "Roll = %i" ), roll );
    add_msg( m_debug, _( "Failure chance = %f%%" ), ( 9.0f / ( 10.0f + roll * 2.5f ) ) * 100.0f );
    const bool failed = x_in_y( 9, ( 10 + roll * 2.5 ) );
    return !failed;
}

static void butcher_cbm_item( const std::string &what, const tripoint &pos,
                              const time_point &age, const int roll, const std::vector<std::string> &flags,
                              const std::vector<fault_id> &faults )
{
    if( roll < 0 ) {
        return;
    }
    if( item::find_type( itype_id( what ) )->bionic.has_value() ) {
        item cbm( check_butcher_cbm( roll ) ? what : "burnt_out_bionic", age );
        for( const std::string &flg : flags ) {
            cbm.set_flag( flg );
        }
        for( const fault_id &flt : faults ) {
            cbm.faults.emplace( flt );
        }
        add_msg( m_good, _( "You discover a %s!" ), cbm.tname() );
        g->m.add_item( pos, cbm );
    } else if( check_butcher_cbm( roll ) ) {
        item something( what, age );
        for( const std::string &flg : flags ) {
            something.set_flag( flg );
        }
        for( const fault_id &flt : faults ) {
            something.faults.emplace( flt );
        }
        add_msg( m_good, _( "You discover a %s!" ), something.tname() );
        g->m.add_item( pos, something );
    } else {
        add_msg( m_bad, _( "You discover only damaged organs." ) );
    }
}

static void butcher_cbm_group( const std::string &group, const tripoint &pos,
                               const time_point &age, const int roll, const std::vector<std::string> flags,
                               const std::vector<fault_id> faults )
{
    if( roll < 0 ) {
        return;
    }

    //To see if it spawns a random additional CBM
    if( check_butcher_cbm( roll ) ) {
        //The CBM works
        const auto spawned = g->m.put_items_from_loc( group, pos, age );
        for( item *it : spawned ) {
            for( const std::string &flg : flags ) {
                it->set_flag( flg );
            }
            for( const fault_id &flt : faults ) {
                it->faults.emplace( flt );
            }
            add_msg( m_good, _( "You discover a %s!" ), it->tname() );
        }
    } else {
        //There is a burnt out CBM
        item cbm( "burnt_out_bionic", age );
        for( const std::string &flg : flags ) {
            cbm.set_flag( flg );
        }
        for( const fault_id &flt : faults ) {
            cbm.faults.emplace( flt );
        }
        add_msg( m_good, _( "You discover a %s!" ), cbm.tname() );
        g->m.add_item( pos, cbm );
    }
}

static void set_up_butchery( player_activity &act, player &u, butcher_type action )
{
    const int factor = u.max_quality( action == DISSECT ? quality_id( "CUT_FINE" ) :
                                      quality_id( "BUTCHER" ) );

    const item &corpse_item = *act.targets.back();
    const mtype &corpse = *corpse_item.get_mtype();

    if( action != DISSECT ) {
        if( factor == INT_MIN ) {
            u.add_msg_if_player( m_info,
                                 _( "None of your cutting tools are suitable for butchering." ) );
            act.set_to_null();
            return;
        } else if( factor < 0 && one_in( 3 ) ) {
            u.add_msg_if_player( m_bad,
                                 _( "You don't trust the quality of your tools, but carry on anyway." ) );
        }
    }

    if( action == DISSECT ) {
        switch( factor ) {
            case INT_MIN:
                u.add_msg_if_player( m_info, _( "None of your tools are sharp and precise enough to do that." ) );
                act.set_to_null();
                return;
            case 1:
                u.add_msg_if_player( m_info, _( "You could use a better tool, but this will do." ) );
                break;
            case 2:
                u.add_msg_if_player( m_info, _( "This tool is great, but you still would like a scalpel." ) );
                break;
            case 3:
                u.add_msg_if_player( m_info, _( "You dissect the corpse with a trusty scalpel." ) );
                break;
            case 5:
                u.add_msg_if_player( m_info,
                                     _( "You dissect the corpse with a sophisticated system of surgical grade scalpels." ) );
                break;
        }
    }

    bool has_table_nearby = false;
    for( const tripoint &pt : g->m.points_in_radius( u.pos(), 2 ) ) {
        if( g->m.has_flag_furn( "FLAT_SURF", pt ) || g->m.has_flag( "FLAT_SURF", pt ) ||
            ( ( g->m.veh_at( pt ) && ( g->m.veh_at( pt )->vehicle().has_part( "KITCHEN" ) ||
                                       g->m.veh_at( pt )->vehicle().has_part( "FLAT_SURF" ) ) ) ) ) {
            has_table_nearby = true;
        }
    }
    bool has_tree_nearby = false;
    for( const tripoint &pt : g->m.points_in_radius( u.pos(), 2 ) ) {
        if( g->m.has_flag( "TREE", pt ) ) {
            has_tree_nearby = true;
        }
    }
    bool b_rack_present = false;
    for( const tripoint &pt : g->m.points_in_radius( u.pos(), 2 ) ) {
        if( g->m.has_flag_furn( "BUTCHER_EQ", pt ) ) {
            b_rack_present = true;
        }
    }
    // workshop butchery (full) prequisites
    if( action == BUTCHER_FULL ) {
        const bool has_rope = u.has_amount( "rope_30", 1 ) || u.has_amount( "rope_makeshift_30", 1 ) ||
                              u.has_amount( "vine_30", 1 ) || u.has_amount( "grapnel", 1 );
        const bool big_corpse = corpse.size >= MS_MEDIUM;

        if( big_corpse ) {
            if( has_rope && !has_tree_nearby && !b_rack_present ) {
                u.add_msg_if_player( m_info,
                                     _( "You need to suspend this corpse to butcher it. While you have a rope to lift the corpse, there is no tree nearby to hang it from." ) );
                act.targets.pop_back();
                return;
            }
            if( !has_rope && !b_rack_present ) {
                u.add_msg_if_player( m_info,
                                     _( "To perform a full butchery on a corpse this big, you need either a butchering rack, a nearby hanging meathook, or both a long rope in your inventory and a nearby tree to hang the corpse from." ) );
                act.targets.pop_back();
                return;
            }
            if( !has_table_nearby ) {
                u.add_msg_if_player( m_info,
                                     _( "To perform a full butchery on a corpse this big, you need a table nearby or something else with a flat surface. A leather tarp spread out on the ground could suffice." ) );
                act.targets.pop_back();
                return;
            }
            if( !( u.has_quality( quality_id( "SAW_W" ) ) || u.has_quality( quality_id( "SAW_M" ) ) ) ) {
                u.add_msg_if_player( m_info,
                                     _( "For a corpse this big you need a saw to perform a full butchery." ) );
                act.targets.pop_back();
                return;
            }
        }
    }

    if( action == DISSECT && ( corpse_item.has_flag( "QUARTERED" ) ||
                               corpse_item.has_flag( "FIELD_DRESS_FAILED" ) ) ) {
        u.add_msg_if_player( m_info,
                             _( "It would be futile to search for implants inside this badly damaged corpse." ) );
        act.targets.pop_back();
        return;
    }

    if( action == F_DRESS && ( corpse_item.has_flag( "FIELD_DRESS" ) ||
                               corpse_item.has_flag( "FIELD_DRESS_FAILED" ) ) ) {
        u.add_msg_if_player( m_info, _( "This corpse is already field dressed." ) );
        act.targets.pop_back();
        return;
    }

    if( action == SKIN && corpse_item.has_flag( "SKINNED" ) ) {
        u.add_msg_if_player( m_info, _( "This corpse is already skinned." ) );
        act.targets.pop_back();
        return;
    }

    if( action == QUARTER ) {
        if( corpse.size == MS_TINY ) {
            u.add_msg_if_player( m_bad, _( "This corpse is too small to quarter without damaging." ),
                                 corpse.nname() );
            act.targets.pop_back();
            return;
        }
        if( corpse_item.has_flag( "QUARTERED" ) ) {
            u.add_msg_if_player( m_bad, _( "This is already quartered." ), corpse.nname() );
            act.targets.pop_back();
            return;
        }
        if( !( corpse_item.has_flag( "FIELD_DRESS" ) || corpse_item.has_flag( "FIELD_DRESS_FAILED" ) ) ) {
            u.add_msg_if_player( m_bad, _( "You need to perform field dressing before quartering." ),
                                 corpse.nname() );
            act.targets.pop_back();
            return;
        }
    }

    // applies to all butchery actions
    const bool is_human = corpse.id == mtype_id::NULL_ID() || ( corpse.in_species( HUMAN ) &&
                          !corpse.in_species( ZOMBIE ) );
    if( is_human && !( u.has_trait_flag( "CANNIBAL" ) || u.has_trait_flag( "PSYCHOPATH" ) ||
                       u.has_trait_flag( "SAPIOVORE" ) ) ) {

        if( u.is_player() ) {
            if( query_yn( _( "Would you dare desecrate the mortal remains of a fellow human being?" ) ) ) {
                switch( rng( 1, 3 ) ) {
                    case 1:
                        u.add_msg_if_player( m_bad, _( "You clench your teeth at the prospect of this gruesome job." ) );
                        break;
                    case 2:
                        u.add_msg_if_player( m_bad, _( "This will haunt you in your dreams." ) );
                        break;
                    case 3:
                        u.add_msg_if_player( m_bad,
                                             _( "You try to look away, but this gruesome image will stay on your mind for some time." ) );
                        break;
                }
                g->u.add_morale( MORALE_BUTCHER, -50, 0, 2_days, 3_hours );
            } else {
                u.add_msg_if_player( m_good, _( "It needs a coffin, not a knife." ) );
                act.targets.pop_back();
                return;
            }
        } else {
            u.add_morale( MORALE_BUTCHER, -50, 0, 2_days, 3_hours );
        }
    }

    act.moves_left = butcher_time_to_cut( u, corpse_item, action );

    // We have a valid target, so preform the full finish function
    // instead of just selecting the next valid target
    act.index = false;
}

int butcher_time_to_cut( const player &u, const item &corpse_item, const butcher_type action )
{
    const mtype &corpse = *corpse_item.get_mtype();
    const int factor = u.max_quality( action == DISSECT ? quality_id( "CUT_FINE" ) :
                                      quality_id( "BUTCHER" ) );

    int time_to_cut = 0;
    switch( corpse.size ) {
        // Time (roughly) in turns to cut up the corpse
        case MS_TINY:
            time_to_cut = 150;
            break;
        case MS_SMALL:
            time_to_cut = 300;
            break;
        case MS_MEDIUM:
            time_to_cut = 450;
            break;
        case MS_LARGE:
            time_to_cut = 600;
            break;
        case MS_HUGE:
            time_to_cut = 1800;
            break;
    }

    // At factor 0, base 100 time_to_cut remains 100. At factor 50, it's 50 , at factor 75 it's 25
    time_to_cut *= std::max( 25, 100 - factor );
    if( time_to_cut < 3000 ) {
        time_to_cut = 3000;
    }

    switch( action ) {
        case BUTCHER:
            break;
        case BUTCHER_FULL:
            if( !corpse_item.has_flag( "FIELD_DRESS" ) || corpse_item.has_flag( "FIELD_DRESS_FAILED" ) ) {
                time_to_cut *= 6;
            } else {
                time_to_cut *= 4;
            }
            break;
        case F_DRESS:
        case SKIN:
            time_to_cut *= 2;
            break;
        case QUARTER:
            time_to_cut /= 4;
            if( time_to_cut < 1200 ) {
                time_to_cut = 1200;
            }
            break;
        case DISMEMBER:
            time_to_cut /= 10;
            if( time_to_cut < 600 ) {
                time_to_cut = 600;
            }
            break;
        case DISSECT:
            time_to_cut *= 6;
            break;
    }

    if( corpse_item.has_flag( "QUARTERED" ) ) {
        time_to_cut /= 4;
    }
    time_to_cut = time_to_cut * ( 1 - ( g->u.get_num_crafting_helpers( 3 ) / 10 ) );
    return time_to_cut;
}

// this function modifies the input weight by its damage level, depending on the bodypart
static int corpse_damage_effect( int weight, const std::string &entry_type, int damage_level )
{
    const float slight_damage = 0.9;
    const float damage = 0.75;
    const float high_damage = 0.5;
    const int destroyed = 0;

    switch( damage_level ) {
        case 2: // "damaged"
            if( entry_type == "offal" ) {
                return round( weight * damage );
            }
            if( entry_type == "skin" ) {
                return round( weight * damage );
            }
            if( entry_type == "flesh" ) {
                return round( weight * slight_damage );
            }
            break;
        case 3: // "mangled"
            if( entry_type == "offal" ) {
                return destroyed;
            }
            if( entry_type == "skin" ) {
                return round( weight * high_damage );
            }
            if( entry_type == "bone" ) {
                return round( weight * slight_damage );
            }
            if( entry_type == "flesh" ) {
                return round( weight * damage );
            }
            break;
        case 4: // "pulped"
            if( entry_type == "offal" ) {
                return destroyed;
            }
            if( entry_type == "skin" ) {
                return destroyed;
            }
            if( entry_type == "bone" ) {
                return round( weight * damage );
            }
            if( entry_type == "flesh" ) {
                return round( weight * high_damage );
            }
            break;
        default: // "bruised" modifier is almost impossible to avoid; also includes no modifier (zero damage)
            break;
    }
    return weight;
}

static void butchery_drops_harvest( item *corpse_item, const mtype &mt, player &p,
                                    const std::function<int()> &roll_butchery, butcher_type action,
                                    const std::function<double()> &roll_drops )
{
    p.add_msg_if_player( m_neutral, _( mt.harvest->message() ) );
    int monster_weight = to_gram( mt.weight );
    monster_weight += round( monster_weight * rng_float( -0.1, 0.1 ) );
    if( corpse_item->has_flag( "QUARTERED" ) ) {
        monster_weight /= 4;
    }
    if( corpse_item->has_flag( "GIBBED" ) ) {
        monster_weight = round( 0.85 * monster_weight );
        if( action != F_DRESS ) {
            p.add_msg_if_player( m_bad,
                                 _( "You salvage what you can from the corpse, but it is badly damaged." ) );
        }
    }
    if( corpse_item->has_flag( "SKINNED" ) ) {
        monster_weight = round( 0.85 * monster_weight );
    }
    int monster_weight_remaining = monster_weight;
    int practice = 4 + roll_butchery();

    if( mt.harvest.is_null() ) {
        debugmsg( "ERROR: %s has no harvest entry.", mt.id.c_str() );
        return;
    }

    for( const harvest_entry &entry : *mt.harvest ) {
        const int butchery = roll_butchery();
        const float min_num = entry.base_num.first + butchery * entry.scale_num.first;
        const float max_num = entry.base_num.second + butchery * entry.scale_num.second;
        int roll = 0;
        // mass_ratio will override the use of base_num, scale_num, and max
        if( entry.mass_ratio != 0.00f ) {
            roll = static_cast<int>( round( entry.mass_ratio * monster_weight ) );
            roll = corpse_damage_effect( roll, entry.type, corpse_item->damage_level( 4 ) );
        } else if( entry.type != "bionic" && entry.type != "bionic_group" ) {
            roll = std::min<int>( entry.max, round( rng_float( min_num, max_num ) ) );
            // will not give less than min_num defined in the JSON
            roll = std::max<int>( corpse_damage_effect( roll, entry.type, corpse_item->damage_level( 4 ) ),
                                  entry.base_num.first );
        }
        const itype *drop = nullptr;
        if( entry.type != "bionic_group" ) {
            drop = item::find_type( entry.drop );
        }

        // BIONIC handling - no code for DISSECT to let the bionic drop fall through
        if( entry.type == "bionic" || entry.type == "bionic_group" ) {
            if( action == F_DRESS ) {
                if( drop != nullptr && !drop->bionic ) {
                    if( one_in( 3 ) ) {
                        p.add_msg_if_player( m_bad,
                                             _( "You notice some strange organs, perhaps harvestable via careful dissection." ) );
                    }
                    continue;
                }
                p.add_msg_if_player( m_bad,
                                     _( "You suspect there might be bionics implanted in this corpse, that careful dissection might reveal." ) );
                continue;
            }
            if( action == BUTCHER || action == BUTCHER_FULL || action == DISMEMBER ) {
                if( drop != nullptr && !drop->bionic ) {
                    if( one_in( 3 ) ) {
                        p.add_msg_if_player( m_bad,
                                             _( "Your butchering tool destroys a strange organ.  Perhaps a more surgical approach would allow harvesting it." ) );
                    }
                    continue;
                }
                switch( rng( 1, 3 ) ) {
                    case 1:
                        p.add_msg_if_player( m_bad,
                                             _( "Your butchering tool encounters something implanted in this corpse, but your rough cuts destroy it." ) );
                        break;
                    case 2:
                        p.add_msg_if_player( m_bad,
                                             _( "You find traces of implants in the body, but you care only for the flesh." ) );
                        break;
                    case 3:
                        p.add_msg_if_player( m_bad,
                                             _( "You found some bionics in the body, but harvesting them would require more surgical approach." ) );
                        break;
                }
                continue;
            }
        }
        if( action == DISSECT ) {
            int roll = roll_butchery() - corpse_item->damage_level( 4 );
            roll = roll < 0 ? 0 : roll;
            roll = std::min( entry.max, roll );
            add_msg( m_debug, _( "Roll penalty for corpse damage = %s" ), 0 - corpse_item->damage_level( 4 ) );
            if( entry.type == "bionic" ) {
                butcher_cbm_item( entry.drop, p.pos(), calendar::turn, roll, entry.flags, entry.faults );
            } else if( entry.type == "bionic_group" ) {
                butcher_cbm_group( entry.drop, p.pos(), calendar::turn, roll, entry.flags, entry.faults );
            }
            continue;
        }

        // Check if monster was gibbed, and handle accordingly
        if( corpse_item->has_flag( "GIBBED" ) && ( entry.type == "flesh" || entry.type == "bone" ) ) {
            roll /= 2;
        }

        if( corpse_item->has_flag( "SKINNED" ) && entry.type == "skin" ) {
            roll = 0;
        }

        // QUICK BUTCHERY
        if( action == BUTCHER ) {
            if( entry.type == "flesh" ) {
                roll = roll / 4;
            } else if( entry.type == "bone" ) {
                roll /= 2;
            } else if( corpse_item->get_mtype()->size >= MS_MEDIUM && ( entry.type == "skin" ) ) {
                roll /= 2;
            } else if( entry.type == "offal" ) {
                roll /= 5;
            } else {
                continue;
            }
        }
        // RIP AND TEAR
        if( action == DISMEMBER ) {
            if( entry.type == "flesh" ) {
                roll /= 6;
            } else {
                continue;
            }
        }
        // field dressing ignores everything outside below list
        if( action == F_DRESS ) {
            if( entry.type == "bone" ) {
                roll = rng( 0, roll / 2 );
            }
            if( entry.type == "flesh" ) {
                continue;
            }
            if( entry.type == "skin" ) {
                continue;
            }
        }

        // you only get the skin from skinning
        if( action == SKIN ) {
            if( entry.type != "skin" ) {
                continue;
            }
            if( corpse_item->has_flag( "FIELD_DRESS_FAILED" ) ) {
                roll = rng( 0, roll );
            }
        }

        // field dressing removed innards and bones from meatless limbs
        if( ( action == BUTCHER_FULL || action == BUTCHER ) && corpse_item->has_flag( "FIELD_DRESS" ) ) {
            if( entry.type == "offal" ) {
                continue;
            }
            if( entry.type == "bone" ) {
                roll = ( roll / 2 ) + rng( roll / 2, roll );
            }
        }
        // unskillfull field dressing may damage the skin, meat, and other parts
        if( ( action == BUTCHER_FULL || action == BUTCHER ) &&
            corpse_item->has_flag( "FIELD_DRESS_FAILED" ) ) {
            if( entry.type == "offal" ) {
                continue;
            }
            if( entry.type == "bone" ) {
                roll = ( roll / 2 ) + rng( roll / 2, roll );
            }
            if( entry.type == "flesh" || entry.type == "skin" ) {
                roll = rng( 0, roll );
            }
        }
        // quartering ruins skin
        if( corpse_item->has_flag( "QUARTERED" ) ) {
            if( entry.type == "skin" ) {
                roll = 0; //not continue to show fail effect
            } else {
                roll /= 4;
            }
        }

        if( action != DISSECT && entry.type != "bionic_group" ) {
            // divide total dropped weight by drop's weight to get amount
            if( entry.mass_ratio != 0.00f ) {
                // apply skill before converting to items, but only if mass_ratio is defined
                roll *= roll_drops();
                monster_weight_remaining -= roll;
                roll = ceil( static_cast<double>( roll ) /
                             to_gram( item::find_type( entry.drop )->weight ) );
            } else {
                monster_weight_remaining -= roll * to_gram( ( item::find_type( entry.drop ) )->weight );
            }

            if( roll <= 0 ) {
                p.add_msg_if_player( m_bad, _( "You fail to harvest: %s" ), drop->nname( 1 ) );
                continue;
            }
            if( drop->phase == LIQUID ) {
                item obj( drop, calendar::turn, roll );
                if( obj.has_temperature() ) {
                    obj.set_item_temperature( 0.00001 * corpse_item->temperature );
                }
                if( obj.goes_bad() ) {
                    obj.set_rot( corpse_item->get_rot() );
                }
                for( const std::string &flg : entry.flags ) {
                    obj.set_flag( flg );
                }
                for( const fault_id &flt : entry.faults ) {
                    obj.faults.emplace( flt );
                }
                // TODO : smarter NPC liquid handling
                if( p.is_npc() ) {
                    drop_on_map( p, item_drop_reason::deliberate, { obj }, p.pos() );
                } else {
                    liquid_handler::handle_all_liquid( obj, 1 );
                }
            } else if( drop->count_by_charges() ) {
                item obj( drop, calendar::turn, roll );
                if( obj.has_temperature() ) {
                    obj.set_item_temperature( 0.00001 * corpse_item->temperature );
                }
                if( obj.goes_bad() ) {
                    obj.set_rot( corpse_item->get_rot() );
                }
                for( const std::string &flg : entry.flags ) {
                    obj.set_flag( flg );
                }
                for( const fault_id &flt : entry.faults ) {
                    obj.faults.emplace( flt );
                }
                if( p.backlog.front().id() == activity_id( "ACT_MULTIPLE_BUTCHER" ) ) {
                    obj.set_var( "activity_var", p.name );
                }
                g->m.add_item_or_charges( p.pos(), obj );
            } else {
                item obj( drop, calendar::turn );
                obj.set_mtype( &mt );
                if( obj.has_temperature() ) {
                    obj.set_item_temperature( 0.00001 * corpse_item->temperature );
                }
                if( obj.goes_bad() ) {
                    obj.set_rot( corpse_item->get_rot() );
                }
                for( const std::string &flg : entry.flags ) {
                    obj.set_flag( flg );
                }
                for( const fault_id &flt : entry.faults ) {
                    obj.faults.emplace( flt );
                }
                if( p.backlog.front().id() == activity_id( "ACT_MULTIPLE_BUTCHER" ) ) {
                    obj.set_var( "activity_var", p.name );
                }
                for( int i = 0; i != roll; ++i ) {
                    g->m.add_item_or_charges( p.pos(), obj );
                }
            }
            p.add_msg_if_player( m_good, _( "You harvest: %s" ), drop->nname( roll ) );
        }
        practice++;
    }
    // 20% of the original corpse weight is not an item, but liquid gore
    monster_weight_remaining -= monster_weight / 5;
    // add the remaining unusable weight as rotting garbage
    if( monster_weight_remaining > 0 ) {
        if( action == F_DRESS ) {
            // 25% of the corpse weight is what's removed during field dressing
            monster_weight_remaining -= monster_weight * 3 / 4;
        } else if( action == SKIN ) {
            monster_weight_remaining -= monster_weight * 0.85;
        } else {
            // a carcass is 75% of the weight of the unmodified creature's weight
            if( ( corpse_item->has_flag( "FIELD_DRESS" ) || corpse_item->has_flag( "FIELD_DRESS_FAILED" ) ) &&
                !corpse_item->has_flag( "QUARTERED" ) ) {
                monster_weight_remaining -= monster_weight / 4;
            } else if( corpse_item->has_flag( "QUARTERED" ) ) {
                monster_weight_remaining -= ( monster_weight - ( monster_weight * 3 / 4 / 4 ) );
            }
            if( corpse_item->has_flag( "SKINNED" ) ) {
                monster_weight_remaining -= monster_weight * 0.15;
            }
        }
        const int item_charges = monster_weight_remaining / to_gram( (
                                     item::find_type( "ruined_chunks" ) )->weight );
        if( item_charges > 0 ) {
            item ruined_parts( "ruined_chunks", calendar::turn, item_charges );
            ruined_parts.set_mtype( &mt );
            ruined_parts.set_item_temperature( 0.00001 * corpse_item->temperature );
            ruined_parts.set_rot( corpse_item->get_rot() );
            if( p.backlog.front().id() == activity_id( "ACT_MULTIPLE_BUTCHER" ) ) {
                ruined_parts.set_var( "activity_var", p.name );
            }
            g->m.add_item_or_charges( p.pos(), ruined_parts );
        }
    }

    if( action == DISSECT ) {
        p.practice( skill_firstaid, std::max( 0, practice ), std::max( mt.size - MS_MEDIUM, 0 ) + 4 );
    } else {
        p.practice( skill_survival, std::max( 0, practice ), std::max( mt.size - MS_MEDIUM, 0 ) + 4 );
    }
}

static void butchery_quarter( item *corpse_item, player &p )
{
    corpse_item->set_flag( "QUARTERED" );
    p.add_msg_if_player( m_good,
                         _( "You roughly slice the corpse of %s into four parts and set them aside." ),
                         corpse_item->get_mtype()->nname() );
    for( int i = 1; i <= 3; i++ ) { // 4 quarters (one exists, add 3, flag does the rest)
        g->m.add_item_or_charges( p.pos(), *corpse_item, true );
    }
}

void activity_handlers::butcher_finish( player_activity *act, player *p )
{
    // No targets means we are done
    if( act->targets.empty() ) {
        act->set_to_null();
        return;
    }

    item_location &target = act->targets.back();

    // Corpses can disappear (rezzing!), so check for that
    if( !target || !target->is_corpse() ) {
        p->add_msg_if_player( m_info, _( "There's no corpse to butcher!" ) );
        act->set_to_null();
        return;
    }

    butcher_type action = BUTCHER;
    if( act->id() == activity_id( "ACT_BUTCHER" ) ) {
        action = BUTCHER;
    } else if( act->id() == activity_id( "ACT_BUTCHER_FULL" ) ) {
        action = BUTCHER_FULL;
    } else if( act->id() == activity_id( "ACT_FIELD_DRESS" ) ) {
        action = F_DRESS;
    } else if( act->id() == activity_id( "ACT_QUARTER" ) ) {
        action = QUARTER;
    } else if( act->id() == activity_id( "ACT_DISSECT" ) ) {
        action = DISSECT;
    } else if( act->id() == activity_id( "ACT_SKIN" ) ) {
        action = SKIN;
    } else if( act->id() == activity_id( "ACT_DISMEMBER" ) ) {
        action = DISMEMBER;
    }

    // index is a bool that determines if we are ready to start the next target
    if( act->index ) {
        set_up_butchery( *act, *p, action );
        return;
    }

    item &corpse_item = *target;
    std::list<item> contents = corpse_item.contents;
    const mtype *corpse = corpse_item.get_mtype();
    const field_type_id type_blood = corpse->bloodType();
    const field_type_id type_gib = corpse->gibType();

    if( action == QUARTER ) {
        butchery_quarter( &corpse_item, *p );
        act->index = true;
        return;
    }

    int skill_level = p->get_skill_level( skill_survival );
    int factor = p->max_quality( action == DISSECT ? quality_id( "CUT_FINE" ) :
                                 quality_id( "BUTCHER" ) );

    // DISSECT has special case factor calculation and results.
    if( action == DISSECT ) {
        skill_level = p->get_skill_level( skill_firstaid );
        skill_level += p->max_quality( quality_id( "CUT_FINE" ) );
        skill_level += p->get_skill_level( skill_electronics ) / 2;
        add_msg( m_debug, _( "Skill: %s" ), skill_level );
    }

    const auto roll_butchery = [&]() {
        double skill_shift = 0.0;
        ///\EFFECT_SURVIVAL randomly increases butcher rolls
        skill_shift += rng_float( 0, skill_level - 3 );
        ///\EFFECT_DEX >8 randomly increases butcher rolls, slightly, <8 decreases
        skill_shift += rng_float( 0, p->dex_cur - 8 ) / 4.0;

        if( factor < 0 ) {
            skill_shift -= rng_float( 0, -factor / 5.0 );
        }

        return static_cast<int>( round( skill_shift ) );
    };

    if( action == DISMEMBER ) {
        g->m.add_splatter( type_gib, p->pos(), rng( corpse->size + 2, ( corpse->size + 1 ) * 2 ) );
    }

    //all BUTCHERY types - FATAL FAILURE
    if( action != DISSECT && roll_butchery() <= ( -15 ) && one_in( 2 ) ) {
        switch( rng( 1, 3 ) ) {
            case 1:
                p->add_msg_if_player( m_warning,
                                      _( "You hack up the corpse so unskillfully, that there is nothing left to salvage from this bloody mess." ) );
                break;
            case 2:
                p->add_msg_if_player( m_warning,
                                      _( "You wanted to cut the corpse, but instead you hacked the meat, spilled the guts all over it, and made a bloody mess." ) );
                break;
            case 3:
                p->add_msg_if_player( m_warning,
                                      _( "You made so many mistakes during the process that you doubt even vultures will be interested in what's left of it." ) );
                break;
        }

        // Remove the target from the map
        target.remove_item();
        act->targets.pop_back();

        g->m.add_splatter( type_gib, p->pos(), rng( corpse->size + 2, ( corpse->size + 1 ) * 2 ) );
        g->m.add_splatter( type_blood, p->pos(), rng( corpse->size + 2, ( corpse->size + 1 ) * 2 ) );
        for( int i = 1; i <= corpse->size; i++ ) {
            g->m.add_splatter_trail( type_gib, p->pos(), random_entry( g->m.points_in_radius( p->pos(),
                                     corpse->size + 1 ) ) );
            g->m.add_splatter_trail( type_blood, p->pos(), random_entry( g->m.points_in_radius( p->pos(),
                                     corpse->size + 1 ) ) );
        }

        // Ready to move on to the next item, if there is one
        act->index = true;
        return;
    }
    // function just for drop yields
    const auto roll_drops = [&]() {
        factor = std::max( factor, -50 );
        return 0.5 * skill_level / 10 + 0.3 * ( factor + 50 ) / 100 + 0.2 * p->dex_cur / 20;
    };
    // all action types - yields
    butchery_drops_harvest( &corpse_item, *corpse, *p, roll_butchery, action, roll_drops );

    // reveal hidden items / hidden content
    if( action != F_DRESS && action != SKIN ) {
        for( auto &content : contents ) {
            if( ( roll_butchery() + 10 ) * 5 > rng( 0, 100 ) ) {
                //~ %1$s - item name, %2$s - monster name
                p->add_msg_if_player( m_good, _( "You discover a %1$s in the %2$s!" ), content.tname(),
                                      corpse->nname() );
                g->m.add_item_or_charges( p->pos(), content );
            } else if( content.is_bionic() ) {
                g->m.spawn_item( p->pos(), "burnt_out_bionic", 1, 0, calendar::turn );
            }
        }
    }

    //end messages and effects
    switch( action ) {
        case QUARTER:
            break;
        case BUTCHER:
            p->add_msg_if_player( m_good,
                                  _( "You apply few quick cuts to the %s and leave what's left of it for scavengers." ),
                                  corpse_item.tname() );

            // Remove the target from the map
            target.remove_item();
            act->targets.pop_back();
            break;
        case BUTCHER_FULL:
            p->add_msg_if_player( m_good, _( "You finish butchering the %s." ), corpse_item.tname() );

            // Remove the target from the map
            target.remove_item();
            act->targets.pop_back();
            break;
        case F_DRESS:
            if( roll_butchery() < 0 ) {  // partial failure
                switch( rng( 1, 3 ) ) {
                    case 1:
                        p->add_msg_if_player( m_warning,
                                              _( "You unskillfully hack up the corpse and chop off some excess body parts.  You're left wondering how you did so poorly." ) );
                        break;
                    case 2:
                        p->add_msg_if_player( m_warning,
                                              _( "Your unskilled hands slip and damage the corpse.  You still hope it's not a total waste though." ) );
                        break;
                    case 3:
                        p->add_msg_if_player( m_warning,
                                              _( "You did something wrong and hacked the corpse badly.  Maybe it's still recoverable." ) );
                        break;
                }
                corpse_item.set_flag( "FIELD_DRESS_FAILED" );

                g->m.add_splatter( type_gib, p->pos(), rng( corpse->size + 2, ( corpse->size + 1 ) * 2 ) );
                g->m.add_splatter( type_blood, p->pos(), rng( corpse->size + 2, ( corpse->size + 1 ) * 2 ) );
                for( int i = 1; i <= corpse->size; i++ ) {
                    g->m.add_splatter_trail( type_gib, p->pos(), random_entry( g->m.points_in_radius( p->pos(),
                                             corpse->size + 1 ) ) );
                    g->m.add_splatter_trail( type_blood, p->pos(), random_entry( g->m.points_in_radius( p->pos(),
                                             corpse->size + 1 ) ) );
                }

            } else { // success

                switch( rng( 1, 3 ) ) {
                    case 1:
                        p->add_msg_if_player( m_good, _( "You field dress the %s." ), corpse->nname() );
                        break;
                    case 2:
                        p->add_msg_if_player( m_good,
                                              _( "You slice the corpse's belly and remove intestines and organs, until you're confident that it will not rot from inside." ) );
                        break;
                    case 3:
                        p->add_msg_if_player( m_good,
                                              _( "You remove guts and excess parts, preparing the corpse for later use." ) );
                        break;
                }
                corpse_item.set_flag( "FIELD_DRESS" );

                g->m.add_splatter( type_gib, p->pos(), rng( corpse->size + 2, ( corpse->size + 1 ) * 2 ) );
                g->m.add_splatter( type_blood, p->pos(), rng( corpse->size + 2, ( corpse->size + 1 ) * 2 ) );
                for( int i = 1; i <= corpse->size; i++ ) {
                    g->m.add_splatter_trail( type_gib, p->pos(), random_entry( g->m.points_in_radius( p->pos(),
                                             corpse->size + 1 ) ) );
                    g->m.add_splatter_trail( type_blood, p->pos(), random_entry( g->m.points_in_radius( p->pos(),
                                             corpse->size + 1 ) ) );
                }

            }
            act->targets.pop_back();
            break;
        case SKIN:
            switch( rng( 1, 4 ) ) {
                case 1:
                    p->add_msg_if_player( m_good, _( "You skin the %s." ), corpse->nname() );
                    break;
                case 2:
                    p->add_msg_if_player( m_good, _( "You carefully remove the hide from the %s" ),
                                          corpse->nname() );
                    break;
                case 3:
                    p->add_msg_if_player( m_good,
                                          _( "The %s is challenging to skin, but you get a good hide from it." ),
                                          corpse->nname() );
                    break;
                case 4:
                    p->add_msg_if_player( m_good, _( "With a few deft slices you take the skin from the %s" ),
                                          corpse->nname() );
                    break;
            }
            corpse_item.set_flag( "SKINNED" );
            act->targets.pop_back();
            break;
        case DISMEMBER:
            switch( rng( 1, 3 ) ) {
                case 1:
                    p->add_msg_if_player( m_good, _( "You hack the %s apart." ), corpse_item.tname() );
                    break;
                case 2:
                    p->add_msg_if_player( m_good, _( "You lop the limbs off the %s." ), corpse_item.tname() );
                    break;
                case 3:
                    p->add_msg_if_player( m_good, _( "You cleave the %s into pieces." ), corpse_item.tname() );
            }

            // Remove the target from the map
            target.remove_item();
            act->targets.pop_back();
            break;
        case DISSECT:
            p->add_msg_if_player( m_good, _( "You finish dissecting the %s." ), corpse_item.tname() );

            // Remove the target from the map
            target.remove_item();
            act->targets.pop_back();
            break;
    }

    // Ready to move on to the next item, if there is one (for example if multibutchering)
    act->index = true;
    // if its mutli-tile butchering,then restart the backlog.
    if( p->backlog.front().id() == activity_id( "ACT_MULTIPLE_BUTCHER" ) ) {
        p->activity = player_activity();
    }
}

void activity_handlers::fill_liquid_do_turn( player_activity *act, player *p )
{
    player_activity &act_ref = *act;
    try {
        // 1. Gather the source item.
        vehicle *source_veh = nullptr;
        const tripoint source_pos = act_ref.coords.at( 0 );
        map_stack source_stack = g->m.i_at( source_pos );
        map_stack::iterator on_ground;
        monster *source_mon = nullptr;
        item liquid;
        const auto source_type = static_cast<liquid_source_type>( act_ref.values.at( 0 ) );
        int part_num = -1;
        int veh_charges = 0;
        switch( source_type ) {
            case LST_VEHICLE:
                source_veh = veh_pointer_or_null( g->m.veh_at( source_pos ) );
                if( source_veh == nullptr ) {
                    throw std::runtime_error( "could not find source vehicle for liquid transfer" );
                }
                deserialize( liquid, act_ref.str_values.at( 0 ) );
                part_num = static_cast<int>( act_ref.values.at( 1 ) );
                veh_charges = liquid.charges;
                break;
            case LST_INFINITE_MAP:
                deserialize( liquid, act_ref.str_values.at( 0 ) );
                liquid.charges = item::INFINITE_CHARGES;
                break;
            case LST_MAP_ITEM:
                if( static_cast<size_t>( act_ref.values.at( 1 ) ) >= source_stack.size() ) {
                    throw std::runtime_error( "could not find source item on ground for liquid transfer" );
                }
                on_ground = source_stack.begin();
                std::advance( on_ground, act_ref.values.at( 1 ) );
                liquid = *on_ground;
                break;
            case LST_MONSTER:
                Creature *c = g->critter_at( source_pos );
                source_mon = dynamic_cast<monster *>( c );
                if( source_mon == nullptr ) {
                    debugmsg( "could not find source creature for liquid transfer" );
                    act_ref.set_to_null();
                }
                deserialize( liquid, act_ref.str_values.at( 0 ) );
                liquid.charges = 1;
                break;
        }

        static const auto volume_per_turn = units::from_liter( 4 );
        const int charges_per_turn = std::max( 1, liquid.charges_per_volume( volume_per_turn ) );
        liquid.charges = std::min( charges_per_turn, liquid.charges );
        const int original_charges = liquid.charges;
        if( liquid.has_temperature() && liquid.specific_energy < 0 ) {
            liquid.set_item_temperature( std::max( temp_to_kelvin( g->weather.get_temperature( p->pos() ) ),
                                                   277.15 ) );
        }

        // 2. Transfer charges.
        switch( static_cast<liquid_target_type>( act_ref.values.at( 2 ) ) ) {
            case LTT_VEHICLE:
                if( const optional_vpart_position vp = g->m.veh_at( act_ref.coords.at( 1 ) ) ) {
                    p->pour_into( vp->vehicle(), liquid );
                } else {
                    throw std::runtime_error( "could not find target vehicle for liquid transfer" );
                }
                break;
            case LTT_CONTAINER:
                p->pour_into( p->i_at( act_ref.values.at( 3 ) ), liquid );
                break;
            case LTT_MAP:
                if( iexamine::has_keg( act_ref.coords.at( 1 ) ) ) {
                    iexamine::pour_into_keg( act_ref.coords.at( 1 ), liquid );
                } else {
                    g->m.add_item_or_charges( act_ref.coords.at( 1 ), liquid );
                    p->add_msg_if_player( _( "You pour %1$s onto the ground." ), liquid.tname() );
                    liquid.charges = 0;
                }
                break;
            case LTT_MONSTER:
                liquid.charges = 0;
                break;
        }

        const int removed_charges = original_charges - liquid.charges;
        if( removed_charges == 0 ) {
            // Nothing has been transferred, target must be full.
            act_ref.set_to_null();
            return;
        }

        // 3. Remove charges from source.
        switch( source_type ) {
            case LST_VEHICLE:
                if( part_num != -1 ) {
                    source_veh->drain( part_num, removed_charges );
                    liquid.charges = veh_charges - removed_charges;
                    // If there's no liquid left in this tank we're done, otherwise
                    // we need to update our liquid serialization to reflect how
                    // many charges are actually left for the next time we come
                    // around this loop.
                    if( !liquid.charges ) {
                        act_ref.set_to_null();
                    } else {
                        if( act_ref.str_values.empty() ) {
                            act_ref.str_values.push_back( std::string() );
                        }
                        act_ref.str_values.at( 0 ) = serialize( liquid );
                    }
                } else {
                    source_veh->drain( liquid.typeId(), removed_charges );
                }
                if( source_veh->fuel_left( liquid.typeId() ) <= 0 ) {
                    act_ref.set_to_null();
                }
                break;
            case LST_MAP_ITEM:
                on_ground->charges -= removed_charges;
                if( on_ground->charges <= 0 ) {
                    source_stack.erase( on_ground );
                    if( g->m.ter( source_pos ).obj().examine == &iexamine::gaspump ) {
                        add_msg( _( "With a clang and a shudder, the %s pump goes silent." ),
                                 liquid.type_name( 1 ) );
                    } else if( g->m.furn( source_pos ).obj().examine == &iexamine::fvat_full ) {
                        add_msg( _( "You squeeze the last drops of %s from the vat." ),
                                 liquid.type_name( 1 ) );
                        map_stack items_here = g->m.i_at( source_pos );
                        if( items_here.empty() ) {
                            g->m.furn_set( source_pos, f_fvat_empty );
                        }
                    }
                    act_ref.set_to_null();
                }
                break;
            case LST_INFINITE_MAP:
                // nothing, the liquid source is infinite
                break;
            case LST_MONSTER:
                // liquid source charges handled in monexamine::milk_source
                if( liquid.charges == 0 ) {
                    act_ref.set_to_null();
                }
                break;
        }

        if( removed_charges < original_charges ) {
            // Transferred less than the available charges -> target must be full
            act_ref.set_to_null();
        }

    } catch( const std::runtime_error &err ) {
        debugmsg( "error in activity data: \"%s\"", err.what() );
        act_ref.set_to_null();
        return;
    }
}

void activity_handlers::firstaid_finish( player_activity *act, player *p )
{
    static const std::string iuse_name_string( "heal" );

    item &it = p->i_at( act->position );
    item *used_tool = it.get_usable_item( iuse_name_string );
    if( used_tool == nullptr ) {
        debugmsg( "Lost tool used for healing" );
        act->set_to_null();
        return;
    }

    const auto use_fun = used_tool->get_use( iuse_name_string );
    const auto *actor = dynamic_cast<const heal_actor *>( use_fun->get_actor_ptr() );
    if( actor == nullptr ) {
        debugmsg( "iuse_actor type descriptor and actual type mismatch" );
        act->set_to_null();
        return;
    }

    // TODO: Store the patient somehow, retrieve here
    player &patient = *p;
    const hp_part healed = static_cast<hp_part>( act->values[0] );
    const int charges_consumed = actor->finish_using( *p, patient, *used_tool, healed );
    p->consume_charges( it, charges_consumed );

    // Erase activity and values.
    act->set_to_null();
    act->values.clear();
}

void activity_handlers::forage_finish( player_activity *act, player *p )
{
    const int veggy_chance = rng( 1, 100 );
    bool found_something = false;

    items_location loc;
    ter_str_id next_ter;

    switch( season_of_year( calendar::turn ) ) {
        case SPRING:
            loc = "forage_spring";
            next_ter = ter_str_id( "t_underbrush_harvested_spring" );
            break;
        case SUMMER:
            loc = "forage_summer";
            next_ter = ter_str_id( "t_underbrush_harvested_summer" );
            break;
        case AUTUMN:
            loc = "forage_autumn";
            next_ter = ter_str_id( "t_underbrush_harvested_autumn" );
            break;
        case WINTER:
            loc = "forage_winter";
            next_ter = ter_str_id( "t_underbrush_harvested_winter" );
            break;
        default:
            debugmsg( "Invalid season" );
    }

    g->m.ter_set( act->placement, next_ter );

    // Survival gives a bigger boost, and Perception is leveled a bit.
    // Both survival and perception affect time to forage

    ///\EFFECT_PER slightly increases forage success chance
    ///\EFFECT_SURVIVAL increases forage success chance
    if( veggy_chance < p->get_skill_level( skill_survival ) * 3 + p->per_cur - 2 ) {
        const auto dropped = g->m.put_items_from_loc( loc, p->pos(), calendar::turn );
        for( const auto &it : dropped ) {
            add_msg( m_good, _( "You found: %s!" ), it->tname() );
            found_something = true;
            if( it->has_flag( "FORAGE_POISON" ) && one_in( 10 ) ) {
                it->set_flag( "HIDDEN_POISON" );
                it->poison = rng( 2, 7 );
            }
            if( it->has_flag( "FORAGE_HALLU" ) && !it->has_flag( "HIDDEN_POISON" ) && one_in( 10 ) ) {
                it->set_flag( "HIDDEN_HALLU" );
            }
        }
    }
    // 10% to drop a item/items from this group.
    if( one_in( 10 ) ) {
        const auto dropped = g->m.put_items_from_loc( "trash_forest", p->pos(), calendar::turn );
        for( const auto &it : dropped ) {
            add_msg( m_good, _( "You found: %s!" ), it->tname() );
            found_something = true;
        }
    }

    if( !found_something ) {
        add_msg( _( "You didn't find anything." ) );
    }

    iexamine::practice_survival_while_foraging( p );

    act->set_to_null();
}

void activity_handlers::game_do_turn( player_activity *act, player *p )
{
    //Gaming takes time, not speed
    act->moves_left -= 100;

    item &game_item = p->i_at( act->position );

    //Deduct 1 battery charge for every minute spent playing
    if( calendar::once_every( 1_minutes ) ) {
        game_item.ammo_consume( 1, p->pos() );
        p->add_morale( MORALE_GAME, 1, 100 ); //1 points/min, almost 2 hours to fill
    }
    if( game_item.ammo_remaining() == 0 ) {
        act->moves_left = 0;
        add_msg( m_info, _( "The %s runs out of batteries." ), game_item.tname() );
    }
}

void activity_handlers::hotwire_finish( player_activity *act, player *p )
{
    //Grab this now, in case the vehicle gets shifted
    if( const optional_vpart_position vp = g->m.veh_at( tripoint( act->values[0], act->values[1],
                                           p->posz() ) ) ) {
        vehicle *const veh = &vp->vehicle();
        const int mech_skill = act->values[2];
        if( mech_skill > static_cast<int>( rng( 1, 6 ) ) ) {
            //success
            veh->is_locked = false;
            add_msg( _( "This wire will start the engine." ) );
        } else if( mech_skill > static_cast<int>( rng( 0, 4 ) ) ) {
            //soft fail
            veh->is_locked = false;
            veh->is_alarm_on = veh->has_security_working();
            add_msg( _( "This wire will probably start the engine." ) );
        } else if( veh->is_alarm_on ) {
            veh->is_locked = false;
            add_msg( _( "By process of elimination, this wire will start the engine." ) );
        } else {
            //hard fail
            veh->is_alarm_on = veh->has_security_working();
            add_msg( _( "The red wire always starts the engine, doesn't it?" ) );
        }
    } else {
        dbg( D_ERROR ) << "game:process_activity: ACT_HOTWIRE_CAR: vehicle not found";
        debugmsg( "process_activity ACT_HOTWIRE_CAR: vehicle not found" );
    }
    act->set_to_null();
}

void activity_handlers::longsalvage_finish( player_activity *act, player *p )
{
    static const std::string salvage_string = "salvage";
    item &main_tool = p->i_at( act->index );
    auto items = g->m.i_at( p->pos() );
    item *salvage_tool = main_tool.get_usable_item( salvage_string );
    if( salvage_tool == nullptr ) {
        debugmsg( "Lost tool used for long salvage" );
        act->set_to_null();
        return;
    }

    const auto use_fun = salvage_tool->get_use( salvage_string );
    const auto actor = dynamic_cast<const salvage_actor *>( use_fun->get_actor_ptr() );
    if( actor == nullptr ) {
        debugmsg( "iuse_actor type descriptor and actual type mismatch" );
        act->set_to_null();
        return;
    }

    for( auto &item : items ) {
        if( actor->valid_to_cut_up( item ) ) {
            item_location item_loc( map_cursor( p->pos() ), &item );
            actor->cut_up( *p, *salvage_tool, item_loc );
            return;
        }
    }

    add_msg( _( "You finish salvaging." ) );
    act->set_to_null();
}

void activity_handlers::make_zlave_finish( player_activity *act, player *p )
{
    act->set_to_null();
    auto items = g->m.i_at( p->pos() );
    const std::string corpse_name = act->str_values[0];
    item *body = nullptr;

    for( auto &item : items ) {
        if( item.display_name() == corpse_name ) {
            body = &item;
        }
    }

    if( body == nullptr ) {
        add_msg( m_info, _( "There's no corpse to make into a zombie slave!" ) );
        return;
    }

    int success = act->values[0];

    if( success > 0 ) {

        p->practice( skill_firstaid, rng( 2, 5 ) );
        p->practice( skill_survival, rng( 2, 5 ) );

        p->add_msg_if_player( m_good,
                              _( "You slice muscles and tendons, and remove body parts until you're confident the zombie won't be able to attack you when it reanimates." ) );

        body->set_var( "zlave", "zlave" );
        //take into account the chance that the body yet can regenerate not as we need.
        if( one_in( 10 ) ) {
            body->set_var( "zlave", "mutilated" );
        }

    } else if( success > -20 ) {

        p->practice( skill_firstaid, rng( 3, 6 ) );
        p->practice( skill_survival, rng( 3, 6 ) );

        p->add_msg_if_player( m_warning,
                              _( "You hack into the corpse and chop off some body parts.  You think the zombie won't be able to attack when it reanimates." ) );

        success += rng( 1, 20 );

        if( success > 0 && !one_in( 5 ) ) {
            body->set_var( "zlave", "zlave" );
        } else {
            body->set_var( "zlave", "mutilated" );
        }

    } else {

        p->practice( skill_firstaid, rng( 1, 8 ) );
        p->practice( skill_survival, rng( 1, 8 ) );

        body->mod_damage( rng( 0, body->max_damage() - body->damage() ), DT_STAB );
        if( body->damage() == body->max_damage() ) {
            body->active = false;
            p->add_msg_if_player( m_warning, _( "You cut up the corpse too much, it is thoroughly pulped." ) );
        } else {
            p->add_msg_if_player( m_warning,
                                  _( "You cut into the corpse trying to make it unable to attack, but you don't think you have it right." ) );
        }
    }
}

void activity_handlers::pickaxe_do_turn( player_activity *act, player *p )
{
    const tripoint &pos = act->placement;
    sfx::play_activity_sound( "tool", "pickaxe", sfx::get_heard_volume( pos ) );
    if( calendar::once_every( 1_minutes ) ) { // each turn is too much
        //~ Sound of a Pickaxe at work!
        sounds::sound( pos, 30, sounds::sound_t::destructive_activity, _( "CHNK! CHNK! CHNK!" ) );
        messages_in_process( *act, *p );
    }
}

void activity_handlers::pickaxe_finish( player_activity *act, player *p )
{
    const tripoint pos( act->placement );
    item &it = p->i_at( act->position );
    act->set_to_null(); // Invalidate the activity early to prevent a query from mod_pain()
    const int helpersize = g->u.get_num_crafting_helpers( 3 );
    if( g->m.is_bashable( pos ) && g->m.has_flag( "SUPPORTS_ROOF", pos ) &&
        g->m.ter( pos ) != t_tree ) {
        // Tunneling through solid rock is hungry, sweaty, tiring, backbreaking work
        // Betcha wish you'd opted for the J-Hammer ;P
        p->mod_stored_nutr( 15 - ( helpersize * 3 ) );
        p->mod_thirst( 15 - ( helpersize * 3 ) );
        if( p->has_trait( trait_id( "STOCKY_TROGLO" ) ) ) {
            p->mod_fatigue( 20 - ( helpersize  * 3 ) ); // Yep, dwarves can dig longer before tiring
        } else {
            p->mod_fatigue( 30 - ( helpersize  * 3 ) );
        }
        p->mod_pain( std::max( 0, ( 2 * static_cast<int>( rng( 1, 3 ) ) ) - helpersize ) );
    } else if( g->m.move_cost( pos ) == 2 && g->get_levz() == 0 &&
               g->m.ter( pos ) != t_dirt && g->m.ter( pos ) != t_grass ) {
        //Breaking up concrete on the surface? not nearly as bad
        p->mod_stored_nutr( 5 - ( helpersize ) );
        p->mod_thirst( 5 - ( helpersize ) );
        p->mod_fatigue( 10 - ( helpersize  * 2 ) );
    }
    p->add_msg_if_player( m_good, _( "You finish digging." ) );
    g->m.destroy( pos, true );
    it.charges = std::max( 0, it.charges - it.type->charges_to_use() );
    if( it.charges == 0 && it.destroyed_at_zero_charges() ) {
        p->i_rem( &it );
    }
}

void activity_handlers::pulp_do_turn( player_activity *act, player *p )
{
    const tripoint &pos = act->placement;

    // Stabbing weapons are a lot less effective at pulping
    const int cut_power = std::max( p->weapon.damage_melee( DT_CUT ),
                                    p->weapon.damage_melee( DT_STAB ) / 2 );

    ///\EFFECT_STR increases pulping power, with diminishing returns
    float pulp_power = sqrt( ( p->str_cur + p->weapon.damage_melee( DT_BASH ) ) *
                             ( cut_power + 1.0f ) );
    float pulp_effort = p->str_cur + p->weapon.damage_melee( DT_BASH );
    // Multiplier to get the chance right + some bonus for survival skill
    pulp_power *= 40 + p->get_skill_level( skill_survival ) * 5;

    const int mess_radius = p->weapon.has_flag( "MESSY" ) ? 2 : 1;

    int moves = 0;
    int &num_corpses = act->index; // use this to collect how many corpse are pulped
    auto corpse_pile = g->m.i_at( pos );
    for( auto &corpse : corpse_pile ) {
        const mtype *corpse_mtype = corpse.get_mtype();
        if( !corpse.is_corpse() || !corpse_mtype->has_flag( MF_REVIVES ) ||
            ( std::find( act->str_values.begin(), act->str_values.end(), "auto_pulp_no_acid" ) !=
              act->str_values.end() && corpse_mtype->bloodType().obj().has_acid ) ) {
            // Don't smash non-rezing corpses //don't smash acid zombies when auto pulping
            continue;
        }

        while( corpse.damage() < corpse.max_damage() ) {
            // Increase damage as we keep smashing ensuring we eventually smash the target.
            if( x_in_y( pulp_power, corpse.volume() / units::legacy_volume_factor ) ) {
                corpse.inc_damage( DT_BASH );
                if( corpse.damage() == corpse.max_damage() ) {
                    num_corpses++;
                }
            }

            if( x_in_y( pulp_power, corpse.volume() /
                        units::legacy_volume_factor ) ) { // Splatter some blood around
                // Splatter a bit more randomly, so that it looks cooler
                const int radius = mess_radius + x_in_y( pulp_power, 500 ) + x_in_y( pulp_power, 1000 );
                const tripoint dest( pos + point( rng( -radius, radius ), rng( -radius, radius ) ) );
                const field_type_id type_blood = ( mess_radius > 1 && x_in_y( pulp_power, 10000 ) ) ?
                                                 corpse.get_mtype()->gibType() :
                                                 corpse.get_mtype()->bloodType();
                g->m.add_splatter_trail( type_blood, pos, dest );
            }

            p->mod_stat( "stamina", -pulp_effort );

            if( one_in( 4 ) ) {
                // Smashing may not be butchery, but it involves some zombie anatomy
                p->practice( skill_survival, 2, 2 );
            }

            float stamina_ratio = static_cast<float>( p->stamina ) / p->get_stamina_max();
            moves += 100 / std::max( 0.25f, stamina_ratio );
            if( stamina_ratio < 0.33 ) {
                p->moves = std::min( 0, p->moves - moves );
                return;
            }
            if( moves >= p->moves ) {
                // Enough for this turn;
                p->moves -= moves;
                return;
            }
        }
    }

    // If we reach this, all corpses have been pulped, finish the activity
    act->moves_left = 0;
    if( num_corpses == 0 ) {
        p->add_msg_if_player( m_bad, _( "The corpse moved before you could finish smashing it!" ) );
        return;
    }
    // TODO: Factor in how long it took to do the smashing.
    p->add_msg_player_or_npc( ngettext( "The corpse is thoroughly pulped.",
                                        "The corpses are thoroughly pulped.", num_corpses ),
                              ngettext( "<npcname> finished pulping the corpse.",
                                        "<npcname> finished pulping the corpses.", num_corpses ) );
}

void activity_handlers::reload_finish( player_activity *act, player *p )
{
    act->set_to_null();

    if( act->targets.size() != 2 || act->index <= 0 ) {
        debugmsg( "invalid arguments to ACT_RELOAD" );
        return;
    }

    if( !act->targets[0] ) {
        debugmsg( "reload target is null, failed to reload" );
        return;
    }

    if( !act->targets[1] ) {
        debugmsg( "ammo target is null, failed to reload" );
        return;
    }

    item &reloadable = *act->targets[ 0 ];
    item &ammo = *act->targets[1];
    const int qty = act->index;
    const bool is_speedloader = ammo.has_flag( "SPEEDLOADER" );
    const bool is_bolt = ammo.ammo_type() == ammotype( "bolt" );

    if( !reloadable.reload( *p, std::move( act->targets[ 1 ] ), qty ) ) {
        add_msg( m_info, _( "Can't reload the %s." ), reloadable.tname() );
        return;
    }

    std::string msg = _( "You reload the %s." );

    if( reloadable.is_gun() ) {
        p->recoil = MAX_RECOIL;

        if( reloadable.has_flag( "RELOAD_ONE" ) && !is_speedloader ) {
            for( int i = 0; i != qty; ++i ) {
                if( is_bolt ) {
                    msg = _( "You insert a bolt into the %s." );
                } else {
                    msg = _( "You insert a cartridge into the %s." );
                }
            }
        }
        if( reloadable.type->gun->reload_noise_volume > 0 ) {
            sfx::play_variant_sound( "reload", reloadable.typeId(), sfx::get_heard_volume( p->pos() ) );
            sounds::ambient_sound( p->pos(), reloadable.type->gun->reload_noise_volume,
                                   sounds::sound_t::activity, reloadable.type->gun->reload_noise );
        }
    } else if( reloadable.is_watertight_container() ) {
        msg = _( "You refill the %s." );
    }
    add_msg( m_neutral, msg, reloadable.tname() );
}

void activity_handlers::start_fire_finish( player_activity *act, player *p )
{
    static const std::string iuse_name_string( "firestarter" );

    item &it = p->i_at( act->position );
    item *used_tool = it.get_usable_item( iuse_name_string );
    if( used_tool == nullptr ) {
        debugmsg( "Lost tool used for starting fire" );
        act->set_to_null();
        return;
    }

    const auto use_fun = used_tool->get_use( iuse_name_string );
    const auto *actor = dynamic_cast<const firestarter_actor *>( use_fun->get_actor_ptr() );
    if( actor == nullptr ) {
        debugmsg( "iuse_actor type descriptor and actual type mismatch" );
        act->set_to_null();
        return;
    }

    p->consume_charges( it, it.type->charges_to_use() );
    p->practice( skill_survival, act->index, 5 );

    firestarter_actor::resolve_firestarter_use( *p, act->placement );
    act->set_to_null();
}

void activity_handlers::start_fire_do_turn( player_activity *act, player *p )
{
    if( !g->m.is_flammable( act->placement ) ) {
        try_fuel_fire( *act, *p, true );
        if( !g->m.is_flammable( act->placement ) ) {
            p->add_msg_if_player( m_info, _( "There's nothing to light there." ) );
            p->cancel_activity();
            return;
        }
    }

    item &firestarter = p->i_at( act->position );
    if( firestarter.has_flag( "REQUIRES_TINDER" ) ) {
        if( !g->m.tinder_at( act->placement ) ) {
            p->add_msg_if_player( m_info, _( "This item requires tinder to light." ) );
            p->cancel_activity();
            return;
        }
    }

    const auto usef = firestarter.type->get_use( "firestarter" );
    if( usef == nullptr || usef->get_actor_ptr() == nullptr ) {
        add_msg( m_bad, _( "You have lost the item you were using to start the fire." ) );
        p->cancel_activity();
        return;
    }

    p->mod_moves( -p->moves );
    const auto actor = dynamic_cast<const firestarter_actor *>( usef->get_actor_ptr() );
    const float light = actor->light_mod( p->pos() );
    act->moves_left -= light * 100;
    if( light < 0.1 ) {
        add_msg( m_bad, _( "There is not enough sunlight to start a fire now.  You stop trying." ) );
        p->cancel_activity();
    }
}

void activity_handlers::train_finish( player_activity *act, player *p )
{
    const skill_id sk( act->name );
    if( sk.is_valid() ) {
        const Skill &skill = sk.obj();
        std::string skill_name = skill.name();
        int old_skill_level = p->get_skill_level( sk );
        p->practice( sk, 100, old_skill_level );
        int new_skill_level = p->get_skill_level( sk );
        if( old_skill_level != new_skill_level ) {
            add_msg( m_good, _( "You finish training %s to level %d." ),
                     skill_name, new_skill_level );
            if( new_skill_level % 4 == 0 ) {
                //~ %d is skill level %s is skill name
                p->add_memorial_log( pgettext( "memorial_male",
                                               "Reached skill level %1$d in %2$s." ),
                                     pgettext( "memorial_female",
                                               "Reached skill level %1$d in %2$s." ),
                                     new_skill_level, skill_name );
            }
        } else {
            add_msg( m_good, _( "You finish training %s." ), skill_name );
        }
        act->set_to_null();
        return;
    }

    const auto &ma_id = matype_id( act->name );
    if( ma_id.is_valid() ) {
        const auto &mastyle = ma_id.obj();
        // Trained martial arts,
        add_msg( m_good, _( "You learn %s." ), mastyle.name );
        //~ %s is martial art
        p->add_memorial_log( pgettext( "memorial_male", "Learned %s." ),
                             pgettext( "memorial_female", "Learned %s." ),
                             mastyle.name );
        p->add_martialart( mastyle.id );
    } else {
        debugmsg( "train_finish without a valid skill or style name" );
    }

    act->set_to_null();
    return;
}

void activity_handlers::vehicle_finish( player_activity *act, player *p )
{
    //Grab this now, in case the vehicle gets shifted
    const optional_vpart_position vp = g->m.veh_at( tripoint( act->values[0], act->values[1],
                                       p->posz() ) );
    veh_interact::complete_vehicle();
    // complete_vehicle set activity type to NULL if the vehicle
    // was completely dismantled, otherwise the vehicle still exist and
    // is to be examined again.
    if( act->is_null() ) {
        return;
    }
    act->set_to_null();
    if( act->values.size() < 7 ) {
        dbg( D_ERROR ) << "game:process_activity: invalid ACT_VEHICLE values: "
                       << act->values.size();
        debugmsg( "process_activity invalid ACT_VEHICLE values:%d",
                  act->values.size() );
    } else {
        if( vp ) {
            g->m.invalidate_map_cache( g->get_levz() );
            g->refresh_all();
            // TODO: Z (and also where the activity is queued)
            // Or not, because the vehicle coordinates are dropped anyway
            g->exam_vehicle( vp->vehicle(), point( act->values[ 2 ], act->values[ 3 ] ) );
            return;
        } else {
            dbg( D_ERROR ) << "game:process_activity: ACT_VEHICLE: vehicle not found";
            debugmsg( "process_activity ACT_VEHICLE: vehicle not found" );
        }
    }
}

void activity_handlers::hand_crank_do_turn( player_activity *act, player *p )
{
    // Hand-crank chargers seem to range from 2 watt (very common easily verified)
    // to 10 watt (suspicious claims from some manufacturers) sustained output.
    // It takes 2.4 minutes to produce 1kj at just slightly under 7 watts (25 kj per hour)
    // time-based instead of speed based because it's a sustained activity
    act->moves_left -= 100;
    item &hand_crank_item = p ->i_at( act->position );

    if( calendar::once_every( 144_seconds ) ) {
        p->mod_fatigue( 1 );
        if( hand_crank_item.ammo_capacity() > hand_crank_item.ammo_remaining() ) {
            hand_crank_item.ammo_set( "battery", hand_crank_item.ammo_remaining() + 1 );
        } else {
            act->moves_left = 0;
            add_msg( m_info, _( "You've charged the battery completely." ) );
        }
    }
    if( p->get_fatigue() >= DEAD_TIRED ) {
        act->moves_left = 0;
        add_msg( m_info, _( "You're too exhausted to keep cranking." ) );
    }

}

void activity_handlers::vibe_do_turn( player_activity *act, player *p )
{
    //Using a vibrator takes time (10 minutes), not speed
    //Linear increase in morale during action with a small boost at end
    //Deduct 1 battery charge for every minute in use, or vibrator is much less effective
    act->moves_left -= 100;

    item &vibrator_item = p->i_at( act->position );

    if( ( p->is_wearing( "rebreather" ) ) || ( p->is_wearing( "rebreather_xl" ) ) ||
        ( p->is_wearing( "mask_h20survivor" ) ) ) {
        act->moves_left = 0;
        add_msg( m_bad, _( "You have trouble breathing, and stop." ) );
    }

    if( calendar::once_every( 1_minutes ) ) {
        p->mod_fatigue( 1 );
        if( vibrator_item.ammo_remaining() > 0 ) {
            vibrator_item.ammo_consume( 1, p->pos() );
            p->add_morale( MORALE_FEELING_GOOD, 3, 40 );
            if( vibrator_item.ammo_remaining() == 0 ) {
                add_msg( m_info, _( "The %s runs out of batteries." ), vibrator_item.tname() );
            }
        } else {
            p->add_morale( MORALE_FEELING_GOOD, 1, 40 ); //twenty minutes to fill
        }
    }
    if( p->get_fatigue() >= DEAD_TIRED ) { // Dead Tired: different kind of relaxation needed
        act->moves_left = 0;
        add_msg( m_info, _( "You're too tired to continue." ) );
    }

    // Vibrator requires that you be able to move around, stretch, etc, so doesn't play
    // well with roots.  Sorry.  :-(

    p->pause();
}

void activity_handlers::start_engines_finish( player_activity *act, player *p )
{
    act->set_to_null();
    // Find the vehicle by looking for a remote vehicle first, then by player relative coordinates
    vehicle *veh = g->remoteveh();
    if( !veh ) {
        const tripoint pos = act->placement + g->u.pos();
        veh = veh_pointer_or_null( g->m.veh_at( pos ) );
        if( !veh ) {
            return;
        }
    }

    int attempted = 0;
    int non_muscle_attempted = 0;
    int started = 0;
    int non_muscle_started = 0;
    int non_combustion_started = 0;
    const bool take_control = act->values[0];

    for( size_t e = 0; e < veh->engines.size(); ++e ) {
        if( veh->is_engine_on( e ) ) {
            attempted++;
            if( !veh->is_engine_type( e, "muscle" ) && !veh->is_engine_type( e, "animal" ) ) {
                non_muscle_attempted++;
            }
            if( veh->start_engine( e ) ) {
                started++;
                if( !veh->is_engine_type( e, "muscle" ) && !veh->is_engine_type( e, "animal" ) ) {
                    non_muscle_started++;
                } else {
                    non_combustion_started++;
                }
            }
        }
    }

    //Did any engines start?
    veh->engine_on = started;
    //init working engine noise
    sfx::do_vehicle_engine_sfx();

    if( attempted == 0 ) {
        add_msg( m_info, _( "The %s doesn't have an engine!" ), veh->name );
    } else if( non_muscle_attempted > 0 ) {
        //Some non-muscle engines tried to start
        if( non_muscle_attempted == non_muscle_started ) {
            //All of the non-muscle engines started
            add_msg( ngettext( "The %s's engine starts up.",
                               "The %s's engines start up.", non_muscle_started ), veh->name );
        } else if( non_muscle_started > 0 ) {
            //Only some of the non-muscle engines started
            add_msg( ngettext( "One of the %s's engines start up.",
                               "Some of the %s's engines start up.", non_muscle_started ), veh->name );
        } else if( non_combustion_started > 0 ) {
            //Non-combustions "engines" started
            add_msg( _( "The %s is ready for movement." ), veh->name );
        } else {
            //All of the non-muscle engines failed
            add_msg( m_bad, ngettext( "The %s's engine fails to start.",
                                      "The %s's engines fail to start.", non_muscle_attempted ), veh->name );
        }
    }

    if( take_control && !veh->engine_on && !veh->velocity ) {
        p->controlling_vehicle = false;
        add_msg( _( "You let go of the controls." ) );
    }
}

void activity_handlers::oxytorch_do_turn( player_activity *act, player *p )
{
    if( act->values[0] <= 0 ) {
        return;
    }

    item &it = p->i_at( act->position );
    // act->values[0] is the number of charges yet to be consumed
    const int charges_used = std::min( act->values[0], it.ammo_required() );

    it.ammo_consume( charges_used, p->pos() );
    act->values[0] -= static_cast<int>( charges_used );

    sfx::play_activity_sound( "tool", "oxytorch", sfx::get_heard_volume( act->placement ) );
    if( calendar::once_every( 2_turns ) ) {
        sounds::sound( act->placement, 10, sounds::sound_t::destructive_activity, _( "hissssssssss!" ) );
    }
}

void activity_handlers::oxytorch_finish( player_activity *act, player *p )
{
    act->set_to_null();
    const tripoint &pos = act->placement;
    const ter_id ter = g->m.ter( pos );

    // fast players might still have some charges left to be consumed
    p->i_at( act->position ).ammo_consume( act->values[0], p->pos() );

    if( g->m.furn( pos ) == f_rack ) {
        g->m.furn_set( pos, f_null );
        g->m.spawn_item( p->pos(), "steel_chunk", rng( 2, 6 ) );
    } else if( ter == t_chainfence || ter == t_chaingate_c || ter == t_chaingate_l ) {
        g->m.ter_set( pos, t_dirt );
        g->m.spawn_item( pos, "pipe", rng( 1, 4 ) );
        g->m.spawn_item( pos, "wire", rng( 4, 16 ) );
    } else if( ter == t_chainfence_posts ) {
        g->m.ter_set( pos, t_dirt );
        g->m.spawn_item( pos, "pipe", rng( 1, 4 ) );
    } else if( ter == t_door_metal_locked || ter == t_door_metal_c || ter == t_door_bar_c ||
               ter == t_door_bar_locked || ter == t_door_metal_pickable ) {
        g->m.ter_set( pos, t_mdoor_frame );
        g->m.spawn_item( pos, "steel_plate", rng( 0, 1 ) );
        g->m.spawn_item( pos, "steel_chunk", rng( 3, 8 ) );
    } else if( ter == t_window_enhanced || ter == t_window_enhanced_noglass ) {
        g->m.ter_set( pos, t_window_empty );
        g->m.spawn_item( pos, "steel_plate", rng( 0, 1 ) );
        g->m.spawn_item( pos, "sheet_metal", rng( 1, 3 ) );
    } else if( ter == t_reb_cage ) {
        g->m.ter_set( pos, t_pit );
        g->m.spawn_item( pos, "spike", rng( 1, 19 ) );
        g->m.spawn_item( pos, "scrap", rng( 1, 8 ) );
    } else if( ter == t_bars ) {
        if( g->m.ter( pos + point_east ) == t_sewage || g->m.ter( pos + point_south ) ==
            t_sewage ||
            g->m.ter( pos + point_west ) == t_sewage || g->m.ter( pos + point_north ) ==
            t_sewage ) {
            g->m.ter_set( pos, t_sewage );
            g->m.spawn_item( p->pos(), "pipe", rng( 1, 2 ) );
        } else {
            g->m.ter_set( pos, t_floor );
            g->m.spawn_item( p->pos(), "pipe", rng( 1, 2 ) );
        }
    } else if( ter == t_window_bars_alarm ) {
        g->m.ter_set( pos, t_window_alarm );
        g->m.spawn_item( p->pos(), "pipe", rng( 1, 2 ) );
    } else if( ter == t_window_bars ) {
        g->m.ter_set( pos, t_window_empty );
        g->m.spawn_item( p->pos(), "pipe", rng( 1, 2 ) );
    }
}

void activity_handlers::cracking_finish( player_activity *act, player *p )
{
    p->add_msg_if_player( m_good, _( "With a satisfying click, the lock on the safe opens!" ) );
    g->m.furn_set( act->placement, f_safe_c );
    act->set_to_null();
}

void activity_handlers::open_gate_finish( player_activity *act, player * )
{
    const tripoint pos = act->placement; // Don't use reference and don't inline, because act can change
    gates::open_gate( pos );
    act->set_to_null();
}

enum repeat_type : int {
    // REPEAT_INIT should be zero. In some scenarios (veh welder), activity value default to zero.
    REPEAT_INIT = 0,    // Haven't found repeat value yet.
    REPEAT_ONCE,        // Repeat just once
    REPEAT_FOREVER,     // Repeat for as long as possible
    REPEAT_FULL,        // Repeat until damage==0
    REPEAT_EVENT,       // Repeat until something interesting happens
    REPEAT_CANCEL,      // Stop repeating
};

static repeat_type repeat_menu( const std::string &title, repeat_type last_selection )
{
    uilist rmenu;
    rmenu.text = title;

    rmenu.addentry( REPEAT_ONCE, true, '1', _( "Repeat once" ) );
    rmenu.addentry( REPEAT_FOREVER, true, '2', _( "Repeat until reinforced" ) );
    rmenu.addentry( REPEAT_FULL, true, '3', _( "Repeat until fully repaired, but don't reinforce" ) );
    rmenu.addentry( REPEAT_EVENT, true, '4', _( "Repeat until success/failure/level up" ) );
    rmenu.addentry( REPEAT_INIT, true, '5', _( "Back to item selection" ) );

    rmenu.selected = last_selection - REPEAT_ONCE;
    rmenu.query();

    if( rmenu.ret >= REPEAT_INIT && rmenu.ret <= REPEAT_EVENT ) {
        return static_cast<repeat_type>( rmenu.ret );
    }

    return REPEAT_CANCEL;
}

// This is a part of a hack to provide pseudo items for long repair activity
// Note: similar hack could be used to implement all sorts of vehicle pseudo-items
//  and possibly CBM pseudo-items too.
struct weldrig_hack {
    vehicle *veh;
    int part;
    item pseudo;

    weldrig_hack()
        : veh( nullptr )
        , part( -1 )
        , pseudo( "welder", calendar::turn )
    { }

    bool init( const player_activity &act ) {
        if( act.coords.empty() || act.values.size() < 2 ) {
            return false;
        }

        part = act.values[1];
        veh = veh_pointer_or_null( g->m.veh_at( act.coords[0] ) );
        if( veh == nullptr || veh->parts.size() <= static_cast<size_t>( part ) ) {
            part = -1;
            return false;
        }

        part = veh->part_with_feature( part, "WELDRIG", true );
        return part >= 0;
    }

    item &get_item() {
        if( veh != nullptr && part >= 0 ) {
            pseudo.charges = veh->drain( "battery", 1000 - pseudo.charges );
            return pseudo;
        }

        // null item should be handled just fine
        return null_item_reference();
    }

    void clean_up() {
        // Return unused charges
        if( veh == nullptr || part < 0 ) {
            return;
        }

        veh->charge_battery( pseudo.charges );
        pseudo.charges = 0;
    }

    ~weldrig_hack() {
        clean_up();
    }
};

void activity_handlers::repair_item_finish( player_activity *act, player *p )
{
    const std::string iuse_name_string = act->get_str_value( 0, "repair_item" );
    repeat_type repeat = static_cast<repeat_type>( act->get_value( 0, REPEAT_INIT ) );
    weldrig_hack w_hack;
    item_location *ploc = nullptr;

    if( !act->targets.empty() ) {
        ploc = &act->targets[0];
    }

    item &main_tool = !w_hack.init( *act ) ?
                      ploc ?
                      **ploc : p->i_at( act->index ) : w_hack.get_item();

    item *used_tool = main_tool.get_usable_item( iuse_name_string );
    if( used_tool == nullptr ) {
        debugmsg( "Lost tool used for long repair" );
        act->set_to_null();
        return;
    }

    const auto use_fun = used_tool->get_use( iuse_name_string );
    // TODO: De-uglify this block. Something like get_use<iuse_actor_type>() maybe?
    const auto *actor = dynamic_cast<const repair_item_actor *>( use_fun->get_actor_ptr() );
    if( actor == nullptr ) {
        debugmsg( "iuse_actor type descriptor and actual type mismatch" );
        act->set_to_null();
        return;
    }

    // Valid Repeat choice and target, attempt repair.
    if( repeat != REPEAT_INIT && act->targets.size() >= 2 ) {
        item_location &fix_location = act->targets[1];

        // Remember our level: we want to stop retrying on level up
        const int old_level = p->get_skill_level( actor->used_skill );
        const auto attempt = actor->repair( *p, *used_tool, fix_location );
        if( attempt != repair_item_actor::AS_CANT ) {
            if( ploc && ploc->where() == item_location::type::map ) {
                used_tool->ammo_consume( used_tool->ammo_required(), ploc->position() );
            } else {
                p->consume_charges( *used_tool, used_tool->ammo_required() );
            }
        }

        // TODO: Allow setting this in the actor
        // TODO: Don't use charges_to_use: welder has 50 charges per use, soldering iron has 1
        if( !used_tool->units_sufficient( *p ) ) {
            p->add_msg_if_player( _( "Your %s ran out of charges" ), used_tool->tname() );
            act->set_to_null();
            return;
        }

        // Print message explaining why we stopped
        // But only if we didn't destroy the item (because then it's obvious)
        const bool destroyed = attempt == repair_item_actor::AS_DESTROYED;
        const bool cannot_continue_repair = attempt == repair_item_actor::AS_CANT ||
                                            destroyed || !actor->can_repair_target( *p, *fix_location, !destroyed );
        if( cannot_continue_repair ) {
            // Cannot continue to repair target, select another target.
            // **Warning**: as soon as the item is popped back, it is destroyed and can't be used anymore!
            act->targets.pop_back();
        }

        const bool event_happened = attempt == repair_item_actor::AS_FAILURE ||
                                    attempt == repair_item_actor::AS_SUCCESS ||
                                    old_level != p->get_skill_level( actor->used_skill );

        const bool need_input =
            ( repeat == REPEAT_ONCE ) ||
            ( repeat == REPEAT_EVENT && event_happened ) ||
            ( repeat == REPEAT_FULL && ( cannot_continue_repair || fix_location->damage() <= 0 ) );
        if( need_input ) {
            repeat = REPEAT_INIT;
        }
    }
    // Check tool is valid before we query target and Repeat choice.
    if( !actor->can_use_tool( *p, *used_tool, true ) ) {
        act->set_to_null();
        return;
    }

    // target selection and validation.
    while( act->targets.size() < 2 ) {
        auto item_loc = game_menus::inv::repair( *p, actor, &main_tool );

        if( item_loc == item_location::nowhere ) {
            p->add_msg_if_player( m_info, _( "Never mind." ) );
            act->set_to_null();
            return;
        }
        if( actor->can_repair_target( *p, *item_loc, true ) ) {
            act->targets.emplace_back( item_loc );
            repeat = REPEAT_INIT;
        }
    }

    const item &fix = *act->targets[1];

    if( repeat == REPEAT_INIT ) {
        g->draw();
        const int level = p->get_skill_level( actor->used_skill );
        auto action_type = actor->default_action( fix, level );
        if( action_type == repair_item_actor::RT_NOTHING ) {
            p->add_msg_if_player( _( "You won't learn anything more by doing that." ) );
        }

        const auto chance = actor->repair_chance( *p, fix, action_type );
        if( chance.first <= 0.0f ) {
            action_type = repair_item_actor::RT_PRACTICE;
        }

        std::string title = string_format( _( "%s %s\n" ),
                                           repair_item_actor::action_description( action_type ),
                                           fix.tname() );
        title += string_format( _( "Charges: <color_light_blue>%s/%s</color> %s (%s per use)\n" ),
                                used_tool->ammo_remaining(), used_tool->ammo_capacity(),
                                item::nname( used_tool->ammo_current() ),
                                used_tool->ammo_required() );
        title += string_format( _( "Skill used: <color_light_blue>%s (%s)</color>\n" ),
                                actor->used_skill.obj().name(), level );
        title += string_format( _( "Success chance: <color_light_blue>%.1f</color>%%\n" ),
                                100.0f * chance.first );
        title += string_format( _( "Damage chance: <color_light_blue>%.1f</color>%%" ),
                                100.0f * chance.second );

        if( act->values.empty() ) {
            act->values.resize( 1 );
        }
        do {
            repeat = repeat_menu( title, repeat );

            if( repeat == REPEAT_CANCEL ) {
                act->set_to_null();
                return;
            }
            act->values[0] = static_cast<int>( repeat );
            if( repeat == REPEAT_INIT ) {       // BACK selected, redo target selection next.
                p->activity.targets.pop_back();
                return;
            }
            if( repeat == REPEAT_FULL && fix.damage() <= 0 ) {
                p->add_msg_if_player( m_info, _( "Your %s is already fully repaired." ), fix.tname() );
                repeat = REPEAT_INIT;
            }
        } while( repeat == REPEAT_INIT );
    }

    // Otherwise keep retrying
    act->moves_left = actor->move_cost;
}

void activity_handlers::mend_item_finish( player_activity *act, player *p )
{
    act->set_to_null();
    if( act->targets.size() != 1 ) {
        debugmsg( "invalid arguments to ACT_MEND_ITEM" );
        return;
    }

    item_location &target = act->targets[ 0 ];

    const auto f = target->faults.find( fault_id( act->name ) );
    if( f == target->faults.end() ) {
        debugmsg( "item %s does not have fault %s", target->tname(), act->name );
        return;
    }

    const inventory inv = p->crafting_inventory();
    const requirement_data &reqs = f->obj().requirements();
    if( !reqs.can_make_with_inventory( inv, is_crafting_component ) ) {
        add_msg( m_info, _( "You are currently unable to mend the %s." ), target->tname() );
    }
    for( const auto &e : reqs.get_components() ) {
        p->consume_items( e );
    }
    for( const auto &e : reqs.get_tools() ) {
        p->consume_tools( e );
    }
    p->invalidate_crafting_inventory();

    target->faults.erase( *f );
    add_msg( m_good, _( "You successfully mended the %s." ), target->tname() );
}

void activity_handlers::gunmod_add_finish( player_activity *act, player *p )
{
    act->set_to_null();
    // first unpack all of our arguments
    if( act->values.size() != 4 ) {
        debugmsg( "Insufficient arguments to ACT_GUNMOD_ADD" );
        return;
    }

    item &gun = p->i_at( act->position );
    item &mod = p->i_at( act->values[0] );

    const int roll = act->values[1]; // chance of success (%)
    const int risk = act->values[2]; // chance of damage (%)

    // any tool charges used during installation
    const std::string tool = act->name;
    const int qty = act->values[3];

    if( !gun.is_gunmod_compatible( mod ).success() ) {
        debugmsg( "Invalid arguments in ACT_GUNMOD_ADD" );
        return;
    }

    if( !tool.empty() && qty > 0 ) {
        p->use_charges( tool, qty );
    }

    if( rng( 0, 100 ) <= roll ) {
        add_msg( m_good, _( "You successfully attached the %1$s to your %2$s." ), mod.tname(),
                 gun.tname() );
        gun.contents.push_back( p->i_rem( &mod ) );

    } else if( rng( 0, 100 ) <= risk ) {
        if( gun.inc_damage() ) {
            // Remove irremovable mods prior to destroying the gun
            for( auto mod : gun.gunmods() ) {
                if( mod->is_irremovable() ) {
                    p->remove_item( *mod );
                }
            }
            add_msg( m_bad, _( "You failed at installing the %s and destroyed your %s!" ), mod.tname(),
                     gun.tname() );
            p->i_rem( &gun );
        } else {
            add_msg( m_bad, _( "You failed at installing the %s and damaged your %s!" ), mod.tname(),
                     gun.tname() );
        }

    } else {
        add_msg( m_info, _( "You failed at installing the %s." ), mod.tname() );
    }
}

void activity_handlers::toolmod_add_finish( player_activity *act, player *p )
{
    act->set_to_null();
    if( act->targets.size() != 2 || !act->targets[0] || !act->targets[1] ) {
        debugmsg( "Incompatible arguments to ACT_TOOLMOD_ADD" );
        return;
    }
    item &tool = *act->targets[0];
    item &mod = *act->targets[1];
    p->add_msg_if_player( m_good, _( "You successfully attached the %1$s to your %2$s." ),
                          mod.tname(), tool.tname() );
    mod.item_tags.insert( "IRREMOVABLE" );
    tool.contents.push_back( mod );
    act->targets[1].remove_item();
}

void activity_handlers::clear_rubble_finish( player_activity *act, player *p )
{
    const tripoint &pos = act->placement;
    p->add_msg_if_player( m_info, _( "You clear up the %s." ),
                          g->m.furnname( pos ) );
    g->m.furn_set( pos, f_null );

    act->set_to_null();
}

void activity_handlers::meditate_finish( player_activity *act, player *p )
{
    p->add_msg_if_player( m_good, _( "You pause to engage in spiritual contemplation." ) );
    p->add_morale( MORALE_FEELING_GOOD, 5, 10 );
    act->set_to_null();
}

void activity_handlers::aim_do_turn( player_activity *act, player * )
{
    if( act->index == 0 ) {
        g->m.invalidate_map_cache( g->get_levz() );
        g->m.build_map_cache( g->get_levz() );
        avatar_action::fire( g->u, g->m );
    }
}

void activity_handlers::pickup_do_turn( player_activity *, player * )
{
    activity_on_turn_pickup();
}

void activity_handlers::wear_do_turn( player_activity *act, player *p )
{
    activity_on_turn_wear( *act, *p );
}

// This activity opens the menu (it's not meant to queue consumption of items)
void activity_handlers::eat_menu_do_turn( player_activity *, player * )
{
    g->eat();
}

void activity_handlers::consume_food_menu_do_turn( player_activity *, player * )
{
    g->eat( game_menus::inv::consume_food );
}

void activity_handlers::consume_drink_menu_do_turn( player_activity *, player * )
{
    g->eat( game_menus::inv::consume_drink );
}

void activity_handlers::consume_meds_menu_do_turn( player_activity *, player * )
{
    g->eat( game_menus::inv::consume_meds );
}

void activity_handlers::move_items_do_turn( player_activity *act, player *p )
{
    activity_on_turn_move_items( *act, *p );
}

void activity_handlers::move_loot_do_turn( player_activity *act, player *p )
{
    generic_multi_activity_handler( *act, *p );
}

void activity_handlers::adv_inventory_do_turn( player_activity *, player *p )
{
    p->cancel_activity();
    advanced_inv();
}

void activity_handlers::drive_do_turn( player_activity *act, player *p )
{
    vehicle *player_veh = veh_pointer_or_null( g->m.veh_at( p->pos() ) );
    if( !player_veh ) {
        act->set_to_null();
        p->cancel_activity();
        return;
    }
    if( p->in_vehicle && p->controlling_vehicle && player_veh->is_autodriving &&
        !g->u.omt_path.empty() && !player_veh->omt_path.empty() ) {
        player_veh->do_autodrive();
        if( g->u.global_omt_location() == g->u.omt_path.back() ) {
            g->u.omt_path.pop_back();
        }
        p->moves = 0;
    } else {
        p->add_msg_if_player( m_info, _( "Auto-drive cancelled." ) );
        if( !player_veh->omt_path.empty() ) {
            player_veh->omt_path.clear();
        }
        act->set_to_null();
        p->cancel_activity();
        return;
    }
    if( player_veh->omt_path.empty() ) {
        act->set_to_null();
        p->add_msg_if_player( m_info, _( "You have reached your destination." ) );
        p->cancel_activity();
    }
}

void activity_handlers::travel_do_turn( player_activity *act, player *p )
{
    if( !p->omt_path.empty() ) {
        p->omt_path.pop_back();
        if( p->omt_path.empty() ) {
            p->add_msg_if_player( m_info, _( "You have reached your destination." ) );
            g->draw();
            act->set_to_null();
            return;
        }
        tripoint sm_tri = g->m.getlocal( sm_to_ms_copy( omt_to_sm_copy( p->omt_path.back() ) ) );
        tripoint centre_sub = sm_tri + point( SEEX, SEEY );
        if( !g->m.passable( centre_sub ) ) {
            auto candidates = g->m.points_in_radius( centre_sub, 2 );
            for( const auto &elem : candidates ) {
                if( g->m.passable( elem ) ) {
                    centre_sub = elem;
                    break;
                }
            }
        }
        const auto route_to = g->m.route( p->pos(), centre_sub, p->get_pathfinding_settings(),
                                          p->get_path_avoid() );
        if( !route_to.empty() ) {
            const activity_id act_travel = activity_id( "ACT_TRAVELLING" );
            p->set_destination( route_to, player_activity( act_travel ) );
        } else {
            p->add_msg_if_player( _( "You cannot reach that destination" ) );
        }
    } else {
        p->add_msg_if_player( m_info, _( "You have reached your destination." ) );
    }
    g->draw();
    act->set_to_null();
}

void activity_handlers::armor_layers_do_turn( player_activity *, player *p )
{
    p->cancel_activity();
    p->sort_armor();
}

void activity_handlers::atm_do_turn( player_activity *, player *p )
{
    iexamine::atm( *p, p->pos() );
}

// fish-with-rod fish catching function.
static void rod_fish( player *p, std::vector<monster *> &fishables )
{
    //if the vector is empty (no fish around) the player is still given a small chance to get a (let us say it was hidden) fish
    if( fishables.empty() ) {
        const std::vector<mtype_id> fish_group = MonsterGroupManager::GetMonstersFromGroup(
                    mongroup_id( "GROUP_FISH" ) );
        const mtype_id fish_mon = random_entry_ref( fish_group );
        g->m.add_item_or_charges( p->pos(), item::make_corpse( fish_mon, calendar::turn + rng( 0_turns,
                                  3_hours ) ) );
        p->add_msg_if_player( m_good, _( "You caught a %s." ), fish_mon.obj().nname() );
    } else {
        monster *chosen_fish = random_entry( fishables );
        chosen_fish->fish_population -= 1;
        if( chosen_fish->fish_population <= 0 ) {
            g->catch_a_monster( chosen_fish, p->pos(), p, 50_hours );
        } else {
            g->m.add_item_or_charges( p->pos(), item::make_corpse( chosen_fish->type->id,
                                      calendar::turn + rng( 0_turns,
                                              3_hours ) ) );
            p->add_msg_if_player( m_good, _( "You caught a %s." ), chosen_fish->type->nname() );
        }
    }
    for( auto &elem : g->m.i_at( p->pos() ) ) {
        if( elem.is_corpse() && !elem.has_var( "activity_var" ) ) {
            elem.set_var( "activity_var", p->name );
        }
    }
}

void activity_handlers::fish_do_turn( player_activity *act, player *p )
{
    item &it = p->i_at( act->position );
    int fish_chance = 1;
    int survival_skill = p->get_skill_level( skill_survival );
    if( it.has_flag( "FISH_POOR" ) ) {
        survival_skill += dice( 1, 6 );
    } else if( it.has_flag( "FISH_GOOD" ) ) {
        // Much better chances with a good fishing implement.
        survival_skill += dice( 4, 9 );
        survival_skill *= 2;
    }
    std::vector<monster *> fishables = g->get_fishable_monsters( act->coord_set );
    // Fish are always there, even if it dosnt seem like they are visible!
    if( fishables.empty() ) {
        fish_chance += survival_skill / 2;
    } else {
        // if they are visible however, it implies a larger population
        for( auto elem : fishables ) {
            fish_chance += elem->fish_population;
        }
        fish_chance += survival_skill;
    }
    // no matter the population of fish, your skill and tool limits the ease of catching.
    fish_chance = std::min( survival_skill * 10, fish_chance );
    if( x_in_y( fish_chance, 600000 ) ) {
        p->add_msg_if_player( m_good, _( "You feel a tug on your line!" ) );
        rod_fish( p, fishables );
    }
    if( calendar::once_every( 60_minutes ) ) {
        p->practice( skill_survival, rng( 1, 3 ) );
    }

}

void activity_handlers::fish_finish( player_activity *act, player *p )
{
    ( void )p;
    act->set_to_null();
    p->add_msg_if_player( m_info, _( "You finish fishing" ) );
    if( p->backlog.front().id() == activity_id( "ACT_MULTIPLE_FISH" ) ) {
        p->backlog.clear();
        p->assign_activity( activity_id( "ACT_TIDY_UP" ) );
    }
}

void activity_handlers::cracking_do_turn( player_activity *act, player *p )
{
    auto cracking_tool = p->crafting_inventory().items_with( []( const item & it ) -> bool {
        item temporary_item( it.type );
        return temporary_item.has_flag( "SAFECRACK" );
    } );
    if( cracking_tool.empty() && !p->has_bionic( bionic_id( "bio_ears" ) ) ) {
        // We lost our cracking tool somehow, bail out.
        act->set_to_null();
        return;
    }
}

void activity_handlers::repair_item_do_turn( player_activity *act, player *p )
{
    // Moves are decremented based on a combination of speed and good vision (not in the dark, farsighted, etc)
    const int effective_moves = p->moves / p->fine_detail_vision_mod();
    if( effective_moves <= act->moves_left ) {
        act->moves_left -= effective_moves;
        p->moves = 0;
    } else {
        p->moves -= act->moves_left * p->fine_detail_vision_mod();
        act->moves_left = 0;
    }
}

void activity_handlers::butcher_do_turn( player_activity * /*act*/, player *p )
{
    p->mod_stat( "stamina", -20 );
}

void activity_handlers::read_do_turn( player_activity *act, player *p )
{
    if( !act->str_values.empty() && act->str_values[0] == "martial_art" && one_in( 3 ) ) {
        if( act->values.empty() ) {
            act->values.push_back( p->stamina );
        }
        p->stamina = act->values[0] - 1;
        act->values[0] = p->stamina;
    }
    if( p->stamina < p->get_stamina_max() / 10 ) {
        add_msg( m_info, _( "This training is exhausting.  Time to rest." ) );
        act->set_to_null();
    }
}

void activity_handlers::read_finish( player_activity *act, player *p )
{
    if( avatar *u = dynamic_cast<avatar *>( p ) ) {
        u->do_read( *act->targets.front().get_item() );
    } else {
        act->set_to_null();
    }
    if( !act ) {
        p->add_msg_if_player( m_info, _( "You finish reading." ) );
    }
}

void activity_handlers::wait_finish( player_activity *act, player *p )
{
    p->add_msg_if_player( _( "You finish waiting." ) );
    act->set_to_null();
}

void activity_handlers::wait_weather_finish( player_activity *act, player *p )
{
    p->add_msg_if_player( _( "You finish waiting." ) );
    act->set_to_null();
}

void activity_handlers::wait_npc_finish( player_activity *act, player *p )
{
    p->add_msg_if_player( _( "%s finishes with you..." ), act->str_values[0] );
    act->set_to_null();
}

void activity_handlers::wait_stamina_do_turn( player_activity *act, player *p )
{
    int stamina_threshold = p->get_stamina_max();
    if( !act->values.empty() ) {
        stamina_threshold = act->values.front();
    }
    if( p->stamina >= stamina_threshold ) {
        wait_stamina_finish( act, p );
    }
}

void activity_handlers::wait_stamina_finish( player_activity *act, player *p )
{
    if( !act->values.empty() ) {
        if( p->stamina < act->values.front() ) {
            debugmsg( "Failed to wait until stamina threshold %d reached, only at %d. You may not be regaining stamina.",
                      act->values.front(), p->stamina );
        }
    } else if( p->stamina < p->get_stamina_max() ) {
        p->add_msg_if_player( _( "You are bored of waiting, so you stop." ) );
    } else {
        p->add_msg_if_player( _( "You finish waiting and feel refreshed." ) );
    }
    act->set_to_null();
}

void activity_handlers::socialize_finish( player_activity *act, player *p )
{
    p->add_msg_if_player( _( "%s finishes chatting with you." ), act->str_values[0] );
    act->set_to_null();
}

void activity_handlers::try_sleep_do_turn( player_activity *act, player *p )
{
    if( !p->has_effect( effect_sleep ) ) {
        if( p->can_sleep() ) {
            act->set_to_null();
            p->fall_asleep();
        } else if( one_in( 1000 ) ) {
            p->add_msg_if_player( _( "You toss and turn..." ) );
        }
    }
}

void activity_handlers::operation_do_turn( player_activity *act, player *p )
{
    /**
    - values[0]: Difficulty
    - values[1]: success
    - values[2]: max_power_level
    - values[3]: pl_skill
    - values[4] and above: occupied body_parts
    - str_values[0]: install/uninstall
    - str_values[1]: deprecated
    - str_values[2]: bionic_id
    - str_values[3]: deprecated
    - str_values[4]: upgraded cbm bionic_id
    - str_values[5]: installer name
    - str_values[6]: bool autodoc
    - str_values[7] and above: traits removed by the cbm
    */
    enum operation_values_ids {
        operation_type = 0,
        cbm_name = 1,
        cbm_id = 2,
        upgraded_cbm_name = 3,
        upgraded_cbm_id = 4,
        installer_name = 5,
        is_autodoc = 6,
        trait_first = 7
    };
    const bionic_id bid( act->str_values[cbm_id] );
    const bionic_id upbid( act->str_values[upgraded_cbm_id] );
    const bool autodoc = act->str_values[is_autodoc] == "true";
    const bool u_see = p->is_player() ? true : g->u.sees( p->pos() ) &&
                       !g->u.has_effect( effect_narcosis );

    const int difficulty = act->values.front();

    const time_duration half_op_duration = difficulty * 10_minutes;
    time_duration time_left = time_duration::from_turns( act->moves_left / 100 ) ;

    if( autodoc && g->m.inbounds( p->pos() ) ) {
        const std::list<tripoint> autodocs = g->m.find_furnitures_in_radius( p->pos(), 1,
                                             furn_str_id( "f_autodoc" ) );

        if( g->m.furn( p->pos() ) != furn_str_id( "f_autodoc_couch" ) || autodocs.empty() ) {
            p->remove_effect( effect_under_op );
            act->set_to_null();

            if( u_see ) {
                add_msg( m_bad, _( "The autodoc suffers a catastrophic failure." ) );

                p->add_msg_player_or_npc( m_bad,
                                          _( "The Autodoc's failure damages you greatly." ),
                                          _( "The Autodoc's failure damages <npcname> greatly." ) );
            }
            if( act->values.size() > 4 ) {
                for( size_t i = 4; i < act->values.size(); i++ ) {
                    p->add_effect( effect_bleed, 1_turns, body_part( act->values[i] ), true, difficulty );
                    p->apply_damage( nullptr, body_part( act->values[i] ), 20 * difficulty );

                    if( u_see ) {
                        p->add_msg_player_or_npc( m_bad, _( "Your %s is ripped open." ),
                                                  _( "<npcname>'s %s is ripped open." ),
                                                  body_part_name_accusative( body_part( act->values[i] ) ) );
                    }

                    if( body_part( act->values[i] ) == bp_eyes ) {
                        p->add_effect( effect_blind, 1_hours, num_bp );
                    }
                }
            } else {
                p->add_effect( effect_bleed, 1_turns, num_bp, true, difficulty );
                p->apply_damage( nullptr, num_bp, 20 * difficulty );
            }
        }
    }

    if( time_left > half_op_duration ) {
        if( act->values.size() > 4 ) {
            for( size_t i = 4; i < act->values.size(); i++ ) {
                if( calendar::once_every( 5_minutes ) && u_see && autodoc ) {
                    p->add_msg_player_or_npc( m_info,
                                              _( "The Autodoc is meticulously cutting your %s open." ),
                                              _( "The Autodoc is meticulously cutting <npcname>'s %s open." ),
                                              body_part_name_accusative( body_part( act->values[i] ) ) );
                }
            }
        } else {
            if( calendar::once_every( 5_minutes ) && u_see ) {
                p->add_msg_player_or_npc( m_info,
                                          _( "The Autodoc is meticulously cutting you open." ),
                                          _( "The Autodoc is meticulously cutting <npcname> open." ) );
            }
        }
    } else if( time_left == half_op_duration ) {
        if( act->str_values[operation_type] == "uninstall" ) {
            if( u_see && autodoc ) {
                add_msg( m_info, _( "The Autodoc attempts to carefully extract the bionic." ) );
            }

            if( p->has_bionic( bid ) ) {
                p->perform_uninstall( bid, act->values[0], act->values[1],
                                      act->values[2], act->values[3] );
            } else {
                debugmsg( _( "Tried to uninstall %s, but you don't have this bionic installed." ),
                          act->str_values[cbm_id] );
                p->remove_effect( effect_under_op );
                act->set_to_null();
            }
        } else {
            if( u_see && autodoc ) {
                add_msg( m_info, _( "The Autodoc attempts to carefully insert the bionic." ) );
            }

            if( bid.is_valid() ) {
                std::vector<trait_id> trait_to_rem;
                if( act->str_values.size() > trait_first + 1 ) {
                    for( size_t i = trait_first; i < act->str_values.size(); i++ ) {
                        trait_to_rem.emplace_back( trait_id( act->str_values[i] ) );
                    }
                }
                p->perform_install( bid, upbid, act->values[0], act->values[1], act->values[3],
                                    act->str_values[installer_name], trait_to_rem, p->pos() );
            } else {
                debugmsg( _( "%s is no a valid bionic_id" ), act->str_values[cbm_id] );
                p->remove_effect( effect_under_op );
                act->set_to_null();
            }
        }
    } else if( act->values[1] > 0 ) {
        if( act->values.size() > 4 ) {
            for( size_t i = 4; i < act->values.size(); i++ ) {
                if( calendar::once_every( 5_minutes ) && u_see && autodoc ) {
                    p->add_msg_player_or_npc( m_info,
                                              _( "The Autodoc is stitching your %s back up." ),
                                              _( "The Autodoc is stitching <npcname>'s %s back up." ),
                                              body_part_name_accusative( body_part( act->values[i] ) ) );
                }
            }
        } else {
            if( calendar::once_every( 5_minutes ) && u_see && autodoc ) {
                p->add_msg_player_or_npc( m_info,
                                          _( "The Autodoc is stitching you back up." ),
                                          _( "The Autodoc is stitching <npcname> back up." ) );
            }
        }
    } else {
        if( calendar::once_every( 5_minutes ) && u_see && autodoc ) {
            p->add_msg_player_or_npc( m_bad,
                                      _( "The Autodoc is moving erratically through the rest of its program, not actually stitching your wounds." ),
                                      _( "The Autodoc is moving erratically through the rest of its program, not actually stitching <npcname>'s wounds." ) );
        }
    }

    // Makes sure NPC is still under anesthesia
    if( p->has_effect( effect_narcosis ) ) {
        const time_duration remaining_time = p->get_effect_dur( effect_narcosis );
        if( remaining_time <= time_left ) {
            const time_duration top_off_time = time_left - remaining_time;
            p->add_effect( effect_narcosis, top_off_time );
            p->add_effect( effect_sleep, top_off_time );
        }
    } else {
        p->add_effect( effect_narcosis, time_left );
        p->add_effect( effect_sleep, time_left );
    }
    p->set_moves( 0 );
}

void activity_handlers::try_sleep_finish( player_activity *act, player *p )
{
    if( !p->has_effect( effect_sleep ) ) {
        p->add_msg_if_player( _( "You try to sleep, but can't..." ) );
    }
    act->set_to_null();
}

void activity_handlers::operation_finish( player_activity *act, player *p )
{
    if( act->str_values[6] == "true" ) {
        if( act->values[1] > 0 ) {
            add_msg( m_good,
                     _( "The Autodoc returns to its resting position after successfully performing the operation." ) );
            const std::list<tripoint> autodocs = g->m.find_furnitures_in_radius( p->pos(), 1,
                                                 furn_str_id( "f_autodoc" ) );
            sounds::sound( autodocs.front(), 10, sounds::sound_t::music,
                           _( "a short upbeat jingle: \"Operation successful\"" ), true,
                           "Autodoc",
                           "success" );
        } else {
            add_msg( m_bad,
                     _( "The Autodoc jerks back to its resting position after failing the operation." ) );
            const std::list<tripoint> autodocs = g->m.find_furnitures_in_radius( p->pos(), 1,
                                                 furn_str_id( "f_autodoc" ) );
            sounds::sound( autodocs.front(), 10, sounds::sound_t::music,
                           _( "a sad beeping noise: \"Operation failed\"" ), true,
                           "Autodoc",
                           "failure" );
        }
    } else {
        if( act->values[1] > 0 ) {
            add_msg( m_good,
                     _( "The operation is a success." ) );
        } else {
            add_msg( m_bad,
                     _( "The operation is a failure." ) );
        }
    }
    p->remove_effect( effect_under_op );
    act->set_to_null();
}

static bool character_has_skill_for( const player *p, const construction &con )
{
    return std::all_of( con.required_skills.begin(), con.required_skills.end(),
    [&]( const std::pair<skill_id, int> &pr ) {
        return p->get_skill_level( pr.first ) >= pr.second;
    } );
}

void activity_handlers::churn_do_turn( player_activity *act, player *p )
{
    ( void )act;
    ( void )p;
    p->set_moves( 0 );
}

void activity_handlers::churn_finish( player_activity *act, player *p )
{
    p->add_msg_if_player( _( "You finish churning up the earth here." ) );
    g->m.ter_set( g->m.getlocal( act->placement ), t_dirtmound );
    // Go back to what we were doing before
    // could be player zone activity, or could be NPC multi-farming
    act->set_to_null();
    p->activity = p->backlog.front();
    p->backlog.pop_front();
}

void activity_handlers::build_do_turn( player_activity *act, player *p )
{
    const std::vector<construction> &list_constructions = get_constructions();
    partial_con *pc = g->m.partial_con_at( g->m.getlocal( act->placement ) );
    // Maybe the player and the NPC are working on the same construction at the same time
    if( !pc ) {
        if( p->is_npc() ) {
            // if player completes the work while NPC still in activity loop
            p->activity = player_activity();
            p->set_moves( 0 );
        } else {
            p->cancel_activity();
        }
        add_msg( m_info, _( "%s did not find an unfinished construction at the activity spot." ),
                 p->disp_name() );
        return;
    }
    // if you ( or NPC ) are finishing someone elses started construction...
    const construction &built = list_constructions[pc->id];
    if( !character_has_skill_for( p, built ) ) {
        add_msg( m_info, _( "%s can't work on this construction anymore." ), p->disp_name() );
        p->cancel_activity();
        if( p->is_npc() ) {
            p->activity = player_activity();
            p->set_moves( 0 );
        }
        return;
    }
    // item_counter represents the percent progress relative to the base batch time
    // stored precise to 5 decimal places ( e.g. 67.32 percent would be stored as 6732000 )
    const int old_counter = pc->counter;

    // Base moves for construction with no speed modifier or assistants
    // Must ensure >= 1 so we don't divide by 0;
    const double base_total_moves = std::max( 1, built.time );
    // Current expected total moves, includes construction speed modifiers and assistants
    const double cur_total_moves = std::max( 1, built.adjusted_time() );
    // Delta progress in moves adjusted for current crafting speed
    const double delta_progress = p->get_moves() * base_total_moves / cur_total_moves;
    // Current progress in moves
    const double current_progress = old_counter * base_total_moves / 10000000.0 +
                                    delta_progress;
    // Current progress as a percent of base_total_moves to 2 decimal places
    pc->counter = round( current_progress / base_total_moves * 10000000.0 );

    p->set_moves( 0 );

    pc->counter = std::min( pc->counter, 10000000 );
    // If construction_progress has reached 100% or more
    if( pc->counter >= 10000000 ) {
        // Activity is cancelled in complete_construction()
        complete_construction( p );
    }
}

void activity_handlers::tidy_up_do_turn( player_activity *act, player *p )
{
    generic_multi_activity_handler( *act, *p );
}
<<<<<<< HEAD

void activity_handlers::multiple_fish_do_turn( player_activity *act, player *p )
{
    generic_multi_activity_handler( *act, *p );
}

void activity_handlers::multiple_construction_do_turn( player_activity *act, player *p )
{
    generic_multi_activity_handler( *act, *p );
}

void activity_handlers::multiple_chop_planks_do_turn( player_activity *act, player *p )
{
    generic_multi_activity_handler( *act, *p );
}

void activity_handlers::multiple_butcher_do_turn( player_activity *act, player *p )
=======

void activity_handlers::multiple_construction_do_turn( player_activity *act, player *p )
>>>>>>> f918a145
{
    generic_multi_activity_handler( *act, *p );
}

<<<<<<< HEAD
void activity_handlers::chop_trees_do_turn( player_activity *act, player *p )
=======
void activity_handlers::multiple_farm_do_turn( player_activity *act, player *p )
>>>>>>> f918a145
{
    generic_multi_activity_handler( *act, *p );
}

<<<<<<< HEAD
void activity_handlers::multiple_farm_do_turn( player_activity *act, player *p )
{
    generic_multi_activity_handler( *act, *p );
}

void activity_handlers::fetch_do_turn( player_activity *act, player *p )
{
    generic_multi_activity_handler( *act, *p );
=======
void activity_handlers::fetch_do_turn( player_activity *act, player *p )
{
    generic_multi_activity_handler( *act, *p );
>>>>>>> f918a145
}

void activity_handlers::craft_do_turn( player_activity *act, player *p )
{
    item *craft = act->targets.front().get_item();

    // item_location::get_item() will return nullptr if the item is lost
    if( !craft ) {
        p->add_msg_player_or_npc(
            _( "You no longer have the in progress craft in your possession.  "
               "You stop crafting.  "
               "Reactivate the in progress craft to continue crafting." ),
            _( "<npcname> no longer has the in progress craft in their possession.  "
               "<npcname> stops crafting." ) );
        p->cancel_activity();
        return;
    }

    if( !craft->is_craft() ) {
        debugmsg( "ACT_CRAFT target '%s' is not a craft.  Aborting ACT_CRAFT.", craft->tname() );
        p->cancel_activity();
        return;
    }

    if( !p->can_continue_craft( *craft ) ) {
        p->cancel_activity();
        return;
    }

    const recipe &rec = craft->get_making();
    const tripoint loc = act->targets.front().where() == item_location::type::character ?
                         tripoint_zero : act->targets.front().position();
    const float crafting_speed = p->crafting_speed_multiplier( *craft, loc );
    const int assistants = p->available_assistant_count( craft->get_making() );
    const bool is_long = act->values[0];

    if( crafting_speed <= 0.0f ) {
        p->cancel_activity();
        return;
    }

    // item_counter represents the percent progress relative to the base batch time
    // stored precise to 5 decimal places ( e.g. 67.32 percent would be stored as 6'732'000 )
    const int old_counter = craft->item_counter;

    // Base moves for batch size with no speed modifier or assistants
    // Must ensure >= 1 so we don't divide by 0;
    const double base_total_moves = std::max( 1, rec.batch_time( craft->charges, 1.0f, 0 ) );
    // Current expected total moves, includes crafting speed modifiers and assistants
    const double cur_total_moves = std::max( 1, rec.batch_time( craft->charges, crafting_speed,
                                   assistants ) );
    // Delta progress in moves adjusted for current crafting speed
    const double delta_progress = p->get_moves() * base_total_moves / cur_total_moves;
    // Current progress in moves
    const double current_progress = craft->item_counter * base_total_moves / 10'000'000.0 +
                                    delta_progress;
    // Current progress as a percent of base_total_moves to 2 decimal places
    craft->item_counter = round( current_progress / base_total_moves * 10'000'000.0 );
    p->set_moves( 0 );

    // This is to ensure we don't over count skill steps
    craft->item_counter = std::min( craft->item_counter, 10'000'000 );

    // Skill and tools are gained/consumed after every 5% progress
    int five_percent_steps = craft->item_counter / 500'000 - old_counter / 500'000;
    if( five_percent_steps > 0 ) {
        p->craft_skill_gain( *craft, five_percent_steps );
    }

    // Unlike skill, tools are consumed once at the start and should not be consumed at the end
    if( craft->item_counter >= 10'000'000 ) {
        --five_percent_steps;
    }

    if( five_percent_steps > 0 ) {
        if( !p->craft_consume_tools( *craft, five_percent_steps, false ) ) {
            // So we don't skip over any tool comsuption
            craft->item_counter -= craft->item_counter % 500'000 + 1;
            p->cancel_activity();
            return;
        }
    }

    // if item_counter has reached 100% or more
    if( craft->item_counter >= 10'000'000 ) {
        item craft_copy = *craft;
        act->targets.front().remove_item();
        p->cancel_activity();
        p->complete_craft( craft_copy, loc );
        if( is_long ) {
            if( p->making_would_work( p->lastrecipe, craft_copy.charges ) ) {
                p->last_craft->execute( loc );
            }
        }
    } else if( craft->item_counter >= craft->get_next_failure_point() ) {
        craft->handle_craft_failure( *p );
    }
}

void activity_handlers::disassemble_finish( player_activity *, player *p )
{
    p->complete_disassemble();
}

void activity_handlers::vibe_finish( player_activity *act, player *p )
{
    p->add_msg_if_player( m_good, _( "You feel much better." ) );
    p->add_morale( MORALE_FEELING_GOOD, 10, 40 );
    act->set_to_null();
}

void activity_handlers::atm_finish( player_activity *act, player * )
{
    // ATM sets index to 0 to indicate it's finished.
    if( !act->index ) {
        act->set_to_null();
    }
}

void activity_handlers::aim_finish( player_activity *, player * )
{
    // Aim bails itself by resetting itself every turn,
    // you only re-enter if it gets set again.
    return;
}
void activity_handlers::eat_menu_finish( player_activity *, player * )
{
    // Only exists to keep the eat activity alive between turns
    return;
}

void activity_handlers::hacksaw_do_turn( player_activity *act, player *p )
{
    sfx::play_activity_sound( "tool", "hacksaw", sfx::get_heard_volume( act->placement ) );
    if( calendar::once_every( 1_minutes ) ) {
        //~ Sound of a metal sawing tool at work!
        sounds::sound( act->placement, 15, sounds::sound_t::destructive_activity, _( "grnd grnd grnd" ) );
        messages_in_process( *act, *p );
    }
}

void activity_handlers::hacksaw_finish( player_activity *act, player *p )
{
    const tripoint &pos = act->placement;
    const ter_id ter = g->m.ter( pos );

    if( g->m.furn( pos ) == f_rack ) {
        g->m.furn_set( pos, f_null );
        g->m.spawn_item( p->pos(), "pipe", rng( 1, 3 ) );
        g->m.spawn_item( p->pos(), "steel_chunk" );
    } else if( ter == t_chainfence || ter == t_chaingate_c || ter == t_chaingate_l ) {
        g->m.ter_set( pos, t_dirt );
        g->m.spawn_item( p->pos(), "pipe", 6 );
        g->m.spawn_item( p->pos(), "wire", 20 );
    } else if( ter == t_chainfence_posts ) {
        g->m.ter_set( pos, t_dirt );
        g->m.spawn_item( p->pos(), "pipe", 6 );
    } else if( ter == t_window_bars_alarm ) {
        g->m.ter_set( pos, t_window_alarm );
        g->m.spawn_item( p->pos(), "pipe", 6 );
    } else if( ter == t_window_bars ) {
        g->m.ter_set( pos, t_window_empty );
        g->m.spawn_item( p->pos(), "pipe", 6 );
    } else if( ter == t_window_enhanced ) {
        g->m.ter_set( pos, t_window_reinforced );
        g->m.spawn_item( p->pos(), "spike", rng( 1, 4 ) );
    } else if( ter == t_window_enhanced_noglass ) {
        g->m.ter_set( pos, t_window_reinforced_noglass );
        g->m.spawn_item( p->pos(), "spike", rng( 1, 4 ) );
    } else if( ter == t_reb_cage ) {
        g->m.ter_set( pos, t_pit );
        g->m.spawn_item( p->pos(), "spike", 19 );
        g->m.spawn_item( p->pos(), "scrap", 8 );
    } else if( ter == t_bars ) {
        if( g->m.ter( pos + point_east ) == t_sewage || g->m.ter( pos + point_south )
            == t_sewage ||
            g->m.ter( pos + point_west ) == t_sewage || g->m.ter( pos + point_north ) ==
            t_sewage ) {
            g->m.ter_set( pos, t_sewage );
            g->m.spawn_item( p->pos(), "pipe", 3 );
        } else {
            g->m.ter_set( pos, t_floor );
            g->m.spawn_item( p->pos(), "pipe", 3 );
        }
    } else if( ter == t_door_bar_c || ter == t_door_bar_locked ) {
        g->m.ter_set( pos, t_mdoor_frame );
        g->m.spawn_item( p->pos(), "pipe", 12 );
    }

    p->mod_stored_nutr( 5 );
    p->mod_thirst( 5 );
    p->mod_fatigue( 10 );
    p->add_msg_if_player( m_good, _( "You finish cutting the metal." ) );

    act->set_to_null();
}

void activity_handlers::chop_tree_do_turn( player_activity *act, player *p )
{
    sfx::play_activity_sound( "tool", "axe", sfx::get_heard_volume( act->placement ) );
    if( calendar::once_every( 1_minutes ) ) {
        //~ Sound of a wood chopping tool at work!
        sounds::sound( act->placement, 15, sounds::sound_t::activity, _( "CHK!" ) );
        messages_in_process( *act, *p );
    }
}

void activity_handlers::chop_tree_finish( player_activity *act, player *p )
{
    const tripoint &pos = act->placement;

    tripoint direction;
    if( p->is_player() ) {
        while( true ) {
            if( const cata::optional<tripoint> dir = choose_direction(
                        _( "Select a direction for the tree to fall in." ) ) ) {
                direction = *dir;
                break;
            }
            // try again
        }
    } else {
        for( const auto elem : g->m.points_in_radius( pos, 1 ) ) {
            bool cantuse = false;
            tripoint direc = elem - pos;
            tripoint proposed_to = pos + point( 3 * direction.x, 3 * direction.y );
            std::vector<tripoint> rough_tree_line = line_to( pos, proposed_to );
            for( const auto elem : rough_tree_line ) {
                if( g->critter_at( elem ) ) {
                    cantuse = true;
                    break;
                }
            }
            if( !cantuse ) {
                direction = direc;
            }
        }
    }

    const tripoint to = pos + 3 * direction.xy() + point( rng( -1, 1 ), rng( -1, 1 ) );
    std::vector<tripoint> tree = line_to( pos, to, rng( 1, 8 ) );
    for( auto &elem : tree ) {
        g->m.destroy( elem );
        g->m.ter_set( elem, t_trunk );
    }

    g->m.ter_set( pos, t_stump );
    const int helpersize = p->get_num_crafting_helpers( 3 );
    p->mod_stored_nutr( 5 - helpersize );
    p->mod_thirst( 5 - helpersize );
    p->mod_fatigue( 10 - ( helpersize * 2 ) );
    p->add_msg_if_player( m_good, _( "You finish chopping down a tree." ) );
    // sound of falling tree
    sfx::play_variant_sound( "misc", "timber", sfx::get_heard_volume( act->placement ) );
    act->set_to_null();
}

void activity_handlers::chop_logs_finish( player_activity *act, player *p )
{
    const tripoint &pos = act->placement;
    int log_quan;
    int stick_quan;
    int splint_quan;
    if( g->m.ter( pos ) == t_trunk ) {
        log_quan = rng( 2, 3 );
        stick_quan = rng( 0, 1 );
        splint_quan = 0;
    } else if( g->m.ter( pos ) == t_stump ) {
        log_quan = rng( 0, 2 );
        stick_quan = 0;
        splint_quan = rng( 5, 15 );
    } else {
        log_quan = 0;
        stick_quan = 0;
        splint_quan = 0;
    }
    for( int i = 0; i != log_quan; ++i ) {
        item obj( "log", calendar::turn );
        obj.set_var( "activity_var", p->name );
        g->m.add_item_or_charges( pos, obj );
    }
    for( int i = 0; i != stick_quan; ++i ) {
        item obj( "stick_long", calendar::turn );
        obj.set_var( "activity_var", p->name );
        g->m.add_item_or_charges( pos, obj );
    }
    for( int i = 0; i != splint_quan; ++i ) {
        item obj( "splinter", calendar::turn );
        obj.set_var( "activity_var", p->name );
        g->m.add_item_or_charges( pos, obj );
    }
    g->m.ter_set( pos, t_dirt );
    const int helpersize = p->get_num_crafting_helpers( 3 );
    p->mod_stored_nutr( 5 - helpersize );
    p->mod_thirst( 5 - helpersize );
    p->mod_fatigue( 10 - ( helpersize * 2 ) );
    p->add_msg_if_player( m_good, _( "You finish chopping wood." ) );

    act->set_to_null();
}

void activity_handlers::chop_planks_finish( player_activity *act, player *p )
{
    const int max_planks = 10;
    /** @EFFECT_FABRICATION increases number of planks cut from a log */
    int planks = normal_roll( 2 + p->get_skill_level( skill_id( "fabrication" ) ), 1 );
    int wasted_planks = max_planks - planks;
    int scraps = rng( wasted_planks, wasted_planks * 3 ) ;
    planks = std::min( planks, max_planks );

    if( planks > 0 ) {
        g->m.spawn_item( act->placement, "2x4", planks, 0, calendar::turn );
        p->add_msg_if_player( m_good, _( "You produce %d planks." ), planks );
    }
    if( scraps > 0 ) {
        g->m.spawn_item( act->placement, "splinter", scraps, 0, calendar::turn );
        p->add_msg_if_player( m_good, _( "You produce %d splinters." ), scraps );
    }
    if( planks < max_planks / 2 ) {
        p->add_msg_if_player( m_bad, _( "You waste a lot of the wood." ) );
    }
    act->set_to_null();
}

void activity_handlers::jackhammer_do_turn( player_activity *act, player *p )
{
    sfx::play_activity_sound( "tool", "jackhammer", sfx::get_heard_volume( act->placement ) );
    if( calendar::once_every( 1_minutes ) ) {
        //~ Sound of a jackhammer at work!
        sounds::sound( act->placement, 15, sounds::sound_t::destructive_activity, _( "TATATATATATATAT!" ) );
        messages_in_process( *act, *p );
    }
}

void activity_handlers::jackhammer_finish( player_activity *act, player *p )
{
    const tripoint &pos = act->placement;

    g->m.destroy( pos, true );

    const int helpersize = g->u.get_num_crafting_helpers( 3 );
    p->mod_stored_nutr( 5 - helpersize );
    p->mod_thirst( 5 - helpersize );
    p->mod_fatigue( 10 - ( helpersize * 2 ) );
    p->add_msg_if_player( m_good, _( "You finish drilling." ) );

    act->set_to_null();
}

void activity_handlers::dig_do_turn( player_activity *act, player *p )
{
    sfx::play_activity_sound( "tool", "shovel", sfx::get_heard_volume( act->placement ) );
    if( calendar::once_every( 1_minutes ) ) {
        //~ Sound of a shovel digging a pit at work!
        sounds::sound( act->placement, 10, sounds::sound_t::activity, _( "hsh!" ) );
        messages_in_process( *act, *p );
    }
}

void activity_handlers::dig_channel_do_turn( player_activity *act, player *p )
{
    sfx::play_activity_sound( "tool", "shovel", sfx::get_heard_volume( act->placement ) );
    if( calendar::once_every( 1_minutes ) ) {
        //~ Sound of a shovel digging a pit at work!
        sounds::sound( act->placement, 10, sounds::sound_t::activity, _( "hsh!" ) );
        messages_in_process( *act, *p );
    }
}

void activity_handlers::dig_finish( player_activity *act, player *p )
{
    const ter_id result_terrain( act->str_values[1] );
    const std::string byproducts_item_group = act->str_values[0];
    const int byproducts_count = act->values[0];
    const tripoint dump_loc = act->coords[0];
    const tripoint &pos = act->placement;
    const bool grave = g->m.ter( pos ) == t_grave;

    if( grave ) {
        if( one_in( 10 ) ) {
            static const std::array<mtype_id, 5> monids = { {
                    mtype_id( "mon_zombie" ), mtype_id( "mon_zombie_fat" ),
                    mtype_id( "mon_zombie_rot" ), mtype_id( "mon_skeleton" ),
                    mtype_id( "mon_zombie_crawler" )
                }
            };

            g->summon_mon( random_entry( monids ), dump_loc );
            g->m.furn_set( pos, f_coffin_o );
            p->add_msg_if_player( m_warning, _( "Something crawls out of the coffin!" ) );
        } else {
            g->m.spawn_item( pos, "bone_human", rng( 5, 15 ) );
            g->m.furn_set( pos, f_coffin_c );
        }
        std::vector<item *> dropped = g->m.place_items( "allclothes", 50, pos, pos, false, calendar::turn );
        g->m.place_items( "grave", 25, pos, pos, false, calendar::turn );
        g->m.place_items( "jewelry_front", 20, pos, pos, false, calendar::turn );
        for( const auto &it : dropped ) {
            if( it->is_armor() ) {
                it->item_tags.insert( "FILTHY" );
                it->set_damage( rng( 1, it->max_damage() - 1 ) );
            }
        }
        g->u.add_memorial_log( pgettext( "memorial_male", "Exhumed a grave." ),
                               pgettext( "memorial_female", "Exhumed a grave." ) );
    }

    g->m.ter_set( pos, result_terrain );

    for( int i = 0; i < byproducts_count; i++ ) {
        g->m.spawn_items( dump_loc, item_group::items_from( byproducts_item_group, calendar::turn ) );
    }

    const int helpersize = g->u.get_num_crafting_helpers( 3 );
    p->mod_stored_nutr( 5 - helpersize );
    p->mod_thirst( 5 - helpersize );
    p->mod_fatigue( 10 - ( helpersize * 2 ) );
    if( grave ) {
        p->add_msg_if_player( m_good, _( "You finish exhuming a grave." ) );
    } else {
        p->add_msg_if_player( m_good, _( "You finish digging the %s." ),
                              g->m.ter( act->placement ).obj().name() );
    }

    act->set_to_null();
}

void activity_handlers::dig_channel_finish( player_activity *act, player *p )
{
    const ter_id result_terrain( act->str_values[1] );
    const std::string byproducts_item_group = act->str_values[0];
    const int byproducts_count = act->values[0];
    const tripoint dump_loc = act->coords[0];

    g->m.ter_set( act->placement, result_terrain );

    for( int i = 0; i < byproducts_count; i++ ) {
        g->m.spawn_items( dump_loc, item_group::items_from( byproducts_item_group, calendar::turn ) );
    }

    p->mod_hunger( 5 );
    p->mod_thirst( 5 );
    p->mod_fatigue( 10 );
    p->add_msg_if_player( m_good, _( "You finish digging up %s." ),
                          g->m.ter( act->placement ).obj().name() );

    act->set_to_null();
}

void activity_handlers::fill_pit_do_turn( player_activity *act, player *p )
{
    sfx::play_activity_sound( "tool", "shovel", 100 );
    if( calendar::once_every( 1_minutes ) ) {
        //~ Sound of a shovel filling a pit or mound at work!
        sounds::sound( act->placement, 10, sounds::sound_t::activity, _( "hsh!" ) );
        messages_in_process( *act, *p );
    }
}

void activity_handlers::fill_pit_finish( player_activity *act, player *p )
{
    const tripoint &pos = act->placement;
    const ter_id ter = g->m.ter( pos );
    const ter_id old_ter = ter;

    if( ter == t_pit || ter == t_pit_spiked || ter == t_pit_glass ||
        ter == t_pit_corpsed ) {
        g->m.ter_set( pos, t_pit_shallow );
    } else {
        g->m.ter_set( pos, t_dirt );
    }
    const int helpersize = g->u.get_num_crafting_helpers( 3 );
    p->mod_stored_nutr( 5 - helpersize );
    p->mod_thirst( 5 - helpersize );
    p->mod_fatigue( 10 - ( helpersize * 2 ) );
    p->add_msg_if_player( m_good, _( "You finish filling up %s." ), old_ter.obj().name() );

    act->set_to_null();
}

void activity_handlers::play_with_pet_finish( player_activity *act, player *p )
{
    p->add_morale( MORALE_PLAY_WITH_PET, rng( 3, 10 ), 10, 5_hours, 25_minutes );
    p->add_msg_if_player( m_good, _( "Playing with your %s has lifted your spirits a bit." ),
                          act->str_values[0] );
    act->set_to_null();
}

void activity_handlers::shaving_finish( player_activity *act, player *p )
{
    p->add_msg_if_player( _( "You open up your kit and shave." ) );
    p->add_morale( MORALE_SHAVE, 8, 8, 240_minutes, 3_minutes );
    act->set_to_null();
}

void activity_handlers::haircut_finish( player_activity *act, player *p )
{
    p->add_msg_if_player( _( "You give your hair a trim." ) );
    p->add_morale( MORALE_HAIRCUT, 3, 3, 480_minutes, 3_minutes );
    act->set_to_null();
}

void activity_handlers::unload_mag_finish( player_activity *act, player *p )
{
    int qty = 0;
    item &it = *act->targets[ 0 ];

    // remove the ammo leads in the belt
    it.contents.erase( std::remove_if( it.contents.begin(),
    it.contents.end(), [&]( item & e ) {
        if( !p->add_or_drop_with_msg( e, true ) ) {
            return false;
        }
        qty += e.charges;
        return true;
    } ), it.contents.end() );

    // remove the belt linkage
    if( it.is_ammo_belt() ) {
        if( it.type->magazine->linkage ) {
            item link( *it.type->magazine->linkage, calendar::turn, qty );
            p->add_or_drop_with_msg( link, true );
        }
        add_msg( _( "You disassemble your %s." ), it.tname() );
    } else {
        add_msg( _( "You unload your %s." ), it.tname() );
    }

    if( it.has_flag( "MAG_DESTROY" ) && it.ammo_remaining() == 0 ) {
        act->targets[ 0 ].remove_item();
    }

    act->set_to_null();
}

std::vector<tripoint> get_sorted_tiles_by_distance( const tripoint &abspos,
        const std::unordered_set<tripoint> &tiles )
{
    const auto cmp = [abspos]( tripoint a, tripoint b ) {
        const int da = rl_dist( abspos, a );
        const int db = rl_dist( abspos, b );

        return da < db;
    };

    std::vector<tripoint> sorted( tiles.begin(), tiles.end() );
    std::sort( sorted.begin(), sorted.end(), cmp );

    return sorted;
}

template<typename fn>
static void cleanup_tiles( std::unordered_set<tripoint> &tiles, fn &cleanup )
{
    auto it = tiles.begin();
    while( it != tiles.end() ) {
        auto current = it++;

        const auto &tile_loc = g->m.getlocal( *current );

        if( cleanup( tile_loc ) ) {
            tiles.erase( current );
        }
    }
}

static void perform_zone_activity_turn( player *p,
                                        const zone_type_id &ztype,
                                        const std::function<bool( const tripoint & )> &tile_filter,
                                        const std::function<void ( player &p, const tripoint & )> &tile_action,
                                        const std::string &finished_msg )
{
    const auto &mgr = zone_manager::get_manager();
    const auto abspos = g->m.getabs( p->pos() );
    auto unsorted_tiles = mgr.get_near( ztype, abspos );

    cleanup_tiles( unsorted_tiles, tile_filter );

    // sort remaining tiles by distance
    const auto &tiles = get_sorted_tiles_by_distance( abspos, unsorted_tiles );

    for( auto &tile : tiles ) {
        const auto &tile_loc = g->m.getlocal( tile );

        auto route = g->m.route( p->pos(), tile_loc, p->get_pathfinding_settings(), p->get_path_avoid() );
        if( route.size() > 1 ) {
            route.pop_back();

            p->set_destination( route, p->activity );
            p->activity.set_to_null();
            return;
        } else { // we are at destination already
            /* Perform action */
            tile_action( *p, tile_loc );
            if( p->moves <= 0 ) {
                return;
            }
        }
    }
    add_msg( m_info, finished_msg );
    p->activity.set_to_null();
}

void activity_handlers::harvest_plot_do_turn( player_activity *, player *p )
{
    const auto reject_tile = []( const tripoint & tile ) {
        return !g->m.has_flag_furn( "GROWTH_HARVEST", tile );
    };
    const auto harvest = [&]( player & p, const tripoint & tile ) {
        iexamine::harvest_plant( p, tile, false );
    };
    perform_zone_activity_turn( p,
                                zone_type_id( "FARM_PLOT" ),
                                reject_tile,
                                harvest,
                                _( "You harvested all the plots you could." ) );

}

void activity_handlers::till_plot_do_turn( player_activity *, player *p )
{
    const auto reject_tile = []( const tripoint & tile ) {
        return !g->m.has_flag( "PLOWABLE", tile ) || g->m.has_furn( tile );
    };

    const auto dig = []( player & p, const tripoint & tile_loc ) {
        p.assign_activity( activity_id( "ACT_CHURN" ), 18000, -1 );
        p.activity.placement = tile_loc;
    };

    perform_zone_activity_turn( p,
                                zone_type_id( "FARM_PLOT" ),
                                reject_tile,
                                dig,
                                _( "You tilled every tile you could." ) );
}

void activity_handlers::fertilize_plot_do_turn( player_activity *act, player *p )
{
    itype_id fertilizer;
    auto check_fertilizer = [&]( bool ask_user = true ) -> void {
        if( act->str_values.empty() )
        {
            act->str_values.push_back( "" );
        }
        fertilizer = act->str_values[0];

        /* If unspecified, or if we're out of what we used before, ask */
        if( ask_user && ( fertilizer.empty() || !p->has_charges( fertilizer, 1 ) ) )
        {
            fertilizer = iexamine::choose_fertilizer( *p, "plant",
                    false /* Don't confirm action with player */ );
            act->str_values[0] = fertilizer;
        }
    };

    auto have_fertilizer = [&]() {
        return !fertilizer.empty() && p->has_charges( fertilizer, 1 );
    };

    const auto reject_tile = [&]( const tripoint & tile ) {
        check_fertilizer();
        ret_val<bool> can_fert = iexamine::can_fertilize( *p, tile, fertilizer );
        return !can_fert.success();
    };

    const auto fertilize = [&]( player & p, const tripoint & tile ) {
        check_fertilizer();
        if( have_fertilizer() ) {
            iexamine::fertilize_plant( p, tile, fertilizer );
            if( !have_fertilizer() ) {
                add_msg( m_info, _( "You have run out of %s" ), fertilizer );
            }
        }
    };

    check_fertilizer();
    if( !have_fertilizer() ) {
        act->set_to_null();
        return;
    }

    perform_zone_activity_turn( p,
                                zone_type_id( "FARM_PLOT" ),
                                reject_tile,
                                fertilize,
                                _( "You fertilized every plot you could." ) );
}

void activity_handlers::plant_plot_do_turn( player_activity *, player *p )
{
    const auto &mgr = zone_manager::get_manager();
    std::vector<item *> seed_inv = p->items_with( []( const item & itm ) {
        return itm.is_seed();
    } );

    // get seeds requested by zones on the tile (local coords)
    auto get_seeds = [&]( const tripoint & tile ) {
        auto seeds = std::vector<std::string>();
        const auto &zones = mgr.get_zones( zone_type_id( "FARM_PLOT" ), g->m.getabs( tile ) );
        for( const auto &zone : zones ) {
            const auto options = dynamic_cast<const plot_options &>( zone.get_options() );
            const auto seed = options.get_seed();

            if( !seed.empty() && std::find( seeds.begin(), seeds.end(), seed ) == seeds.end() ) {
                seeds.emplace_back( seed );
            }
        }

        return seeds;
    };

    // cleanup unwanted tiles (local coords)
    const auto reject_tiles = [&]( const tripoint & tile ) {
        if( !g->m.has_flag_ter_or_furn( "PLANTABLE", tile ) ||
            g->m.has_items( tile ) ) {
            return true;
        }

        const auto seeds = get_seeds( tile );

        return std::all_of( seeds.begin(), seeds.end(), [&]( const std::string & seed ) {
            return std::all_of( seed_inv.begin(), seed_inv.end(), [seed]( item * it ) {
                return it->typeId() != itype_id( seed );
            } );
        } );
    };

    const auto plant_appropriate_seed = [&]( player & p, const tripoint & tile_loc ) {
        const auto seeds = get_seeds( tile_loc );
        std::vector<item *> seed_inv = p.items_with( [seeds]( const item & itm ) {
            return itm.is_seed() && std::any_of( seeds.begin(), seeds.end(), [itm]( const std::string & seed ) {
                return itm.typeId() == itype_id( seed );
            } );
        } );
        if( !seed_inv.empty() ) {
            const auto it = seed_inv.front();
            iexamine::plant_seed( p, tile_loc, it->typeId() );
        }
    };

    perform_zone_activity_turn( p,
                                zone_type_id( "FARM_PLOT" ),
                                reject_tiles,
                                plant_appropriate_seed,
                                _( "You planted all seeds you could." ) );
}

void activity_handlers::robot_control_do_turn( player_activity *act, player *p )
{
    if( act->monsters.empty() ) {
        debugmsg( "No monster assigned in ACT_ROBOT_CONTROL" );
        act->set_to_null();
        return;
    }
    const std::shared_ptr<monster> z = act->monsters[0].lock();

    if( !z || !iuse::robotcontrol_can_target( p, *z ) ) {
        p->add_msg_if_player( _( "Target lost. IFF override failed." ) );
        act->set_to_null();
        return;
    }

    // TODO: Add some kind of chance of getting the target's attention

    // Allow time to pass
    p->pause();
}

void activity_handlers::robot_control_finish( player_activity *act, player *p )
{
    act->set_to_null();

    if( act->monsters.empty() ) {
        debugmsg( "No monster assigned in ACT_ROBOT_CONTROL" );
        return;
    }

    std::shared_ptr<monster> z = act->monsters[0].lock();
    act->monsters.clear();

    if( !z || !iuse::robotcontrol_can_target( p, *z ) ) {
        p->add_msg_if_player( _( "Target lost. IFF override failed." ) );
        return;
    }

    p->add_msg_if_player( _( "You unleash your override attack on the %s." ), z->name() );

    /** @EFFECT_INT increases chance of successful robot reprogramming, vs difficulty */
    /** @EFFECT_COMPUTER increases chance of successful robot reprogramming, vs difficulty */
    const int computer_skill = p->get_skill_level( skill_id( "computer" ) );
    const float randomized_skill = rng( 2, p->int_cur ) + computer_skill;
    float success = computer_skill - 3 * z->type->difficulty / randomized_skill;
    if( z->has_flag( MF_RIDEABLE_MECH ) ) {
        success = randomized_skill - rng( 1, 11 );
    }
    // rideable mechs are not hostile, they have no AI, they do not resist control as much.
    if( success >= 0 ) {
        p->add_msg_if_player( _( "You successfully override the %s's IFF protocols!" ),
                              z->name() );
        z->friendly = -1;
        if( z->has_flag( MF_RIDEABLE_MECH ) ) {
            z->add_effect( effect_pet, 1_turns, num_bp, true );
        }
    } else if( success >= -2 ) { //A near success
        p->add_msg_if_player( _( "The %s short circuits as you attempt to reprogram it!" ),
                              z->name() );
        z->apply_damage( p, bp_torso, rng( 1, 10 ) ); //damage it a little
        if( z->is_dead() ) {
            p->practice( skill_id( "computer" ), 10 );
            return; // Do not do the other effects if the robot died
        }
        if( one_in( 3 ) ) {
            p->add_msg_if_player( _( "...and turns friendly!" ) );
            if( one_in( 3 ) ) { //did the robot became friendly permanently?
                z->friendly = -1; //it did
            } else {
                z->friendly = rng( 5, 40 ); // it didn't
            }
        }
    } else {
        p->add_msg_if_player( _( "...but the robot refuses to acknowledge you as an ally!" ) );
    }
    p->practice( skill_id( "computer" ), 10 );
}

void activity_handlers::tree_communion_do_turn( player_activity *act, player *p )
{
    // There's an initial rooting process.
    if( act->values.front() > 0 ) {
        act->values.front() -= 1;
        if( act->values.front() == 0 ) {
            if( p->has_trait( trait_id( "SPIRITUAL" ) ) ) {
                p->add_msg_if_player( m_good, _( "The ancient tree spirits answer your call." ) );
            } else {
                p->add_msg_if_player( m_good, _( "Your communion with the trees has begun." ) );
            }
        }
        return;
    }
    // Information is received every minute.
    if( !calendar::once_every( 1_minutes ) ) {
        return;
    }
    // Breadth-first search forest tiles until one reveals new overmap tiles.
    std::queue<tripoint> q;
    std::unordered_set<tripoint> seen;
    tripoint loc = p->global_omt_location();
    q.push( loc );
    seen.insert( loc );
    const std::function<bool( const oter_id & )> filter = []( const oter_id & ter ) {
        return ter.obj().is_wooded() || ter.obj().get_name() == "field";
    };
    while( !q.empty() ) {
        tripoint tpt = q.front();
        if( overmap_buffer.reveal( tpt, 3, filter ) ) {
            if( p->has_trait( trait_id( "SPIRITUAL" ) ) ) {
                p->add_morale( MORALE_TREE_COMMUNION, 2, 30, 8_hours, 6_hours );
            } else {
                p->add_morale( MORALE_TREE_COMMUNION, 1, 15, 2_hours, 1_hours );
            }
            if( one_in( 128 ) ) {
                p->add_msg_if_player( SNIPPET.random_from_category( "tree_communion" ) );
            }
            return;
        }
        for( int dx = -1; dx <= 1; dx++ ) {
            for( int dy = -1; dy <= 1; dy++ ) {
                tripoint neighbor = tpt + point( dx, dy );
                if( seen.find( neighbor ) != seen.end() ) {
                    continue;
                }
                seen.insert( neighbor );
                if( !overmap_buffer.ter( neighbor ).obj().is_wooded() ) {
                    continue;
                }
                q.push( neighbor );
            }
        }
        q.pop();
    }
    p->add_msg_if_player( m_info, _( "The trees have shown you what they will." ) );
    act->set_to_null();
}

static hack_result try_hack( player &p )
{
    if( p.has_trait( trait_id( "ILLITERATE" ) ) ) {
        add_msg( _( "You can't read anything on the screen." ) );
        return HACK_UNABLE;
    }
    bool using_electrohack = p.has_charges( "electrohack", 25 ) &&
                             query_yn( _( "Use electrohack?" ) );
    bool using_fingerhack = !using_electrohack && p.has_bionic( bionic_id( "bio_fingerhack" ) ) &&
                            p.power_level > 24 && query_yn( _( "Use fingerhack?" ) );

    if( !( using_electrohack || using_fingerhack ) ) {
        add_msg( _( "You need a hacking tool for that." ) );
        return HACK_UNABLE;
    }

    ///\EFFECT_COMPUTER increases success chance of hacking
    int player_computer_skill_level = p.get_skill_level( skill_id( "computer" ) );
    int success = rng( player_computer_skill_level / 4 - 2, player_computer_skill_level * 2 );
    success += rng( -3, 3 );
    if( using_fingerhack ) {
        p.charge_power( -25 );
        success++;
    }
    if( using_electrohack ) {
        p.use_charges( "electrohack", 25 );
        success++;
    }

    // odds go up with int>8, down with int<8
    // 4 int stat is worth 1 computer skill here
    ///\EFFECT_INT increases success chance of hacking
    success += rng( 0, static_cast<int>( ( p.int_cur - 8 ) / 2 ) );

    if( success < 0 ) {
        add_msg( _( "You cause a short circuit!" ) );
        if( success <= -5 ) {
            if( using_electrohack ) {
                add_msg( m_bad, _( "Your electrohack is ruined!" ) );
                p.use_amount( "electrohack", 1 );
            } else {
                add_msg( m_bad, _( "Your power is drained!" ) );
                p.charge_power( -rng( 0, p.power_level ) );
            }
        }
        return HACK_FAIL;
    } else if( success < 6 ) {
        add_msg( _( "Nothing happens." ) );
        return HACK_NOTHING;
    } else {
        return HACK_SUCCESS;
    }
}

void activity_handlers::hack_door_finish( player_activity *act, player *p )
{
    hack_result result = try_hack( *p );
    if( result == HACK_UNABLE ) {
        act->set_to_null();
        return;
    } else if( result == HACK_SUCCESS ) {
        add_msg( _( "You activate the panel!" ) );
        add_msg( m_good, _( "The nearby doors slide into the floor." ) );
        g->m.ter_set( act->placement, t_card_reader_broken );
        for( const tripoint &tmp : g->m.points_in_radius( ( act->placement ), 3 ) ) {
            if( g->m.ter( tmp ) == t_door_metal_locked ) {
                g->m.ter_set( tmp, t_floor );
            }
        }
    }

    p->practice( skill_id( "computer" ), 20 );
    act->set_to_null();
}

void activity_handlers::hack_safe_finish( player_activity *act, player *p )
{
    hack_result result = try_hack( *p );
    if( result == HACK_UNABLE ) {
        act->set_to_null();
        return;
    } else if( result == HACK_FAIL ) {
        act->set_to_null();

        p->add_memorial_log( pgettext( "memorial_male", "Set off an alarm." ),
                             pgettext( "memorial_female", "Set off an alarm." ) );
        sounds::sound( p->pos(), 60, sounds::sound_t::music, _( "an alarm sound!" ), true, "environment",
                       "alarm" );
        if( act->placement.z > 0 && !g->timed_events.queued( TIMED_EVENT_WANTED ) ) {
            g->timed_events.add( TIMED_EVENT_WANTED, calendar::turn + 30_minutes, 0,
                                 p->global_sm_location() );
        }
    } else if( result == HACK_SUCCESS ) {
        add_msg( m_good, _( "The door on the safe swings open." ) );
        g->m.furn_set( act->placement, furn_str_id( "f_safe_o" ) );
    }

    p->practice( skill_id( "computer" ), 20 );
    act->set_to_null();
}

static void blood_magic( player *p, int cost )
{
    static std::array<body_part, 6> part = { {
            bp_head, bp_torso, bp_arm_l, bp_arm_r, bp_leg_l, bp_leg_r
        }
    };
    int max_hp_part = 0;
    std::vector<uilist_entry> uile;
    for( int i = 0; i < num_hp_parts; i++ ) {
        uilist_entry entry( i, p->hp_cur[i] > cost, i + 49, body_part_hp_bar_ui_text( part[i] ) );
        if( p->hp_cur[max_hp_part] < p->hp_cur[i] ) {
            max_hp_part = i;
        }
        const auto &hp = get_hp_bar( p->hp_cur[i], p->hp_max[i] );
        entry.ctxt = colorize( hp.first, hp.second );
        uile.emplace_back( entry );
    }
    int action = -1;
    while( action < 0 ) {
        action = uilist( _( "Choose part\nto draw blood from." ), uile );
    }
    p->hp_cur[action] -= cost;
    p->mod_pain( std::max( 1, cost / 3 ) );
}

static spell casting;

static spell &player_or_item_spell( player *p, const spell_id &sp, int level )
{
    if( level == -1 ) {
        return p->magic.get_spell( sp );
    }
    casting = spell( sp );
    while( casting.get_level() < level && !casting.is_max_level() ) {
        casting.gain_level();
    }
    return casting;
}

void activity_handlers::spellcasting_finish( player_activity *act, player *p )
{
    act->set_to_null();
    const int level_override = act->get_value( 0 );
    spell &casting = player_or_item_spell( p, spell_id( act->name ), level_override );
    const bool no_fail = act->get_value( 1 ) == 1;
    const bool no_mana = act->get_value( 2 ) == 0;

    // choose target for spell (if the spell has a range > 0)

    target_handler th;
    tripoint target = p->pos();
    bool target_is_valid = false;
    if( casting.range() > 0 && !casting.is_valid_target( target_none ) ) {
        do {
            std::vector<tripoint> trajectory = th.target_ui( casting, no_fail, no_mana );
            if( !trajectory.empty() ) {
                target = trajectory.back();
                target_is_valid = casting.is_valid_target( *p, target );
                if( !( casting.is_valid_target( target_ground ) || p->sees( target ) ) ) {
                    target_is_valid = false;
                }
            } else {
                target_is_valid = false;
            }
            if( !target_is_valid ) {
                if( query_yn( _( "Stop casting spell?  Time spent will be lost." ) ) ) {
                    return;
                }
            }
        } while( !target_is_valid );
    }

    // no turning back now. it's all said and done.
    bool success = no_fail || rng_float( 0.0f, 1.0f ) >= casting.spell_fail( *p );
    int exp_gained = casting.casting_exp( *p );
    if( !success ) {
        p->add_msg_if_player( m_bad, "You lose your concentration!" );
        if( !casting.is_max_level() && level_override == -1 ) {
            // still get some experience for trying
            casting.gain_exp( exp_gained / 5 );
            p->add_msg_if_player( m_good, _( "You gain %i experience.  New total %i." ), exp_gained / 5,
                                  casting.xp() );
        }
        return;
    }

    if( casting.has_flag( spell_flag::VERBAL ) ) {
        sounds::sound( p->pos(), p->get_shout_volume() / 2, sounds::sound_t::speech, _( "cast a spell" ),
                       false );
    }

    p->add_msg_if_player( _( "You cast %s!" ), casting.name() );

    casting.cast_all_effects( *p, target );

    if( !no_mana ) {
        // pay the cost
        int cost = casting.energy_cost( *p );
        switch( casting.energy_source() ) {
            case mana_energy:
                p->magic.mod_mana( *p, -cost );
                break;
            case stamina_energy:
                p->mod_stat( "stamina", -cost );
                break;
            case bionic_energy:
                p->power_level -= cost;
                break;
            case hp_energy:
                blood_magic( p, cost );
                break;
            case fatigue_energy:
                p->mod_fatigue( cost );
                break;
            case none_energy:
            default:
                break;
        }
    }
    if( level_override == -1 ) {
        if( !casting.is_max_level() ) {
            // reap the reward
            if( casting.get_level() == 0 ) {
                casting.gain_level();
                p->add_msg_if_player( m_good,
                                      _( "Something about how this spell works just clicked!  You gained a level!" ) );
            } else {
                casting.gain_exp( exp_gained );
                p->add_msg_if_player( m_good, _( "You gain %i experience.  New total %i." ), exp_gained,
                                      casting.xp() );
            }
        }
    }
}

void activity_handlers::study_spell_do_turn( player_activity *act, player *p )
{
    if( p->fine_detail_vision_mod() > 4 ) {
        act->values[2] = -1;
        act->moves_left = 0;
        return;
    }
    if( act->get_str_value( 1 ) == "study" ) {
        spell &studying = p->magic.get_spell( spell_id( act->name ) );
        if( act->get_str_value( 0 ) == "gain_level" ) {
            if( studying.get_level() < act->get_value( 1 ) ) {
                act->moves_left = 1000000;
            } else {
                act->moves_left = 0;
            }
        }
        const int xp = roll_remainder( studying.exp_modifier( *p ) / to_turns<float>( 6_seconds ) );
        act->values[0] += xp;
        studying.gain_exp( xp );
    }
}

void activity_handlers::study_spell_finish( player_activity *act, player *p )
{
    act->set_to_null();
    const int total_exp_gained = act->get_value( 0 );

    if( act->get_str_value( 1 ) == "study" ) {
        p->add_msg_if_player( m_good, _( "You gained %i experience from your study session." ),
                              total_exp_gained );
        p->practice( skill_id( "spellcraft" ), total_exp_gained,
                     p->magic.get_spell( spell_id( act->name ) ).get_difficulty() );
    } else if( act->get_str_value( 1 ) == "learn" && act->values[2] == 0 ) {
        p->magic.learn_spell( act->name, *p );
    }
    if( act->values[2] == -1 ) {
        p->add_msg_if_player( m_bad, _( "It's too dark to read." ) );
    }
}

//This is just used for robofac_intercom_mission_2
void activity_handlers::mind_splicer_finish( player_activity *act, player *p )
{
    act->set_to_null();

    if( act->targets.size() != 1 || !act->targets[0] ) {
        debugmsg( "Incompatible arguments to: activity_handlers::mind_splicer_finish" );
        return;
    }
    item &data_card = *act->targets[0];
    p->add_msg_if_player( m_info, _( "...you finally find the memory banks." ) );
    p->add_msg_if_player( m_info, _( "The kit makes a copy of the data inside the bionic." ) );
    data_card.contents.clear();
    data_card.put_in( item( "mind_scan_robofac" ) );
}<|MERGE_RESOLUTION|>--- conflicted
+++ resolved
@@ -132,10 +132,7 @@
     { activity_id( "ACT_WEAR" ), wear_do_turn },
     { activity_id( "ACT_MULTIPLE_FISH" ), multiple_fish_do_turn },
     { activity_id( "ACT_MULTIPLE_CONSTRUCTION" ), multiple_construction_do_turn },
-<<<<<<< HEAD
     { activity_id( "ACT_MULTIPLE_BUTCHER" ), multiple_butcher_do_turn },
-=======
->>>>>>> f918a145
     { activity_id( "ACT_MULTIPLE_FARM" ), multiple_farm_do_turn },
     { activity_id( "ACT_FETCH_REQUIRED" ), fetch_do_turn },
     { activity_id( "ACT_BUILD" ), build_do_turn },
@@ -3205,7 +3202,6 @@
 {
     generic_multi_activity_handler( *act, *p );
 }
-<<<<<<< HEAD
 
 void activity_handlers::multiple_fish_do_turn( player_activity *act, player *p )
 {
@@ -3223,37 +3219,23 @@
 }
 
 void activity_handlers::multiple_butcher_do_turn( player_activity *act, player *p )
-=======
-
-void activity_handlers::multiple_construction_do_turn( player_activity *act, player *p )
->>>>>>> f918a145
 {
     generic_multi_activity_handler( *act, *p );
 }
 
-<<<<<<< HEAD
 void activity_handlers::chop_trees_do_turn( player_activity *act, player *p )
-=======
+{
+    generic_multi_activity_handler( *act, *p );
+}
+
 void activity_handlers::multiple_farm_do_turn( player_activity *act, player *p )
->>>>>>> f918a145
 {
     generic_multi_activity_handler( *act, *p );
 }
 
-<<<<<<< HEAD
-void activity_handlers::multiple_farm_do_turn( player_activity *act, player *p )
+void activity_handlers::fetch_do_turn( player_activity *act, player *p )
 {
     generic_multi_activity_handler( *act, *p );
-}
-
-void activity_handlers::fetch_do_turn( player_activity *act, player *p )
-{
-    generic_multi_activity_handler( *act, *p );
-=======
-void activity_handlers::fetch_do_turn( player_activity *act, player *p )
-{
-    generic_multi_activity_handler( *act, *p );
->>>>>>> f918a145
 }
 
 void activity_handlers::craft_do_turn( player_activity *act, player *p )
