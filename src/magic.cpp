--- conflicted
+++ resolved
@@ -118,11 +118,8 @@
         case spell_flag::PAIN_NORESIST: return "PAIN_NORESIST";
         case spell_flag::WITH_CONTAINER: return "WITH_CONTAINER";
         case spell_flag::SPAWN_GROUP: return "SPAWN_GROUP";
-<<<<<<< HEAD
         case spell_flag::IGNITE_FLAMMABLE: return "IGNITE_FLAMMABLE";
-=======
         case spell_flag::NO_FAIL: return "NO_FAIL";
->>>>>>> ff1ff7ea
         case spell_flag::WONDER: return "WONDER";
         case spell_flag::LAST: break;
     }
