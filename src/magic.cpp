--- conflicted
+++ resolved
@@ -1238,11 +1238,6 @@
     // skill for psi powers downplays power level and is much more based on level and intelligence
     // Int 8, Metaphysics 2, level 1 , difficulty 1 is effective level 26.5
     // Int 10, Metaphysics 5, level 4, difficulty 5 is effective level 27
-<<<<<<< HEAD
-    // Int 12, Metaphysics 8, level 7, difficulty 10 is clamped at effective level 30
-    const float psi_effective_skill = 2 * ( ( guy.get_skill_level( skill() ) * 2 )  - get_difficulty(
-                                            guy ) ) + ( guy.get_int() * 1.5 ) + ( get_effective_level() / 2 );                              
-=======
     // Int 12, Metaphysics 8, level 7, difficulty 10 is clamped at effective level 33.5
 
     const float half_power_level = static_cast<float>( get_effective_level() ) / static_cast<float>
@@ -1250,7 +1245,6 @@
 
     const float psi_effective_skill = 2 * ( ( guy.get_skill_level( skill() ) * 2 )  - get_difficulty(
             guy ) ) + ( guy.get_int() * 1.5 ) + half_power_level;
->>>>>>> 5a22c1ca
     // add an if statement in here because sufficiently large numbers will definitely overflow because of exponents
     if( effective_skill > 30.0f ) {
         return 0.0f;
@@ -1285,21 +1279,12 @@
                                    temp_concentration_difficulty_multiplyer;
         fail_chance /= 1.0f - concentration_loss;
         psi_fail_chance /= 1.0f - concentration_loss;
-<<<<<<< HEAD
     }
 
     if( has_flag( spell_flag::PSIONIC ) ) {
         return clamp( psi_fail_chance, 0.0f, 1.0f );
     }
 
-=======
-    }
-
-    if( has_flag( spell_flag::PSIONIC ) ) {
-        return clamp( psi_fail_chance, 0.0f, 1.0f );
-    }
-
->>>>>>> 5a22c1ca
     return clamp( fail_chance, 0.0f, 1.0f );
 }
 
