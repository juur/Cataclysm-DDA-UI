#include "magic.h"

#include <stdlib.h>
#include <set>
#include <algorithm>
#include <array>
#include <memory>
#include <tuple>
#include <utility>
#include <cmath>

#include "avatar.h"
#include "calendar.h"
#include "color.h"
#include "damage.h"
#include "field.h"
#include "game.h"
#include "generic_factory.h"
#include "json.h"
#include "map.h"
#include "messages.h"
#include "monster.h"
#include "mutation.h"
#include "output.h"
#include "player.h"
#include "sounds.h"
#include "translations.h"
#include "ui.h"
#include "cata_utility.h"
#include "character.h"
#include "compatibility.h"
#include "creature.h"
#include "cursesdef.h"
#include "debug.h"
#include "enums.h"
#include "input.h"
#include "item.h"
#include "pldata.h"
#include "point.h"
#include "string_formatter.h"
#include "line.h"

namespace io
{
// *INDENT-OFF*
template<>
std::string enum_to_string<valid_target>( valid_target data )
{
    switch( data ) {
        case valid_target::target_ally: return "ally";
        case valid_target::target_hostile: return "hostile";
        case valid_target::target_self: return "self";
        case valid_target::target_ground: return "ground";
        case valid_target::target_none: return "none";
        case valid_target::target_item: return "item";
        case valid_target::target_fd_fire: return "fd_fire";
        case valid_target::target_fd_blood: return "fd_blood";
        case valid_target::_LAST: break;
    }
    debugmsg( "Invalid valid_target" );
    abort();
}
template<>
std::string enum_to_string<body_part>( body_part data )
{
    switch( data ) {
        case body_part::bp_torso: return "TORSO";
        case body_part::bp_head: return "HEAD";
        case body_part::bp_eyes: return "EYES";
        case body_part::bp_mouth: return "MOUTH";
        case body_part::bp_arm_l: return "ARM_L";
        case body_part::bp_arm_r: return "ARM_R";
        case body_part::bp_hand_l: return "HAND_L";
        case body_part::bp_hand_r: return "HAND_R";
        case body_part::bp_leg_l: return "LEG_L";
        case body_part::bp_leg_r: return "LEG_R";
        case body_part::bp_foot_l: return "FOOT_L";
        case body_part::bp_foot_r: return "FOOT_R";
        case body_part::num_bp: break;
    }
    debugmsg( "Invalid body_part" );
    abort();
}
template<>
std::string enum_to_string<spell_flag>( spell_flag data )
{
    switch( data ) {
        case spell_flag::PERMANENT: return "PERMANENT";
        case spell_flag::IGNORE_WALLS: return "IGNORE_WALLS";
        case spell_flag::HOSTILE_SUMMON: return "HOSTILE_SUMMON";
        case spell_flag::HOSTILE_50: return "HOSTILE_50";
        case spell_flag::SILENT: return "SILENT";
        case spell_flag::LOUD: return "LOUD";
        case spell_flag::VERBAL: return "VERBAL";
        case spell_flag::SOMATIC: return "SOMATIC";
        case spell_flag::NO_HANDS: return "NO_HANDS";
        case spell_flag::NO_LEGS: return "NO_LEGS";
        case spell_flag::UNSAFE_TELEPORT: return "UNSAFE_TELEPORT";
        case spell_flag::CONCENTRATE: return "CONCENTRATE";
        case spell_flag::RANDOM_AOE: return "RANDOM_AOE";
        case spell_flag::RANDOM_DAMAGE: return "RANDOM_DAMAGE";
        case spell_flag::RANDOM_DURATION: return "RANDOM_DURATION";
        case spell_flag::WONDER: return "WONDER";
        case spell_flag::LAST: break;
    }
    debugmsg( "Invalid spell_flag" );
    abort();
}
// *INDENT-ON*

} // namespace io

// LOADING
// spell_type

namespace
{
generic_factory<spell_type> spell_factory( "spell" );
} // namespace

template<>
const spell_type &string_id<spell_type>::obj() const
{
    return spell_factory.obj( *this );
}

template<>
bool string_id<spell_type>::is_valid() const
{
    return spell_factory.is_valid( *this );
}

void spell_type::load_spell( JsonObject &jo, const std::string &src )
{
    spell_factory.load( jo, src );
}

static energy_type energy_source_from_string( const std::string &str )
{
    if( str == "MANA" ) {
        return mana_energy;
    } else if( str == "HP" ) {
        return hp_energy;
    } else if( str == "BIONIC" ) {
        return bionic_energy;
    } else if( str == "STAMINA" ) {
        return stamina_energy;
    } else if( str == "FATIGUE" ) {
        return fatigue_energy;
    } else if( str == "NONE" ) {
        return none_energy;
    } else {
        debugmsg( _( "ERROR: Invalid energy string.  Defaulting to NONE" ) );
        return none_energy;
    }
}

static damage_type damage_type_from_string( const std::string &str )
{
    if( str == "fire" ) {
        return DT_HEAT;
    } else if( str == "acid" ) {
        return DT_ACID;
    } else if( str == "bash" ) {
        return DT_BASH;
    } else if( str == "bio" ) {
        return DT_BIOLOGICAL;
    } else if( str == "cold" ) {
        return DT_COLD;
    } else if( str == "cut" ) {
        return DT_CUT;
    } else if( str == "electric" ) {
        return DT_ELECTRIC;
    } else if( str == "stab" ) {
        return DT_STAB;
    } else if( str == "none" || str == "NONE" ) {
        return DT_TRUE;
    } else {
        debugmsg( _( "ERROR: Invalid damage type string.  Defaulting to none" ) );
        return DT_TRUE;
    }
}

static std::string moves_to_string( const int moves )
{
    if( moves < to_moves<int>( 2_seconds ) ) {
        return string_format( _( "%d moves" ), moves );
    } else {
        return to_string( time_duration::from_turns( moves / 100 ) );
    }
}

void spell_type::load( JsonObject &jo, const std::string & )
{
    static const
    std::map<std::string, std::function<void( const spell &, Creature &, const tripoint & )>>
    effect_map{
        { "pain_split", spell_effect::pain_split },
        { "target_attack", spell_effect::target_attack },
        { "projectile_attack", spell_effect::projectile_attack },
        { "cone_attack", spell_effect::cone_attack },
        { "line_attack", spell_effect::line_attack },
        { "teleport_random", spell_effect::teleport_random },
        { "spawn_item", spell_effect::spawn_ethereal_item },
        { "recover_energy", spell_effect::recover_energy },
        { "summon", spell_effect::spawn_summoned_monster },
        { "translocate", spell_effect::translocate },
        { "area_pull", spell_effect::area_pull },
        { "area_push", spell_effect::area_push },
        { "timed_event", spell_effect::timed_event },
        { "ter_transform", spell_effect::transform_blast },
        { "vomit", spell_effect::vomit },
        { "explosion", spell_effect::explosion },
        { "flashbang", spell_effect::flashbang },
        { "none", spell_effect::none }
    };

    mandatory( jo, was_loaded, "id", id );
    mandatory( jo, was_loaded, "name", name );
    mandatory( jo, was_loaded, "description", description );
    optional( jo, was_loaded, "message", message, to_translation( "You cast %s!" ) );
    mandatory( jo, was_loaded, "effect", effect_name );
    const auto found_effect = effect_map.find( effect_name );
    if( found_effect == effect_map.cend() ) {
        effect = spell_effect::none;
        debugmsg( "ERROR: spell %s has invalid effect %s", id.c_str(), effect_name );
    } else {
        effect = found_effect->second;
    }

    const auto effect_targets_reader = enum_flags_reader<valid_target> { "effect_targets" };
    optional( jo, was_loaded, "effect_filter", effect_targets, effect_targets_reader );

    const auto trigger_reader = enum_flags_reader<valid_target> { "valid_targets" };
    mandatory( jo, was_loaded, "valid_targets", valid_targets, trigger_reader );

    if( jo.has_array( "extra_effects" ) ) {
        JsonArray jarray = jo.get_array( "extra_effects" );
        while( jarray.has_more() ) {
            fake_spell temp;
            JsonObject fake_spell_obj = jarray.next_object();
            temp.load( fake_spell_obj );
            additional_spells.emplace_back( temp );
        }
    }

    const auto bp_reader = enum_flags_reader<body_part> { "affected_bps" };
    optional( jo, was_loaded, "affected_body_parts", affected_bps, bp_reader );
    const auto flag_reader = enum_flags_reader<spell_flag> { "flags" };
    optional( jo, was_loaded, "flags", spell_tags, flag_reader );

    optional( jo, was_loaded, "effect_str", effect_str, "" );

    std::string field_input;
    optional( jo, was_loaded, "field_id", field_input, "none" );
    if( field_input != "none" ) {
        field = field_type_id( field_input );
    }
    optional( jo, was_loaded, "field_chance", field_chance, 1 );
    optional( jo, was_loaded, "min_field_intensity", min_field_intensity, 0 );
    optional( jo, was_loaded, "max_field_intensity", max_field_intensity, 0 );
    optional( jo, was_loaded, "field_intensity_increment", field_intensity_increment, 0.0f );
    optional( jo, was_loaded, "field_intensity_variance", field_intensity_variance, 0.0f );

    optional( jo, was_loaded, "min_damage", min_damage, 0 );
    optional( jo, was_loaded, "damage_increment", damage_increment, 0.0f );
    optional( jo, was_loaded, "max_damage", max_damage, 0 );

    optional( jo, was_loaded, "min_range", min_range, 0 );
    optional( jo, was_loaded, "range_increment", range_increment, 0.0f );
    optional( jo, was_loaded, "max_range", max_range, 0 );

    optional( jo, was_loaded, "min_aoe", min_aoe, 0 );
    optional( jo, was_loaded, "aoe_increment", aoe_increment, 0.0f );
    optional( jo, was_loaded, "max_aoe", max_aoe, 0 );

    optional( jo, was_loaded, "min_dot", min_dot, 0 );
    optional( jo, was_loaded, "dot_increment", dot_increment, 0.0f );
    optional( jo, was_loaded, "max_dot", max_dot, 0 );

    optional( jo, was_loaded, "min_duration", min_duration, 0 );
    optional( jo, was_loaded, "duration_increment", duration_increment, 0.0f );
    optional( jo, was_loaded, "max_duration", max_duration, 0 );

    optional( jo, was_loaded, "min_pierce", min_pierce, 0 );
    optional( jo, was_loaded, "pierce_increment", pierce_increment, 0.0f );
    optional( jo, was_loaded, "max_pierce", max_pierce, 0 );

    optional( jo, was_loaded, "base_energy_cost", base_energy_cost, 0 );
    optional( jo, was_loaded, "final_energy_cost", final_energy_cost, base_energy_cost );
    optional( jo, was_loaded, "energy_increment", energy_increment, 0.0f );

    std::string temp_string;
    optional( jo, was_loaded, "spell_class", temp_string, "NONE" );
    spell_class = trait_id( temp_string );
    optional( jo, was_loaded, "energy_source", temp_string, "NONE" );
    energy_source = energy_source_from_string( temp_string );
    optional( jo, was_loaded, "damage_type", temp_string, "NONE" );
    dmg_type = damage_type_from_string( temp_string );
    optional( jo, was_loaded, "difficulty", difficulty, 0 );
    optional( jo, was_loaded, "max_level", max_level, 0 );

    optional( jo, was_loaded, "base_casting_time", base_casting_time, 0 );
    optional( jo, was_loaded, "final_casting_time", final_casting_time, base_casting_time );
    optional( jo, was_loaded, "casting_time_increment", casting_time_increment, 0.0f );

    JsonObject learning = jo.get_object( "learn_spells" );
    for( std::string n : learning.get_member_names() ) {
        learn_spells.insert( std::pair<std::string, int>( n, learning.get_int( n ) ) );
    }
}

static bool spell_infinite_loop_check( std::set<spell_id> spell_effects, const spell_id &sp )
{
    if( spell_effects.count( sp ) ) {
        return true;
    }
    spell_effects.emplace( sp );

    std::set<spell_id> unique_spell_list;
    for( const fake_spell &fake_sp : sp->additional_spells ) {
        unique_spell_list.emplace( fake_sp.id );
    }

    for( const spell_id &sp : unique_spell_list ) {
        if( spell_infinite_loop_check( spell_effects, sp ) ) {
            return true;
        }
    }
    return false;
}

void spell_type::check_consistency()
{
    for( const spell_type &sp_t : get_all() ) {
        if( ( sp_t.min_aoe > sp_t.max_aoe && sp_t.aoe_increment > 0 ) ||
            ( sp_t.min_aoe < sp_t.max_aoe && sp_t.aoe_increment < 0 ) ) {
            debugmsg( "ERROR: %s has higher min_aoe than max_aoe", sp_t.id.c_str() );
        }
        if( ( sp_t.min_damage > sp_t.max_damage && sp_t.damage_increment > 0 ) ||
            ( sp_t.min_damage < sp_t.max_damage && sp_t.damage_increment < 0 ) ) {
            debugmsg( "ERROR: %s has higher min_damage than max_damage", sp_t.id.c_str() );
        }
        if( ( sp_t.min_range > sp_t.max_range && sp_t.range_increment > 0 ) ||
            ( sp_t.min_range < sp_t.max_range && sp_t.range_increment < 0 ) ) {
            debugmsg( "ERROR: %s has higher min_range than max_range", sp_t.id.c_str() );
        }
        if( ( sp_t.min_dot > sp_t.max_dot && sp_t.dot_increment > 0 ) ||
            ( sp_t.min_dot < sp_t.max_dot && sp_t.dot_increment < 0 ) ) {
            debugmsg( "ERROR: %s has higher min_dot than max_dot", sp_t.id.c_str() );
        }
        if( ( sp_t.min_duration > sp_t.max_duration && sp_t.duration_increment > 0 ) ||
            ( sp_t.min_duration < sp_t.max_duration && sp_t.duration_increment < 0 ) ) {
            debugmsg( "ERROR: %s has higher min_dot_time than max_dot_time", sp_t.id.c_str() );
        }
        if( ( sp_t.min_pierce > sp_t.max_pierce && sp_t.pierce_increment > 0 ) ||
            ( sp_t.min_pierce < sp_t.max_pierce && sp_t.pierce_increment < 0 ) ) {
            debugmsg( "ERROR: %s has higher min_pierce than max_pierce", sp_t.id.c_str() );
        }
        if( sp_t.casting_time_increment < 0.0f && sp_t.base_casting_time < sp_t.final_casting_time ) {
            debugmsg( "ERROR: %s has negative increment and base_casting_time < final_casting_time",
                      sp_t.id.c_str() );
        }
        if( sp_t.casting_time_increment > 0.0f && sp_t.base_casting_time > sp_t.final_casting_time ) {
            debugmsg( "ERROR: %s has positive increment and base_casting_time > final_casting_time",
                      sp_t.id.c_str() );
        }
        std::set<spell_id> spell_effect_list;
        if( spell_infinite_loop_check( spell_effect_list, sp_t.id ) ) {
            debugmsg( "ERROR: %s has infinite loop in extra_effects", sp_t.id.c_str() );
        }
        if( sp_t.field ) {
            if( sp_t.field_chance <= 0 ) {
                debugmsg( "ERROR: %s must have a positive field chance.", sp_t.id.c_str() );
            }
            if( sp_t.field_intensity_increment > 0 && sp_t.max_field_intensity < sp_t.min_field_intensity ) {
                debugmsg( "ERROR: max_field_intensity must be greater than min_field_intensity with positive increment: %s",
                          sp_t.id.c_str() );
            } else if( sp_t.field_intensity_increment < 0 &&
                       sp_t.max_field_intensity > sp_t.min_field_intensity ) {
                debugmsg( "ERROR: min_field_intensity must be greater than max_field_intensity with negative increment: %s",
                          sp_t.id.c_str() );
            }
        }
        if( sp_t.spell_tags[spell_flag::WONDER] && sp_t.additional_spells.empty() ) {
            debugmsg( "ERROR: %s has WONDER flag but no spells to choose from!", sp_t.id.c_str() );
        }
    }
}

const std::vector<spell_type> &spell_type::get_all()
{
    return spell_factory.get_all();
}

void spell_type::reset_all()
{
    spell_factory.reset();
}

bool spell_type::is_valid() const
{
    return spell_factory.is_valid( this->id );
}

// spell

spell::spell( spell_id sp, int xp ) :
    type( sp ),
    experience( xp )
{}

spell::spell( spell_id sp, translation alt_msg ) :
    type( sp ),
    alt_message( alt_msg )
{}

spell_id spell::id() const
{
    return type;
}

trait_id spell::spell_class() const
{
    return type->spell_class;
}

int spell::field_intensity() const
{
    return std::min( type->max_field_intensity,
                     static_cast<int>( type->min_field_intensity + round( get_level() *
                                       type->field_intensity_increment ) ) );
}

int spell::min_leveled_damage() const
{
    return type->min_damage + round( get_level() * type->damage_increment );
}

int spell::damage() const
{
    const int leveled_damage = min_leveled_damage();

    if( has_flag( spell_flag::RANDOM_DAMAGE ) ) {
        return rng( std::min( leveled_damage, type->max_damage ), std::max( leveled_damage,
                    type->max_damage ) );
    } else {
        if( type->min_damage >= 0 || type->max_damage >= type->min_damage ) {
            return std::min( leveled_damage, type->max_damage );
        } else { // if it's negative, min and max work differently
            return std::max( leveled_damage, type->max_damage );
        }
    }
}

std::string spell::damage_string() const
{
    if( has_flag( spell_flag::RANDOM_DAMAGE ) ) {
        return string_format( "%d-%d", min_leveled_damage(), type->max_damage );
    } else {
        const int dmg = damage();
        if( dmg >= 0 ) {
            return string_format( "%d", dmg );
        } else {
            return string_format( "+%d", abs( dmg ) );
        }
    }
}

int spell::min_leveled_aoe() const
{
    return type->min_aoe + round( get_level() * type->aoe_increment );
}

int spell::aoe() const
{
    const int leveled_aoe = min_leveled_aoe();

    if( has_flag( spell_flag::RANDOM_AOE ) ) {
        return rng( std::min( leveled_aoe, type->max_aoe ), std::max( leveled_aoe, type->max_aoe ) );
    } else {
        if( type->max_aoe >= type->min_aoe ) {
            return std::min( leveled_aoe, type->max_aoe );
        } else {
            return std::max( leveled_aoe, type->max_aoe );
        }
    }
}

bool spell::in_aoe( const tripoint &source, const tripoint &target ) const
{
    if( has_flag( spell_flag::RANDOM_AOE ) ) {
        return rl_dist( source, target ) <= type->max_aoe;
    } else {
        return rl_dist( source, target ) <= aoe();
    }
}

std::string spell::aoe_string() const
{
    if( has_flag( spell_flag::RANDOM_AOE ) ) {
        return string_format( "%d-%d", min_leveled_aoe(), type->max_aoe );
    } else {
        return string_format( "%d", aoe() );
    }
}

int spell::range() const
{
    const int leveled_range = type->min_range + round( get_level() * type->range_increment );
    if( type->max_range >= type->min_range ) {
        return std::min( leveled_range, type->max_range );
    } else {
        return std::max( leveled_range, type->max_range );
    }
}

int spell::min_leveled_duration() const
{
    return type->min_duration + round( get_level() * type->duration_increment );
}

int spell::duration() const
{
    const int leveled_duration = min_leveled_duration();

    if( has_flag( spell_flag::RANDOM_DURATION ) ) {
        return rng( std::min( leveled_duration, type->max_duration ), std::max( leveled_duration,
                    type->max_duration ) );
    } else {
        if( type->max_duration >= type->min_duration ) {
            return std::min( leveled_duration, type->max_duration );
        } else {
            return std::max( leveled_duration, type->max_duration );
        }
    }
}

std::string spell::duration_string() const
{
    if( has_flag( spell_flag::RANDOM_DURATION ) ) {
        return string_format( "%s - %s", moves_to_string( min_leveled_duration() ),
                              moves_to_string( type->max_duration ) );
    } else {
        return moves_to_string( duration() );
    }
}

time_duration spell::duration_turns() const
{
    return 1_turns * duration() / 100;
}

void spell::gain_level()
{
    gain_exp( exp_to_next_level() );
}

bool spell::is_max_level() const
{
    return get_level() >= type->max_level;
}

bool spell::can_learn( const player &p ) const
{
    if( type->spell_class == trait_id( "NONE" ) ) {
        return true;
    }
    return p.has_trait( type->spell_class );
}

int spell::energy_cost( const player &p ) const
{
    int cost;
    if( type->base_energy_cost < type->final_energy_cost ) {
        cost = std::min( type->final_energy_cost,
                         static_cast<int>( round( type->base_energy_cost + type->energy_increment * get_level() ) ) );
    } else if( type->base_energy_cost > type->final_energy_cost ) {
        cost = std::max( type->final_energy_cost,
                         static_cast<int>( round( type->base_energy_cost + type->energy_increment * get_level() ) ) );
    } else {
        cost = type->base_energy_cost;
    }
    if( !has_flag( spell_flag::NO_HANDS ) ) {
        // the first 10 points of combined encumbrance is ignored, but quickly adds up
        const int hands_encumb = std::max( 0, p.encumb( bp_hand_l ) + p.encumb( bp_hand_r ) - 10 );
        cost += 10 * hands_encumb;
    }
    return cost;
}

bool spell::has_flag( const spell_flag &flag ) const
{
    return type->spell_tags[flag];
}

bool spell::is_spell_class( const trait_id &mid ) const
{
    return mid == type->spell_class;
}

bool spell::can_cast( const player &p ) const
{
    switch( type->energy_source ) {
        case mana_energy:
            return p.magic.available_mana() >= energy_cost( p );
        case stamina_energy:
            return p.stamina >= energy_cost( p );
        case hp_energy: {
            for( int i = 0; i < num_hp_parts; i++ ) {
                if( energy_cost( p ) < p.hp_cur[i] ) {
                    return true;
                }
            }
            return false;
        }
        case bionic_energy:
            return p.power_level >= units::from_kilojoule( energy_cost( p ) );
        case fatigue_energy:
            return p.get_fatigue() < EXHAUSTED;
        case none_energy:
        default:
            return true;
    }
}

int spell::get_difficulty() const
{
    return type->difficulty;
}

int spell::casting_time( const player &p ) const
{
    // casting time in moves
    int casting_time = 0;
    if( type->base_casting_time < type->final_casting_time ) {
        casting_time = std::min( type->final_casting_time,
                                 static_cast<int>( round( type->base_casting_time + type->casting_time_increment * get_level() ) ) );
    } else if( type->base_casting_time > type->final_casting_time ) {
        casting_time = std::max( type->final_casting_time,
                                 static_cast<int>( round( type->base_casting_time + type->casting_time_increment * get_level() ) ) );
    } else {
        casting_time = type->base_casting_time;
    }
    if( !has_flag( spell_flag::NO_LEGS ) ) {
        // the first 20 points of encumbrance combined is ignored
        const int legs_encumb = std::max( 0, p.encumb( bp_leg_l ) + p.encumb( bp_leg_r ) - 20 );
        casting_time += legs_encumb * 3;
    }
    if( has_flag( spell_flag::SOMATIC ) ) {
        // the first 20 points of encumbrance combined is ignored
        const int arms_encumb = std::max( 0, p.encumb( bp_arm_l ) + p.encumb( bp_arm_r ) - 20 );
        casting_time += arms_encumb * 2;
    }
    return casting_time;
}

std::string spell::name() const
{
    return type->name.translated();
}

std::string spell::message() const
{
    if( !alt_message.empty() ) {
        return alt_message.translated();
    }
    return type->message.translated();
}

float spell::spell_fail( const player &p ) const
{
    // formula is based on the following:
    // exponential curve
    // effective skill of 0 or less is 100% failure
    // effective skill of 8 (8 int, 0 spellcraft, 0 spell level, spell difficulty 0) is ~50% failure
    // effective skill of 30 is 0% failure
    const float effective_skill = 2 * ( get_level() - get_difficulty() ) + p.get_int() +
                                  p.get_skill_level( skill_id( "spellcraft" ) );
    // add an if statement in here because sufficiently large numbers will definitely overflow because of exponents
    if( effective_skill > 30.0f ) {
        return 0.0f;
    } else if( effective_skill < 0.0f ) {
        return 1.0f;
    }
    float fail_chance = pow( ( effective_skill - 30.0f ) / 30.0f, 2 );
    if( has_flag( spell_flag::SOMATIC ) ) {
        // the first 20 points of encumbrance combined is ignored
        const int arms_encumb = std::max( 0, p.encumb( bp_arm_l ) + p.encumb( bp_arm_r ) - 20 );
        // each encumbrance point beyond the "gray" color counts as half an additional fail %
        fail_chance += arms_encumb / 200.0f;
    }
    if( has_flag( spell_flag::VERBAL ) ) {
        // a little bit of mouth encumbrance is allowed, but not much
        const int mouth_encumb = std::max( 0, p.encumb( bp_mouth ) - 5 );
        fail_chance += mouth_encumb / 100.0f;
    }
    // concentration spells work better than you'd expect with a higher focus pool
    if( has_flag( spell_flag::CONCENTRATE ) ) {
        if( p.focus_pool <= 0 ) {
            return 0.0f;
        }
        fail_chance /= p.focus_pool / 100.0f;
    }
    return clamp( fail_chance, 0.0f, 1.0f );
}

std::string spell::colorized_fail_percent( const player &p ) const
{
    const float fail_fl = spell_fail( p ) * 100.0f;
    std::string fail_str;
    fail_fl == 100.0f ? fail_str = _( "Too Difficult!" ) : fail_str = string_format( "%.1f %% %s",
                                   fail_fl, _( "Failure Chance" ) );
    nc_color color;
    if( fail_fl > 90.0f ) {
        color = c_magenta;
    } else if( fail_fl > 75.0f ) {
        color = c_red;
    } else if( fail_fl > 60.0f ) {
        color = c_light_red;
    } else if( fail_fl > 35.0f ) {
        color = c_yellow;
    } else if( fail_fl > 15.0f ) {
        color = c_green;
    } else {
        color = c_light_green;
    }
    return colorize( fail_str, color );
}

int spell::xp() const
{
    return experience;
}

void spell::gain_exp( int nxp )
{
    experience += nxp;
}

void spell::set_exp( int nxp )
{
    experience = nxp;
}

std::string spell::energy_string() const
{
    switch( type->energy_source ) {
        case hp_energy:
            return _( "health" );
        case mana_energy:
            return _( "mana" );
        case stamina_energy:
            return _( "stamina" );
        case bionic_energy:
            return _( "bionic power" );
        case fatigue_energy:
            return _( "fatigue" );
        default:
            return "";
    }
}

std::string spell::energy_cost_string( const player &p ) const
{
    if( energy_source() == none_energy ) {
        return _( "none" );
    }
    if( energy_source() == bionic_energy || energy_source() == mana_energy ) {
        return colorize( to_string( energy_cost( p ) ), c_light_blue );
    }
    if( energy_source() == hp_energy ) {
        auto pair = get_hp_bar( energy_cost( p ), p.get_hp_max() / num_hp_parts );
        return colorize( pair.first, pair.second );
    }
    if( energy_source() == stamina_energy ) {
        auto pair = get_hp_bar( energy_cost( p ), p.get_stamina_max() );
        return colorize( pair.first, pair.second );
    }
    if( energy_source() == fatigue_energy ) {
        return colorize( to_string( energy_cost( p ) ), c_cyan );
    }
    debugmsg( "ERROR: Spell %s has invalid energy source.", id().c_str() );
    return _( "error: energy_type" );
}

std::string spell::energy_cur_string( const player &p ) const
{
    if( energy_source() == none_energy ) {
        return _( "infinite" );
    }
    if( energy_source() == bionic_energy ) {
        return colorize( to_string( units::to_kilojoule( p.power_level ) ), c_light_blue );
    }
    if( energy_source() == mana_energy ) {
        return colorize( to_string( p.magic.available_mana() ), c_light_blue );
    }
    if( energy_source() == stamina_energy ) {
        auto pair = get_hp_bar( p.stamina, p.get_stamina_max() );
        return colorize( pair.first, pair.second );
    }
    if( energy_source() == hp_energy ) {
        return "";
    }
    if( energy_source() == fatigue_energy ) {
        const std::pair<std::string, nc_color> pair = p.get_fatigue_description();
        return colorize( pair.first, pair.second );
    }
    debugmsg( "ERROR: Spell %s has invalid energy source.", id().c_str() );
    return _( "error: energy_type" );
}

bool spell::is_valid() const
{
    return type.is_valid();
}

bool spell::bp_is_affected( body_part bp ) const
{
    return type->affected_bps[bp];
}

void spell::create_field( const tripoint &at ) const
{
    if( !type->field ) {
        return;
    }
    const int intensity = field_intensity() + rng( -type->field_intensity_variance * field_intensity(),
                          type->field_intensity_variance * field_intensity() );
    if( intensity <= 0 ) {
        return;
    }
    if( one_in( type->field_chance ) ) {
        field_entry *field = g->m.get_field( at, *type->field );
        if( field ) {
            field->set_field_intensity( field->get_field_intensity() + intensity );
        } else {
            g->m.add_field( at, *type->field, intensity );
        }
    }
}

void spell::make_sound( const tripoint &target ) const
{
    if( !has_flag( spell_flag::SILENT ) ) {
        int loudness = abs( damage() ) / 3;
        if( has_flag( spell_flag::LOUD ) ) {
            loudness += 1 + damage() / 3;
        }
        sounds::sound( target, loudness, sounds::sound_t::combat, _( "an explosion" ), false );
    }
}

std::string spell::effect() const
{
    return type->effect_name;
}

energy_type spell::energy_source() const
{
    return type->energy_source;
}

bool spell::is_valid_target( valid_target t ) const
{
    return type->valid_targets[t];
}

bool spell::is_valid_target( const Creature &caster, const tripoint &p ) const
{
    bool valid = false;
    if( Creature *const cr = g->critter_at<Creature>( p ) ) {
        Creature::Attitude cr_att = cr->attitude_to( caster );
        valid = valid || ( cr_att != Creature::A_FRIENDLY && is_valid_target( target_hostile ) ) ||
                ( cr_att == Creature::A_FRIENDLY && is_valid_target( target_ally ) );
    } else {
        valid = is_valid_target( target_ground );
    }
    if( p == caster.pos() ) {
        valid = valid || is_valid_target( target_self );
    }
    return valid;
}

bool spell::is_valid_effect_target( valid_target t ) const
{
    return type->effect_targets[t];
}

std::string spell::description() const
{
    return type->description.translated();
}

nc_color spell::damage_type_color() const
{
    switch( dmg_type() ) {
        case DT_HEAT:
            return c_red;
        case DT_ACID:
            return c_light_green;
        case DT_BASH:
            return c_magenta;
        case DT_BIOLOGICAL:
            return c_green;
        case DT_COLD:
            return c_white;
        case DT_CUT:
            return c_light_gray;
        case DT_ELECTRIC:
            return c_light_blue;
        case DT_STAB:
            return c_light_red;
        case DT_TRUE:
            return c_dark_gray;
        default:
            return c_black;
    }
}

std::string spell::damage_type_string() const
{
    switch( dmg_type() ) {
        case DT_HEAT:
            return "heat";
        case DT_ACID:
            return "acid";
        case DT_BASH:
            return "bashing";
        case DT_BIOLOGICAL:
            return "biological";
        case DT_COLD:
            return "cold";
        case DT_CUT:
            return "cutting";
        case DT_ELECTRIC:
            return "electric";
        case DT_STAB:
            return "stabbing";
        case DT_TRUE:
            // not *really* force damage
            return "force";
        default:
            return "error";
    }
}

// constants defined below are just for the formula to be used,
// in order for the inverse formula to be equivalent
constexpr float a = 6200.0;
constexpr float b = 0.146661;
constexpr float c = -62.5;

int spell::get_level() const
{
    // you aren't at the next level unless you have the requisite xp, so floor
    return std::max( static_cast<int>( floor( log( experience + a ) / b + c ) ), 0 );
}

int spell::get_max_level() const
{
    return type->max_level;
}

// helper function to calculate xp needed to be at a certain level
// pulled out as a helper function to make it easier to either be used in the future
// or easier to tweak the formula
static int exp_for_level( int level )
{
    // level 0 never needs xp
    if( level == 0 ) {
        return 0;
    }
    return ceil( exp( ( level - c ) * b ) ) - a;
}

int spell::exp_to_next_level() const
{
    return exp_for_level( get_level() + 1 ) - xp();
}

std::string spell::exp_progress() const
{
    const int level = get_level();
    const int this_level_xp = exp_for_level( level );
    const int next_level_xp = exp_for_level( level + 1 );
    const int denominator = next_level_xp - this_level_xp;
    const float progress = static_cast<float>( xp() - this_level_xp ) / std::max( 1.0f,
                           static_cast<float>( denominator ) );
    return string_format( "%i%%", clamp( static_cast<int>( round( progress * 100 ) ), 0, 99 ) );
}

float spell::exp_modifier( const player &p ) const
{
    const float int_modifier = ( p.get_int() - 8.0f ) / 8.0f;
    const float difficulty_modifier = get_difficulty() / 20.0f;
    const float spellcraft_modifier = p.get_skill_level( skill_id( "spellcraft" ) ) / 10.0f;

    return ( int_modifier + difficulty_modifier + spellcraft_modifier ) / 5.0f + 1.0f;
}

int spell::casting_exp( const player &p ) const
{
    // the amount of xp you would get with no modifiers
    const int base_casting_xp = 75;

    return round( p.adjust_for_focus( base_casting_xp * exp_modifier( p ) ) );
}

std::string spell::enumerate_targets() const
{
    std::vector<std::string> all_valid_targets;
    int last_target = static_cast<int>( valid_target::_LAST );
    for( int i = 0; i < last_target; ++i ) {
        valid_target t = static_cast<valid_target>( i );
        if( is_valid_target( t ) && t != target_none ) {
            all_valid_targets.emplace_back( io::enum_to_string( t ) );
        }
    }
    if( all_valid_targets.size() == 1 ) {
        return all_valid_targets[0];
    }
    std::string ret;
    // @todo if only we had a function to enumerate strings and concatenate them...
    for( auto iter = all_valid_targets.begin(); iter != all_valid_targets.end(); iter++ ) {
        if( iter + 1 == all_valid_targets.end() ) {
            ret = string_format( _( "%s and %s" ), ret, *iter );
        } else if( iter == all_valid_targets.begin() ) {
            ret = *iter;
        } else {
            ret = string_format( _( "%s, %s" ), ret, *iter );
        }
    }
    return ret;
}

damage_type spell::dmg_type() const
{
    return type->dmg_type;
}

damage_instance spell::get_damage_instance() const
{
    damage_instance dmg;
    dmg.add_damage( dmg_type(), damage() );
    return dmg;
}

dealt_damage_instance spell::get_dealt_damage_instance() const
{
    dealt_damage_instance dmg;
    dmg.set_damage( dmg_type(), damage() );
    return dmg;
}

std::string spell::effect_data() const
{
    return type->effect_str;
}

int spell::heal( const tripoint &target ) const
{
    monster *const mon = g->critter_at<monster>( target );
    if( mon ) {
        return mon->heal( -damage() );
    }
    player *const p = g->critter_at<player>( target );
    if( p ) {
        p->healall( -damage() );
        return -damage();
    }
    return -1;
}

void spell::cast_spell_effect( Creature &source, const tripoint &target ) const
{
    type->effect( *this, source, target );
}

void spell::cast_all_effects( Creature &source, const tripoint &target ) const
{
    if( has_flag( spell_flag::WONDER ) ) {
        const auto iter = type->additional_spells.begin();
        for( int num_spells = abs( damage() ); num_spells > 0; num_spells-- ) {
            if( type->additional_spells.empty() ) {
                debugmsg( "ERROR: %s has WONDER flag but no spells to choose from!", type->id.c_str() );
                return;
            }
            const int rand_spell = rng( 0, type->additional_spells.size() - 1 );
            spell sp = ( iter + rand_spell )->get_spell( get_level() );

            // This spell flag makes it so the message of the spell that's cast using this spell will be sent.
            // if a message is added to the casting spell, it will be sent as well.
            source.add_msg_if_player( sp.message() );

            if( ( iter + rand_spell )->self ) {
                sp.cast_all_effects( source, source.pos() );
            } else {
                sp.cast_all_effects( source, target );
            }
        }
    } else {
        // first call the effect of the main spell
        cast_spell_effect( source, target );
        for( const fake_spell &extra_spell : type->additional_spells ) {
            spell sp = extra_spell.get_spell( get_level() );

            if( extra_spell.self ) {
                sp.cast_all_effects( source, source.pos() );
            } else {
                sp.cast_all_effects( source, target );
            }
        }
    }
}

// player

known_magic::known_magic()
{
    mana_base = 1000;
    mana = mana_base;
}

void known_magic::serialize( JsonOut &json ) const
{
    json.start_object();

    json.member( "mana", mana );

    json.member( "spellbook" );
    json.start_array();
    for( auto pair : spellbook ) {
        json.start_object();
        json.member( "id", pair.second.id() );
        json.member( "xp", pair.second.xp() );
        json.end_object();
    }
    json.end_array();

    json.end_object();
}

void known_magic::deserialize( JsonIn &jsin )
{
    JsonObject data = jsin.get_object();
    data.read( "mana", mana );

    JsonArray parray = data.get_array( "spellbook" );
    while( parray.has_more() ) {
        JsonObject jo = parray.next_object();
        std::string id = jo.get_string( "id" );
        spell_id sp = spell_id( id );
        int xp = jo.get_int( "xp" );
        if( knows_spell( sp ) ) {
            spellbook[sp].set_exp( xp );
        } else {
            spellbook.emplace( sp, spell( sp, xp ) );
        }
    }
}

bool known_magic::knows_spell( const std::string &sp ) const
{
    return knows_spell( spell_id( sp ) );
}

bool known_magic::knows_spell( const spell_id &sp ) const
{
    return spellbook.count( sp ) == 1;
}

bool known_magic::knows_spell() const
{
    return !spellbook.empty();
}

void known_magic::learn_spell( const std::string &sp, player &p, bool force )
{
    learn_spell( spell_id( sp ), p, force );
}

void known_magic::learn_spell( const spell_id &sp, player &p, bool force )
{
    learn_spell( &sp.obj(), p, force );
}

void known_magic::learn_spell( const spell_type *sp, player &p, bool force )
{
    if( !sp->is_valid() ) {
        debugmsg( "Tried to learn invalid spell" );
        return;
    }
    if( p.magic.knows_spell( sp->id ) ) {
        // you already know the spell
        return;
    }
    spell temp_spell( sp->id );
    if( !temp_spell.is_valid() ) {
        debugmsg( "Tried to learn invalid spell" );
        return;
    }
    if( !force && sp->spell_class != trait_id( "NONE" ) ) {
        if( can_learn_spell( p, sp->id ) && !p.has_trait( sp->spell_class ) ) {
            std::string trait_cancel;
            for( const trait_id &cancel : sp->spell_class->cancels ) {
                if( cancel == sp->spell_class->cancels.back() &&
                    sp->spell_class->cancels.back() != sp->spell_class->cancels.front() ) {
                    trait_cancel = string_format( _( "%s and %s" ), trait_cancel, cancel->name() );
                } else if( cancel == sp->spell_class->cancels.front() ) {
                    trait_cancel = cancel->name();
                    if( sp->spell_class->cancels.size() == 1 ) {
                        trait_cancel = string_format( "%s: %s", trait_cancel, cancel->desc() );
                    }
                } else {
                    trait_cancel = string_format( _( "%s, %s" ), trait_cancel, cancel->name() );
                }
                if( cancel == sp->spell_class->cancels.back() ) {
                    trait_cancel += ".";
                }
            }
            if( query_yn(
                    _( "Learning this spell will make you a\n\n%s: %s\n\nand lock you out of\n\n%s\n\nContinue?" ),
                    sp->spell_class->name(), sp->spell_class->desc(), trait_cancel ) ) {
                p.set_mutation( sp->spell_class );
                p.on_mutation_gain( sp->spell_class );
                p.add_msg_if_player( sp->spell_class.obj().desc() );
            } else {
                return;
            }
        }
    }
    if( force || can_learn_spell( p, sp->id ) ) {
        spellbook.emplace( sp->id, temp_spell );
        p.add_msg_if_player( m_good, _( "You learned %s!" ), sp->name );
    } else {
        p.add_msg_if_player( m_bad, _( "You can't learn this spell." ) );
    }
}

void known_magic::forget_spell( const std::string &sp )
{
    forget_spell( spell_id( sp ) );
}

void known_magic::forget_spell( const spell_id &sp )
{
    if( !knows_spell( sp ) ) {
        debugmsg( "Can't forget a spell you don't know!" );
        return;
    }
    add_msg( m_bad, _( "All knowledge of %s leaves you." ), sp->name );
    spellbook.erase( sp );
}

bool known_magic::can_learn_spell( const player &p, const spell_id &sp ) const
{
    const spell_type &sp_t = sp.obj();
    if( sp_t.spell_class == trait_id( "NONE" ) ) {
        return true;
    }
    return !p.has_opposite_trait( sp_t.spell_class );
}

spell &known_magic::get_spell( const spell_id &sp )
{
    if( !knows_spell( sp ) ) {
        debugmsg( "ERROR: Tried to get unknown spell" );
    }
    spell &temp_spell = spellbook[ sp ];
    return temp_spell;
}

std::vector<spell *> known_magic::get_spells()
{
    std::vector<spell *> spells;
    for( auto &spell_pair : spellbook ) {
        spells.emplace_back( &spell_pair.second );
    }
    return spells;
}

int known_magic::available_mana() const
{
    return mana;
}

void known_magic::set_mana( int new_mana )
{
    mana = new_mana;
}

void known_magic::mod_mana( const player &p, int add_mana )
{
    set_mana( clamp( mana + add_mana, 0, max_mana( p ) ) );
}

int known_magic::max_mana( const player &p ) const
{
    const float int_bonus = ( ( 0.2f + p.get_int() * 0.1f ) - 1.0f ) * mana_base;
<<<<<<< HEAD
    return std::max( 0.0f, ( ( mana_base + int_bonus ) * p.mutation_value( "mana_multiplier" ) ) +
                     p.mutation_value( "mana_modifier" ) - units::to_kilojoule( p.power_level ) );
=======
    const float unaugmented_mana = std::max( 0.0f,
                                   ( ( mana_base + int_bonus ) * p.mutation_value( "mana_multiplier" ) ) +
                                   p.mutation_value( "mana_modifier" ) - p.power_level );
    return p.calculate_by_enchantment( unaugmented_mana, enchantment::mod::MAX_MANA, true );
>>>>>>> 334b20b4
}

void known_magic::update_mana( const player &p, float turns )
{
    // mana should replenish in 8 hours.
    const float full_replenish = to_turns<float>( 8_hours );
    const float ratio = turns / full_replenish;
    mod_mana( p, floor( ratio * p.calculate_by_enchantment( max_mana( p ) *
                        p.mutation_value( "mana_regen_multiplier" ), enchantment::mod::REGEN_MANA ) ) );
}

std::vector<spell_id> known_magic::spells() const
{
    std::vector<spell_id> spell_ids;
    for( auto pair : spellbook ) {
        spell_ids.emplace_back( pair.first );
    }
    return spell_ids;
}

// does the player have enough energy (of the type of the spell) to cast the spell?
bool known_magic::has_enough_energy( const player &p, spell &sp ) const
{
    int cost = sp.energy_cost( p );
    switch( sp.energy_source() ) {
        case mana_energy:
            return available_mana() >= cost;
        case bionic_energy:
            return p.power_level >= units::from_kilojoule( cost );
        case stamina_energy:
            return p.stamina >= cost;
        case hp_energy:
            for( int i = 0; i < num_hp_parts; i++ ) {
                if( p.hp_cur[i] > cost ) {
                    return true;
                }
            }
            return false;
        case fatigue_energy:
            return p.get_fatigue() < EXHAUSTED;
        case none_energy:
            return true;
        default:
            return false;
    }
}

int known_magic::time_to_learn_spell( const player &p, const std::string &str ) const
{
    return time_to_learn_spell( p, spell_id( str ) );
}

int known_magic::time_to_learn_spell( const player &p, const spell_id &sp ) const
{
    const int base_time = to_moves<int>( 30_minutes );
    return base_time * ( 1.0 + sp.obj().difficulty / ( 1.0 + ( p.get_int() - 8.0 ) / 8.0 ) +
                         ( p.get_skill_level( skill_id( "spellcraft" ) ) / 10.0 ) );
}

size_t known_magic::get_spellname_max_width()
{
    size_t width = 0;
    for( const spell *sp : get_spells() ) {
        width = std::max( width, sp->name().length() );
    }
    return width;
}

class spellcasting_callback : public uilist_callback
{
    private:
        std::vector<spell *> known_spells;
        void draw_spell_info( const spell &sp, const uilist *menu );
    public:
        bool casting_ignore;

        spellcasting_callback( std::vector<spell *> &spells,
                               bool casting_ignore ) : known_spells( spells ),
            casting_ignore( casting_ignore ) {}
        bool key( const input_context &, const input_event &event, int /*entnum*/,
                  uilist * /*menu*/ ) override {
            if( event.get_first_input() == 'I' ) {
                casting_ignore = !casting_ignore;
                return true;
            }
            return false;
        }

        void select( int entnum, uilist *menu ) override {
            mvwputch( menu->window, point( menu->w_width - menu->pad_right, 0 ), c_magenta, LINE_OXXX );
            mvwputch( menu->window, point( menu->w_width - menu->pad_right, menu->w_height - 1 ), c_magenta,
                      LINE_XXOX );
            for( int i = 1; i < menu->w_height - 1; i++ ) {
                mvwputch( menu->window, point( menu->w_width - menu->pad_right, i ), c_magenta, LINE_XOXO );
            }
            std::string ignore_string = casting_ignore ? _( "Ignore Distractions" ) :
                                        _( "Popup Distractions" );
            mvwprintz( menu->window, point( menu->w_width - menu->pad_right + 2, 0 ),
                       casting_ignore ? c_red : c_light_green, string_format( "%s %s", "[I]", ignore_string ) );
            draw_spell_info( *known_spells[entnum], menu );
        }
};

static bool casting_time_encumbered( const spell &sp, const player &p )
{
    int encumb = 0;
    if( !sp.has_flag( spell_flag::NO_LEGS ) ) {
        // the first 20 points of encumbrance combined is ignored
        encumb += std::max( 0, p.encumb( bp_leg_l ) + p.encumb( bp_leg_r ) - 20 );
    }
    if( sp.has_flag( spell_flag::SOMATIC ) ) {
        // the first 20 points of encumbrance combined is ignored
        encumb += std::max( 0, p.encumb( bp_arm_l ) + p.encumb( bp_arm_r ) - 20 );
    }
    return encumb > 0;
}

static bool energy_cost_encumbered( const spell &sp, const player &p )
{
    if( !sp.has_flag( spell_flag::NO_HANDS ) ) {
        return std::max( 0, p.encumb( bp_hand_l ) + p.encumb( bp_hand_r ) - 10 ) > 0;
    }
    return false;
}

// this prints various things about the spell out in a list
// including flags and things like "goes through walls"
static std::string enumerate_spell_data( const spell &sp )
{
    std::vector<std::string> spell_data;
    if( sp.has_flag( spell_flag::CONCENTRATE ) ) {
        spell_data.emplace_back( _( "requires concentration" ) );
    }
    if( sp.has_flag( spell_flag::VERBAL ) ) {
        spell_data.emplace_back( _( "verbal" ) );
    }
    if( sp.has_flag( spell_flag::SOMATIC ) ) {
        spell_data.emplace_back( _( "somatic" ) );
    }
    if( !sp.has_flag( spell_flag::NO_HANDS ) ) {
        spell_data.emplace_back( _( "impeded by gloves" ) );
    } else {
        spell_data.emplace_back( _( "does not require hands" ) );
    }
    if( !sp.has_flag( spell_flag::NO_LEGS ) ) {
        spell_data.emplace_back( _( "requires mobility" ) );
    }
    if( sp.effect() == "target_attack" && sp.range() > 1 ) {
        spell_data.emplace_back( _( "can be cast through walls" ) );
    }
    return enumerate_as_string( spell_data );
}

void spellcasting_callback::draw_spell_info( const spell &sp, const uilist *menu )
{
    const int h_offset = menu->w_width - menu->pad_right + 1;
    // includes spaces on either side for readability
    const int info_width = menu->pad_right - 4;
    const int h_col1 = h_offset + 1;
    const int h_col2 = h_offset + ( info_width / 2 );
    const catacurses::window w_menu = menu->window;
    // various pieces of spell data mean different things depending on the effect of the spell
    const std::string fx = sp.effect();
    int line = 1;
    nc_color gray = c_light_gray;
    nc_color light_green = c_light_green;
    nc_color yellow = c_yellow;

    print_colored_text( w_menu, point( h_col1, line++ ), yellow, yellow,
                        sp.spell_class() == trait_id( "NONE" ) ? _( "Classless" ) : sp.spell_class()->name() );

    line += fold_and_print( w_menu, point( h_col1, line ), info_width, gray, sp.description() );

    line++;

    line += fold_and_print( w_menu, point( h_col1, line ), info_width, gray,
                            enumerate_spell_data( sp ) );

    line++;

    print_colored_text( w_menu, point( h_col1, line ), gray, gray,
                        string_format( "%s: %d %s", _( "Spell Level" ), sp.get_level(),
                                       sp.is_max_level() ? _( "(MAX)" ) : "" ) );
    print_colored_text( w_menu, point( h_col2, line++ ), gray, gray,
                        string_format( "%s: %d", _( "Max Level" ), sp.get_max_level() ) );

    print_colored_text( w_menu, point( h_col1, line ), gray, gray,
                        sp.colorized_fail_percent( g->u ) );
    print_colored_text( w_menu, point( h_col2, line++ ), gray, gray,
                        string_format( "%s: %d", _( "Difficulty" ), sp.get_difficulty() ) );

    print_colored_text( w_menu, point( h_col1, line ), gray, gray,
                        string_format( "%s: %s", _( "Current Exp" ), colorize( to_string( sp.xp() ), light_green ) ) );
    print_colored_text( w_menu, point( h_col2, line++ ), gray, gray,
                        string_format( "%s: %s", _( "to Next Level" ), colorize( to_string( sp.exp_to_next_level() ),
                                       light_green ) ) );

    line++;

    const bool cost_encumb = energy_cost_encumbered( sp, g->u );
    print_colored_text( w_menu, point( h_col1, line++ ), gray, gray,
                        string_format( "%s: %s %s%s", cost_encumb ? _( "Casting Cost (impeded)" ) : _( "Casting Cost" ),
                                       sp.energy_cost_string( g->u ), sp.energy_string(),
                                       sp.energy_source() == hp_energy ? "" :  string_format( " ( %s current )",
                                               sp.energy_cur_string( g->u ) ) ) );
    const bool c_t_encumb = casting_time_encumbered( sp, g->u );
    print_colored_text( w_menu, point( h_col1, line++ ), gray, gray, colorize(
                            string_format( "%s: %s", c_t_encumb ? _( "Casting Time (impeded)" ) : _( "Casting Time" ),
                                           moves_to_string( sp.casting_time( g->u ) ) ),
                            c_t_encumb  ? c_red : c_light_gray ) );

    line++;

    std::string targets;
    if( sp.is_valid_target( target_none ) ) {
        targets = "self";
    } else {
        targets = sp.enumerate_targets();
    }
    print_colored_text( w_menu, point( h_col1, line++ ), gray, gray,
                        string_format( "%s: %s", _( "Valid Targets" ), _( targets ) ) );

    line++;

    const int damage = sp.damage();
    std::string damage_string;
    std::string aoe_string;
    // if it's any type of attack spell, the stats are normal.
    if( fx == "target_attack" || fx == "projectile_attack" || fx == "cone_attack" ||
        fx == "line_attack" ) {
        if( damage > 0 ) {
            damage_string = string_format( "%s: %s %s", _( "Damage" ), colorize( sp.damage_string(),
                                           sp.damage_type_color() ),
                                           colorize( sp.damage_type_string(), sp.damage_type_color() ) );
        } else if( damage < 0 ) {
            damage_string = string_format( "%s: %s", _( "Healing" ), colorize( sp.damage_string(),
                                           light_green ) );
        }
        if( sp.aoe() > 0 ) {
            std::string aoe_string_temp = "Spell Radius";
            std::string degree_string;
            if( fx == "cone_attack" ) {
                aoe_string_temp = "Cone Arc";
                degree_string = "degrees";
            } else if( fx == "line_attack" ) {
                aoe_string_temp = "Line Width";
            }
            aoe_string = string_format( "%s: %d %s", _( aoe_string_temp ), sp.aoe(), degree_string );
        }
    } else if( fx == "teleport_random" ) {
        if( sp.aoe() > 0 ) {
            aoe_string = string_format( "%s: %d", _( "Variance" ), sp.aoe() );
        }
    } else if( fx == "spawn_item" ) {
        damage_string = string_format( "%s %d %s", _( "Spawn" ), sp.damage(), item::nname( sp.effect_data(),
                                       sp.damage() ) );
    } else if( fx == "summon" ) {
        damage_string = string_format( "%s %d %s", _( "Summon" ), sp.damage(),
                                       _( monster( mtype_id( sp.effect_data() ) ).get_name( ) ) );
        aoe_string = string_format( "%s: %d", _( "Spell Radius" ), sp.aoe() );
    } else if( fx == "ter_transform" ) {
        aoe_string = string_format( "%s: %s", _( "Spell Radius" ), sp.aoe_string() );
    }

    print_colored_text( w_menu, point( h_col1, line ), gray, gray, damage_string );
    print_colored_text( w_menu, point( h_col2, line++ ), gray, gray, aoe_string );

    print_colored_text( w_menu, point( h_col1, line++ ), gray, gray,
                        string_format( "%s: %s", _( "Range" ), sp.range() <= 0 ? _( "self" ) : to_string( sp.range() ) ) );

    // todo: damage over time here, when it gets implemeted

    print_colored_text( w_menu, point( h_col1, line++ ), gray, gray, sp.duration() <= 0 ? "" :
                        string_format( "%s: %s", _( "Duration" ), sp.duration_string() ) );
}

int known_magic::get_invlet( const spell_id &sp, std::set<int> &used_invlets )
{
    auto found = invlets.find( sp );
    if( found != invlets.end() ) {
        return found->second;
    }
    for( const std::pair<spell_id, int> &invlet_pair : invlets ) {
        used_invlets.emplace( invlet_pair.second );
    }
    for( int i = 'a'; i <= 'z'; i++ ) {
        if( used_invlets.count( i ) == 0 ) {
            used_invlets.emplace( i );
            return i;
        }
    }
    for( int i = 'A'; i <= 'Z'; i++ ) {
        if( used_invlets.count( i ) == 0 ) {
            used_invlets.emplace( i );
            return i;
        }
    }
    for( int i = '!'; i <= '-'; i++ ) {
        if( used_invlets.count( i ) == 0 ) {
            used_invlets.emplace( i );
            return i;
        }
    }
    return 0;
}

int known_magic::select_spell( const player &p )
{
    // max width of spell names
    const size_t max_spell_name_length = get_spellname_max_width();
    std::vector<spell *> known_spells = get_spells();

    uilist spell_menu;
    spell_menu.w_height = 24;
    spell_menu.w_width = 80;
    spell_menu.w_x = ( TERMX - spell_menu.w_width ) / 2;
    spell_menu.w_y = ( TERMY - spell_menu.w_height ) / 2;
    spell_menu.pad_right = spell_menu.w_width - static_cast<int>( max_spell_name_length ) - 5;
    spell_menu.title = _( "Choose a Spell" );
    spellcasting_callback cb( known_spells, casting_ignore );
    spell_menu.callback = &cb;

    std::set<int> used_invlets;
    used_invlets.emplace( 'I' );

    for( size_t i = 0; i < known_spells.size(); i++ ) {
        spell_menu.addentry( static_cast<int>( i ), known_spells[i]->can_cast( p ),
                             get_invlet( known_spells[i]->id(), used_invlets ), known_spells[i]->name() );
    }

    spell_menu.query();

    casting_ignore = static_cast<spellcasting_callback *>( spell_menu.callback )->casting_ignore;

    return spell_menu.ret;
}

void known_magic::on_mutation_gain( const trait_id &mid, player &p )
{
    for( const std::pair<spell_id, int> &sp : mid->spells_learned ) {
        learn_spell( sp.first, p, true );
        spell &temp_sp = get_spell( sp.first );
        for( int level = 0; level < sp.second; level++ ) {
            temp_sp.gain_level();
        }
    }
}

void known_magic::on_mutation_loss( const trait_id &mid )
{
    std::vector<spell_id> spells_to_forget;
    for( const spell *sp : get_spells() ) {
        if( sp->is_spell_class( mid ) ) {
            spells_to_forget.emplace_back( sp->id() );
        }
    }
    for( const spell_id &sp_id : spells_to_forget ) {
        forget_spell( sp_id );
    }
}

void spellbook_callback::add_spell( const spell_id &sp )
{
    spells.emplace_back( sp.obj() );
}

static std::string color_number( const int num )
{
    if( num > 0 ) {
        return colorize( to_string( num ), c_light_green );
    } else if( num < 0 ) {
        return colorize( to_string( num ), c_light_red );
    } else {
        return colorize( to_string( num ), c_white );
    }
}

static std::string color_number( const float num )
{
    if( num > 100 ) {
        return colorize( string_format( "+%.0f", num ), c_light_green );
    } else if( num < -100 ) {
        return colorize( string_format( "%.0f", num ), c_light_red );
    } else if( num > 0 ) {
        return colorize( string_format( "+%.2f", num ), c_light_green );
    } else if( num < 0 ) {
        return colorize( string_format( "%.2f", num ), c_light_red );
    } else {
        return colorize( "0", c_white );
    }
}

static void draw_spellbook_info( const spell_type &sp, uilist *menu )
{
    const int width = menu->pad_left - 4;
    const int start_x = 2;
    int line = 1;
    const catacurses::window w = menu->window;
    nc_color gray = c_light_gray;
    nc_color yellow = c_yellow;
    const spell fake_spell( sp.id );

    const std::string spell_name = colorize( sp.name, c_light_green );
    const std::string spell_class = sp.spell_class == trait_id( "NONE" ) ? _( "Classless" ) :
                                    sp.spell_class->name();
    print_colored_text( w, point( start_x, line ), gray, gray, spell_name );
    print_colored_text( w, point( menu->pad_left - spell_class.length() - 1, line++ ), yellow, yellow,
                        spell_class );
    line++;
    line += fold_and_print( w, point( start_x, line ), width, gray, "%s", sp.description );
    line++;

    mvwprintz( w, point( start_x, line ), c_light_gray, string_format( "%s: %d", _( "Difficulty" ),
               sp.difficulty ) );
    mvwprintz( w, point( start_x + width / 2, line++ ), c_light_gray, string_format( "%s: %d",
               _( "Max Level" ),
               sp.max_level ) );

    const std::string fx = sp.effect_name;
    std::string damage_string;
    std::string aoe_string;
    bool has_damage_type = false;
    if( fx == "target_attack" || fx == "projectile_attack" || fx == "cone_attack" ||
        fx == "line_attack" ) {
        damage_string = _( "Damage" );
        aoe_string = _( "AoE" );
        has_damage_type = sp.min_damage > 0 && sp.max_damage > 0;
    } else if( fx == "spawn_item" || fx == "summon_monster" ) {
        damage_string = _( "Spawned" );
    } else if( fx == "recover_energy" ) {
        damage_string = _( "Recover" );
    } else if( fx == "teleport_random" ) {
        aoe_string = _( "Variance" );
    } else if( fx == "area_pull" || fx == "area_push" ||  fx == "ter_transform" ) {
        aoe_string = _( "AoE" );
    }

    if( has_damage_type ) {
        print_colored_text( w, point( start_x, line++ ), gray, gray, string_format( "%s: %s",
                            _( "Damage Type" ),
                            colorize( fake_spell.damage_type_string(), fake_spell.damage_type_color() ) ) );
    }
    line++;

    print_colored_text( w, point( start_x, line++ ), gray, gray,
                        string_format( "%-10s %-7s %-7s %-7s", _( "Stat Gain" ), _( "lvl 0" ), _( "per lvl" ),
                                       _( "max lvl" ) ) );
    std::vector<std::tuple<std::string, int, float, int>> rows;

    if( sp.max_damage != 0 && sp.min_damage != 0 && !damage_string.empty() ) {
        rows.emplace_back( damage_string, sp.min_damage, sp.damage_increment, sp.max_damage );
    }

    if( sp.max_range != 0 && sp.min_range != 0 ) {
        rows.emplace_back( _( "Range" ), sp.min_range, sp.range_increment, sp.max_range );
    }

    if( sp.min_aoe != 0 && sp.max_aoe != 0 && !aoe_string.empty() ) {
        rows.emplace_back( aoe_string, sp.min_aoe, sp.aoe_increment, sp.max_aoe );
    }

    if( sp.min_duration != 0 && sp.max_duration != 0 ) {
        rows.emplace_back( _( "Duration" ), sp.min_duration, sp.duration_increment, sp.max_duration );
    }

    rows.emplace_back( _( "Cast Cost" ), sp.base_energy_cost, sp.energy_increment,
                       sp.final_energy_cost );
    rows.emplace_back( _( "Cast Time" ), sp.base_casting_time, sp.casting_time_increment,
                       sp.final_casting_time );

    for( std::tuple<std::string, int, float, int> &row : rows ) {
        mvwprintz( w, point( start_x, line ), c_light_gray, std::get<0>( row ) );
        print_colored_text( w, point( start_x + 11, line ), gray, gray,
                            color_number( std::get<1>( row ) ) );
        print_colored_text( w, point( start_x + 19, line ), gray, gray,
                            color_number( std::get<2>( row ) ) );
        print_colored_text( w, point( start_x + 27, line ), gray, gray,
                            color_number( std::get<3>( row ) ) );
        line++;
    }
}

void spellbook_callback::select( int entnum, uilist *menu )
{
    mvwputch( menu->window, point( menu->pad_left, 0 ), c_magenta, LINE_OXXX );
    mvwputch( menu->window, point( menu->pad_left, menu->w_height - 1 ), c_magenta, LINE_XXOX );
    for( int i = 1; i < menu->w_height - 1; i++ ) {
        mvwputch( menu->window, point( menu->pad_left, i ), c_magenta, LINE_XOXO );
    }
    draw_spellbook_info( spells[entnum], menu );
}

void fake_spell::load( JsonObject &jo )
{
    std::string temp_id;
    mandatory( jo, false, "id", temp_id );
    id = spell_id( temp_id );
    optional( jo, false, "hit_self", self, false );
    int max_level_int;
    optional( jo, false, "max_level", max_level_int, -1 );
    if( max_level_int == -1 ) {
        max_level = cata::nullopt;
    } else {
        max_level = max_level_int;
    }
    optional( jo, false, "min_level", level, 0 );
    if( jo.has_string( "level" ) ) {
        debugmsg( "level member for fake_spell was renamed to min_level. id: %s", temp_id );
    }
}

void fake_spell::serialize( JsonOut &json ) const
{
    json.member( "id", id );
    json.member( "hit_self", self );
    if( !max_level ) {
        json.member( "max_level", -1 );
    } else {
        json.member( "max_level", *max_level );
    }
    json.member( "min_level", level );
}

void fake_spell::deserialize( JsonIn &jsin )
{
    JsonObject data = jsin.get_object();
    load( data );
}

spell fake_spell::get_spell( int input_level ) const
{
    spell sp( id );
    int lvl = std::min( input_level, sp.get_max_level() );
    if( max_level ) {
        lvl = std::min( lvl, *max_level );
    }
    if( level > lvl ) {
        debugmsg( "ERROR: fake spell %s has higher min_level than max_level", id.c_str() );
        return sp;
    }
    lvl = clamp( std::max( lvl, level ), level, lvl );
    while( sp.get_level() < lvl ) {
        sp.gain_level();
    }
    return sp;
}

void spell_events::notify( const cata::event &e )
{
    switch( e.type() ) {
        case event_type::player_levels_spell: {
            spell_id sid = e.get<spell_id>( "spell" );
            int slvl = e.get<int>( "new_level" );
            spell_type spell_cast = spell_factory.obj( sid );
            for( std::map<std::string, int>::iterator it = spell_cast.learn_spells.begin();
                 it != spell_cast.learn_spells.end(); ++it ) {
                std::string learn_spell_id = it->first;
                int learn_at_level = it->second;
                if( learn_at_level == slvl ) {
                    g->u.magic.learn_spell( learn_spell_id, g->u );
                    spell_type spell_learned = spell_factory.obj( spell_id( learn_spell_id ) );
                    add_msg(
                        _( "Your experience and knowledge in creating and manipulating magical energies to cast %s have opened your eyes to new possibilities, you can now cast %s." ),
                        spell_cast.name,
                        spell_learned.name );
                }
            }
            break;
        }
        default:
            break;

    }
}<|MERGE_RESOLUTION|>--- conflicted
+++ resolved
@@ -1298,15 +1298,10 @@
 int known_magic::max_mana( const player &p ) const
 {
     const float int_bonus = ( ( 0.2f + p.get_int() * 0.1f ) - 1.0f ) * mana_base;
-<<<<<<< HEAD
-    return std::max( 0.0f, ( ( mana_base + int_bonus ) * p.mutation_value( "mana_multiplier" ) ) +
-                     p.mutation_value( "mana_modifier" ) - units::to_kilojoule( p.power_level ) );
-=======
     const float unaugmented_mana = std::max( 0.0f,
                                    ( ( mana_base + int_bonus ) * p.mutation_value( "mana_multiplier" ) ) +
-                                   p.mutation_value( "mana_modifier" ) - p.power_level );
+                                   p.mutation_value( "mana_modifier" ) - units::to_kilojoule( p.power_level ) );
     return p.calculate_by_enchantment( unaugmented_mana, enchantment::mod::MAX_MANA, true );
->>>>>>> 334b20b4
 }
 
 void known_magic::update_mana( const player &p, float turns )
