--- conflicted
+++ resolved
@@ -91,7 +91,7 @@
             targets.emplace_back( target_hostile );
         } else if( str == "self" ) {
             targets.emplace_back( target_self );
-        } else if( str == "none" ){
+        } else if( str == "none" ) {
             targets.emplace_back( target_none );
         } else {
             debugmsg( "Error loading spell. %s is not an available valid_target", str );
@@ -781,7 +781,7 @@
     const int dist = rng( min_distance, max_distance );
     const int x = round( dist * cos( angle ) );
     const int y = round( dist * sin( angle ) );
-    return tripoint( x+player_pos.x, y+player_pos.y, player_pos.z );
+    return tripoint( x + player_pos.x, y + player_pos.y, player_pos.z );
 }
 
 void teleport( int min_distance, int max_distance )
@@ -832,7 +832,8 @@
     add_msg( m_info, _( "The earth moves out of the way for you" ) );
 }
 
-static bool in_spell_aoe( const tripoint &target, const tripoint &epicenter, const int &radius, const bool ignore_walls )
+static bool in_spell_aoe( const tripoint &target, const tripoint &epicenter, const int &radius,
+                          const bool ignore_walls )
 {
     if( ignore_walls ) {
         return rl_dist( epicenter, target ) <= radius;
@@ -848,7 +849,8 @@
 
 // spells do not reduce in damage the further away from the epicenter the targets are
 // rather they do their full damage in the entire area of effect
-static std::vector<tripoint> spell_effect_area( spell &sp, const tripoint &target, bool ignore_walls = false )
+static std::vector<tripoint> spell_effect_area( spell &sp, const tripoint &target,
+        bool ignore_walls = false )
 {
     std::vector<tripoint> targets = { target }; // initialize with epicenter
     if( sp.aoe() <= 1 ) {
@@ -873,7 +875,6 @@
     for( auto &pt : targets ) {
         explosion_colors[pt] = sp.damage_type_color();
     }
-<<<<<<< HEAD
 
     g->draw_custom_explosion( g->u.pos(), explosion_colors );
     return targets;
@@ -882,8 +883,7 @@
 void target_attack( spell &sp, const tripoint &epicenter )
 {
     const std::vector<tripoint> aoe = spell_effect_area( sp, epicenter );
-    for( const tripoint target : aoe )
-    {
+    for( const tripoint target : aoe ) {
         Creature *const cr = g->critter_at<Creature>( target );
         if( !cr ) {
             continue;
@@ -906,15 +906,10 @@
         if( !sp.effect_data().empty() ) {
             const int dur_moves = sp.duration();
             const time_duration dur_td = 1_turns * dur_moves / 100;
-            cr->add_effect( efftype_id( sp.effect_data() ), dur_td, bp_torso );
-=======
-    if( !sp.effect_data().empty() ) {
-        const int dur_moves = sp.duration();
-        const time_duration dur_td = 1_turns * dur_moves / 100;
-        const std::vector<body_part> all_bp = { bp_head, bp_torso, bp_arm_l, bp_arm_r, bp_leg_l, bp_leg_r, };
-        for( const body_part bp : all_bp ) {
-            cr->add_effect( efftype_id( sp.effect_data() ), dur_td, bp );
->>>>>>> ef5bf0d9
+            const std::vector<body_part> all_bp = { bp_head, bp_torso, bp_arm_l, bp_arm_r, bp_leg_l, bp_leg_r, };
+            for( const body_part bp : all_bp ) {
+                cr->add_effect( efftype_id( sp.effect_data() ), dur_td, bp );
+            }
         }
     }
 }
