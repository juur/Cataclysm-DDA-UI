#include "magic.h"

#include <algorithm>
#include <cmath>
#include <cstdlib>
#include <cstring>
#include <memory>
#include <set>
#include <utility>

#include "avatar.h"
#include "bodypart.h"
#include "calendar.h"
#include "cata_imgui.h"
#include "cata_utility.h"
#include "catacharset.h"
#include "character.h"
#include "color.h"
#include "condition.h"
#include "creature.h"
#include "creature_tracker.h"
#include "cursesdef.h"
#include "damage.h"
#include "debug.h"
#include "enum_conversions.h"
#include "enums.h"
#include "event.h"
#include "event_bus.h"
#include "field.h"
#include "generic_factory.h"
#include "imgui/imgui.h"
#include "input_context.h"
#include "inventory.h"
#include "item.h"
#include "json.h"
#include "line.h"
#include "localized_comparator.h"
#include "magic_enchantment.h"
#include "map.h"
#include "map_iterator.h"
#include "math_parser_jmath.h"
#include "messages.h"
#include "mongroup.h"
#include "monster.h"
#include "mtype.h"
#include "mutation.h"
#include "npc.h"
#include "output.h"
#include "pimpl.h"
#include "point.h"
#include "projectile.h"
#include "requirements.h"
#include "rng.h"
#include "sounds.h"
#include "string_formatter.h"
#include "translations.h"
#include "ui.h"
#include "units.h"

static const ammo_effect_str_id ammo_effect_MAGIC( "MAGIC" );

static const json_character_flag json_flag_CANNOT_ATTACK( "CANNOT_ATTACK" );
static const json_character_flag json_flag_NO_PSIONICS( "NO_PSIONICS" );
static const json_character_flag json_flag_NO_SPELLCASTING( "NO_SPELLCASTING" );
static const json_character_flag json_flag_SILENT_SPELL( "SILENT_SPELL" );
static const json_character_flag json_flag_SUBTLE_SPELL( "SUBTLE_SPELL" );

static const proficiency_id proficiency_prof_concentration_basic( "prof_concentration_basic" );
static const proficiency_id
proficiency_prof_concentration_intermediate( "prof_concentration_intermediate" );
static const proficiency_id proficiency_prof_concentration_master( "prof_concentration_master" );

static const skill_id skill_spellcraft( "spellcraft" );

static const trait_id trait_NONE( "NONE" );

static std::string target_to_string( spell_target data )
{
    switch( data ) {
        case spell_target::ally:
            return pgettext( "Valid spell target", "ally" );
        case spell_target::hostile:
            return pgettext( "Valid spell target", "hostile" );
        case spell_target::self:
            return pgettext( "Valid spell target", "self" );
        case spell_target::ground:
            return pgettext( "Valid spell target", "ground" );
        case spell_target::none:
            return pgettext( "Valid spell target", "none" );
        case spell_target::item:
            return pgettext( "Valid spell target", "item" );
        case spell_target::field:
            return pgettext( "Valid spell target", "field" );
        case spell_target::num_spell_targets:
            break;
    }
    debugmsg( "Invalid valid_target" );
    return "THIS IS A BUG";
}

namespace io
{
// *INDENT-OFF*
template<>
std::string enum_to_string<spell_target>( spell_target data )
{
    switch( data ) {
        case spell_target::ally: return "ally";
        case spell_target::hostile: return "hostile";
        case spell_target::self: return "self";
        case spell_target::ground: return "ground";
        case spell_target::none: return "none";
        case spell_target::item: return "item";
        case spell_target::field: return "field";
        case spell_target::num_spell_targets: break;
    }
    cata_fatal( "Invalid valid_target" );
}
template<>
std::string enum_to_string<spell_shape>( spell_shape data )
{
    switch( data ) {
        case spell_shape::blast: return "blast";
        case spell_shape::cone: return "cone";
        case spell_shape::line: return "line";
        case spell_shape::num_shapes: break;
    }
    cata_fatal( "Invalid spell_shape" );
}
template<>
std::string enum_to_string<spell_flag>( spell_flag data )
{
    switch( data ) {
        case spell_flag::PERMANENT: return "PERMANENT";
        case spell_flag::PERMANENT_ALL_LEVELS: return "PERMANENT_ALL_LEVELS";
        case spell_flag::PERCENTAGE_DAMAGE: return "PERCENTAGE_DAMAGE";
        case spell_flag::SPLIT_DAMAGE: return "SPLIT_DAMAGE";
        case spell_flag::IGNORE_WALLS: return "IGNORE_WALLS";
        case spell_flag::NO_PROJECTILE: return "NO_PROJECTILE";
        case spell_flag::HOSTILE_SUMMON: return "HOSTILE_SUMMON";
        case spell_flag::HOSTILE_50: return "HOSTILE_50";
        case spell_flag::FRIENDLY_POLY: return "FRIENDLY_POLY";
        case spell_flag::POLYMORPH_GROUP: return "POLYMORPH_GROUP";
        case spell_flag::SILENT: return "SILENT";
        case spell_flag::NO_EXPLOSION_SFX: return "NO_EXPLOSION_SFX";
        case spell_flag::LOUD: return "LOUD";
        case spell_flag::VERBAL: return "VERBAL";
        case spell_flag::SOMATIC: return "SOMATIC";
        case spell_flag::NO_HANDS: return "NO_HANDS";
        case spell_flag::NO_LEGS: return "NO_LEGS";
        case spell_flag::UNSAFE_TELEPORT: return "UNSAFE_TELEPORT";
        case spell_flag::TARGET_TELEPORT: return "TARGET_TELEPORT";
        case spell_flag::SWAP_POS: return "SWAP_POS";
        case spell_flag::CONCENTRATE: return "CONCENTRATE";
        case spell_flag::RANDOM_AOE: return "RANDOM_AOE";
        case spell_flag::RANDOM_DAMAGE: return "RANDOM_DAMAGE";
        case spell_flag::RANDOM_DURATION: return "RANDOM_DURATION";
        case spell_flag::RANDOM_TARGET: return "RANDOM_TARGET";
        case spell_flag::RANDOM_CRITTER: return "RANDOM_CRITTER";
        case spell_flag::MUTATE_TRAIT: return "MUTATE_TRAIT";
        case spell_flag::PAIN_NORESIST: return "PAIN_NORESIST";
        case spell_flag::SPAWN_GROUP: return "SPAWN_GROUP";
        case spell_flag::IGNITE_FLAMMABLE: return "IGNITE_FLAMMABLE";
        case spell_flag::NO_FAIL: return "NO_FAIL";
        case spell_flag::WONDER: return "WONDER";
        case spell_flag::EXTRA_EFFECTS_FIRST: return "EXTRA_EFFECTS_FIRST";
        case spell_flag::MUST_HAVE_CLASS_TO_LEARN: return "MUST_HAVE_CLASS_TO_LEARN";
        case spell_flag::SPAWN_WITH_DEATH_DROPS: return "SPAWN_WITH_DEATH_DROPS";
        case spell_flag::NO_CORPSE_QUIET: return "NO_CORPSE_QUIET";
        case spell_flag::NON_MAGICAL: return "NON_MAGICAL";
        case spell_flag::PSIONIC: return "PSIONIC";
        case spell_flag::RECHARM: return "RECHARM";
        case spell_flag::EVOCATION_SPELL: return "EVOCATION_SPELL";
        case spell_flag::CHANNELING_SPELL: return "CHANNELING_SPELL";
        case spell_flag::CONJURATION_SPELL: return "CONJURATION_SPELL";
        case spell_flag::ENHANCEMENT_SPELL: return "ENHANCEMENT_SPELL";
        case spell_flag::ENERVATION_SPELL: return "ENERVATION_SPELL";
        case spell_flag::CONVEYANCE_SPELL: return "CONVEYANCE_SPELL";
        case spell_flag::RESTORATION_SPELL: return "RESTORATION_SPELL";
        case spell_flag::TRANSFORMATION_SPELL: return "TRANSFORMATION_SPELL";
        case spell_flag::LAST: break;
    }
    cata_fatal( "Invalid spell_flag" );
}
template<>
std::string enum_to_string<magic_energy_type>( magic_energy_type data )
{
    switch( data ) {
    case magic_energy_type::bionic: return "BIONIC";
    case magic_energy_type::hp: return "HP";
    case magic_energy_type::mana: return "MANA";
    case magic_energy_type::none: return "NONE";
    case magic_energy_type::stamina: return "STAMINA";
    case magic_energy_type::last: break;
    }
    cata_fatal( "Invalid magic_energy_type" );
}
// *INDENT-ON*

} // namespace io

const std::optional<int> fake_spell::max_level_default = std::nullopt;
const int fake_spell::level_default = 0;
const bool fake_spell::self_default = false;
const int fake_spell::trigger_once_in_default = 1;

const skill_id spell_type::skill_default = skill_spellcraft;
// empty string
const requirement_id spell_type::spell_components_default;
const translation spell_type::message_default = to_translation( "You cast %s!" );
const translation spell_type::sound_description_default = to_translation( "an explosion." );
const sounds::sound_t spell_type::sound_type_default = sounds::sound_t::combat;
const bool spell_type::sound_ambient_default = false;
// empty string
const std::string spell_type::sound_id_default;
const std::string spell_type::sound_variant_default = "default";
// empty string
const std::string spell_type::effect_str_default;
const std::optional<field_type_id> spell_type::field_default = std::nullopt;
const int spell_type::field_chance_default = 1;
const int spell_type::min_field_intensity_default = 0;
const int spell_type::max_field_intensity_default = 0;
const float spell_type::field_intensity_increment_default = 0.0f;
const float spell_type::field_intensity_variance_default = 0.0f;
const int spell_type::min_accuracy_default = 20;
const float spell_type::accuracy_increment_default = 0.0f;
const int spell_type::max_accuracy_default = 20;
const int spell_type::min_damage_default = 0;
const float spell_type::damage_increment_default = 0.0f;
const int spell_type::max_damage_default = 0;
const int spell_type::min_range_default = 0;
const float spell_type::range_increment_default = 0.0f;
const int spell_type::max_range_default = 0;
const int spell_type::min_aoe_default = 0;
const float spell_type::aoe_increment_default = 0.0f;
const int spell_type::max_aoe_default = 0;
const int spell_type::min_dot_default = 0;
const float spell_type::dot_increment_default = 0.0f;
const int spell_type::max_dot_default = 0;
const int spell_type::min_duration_default = 0;
const int spell_type::duration_increment_default = 0;
const int spell_type::max_duration_default = 0;
const int spell_type::min_pierce_default = 0;
const float spell_type::pierce_increment_default = 0.0f;
const int spell_type::max_pierce_default = 0;
const float spell_type::min_bash_scaling_default = 0.0f;
const float spell_type::max_bash_scaling_default = 0.0f;
const float spell_type::bash_scaling_increment_default = 0.0f;
const int spell_type::base_energy_cost_default = 0;
const float spell_type::energy_increment_default = 0.0f;
const trait_id spell_type::spell_class_default = trait_NONE;
const magic_energy_type spell_type::energy_source_default = magic_energy_type::none;
const damage_type_id spell_type::dmg_type_default = damage_type_id::NULL_ID();
const int spell_type::multiple_projectiles_default = 0;
const int spell_type::difficulty_default = 0;
const int spell_type::max_level_default = 0;
const int spell_type::base_casting_time_default = 0;
const float spell_type::casting_time_increment_default = 0.0f;

// LOADING
// spell_type

namespace
{
generic_factory<spell_type> spell_factory( "spell" );
} // namespace

template<>
const spell_type &string_id<spell_type>::obj() const
{
    return spell_factory.obj( *this );
}

template<>
bool string_id<spell_type>::is_valid() const
{
    return spell_factory.is_valid( *this );
}

void spell_type::load_spell( const JsonObject &jo, const std::string &src )
{
    spell_factory.load( jo, src );
}

static std::string moves_to_string( const int moves )
{
    if( moves < to_moves<int>( 2_seconds ) ) {
        return string_format( n_gettext( "%d move", "%d moves", moves ), moves );
    } else {
        return to_string( time_duration::from_moves( moves ) );
    }
}

void spell_type::load( const JsonObject &jo, const std::string_view src )
{
    src_mod = mod_id( src );
    mandatory( jo, was_loaded, "name", name );
    mandatory( jo, was_loaded, "description", description );
    optional( jo, was_loaded, "skill", skill, skill_default );
    optional( jo, was_loaded, "teachable", teachable, true );
    optional( jo, was_loaded, "components", spell_components, spell_components_default );
    optional( jo, was_loaded, "message", message, message_default );
    optional( jo, was_loaded, "sound_description", sound_description, sound_description_default );
    optional( jo, was_loaded, "sound_type", sound_type, sound_type_default );
    optional( jo, was_loaded, "sound_ambient", sound_ambient, sound_ambient_default );
    optional( jo, was_loaded, "sound_id", sound_id, sound_id_default );
    optional( jo, was_loaded, "sound_variant", sound_variant, sound_variant_default );
    mandatory( jo, was_loaded, "effect", effect_name );
    const auto found_effect = spell_effect::effect_map.find( effect_name );
    if( found_effect == spell_effect::effect_map.cend() ) {
        effect = spell_effect::none;
        debugmsg( "ERROR: spell %s has invalid effect %s", id.c_str(), effect_name );
    } else {
        effect = found_effect->second;
    }
    mandatory( jo, was_loaded, "shape", spell_area );
    spell_area_function = spell_effect::shape_map.at( spell_area );

    const auto targeted_monster_ids_reader = string_id_reader<::mtype> {};
    optional( jo, was_loaded, "targeted_monster_ids", targeted_monster_ids,
              targeted_monster_ids_reader );

    const auto targeted_monster_species_reader = string_id_reader<::species_type> {};
    optional( jo, was_loaded, "targeted_monster_species", targeted_species_ids,
              targeted_monster_species_reader );

    const auto ignored_monster_species_reader = string_id_reader<::species_type> {};
    optional( jo, was_loaded, "ignored_monster_species", ignored_species_ids,
              ignored_monster_species_reader );




    const auto trigger_reader = enum_flags_reader<spell_target> { "valid_targets" };
    mandatory( jo, was_loaded, "valid_targets", valid_targets, trigger_reader );

    optional( jo, was_loaded, "extra_effects", additional_spells );

    optional( jo, was_loaded, "affected_body_parts", affected_bps );

    if( jo.has_array( "flags" ) ) {
        for( auto &flag : jo.get_string_array( "flags" ) ) {
            // Save all provided flags as strings in spell_type.flags
            // If the flag is listed as a possible enum of type spell_flag, we also save it to spell_type.spell_tags
            flags.insert( flag );
            std::optional<spell_flag> f = io::string_to_enum_optional<spell_flag>( flag );
            if( f.has_value() ) {
                spell_tags.set( f.value() );
            }
        }
    } else if( jo.has_string( "flags" ) ) {
        const std::string flag = jo.get_string( "flags" );
        flags.insert( flag );
        std::optional<spell_flag> f = io::string_to_enum_optional<spell_flag>( flag );
        if( f.has_value() ) {
            spell_tags.set( f.value() );
        }
    }

    optional( jo, was_loaded, "effect_str", effect_str, effect_str_default );

    std::string field_input;
    // Because the field this is loading into is not part of this type,
    // the default value will not be supplied when using copy-from if we pass was_loaded
    // So just pass false instead
    optional( jo, false, "field_id", field_input, "none" );
    if( field_input != "none" ) {
        field = field_type_id( field_input );
    }
    if( !was_loaded || jo.has_member( "field_chance" ) ) {
        field_chance = get_dbl_or_var( jo, "field_chance", false, field_chance_default );
    }
    if( !was_loaded || jo.has_member( "min_field_intensity" ) ) {
        min_field_intensity = get_dbl_or_var( jo, "min_field_intensity", false,
                                              min_field_intensity_default );
    }
    if( !was_loaded || jo.has_member( "max_field_intensity" ) ) {
        max_field_intensity = get_dbl_or_var( jo, "max_field_intensity", false,
                                              max_field_intensity_default );
    }
    if( !was_loaded || jo.has_member( "field_intensity_increment" ) ) {
        field_intensity_increment = get_dbl_or_var( jo, "field_intensity_increment", false,
                                    field_intensity_increment_default );
    }
    if( !was_loaded || jo.has_member( "field_intensity_variance" ) ) {
        field_intensity_variance = get_dbl_or_var( jo, "field_intensity_variance", false,
                                   field_intensity_variance_default );
    }

    if( !was_loaded || jo.has_member( "min_accuracy" ) ) {
        min_accuracy = get_dbl_or_var( jo, "min_accuracy", false, min_accuracy_default );
    }
    if( !was_loaded || jo.has_member( "accuracy_increment" ) ) {
        accuracy_increment = get_dbl_or_var( jo, "accuracy_increment", false,
                                             accuracy_increment_default );
    }
    if( !was_loaded || jo.has_member( "max_accuracy" ) ) {
        max_accuracy = get_dbl_or_var( jo, "max_accuracy", false, max_accuracy_default );
    }
    if( !was_loaded || jo.has_member( "min_damage" ) ) {
        min_damage = get_dbl_or_var( jo, "min_damage", false, min_damage_default );
    }
    if( !was_loaded || jo.has_member( "damage_increment" ) ) {
        damage_increment = get_dbl_or_var( jo, "damage_increment", false,
                                           damage_increment_default );
    }
    if( !was_loaded || jo.has_member( "max_damage" ) ) {
        max_damage = get_dbl_or_var( jo, "max_damage", false, max_damage_default );
    }

    if( !was_loaded || jo.has_member( "min_range" ) ) {
        min_range = get_dbl_or_var( jo, "min_range", false, min_range_default );
    }
    if( !was_loaded || jo.has_member( "range_increment" ) ) {
        range_increment = get_dbl_or_var( jo, "range_increment", false, range_increment_default );
    }
    if( !was_loaded || jo.has_member( "max_range" ) ) {
        max_range = get_dbl_or_var( jo, "max_range", false, max_range_default );
    }

    if( !was_loaded || jo.has_member( "min_aoe" ) ) {
        min_aoe = get_dbl_or_var( jo, "min_aoe", false, min_aoe_default );
    }
    if( !was_loaded || jo.has_member( "aoe_increment" ) ) {
        aoe_increment = get_dbl_or_var( jo, "aoe_increment", false, aoe_increment_default );
    }
    if( !was_loaded || jo.has_member( "max_aoe" ) ) {
        max_aoe = get_dbl_or_var( jo, "max_aoe", false, max_aoe_default );
    }
    if( !was_loaded || jo.has_member( "min_dot" ) ) {
        min_dot = get_dbl_or_var( jo, "min_dot", false, min_dot_default );
    }
    if( !was_loaded || jo.has_member( "dot_increment" ) ) {
        dot_increment = get_dbl_or_var( jo, "dot_increment", false, dot_increment_default );
    }
    if( !was_loaded || jo.has_member( "max_dot" ) ) {
        max_dot = get_dbl_or_var( jo, "max_dot", false, max_dot_default );
    }

    if( !was_loaded || jo.has_member( "min_duration" ) ) {
        min_duration = get_dbl_or_var( jo, "min_duration", false, min_duration_default );
    }
    if( !was_loaded || jo.has_member( "duration_increment" ) ) {
        duration_increment = get_dbl_or_var( jo, "duration_increment", false,
                                             duration_increment_default );
    }
    if( !was_loaded || jo.has_member( "max_duration" ) ) {
        max_duration = get_dbl_or_var( jo, "max_duration", false, max_duration_default );
    }

    if( !was_loaded || jo.has_member( "min_pierce" ) ) {
        min_pierce = get_dbl_or_var( jo, "min_pierce", false, min_pierce_default );
    }
    if( !was_loaded || jo.has_member( "pierce_increment" ) ) {
        pierce_increment = get_dbl_or_var( jo, "pierce_increment", false,
                                           pierce_increment_default );
    }
    if( !was_loaded || jo.has_member( "max_pierce" ) ) {
        max_pierce = get_dbl_or_var( jo, "max_pierce", false, max_pierce_default );
    }

    if( !was_loaded || jo.has_member( "min_bash_scaling" ) ) {
        min_bash_scaling = get_dbl_or_var( jo, "min_bash_scaling", false, min_bash_scaling_default );
    }
    if( !was_loaded || jo.has_member( "bash_scaling_increment" ) ) {
        bash_scaling_increment = get_dbl_or_var( jo, "bash_scaling_increment", false,
                                 bash_scaling_increment_default );
    }
    if( !was_loaded || jo.has_member( "max_bash_scaling" ) ) {
        max_bash_scaling = get_dbl_or_var( jo, "max_bash_scaling", false, max_bash_scaling_default );
    }

    if( !was_loaded || jo.has_member( "base_energy_cost" ) ) {
        base_energy_cost = get_dbl_or_var( jo, "base_energy_cost", false,
                                           base_energy_cost_default );
    }
    if( jo.has_member( "final_energy_cost" ) ) {
        final_energy_cost = get_dbl_or_var( jo, "final_energy_cost" );
    } else if( !was_loaded ) {
        final_energy_cost = base_energy_cost;
    }
    if( !was_loaded || jo.has_member( "energy_increment" ) ) {
        energy_increment = get_dbl_or_var( jo, "energy_increment", false,
                                           energy_increment_default );
    }

    optional( jo, was_loaded, "spell_class", spell_class, spell_class_default );
    optional( jo, was_loaded, "energy_source", energy_source, energy_source_default );
    optional( jo, was_loaded, "damage_type", dmg_type, dmg_type_default );
    optional( jo, was_loaded, "get_level_formula_id", get_level_formula_id );
    optional( jo, was_loaded, "exp_for_level_formula_id", exp_for_level_formula_id );
    if( ( get_level_formula_id.has_value() && !exp_for_level_formula_id.has_value() ) ||
        ( !get_level_formula_id.has_value() && exp_for_level_formula_id.has_value() ) ) {
        debugmsg( "spell id:%s has a get_level_formula_id or exp_for_level_formula_id but not the other!  This breaks the calculations for xp/level!",
                  id.c_str() );
    }
    if( !was_loaded || jo.has_member( "difficulty" ) ) {
        difficulty = get_dbl_or_var( jo, "difficulty", false, difficulty_default );
    }
    if( !was_loaded || jo.has_member( "multiple_projectiles" ) ) {
        multiple_projectiles = get_dbl_or_var( jo, "multiple_projectiles", false,
                                               multiple_projectiles_default );
    }
    if( !was_loaded || jo.has_member( "max_level" ) ) {
        max_level = get_dbl_or_var( jo, "max_level", false, max_level_default );
    }

    if( !was_loaded || jo.has_member( "base_casting_time" ) ) {
        base_casting_time = get_dbl_or_var( jo, "base_casting_time", false,
                                            base_casting_time_default );
    }
    if( jo.has_member( "final_casting_time" ) ) {
        final_casting_time = get_dbl_or_var( jo, "final_casting_time" );
    } else if( !was_loaded ) {
        final_casting_time = base_casting_time;
    }
    if( !was_loaded || jo.has_member( "max_damage" ) ) {
        max_damage = get_dbl_or_var( jo, "max_damage", false, max_damage_default );
    }
    if( !was_loaded || jo.has_member( "casting_time_increment" ) ) {
        casting_time_increment = get_dbl_or_var( jo, "casting_time_increment", false,
                                 casting_time_increment_default );
    }

    for( const JsonMember member : jo.get_object( "learn_spells" ) ) {
        learn_spells.insert( std::pair<std::string, int>( member.name(), member.get_int() ) );
    }
}

void spell_type::serialize( JsonOut &json ) const
{
    json.start_object();

    json.member( "type", "SPELL" );
    json.member( "id", id );
    json.member( "src_mod", src_mod );
    json.member( "name", name.translated() );
    json.member( "description", description.translated() );
    json.member( "effect", effect_name );
    json.member( "shape", io::enum_to_string( spell_area ) );
    json.member( "valid_targets", valid_targets, enum_bitset<spell_target> {} );
    json.member( "effect_str", effect_str, effect_str_default );
    json.member( "skill", skill, skill_default );
    json.member( "teachable", teachable, true );
    json.member( "components", spell_components, spell_components_default );
    json.member( "message", message.translated(), message_default.translated() );
    json.member( "sound_description", sound_description.translated(),
                 sound_description_default.translated() );
    json.member( "sound_type", io::enum_to_string( sound_type ),
                 io::enum_to_string( sound_type_default ) );
    json.member( "sound_ambient", sound_ambient, sound_ambient_default );
    json.member( "sound_id", sound_id, sound_id_default );
    json.member( "sound_variant", sound_variant, sound_variant_default );
    json.member( "targeted_monster_ids", targeted_monster_ids, std::set<mtype_id> {} );
    json.member( "targeted_monster_species", targeted_species_ids, std::set<species_id> {} );
    json.member( "ignored_monster_species", ignored_species_ids, std::set<species_id> {} );
    json.member( "extra_effects", additional_spells, std::vector<fake_spell> {} );
    if( !affected_bps.none() ) {
        json.member( "affected_body_parts", affected_bps );
    }
    json.member( "flags", flags, std::set<std::string> {} );
    if( field ) {
        json.member( "field_id", field->id().str() );
        json.member( "field_chance", static_cast<int>( field_chance.min.dbl_val.value() ),
                     field_chance_default );
        json.member( "max_field_intensity", static_cast<int>( max_field_intensity.min.dbl_val.value() ),
                     max_field_intensity_default );
        json.member( "min_field_intensity", static_cast<int>( min_field_intensity.min.dbl_val.value() ),
                     min_field_intensity_default );
        json.member( "field_intensity_increment",
                     static_cast<float>( field_intensity_increment.min.dbl_val.value() ),
                     field_intensity_increment_default );
        json.member( "field_intensity_variance",
                     static_cast<float>( field_intensity_variance.min.dbl_val.value() ),
                     field_intensity_variance_default );
    }
    json.member( "min_damage", static_cast<int>( min_damage.min.dbl_val.value() ), min_damage_default );
    json.member( "max_damage", static_cast<int>( max_damage.min.dbl_val.value() ), max_damage_default );
    json.member( "damage_increment", static_cast<float>( damage_increment.min.dbl_val.value() ),
                 damage_increment_default );
    json.member( "min_accuracy", static_cast<int>( min_accuracy.min.dbl_val.value() ),
                 min_accuracy_default );
    json.member( "accuracy_increment", static_cast<float>( accuracy_increment.min.dbl_val.value() ),
                 accuracy_increment_default );
    json.member( "max_accuracy", static_cast<int>( max_accuracy.min.dbl_val.value() ),
                 max_accuracy_default );
    json.member( "min_range", static_cast<int>( min_range.min.dbl_val.value() ), min_range_default );
    json.member( "max_range", static_cast<int>( max_range.min.dbl_val.value() ), min_range_default );
    json.member( "range_increment", static_cast<float>( range_increment.min.dbl_val.value() ),
                 range_increment_default );
    json.member( "min_aoe", static_cast<int>( min_aoe.min.dbl_val.value() ), min_aoe_default );
    json.member( "max_aoe", static_cast<int>( max_aoe.min.dbl_val.value() ), max_aoe_default );
    json.member( "aoe_increment", static_cast<float>( aoe_increment.min.dbl_val.value() ),
                 aoe_increment_default );
    json.member( "min_dot", static_cast<int>( min_dot.min.dbl_val.value() ), min_dot_default );
    json.member( "max_dot", static_cast<int>( max_dot.min.dbl_val.value() ), max_dot_default );
    json.member( "dot_increment", static_cast<float>( dot_increment.min.dbl_val.value() ),
                 dot_increment_default );
    json.member( "min_duration", static_cast<int>( min_duration.min.dbl_val.value() ),
                 min_duration_default );
    json.member( "max_duration", static_cast<int>( max_duration.min.dbl_val.value() ),
                 max_duration_default );
    json.member( "duration_increment", static_cast<int>( duration_increment.min.dbl_val.value() ),
                 duration_increment_default );
    json.member( "min_pierce", static_cast<int>( min_pierce.min.dbl_val.value() ), min_pierce_default );
    json.member( "max_pierce", static_cast<int>( max_pierce.min.dbl_val.value() ), max_pierce_default );
    json.member( "pierce_increment", static_cast<float>( pierce_increment.min.dbl_val.value() ),
                 pierce_increment_default );
    json.member( "min_bash_scaling", static_cast<float>( min_bash_scaling.min.dbl_val.value() ),
                 min_bash_scaling_default );
    json.member( "max_bash_scaling", static_cast<float>( max_bash_scaling.min.dbl_val.value() ),
                 max_bash_scaling_default );
    json.member( "bash_scaling_increment",
                 static_cast<float>( bash_scaling_increment.min.dbl_val.value() ), bash_scaling_increment_default );
    json.member( "base_energy_cost", static_cast<int>( base_energy_cost.min.dbl_val.value() ),
                 base_energy_cost_default );
    json.member( "final_energy_cost", static_cast<int>( final_energy_cost.min.dbl_val.value() ),
                 static_cast<int>( base_energy_cost.min.dbl_val.value() ) );
    json.member( "energy_increment", static_cast<float>( energy_increment.min.dbl_val.value() ),
                 energy_increment_default );
    json.member( "spell_class", spell_class, spell_class_default );
    json.member( "energy_source", io::enum_to_string( energy_source ),
                 io::enum_to_string( energy_source_default ) );
    json.member( "damage_type", dmg_type, dmg_type_default );
    json.member( "difficulty", static_cast<int>( difficulty.min.dbl_val.value() ), difficulty_default );
    json.member( "multiple_projectiles", static_cast<int>( multiple_projectiles.min.dbl_val.value() ),
                 multiple_projectiles_default );
    json.member( "max_level", static_cast<int>( max_level.min.dbl_val.value() ), max_level_default );
    json.member( "base_casting_time", static_cast<int>( base_casting_time.min.dbl_val.value() ),
                 base_casting_time_default );
    json.member( "final_casting_time", static_cast<int>( final_casting_time.min.dbl_val.value() ),
                 static_cast<int>( base_casting_time.min.dbl_val.value() ) );
    json.member( "casting_time_increment",
                 static_cast<float>( casting_time_increment.min.dbl_val.value() ), casting_time_increment_default );
    json.member( "get_level_formula_id", get_level_formula_id );
    json.member( "exp_for_level_formula_id", exp_for_level_formula_id );

    if( !learn_spells.empty() ) {
        json.member( "learn_spells" );
        json.start_object();

        for( const std::pair<const std::string, int> &sp : learn_spells ) {
            json.member( sp.first, sp.second );
        }

        json.end_object();
    }

    json.end_object();
}

static bool spell_infinite_loop_check( std::set<spell_id> spell_effects, const spell_id &sp )
{
    if( spell_effects.count( sp ) ) {
        return true;
    }
    spell_effects.emplace( sp );

    std::set<spell_id> unique_spell_list;
    for( const fake_spell &fake_sp : sp->additional_spells ) {
        unique_spell_list.emplace( fake_sp.id );
    }

    for( const spell_id &other_sp : unique_spell_list ) {
        if( spell_infinite_loop_check( spell_effects, other_sp ) ) {
            return true;
        }
    }
    return false;
}

void spell_type::check_consistency()
{
    for( const spell_type &sp_t : get_all() ) {
        if( sp_t.effect_name == "summon_vehicle" ) {
            if( !sp_t.effect_str.empty() && !vproto_id( sp_t.effect_str ).is_valid() ) {
                debugmsg( "ERROR %s specifies a vehicle to summon, but vehicle %s is not valid", sp_t.id.c_str(),
                          sp_t.effect_str );
            }
        }
        std::set<spell_id> spell_effect_list;
        if( spell_infinite_loop_check( spell_effect_list, sp_t.id ) ) {
            debugmsg( "ERROR: %s has infinite loop in extra_effects", sp_t.id.c_str() );
        }
        if( sp_t.spell_tags[spell_flag::WONDER] && sp_t.additional_spells.empty() ) {
            debugmsg( "ERROR: %s has WONDER flag but no spells to choose from!", sp_t.id.c_str() );
        }
        if( sp_t.exp_for_level_formula_id.has_value() &&
            sp_t.exp_for_level_formula_id.value()->num_params != 1 ) {
            debugmsg( "ERROR: %s exp_for_level_formula_id has params that != 1!", sp_t.id.c_str() );
        }
        if( sp_t.get_level_formula_id.has_value() && sp_t.get_level_formula_id.value()->num_params != 1 ) {
            debugmsg( "ERROR: %s get_level_formula_id has params that != 1!", sp_t.id.c_str() );
        }
    }
}

const std::vector<spell_type> &spell_type::get_all()
{
    return spell_factory.get_all();
}

void spell_type::reset_all()
{
    spell_factory.reset();
}

bool spell_type::is_valid() const
{
    return spell_factory.is_valid( this->id );
}

// spell

spell::spell( spell_id sp, int xp, int level_adjustment ) :
    type( sp ),
    experience( xp ),
    temp_level_adjustment( level_adjustment )
{}

void spell::set_message( const translation &msg )
{
    alt_message = msg;
}

spell_id spell::id() const
{
    return type;
}

trait_id spell::spell_class() const
{
    return type->spell_class;
}

skill_id spell::skill() const
{
    return type->skill;
}

int spell::field_intensity( const Creature &caster ) const
{
    const_dialogue d( get_const_talker_for( caster ), nullptr );
    return std::min( static_cast<int>( type->max_field_intensity.evaluate( d ) ),
                     static_cast<int>( type->min_field_intensity.evaluate( d ) + std::round( get_effective_level() *
                                       type->field_intensity_increment.evaluate( d ) ) ) );
}

double spell::bash_scaling( const Creature &caster ) const
{
    const_dialogue d( get_const_talker_for( caster ), nullptr );
    const double leveled_scaling = type->min_bash_scaling.evaluate( d ) +  get_effective_level() *
                                   type->bash_scaling_increment.evaluate( d );
    if( has_flag( spell_flag::RANDOM_DAMAGE ) ) {
        return rng( std::min( leveled_scaling,
                              static_cast<double>( type->max_bash_scaling.evaluate( d ) ) ),
                    std::max( leveled_scaling,
                              static_cast<double>( type->max_bash_scaling.evaluate( d ) ) ) );
    } else {
        if( type->max_bash_scaling.evaluate( d ) >= type->min_bash_scaling.evaluate( d ) ) {
            return std::min( leveled_scaling, static_cast<double>( type->max_bash_scaling.evaluate( d ) ) );
        } else {
            return std::max( leveled_scaling, static_cast<double>( type->max_bash_scaling.evaluate( d ) ) );
        }
    }
}

int spell::min_leveled_damage( const Creature &caster ) const
{
    const_dialogue d( get_const_talker_for( caster ), nullptr );
    return type->min_damage.evaluate( d ) + std::round( get_effective_level() *
            type->damage_increment.evaluate(
                d ) );
}

float spell::dps( const Character &caster, const Creature & ) const
{
    if( type->effect_name != "attack" ) {
        return 0.0f;
    }
    const float time_modifier = 100.0f / casting_time( caster );
    const float failure_modifier = 1.0f - spell_fail( caster );
    const float raw_dps = damage( caster ) + damage_dot( caster ) * duration_turns( caster ) / 1_turns;
    // TODO: calculate true dps with armor and resistances and any caster bonuses
    return raw_dps * time_modifier * failure_modifier;
}

int spell::damage( const Creature &caster ) const
{
    const_dialogue d( get_const_talker_for( caster ), nullptr );
    const int leveled_damage = min_leveled_damage( caster );

    if( has_flag( spell_flag::RANDOM_DAMAGE ) ) {
        return rng( std::min( leveled_damage, static_cast<int>( type->max_damage.evaluate( d ) ) ),
                    std::max( leveled_damage,
                              static_cast<int>( type->max_damage.evaluate( d ) ) ) ) * temp_damage_multiplyer;
    } else {
        if( type->min_damage.evaluate( d ) >= 0 ||
            type->max_damage.evaluate( d ) >= type->min_damage.evaluate( d ) ) {
            return std::min( leveled_damage,
                             static_cast<int>( type->max_damage.evaluate( d ) ) ) * temp_damage_multiplyer;
        } else { // if it's negative, min and max work differently
            return std::max( leveled_damage,
                             static_cast<int>( type->max_damage.evaluate( d ) ) ) * temp_damage_multiplyer;
        }
    }
}

int spell::min_leveled_accuracy( const Creature &caster ) const
{
    const_dialogue d( get_const_talker_for( caster ), nullptr );
    return type->min_accuracy.evaluate( d ) + std::round( get_effective_level() *
            type->accuracy_increment.evaluate( d ) );
}

int spell::accuracy( Creature &caster ) const
{
    const_dialogue d( get_const_talker_for( caster ), nullptr );
    const int leveled_accuracy = min_leveled_accuracy( caster );
    if( type->min_accuracy.evaluate( d ) >= 0 ||
        type->max_accuracy.evaluate( d ) >= type->min_accuracy.evaluate( d ) ) {
        return std::min( leveled_accuracy, static_cast<int>( type->max_accuracy.evaluate( d ) ) );
    } else { // if it's negative, min and max work differently
        return std::max( leveled_accuracy, static_cast<int>( type->max_accuracy.evaluate( d ) ) );
    }
}

double spell::min_leveled_dot( const Creature &caster ) const
{
    const_dialogue d( get_const_talker_for( caster ), nullptr );
    return type->min_dot.evaluate( d ) + std::round( get_effective_level() *
            type->dot_increment.evaluate( d ) );
}

double spell::damage_dot( const Creature &caster ) const
{
    const_dialogue d( get_const_talker_for( caster ), nullptr );
    const double leveled_dot = min_leveled_dot( caster );
    if( type->min_dot.evaluate( d ) >= 0.0 ||
        type->max_dot.evaluate( d ) >= type->min_dot.evaluate( d ) ) {
        return std::min( leveled_dot, type->max_dot.evaluate( d ) );
    } else { // if it's negative, min and max work differently
        return std::max( leveled_dot, type->max_dot.evaluate( d ) );
    }
}

damage_over_time_data spell::damage_over_time( const std::vector<bodypart_id> &bps,
        const Creature &caster ) const
{
    damage_over_time_data temp;
    temp.bps = bps;
    temp.duration = duration_turns( caster );
    temp.amount = damage_dot( caster );
    temp.type = dmg_type();
    return temp;
}

std::string spell::damage_string( const Character &caster ) const
{
    std::string damage_string;
    const_dialogue d( get_const_talker_for( caster ), nullptr );
    if( has_flag( spell_flag::RANDOM_DAMAGE ) ) {
        damage_string = string_format( "%d-%d", min_leveled_damage( caster ),
                                       static_cast<int>( type->max_damage.evaluate( d ) ) );
    } else {
        const int dmg = damage( caster );
        if( dmg >= 0 ) {
            damage_string = string_format( "%d", dmg );
        } else {
            damage_string = string_format( "+%d", std::abs( dmg ) );
        }
    }
    if( has_flag( spell_flag::PERCENTAGE_DAMAGE ) ) {
        damage_string = string_format( "%s%% %s", damage_string, _( "of current HP" ) );
    }
    return damage_string;
}

std::optional<tripoint_bub_ms> spell::select_target( Creature *source )
{
    tripoint_bub_ms target = source->pos_bub();
    bool target_is_valid = false;
    if( range( *source ) > 0 && !is_valid_target( spell_target::none ) &&
        !has_flag( spell_flag::RANDOM_TARGET ) ) {
        if( source->is_avatar() ) {
            do {
                avatar &source_avatar = *source->as_avatar();
                std::vector<tripoint_bub_ms> trajectory = target_handler::mode_spell( source_avatar, *this, true,
                        true );
                if( !trajectory.empty() ) {
                    target = trajectory.back();
                    target_is_valid = is_valid_target( source_avatar, target );
                    if( !( is_valid_target( spell_target::ground ) || source_avatar.sees( target ) ) ) {
                        target_is_valid = false;
                    }
                } else {
                    target_is_valid = false;
                }
                if( !target_is_valid ) {
                    if( query_yn( _( "Stop targeting?  Time spent will be lost." ) ) ) {
                        return std::nullopt;
                    }
                }
            } while( !target_is_valid );
        } else if( source->is_npc() ) {
            npc &source_npc = *source->as_npc();
            npc_attack_spell npc_spell( id() );
            // recalculate effectiveness because it's been a few turns since the npc started casting.
            const npc_attack_rating effectiveness = npc_spell.evaluate( source_npc,
                                                    source_npc.last_target.lock().get() );
            if( effectiveness < 0 ) {
                add_msg_debug( debugmode::debug_filter::DF_NPC, "%s cancels casting %s, target lost",
                               source_npc.disp_name(), name() );
                return std::nullopt;
            } else {
                target = effectiveness.target();
            }
        } // TODO: move monster spell attack targeting here
    } else if( has_flag( spell_flag::RANDOM_TARGET ) ) {
        const std::optional<tripoint_bub_ms> target_ = random_valid_target( *source, source->pos_bub() );
        if( !target_ ) {
            if( !type->description.empty() ) {
                source->add_msg_if_player( game_message_params{ m_bad, gmf_bypass_cooldown },
                                           _( "You can't find a suitable target." ) );
            }
            return std::nullopt;
        }
        target = *target_;
    }
    return target;
}

int spell::min_leveled_aoe( const Creature &caster ) const
{
    const_dialogue d( get_const_talker_for( caster ), nullptr );
    return type->min_aoe.evaluate( d ) + std::round( get_effective_level() *
            type->aoe_increment.evaluate( d ) );
}

int spell::aoe( const Creature &caster ) const
{
    const_dialogue d( get_const_talker_for( caster ), nullptr );
    const int leveled_aoe = min_leveled_aoe( caster );
    int return_value;

    if( has_flag( spell_flag::RANDOM_AOE ) ) {
        return_value = rng( std::min( leveled_aoe, static_cast<int>( type->max_aoe.evaluate( d ) ) ),
                            std::max( leveled_aoe, static_cast<int>( type->max_aoe.evaluate( d ) ) ) );
    } else {
        if( type->max_aoe.evaluate( d ) >= type->min_aoe.evaluate( d ) ) {
            return_value = std::min( leveled_aoe, static_cast<int>( type->max_aoe.evaluate( d ) ) );
        } else {
            return_value = std::max( leveled_aoe, static_cast<int>( type->max_aoe.evaluate( d ) ) );
        }
    }
    return return_value * temp_aoe_multiplyer;
}

std::set<tripoint_bub_ms> spell::effect_area( const spell_effect::override_parameters &params,
        const tripoint_bub_ms &source, const tripoint_bub_ms &target ) const
{
    return type->spell_area_function( params, source, target );
}

std::set<tripoint_bub_ms> spell::effect_area( const tripoint_bub_ms &source,
        const tripoint_bub_ms &target, const Creature &caster ) const
{
    return effect_area( spell_effect::override_parameters( *this, caster ), source, target );
}

bool spell::in_aoe( const tripoint_bub_ms &source, const tripoint_bub_ms &target,
                    const Creature &caster ) const
{
    const_dialogue d( get_const_talker_for( caster ), nullptr );
    if( has_flag( spell_flag::RANDOM_AOE ) ) {
        return rl_dist( source, target ) <= type->max_aoe.evaluate( d );
    } else {
        return rl_dist( source, target ) <= aoe( caster );
    }
}

std::string spell::aoe_string( const Creature &caster ) const
{
    const_dialogue d( get_const_talker_for( caster ), nullptr );
    if( has_flag( spell_flag::RANDOM_AOE ) ) {
        return string_format( "%d-%d", min_leveled_aoe( caster ), type->max_aoe.evaluate( d ) );
    } else {
        return string_format( "%d", aoe( caster ) );
    }
}

int spell::range( const Creature &caster ) const
{
    const_dialogue d( get_const_talker_for( caster ), nullptr );
    const int leveled_range = type->min_range.evaluate( d ) + std::round( get_effective_level() *
                              type->range_increment.evaluate( d ) );
    float range;
    if( type->max_range.evaluate( d ) >= type->min_range.evaluate( d ) ) {
        range = std::min( leveled_range, static_cast<int>( type->max_range.evaluate( d ) ) );
    } else {
        range = std::max( leveled_range, static_cast<int>( type->max_range.evaluate( d ) ) );
    }
    return std::max( range * temp_range_multiplyer, 0.0f );
}

std::vector<tripoint_bub_ms> spell::targetable_locations( const Character &source ) const
{

    const tripoint_bub_ms char_pos = source.pos_bub();
    const bool select_ground = is_valid_target( spell_target::ground );
    const bool ignore_walls = has_flag( spell_flag::NO_PROJECTILE );
    map &here = get_map();

    // TODO: put this in a namespace for reuse
    const auto has_obstruction = [&]( const tripoint_bub_ms & at ) {
        for( const tripoint_bub_ms &line_point : line_to( char_pos, at ) ) {
            if( here.impassable( line_point ) ) {
                return true;
            }
        }
        return false;
    };

    std::vector<tripoint_bub_ms> selectable_targets;
    for( const tripoint_bub_ms &query : here.points_in_radius( char_pos, range( source ) ) ) {
        if( !ignore_walls && has_obstruction( query ) ) {
            // it's blocked somewhere!
            continue;
        }

        if( !select_ground ) {
            if( !source.sees( query ) ) {
                // can't target a critter you can't see
                continue;
            }
        }

        if( is_valid_target( source, query ) ) {
            selectable_targets.push_back( query );
        }
    }
    return selectable_targets;
}

int spell::min_leveled_duration( const Creature &caster ) const
{
    const_dialogue d( get_const_talker_for( caster ), nullptr );
    return type->min_duration.evaluate( d ) + std::round( get_effective_level() *
            type->duration_increment.evaluate( d ) );
}

int spell::duration( const Creature &caster ) const
{
    const_dialogue d( get_const_talker_for( caster ), nullptr );
    const int leveled_duration = min_leveled_duration( caster );
    int return_value;
    if( has_flag( spell_flag::RANDOM_DURATION ) ) {
        return_value = rng( std::min( leveled_duration,
                                      static_cast<int>( type->max_duration.evaluate( d ) ) ),
                            std::max( leveled_duration,
                                      static_cast<int>( type->max_duration.evaluate( d ) ) ) );
    } else {
        if( type->max_duration.evaluate( d ) >= type->min_duration.evaluate( d ) ) {
            return_value = std::min( leveled_duration, static_cast<int>( type->max_duration.evaluate( d ) ) );
        } else {
            return_value = std::max( leveled_duration, static_cast<int>( type->max_duration.evaluate( d ) ) );
        }
    }
    return std::max( return_value * temp_duration_multiplyer, 0.0f );
}

std::string spell::duration_string( const Creature &caster ) const
{
    const_dialogue d( get_const_talker_for( caster ), nullptr );
    if( has_flag( spell_flag::RANDOM_DURATION ) ) {
        return string_format( "%s - %s", moves_to_string( min_leveled_duration( caster ) ),
                              moves_to_string( type->max_duration.evaluate( d ) ) );
    } else if( ( has_flag( spell_flag::PERMANENT ) && ( is_max_level( caster ) ||
                 effect() == "summon" ) ) ||
               has_flag( spell_flag::PERMANENT_ALL_LEVELS ) ) {
        return _( "Permanent" );
    } else {
        return moves_to_string( duration( caster ) );
    }
}

time_duration spell::duration_turns( const Creature &caster ) const
{
    return time_duration::from_moves( duration( caster ) );
}

void spell::gain_level( const Character &guy )
{
    gain_exp( guy, exp_to_next_level() );
}

void spell::gain_levels( const Character &guy, int gains )
{
    if( gains < 1 ) {
        return;
    }
    for( int gained = 0; gained < gains && !is_max_level( guy ); gained++ ) {
        gain_level( guy );
    }
}

void spell::set_level( const Character &guy, int nlevel )
{
    experience = 0;
    gain_levels( guy, nlevel );
}

bool spell::is_max_level( const Creature &caster ) const
{
    const_dialogue d( get_const_talker_for( caster ), nullptr );
    return get_level() >= type->max_level.evaluate( d );
}

bool spell::can_learn( const Character &guy ) const
{
    if( type->spell_class == trait_NONE ) {
        return true;
    }
    return guy.has_trait( type->spell_class );
}

int spell::get_amount_of_projectiles( const Creature &guy ) const
{
    const_dialogue d( get_const_talker_for( guy ), nullptr );
    return type->multiple_projectiles.evaluate( d );
}

int spell::energy_cost( const Character &guy ) const
{
    int cost;
    const_dialogue d( get_const_talker_for( guy ), nullptr );
    if( type->base_energy_cost.evaluate( d ) < type->final_energy_cost.evaluate( d ) ) {
        cost = std::min( static_cast<int>( type->final_energy_cost.evaluate( d ) ),
                         static_cast<int>( std::round( type->base_energy_cost.evaluate( d ) +
                                           type->energy_increment.evaluate( d ) * get_effective_level() ) ) );
    } else if( type->base_energy_cost.evaluate( d ) > type->final_energy_cost.evaluate( d ) ) {
        cost = std::max( static_cast<int>( type->final_energy_cost.evaluate( d ) ),
                         static_cast<int>( std::round( type->base_energy_cost.evaluate( d ) +
                                           type->energy_increment.evaluate( d ) * get_effective_level() ) ) );
    } else {
        cost = type->base_energy_cost.evaluate( d );
    }
    if( !no_hands() && !guy.has_flag( json_flag_SUBTLE_SPELL ) ) {
        // the first 10 points of combined encumbrance is ignored, but quickly adds up
        const int hands_encumb = std::max( 0,
                                           guy.avg_encumb_of_limb_type( body_part_type::type::hand ) - 5 );
        switch( type->energy_source ) {
            default:
                cost += 10 * hands_encumb * temp_somatic_difficulty_multiplyer;
                break;
            case magic_energy_type::hp:
                cost += hands_encumb * temp_somatic_difficulty_multiplyer;
                break;
            case magic_energy_type::stamina:
                cost += 100 * hands_encumb * temp_somatic_difficulty_multiplyer;
                break;
        }
    }
    return std::max( cost * temp_spell_cost_multiplyer, 0.0f );
}

bool spell::has_flag( const spell_flag &flag ) const
{
    return type->spell_tags[flag];
}

bool spell::has_flag( const std::string &flag ) const
{
    return type->flags.count( flag ) > 0;
}
bool spell::no_hands() const
{
    return ( has_flag( spell_flag::NO_HANDS ) || temp_somatic_difficulty_multiplyer <= 0 );
}

bool spell::is_spell_class( const trait_id &mid ) const
{
    return mid == type->spell_class;
}

bool spell::can_cast( const Character &guy ) const
{
    if( guy.has_flag( json_flag_CANNOT_ATTACK ) ) {
        return false;
    }
    if( has_flag( spell_flag::NON_MAGICAL ) ) {
        return true;
    };

    if( guy.has_flag( json_flag_NO_SPELLCASTING ) && !has_flag( spell_flag::PSIONIC ) ) {
        return false;
    }

    if( guy.has_flag( json_flag_NO_PSIONICS ) && has_flag( spell_flag::PSIONIC ) ) {
        return false;
    }

    if( guy.is_mute() && !guy.has_flag( json_flag_SILENT_SPELL ) && has_flag( spell_flag::VERBAL ) ) {
        return false;
    }

    if( !type->spell_components.is_empty() &&
        !type->spell_components->can_make_with_inventory( guy.crafting_inventory( guy.pos_bub(), 0, false ),
                return_true<item> ) ) {
        return false;
    }

    return guy.magic->has_enough_energy( guy, *this );
}

void spell::use_components( Character &guy ) const
{
    if( type->spell_components.is_empty() ) {
        return;
    }
    const requirement_data &spell_components = type->spell_components.obj();
    // if we're here, we're assuming the Character has the correct components (using can_cast())
    inventory map_inv;
    map_inv.form_from_map( guy.pos_bub(), 0, &guy, true, false );
    for( const std::vector<item_comp> &comp_vec : spell_components.get_components() ) {
        guy.consume_items( guy.select_item_component( comp_vec, 1, map_inv ), 1 );
    }
    for( const std::vector<tool_comp> &tool_vec : spell_components.get_tools() ) {
        guy.consume_tools( guy.select_tool_component( tool_vec, 1, map_inv ), 1 );
    }
}

bool spell::check_if_component_in_hand( Character &guy ) const
{
    if( type->spell_components.is_empty() ) {
        return false;
    }

    const requirement_data &spell_components = type->spell_components.obj();

    if( guy.has_weapon() ) {
        if( spell_components.can_make_with_inventory( *guy.get_wielded_item(), return_true<item> ) ) {
            return true;
        }
    }

    // if it isn't in hand, return false
    return false;
}

int spell::get_difficulty( const Creature &caster ) const
{
    const_dialogue d( get_const_talker_for( caster ), nullptr );
    return type->difficulty.evaluate( d ) + temp_difficulty_adjustment;
}

mod_id spell::get_src() const
{
    return type->src_mod;
}

int spell::casting_time( const Character &guy, bool ignore_encumb ) const
{
    // casting time in moves
    int casting_time = 0;
    const_dialogue d( get_const_talker_for( guy ), nullptr );
    if( type->base_casting_time.evaluate( d ) < type->final_casting_time.evaluate( d ) ) {
        casting_time = std::min( static_cast<int>( type->final_casting_time.evaluate( d ) ),
                                 static_cast<int>( std::round( type->base_casting_time.evaluate( d ) +
                                         type->casting_time_increment.evaluate( d ) *
                                         get_effective_level() ) ) );
    } else if( type->base_casting_time.evaluate( d ) > type->final_casting_time.evaluate( d ) ) {
        casting_time = std::max( static_cast<int>( type->final_casting_time.evaluate( d ) ),
                                 static_cast<int>( std::round( type->base_casting_time.evaluate( d ) +
                                         type->casting_time_increment.evaluate( d ) *
                                         get_effective_level() ) ) );
    } else {
        casting_time = type->base_casting_time.evaluate( d );
    }

    casting_time = guy.enchantment_cache->modify_value( enchant_vals::mod::CASTING_TIME_MULTIPLIER,
                   casting_time );

    if( !ignore_encumb && temp_somatic_difficulty_multiplyer > 0 ) {
        if( !has_flag( spell_flag::NO_LEGS ) ) {
            // the first 20 points of encumbrance combined is ignored
            const int legs_encumb = std::max( 0,
                                              guy.avg_encumb_of_limb_type( body_part_type::type::leg ) - 10 );
            casting_time += legs_encumb * 3 * temp_somatic_difficulty_multiplyer;
        }
        if( has_flag( spell_flag::SOMATIC ) && !guy.has_flag( json_flag_SUBTLE_SPELL ) ) {
            // the first 20 points of encumbrance combined is ignored
            const int arms_encumb = std::max( 0,
                                              guy.avg_encumb_of_limb_type( body_part_type::type::arm ) - 10 );
            casting_time += arms_encumb * 2 * temp_somatic_difficulty_multiplyer;
        }
    }
    return std::max( casting_time * temp_cast_time_multiplyer, 0.0f );
}

const requirement_data &spell::components() const
{
    return type->spell_components.obj();
}

bool spell::has_components() const
{
    return !type->spell_components.is_empty();
}

std::string spell::name() const
{
    return type->name.translated();
}

std::string spell::message() const
{
    if( !alt_message.empty() ) {
        return alt_message.translated();
    }
    return type->message.translated();
}

float spell::spell_fail( const Character &guy ) const
{
    if( has_flag( spell_flag::NO_FAIL ) ) {
        return 0.0f;
    }
    const bool is_psi = has_flag( spell_flag::PSIONIC );

    // formula is based on the following:
    // exponential curve
    // effective skill of 0 or less is 100% failure
    // effective skill of 8 (8 int, 0 spellcraft, 0 spell level, spell difficulty 0) is ~50% failure
    // effective skill of 30 is 0% failure
    const float effective_skill = 2 * ( get_effective_level() - get_difficulty(
                                            guy ) ) + guy.get_int() +
                                  guy.get_skill_level( skill() );

    // skill for psi powers downplays power level and is much more based on level and intelligence
    // and goes up to 40 max--effective skill of 10 is 50% failure, effective skill of 40 is 0%
    // Int 8, Metaphysics 2, level 1, difficulty 1 is effective level 26.5
    // Int 10, Metaphysics 5, level 4, difficulty 5 is effective level 27
    // Int 12, Metaphysics 8, level 7, difficulty 10 is effective level 33.5
    const float two_thirds_power_level = static_cast<float>( get_effective_level() ) /
                                         static_cast<float>
                                         ( 1.5 );
    float psi_effective_skill = 0;
    if( is_psi ) {
        const float psi_effective_skill_initial = 2 * ( ( guy.get_skill_level(
                    skill() ) * 2 ) - get_difficulty(
                    guy ) ) + ( guy.get_int() * 1.5 ) + two_thirds_power_level;

        if( !guy.has_proficiency( proficiency_prof_concentration_basic ) ) {
            psi_effective_skill = clamp( psi_effective_skill_initial, static_cast<float>( 0 ),
                                         static_cast<float>( 24 ) );
        } else if( guy.has_proficiency( proficiency_prof_concentration_basic ) &&
                   !guy.has_proficiency( proficiency_prof_concentration_intermediate ) ) {
            psi_effective_skill = clamp( psi_effective_skill_initial, static_cast<float>( 0 ),
                                         static_cast<float>( 31 ) );
        } else if( guy.has_proficiency( proficiency_prof_concentration_intermediate ) &&
                   !guy.has_proficiency( proficiency_prof_concentration_master ) ) {
            psi_effective_skill = clamp( psi_effective_skill_initial, static_cast<float>( 0 ),
                                         static_cast<float>( 37 ) );
        } else {
            psi_effective_skill = clamp( psi_effective_skill_initial, static_cast<float>( 0 ),
                                         static_cast<float>( 45 ) );
        }
    }
    // add an if statement in here because sufficiently large numbers will definitely overflow because of exponents
    if( ( effective_skill > 30.0f && !is_psi ) || ( psi_effective_skill > 40.0f && is_psi ) ) {
        return 0.0f;
    } else if( ( effective_skill < 0.0f && !is_psi ) || ( psi_effective_skill < 0.0f && is_psi ) ) {
        return 1.0f;
    }

    float fail_chance = std::pow( ( effective_skill - 30.0f ) / 30.0f, 2 );
    float psi_fail_chance = std::pow( ( psi_effective_skill - 40.0f ) / 40.0f, 2 );

    if( !is_psi ) {
        if( has_flag( spell_flag::SOMATIC ) &&
            !guy.has_flag( json_flag_SUBTLE_SPELL ) && temp_somatic_difficulty_multiplyer > 0 ) {
            // the first 20 points of encumbrance combined is ignored
            const int arms_encumb = std::max( 0,
                                              guy.avg_encumb_of_limb_type( body_part_type::type::arm ) - 10 );
            // each encumbrance point beyond the "gray" color counts as half an additional fail %
            fail_chance += ( arms_encumb / 200.0f ) * temp_somatic_difficulty_multiplyer;
        }
        if( has_flag( spell_flag::VERBAL ) &&
            !guy.has_flag( json_flag_SILENT_SPELL ) && temp_sound_multiplyer > 0 ) {
            // a little bit of mouth encumbrance is allowed, but not much
            const int mouth_encumb = std::max( 0,
                                               guy.avg_encumb_of_limb_type( body_part_type::type::mouth ) - 5 );
            fail_chance += ( mouth_encumb / 100.0f ) * temp_sound_multiplyer;
        }
    }

    // concentration spells work better than you'd expect with a higher focus pool
    if( has_flag( spell_flag::CONCENTRATE ) && temp_concentration_difficulty_multiplyer > 0 ) {
        if( guy.get_focus() <= 0 ) {
            return 0.0f;
        }
        float concentration_loss = ( 1.0f - ( guy.get_focus() / 100.0f ) ) *
                                   temp_concentration_difficulty_multiplyer;
        if( concentration_loss >= 1.0f ) {
            return 1.0f;
        }
        fail_chance /= 1.0f - concentration_loss;
        psi_fail_chance /= 1.0f - concentration_loss;
    }

    return clamp( is_psi ? psi_fail_chance : fail_chance, 0.0f, 1.0f );
}

std::string spell::colorized_fail_percent( const Character &guy ) const
{
    const float fail_fl = spell_fail( guy ) * 100.0f;
    std::string fail_str;
    fail_fl == 100.0f ? fail_str = _( "Too Difficult!" ) : fail_str = string_format( "%.1f %% %s",
                                   fail_fl, _( "Failure Chance" ) );
    nc_color color;
    if( fail_fl > 90.0f ) {
        color = c_magenta;
    } else if( fail_fl > 75.0f ) {
        color = c_red;
    } else if( fail_fl > 60.0f ) {
        color = c_light_red;
    } else if( fail_fl > 35.0f ) {
        color = c_yellow;
    } else if( fail_fl > 15.0f ) {
        color = c_green;
    } else {
        color = c_light_green;
    }
    return colorize( fail_str, color );
}

spell_shape spell::shape() const
{
    return type->spell_area;
}

int spell::xp() const
{
    return experience;
}

void spell::gain_exp( const Character &guy, int nxp )
{
    int oldLevel = get_level();
    experience += nxp;
    if( guy.is_avatar() && oldLevel != get_level() ) {
        get_event_bus().send<event_type::player_levels_spell>( guy.getID(), id(), get_level(),
                spell_class() );
    }
}

void spell::set_exp( int nxp )
{
    experience = nxp;
}

std::string spell::energy_string() const
{
    switch( type->energy_source ) {
        case magic_energy_type::hp:
            return _( "health" );
        case magic_energy_type::mana:
            return _( "mana" );
        case magic_energy_type::stamina:
            return _( "stamina" );
        case magic_energy_type::bionic:
            return _( "kJ" );
        default:
            return "";
    }
}

std::string spell::energy_cost_string( const Character &guy ) const
{
    if( energy_source() == magic_energy_type::none ) {
        return _( "none" );
    }
    if( energy_source() == magic_energy_type::bionic || energy_source() == magic_energy_type::mana ) {
        return colorize( std::to_string( energy_cost( guy ) ), c_light_blue );
    }
    if( energy_source() == magic_energy_type::hp ) {
        auto pair = get_hp_bar( energy_cost( guy ), guy.get_hp_max() / 6 );
        return colorize( pair.first, pair.second );
    }
    if( energy_source() == magic_energy_type::stamina ) {
        auto pair = get_hp_bar( energy_cost( guy ), guy.get_stamina_max() );
        return colorize( pair.first, pair.second );
    }
    debugmsg( "ERROR: Spell %s has invalid energy source.", id().c_str() );
    return _( "error: energy_type" );
}

std::string spell::energy_cur_string( const Character &guy ) const
{
    if( energy_source() == magic_energy_type::none ) {
        return _( "infinite" );
    }
    if( energy_source() == magic_energy_type::bionic ) {
        return colorize( std::to_string( units::to_kilojoule( guy.get_power_level() ) ), c_light_blue );
    }
    if( energy_source() == magic_energy_type::mana ) {
        return colorize( std::to_string( guy.magic->available_mana() ), c_light_blue );
    }
    if( energy_source() == magic_energy_type::stamina ) {
        auto pair = get_hp_bar( guy.get_stamina(), guy.get_stamina_max() );
        return colorize( pair.first, pair.second );
    }
    if( energy_source() == magic_energy_type::hp ) {
        return "";
    }
    debugmsg( "ERROR: Spell %s has invalid energy source.", id().c_str() );
    return _( "error: energy_type" );
}

bool spell::is_valid() const
{
    return type.is_valid();
}

int spell::bps_affected( ) const
{
    return type->affected_bps.count();
}

bool spell::bp_is_affected( const bodypart_id &bp ) const
{
    return type->affected_bps.test( bp.id() );
}

void spell::create_field( const tripoint_bub_ms &at, Creature &caster ) const
{
    if( !type->field ) {
        return;
    }
    const_dialogue d( get_const_talker_for( caster ), nullptr );
    const int intensity = field_intensity( caster ) + rng( -type->field_intensity_variance.evaluate(
                              d ) * field_intensity( caster ),
                          type->field_intensity_variance.evaluate( d ) * field_intensity( caster ) );
    if( intensity <= 0 ) {
        return;
    }
    if( one_in( type->field_chance.evaluate( d ) ) ) {
        map &here = get_map();
        field_entry *field = here.get_field( at, *type->field );
        if( field ) {
            field->set_field_intensity( field->get_field_intensity() + intensity );
        } else {
            here.add_field( at, *type->field, intensity, -duration_turns( caster ) );
        }
    }
}

int spell::sound_volume( const Creature &caster ) const
{
    int loudness = 0;
    if( !has_flag( spell_flag::SILENT ) ) {
        loudness = std::abs( damage( caster ) ) / 3;
        if( has_flag( spell_flag::LOUD ) ) {
            loudness += 1 + damage( caster ) / 3;
        }
    }
    return std::max( loudness * temp_sound_multiplyer, 0.0f );
}

void spell::make_sound( const tripoint_bub_ms &target, Creature &caster ) const
{
    const int loudness = sound_volume( caster );
    if( loudness > 0 ) {
        make_sound( target, loudness );
    }
}

void spell::make_sound( const tripoint_bub_ms &target, int loudness ) const
{
    sounds::sound( target, loudness, type->sound_type, type->sound_description.translated(),
                   type->sound_ambient, type->sound_id, type->sound_variant );
}

std::string spell::effect() const
{
    return type->effect_name;
}

magic_energy_type spell::energy_source() const
{
    return type->energy_source;
}

bool spell::is_target_in_range( const Creature &caster, const tripoint_bub_ms &p ) const
{
    return rl_dist( caster.pos_bub(), p ) <= range( caster );
}

bool spell::is_valid_target( spell_target t ) const
{
    return type->valid_targets[t];
}

bool spell::is_valid_target( const Creature &caster, const tripoint_bub_ms &p ) const
{
    bool valid = false;
    if( Creature *const cr = get_creature_tracker().creature_at<Creature>( p ) ) {
        Creature::Attitude cr_att = cr->attitude_to( caster );
        valid = valid || ( cr_att != Creature::Attitude::FRIENDLY &&
                           is_valid_target( spell_target::hostile ) );
        valid = valid || ( cr_att == Creature::Attitude::FRIENDLY &&
                           is_valid_target( spell_target::ally ) &&
                           p != caster.pos_bub() );
        valid = valid || ( is_valid_target( spell_target::self ) && p == caster.pos_bub() );
        valid = valid && target_by_monster_id( p );
        valid = valid && target_by_species_id( p );
        valid = valid && ignore_by_species_id( p );
    } else {
        valid = is_valid_target( spell_target::ground );
    }
    return valid;
}

bool spell::target_by_monster_id( const tripoint_bub_ms &p ) const
{
    if( type->targeted_monster_ids.empty() ) {
        return true;
    }
    bool valid = false;
    if( monster *const target = get_creature_tracker().creature_at<monster>( p ) ) {
        if( type->targeted_monster_ids.find( target->type->id ) != type->targeted_monster_ids.end() ) {
            valid = true;
        }
    }
    return valid;
}

bool spell::target_by_species_id( const tripoint_bub_ms &p ) const
{
    if( type->targeted_species_ids.empty() ) {
        return true;
    }
    bool valid = false;
    if( monster *const target = get_creature_tracker().creature_at<monster>( p ) ) {
        for( const species_id &spid : type->targeted_species_ids ) {
            if( target->type->in_species( spid ) ) {
                valid = true;
            }
        }
    }
    return valid;
}

bool spell::ignore_by_species_id( const tripoint_bub_ms &p ) const
{
    if( type->ignored_species_ids.empty() ) {
        return true;
    }
    bool valid = true;
    if( monster *const target = get_creature_tracker().creature_at<monster>( p ) ) {
        for( const species_id &spid : type->ignored_species_ids ) {
            if( target->type->in_species( spid ) ) {
                valid = false;
            }
        }
    }
    return valid;
}

std::string spell::description() const
{
    return type->description.translated();
}

nc_color spell::damage_type_color() const
{
    if( dmg_type().is_null() ) {
        return c_black;
    }
    return dmg_type()->magic_color;
}

std::string spell::damage_type_string() const
{
    if( dmg_type().is_null() ) {
        return std::string();
    }
    return dmg_type()->name.translated();
}

// constants defined below are just for the formula to be used,
// in order for the inverse formula to be equivalent
static constexpr double a = 6200.0;
static constexpr double b = 0.146661;
static constexpr double c = -62.5;

int spell::get_level() const
{
    return type->get_level( experience );
}

int spell_type::get_level( int experience ) const
{
    // you aren't at the next level unless you have the requisite xp, so floor
    if( get_level_formula_id.has_value() ) {
        return std::max( static_cast<int>( std::floor( get_level_formula_id.value()->eval( dialogue(
                                               std::make_unique<talker>(), nullptr ), { static_cast<double>( experience ) } ) ) ), 0 );
    }

    return std::max( static_cast<int>( std::floor( std::log( experience + a ) / b + c ) ), 0 );
}

int spell::get_effective_level() const
{
    return get_level() + temp_level_adjustment;
}

int spell::get_max_level( const Creature &caster ) const
{
    const_dialogue d( get_const_talker_for( caster ), nullptr );
    return type->max_level.evaluate( d );
}

int spell::get_temp_level_adjustment() const
{
    return temp_level_adjustment;
}

void spell::set_temp_level_adjustment( int adjustment )
{
    temp_level_adjustment = adjustment;
}


void spell::set_temp_adjustment( const std::string &target_property, float adjustment )
{
    if( target_property == "caster_level" ) {
        temp_level_adjustment += adjustment;
    } else if( target_property == "casting_time" ) {
        temp_cast_time_multiplyer += adjustment;
    } else if( target_property == "damage" ) {
        temp_damage_multiplyer += adjustment;
    } else if( target_property == "cost" ) {
        temp_spell_cost_multiplyer += adjustment;
    } else if( target_property == "aoe" ) {
        temp_aoe_multiplyer += adjustment;
    } else if( target_property == "range" ) {
        temp_range_multiplyer += adjustment;
    } else if( target_property == "duration" ) {
        temp_duration_multiplyer += adjustment;
    } else if( target_property == "difficulty" ) {
        temp_difficulty_adjustment += adjustment;
    } else if( target_property == "somatic_difficulty" ) {
        temp_somatic_difficulty_multiplyer += adjustment;
    } else if( target_property == "sound" ) {
        temp_sound_multiplyer += adjustment;
    } else if( target_property == "concentration" ) {
        temp_concentration_difficulty_multiplyer += adjustment;
    } else {
        debugmsg( "ERROR: invalid spellcasting adjustment name: %s", target_property );
    }
}
void spell::clear_temp_adjustments()
{
    temp_level_adjustment = 0;
    temp_damage_multiplyer = 1;
    temp_cast_time_multiplyer = 1;
    temp_spell_cost_multiplyer = 1;
    temp_aoe_multiplyer = 1;
    temp_range_multiplyer = 1;
    temp_duration_multiplyer = 1;
    temp_difficulty_adjustment = 0;
    temp_somatic_difficulty_multiplyer = 1;
    temp_sound_multiplyer = 1;
    temp_concentration_difficulty_multiplyer = 1;
}

// helper function to calculate xp needed to be at a certain level
// pulled out as a helper function to make it easier to either be used in the future
// or easier to tweak the formula
int spell::exp_for_level( int level ) const
{
    return type->exp_for_level( level );
}

int spell_type::exp_for_level( int level ) const
{
    // level 0 never needs xp
    if( level == 0 ) {
        return 0;
    }
    if( exp_for_level_formula_id.has_value() ) {
        return std::ceil( exp_for_level_formula_id.value()->eval( dialogue( std::make_unique<talker>(),
                          nullptr ), { static_cast<double>( level ) } ) );
    }
    return std::ceil( std::exp( ( level - c ) * b ) ) - a;
}

int spell::exp_to_next_level() const
{
    return exp_for_level( get_level() + 1 ) - xp();
}

std::string spell::exp_progress() const
{
    const int level = get_level();
    const int this_level_xp = exp_for_level( level );
    const int next_level_xp = exp_for_level( level + 1 );
    const int denominator = next_level_xp - this_level_xp;
    const float progress = static_cast<float>( xp() - this_level_xp ) / std::max( 1.0f,
                           static_cast<float>( denominator ) );
    return string_format( "%i%%", clamp( static_cast<int>( std::round( progress * 100 ) ), 0, 99 ) );
}

float spell::exp_modifier( const Character &guy ) const
{
    const float int_modifier = ( guy.get_int() - 8.0f ) / 8.0f;
    const float difficulty_modifier = get_difficulty( guy ) / 20.0f;
    const float spellcraft_modifier = guy.get_skill_level( skill() ) / 10.0f;

    return ( int_modifier + difficulty_modifier + spellcraft_modifier ) / 5.0f + 1.0f;
}

int spell::casting_exp( const Character &guy ) const
{
    // the amount of xp you would get with no modifiers
    const int base_casting_xp = 75;

    return std::round( guy.adjust_for_focus( base_casting_xp * exp_modifier( guy ) ) );
}

std::string spell::enumerate_targets() const
{
    std::vector<std::string> all_valid_targets;
    int last_target = static_cast<int>( spell_target::num_spell_targets );
    for( int i = 0; i < last_target; ++i ) {
        spell_target t = static_cast<spell_target>( i );
        if( is_valid_target( t ) && t != spell_target::none ) {
            all_valid_targets.emplace_back( target_to_string( t ) );
        }
    }
    if( all_valid_targets.size() == 1 ) {
        return all_valid_targets[0];
    }
    std::string ret;
    // TODO: if only we had a function to enumerate strings and concatenate them...
    for( auto iter = all_valid_targets.begin(); iter != all_valid_targets.end(); iter++ ) {
        if( iter + 1 == all_valid_targets.end() ) {
            ret = string_format( _( "%s and %s" ), ret, *iter );
        } else if( iter == all_valid_targets.begin() ) {
            ret = *iter;
        } else {
            ret = string_format( _( "%s, %s" ), ret, *iter );
        }
    }
    return ret;
}

std::string spell::list_targeted_monster_names() const
{
    if( type->targeted_monster_ids.empty() ) {
        return "";
    }
    std::vector<std::string> all_valid_monster_names;
    all_valid_monster_names.reserve( type->targeted_monster_ids.size() );
    for( const mtype_id &mon_id : type->targeted_monster_ids ) {
        all_valid_monster_names.emplace_back( mon_id->nname() );
    }
    //remove repeat names
    all_valid_monster_names.erase( std::unique( all_valid_monster_names.begin(),
                                   all_valid_monster_names.end() ), all_valid_monster_names.end() );
    std::string ret = enumerate_as_string( all_valid_monster_names );
    return ret;
}

std::string spell::list_targeted_species_names() const
{
    if( type->targeted_species_ids.empty() ) {
        return "";
    }
    std::vector<std::string> all_valid_species_names;
    all_valid_species_names.reserve( type->targeted_species_ids.size() );
    for( const species_id &specie_id : type->targeted_species_ids ) {
        all_valid_species_names.emplace_back( specie_id.str() );
    }
    //remove repeat names
    all_valid_species_names.erase( std::unique( all_valid_species_names.begin(),
                                   all_valid_species_names.end() ), all_valid_species_names.end() );
    std::string ret = enumerate_as_string( all_valid_species_names );
    return ret;
}

std::string spell::list_ignored_species_names() const
{
    if( type->ignored_species_ids.empty() ) {
        return "";
    }
    std::vector<std::string> all_valid_species_names;
    all_valid_species_names.reserve( type->ignored_species_ids.size() );
    for( const species_id &species_id : type->ignored_species_ids ) {
        all_valid_species_names.emplace_back( species_id.str() );
    }
    //remove repeat names
    all_valid_species_names.erase( std::unique( all_valid_species_names.begin(),
                                   all_valid_species_names.end() ), all_valid_species_names.end() );
    std::string ret = enumerate_as_string( all_valid_species_names );
    return ret;
}

const damage_type_id &spell::dmg_type() const
{
    return type->dmg_type;
}

damage_instance spell::get_damage_instance( Creature &caster ) const
{
    damage_instance dmg;
    dmg.add_damage( dmg_type(), damage( caster ) );
    return dmg;
}

dealt_damage_instance spell::get_dealt_damage_instance( Creature &caster ) const
{
    dealt_damage_instance dmg;
    dmg.set_damage( dmg_type(), damage( caster ) );
    return dmg;
}

dealt_projectile_attack spell::get_projectile_attack( const tripoint_bub_ms &target,
        Creature &hit_critter, Creature &caster ) const
{
    projectile bolt;
    bolt.speed = 10000;
    bolt.impact = get_damage_instance( caster );
    bolt.proj_effects.emplace( ammo_effect_MAGIC );

    dealt_projectile_attack atk;
    atk.end_point = target;
    atk.hit_critter = &hit_critter;
    atk.proj = bolt;
    atk.missed_by = 0.0;

    return atk;
}

std::string spell::effect_data() const
{
    return type->effect_str;
}

vproto_id spell::summon_vehicle_id() const
{
    return vproto_id( type->effect_str );
}

int spell::heal( const tripoint_bub_ms &target, Creature &caster ) const
{
    creature_tracker &creatures = get_creature_tracker();
    monster *const mon = creatures.creature_at<monster>( target );
    if( mon ) {
        return mon->heal( -damage( caster ) );
    }
    Character *const p = creatures.creature_at<Character>( target );
    if( p ) {
        p->healall( -damage( caster ) );
        return -damage( caster );
    }
    return -1;
}

void spell::cast_spell_effect( const tripoint_bub_ms &target ) const
{
    avatar fake_avatar;
    fake_avatar.setpos( target );

    get_event_bus().send<event_type::character_casts_spell>( character_id( -1 ),
            this->id(), this->spell_class(),
            0, 0, 0, this->damage( fake_avatar ) );

    type->effect( *this, fake_avatar, target );
}

void spell::cast_spell_effect( Creature &source, const tripoint_bub_ms &target ) const
{
    Character *caster = source.as_character();
    if( caster ) {
        character_id c_id = caster->getID();
        // send casting to the event bus
        get_event_bus().send<event_type::character_casts_spell>( c_id, this->id(), this->spell_class(),
                this->get_difficulty( source ), this->energy_cost( *caster ), this->casting_time( *caster ),
                this->damage( source ) );
    }

    type->effect( *this, source, target );
}

void spell::cast_all_effects( const tripoint_bub_ms &target ) const
{
    avatar fake_avatar;
    fake_avatar.setpos( target );

    if( has_flag( spell_flag::WONDER ) ) {
        const auto iter = type->additional_spells.begin();
        for( int num_spells = std::abs( damage( fake_avatar ) ); num_spells > 0; num_spells-- ) {
            if( type->additional_spells.empty() ) {
                debugmsg( "ERROR: %s has WONDER flag but no spells to choose from!", type->id.c_str() );
                return;
            }
            const int rand_spell = rng( 0, type->additional_spells.size() - 1 );
            spell sp = ( iter + rand_spell )->get_spell( fake_avatar, get_effective_level() );

            // This spell flag makes it so the message of the spell that's cast using this spell will be sent.
            // if a message is added to the casting spell, it will be sent as well.
            add_msg( sp.message() );

            sp.cast_all_effects( target );
        }
    } else {
        if( has_flag( spell_flag::EXTRA_EFFECTS_FIRST ) ) {
            cast_extra_spell_effects( target );
            cast_spell_effect( target );
        } else {
            cast_spell_effect( target );
            cast_extra_spell_effects( target );
        }
    }
}

void spell::cast_all_effects( Creature &source, const tripoint_bub_ms &target ) const
{
    if( has_flag( spell_flag::WONDER ) ) {
        const auto iter = type->additional_spells.begin();
        for( int num_spells = std::abs( damage( source ) ); num_spells > 0; num_spells-- ) {
            if( type->additional_spells.empty() ) {
                debugmsg( "ERROR: %s has WONDER flag but no spells to choose from!", type->id.c_str() );
                return;
            }
            const int rand_spell = rng( 0, type->additional_spells.size() - 1 );
            spell sp = ( iter + rand_spell )->get_spell( source, get_effective_level() );
            const bool _self = ( iter + rand_spell )->self;

            // This spell flag makes it so the message of the spell that's cast using this spell will be sent.
            // if a message is added to the casting spell, it will be sent as well.
            source.add_msg_if_player( sp.message() );

            if( sp.has_flag( spell_flag::RANDOM_TARGET ) ) {
                if( const std::optional<tripoint_bub_ms> new_target = sp.random_valid_target( source,
                        _self ? source.pos_bub() : target ) ) {
                    sp.cast_all_effects( source, *new_target );
                }
            } else {
                if( _self ) {
                    sp.cast_all_effects( source, source.pos_bub() );
                } else {
                    sp.cast_all_effects( source, target );
                }
            }
        }
    } else {
        if( has_flag( spell_flag::EXTRA_EFFECTS_FIRST ) ) {
            cast_extra_spell_effects( source, target );
            cast_spell_effect( source, target );
        } else {
            cast_spell_effect( source, target );
            cast_extra_spell_effects( source, target );
        }
    }
}

void spell::cast_extra_spell_effects( const tripoint_bub_ms &target ) const
{
    avatar fake_avatar;
    fake_avatar.setpos( target );
    for( const fake_spell &extra_spell : type->additional_spells ) {
        spell sp = extra_spell.get_spell( fake_avatar, get_effective_level() );
        sp.cast_all_effects( target );
    }
}

void spell::cast_extra_spell_effects( Creature &source, const tripoint_bub_ms &target ) const
{
    for( const fake_spell &extra_spell : type->additional_spells ) {
        spell sp = extra_spell.get_spell( source, get_effective_level() );
        if( sp.has_flag( spell_flag::RANDOM_TARGET ) ) {
            if( const std::optional<tripoint_bub_ms> new_target = sp.random_valid_target( source,
                    extra_spell.self ? source.pos_bub() : target ) ) {
                sp.cast_all_effects( source, *new_target );
            }
        } else {
            if( extra_spell.self ) {
                sp.cast_all_effects( source, source.pos_bub() );
            } else {
                sp.cast_all_effects( source, target );
            }
        }
    }
}

std::optional<tripoint_bub_ms> spell::random_valid_target( const Creature &caster,
        const tripoint_bub_ms &caster_pos ) const
{
    const bool ignore_ground = has_flag( spell_flag::RANDOM_CRITTER );
    std::set<tripoint_bub_ms> valid_area;
    spell_effect::override_parameters blast_params( *this, caster );
    // we want to pick a random target within range, not aoe
    blast_params.aoe_radius = range( caster );
    creature_tracker &creatures = get_creature_tracker();
    for( const tripoint_bub_ms &target : spell_effect::spell_effect_blast(
             blast_params, caster_pos, caster_pos ) ) {
        if( target != caster_pos && is_valid_target( caster, target ) &&
            ( !ignore_ground || creatures.creature_at<Creature>( target ) ) ) {
            valid_area.emplace( target );
        }
    }
    if( valid_area.empty() ) {
        return std::nullopt;
    }
    return random_entry( valid_area );
}

// player

known_magic::known_magic()
{
    mana_base = 1000;
    mana = mana_base;
}

void known_magic::serialize( JsonOut &json ) const
{
    json.start_object();

    json.member( "mana", mana );

    json.member( "spellbook" );
    json.start_array();
    for( const auto &pair : spellbook ) {
        json.start_object();
        json.member( "id", pair.second.id() );
        json.member( "xp", pair.second.xp() );
        json.end_object();
    }
    json.end_array();
    json.member( "invlets", invlets );
    json.member( "favorites", favorites );

    json.end_object();
}

void known_magic::deserialize( const JsonObject &data )
{
    data.read( "mana", mana );

    for( JsonObject jo : data.get_array( "spellbook" ) ) {
        std::string id = jo.get_string( "id" );
        spell_id sp = spell_id( id );
        int xp = jo.get_int( "xp" );
        if( !sp.is_valid() ) {
            DebugLog( D_WARNING, D_MAIN ) << "Tried to load bad spell: " << sp.c_str();
            continue;
        }
        if( knows_spell( sp ) ) {
            spellbook[sp].set_exp( xp );
        } else {
            spellbook.emplace( sp, spell( sp, xp ) );
        }
    }
    data.read( "invlets", invlets );
    data.read( "favorites", favorites );
}

bool known_magic::knows_spell( const std::string &sp ) const
{
    return knows_spell( spell_id( sp ) );
}

bool known_magic::knows_spell( const spell_id &sp ) const
{
    return spellbook.count( sp ) == 1;
}

bool known_magic::knows_spell() const
{
    return !spellbook.empty();
}

void known_magic::learn_spell( const std::string &sp, Character &guy, bool force )
{
    learn_spell( spell_id( sp ), guy, force );
}

void known_magic::learn_spell( const spell_id &sp, Character &guy, bool force )
{
    learn_spell( &sp.obj(), guy, force );
}

void known_magic::learn_spell( const spell_type *sp, Character &guy, bool force )
{
    if( !sp->is_valid() ) {
        debugmsg( "Tried to learn invalid spell" );
        return;
    }
    if( guy.magic->knows_spell( sp->id ) ) {
        // you already know the spell
        return;
    }
    spell temp_spell( sp->id );
    if( !temp_spell.is_valid() ) {
        debugmsg( "Tried to learn invalid spell" );
        return;
    }
    if( !force && sp->spell_class != trait_NONE ) {
        if( can_learn_spell( guy, sp->id ) && !guy.has_trait( sp->spell_class ) ) {
            std::string trait_cancel;
            for( const trait_id &cancel : sp->spell_class->cancels ) {
                if( cancel == sp->spell_class->cancels.back() &&
                    sp->spell_class->cancels.back() != sp->spell_class->cancels.front() ) {
                    trait_cancel = string_format( _( "%s and %s" ), trait_cancel, cancel->name() );
                } else if( cancel == sp->spell_class->cancels.front() ) {
                    trait_cancel = cancel->name();
                    if( sp->spell_class->cancels.size() == 1 ) {
                        trait_cancel = string_format( "%s: %s", trait_cancel, cancel->desc() );
                    }
                } else {
                    trait_cancel = string_format( _( "%s, %s" ), trait_cancel, cancel->name() );
                }
                if( cancel == sp->spell_class->cancels.back() ) {
                    trait_cancel += ".";
                }
            }
            if( !guy.is_avatar() || query_yn(
                    _( "Learning this spell will make you a\n\n%s: %s\n\nand lock you out of\n\n%s\n\nContinue?" ),
                    sp->spell_class->name(), sp->spell_class->desc(), trait_cancel ) ) {
                guy.set_mutation( sp->spell_class );
                guy.on_mutation_gain( sp->spell_class );
                guy.add_msg_if_player( sp->spell_class.obj().desc() );
            } else {
                return;
            }
        }
    }
    if( force || can_learn_spell( guy, sp->id ) ) {
        spellbook.emplace( sp->id, temp_spell );
        get_event_bus().send<event_type::character_learns_spell>( guy.getID(), sp->id );
        guy.add_msg_player_or_npc( m_good, _( "You learned %s!" ), _( "<npcname> learned %s!" ), sp->name );
    } else {
        guy.add_msg_player_or_npc( m_bad, _( "You can't learn this spell." ),
                                   _( "<npcname> can't learn this spell." ) );
    }
}

void known_magic::forget_spell( const std::string &sp )
{
    forget_spell( spell_id( sp ) );
}

void known_magic::forget_spell( const spell_id &sp )
{
    if( !knows_spell( sp ) ) {
        debugmsg( "Can't forget a spell you don't know!" );
        return;
    }
    add_msg( m_bad, _( "All knowledge of %s leaves you." ), sp->name );
    // TODO: add parameter for owner of known_magic for this function
    get_event_bus().send<event_type::character_forgets_spell>( get_player_character().getID(), sp->id );
    spellbook.erase( sp );
}

void known_magic::set_spell_level( const spell_id &sp, int new_level, const Character *guy )
{
    spell temp_spell( sp->id );
    if( !knows_spell( sp ) ) {
        if( new_level >= 0 ) {
            temp_spell.set_level( *guy, new_level );
            spellbook.emplace( sp->id, spell( temp_spell ) );
            get_event_bus().send<event_type::character_learns_spell>( guy->getID(), sp->id );
        }
    } else {
        if( new_level >= 0 ) {
            spell &temp_sp = get_spell( sp );
            temp_sp.set_level( *guy, new_level );
        } else {
            get_event_bus().send<event_type::character_forgets_spell>( guy->getID(), sp->id );
            spellbook.erase( sp );
        }
    }
}

void known_magic::set_spell_exp( const spell_id &sp, int new_exp, const Character *guy )
{
    spell temp_spell( sp->id );
    if( !knows_spell( sp ) ) {
        if( new_exp >= 0 ) {
            temp_spell.set_exp( new_exp );
            spellbook.emplace( sp->id, spell( temp_spell ) );
            get_event_bus().send<event_type::character_learns_spell>( guy->getID(), sp->id );
        }
    } else {
        if( new_exp >= 0 ) {
            spell &temp_sp = get_spell( sp );
            int old_level = temp_sp.get_level();
            temp_sp.set_exp( new_exp );
            if( guy->is_avatar() && old_level != temp_sp.get_level() ) {
                get_event_bus().send<event_type::player_levels_spell>( guy->getID(), sp->id, temp_sp.get_level(),
                        sp->spell_class );
            }
        } else {
            get_event_bus().send<event_type::character_forgets_spell>( guy->getID(), sp->id );
            spellbook.erase( sp );
        }
    }
}

bool known_magic::can_learn_spell( const Character &guy, const spell_id &sp ) const
{
    const spell_type &sp_t = sp.obj();
    if( sp_t.spell_class == trait_NONE ) {
        return true;
    }
    if( sp_t.spell_tags[spell_flag::MUST_HAVE_CLASS_TO_LEARN] ) {
        return guy.has_trait( sp_t.spell_class );
    } else {
        return !guy.has_opposite_trait( sp_t.spell_class );
    }
}

spell &known_magic::get_spell( const spell_id &sp )
{
    if( !knows_spell( sp ) ) {
        debugmsg( "ERROR: Tried to get unknown spell" );
        static spell null_spell_reference( spell_id::NULL_ID() );
        return null_spell_reference; // Don't make up new spells in our spellbook
    }
    spell &temp_spell = spellbook[ sp ];
    return temp_spell;
}

std::vector<spell *> known_magic::get_spells()
{
    std::vector<spell *> spells;
    spells.reserve( spellbook.size() );
    for( auto &spell_pair : spellbook ) {
        spells.emplace_back( &spell_pair.second );
    }
    return spells;
}

int known_magic::available_mana() const
{
    return mana;
}

void known_magic::set_mana( int new_mana )
{
    mana = new_mana;
}

void known_magic::mod_mana( const Character &guy, int add_mana )
{
    set_mana( clamp( mana + add_mana, 0, max_mana( guy ) ) );
}

int known_magic::max_mana( const Character &guy ) const
{
    const float int_bonus = ( ( 0.2f + guy.get_int() * 0.1f ) - 1.0f ) * mana_base;
    int penalty_calc = std::round( std::max<int64_t>( 0,
                                   units::to_kilojoule( guy.get_power_level() ) ) );

    const int bionic_penalty = guy.enchantment_cache->modify_value(
                                   enchant_vals::mod::BIONIC_MANA_PENALTY, penalty_calc );

    const float unaugmented_mana = std::max( 0.0f,
                                   ( mana_base + int_bonus ) - bionic_penalty );
    return guy.calculate_by_enchantment( unaugmented_mana, enchant_vals::mod::MAX_MANA, true );
}

void known_magic::update_mana( const Character &guy, float turns )
{
    // mana should replenish in 8 hours.
    const double full_replenish = to_turns<double>( 8_hours );
    const double ratio = turns / full_replenish;
    mod_mana( guy, std::floor( ratio * guy.calculate_by_enchantment( static_cast<double>( max_mana(
                                   guy ) ), enchant_vals::mod::REGEN_MANA ) ) );
}

std::vector<spell_id> known_magic::spells() const
{
    std::vector<spell_id> spell_ids;
    spell_ids.reserve( spellbook.size() );
    for( const std::pair<const spell_id, spell> &pair : spellbook ) {
        spell_ids.emplace_back( pair.first );
    }
    return spell_ids;
}

// does the Character have enough energy (of the type of the spell) to cast the spell?
bool known_magic::has_enough_energy( const Character &guy, const spell &sp ) const
{
    int cost = sp.energy_cost( guy );
    switch( sp.energy_source() ) {
        case magic_energy_type::mana:
            return available_mana() >= cost;
        case magic_energy_type::bionic:
            return guy.get_power_level() >= units::from_kilojoule( static_cast<std::int64_t>( cost ) );
        case magic_energy_type::stamina:
            return guy.get_stamina() >= cost;
        case magic_energy_type::hp:
            for( const std::pair<const bodypart_str_id, bodypart> &elem : guy.get_body() ) {
                if( elem.second.get_hp_cur() > cost ) {
                    return true;
                }
            }
            return false;
        case magic_energy_type::none:
            return true;
        default:
            return false;
    }
}

void known_magic::clear_opens_spellbook_data()
{
    caster_level_adjustment = 0;
    caster_level_adjustment_by_spell.clear();
    caster_level_adjustment_by_school.clear();
    for( spell *sp : get_spells() ) {
        sp->clear_temp_adjustments();
    }
}

void known_magic::evaluate_opens_spellbook_data()
{
    for( spell *sp : get_spells() ) {
        double raw_level_adjust = caster_level_adjustment;
        std::map<trait_id, double>::iterator school_it =
            caster_level_adjustment_by_school.find( sp->spell_class() );
        if( school_it != caster_level_adjustment_by_school.end() ) {
            raw_level_adjust += school_it->second;
        }
        std::map<spell_id, double>::iterator spell_it =
            caster_level_adjustment_by_spell.find( sp->id() );
        if( spell_it != caster_level_adjustment_by_spell.end() ) {
            raw_level_adjust += spell_it->second;
        }
        int final_level = clamp( sp->get_level() + static_cast<int>( raw_level_adjust ), 0,
                                 sp->get_max_level( get_player_character() ) );
        sp->set_temp_level_adjustment( final_level - sp->get_level() );
    }
}

int known_magic::time_to_learn_spell( const Character &guy, const std::string &str ) const
{
    return time_to_learn_spell( guy, spell_id( str ) );
}

int known_magic::time_to_learn_spell( const Character &guy, const spell_id &sp ) const
{
    const_dialogue d( get_const_talker_for( guy ), nullptr );
    const int base_time = to_moves<int>( 30_minutes );
    const double int_modifier = ( guy.get_int() - 8.0 ) / 8.0;
    const double skill_modifier = guy.get_skill_level( sp->skill ) / 10.0;
    return base_time * ( 1.0 + sp->difficulty.evaluate( d ) / ( 1.0 + int_modifier + skill_modifier ) );
}

int known_magic::get_spellname_max_width()
{
    int width = 0;
    for( const spell *sp : get_spells() ) {
        width = std::max( width, utf8_width( sp->name() ) );
    }
    return width;
}

std::vector<spell> Character::spells_known_of_class( const trait_id &spell_class ) const
{
    std::vector<spell> ret;

    if( !has_trait( spell_class ) ) {
        return ret;
    }

    for( const spell_id &sp : magic->spells() ) {
        if( sp->spell_class == spell_class ) {
            ret.push_back( magic->get_spell( sp ) );
        }
    }

    return ret;
}

static void reflesh_favorite( uilist *menu, std::vector<spell *> known_spells )
{
    for( uilist_entry &entry : menu->entries ) {
        if( get_player_character().magic->is_favorite( known_spells[entry.retval]->id() ) ) {
            entry.extratxt.left = 0;
            entry.extratxt.txt = _( "*" );
            entry.extratxt.color = c_white;
        } else {
            entry.extratxt.txt = "";
        }
    }
}

class spellcasting_callback : public uilist_callback
{
    private:
        std::vector<spell *> known_spells;
        cataimgui::scroll spell_info_scroll = cataimgui::scroll::none;
        void display_spell_info( size_t index );
    public:
        // invlets reserved for special functions
        static const std::set<int> reserved_invlets;
        bool casting_ignore;

        spellcasting_callback( std::vector<spell *> &spells,
                               bool casting_ignore ) : known_spells( spells ),
            casting_ignore( casting_ignore ) {}
        bool key( const input_context &ctxt, const input_event &event, int entnum,
                  uilist *menu ) override {
            const std::string &action = ctxt.input_to_action( event );
            if( action == "CAST_IGNORE" ) {
                casting_ignore = !casting_ignore;
                return true;
            } else if( action == "CHOOSE_INVLET" ) {
                int invlet = 0;
                invlet = popup_getkey( _( "Choose a new hotkey for this spell." ) );
                if( inv_chars.valid( invlet ) ) {
                    std::set<int> used_invlets{ spellcasting_callback::reserved_invlets };
                    get_player_character().magic->update_used_invlets( used_invlets );
                    const bool invlet_set = get_player_character().magic->set_invlet(
                                                known_spells[entnum]->id(), invlet, used_invlets );
                    // TODO: if key already in use, have spells swap invlets?
                    if( !invlet_set ) {
                        popup( _( "Hotkey already used." ) );
                    } else {
                        popup( _( "%c set.  Close and reopen spell menu to refresh list with changes." ),
                               invlet );
                    }
                } else {
                    popup( _( "Hotkey removed." ) );
                    get_player_character().magic->rem_invlet( known_spells[entnum]->id() );
                }
                return true;
            } else if( action == "SCROLL_FAVORITE" ) {
                get_player_character().magic->toggle_favorite( known_spells[entnum]->id() );
                reflesh_favorite( menu, known_spells );
            } else if( action == "SCROLL_UP_SPELL_MENU" ) {
                spell_info_scroll = cataimgui::scroll::line_up;
            } else if( action == "SCROLL_DOWN_SPELL_MENU" ) {
                spell_info_scroll = cataimgui::scroll::line_down;
            }
            return false;
        }

        float desired_extra_space_right( ) override {
            return std::clamp( float( EVEN_MINIMUM_TERM_WIDTH * ImGui::CalcTextSize( "X" ).x ),
                               ImGui::GetMainViewport()->Size.x * 3 / 8, ImGui::GetMainViewport()->Size.x );
        }

        void refresh( uilist *menu ) override {
            ImGui::TableSetColumnIndex( 2 );
            ImGui::SameLine( 0.0, -1.0 );
            ImVec2 info_size = ImGui::GetContentRegionAvail();
            info_size.y -= ImGui::GetTextLineHeightWithSpacing();
            if( ImGui::BeginChild( "spell info", info_size, ImGuiChildFlags_None,
                                   ImGuiWindowFlags_None ) ) {
                if( menu->previewing >= 0 && static_cast<size_t>( menu->previewing ) < known_spells.size() ) {
                    display_spell_info( menu->previewing );
                }
            }
            ImGui::EndChild();
            std::string ignore_string = casting_ignore ? _( "Ignore Distractions" ) :
                                        _( "Popup Distractions" );
            ImGui::TextColored( casting_ignore ? c_red : c_light_green, "%s %s", "[L1+L\u2B88]", ignore_string.c_str() );
            ImGui::SameLine();
        }
};

const std::set<int> spellcasting_callback::reserved_invlets { 'I', '=', '*' };

bool spell::casting_time_encumbered( const Character &guy ) const
{
    int encumb = 0;
    if( !has_flag( spell_flag::NO_LEGS ) && temp_somatic_difficulty_multiplyer > 0 ) {
        // the first 20 points of encumbrance combined is ignored
        encumb += std::max( 0, guy.avg_encumb_of_limb_type( body_part_type::type::leg ) - 10 );
    }
    if( has_flag( spell_flag::SOMATIC ) && !guy.has_flag( json_flag_SUBTLE_SPELL ) &&
        temp_somatic_difficulty_multiplyer > 0 ) {
        // the first 20 points of encumbrance combined is ignored
        encumb += std::max( 0, guy.avg_encumb_of_limb_type( body_part_type::type::arm ) - 10 );
    }
    return encumb > 0;
}

bool spell::energy_cost_encumbered( const Character &guy ) const
{
    if( !no_hands() && !guy.has_flag( json_flag_SUBTLE_SPELL ) ) {
        return std::max( 0, guy.avg_encumb_of_limb_type( body_part_type::type:: hand ) - 5 ) >
               0;
    }
    return false;
}

// this prints various things about the spell out in a list
// including flags and things like "goes through walls"
std::string spell::enumerate_spell_data( const Character &guy ) const
{
    std::vector<std::string> spell_data;
    if( has_flag( spell_flag::PSIONIC ) ) {
        spell_data.emplace_back( _( "is a psionic power" ) );
    }
    if( has_flag( spell_flag::EVOCATION_SPELL ) ) {
        spell_data.emplace_back( _( "is an evocation spell" ) );
    }
    if( has_flag( spell_flag::CHANNELING_SPELL ) ) {
        spell_data.emplace_back( _( "is a channeling spell" ) );
    }
    if( has_flag( spell_flag::CONJURATION_SPELL ) ) {
        spell_data.emplace_back( _( "is a conjuration spell" ) );
    }
    if( has_flag( spell_flag::ENHANCEMENT_SPELL ) ) {
        spell_data.emplace_back( _( "is an enhancement spell" ) );
    }
    if( has_flag( spell_flag::ENERVATION_SPELL ) ) {
        spell_data.emplace_back( _( "is an enervation spell" ) );
    }
    if( has_flag( spell_flag::CONVEYANCE_SPELL ) ) {
        spell_data.emplace_back( _( "is a conveyance spell" ) );
    }
    if( has_flag( spell_flag::RESTORATION_SPELL ) ) {
        spell_data.emplace_back( _( "is a restoration spell" ) );
    }
    if( has_flag( spell_flag::TRANSFORMATION_SPELL ) ) {
        spell_data.emplace_back( _( "is a transformation spell" ) );
    }
    if( has_flag( spell_flag::CONCENTRATE ) && !has_flag( spell_flag::PSIONIC ) &&
        temp_concentration_difficulty_multiplyer > 0 ) {
        spell_data.emplace_back( _( "requires concentration" ) );
    }
    if( has_flag( spell_flag::VERBAL ) && temp_sound_multiplyer > 0 ) {
        spell_data.emplace_back( _( "verbal" ) );
    }
    if( has_flag( spell_flag::SOMATIC ) && temp_somatic_difficulty_multiplyer > 0 ) {
        spell_data.emplace_back( _( "somatic" ) );
    }
    if( !no_hands() ) {
        spell_data.emplace_back( _( "impeded by gloves" ) );
    } else if( no_hands() && !has_flag( spell_flag::PSIONIC ) ) {
        spell_data.emplace_back( _( "does not require hands" ) );
    }
    if( !has_flag( spell_flag::NO_LEGS ) && temp_somatic_difficulty_multiplyer > 0 ) {
        spell_data.emplace_back( _( "requires mobility" ) );
    }
    if( effect() == "attack" && range( guy ) > 1 && has_flag( spell_flag::NO_PROJECTILE ) &&
        !has_flag( spell_flag::PSIONIC ) ) {
        spell_data.emplace_back( _( "can be cast through walls" ) );
    }
    if( effect() == "attack" && range( guy ) > 1 && has_flag( spell_flag::NO_PROJECTILE ) &&
        has_flag( spell_flag::PSIONIC ) ) {
        spell_data.emplace_back( _( "can be channeled through walls" ) );
    }
    return enumerate_as_string( spell_data );
}

void spellcasting_callback::display_spell_info( size_t index )
{
    const spell &sp = *known_spells[ index ];
    Character &pc = get_player_character();

    cataimgui::set_scroll( spell_info_scroll );
    ImGui::TextColored( c_yellow, "%s", sp.spell_class() == trait_NONE ? _( "Classless" ) :
                        sp.spell_class()->name().c_str() );
    std::vector<std::string> lines = string_split( sp.description(), '\n' );
    for( std::string &l : lines ) {
        cataimgui::TextColoredParagraph( c_white, l );
        ImGui::NewLine();
    }
    ImGui::NewLine();

    std::vector<std::string> lines2 = string_split( sp.enumerate_spell_data( pc ), '\n' );
    for( std::string &l : lines2 ) {
        cataimgui::TextColoredParagraph( c_white, l );
        ImGui::NewLine();
    }
    ImGui::NewLine();

    // Calculates temp_level_adjust from EoC, saves it to the spell for later use, and prepares to display the result
    int temp_level_adjust = sp.get_temp_level_adjustment();
    std::string temp_level_adjust_string;
    if( temp_level_adjust < 0 ) {
        temp_level_adjust_string = " (-" + std::to_string( -temp_level_adjust ) + ")";
    } else if( temp_level_adjust > 0 ) {
        temp_level_adjust_string = " (+" + std::to_string( temp_level_adjust ) + ")";
    }
    const bool is_psi = sp.has_flag( spell_flag::PSIONIC );

    double column_width = ImGui::GetContentRegionAvail().x / 2.0;
    if( ImGui::BeginTable( "data", 2 ) ) {
        ImGui::TableSetupColumn( "current level", ImGuiTableColumnFlags_WidthFixed, column_width );
        ImGui::TableSetupColumn( "max level", ImGuiTableColumnFlags_WidthFixed, column_width );

        ImGui::TableNextColumn();
        ImGui::Text( "%s: %d%s%s", is_psi ? _( "Power Level" ) : _( "Spell Level" ),
                     sp.get_effective_level(),
                     sp.is_max_level( pc ) ? _( " (MAX)" ) : "", temp_level_adjust_string.c_str() );
        ImGui::TableNextColumn();
        ImGui::Text( "%s: %d", _( "Max Level" ), sp.get_max_level( pc ) );

        ImGui::TableNextColumn();
        cataimgui::draw_colored_text( sp.colorized_fail_percent( pc ), c_white );
        ImGui::TableNextColumn();
        ImGui::Text( "%s: %d", _( "Difficulty" ), sp.get_difficulty( pc ) );

        ImGui::TableNextColumn();
        ImGui::Text( "%s: ", _( "Current Exp" ) );
        ImGui::SameLine( 0, 0 );
        ImGui::TextColored( c_light_green, "%d", sp.xp() );
        ImGui::TableNextColumn();
        ImGui::Text( "%s: ", _( "to Next Level" ) );
        ImGui::SameLine( 0, 0 );
        ImGui::TextColored( c_light_green, "%d", sp.exp_to_next_level() );

        ImGui::EndTable();
    }
    ImGui::NewLine();

    const bool cost_encumb = sp.energy_cost_encumbered( pc );
    if( pc.magic->has_enough_energy( pc, sp ) ) {
        std::string cost_string = cost_encumb ? _( "Casting Cost (impeded)" ) : _( "Casting Cost" );
        std::string psi_cost_string = cost_encumb ? _( "Channeling Cost (impeded)" ) :
                                      _( "Channeling Cost" );
        std::string energy_cur = sp.energy_source() == magic_energy_type::hp ? "" :
                                 string_format( _( " (%s current)" ), sp.energy_cur_string( pc ) );
        cataimgui::draw_colored_text( string_format( "%s: %s %s%s",
                                      is_psi ? psi_cost_string.c_str() : cost_string.c_str(),
                                      sp.energy_cost_string( pc ).c_str(),
                                      sp.energy_string().c_str(), energy_cur.c_str() ) );
    } else {
        ImGui::TextColored( c_red, "%s %s", _( "Not Enough" ), sp.energy_string().c_str() );
        ImGui::SameLine( 0, 0 );
        cataimgui::draw_colored_text( string_format( ": %s %s",
                                      sp.energy_cost_string( pc ).c_str(),
                                      sp.energy_string().c_str() ) );
    }
    const bool c_t_encumb = sp.casting_time_encumbered( pc );
    std::string psi_cast_time = c_t_encumb ? _( "Channeling Time (impeded)" ) : _( "Channeling Time" );
    std::string cast_time = c_t_encumb ? _( "Casting Time (impeded)" ) : _( "Casting Time" );
    ImGui::Text( "%s: ", is_psi ? psi_cast_time.c_str() : cast_time.c_str() );
    ImGui::SameLine( 0, 0 );
    ImGui::TextColored( c_t_encumb ? c_red : c_white, "%s",
                        moves_to_string( sp.casting_time( pc ) ).c_str() );

    std::string targets;
    if( sp.is_valid_target( spell_target::none ) ) {
        targets = _( "self" );
    } else {
        targets = sp.enumerate_targets();
    }
    ImGui::Text( "%s: %s", _( "Valid Targets" ), targets.c_str() );
    ImGui::NewLine();

    std::string target_ids;
    target_ids = sp.list_targeted_monster_names();
    if( !target_ids.empty() ) {
        ImGui::TextWrapped( _( "Only affects the monsters: %s" ), target_ids.c_str() );
        ImGui::NewLine();
    }

    // Range / AOE in two columns
    std::string range = sp.range( pc ) <= 0 ? _( "self" ) : std::to_string( sp.range( pc ) );
    ImGui::Text( "%s: %s", _( "Range" ), range.c_str() );

    // if it's any type of attack spell, the stats are normal.
    if( sp.effect() == "attack" ) {
        if( sp.aoe( pc ) > 0 ) {
            std::string aoe_string_temp = _( "Spell Radius" );
            std::string degree_string;
            if( sp.shape() == spell_shape::cone ) {
                aoe_string_temp = _( "Cone Arc" );
                degree_string = _( "degrees" );
            } else if( sp.shape() == spell_shape::line ) {
                aoe_string_temp = _( "Line Width" );
            }
            ImGui::Text( "%s: %d %s", aoe_string_temp.c_str(), sp.aoe( pc ), degree_string.c_str() );
        }
    } else if( sp.effect() == "short_range_teleport" ) {
        if( sp.aoe( pc ) > 0 ) {
            ImGui::Text( "%s: %d", _( "Variance" ), sp.aoe( pc ) );
        }
    } else if( sp.effect() == "summon" ) {
        ImGui::Text( "%s: %d", _( "Spell Radius" ), sp.aoe( pc ) );
    } else if( sp.effect() == "ter_transform" ) {
        ImGui::Text( "%s: %s", _( "Spell Radius" ), sp.aoe_string( pc ).c_str() );
    } else if( sp.effect() == "banishment" ) {
        if( sp.aoe( pc ) > 0 ) {
            ImGui::Text( _( "Spell Radius: %d" ), sp.aoe( pc ) );
        }
    }

    // One line for damage / healing / spawn / summon effect
    const int damage = sp.damage( pc );
    // if it's any type of attack spell, the stats are normal.
    if( sp.effect() == "attack" ) {
        if( damage > 0 ) {
            std::string dot_string;
            if( sp.damage_dot( pc ) != 0 ) {
                //~ amount of damage per second, abbreviated
                dot_string = string_format( _( ", %d/sec" ), sp.damage_dot( pc ) );
            }
            ImGui::TextColored( sp.damage_type_color(),
                                "%s: %s %s%s", _( "Damage" ),
                                sp.damage_string( pc ).c_str(),
                                sp.damage_type_string().c_str(),
                                dot_string.c_str() );
        } else if( damage < 0 ) {
            ImGui::Text( "%s: ", _( "Healing" ) );
            ImGui::SameLine( 0, 0 );
            ImGui::TextColored( c_light_green,
                                "%s", sp.damage_string( pc ).c_str() );
        }
    } else if( sp.effect() == "short_range_teleport" ) {
        if( sp.aoe( pc ) > 0 ) {
            ImGui::Text( "%s: %d", _( "Variance" ), sp.aoe( pc ) );
        }
    } else if( sp.effect() == "spawn_item" ) {
        if( sp.has_flag( spell_flag::SPAWN_GROUP ) ) {
            // todo: more user-friendly presentation
            const std::string s = string_format( _( "Spawn item group %1$s %2$d times" ),
                                                 sp.effect_data(),
                                                 sp.damage( pc ) );
            ImGui::Text( "%s", s.c_str() );
        } else {
            ImGui::Text( "%s %d %s", _( "Spawn" ), sp.damage( pc ),
                         item::nname( itype_id( sp.effect_data() ), sp.damage( pc ) ).c_str() );
        }
    } else if( sp.effect() == "summon" ) {
        std::string monster_name = "FIXME";
        if( sp.has_flag( spell_flag::SPAWN_GROUP ) ) {
            // TODO: Get a more user-friendly group name
            if( MonsterGroupManager::isValidMonsterGroup( mongroup_id( sp.effect_data() ) ) ) {
                monster_name = "from " + sp.effect_data();
            } else {
                debugmsg( "Unknown monster group: %s", sp.effect_data() );
            }
        } else {
            monster_name = monster( mtype_id( sp.effect_data() ) ).get_name( );
        }
        ImGui::Text( "%s %d %s", _( "Summon" ), sp.damage( pc ), monster_name.c_str() );
    } else if( sp.effect() == "targeted_polymorph" ) {
        std::string monster_name = sp.effect_data();
        if( sp.has_flag( spell_flag::POLYMORPH_GROUP ) ) {
            // TODO: Get a more user-friendly group name
            if( MonsterGroupManager::isValidMonsterGroup( mongroup_id( sp.effect_data() ) ) ) {
                monster_name = _( "random creature" );
            } else {
                debugmsg( "Unknown monster group: %s", sp.effect_data() );
            }
        } else if( monster_name.empty() ) {
            monster_name = _( "random creature" );
        } else {
            monster_name = mtype_id( sp.effect_data() )->nname();
        }
        ImGui::Text( _( "Targets under: %dhp become a %s" ), sp.damage( pc ),
                     monster_name.c_str() );
    } else if( sp.effect() == "banishment" ) {
        ImGui::Text( "%s: %s %s", _( "Damage" ), sp.damage_string( pc ).c_str(),
                     sp.damage_type_string().c_str() );
    }

    // todo: damage over time here, when it gets implemented

    // Show duration for spells that endure
    if( sp.duration( pc ) > 0 || sp.has_flag( spell_flag::PERMANENT ) ||
        sp.has_flag( spell_flag::PERMANENT_ALL_LEVELS ) ) {
        ImGui::Text( "%s: %s", _( "Duration" ), sp.duration_string( pc ).c_str() );
    }

    if( sp.has_components() ) {
        ImGui::NewLine();
        if( !sp.components().get_components().empty() ) {
            for( const std::string &line : sp.components().get_folded_components_list(
                     0, c_light_gray, pc.crafting_inventory( pc.pos_bub(), 0, false ), return_true<item> ) ) {
                cataimgui::TextColoredParagraph( c_white, line );
                ImGui::NewLine();
            }
        }
        if( !( sp.components().get_tools().empty() && sp.components().get_qualities().empty() ) ) {
            for( const std::string &line : sp.components().get_folded_tools_list(
                     0, c_light_gray, pc.crafting_inventory( pc.pos_bub(), 0, false ) ) ) {
                cataimgui::TextColoredParagraph( c_white, line );
                ImGui::NewLine();
            }
        }
    }
}

bool known_magic::set_invlet( const spell_id &sp, int invlet, const std::set<int> &used_invlets )
{
    if( used_invlets.count( invlet ) > 0 ) {
        return false;
    }
    invlets[sp] = invlet;
    // TODO: we should really update used_invlets too, to avoid inconsistency
    return true;
}

void known_magic::rem_invlet( const spell_id &sp )
{
    // TODO: ... except that rem_invlet cannot update used_invlets (not passed in)
    invlets.erase( sp );
}

void known_magic::update_used_invlets( std::set<int> &used_invlets )
{
    for( const std::pair<const spell_id, int> &invlet_pair : invlets ) {
        used_invlets.emplace( invlet_pair.second );
    }
}

void known_magic::toggle_favorite( const spell_id &sp )
{
    if( favorites.count( sp ) > 0 ) {
        favorites.erase( sp );
    } else {
        favorites.emplace( sp );
    }
}

bool known_magic::is_favorite( const spell_id &sp )
{
    return favorites.count( sp ) > 0;
}

int known_magic::get_invlet( const spell_id &sp, std::set<int> &used_invlets )
{
    auto found = invlets.find( sp );
    if( found != invlets.end() ) {
        return found->second;
    }
    update_used_invlets( used_invlets );
    // For spells without an invlet, assign first available one.
    // Assignment is "sticky" (permanent), to avoid invlets getting scrambled
    // when spells are added or subtracted.
    // TODO: respect "Auto inventory letters" option?
    for( char &ch : inv_chars.get_allowed_chars() ) {
        int invlet = static_cast<int>( static_cast<unsigned char>( ch ) );
        if( set_invlet( sp, invlet, used_invlets ) ) {
            used_invlets.emplace( invlet );
            return invlet;
        }
    }
    return 0;
}

spell &known_magic::select_spell( Character &guy )
{
    std::vector<spell *> known_spells_sorted = get_spells();

    std::set<int> used_invlets{ spellcasting_callback::reserved_invlets };

    // Sort the spell lists by 3 dimensions.
    sort( known_spells_sorted.begin(), known_spells_sorted.end(),
    [&guy, &used_invlets, this]( spell * left, spell * right ) -> int {
        const bool l_fav = guy.magic->is_favorite( left->id() );
        const bool r_fav = guy.magic->is_favorite( right->id() );
        // 1. Favorite spells before non-favorite
        if( l_fav != r_fav )
        {
            return l_fav > r_fav;
        }
        const int l_invlet = get_invlet( left->id(), used_invlets );
        const int r_invlet = get_invlet( right->id(), used_invlets );
        // 2. By invlet, if present (but in allowed_chars order; e.g.,
        //    lower-case first)
        if( l_invlet != r_invlet )
        {
            return inv_chars.ordinal( l_invlet ) < inv_chars.ordinal( r_invlet );
        }
        // 3. By spell name
        return strcmp( left->name().c_str(), right->name().c_str() ) < 0;
    } );
    // set the height of the spell ui
    const float min_y_pix = EVEN_MINIMUM_TERM_HEIGHT * ImGui::GetTextLineHeight();
    float spell_menu_height = std::max( std::min( ( ( known_spells_sorted.size() + 3 ) *
                                        ImGui::GetTextLineHeightWithSpacing() ), ImGui::GetMainViewport()->Size.y * 9 / 10 ),
                                        float( ( ImGui::GetMainViewport()->Size.y < min_y_pix * 1.50 ) ? min_y_pix : min_y_pix * 1.50 ) );

    uilist spell_menu;
    spell_menu.desired_bounds = {
        -1.0,
<<<<<<< HEAD
            -1.0,
            std::clamp( float( EVEN_MINIMUM_TERM_WIDTH * ImGui::CalcTextSize( "X" ).x ), ImGui::GetMainViewport()->Size.x * 3 / 8, ImGui::GetMainViewport()->Size.x ),
            spell_menu_height
        };
=======
        -1.0,
        std::clamp( float( EVEN_MINIMUM_TERM_WIDTH * ImGui::CalcTextSize( "X" ).x ),
                    ImGui::GetMainViewport()->Size.x * 3 / 8,
                    ImGui::GetMainViewport()->Size.x ),
        std::clamp( float( EVEN_MINIMUM_TERM_HEIGHT * ImGui::GetTextLineHeightWithSpacing() ),
                    float( ( known_spells_sorted.size() + 3 ) * ImGui::GetTextLineHeightWithSpacing() ),
                    ImGui::GetMainViewport()->Size.y )
    };
>>>>>>> e07a61a6

    spell_menu.title = _( "Choose a Spell" );
    spell_menu.input_category = "SPELL_MENU";
    spell_menu.additional_actions.emplace_back( "CHOOSE_INVLET", translation() );
    spell_menu.additional_actions.emplace_back( "CAST_IGNORE", translation() );
    spell_menu.additional_actions.emplace_back( "SCROLL_UP_SPELL_MENU", translation() );
    spell_menu.additional_actions.emplace_back( "SCROLL_DOWN_SPELL_MENU", translation() );
    spell_menu.additional_actions.emplace_back( "SCROLL_FAVORITE", translation() );
    spell_menu.hilight_disabled = true;
    spellcasting_callback cb( known_spells_sorted, casting_ignore );
    spell_menu.callback = &cb;
    spell_menu.add_category( "all", _( "All" ) );
    spell_menu.add_category( "favorites", _( "Favorites" ) );

    std::vector<std::pair<std::string, std::string>> categories;
    for( const spell *s : known_spells_sorted ) {
        if( s->can_cast( guy ) && ( s->spell_class().is_valid() || s->spell_class() == trait_NONE ) ) {
            const std::string spell_class_name = s->spell_class() == trait_NONE ? _( "Classless" ) :
                                                 s->spell_class().obj().name();
            categories.emplace_back( s->spell_class().str(), spell_class_name );
            std::sort( categories.begin(), categories.end(), []( const std::pair<std::string, std::string> &a,
            const std::pair<std::string, std::string> &b ) {
                return localized_compare( a.second, b.second );
            } );
            const auto itr = std::unique( categories.begin(), categories.end() );
            categories.erase( itr, categories.end() );
        }
    }
    for( std::pair<std::string, std::string> &cat : categories ) {
        spell_menu.add_category( cat.first, cat.second );
    }

    spell_menu.set_category_filter( [&guy, known_spells_sorted]( const uilist_entry & entry,
    const std::string & key )->bool {
        if( key == "all" )
        {
            return true;
        } else if( key == "favorites" )
        {
            return guy.magic->is_favorite( known_spells_sorted[entry.retval]->id() );
        }
        return ( known_spells_sorted[entry.retval]->spell_class().is_valid() || known_spells_sorted[entry.retval]->spell_class() == trait_NONE ) && known_spells_sorted[entry.retval]->spell_class().str() == key;
    } );
    if( !favorites.empty() ) {
        spell_menu.set_category( "favorites" );
    } else {
        spell_menu.set_category( "all" );
    }

    for( size_t i = 0; i < known_spells_sorted.size(); i++ ) {
        spell_menu.addentry( static_cast<int>( i ), known_spells_sorted[i]->can_cast( guy ),
                             get_invlet( known_spells_sorted[i]->id(), used_invlets ), known_spells_sorted[i]->name() );
    }
    reflesh_favorite( &spell_menu, known_spells_sorted );

    spell_menu.query( true, 50, true );

    casting_ignore = static_cast<spellcasting_callback *>( spell_menu.callback )->casting_ignore;
    if( spell_menu.ret < 0 ) {
        static spell null_spell_reference( spell_id::NULL_ID() );
        return null_spell_reference;
    }
    spell *selected_spell = known_spells_sorted[spell_menu.ret];
    return *selected_spell;
}

void known_magic::on_mutation_gain( const trait_id &mid, Character &guy )
{
    for( const std::pair<const spell_id, int> &sp : mid->spells_learned ) {
        learn_spell( sp.first, guy, true );
        spell &temp_sp = get_spell( sp.first );
        for( int level = 0; level < sp.second; level++ ) {
            temp_sp.gain_level( guy );
        }
    }
}

void known_magic::on_mutation_loss( const trait_id &mid )
{
    std::vector<spell_id> spells_to_forget;
    for( const spell *sp : get_spells() ) {
        if( sp->is_spell_class( mid ) ) {
            spells_to_forget.emplace_back( sp->id() );
        }
    }
    for( const spell_id &sp_id : spells_to_forget ) {
        forget_spell( sp_id );
    }
}

void spellbook_callback::add_spell( const spell_id &sp )
{
    spells.emplace_back( sp.obj() );
}

static std::string color_number( const int num )
{
    if( num > 0 ) {
        return colorize( std::to_string( num ), c_light_green );
    } else if( num < 0 ) {
        return colorize( std::to_string( num ), c_light_red );
    } else {
        return colorize( std::to_string( num ), c_white );
    }
}

static std::string color_number( const float num )
{
    if( num > 100 ) {
        return colorize( string_format( "+%.0f", num ), c_light_green );
    } else if( num < -100 ) {
        return colorize( string_format( "%.0f", num ), c_light_red );
    } else if( num > 0 ) {
        return colorize( string_format( "+%.2f", num ), c_light_green );
    } else if( num < 0 ) {
        return colorize( string_format( "%.2f", num ), c_light_red );
    } else {
        return colorize( "0", c_white );
    }
}

static void draw_spellbook_info( const spell_type &sp )
{
    const spell fake_spell( sp.id );
    Character &pc = get_player_character();
    dialogue d( get_talker_for( pc ), nullptr );

    cataimgui::draw_colored_text( sp.name.translated(), c_light_green );
    ImGui::SameLine();

    const std::string spell_class = sp.spell_class == trait_NONE ? _( "Classless" ) :
                                    sp.spell_class->name();
    float posX = ImGui::GetCursorPosX() + ImGui::GetColumnWidth() - ImGui::CalcTextSize(
                     spell_class.c_str() ).x
                 - ImGui::GetScrollX() - 2 * ImGui::GetStyle().ItemSpacing.x;
    if( posX > ImGui::GetCursorPosX() ) {
        ImGui::SetCursorPosX( posX );
    }
    ImGui::TextColored( c_yellow, "%s", spell_class.c_str() );

    ImGui::NewLine();
    std::vector<std::string> lines = string_split( sp.description.translated(), '\n' );
    for( std::string &l : lines ) {
        cataimgui::TextColoredParagraph( c_white, l );
        ImGui::NewLine();
    }
    ImGui::NewLine();

    cataimgui::draw_colored_text( string_format( "%s: %d", _( "Difficulty" ),
                                  static_cast<int>( sp.difficulty.evaluate( d ) ) ) );
    cataimgui::draw_colored_text( string_format( "%s: %d", _( "Max Level" ),
                                  static_cast<int>( sp.max_level.evaluate( d ) ) ) );

    const std::string fx = sp.effect_name;
    std::string damage_string;
    std::string aoe_string;
    bool has_damage_type = false;
    if( fx == "attack" ) {
        damage_string = _( "Damage" );
        aoe_string = _( "AoE" );
        has_damage_type = sp.min_damage.evaluate( d ) > 0 && sp.max_damage.evaluate( d ) > 0;
    } else if( fx == "spawn_item" || fx == "summon_monster" ) {
        damage_string = _( "Spawned" );
    } else if( fx == "targeted_polymorph" ) {
        damage_string = _( "Threshold" );
    } else if( fx == "recover_energy" ) {
        damage_string = _( "Recover" );
    } else if( fx == "short_range_teleport" ) {
        aoe_string = _( "Variance" );
    } else if( fx == "area_pull" || fx == "area_push" ||  fx == "ter_transform" ) {
        aoe_string = _( "AoE" );
    }

    if( has_damage_type ) {
        cataimgui::draw_colored_text( string_format( "%s: %s",
                                      _( "Damage Type" ),
                                      colorize( fake_spell.damage_type_string(), fake_spell.damage_type_color() ) ) );
    }

    if( ImGui::BeginTable( "stats", 4,
                           ImGuiTableFlags_Resizable | ImGuiTableFlags_SizingStretchProp | ImGuiTableFlags_BordersOuter |
                           ImGuiTableFlags_BordersInnerV ) ) {
        ImGui::TableSetupColumn( _( "Stat Gain" ), 0, 10 );
        ImGui::TableSetupColumn( _( "lvl 0" ), 0, 7 );
        ImGui::TableSetupColumn( _( "per lvl" ), 0, 7 );
        ImGui::TableSetupColumn( _( "max lvl" ), 0, 7 );
        ImGui::TableHeadersRow();

        const auto row = [&]( const std::string & label, const dbl_or_var & min_d,
        const dbl_or_var & inc_d, const dbl_or_var & max_d, bool check_minmax = false ) {
            const int min = static_cast<int>( min_d.evaluate( d ) );
            const float inc = static_cast<float>( inc_d.evaluate( d ) );
            const int max = static_cast<int>( max_d.evaluate( d ) );
            if( check_minmax && ( min == 0 || max == 0 ) ) {
                return;
            }
            ImGui::TableNextRow();
            ImGui::TableNextColumn();
            ImGui::TextColored( c_light_gray, "%s", label.c_str() );
            ImGui::TableNextColumn();
            cataimgui::draw_colored_text( color_number( min ) );
            ImGui::TableNextColumn();
            cataimgui::draw_colored_text( color_number( inc ) );
            ImGui::TableNextColumn();
            cataimgui::draw_colored_text( color_number( max ) );
        };

        if( !damage_string.empty() ) {
            row( damage_string, sp.min_damage, sp.damage_increment, sp.max_damage, true );
        }

        row( _( "Range" ), sp.min_range, sp.range_increment, sp.max_range, true );

        if( !aoe_string.empty() ) {
            row( aoe_string, sp.min_aoe, sp.aoe_increment, sp.max_aoe, true );
        }

        row( _( "Duration" ), sp.min_duration, sp.duration_increment, sp.max_duration, true );
        row( _( "Cast Cost" ), sp.base_energy_cost, sp.energy_increment, sp.final_energy_cost, false );
        row( _( "Cast Time" ), sp.base_casting_time, sp.casting_time_increment, sp.final_casting_time,
             false );

        ImGui::EndTable();
    }
}

float spellbook_callback::desired_extra_space_right( )
{
    return 38 * ImGui::CalcTextSize( "X" ).x;
}

void spellbook_callback::refresh( uilist *menu )
{
    ImGui::TableSetColumnIndex( 2 );
    ImVec2 info_size = ImGui::GetContentRegionAvail();
    if( ImGui::BeginChild( "spellbook info", info_size,
                           ImGuiChildFlags_AlwaysAutoResize | ImGuiChildFlags_AutoResizeX | ImGuiChildFlags_AutoResizeY,
                           ImGuiWindowFlags_None ) ) {
        if( menu->selected >= 0 && static_cast<size_t>( menu->selected ) < spells.size() ) {
            draw_spellbook_info( spells[menu->selected] );
        }
    }
    ImGui::EndChild();
}

bool fake_spell::is_valid() const
{
    return id.is_valid() && !id.is_empty();
}

void fake_spell::load( const JsonObject &jo )
{
    mandatory( jo, false, "id", id );
    optional( jo, false, "hit_self", self, self_default );

    optional( jo, false, "once_in", trigger_once_in, trigger_once_in_default );
    optional( jo, false, "message", trigger_message );
    optional( jo, false, "npc_message", npc_trigger_message );
    int max_level_int;
    optional( jo, false, "max_level", max_level_int, -1 );
    if( max_level_int == -1 ) {
        max_level = std::nullopt;
    } else {
        max_level = max_level_int;
    }
    optional( jo, false, "min_level", level, level_default );
    if( jo.has_string( "level" ) ) {
        debugmsg( "level member for fake_spell was renamed to min_level.  id: %s", id.c_str() );
    }
}

void fake_spell::serialize( JsonOut &json ) const
{
    json.start_object();
    json.member( "id", id );
    json.member( "hit_self", self, self_default );
    json.member( "once_in", trigger_once_in, trigger_once_in_default );
    json.member( "max_level", max_level, max_level_default );
    json.member( "min_level", level, level_default );
    json.end_object();
}

void fake_spell::deserialize( const JsonObject &data )
{
    load( data );
}

spell fake_spell::get_spell( const Creature &caster, int min_level_override ) const
{
    spell sp( id );
    // the max level this spell will be. can be optionally limited
    int spell_max_level = sp.get_max_level( caster );
    int spell_limiter = max_level ? *max_level : spell_max_level;
    // level is the minimum level the fake_spell will output
    min_level_override = std::max( min_level_override, level );
    if( min_level_override > spell_limiter ) {
        // this override is for min level, and does not override max level
        if( spell_limiter <= 0 ) {
            spell_limiter = min_level_override;
        } else {
            min_level_override = spell_limiter;
        }
    }
    // make sure max level is not lower then min level
    spell_limiter = std::max( min_level_override, spell_limiter );
    // the "level" of the fake spell is the goal, but needs to be clamped to min and max
    int level_of_spell = clamp( level, min_level_override, spell_limiter );
    if( level > spell_limiter ) {
        debugmsg( "ERROR: fake spell %s has higher min_level than max_level", id.c_str() );
        return sp;
    }
    sp.set_exp( sp.exp_for_level( level_of_spell ) );

    return sp;
}

// intended for spells without casters
spell fake_spell::get_spell() const
{
    spell sp( id );
    return sp;
}

void spell_events::notify( const cata::event &e )
{
    switch( e.type() ) {
        case event_type::player_levels_spell: {
            spell_id sid = e.get<spell_id>( "spell" );
            int slvl = e.get<int>( "new_level" );
            spell_type spell_cast = spell_factory.obj( sid );
            for( std::map<std::string, int>::iterator it = spell_cast.learn_spells.begin();
                 it != spell_cast.learn_spells.end(); ++it ) {
                int learn_at_level = it->second;
                const std::string learn_spell_id = it->first;
                if( learn_at_level <= slvl && !get_player_character().magic->knows_spell( learn_spell_id ) ) {
                    get_player_character().magic->learn_spell( learn_spell_id, get_player_character() );
                    spell_type spell_learned = spell_factory.obj( spell_id( learn_spell_id ) );
                    add_msg(
                        _( "Your experience and knowledge in creating and manipulating magical energies to cast %s have opened your eyes to new possibilities, you can now cast %s." ),
                        spell_cast.name,
                        spell_learned.name );
                }
            }
            break;
        }
        default:
            break;

    }
}<|MERGE_RESOLUTION|>--- conflicted
+++ resolved
@@ -2990,12 +2990,6 @@
     uilist spell_menu;
     spell_menu.desired_bounds = {
         -1.0,
-<<<<<<< HEAD
-            -1.0,
-            std::clamp( float( EVEN_MINIMUM_TERM_WIDTH * ImGui::CalcTextSize( "X" ).x ), ImGui::GetMainViewport()->Size.x * 3 / 8, ImGui::GetMainViewport()->Size.x ),
-            spell_menu_height
-        };
-=======
         -1.0,
         std::clamp( float( EVEN_MINIMUM_TERM_WIDTH * ImGui::CalcTextSize( "X" ).x ),
                     ImGui::GetMainViewport()->Size.x * 3 / 8,
@@ -3004,7 +2998,6 @@
                     float( ( known_spells_sorted.size() + 3 ) * ImGui::GetTextLineHeightWithSpacing() ),
                     ImGui::GetMainViewport()->Size.y )
     };
->>>>>>> e07a61a6
 
     spell_menu.title = _( "Choose a Spell" );
     spell_menu.input_category = "SPELL_MENU";
