--- conflicted
+++ resolved
@@ -1864,13 +1864,8 @@
 
     for( auto &it : items ) {
         const auto mt = it.get_mtype();
-<<<<<<< HEAD
-        if( it.is_corpse() && mt->in_species( ZOMBIE ) && mt->made_of( material_flesh ) &&
-            mt->in_species( HUMAN ) && it.active && !it.has_var( "zlave" ) ) {
-=======
-        if( it.is_corpse() && mt->in_species( species_ZOMBIE ) && mt->made_of( material_id( "flesh" ) ) &&
+        if( it.is_corpse() && mt->in_species( species_ZOMBIE ) && mt->made_of( material_flesh ) &&
             mt->in_species( species_HUMAN ) && it.active && !it.has_var( "zlave" ) ) {
->>>>>>> 4fffd961
             corpses.push_back( &it );
         }
     }
