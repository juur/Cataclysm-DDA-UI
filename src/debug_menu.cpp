#include "debug_menu.h"

#include <algorithm>
#include <chrono>
#include <csignal>
#include <cstdint>
#include <exception>
#include <filesystem>
#include <functional>
#include <iostream>
#include <iterator>
#include <list>
#include <locale>
#include <map>
#include <memory>
#include <optional>
#include <set>
#include <sstream>
#include <string>
#include <tuple>
#include <unordered_map>
#include <unordered_set>
#include <utility>
#include <vector>

#include "achievement.h"
#include "action.h"
#include "activity_tracker.h"
#include "avatar.h"
#include "bionics.h"
#include "bodypart.h"
#include "calendar.h"
#include "calendar_ui.h"
#include "cata_assert.h"
#include "cata_path.h"
#include "cata_utility.h"
#include "catacharset.h"
#include "character.h"
#include "character_attire.h"
#include "character_id.h"
#include "character_martial_arts.h"
#include "city.h"
#include "clzones.h"
#include "color.h"
#include "coordinate_conversions.h"
#include "coordinates.h"
#include "creature.h"
#include "creature_tracker.h"
#include "cursesdef.h"
#include "debug.h"
#include "dialogue.h"
#include "dialogue_chatbin.h"
#include "dialogue_helpers.h"
#include "display.h"
#include "effect.h"
#include "effect_on_condition.h"
#include "enum_conversions.h"
#include "enums.h"
#include "event.h"
#include "event_bus.h"
#include "faction.h"
#include "filesystem.h"
#include "game.h"
#include "game_constants.h"
#include "game_inventory.h"
#include "global_vars.h"
#include "input.h"
#include "input_context.h"
#include "inventory.h"
#include "item.h"
#include "item_group.h"
#include "item_location.h"
#include "itype.h"
#include "json.h"
#include "localized_comparator.h"
#include "magic.h"
#include "map.h"
#include "map_extras.h"
#include "map_iterator.h"
#include "mapgen.h"
#include "mapgendata.h"
#include "martialarts.h"
#include "memory_fast.h"
#include "messages.h"
#include "mission.h"
#include "mongroup.h"
#include "monster.h"
#include "mtype.h"
#include "mutation.h"
#include "npc.h"
#include "npc_class.h"
#include "npctalk.h"
#include "omdata.h"
#include "options.h"
#include "output.h"
#include "overmap.h"
#include "overmap_ui.h"
#include "overmapbuffer.h"
#include "path_info.h"
#include "pimpl.h"
#include "point.h"
#include "popup.h"
#include "recipe_dictionary.h"
#include "relic.h"
#include "requirements.h"
#include "ret_val.h"
#include "skill.h"
#include "sounds.h"
#include "stomach.h"
#include "string_formatter.h"
#include "string_input_popup.h"
#include "talker.h"
#include "tgz_archiver.h"
#include "timed_event.h"
#include "trait_group.h"
#include "translation.h"
#include "translations.h"
#include "try_parse_integer.h"
#include "type_id.h"
#include "ui.h"
#include "uistate.h"
#include "ui_manager.h"
#include "units.h"
#include "units_utility.h"
#include "veh_type.h"
#include "vehicle.h"
#include "vitamin.h"
#include "vpart_position.h"
#include "weather.h"
#include "weather_gen.h"
#include "weather_type.h"
#include "weighted_list.h"
#include "worldfactory.h"

static const achievement_id achievement_achievement_arcade_mode( "achievement_arcade_mode" );

static const bodypart_str_id body_part_no_a_real_part( "no_a_real_part" );

static const efftype_id effect_asthma( "asthma" );
static const efftype_id effect_bleed( "bleed" );

static const faction_id faction_no_faction( "no_faction" );
static const faction_id faction_your_followers( "your_followers" );

static const matype_id style_none( "style_none" );

static const mongroup_id GROUP_DEBUG_EXACTLY_ONE( "GROUP_DEBUG_EXACTLY_ONE" );

static const morale_type morale_perm_debug( "morale_perm_debug" );

static const mtype_id mon_generator( "mon_generator" );

static const trait_id trait_ASTHMA( "ASTHMA" );
static const trait_id trait_DEBUG_BIONICS( "DEBUG_BIONICS" );
static const trait_id trait_DEBUG_CLAIRVOYANCE( "DEBUG_CLAIRVOYANCE" );
static const trait_id trait_DEBUG_CLOAK( "DEBUG_CLOAK" );
static const trait_id trait_DEBUG_HS( "DEBUG_HS" );
static const trait_id trait_DEBUG_LIGHT( "DEBUG_LIGHT" );
static const trait_id trait_DEBUG_LS( "DEBUG_LS" );
static const trait_id trait_DEBUG_MANA( "DEBUG_MANA" );
static const trait_id trait_DEBUG_MIND_CONTROL( "DEBUG_MIND_CONTROL" );
static const trait_id trait_DEBUG_NODMG( "DEBUG_NODMG" );
static const trait_id trait_DEBUG_NOTEMP( "DEBUG_NOTEMP" );
static const trait_id trait_DEBUG_SPEED( "DEBUG_SPEED" );
static const trait_id trait_DEBUG_STAMINA( "DEBUG_STAMINA" );
static const trait_id trait_NONE( "NONE" );

#if defined(TILES)
#include "sdl_wrappers.h"
#endif

#define dbg(x) DebugLog((x),D_GAME) << __FILE__ << ":" << __LINE__ << ": "

namespace io
{

template<>
std::string enum_to_string<debug_menu::debug_menu_index>( debug_menu::debug_menu_index v )
{
    switch( v ) {
        // *INDENT-OFF*
        case debug_menu::debug_menu_index::WISH: return "WISH";
        case debug_menu::debug_menu_index::SHORT_TELEPORT: return "SHORT_TELEPORT";
        case debug_menu::debug_menu_index::LONG_TELEPORT: return "LONG_TELEPORT";
        case debug_menu::debug_menu_index::REVEAL_MAP: return "REVEAL_MAP";
        case debug_menu::debug_menu_index::SPAWN_NPC: return "SPAWN_NPC";
        case debug_menu::debug_menu_index::SPAWN_NAMED_NPC: return "SPAWN_NAMED_NPC";
        case debug_menu::debug_menu_index::SPAWN_OM_NPC: return "SPAWN_OM_NPC";
        case debug_menu::debug_menu_index::SPAWN_MON: return "SPAWN_MON";
        case debug_menu::debug_menu_index::GAME_STATE: return "GAME_STATE";
        case debug_menu::debug_menu_index::KILL_AREA: return "KILL_AREA";
        case debug_menu::debug_menu_index::KILL_NPCS: return "KILL_NPCS";
        case debug_menu::debug_menu_index::MUTATE: return "MUTATE";
        case debug_menu::debug_menu_index::SPAWN_VEHICLE: return "SPAWN_VEHICLE";
        case debug_menu::debug_menu_index::CHANGE_SKILLS: return "CHANGE_SKILLS";
        case debug_menu::debug_menu_index::CHANGE_THEORY: return "CHANGE_THEORY";
        case debug_menu::debug_menu_index::LEARN_MA: return "LEARN_MA";
        case debug_menu::debug_menu_index::UNLOCK_RECIPES: return "UNLOCK_RECIPES";
        case debug_menu::debug_menu_index::FORGET_ALL_RECIPES: return "FORGET_ALL_RECIPES";
        case debug_menu::debug_menu_index::FORGET_ALL_ITEMS: return "FORGET_ALL_ITEMS";
        case debug_menu::debug_menu_index::EDIT_PLAYER: return "EDIT_PLAYER";
        case debug_menu::debug_menu_index::EDIT_MONSTER: return "EDIT_MONSTER";
        case debug_menu::debug_menu_index::CONTROL_NPC: return "CONTROL_NPC";
        case debug_menu::debug_menu_index::SPAWN_ARTIFACT: return "SPAWN_ARTIFACT";
        case debug_menu::debug_menu_index::SPAWN_CLAIRVOYANCE: return "SPAWN_CLAIRVOYANCE";
        case debug_menu::debug_menu_index::SPAWN_HORDE: return "SPAWN_HORDE";
        case debug_menu::debug_menu_index::MAP_EDITOR: return "MAP_EDITOR";
        case debug_menu::debug_menu_index::CHANGE_WEATHER: return "CHANGE_WEATHER";
        case debug_menu::debug_menu_index::WIND_DIRECTION: return "WIND_DIRECTION";
        case debug_menu::debug_menu_index::WIND_SPEED: return "WIND_SPEED";
        case debug_menu::debug_menu_index::GEN_SOUND: return "GEN_SOUND";
        case debug_menu::debug_menu_index::KILL_MONS: return "KILL_MONS";
        case debug_menu::debug_menu_index::DISPLAY_HORDES: return "DISPLAY_HORDES";
        case debug_menu::debug_menu_index::TEST_IT_GROUP: return "TEST_IT_GROUP";
        case debug_menu::debug_menu_index::DAMAGE_SELF: return "DAMAGE_SELF";
        case debug_menu::debug_menu_index::BLEED_SELF: return "BLEED_SELF";
        case debug_menu::debug_menu_index::SHOW_SOUND: return "SHOW_SOUND";
        case debug_menu::debug_menu_index::DISPLAY_WEATHER: return "DISPLAY_WEATHER";
        case debug_menu::debug_menu_index::DISPLAY_SCENTS: return "DISPLAY_SCENTS";
        case debug_menu::debug_menu_index::CHANGE_TIME: return "CHANGE_TIME";
        case debug_menu::debug_menu_index::FORCE_TEMP: return "FORCE_TEMP";
        case debug_menu::debug_menu_index::SET_AUTOMOVE: return "SET_AUTOMOVE";
        case debug_menu::debug_menu_index::SHOW_MUT_CAT: return "SHOW_MUT_CAT";
        case debug_menu::debug_menu_index::OM_EDITOR: return "OM_EDITOR";
        case debug_menu::debug_menu_index::BENCHMARK: return "BENCHMARK";
        case debug_menu::debug_menu_index::OM_TELEPORT: return "OM_TELEPORT";
        case debug_menu::debug_menu_index::OM_TELEPORT_COORDINATES: return "OM_TELEPORT_COORDINATES";
        case debug_menu::debug_menu_index::OM_TELEPORT_CITY: return "OM_TELEPORT_CITY";
        case debug_menu::debug_menu_index::TRAIT_GROUP: return "TRAIT_GROUP";
        case debug_menu::debug_menu_index::ENABLE_ACHIEVEMENTS: return "ENABLE_ACHIEVEMENTS";
        case debug_menu::debug_menu_index::UNLOCK_ALL: return "UNLOCK_ALL";
        case debug_menu::debug_menu_index::SHOW_MSG: return "SHOW_MSG";
        case debug_menu::debug_menu_index::CRASH_GAME: return "CRASH_GAME";
        case debug_menu::debug_menu_index::MAP_EXTRA: return "MAP_EXTRA";
        case debug_menu::debug_menu_index::DISPLAY_NPC_PATH: return "DISPLAY_NPC_PATH";
        case debug_menu::debug_menu_index::DISPLAY_NPC_ATTACK: return "DISPLAY_NPC_ATTACK";
        case debug_menu::debug_menu_index::PRINT_FACTION_INFO: return "PRINT_FACTION_INFO";
        case debug_menu::debug_menu_index::PRINT_NPC_MAGIC: return "PRINT_NPC_MAGIC";
        case debug_menu::debug_menu_index::QUIT_NOSAVE: return "QUIT_NOSAVE";
        case debug_menu::debug_menu_index::QUICKLOAD: return "QUICKLOAD";
        case debug_menu::debug_menu_index::TEST_WEATHER: return "TEST_WEATHER";
        case debug_menu::debug_menu_index::WRITE_GLOBAL_EOCS: return "WRITE_GLOBAL_EOCS";
        case debug_menu::debug_menu_index::WRITE_GLOBAL_VARS: return "WRITE_GLOBAL_VARS";
        case debug_menu::debug_menu_index::EDIT_GLOBAL_VARS: return "SET_GLOBAL_VARS";
        case debug_menu::debug_menu_index::WRITE_TIMED_EVENTS: return "WRITE_TIMED_EVENTS";
        case debug_menu::debug_menu_index::SAVE_SCREENSHOT: return "SAVE_SCREENSHOT";
        case debug_menu::debug_menu_index::GAME_REPORT: return "GAME_REPORT";
        case debug_menu::debug_menu_index::GAME_MIN_ARCHIVE: return "GAME_MIN_ARCHIVE";
        case debug_menu::debug_menu_index::DISPLAY_SCENTS_LOCAL: return "DISPLAY_SCENTS_LOCAL";
        case debug_menu::debug_menu_index::DISPLAY_SCENTS_TYPE_LOCAL: return "DISPLAY_SCENTS_TYPE_LOCAL";
        case debug_menu::debug_menu_index::DISPLAY_TEMP: return "DISPLAY_TEMP";
        case debug_menu::debug_menu_index::DISPLAY_VEHICLE_AI: return "DISPLAY_VEHICLE_AI";
        case debug_menu::debug_menu_index::DISPLAY_VISIBILITY: return "DISPLAY_VISIBILITY";
        case debug_menu::debug_menu_index::DISPLAY_LIGHTING: return "DISPLAY_LIGHTING";
        case debug_menu::debug_menu_index::DISPLAY_TRANSPARENCY: return "DISPLAY_TRANSPARENCY";
        case debug_menu::debug_menu_index::DISPLAY_RADIATION: return "DISPLAY_RADIATION";
        case debug_menu::debug_menu_index::HOUR_TIMER: return "HOUR_TIMER";
        case debug_menu::debug_menu_index::CHANGE_SPELLS: return "CHANGE_SPELLS";
        case debug_menu::debug_menu_index::TEST_MAP_EXTRA_DISTRIBUTION: return "TEST_MAP_EXTRA_DISTRIBUTION";
        case debug_menu::debug_menu_index::NESTED_MAPGEN: return "NESTED_MAPGEN";
        case debug_menu::debug_menu_index::VEHICLE_EXPORT: return "VEHICLE_EXPORT";
        case debug_menu::debug_menu_index::VEHICLE_DELETE: return "VEHICLE_DELETE";
        case debug_menu::debug_menu_index::VEHICLE_BATTERY_CHARGE: return "VEHICLE_BATTERY_CHARGE";
        case debug_menu::debug_menu_index::GENERATE_EFFECT_LIST: return "GENERATE_EFFECT_LIST";
        case debug_menu::debug_menu_index::ACTIVATE_EOC: return "ACTIVATE_EOC";
        case debug_menu::debug_menu_index::IMPORT_FOLLOWER: return "IMPORT_FOLLOWER";
        case debug_menu::debug_menu_index::EXPORT_FOLLOWER: return "EXPORT_FOLLOWER";
        case debug_menu::debug_menu_index::EXPORT_SELF: return "EXPORT_SELF";
		case debug_menu::debug_menu_index::QUICK_SETUP: return "QUICK_SETUP";
		case debug_menu::debug_menu_index::TOGGLE_SETUP_MUTATION: return "TOGGLE_SETUP_MUTATION";
		case debug_menu::debug_menu_index::NORMALIZE_BODY_STAT: return "NORMALIZE_BODY_STAT";
		case debug_menu::debug_menu_index::SIX_MILLION_DOLLAR_SURVIVOR: return "SIX_MILLION_DOLLAR_SURVIVOR";
		case debug_menu::debug_menu_index::EDIT_FACTION: return "EDIT_FACTION";
		case debug_menu::debug_menu_index::WRITE_CITY_LIST: return "WRITE_CITY_LIST";
        case debug_menu::debug_menu_index::TALK_TOPIC: return "TALK_TOPIC";
        // *INDENT-ON*
        case debug_menu::debug_menu_index::last:
            break;
    }
    debugmsg( "unknown debug_menu::debug_menu_index %d", static_cast<int>( v ) );
    return "";
}

} // namespace io

namespace
{
struct fake_tripoint { // NOLINT(cata-xy)
    int x = 0, y = 0, z = 0;
};

struct OM_point { // NOLINT(cata-xy)
    int x = 0, y = 0;
};

std::istream &operator>>( std::istream &is, fake_tripoint &pos )
{
    char c = 0;
    is >> pos.x &&is.get( c ) &&c == '.' &&is >> pos.y &&is.get( c ) &&c == '.' &&is >> pos.z;
    return is;
}

std::istream &operator>>( std::istream &is, OM_point &pos )
{
    char c = 0;
    is >> pos.x &&is.get( c ) &&c == '.' &&is >> pos.y;
    return is;
}

template<typename T>
T _from_fs_string( std::string const &s )
{
    std::istringstream is( s );
    is.imbue( std::locale::classic() );
    T result;
    is >> result;
    if( !is ) {
        return T{};
    }
    return result;
}

tripoint _from_map_string( std::string const &s )
{
    fake_tripoint const ft = _from_fs_string<fake_tripoint>( s );
    return { ft.x, ft.y, ft.z };
}

tripoint _from_OM_string( std::string const &s )
{
    OM_point const om = _from_fs_string<OM_point>( s );
    return { om.x, om.y, 0 };
}

using rdi_t = fs::recursive_directory_iterator;
using f_validate_t = std::function<bool( fs::path const &dep, rdi_t &iter )>;

bool _add_dir( tgz_archiver &tgz, fs::path const &root, f_validate_t const &validate = {} )
{
    fs::path const cnc = root.has_root_path() ?  fs::canonical( root ) : root;
    fs::path const parent_cnc = cnc.parent_path();

    for( auto iter = rdi_t( cnc ); iter != rdi_t(); ++iter ) {
        fs::path const dep = iter->path().lexically_relative( parent_cnc );

        if( validate && !validate( dep, iter ) ) {
            continue;
        }

        if( !tgz.add_file( *iter, dep ) ) {
            popup( _( "Failed to create minimized archive" ) );
            return false;
        }
    }

    return true;
}

bool _trim_mapbuffer( fs::path const &dep, rdi_t &iter, tripoint_range<tripoint> const &segs,
                      tripoint_range<tripoint> const &regs )
{
    // discard map memory outside of current region and adjacent regions
    if( dep.parent_path().extension() == fs::u8path( ".mm1" ) &&
        !regs.is_point_inside( tripoint{ _from_map_string( dep.stem().string() ).xy(), 0 } ) ) {
        return false;
    }
    // discard map buffer outside of current and adjacent segments
    if( dep.parent_path().filename() == fs::u8path( "maps" ) &&
        !segs.is_point_inside(
            tripoint{ _from_map_string( dep.filename().string() ).xy(), 0 } ) ) {
        iter.disable_recursion_pending();
        return false;
    }
    return true;
}

bool _trim_overmapbuffer( fs::path const &dep, tripoint_range<tripoint> const &oms )
{
    std::string const fname = dep.filename().generic_u8string();

    std::string::size_type const seenpos = fname.find( ".seen." );
    if( seenpos != std::string::npos ) {
        return oms.is_point_inside( _from_OM_string( fname.substr( seenpos + 6 ) ) );
    }

    return fname.size() < 4 || fname[0] != 'o' || fname[1] != '.' ||
           oms.is_point_inside( _from_OM_string( fname.substr( 2 ) ) );
}

bool _discard_temporary( fs::path const &dep )
{
    return !dep.has_extension() || dep.extension() != fs::u8path( ".temp" );
}

void write_min_archive()
{
    tripoint_abs_seg const seg = project_to<coords::seg>( get_avatar().get_location() );
    tripoint_range<tripoint> const segs = points_in_radius( tripoint{ seg.xy().raw(), 0 }, 1 );
    point sm = project_to<coords::sm>( get_avatar().get_location() ).raw().xy();
    point const reg = sm_to_mmr_remain( sm.x, sm.y );
    tripoint_range<tripoint> const regs = points_in_radius( tripoint{ reg, 0 }, 1 );
    tripoint_abs_om const om = project_to<coords::om>( get_avatar().get_location() );
    tripoint_range<tripoint> const oms = points_in_radius( tripoint{ om.raw().xy(), 0 }, 1 );

    fs::path const save_root( PATH_INFO::world_base_save_path_path() );
    std::string const ofile = save_root.string() + "-trimmed.tar.gz";

    tgz_archiver tgz( ofile );

    f_validate_t const mb_validate = [&segs, &regs, &oms]( fs::path const & dep, rdi_t & iter ) {
        return _discard_temporary( dep ) && _trim_mapbuffer( dep, iter, segs, regs ) &&
               _trim_overmapbuffer( dep, oms );
    };

    if( _add_dir( tgz, save_root, mb_validate ) &&
        _add_dir( tgz, fs::path( PATH_INFO::config_dir_path() ) ) ) {
        tgz.finalize();
        popup( string_format( _( "Minimized archive saved to %s" ), ofile ) );
    }
}

} // namespace

namespace debug_menu
{

class mission_debug
{
    private:
        // Doesn't actually "destroy" the mission, just removes assignments
        static void remove_mission( mission &m );
    public:
        static void edit_mission( mission &m );
        static void edit( Character &who );
        static void edit_player();
        static void edit_npc( npc &who );
        static std::string describe( const mission &m );
};

// Used for quick setup
static std::vector<trait_id> setup_traits{trait_DEBUG_BIONICS, trait_DEBUG_CLAIRVOYANCE, trait_DEBUG_CLOAK,
           trait_DEBUG_HS, trait_DEBUG_LIGHT, trait_DEBUG_LS, trait_DEBUG_MANA, trait_DEBUG_MIND_CONTROL,
           trait_DEBUG_NODMG, trait_DEBUG_NOTEMP, trait_DEBUG_STAMINA, trait_DEBUG_SPEED};

static std::string first_word( const std::string &str )
{
    const size_t space_pos = str.find( ' ' );
    if( space_pos == std::string::npos || space_pos == 0 ) {
        return str;
    }
    return str.substr( 0, space_pos );
}

bool is_debug_character()
{
    static const std::unordered_set<std::string> debug_names = {
        "Debug", "Test", "Sandbox", "Staging", "QA", "UAT"
    };
    return debug_names.count( first_word( get_player_character().name ) ) ||
           debug_names.count( first_word( world_generator->active_world->world_name ) );
}

static void prompt_or_do_map_reveal( int reveal_level = 0 )
{
    if( reveal_level == 0 ) {
        uilist vis_sel;
        vis_sel.text = _( "Reveal at which vision level?" );
        for( int i = static_cast<int>( om_vision_level::unseen );
             i < static_cast<int>( om_vision_level::last ); ++i ) {
            vis_sel.addentry( i, true, std::nullopt, io::enum_to_string( static_cast<om_vision_level>( i ) ) );
        }
        vis_sel.query();
        reveal_level = vis_sel.ret;
        if( reveal_level == UILIST_CANCEL ) {
            return;
        }
    }
    overmap &cur_om = g->get_cur_om();
    for( int i = 0; i < OMAPX; i++ ) {
        for( int j = 0; j < OMAPY; j++ ) {
            for( int k = -OVERMAP_DEPTH; k <= OVERMAP_HEIGHT; k++ ) {
                cur_om.set_seen( { i, j, k }, static_cast<om_vision_level>( reveal_level ), true );
            }
        }
    }
    add_msg( m_good, _( "Current overmap revealed." ) );
}

static int player_uilist()
{
    std::vector<uilist_entry> uilist_initializer = {
        { uilist_entry( debug_menu_index::MUTATE, true, 'M', _( "Mutate" ) ) },
        { uilist_entry( debug_menu_index::CHANGE_SKILLS, true, 's', _( "Change all skills" ) ) },
        { uilist_entry( debug_menu_index::CHANGE_THEORY, true, 'T', _( "Change all skills theoretical knowledge" ) ) },
        { uilist_entry( debug_menu_index::LEARN_MA, true, 'l', _( "Learn all melee styles" ) ) },
        { uilist_entry( debug_menu_index::UNLOCK_RECIPES, true, 'r', _( "Unlock all recipes" ) ) },
        { uilist_entry( debug_menu_index::FORGET_ALL_RECIPES, true, 'f', _( "Forget all recipes" ) ) },
        { uilist_entry( debug_menu_index::FORGET_ALL_ITEMS, true, 'F', _( "Forget all items" ) ) },
        { uilist_entry( debug_menu_index::EDIT_PLAYER, true, 'p', _( "Edit player/NPC" ) ) },
        { uilist_entry( debug_menu_index::DAMAGE_SELF, true, 'd', _( "Damage self" ) ) },
        { uilist_entry( debug_menu_index::BLEED_SELF, true, 'b', _( "Bleed self" ) ) },
        { uilist_entry( debug_menu_index::SET_AUTOMOVE, true, 'a', _( "Set auto move route" ) ) },
        { uilist_entry( debug_menu_index::CONTROL_NPC, true, 'x', _( "Control NPC follower" ) ) },
        { uilist_entry( debug_menu_index::IMPORT_FOLLOWER, true, 'i', _( "Import follower" ) ) },
        { uilist_entry( debug_menu_index::EXPORT_FOLLOWER, true, 'e', _( "Export follower" ) ) },
        { uilist_entry( debug_menu_index::EXPORT_SELF, true, 'E', _( "Export self" ) ) },
    };
    if( !spell_type::get_all().empty() ) {
        uilist_initializer.emplace_back( debug_menu_index::CHANGE_SPELLS, true, 'S',
                                         _( "Change spells" ) );
    }

    return uilist( _( "Player…" ), uilist_initializer );
}

static void normalize_body( Character &u )
{
    u.clear_effects();
    u.clear_morale();
    u.clear_vitamins();
    u.set_all_parts_hp_to_max();
    u.set_sleepiness( 0 );
    u.set_focus( 100 );
    u.set_hunger( 0 );
    u.set_pain( 0 );
    u.set_rad( 0 );
    u.set_sleep_deprivation( 0 );
    u.set_stamina( u.get_stamina_max() );
    u.set_stored_kcal( u.get_healthy_kcal() );
    u.set_thirst( 0 );
}

static tripoint_abs_ms player_picks_tile()
{
    std::optional<tripoint> newpos = g->look_around();
    return newpos ? get_map().getglobal( *newpos ) : get_player_character().get_location();
}

static void monster_ammo_edit( monster &mon )
{
    uilist smenu;
    int pos = 0;
    char hotkey = 'a';
    const auto &ammo_map = mon.type->starting_ammo;
    std::vector<itype_id> ammos;
    for( const std::pair<const itype_id, int> &pair : ammo_map ) {
        ammos.emplace_back( pair.first );
        const itype *display_type = item::find_type( pair.first );
        smenu.addentry( pos, true, hotkey, "%s: %d", display_type->nname( 1 ), mon.ammo[pair.first] );
        pos++;
        hotkey++;
    }
    smenu.query();

    if( smenu.ret > static_cast<int>( ammo_map.size() ) || smenu.ret < 0 ) {
        return;
    }
    itype_id new_ammo;
    new_ammo = ammos[smenu.ret];
    if( new_ammo.is_valid() ) {
        int value;
        const itype *display_type = item::find_type( new_ammo );
        if( query_int( value, _( "Set %s to how much ammo?  Currently: %d" ), display_type->nname( 1 ),
                       mon.ammo[new_ammo] ) )  {
            if( value < 0 ) {
                value = 0;
            }
            mon.ammo[new_ammo] = value;
        }
    }
}

static std::string query_npctalkvar_new_value()
{
    std::string value;
    string_input_popup popup_val;
    popup_val
    .title( _( "Value" ) )
    .width( 85 )
    .edit( value );
    return value;
}

static void edit_global_npctalk_vars()
{
    uilist global_var_list;
    global_var_list.desc_enabled = true;
    global_var_list.title = _( "Edit npctalkvar variables (global)" );
    global_variables &globvars = get_globals();
    // some ordering shennanigans so that i == 0 is the option to add a new var
    int i = 1;
    std::vector<std::string> keymap_index = {_( "Add new npctalkvar (global)" )};
    global_var_list.addentry_desc( 0, true, input_event(), keymap_index[0], "" );
    for( std::pair<const std::string, std::string> &some_global : globvars.get_global_values() ) {
        keymap_index.emplace_back( some_global.first );
        std::string description = string_format( _( "raw var value: %s" ), some_global.second );
        if( std::optional<double> globvar_as_dbl = svtod( some_global.second ); globvar_as_dbl ) {
            description += "\n";
            description += string_format( _( "as time_duration: %s" ),
                                          to_string( time_duration::from_turns( *globvar_as_dbl ) ) );
            description += "\n";
            description += string_format( _( "as time_point: %s" ),
                                          to_string( calendar::turn_zero + time_duration::from_turns( *globvar_as_dbl ) ) );
        }
        global_var_list.addentry_desc( i, true, input_event(), some_global.first, description );
        i++;
    }
    global_var_list.query();
    int selected_globvar = global_var_list.ret;
    if( selected_globvar == 0 ) {
        std::string key;
        string_input_popup popup_key;
        popup_key
        //~This is the title for an input window, where strings like npctalk_var_my_variable are concatenated. The trailing "npctalk_var_" is intended to show that their entry is automatically prepended with that. e.g. if they type "cigar" the resulting var's string is "npctalk_var_cigar"
        .title( _( "Key\n npctalk_var_" ) )
        .width( 85 )
        .edit( key );
        globvars.set_global_value( "npctalk_var_" + key, query_npctalkvar_new_value() );
    } else if( selected_globvar > 0 && selected_globvar <= static_cast<int>( keymap_index.size() ) ) {
        globvars.set_global_value( keymap_index[selected_globvar], query_npctalkvar_new_value() );
    }
}

static void edit_character_npctalk_vars( Character &you )
{

    uilist char_var_list;
    char_var_list.desc_enabled = true;
    char_var_list.title = string_format( _( "Edit npctalkvar variables (%s)" ), you.disp_name() );
    std::unordered_map<std::string, std::string> &char_vars = you.get_values();
    // some ordering shennanigans so that i == 0 is the option to add a new var
    int i = 1;
    std::vector<std::string> keymap_index = {_( "Add new npctalkvar (local)" )};
    char_var_list.addentry_desc( 0, true, input_event(), keymap_index[0], "" );
    for( std::pair<const std::string, std::string> &some_local : char_vars ) {
        keymap_index.emplace_back( some_local.first );
        std::string description = string_format( _( "raw var value: %s" ), some_local.second );
        if( std::optional<double> localvar_as_dbl = svtod( some_local.second ); localvar_as_dbl ) {
            description += "\n";
            description += string_format( _( "as time_duration: %s" ),
                                          to_string( time_duration::from_turns( *localvar_as_dbl ) ) );
            description += "\n";
            description += string_format( _( "as time_point: %s" ),
                                          to_string( calendar::turn_zero + time_duration::from_turns( *localvar_as_dbl ) ) );
        }
        char_var_list.addentry_desc( i, true, input_event(), some_local.first, description );
        i++;
    }
    char_var_list.query();
    int selected_globvar = char_var_list.ret;
    if( selected_globvar == 0 ) {
        std::string key;
        string_input_popup popup_key;
        popup_key
        //~This is the title for an input window, where strings like npctalk_var_my_variable are concatenated. The trailing "npctalk_var_" is intended to show that their entry is automatically prepended with that. e.g. if they type "cigar" the resulting var's string is "npctalk_var_cigar"
        .title( _( "Key\n npctalk_var_" ) )
        .width( 85 )
        .edit( key );
        you.set_value( "npctalk_var_" + key, query_npctalkvar_new_value() );
    } else if( selected_globvar > 0 && selected_globvar <= static_cast<int>( keymap_index.size() ) ) {
        you.set_value( keymap_index[selected_globvar], query_npctalkvar_new_value() );
    }
}

static void run_eoc_menu( Creature *target = nullptr, bool target_as_alpha = false )
{
    if( !target && target_as_alpha ) {
        return;
    }
    const std::vector<effect_on_condition> &eocs = effect_on_conditions::get_all();
    uilist eoc_menu;
    for( const effect_on_condition &eoc : eocs ) {
        eoc_menu.addentry( -1, true, -1, eoc.id.str() );
    }
    eoc_menu.query();

    if( eoc_menu.ret >= 0 && eoc_menu.ret < static_cast<int>( eocs.size() ) ) {
        dialogue newDialog;
        if( target_as_alpha ) {
            newDialog = dialogue( get_talker_for( target ), get_talker_for( get_avatar() ) );
        } else {
            newDialog = dialogue( get_talker_for( get_avatar() ), target ? get_talker_for( target ) : nullptr );
        }
        eocs[eoc_menu.ret].activate( newDialog );
    }
}

static int creature_uilist()
{
    std::vector<uilist_entry> uilist_initializer = {
        { uilist_entry( debug_menu_index::EDIT_MONSTER, true, 'c', _( "Edit monster" ) ) },
    };

    return uilist( _( "Monster…" ), uilist_initializer );
}

static void monster_edit_menu()
{
    std::vector<tripoint> locations;
    uilist monster_menu;
    int charnum = 0;
    for( const monster &mon : g->all_monsters() ) {
        monster_menu.addentry( charnum++, true, MENU_AUTOASSIGN, mon.disp_name() );
        locations.emplace_back( mon.pos() );
    }

    if( locations.empty() ) {
        popup( _( "No monsters found inside the bubble, aborting." ) );
        return;
    }

    pointmenu_cb callback( locations );
    monster_menu.callback = &callback;
    monster_menu.query();
    if( monster_menu.ret < 0 || static_cast<size_t>( monster_menu.ret ) >= locations.size() ) {
        return;
    }
    const size_t index = monster_menu.ret;
    monster *critter = get_creature_tracker().creature_at<monster>( locations[index], true );
    uilist nmenu;

    if( critter ) {
        std::string size_string = "DEBUG";
        // This existing map isn't already extracted for translation...?
        for( const std::pair<const std::string, creature_size> &size_pair : monster::size_map ) {
            if( size_pair.second == critter->get_size() ) {
                size_string = size_pair.first;
                break;
            }
        }
        std::stringstream data;
        data << string_format( _( "Monster %s of type %s" ), critter->disp_name(),
                               critter->type->id.c_str() ) << std::endl;
        if( Creature *summoner = critter->get_summoner() ) {
            data << string_format( _( "Summoned by: %s" ), summoner->disp_name() ) << std::endl;
        }
        if( critter->get_summon_time() != calendar::turn_zero ) {
            data << string_format( _( "Expires in: %s" ),
                                   to_string( critter->get_summon_time() - calendar::turn ) ) << std::endl;
        }
        data << string_format( _( "Faction: %s" ), critter->get_monster_faction().id().str() ) << std::endl;
        data << string_format( _( "HP(max): %d (%d)" ), critter->get_hp(),
                               critter->get_hp_max() ) << std::endl;
        data << string_format( _( "Volume: %sL (size %s)" ), units::to_liter( critter->get_volume() ),
                               size_string ) << std::endl;
        data << string_format( _( "Speed(base): %d (%d)" ), critter->get_speed(),
                               critter->get_speed_base() ) << std::endl;
        data << string_format( _( "Aggression(base): %d (%d)" ), critter->anger,
                               critter->type->agro ) << std::endl;
        data << string_format( _( "Morale(base): %d (%d)" ), critter->morale,
                               critter->type->morale ) << std::endl;
        if( !critter->ammo.empty() ) {
            for( auto &ammos : critter->ammo ) {
                data << string_format( _( "Ammo: %s rounds of %s" ), ammos.second,
                                       ammos.first.c_str() ) << std::endl;
            }
        }
        if( critter->wander_pos != critter->get_location() && critter->wander_pos != tripoint_abs_ms() ) {
            data << string_format( _( "Wandering towards: %s" ), critter->wander_pos.to_string() ) << std::endl;
            data << string_format( _( "From cur location: %s" ),
                                   critter->get_location().to_string() ) << std::endl;
            data << string_format( _( "Desire to wander: %d" ), critter->wandf ) << std::endl;
        }
        // TODO: Move these out into a sub-menu, this is too many lines!
        if( !critter->inv.empty() ) {
            for( item &drop : critter->inv ) {
                data << string_format( _( "Cached item drop: %s" ), drop.tname() ) << std::endl;
            }
        }
        if( !critter->dissectable_inv.empty() ) {
            for( item &harvest : critter->dissectable_inv ) {
                data << string_format( _( "Cached dissection result: %s" ), harvest.tname() ) << std::endl;
            }
        }

        nmenu.text = data.str();
    } else {
        return; //No monster, no editing!
    }

    enum {
        D_HP, D_MORALE, D_AGGRO, D_ADD_EFFECT, D_ADD_AMMO, D_TELE, D_WANDER_DES, D_WANDER, D_ALPHA_EOC, D_BETA_EOC
    };
    nmenu.addentry( D_HP, true, 'h', "%s", _( "Set hit points" ) );
    nmenu.addentry( D_MORALE, true, 'o', "%s", _( "Set morale" ) );
    nmenu.addentry( D_AGGRO, true, 'a', "%s", _( "Set aggression" ) );
    nmenu.addentry( D_ADD_EFFECT, true, 'E', "%s", _( "Add an effect" ) );
    nmenu.addentry( D_ADD_AMMO, true, 'A', "%s", _( "Modify ammo" ) );
    nmenu.addentry( D_TELE, true, 'e', "%s", _( "Teleport" ) );
    nmenu.addentry( D_WANDER_DES, true, 'W', "%s",
                    _( "Set wander destination (also sets wander desire to 1000 turns)" ) );
    nmenu.addentry( D_WANDER, true, 'w', "%s", _( "Set wander desire" ) );
    nmenu.addentry( D_ALPHA_EOC, true, 'r', "%s",
                    _( "Run EOC with monster as alpha talker (avatar as beta)" ) );
    nmenu.addentry( D_BETA_EOC, true, 't', "%s",
                    _( "Run EOC with monster as beta talker (avatar as alpha)" ) );

    nmenu.query();
    switch( nmenu.ret ) {
        case D_HP: {
            int value = 0;
            if( query_int( value,  _( "Set the hitpoints to?  Currently: %d" ), critter->get_hp() ) ) {
                critter->set_hp( value );
            }
        }
        break;
        case D_MORALE: {
            int value = 0;
            if( query_int( value, _( "Set the morale to?  Currently: %d" ), critter->morale ) ) {
                critter->morale = value;
            }
        }
        break;
        case D_AGGRO: {
            int value = 0;
            if( query_int( value, _( "Set aggression to?  Currently: %d" ), critter->anger ) ) {
                critter->anger = value;
            }
        }
        break;
        case D_ADD_EFFECT: {
            wisheffect( *critter->as_monster() );
            break;
        }
        case D_ADD_AMMO: {
            if( critter->ammo.empty() )  {
                popup( _( "This monster doesn't have any defined ammo." ) );
                break;
            }
            monster_ammo_edit( *critter );
            break;
        }
        case D_TELE: {
            if( tripoint_abs_ms newpos = player_picks_tile(); newpos != get_avatar().get_location() ) {
                critter->setpos( get_map().bub_from_abs( newpos ) );
            }
            break;
        }
        case D_WANDER_DES: {
            if( tripoint_abs_ms newpos = player_picks_tile(); newpos != get_avatar().get_location() ) {
                critter->wander_to( newpos, 1000 );
            }
            break;
        }
        case D_WANDER: {
            int value = 0;
            if( query_int( value, _( "Set wander desire to?  Currently: %d" ), critter->wandf ) ) {
                critter->wandf = value;
            }
            break;
        }
        case D_ALPHA_EOC:
            run_eoc_menu( critter, true );
            break;
        case D_BETA_EOC:
            run_eoc_menu( critter );
            break;
    }
}

static int info_uilist( bool display_all_entries = true )
{
    // always displayed
    std::vector<uilist_entry> uilist_initializer = {
        { uilist_entry( debug_menu_index::SAVE_SCREENSHOT, true, 'H', _( "Take screenshot" ) ) },
        { uilist_entry( debug_menu_index::GAME_REPORT, true, 'r', _( "Generate game report" ) ) },
        { uilist_entry( debug_menu_index::GAME_MIN_ARCHIVE, true, '!', _( "Generate minimized save archive" ) ) },
    };

    if( display_all_entries ) {
        const std::vector<uilist_entry> debug_only_options = {
            { uilist_entry( debug_menu_index::GAME_STATE, true, 'g', _( "Check game state" ) ) },
            { uilist_entry( debug_menu_index::DISPLAY_HORDES, true, 'h', _( "Display hordes" ) ) },
            { uilist_entry( debug_menu_index::TEST_IT_GROUP, true, 'i', _( "Test item group" ) ) },
            { uilist_entry( debug_menu_index::SHOW_SOUND, true, 'c', _( "Show sound clustering" ) ) },
            { uilist_entry( debug_menu_index::DISPLAY_WEATHER, true, 'w', _( "Display weather" ) ) },
            { uilist_entry( debug_menu_index::DISPLAY_SCENTS, true, 'S', _( "Display overmap scents" ) ) },
            { uilist_entry( debug_menu_index::DISPLAY_SCENTS_LOCAL, true, 's', _( "Toggle display local scents" ) ) },
            { uilist_entry( debug_menu_index::DISPLAY_SCENTS_TYPE_LOCAL, true, 'y', _( "Toggle display local scents type" ) ) },
            { uilist_entry( debug_menu_index::DISPLAY_TEMP, true, 'T', _( "Toggle display temperature" ) ) },
            { uilist_entry( debug_menu_index::DISPLAY_VEHICLE_AI, true, 'V', _( "Toggle display vehicle autopilot overlay" ) ) },
            { uilist_entry( debug_menu_index::DISPLAY_VISIBILITY, true, 'v', _( "Toggle display visibility" ) ) },
            { uilist_entry( debug_menu_index::DISPLAY_LIGHTING, true, 'l', _( "Toggle display lighting" ) ) },
            { uilist_entry( debug_menu_index::DISPLAY_TRANSPARENCY, true, 'p', _( "Toggle display transparency" ) ) },
            { uilist_entry( debug_menu_index::DISPLAY_RADIATION, true, 'R', _( "Toggle display radiation" ) ) },
            { uilist_entry( debug_menu_index::SHOW_MUT_CAT, true, 'm', _( "Show mutation category levels" ) ) },
            { uilist_entry( debug_menu_index::BENCHMARK, true, 'b', _( "Draw benchmark (X seconds)" ) ) },
            { uilist_entry( debug_menu_index::HOUR_TIMER, true, 'E', _( "Toggle hour timer" ) ) },
            { uilist_entry( debug_menu_index::TRAIT_GROUP, true, 't', _( "Test trait group" ) ) },
            { uilist_entry( debug_menu_index::DISPLAY_NPC_PATH, true, 'n', _( "Toggle NPC pathfinding on map" ) ) },
            { uilist_entry( debug_menu_index::DISPLAY_NPC_ATTACK, true, 'A', _( "Toggle NPC attack potential values on map" ) ) },
            { uilist_entry( debug_menu_index::PRINT_FACTION_INFO, true, 'f', _( "Print factions info to console" ) ) },
            { uilist_entry( debug_menu_index::PRINT_NPC_MAGIC, true, 'M', _( "Print NPC magic info to console" ) ) },
            { uilist_entry( debug_menu_index::TEST_WEATHER, true, 'W', _( "Test weather" ) ) },
            { uilist_entry( debug_menu_index::WRITE_GLOBAL_EOCS, true, 'C', _( "Write global effect_on_condition(s) to eocs.output" ) ) },
            { uilist_entry( debug_menu_index::WRITE_GLOBAL_VARS, true, 'G', _( "Write global var(s) to var_list.output" ) ) },
            { uilist_entry( debug_menu_index::WRITE_TIMED_EVENTS, true, 'E', _( "Write Timed (E)vents to timed_event_list.output" ) ) },
            { uilist_entry( debug_menu_index::EDIT_GLOBAL_VARS, true, 'a', _( "Edit global v(a)rs" ) ) },
            { uilist_entry( debug_menu_index::TEST_MAP_EXTRA_DISTRIBUTION, true, 'e', _( "Test map extra list" ) ) },
            { uilist_entry( debug_menu_index::GENERATE_EFFECT_LIST, true, 'L', _( "Generate effect list" ) ) },
            { uilist_entry( debug_menu_index::WRITE_CITY_LIST, true, 'C', _( "Write city list to cities.output" ) ) },
        };
        uilist_initializer.insert( uilist_initializer.begin(), debug_only_options.begin(),
                                   debug_only_options.end() );
    }

    return uilist( _( "Info…" ), uilist_initializer );
}

static int game_uilist()
{
    std::vector<uilist_entry> uilist_initializer = {
        { uilist_entry( debug_menu_index::ENABLE_ACHIEVEMENTS, true, 'a', _( "Enable achievements" ) ) },
        { uilist_entry( debug_menu_index::UNLOCK_ALL, true, 'u', _( "Unlock all progression" ) ) },
        { uilist_entry( debug_menu_index::SHOW_MSG, true, 'd', _( "Show debug message" ) ) },
        { uilist_entry( debug_menu_index::CRASH_GAME, true, 'C', _( "Crash game (test crash handling)" ) ) },
        { uilist_entry( debug_menu_index::ACTIVATE_EOC, true, 'E', _( "Activate EOC" ) ) },
        { uilist_entry( debug_menu_index::QUIT_NOSAVE, true, 'Q', _( "Quit to main menu" ) )  },
        { uilist_entry( debug_menu_index::QUICKLOAD, true, 'q', _( "Quickload" ) )  },
    };

    return uilist( _( "Game…" ), uilist_initializer );
}

static int vehicle_uilist()
{
    std::vector<uilist_entry> uilist_initializer = {
        { uilist_entry( debug_menu_index::VEHICLE_BATTERY_CHARGE, true, 'b', _( "Change battery charge" ) ) },
        { uilist_entry( debug_menu_index::SPAWN_VEHICLE, true, 's', _( "Spawn a vehicle" ) ) },
        { uilist_entry( debug_menu_index::VEHICLE_DELETE, true, 'd', _( "Delete vehicle" ) ) },
        { uilist_entry( debug_menu_index::VEHICLE_EXPORT, true, 'e', _( "Export vehicle as prototype" ) ) }
    };

    return uilist( _( "Vehicle…" ), uilist_initializer );
}

static int teleport_uilist()
{
    std::vector<uilist_entry> uilist_initializer = {
        { uilist_entry( debug_menu_index::SHORT_TELEPORT, true, 's', _( "Teleport - short range" ) ) },
        { uilist_entry( debug_menu_index::LONG_TELEPORT, true, 'l', _( "Teleport - long range" ) ) },
        { uilist_entry( debug_menu_index::OM_TELEPORT, true, 'o', _( "Teleport - adjacent overmap" ) ) },
        { uilist_entry( debug_menu_index::OM_TELEPORT_COORDINATES, true, 'p', _( "Teleport - specific overmap coordinates" ) ) },
    };

    const bool teleport_city_enabled = get_option<bool>( "SELECT_STARTING_CITY" );
    uilist_initializer.emplace_back( debug_menu_index::OM_TELEPORT_CITY,
                                     teleport_city_enabled, 'c', _( "Teleport - specific city" ) );

    return uilist( _( "Teleport…" ), uilist_initializer );
}

static int spawning_uilist()
{
    const std::vector<uilist_entry> uilist_initializer = {
        { uilist_entry( debug_menu_index::WISH, true, 'w', _( "Spawn an item" ) ) },
        { uilist_entry( debug_menu_index::SPAWN_NPC, true, 'n', _( "Spawn NPC" ) ) },
        { uilist_entry( debug_menu_index::SPAWN_NAMED_NPC, true, 'p', _( "Spawn Named NPC" ) ) },
        { uilist_entry( debug_menu_index::SPAWN_OM_NPC, true, 'N', _( "Spawn random NPC on overmap" ) ) },
        { uilist_entry( debug_menu_index::SPAWN_MON, true, 'm', _( "Spawn monster" ) ) },
        { uilist_entry( debug_menu_index::SPAWN_VEHICLE, true, 'v', _( "Spawn a vehicle" ) ) },
        { uilist_entry( debug_menu_index::SPAWN_ARTIFACT, true, 'a', _( "Spawn artifact" ) ) },
        { uilist_entry( debug_menu_index::SPAWN_CLAIRVOYANCE, true, 'c', _( "Spawn clairvoyance artifact" ) ) },
        { uilist_entry( debug_menu_index::SPAWN_HORDE, true, 'H', _( "Spawn a dummy horde twenty submaps(10 OMTs) to the north" ) ) },
    };

    return uilist( _( "Spawning…" ), uilist_initializer );
}

static int map_uilist()
{
    const std::vector<uilist_entry> uilist_initializer = {
        { uilist_entry( debug_menu_index::REVEAL_MAP, true, 'r', _( "Reveal map" ) ) },
        { uilist_entry( debug_menu_index::KILL_AREA, true, 'a', _( "Kill in Area" ) ) },
        { uilist_entry( debug_menu_index::KILL_NPCS, true, 'k', _( "Kill NPCs" ) ) },
        { uilist_entry( debug_menu_index::MAP_EDITOR, true, 'M', _( "Map editor" ) ) },
        { uilist_entry( debug_menu_index::CHANGE_WEATHER, true, 'w', _( "Change weather" ) ) },
        { uilist_entry( debug_menu_index::WIND_DIRECTION, true, 'd', _( "Change wind direction" ) ) },
        { uilist_entry( debug_menu_index::WIND_SPEED, true, 's', _( "Change wind speed" ) ) },
        { uilist_entry( debug_menu_index::GEN_SOUND, true, 'S', _( "Generate sound" ) ) },
        { uilist_entry( debug_menu_index::KILL_MONS, true, 'K', _( "Kill all monsters" ) ) },
        { uilist_entry( debug_menu_index::CHANGE_TIME, true, 't', _( "Change time" ) ) },
        { uilist_entry( debug_menu_index::FORCE_TEMP, true, 'T', _( "Force temperature" ) ) },
        { uilist_entry( debug_menu_index::OM_EDITOR, true, 'O', _( "Overmap editor" ) ) },
        { uilist_entry( debug_menu_index::MAP_EXTRA, true, 'm', _( "Spawn map extra" ) ) },
        { uilist_entry( debug_menu_index::NESTED_MAPGEN, true, 'n', _( "Spawn nested mapgen" ) ) },
    };

    return uilist( _( "Map…" ), uilist_initializer );
}

static int quick_setup_uilist()
{
    const std::vector<uilist_entry> uilist_initializer = {
        { uilist_entry( debug_menu_index::QUICK_SETUP, true, 'Q', _( "Quick setup…" ) ) },
        { uilist_entry( debug_menu_index::TOGGLE_SETUP_MUTATION, true, 't', _( "Toggle debug mutations" ) ) },
        { uilist_entry( debug_menu_index::NORMALIZE_BODY_STAT, true, 'n', _( "Normalize body stats" ) ) },
        { uilist_entry( debug_menu_index::SIX_MILLION_DOLLAR_SURVIVOR, true, 'B', _( "Install ALL bionics" ) ) },
    };

    return uilist( _( "Quick setup…" ), uilist_initializer );
}

static int faction_uilist()
{
    const std::vector<uilist_entry> uilist_initializer = {
        { uilist_entry( debug_menu_index::EDIT_FACTION, true, 'e', _( "Edit faction" ) ) },
        { uilist_entry( debug_menu_index::PRINT_FACTION_INFO, true, 'p', _( "Print factions info to console" ) ) },
    };

    return uilist( _( "Faction" ), uilist_initializer );
}

static int dialogue_uilist()
{
    const std::vector<uilist_entry> uilist_initializer = {
        { uilist_entry( debug_menu_index::TALK_TOPIC, true, 't', _( "Display talk topic" ) ) }
    };

    return uilist( _( "Dialogue…" ), uilist_initializer );
}

/**
 * Create the debug menu UI list.
 * @param display_all_entries: `true` if all entries should be displayed, `false` is some entries should be hidden (for ex. when the debug menu is called from the main menu).
 *   This allows to have some menu elements at the same time in the main menu and in the debug menu.
 * @returns The chosen action.
 */
static std::optional<debug_menu_index> debug_menu_uilist( bool display_all_entries = true )
{
    enum {
        D_INFO, D_GAME, D_SPAWNING, D_PLAYER, D_MONSTER, D_FACTION, D_VEHICLE, D_TELEPORT, D_MAP, D_DIALOGUE, D_QUICK_SETUP
    };

    std::vector<uilist_entry> menu = {
        { uilist_entry( D_INFO, true, 'i', _( "Info…" ) ) },
    };

    if( display_all_entries ) {
        const std::vector<uilist_entry> debug_menu = {
            { uilist_entry( D_GAME,        true, 'g', _( "Game…" ) ) },
            { uilist_entry( D_SPAWNING,    true, 's', _( "Spawning…" ) ) },
            { uilist_entry( D_PLAYER,      true, 'p', _( "Player…" ) ) },
            { uilist_entry( D_MONSTER,     true, 'c', _( "Monster…" ) ) },
            { uilist_entry( D_FACTION,     true, 'f', _( "Faction…" ) ) },
            { uilist_entry( D_VEHICLE,     true, 'v', _( "Vehicle…" ) ) },
            { uilist_entry( D_TELEPORT,    true, 't', _( "Teleport…" ) ) },
            { uilist_entry( D_MAP,         true, 'm', _( "Map…" ) ) },
            { uilist_entry( D_DIALOGUE,    true, 'd', _( "Dialogue…" ) ) },
            { uilist_entry( D_QUICK_SETUP, true, 'q', _( "Quick setup…" ) ) },
        };

        // insert debug-only menu right after "Info".
        menu.insert( menu.begin() + 1, debug_menu.begin(), debug_menu.end() );
    }

    std::string msg;
    if( display_all_entries && !is_debug_character() ) {
        msg = _( "Debug Functions - Using these will cheat not only the game, but yourself.\nYou won't grow.  You won't improve.\nTaking this shortcut will gain you nothing.  Your victory will be hollow.\nNothing will be risked and nothing will be gained." );
    } else {
        msg = _( "Debug Functions" );
    }

    while( true ) {
        // TODO(db48x): go back to allowing a uilist to have both a
        // titlebar and descriptive text, so that this menu makes
        // sense and can be auto–sized.
        uilist debug = uilist();
        debug.text = msg;
        debug.desired_bounds = { -1.0, -1.0, 0.5, 0.5 };
        debug.entries = menu;
        debug.query();
        const int group = debug.ret;

        int action;

        switch( group ) {
            case D_INFO:
                action = info_uilist( display_all_entries );
                break;
            case D_SPAWNING:
                action = spawning_uilist();
                break;
            case D_PLAYER:
                action = player_uilist();
                break;
            case D_MONSTER:
                action = creature_uilist();
                break;
            case D_FACTION:
                action = faction_uilist();
                break;
            case D_TELEPORT:
                action = teleport_uilist();
                break;
            case D_MAP:
                action = map_uilist();
                break;
            case D_GAME:
                action = game_uilist();
                break;
            case D_VEHICLE:
                action = vehicle_uilist();
                break;
            case D_DIALOGUE:
                action = dialogue_uilist();
                break;
            case D_QUICK_SETUP:
                action = quick_setup_uilist();
                break;

            default:
                return std::nullopt;
        }
        if( action >= 0 ) {
            return static_cast<debug_menu_index>( action );
        } else {
            return std::nullopt;
        }
    }
}

static void spell_description(
    std::tuple<spell_type, int, std::string> &spl_data, int width, Character &chrc )
{
    std::ostringstream description;

    const int spl_level = std::get<1>( spl_data );
    spell spl( std::get<0>( spl_data ).id );
    spl.set_level( npc(), spl_level );

    nc_color gray = c_light_gray;
    nc_color yellow = c_yellow;
    nc_color light_green = c_light_green;

    // # spell_id
    description << colorize( string_format( "# %s", spl.id().str() ), c_cyan ) << '\n';

    // Name: spell name
    description << string_format( _( "Name: %1$s" ), colorize( spl.name(), c_white ) ) << '\n';

    // Class: Spell Class
    description << string_format( _( "Class: %1$s" ), colorize( spl.spell_class() == trait_NONE ?
                                  _( "Classless" ) : chrc.mutation_name( spl.spell_class() ),
                                  yellow ) ) << "\n";

    // Spell description
    description << spl.description() << '\n';

    // Spell Casting flags
    description << spl.enumerate_spell_data( chrc ) << '\n';

    // Spell Level: 0 / 0 (MAX)
    description << string_format(
                    //~ %1$s - spell current level, %2$s - spell max level, %3$s - is max level
                    _( "Spell Level: %1$s / %2$d %3$s" ),
                    spl_level == -1 ? _( "Unlearned" ) : std::to_string( spl_level ),
                    spl.get_max_level( chrc ),
                    spl_level == spl.get_max_level( chrc ) ? _( "(MAX)" ) : "" ) << '\n';

    // Difficulty: 0 ( 0.0 % Failure Chance)
    description << string_format(
                    //~ %1$d - difficulty, %2$s - failure chance
                    _( "Difficulty: %1$d (%2$s)" ),
                    spl.get_difficulty( chrc ), spl.colorized_fail_percent( chrc ) ) << '\n';

    const std::string impeded = _( "(impeded)" );

    // Casting Cost: 0 (impeded) ( 0 current )
    description << string_format(
                    //~ %1$s - energy cost, %2$s - is casting impeded, %3$s - current character energy
                    _( "Casting Cost: %1$s %2$s (%3$s current) " ),
                    spl.energy_cost_string( chrc ),
                    spl.energy_cost_encumbered( chrc ) ?  impeded : "",
                    spl.energy_cur_string( chrc ) ) << '\n';
    dialogue d( get_talker_for( chrc ), nullptr );
    // Casting Time: 0 (impeded)
    description << string_format(
                    //~ %1$s - cast time, %2$s - is casting impeded, %3$s - casting base time
                    _( "Casting Time: %1$s %2$s (%3$s base time) " ),
                    to_string( time_duration::from_moves( spl.casting_time( chrc ) ) ),
                    spl.casting_time_encumbered( chrc ) ? impeded : "",
                    to_string( time_duration::from_moves( std::get<0>( spl_data ).base_casting_time.evaluate(
                                   d ) ) ) ) << '\n';

    std::string targets;
    if( spl.is_valid_target( spell_target::none ) ) {
        targets = _( "self" );
    } else {
        targets = spl.enumerate_targets();
    }
    description << string_format( _( "Valid Targets: %1$s" ), targets ) << '\n';

    std::string target_ids = spl.list_targeted_monster_names();
    if( !target_ids.empty() ) {
        description << string_format( _( "Only affects the monsters: %1$s" ), target_ids ) << '\n';
    }

    const int damage = spl.damage( chrc );
    const std::string spl_eff = spl.effect();
    std::string damage_string;
    std::string range_string;
    std::string aoe_string;
    // if it's any type of attack spell, the stats are normal.
    if( spl_eff == "attack" ) {
        if( damage > 0 ) {
            std::string dot_string;
            if( spl.damage_dot( chrc ) ) {
                //~ amount of damage per second, abbreviated
                dot_string = string_format( _( ", %1$d/sec" ), spl.damage_dot( chrc ) );
            }
            damage_string = string_format( _( "Damage: %1$s %2$s%3$s" ), spl.damage_string( chrc ),
                                           spl.damage_type_string(), dot_string );
            damage_string = colorize( damage_string, spl.damage_type_color() );
        } else if( damage < 0 ) {
            damage_string = string_format( _( "Healing: %1$s" ), colorize( spl.damage_string( chrc ),
                                           light_green ) );
        }

        if( spl.aoe( chrc ) > 0 ) {
            std::string aoe_string_temp = _( "Spell Radius" );
            std::string degree_string;
            if( spl.shape() == spell_shape::cone ) {
                aoe_string_temp = _( "Cone Arc" );
                degree_string = _( "degrees" );
            } else if( spl.shape() == spell_shape::line ) {
                aoe_string_temp = _( "Line Width" );
            }
            aoe_string = string_format( _( "%1$s: %2$d %3$s" ), aoe_string_temp, spl.aoe( chrc ),
                                        degree_string );
        }

    } else if( spl_eff == "teleport_random" ) {
        if( spl.aoe( chrc ) > 0 ) {
            aoe_string = string_format( _( "Variance: %1$d" ), spl.aoe( chrc ) );
        }

    } else if( spl_eff == "spawn_item" ) {
        if( spl.has_flag( spell_flag::SPAWN_GROUP ) ) {
            // todo: more user-friendly presentation
            damage_string = string_format( _( "Spawn item group %1$s %2$d times" ), spl.effect_data(),
                                           spl.damage( chrc ) );
        } else {
            damage_string = string_format( _( "Spawn %1$d %2$s" ), spl.damage( chrc ),
                                           item::nname( itype_id( spl.effect_data() ), spl.damage( chrc ) ) );
        }
    } else if( spl_eff == "summon" ) {
        std::string monster_name = "FIXME";
        if( spl.has_flag( spell_flag::SPAWN_GROUP ) ) {
            // TODO: Get a more user-friendly group name
            if( MonsterGroupManager::isValidMonsterGroup( mongroup_id( spl.effect_data() ) ) ) {
                monster_name = string_format( _( "from %1$s" ), spl.effect_data() );
            } else {
                debugmsg( "Unknown monster group: %s", spl.effect_data() );
            }
        } else {
            monster_name = monster( mtype_id( spl.effect_data() ) ).get_name();
        }
        damage_string = string_format( _( "Summon: %1$d %2$s" ), spl.damage( chrc ), monster_name );
        aoe_string = string_format( _( "Spell Radius: %1$d" ), spl.aoe( chrc ) );

    } else if( spl_eff == "targeted_polymorph" ) {
        std::string monster_name = spl.effect_data();
        if( spl.has_flag( spell_flag::POLYMORPH_GROUP ) ) {
            // TODO: Get a more user-friendly group name
            if( MonsterGroupManager::isValidMonsterGroup( mongroup_id( spl.effect_data() ) ) ) {
                monster_name = _( "random creature" );
            } else {
                debugmsg( "Unknown monster group: %s", spl.effect_data() );
            }
        } else if( monster_name.empty() ) {
            monster_name = _( "random creature" );
        } else {
            monster_name = mtype_id( spl.effect_data() )->nname();
        }
        damage_string = string_format( _( "Targets under: %1$dhp become a %2$s" ), spl.damage( chrc ),
                                       monster_name );

    } else if( spl_eff == "ter_transform" ) {
        aoe_string = string_format( "Spell Radius: %1$s", spl.aoe_string( chrc ) );

    } else if( spl_eff == "banishment" ) {
        damage_string = string_format( _( "Damage: %1$s %2$s" ), spl.damage_string( chrc ),
                                       spl.damage_type_string() );
        if( spl.aoe( chrc ) > 0 ) {
            aoe_string = string_format( _( "Spell Radius: %1$d" ), spl.aoe( chrc ) );
        }
    }

    // Range / AOE in two columns
    description << string_format( _( "Range: %1$s" ),
                                  spl.range( chrc ) <= 0 ? _( "self" ) : std::to_string( spl.range( chrc ) ) ) << '\n';

    description << aoe_string << '\n';

    // One line for damage / healing / spawn / summon effect
    description << damage_string << '\n';

    // todo: damage over time here, when it gets implemented

    // Show duration for spells that endure
    if( spl.duration( chrc ) > 0 || spl.has_flag( spell_flag::PERMANENT ) ) {
        description << string_format( _( "Duration: %1$s" ), spl.duration_string( chrc ) ) << '\n';
    }

    // helper function for printing tool and item component requirement lists
    const auto print_vec_string = [&]( const std::vector<std::string> &vec ) {
        for( const std::string &line_str : vec ) {
            description << line_str << '\n';
        }
    };

    if( spl.has_components() ) {
        if( !spl.components().get_components().empty() ) {
            print_vec_string( spl.components().get_folded_components_list( width - 2, gray,
                              chrc.crafting_inventory(), return_true<item> ) );
        }
        if( !( spl.components().get_tools().empty() && spl.components().get_qualities().empty() ) ) {
            print_vec_string( spl.components().get_folded_tools_list( width - 2, gray,
                              chrc.crafting_inventory() ) );
        }
    }

    std::get<2>( spl_data ) = description.str();
}

static void change_spells( Character &character )
{
    if( spell_type::get_all().empty() ) {
        add_msg( m_info, _( "There are no spells to change." ) );
        return;
    }

    static character_id last_char_id = character.getID();

    using spell_tuple = std::tuple<spell_type, int, std::string>;
    const size_t spells_all_size = spell_type::get_all().size();
    // all spells with cached string list
    // the string is rebuilt every time it's empty or its level changed
    static std::vector<spell_tuple> spells_all( spells_all_size );
    // maps which spells will show on the list
    std::vector<spell_tuple *> spells_relative( spells_all_size );

    // number of spells changed, current map is invalid
    bool rebuild_string_cache = false;
    if( spells_all.size() != spells_all_size || last_char_id != character.getID() ) {
        rebuild_string_cache = true;
        last_char_id = character.getID();
        spells_all.clear();
    }

    int spname_len = 0;
    for( size_t i = 0; i < spells_all_size; ++i ) {
        if( rebuild_string_cache ) {
            spells_all.emplace_back( spell_type{}, -1, std::string{} );
            std::get<2>( spells_all[i] ).clear();
        }

        if( std::get<0>( spells_all[i] ).id != spell_type::get_all()[i].id ) {
            std::get<0>( spells_all[i] ) = spell_type::get_all()[i];
            std::get<1>( spells_all[i] ) = -1;
            std::get<2>( spells_all[i] ).clear();
        }

        spells_relative[i] = &spells_all[i];

        // get max spell name length
        spname_len = std::max( spname_len, utf8_width( std::get<0>( spells_all[i] ).name.translated() ) );
    }
    spname_len += 2;

    // fill the levels for spells the character knowns
    for( const spell *sp : character.magic->get_spells() ) {
        auto iterator = std::find_if( spells_all.begin(),
        spells_all.end(), [&sp]( spell_tuple & spt ) -> bool {
            return std::get<0>( spt ).id == sp->id();
        } );
        std::get<1>( spells_all[iterator - spells_all.begin()] ) = sp->get_level();
        std::get<2>( spells_all[iterator - spells_all.begin()] ).clear();
    }

    auto set_spell = [&character]( spell_type & splt, int spell_level ) {
        if( spell_level == -1 ) {
            character.magic->get_spellbook().erase( splt.id );
            return;
        } else if( !character.magic->knows_spell( splt.id ) ) {
            spell spl( splt.id );
            character.magic->get_spellbook().emplace( splt.id, spl );
        }

        character.magic->get_spell( splt.id ).set_exp( spell::exp_for_level( spell_level ) );
    };

    ui_adaptor spellsui;
    border_helper borders;

    struct win_info {
        catacurses::window window;
        border_helper::border_info *border = nullptr;
        int width;
        point start;
    };

    struct win_info w_name;
    w_name.border = &borders.add_border();
    w_name.width = spname_len + 1;
    w_name.start = point_zero;

    struct win_info w_level;
    w_level.border = &borders.add_border();
    w_level.width = 11;
    w_level.start = {w_name.width, 0};

    struct win_info w_descborder;
    w_descborder.border = &borders.add_border();

    // desc is inside descborder with a padding of 2 characters
    struct win_info w_desc;

    scrollbar scrllbr;
    scrllbr.offset_x( 0 ).offset_y( 1 ).border_color( c_magenta );

    spellsui.on_screen_resize( [&]( ui_adaptor & ui ) {

        w_descborder.start = {w_level.start.x + w_level.width, 0};
        w_descborder.width = TERMX - w_descborder.start.x;

        w_desc.width = w_descborder.width - 4;
        w_desc.start = {w_descborder.start.x + 2, 1};

        w_name.window = catacurses::newwin( TERMY, w_name.width, w_name.start );
        w_level.window = catacurses::newwin( TERMY, w_level.width, w_level.start );
        w_descborder.window = catacurses::newwin( TERMY, w_descborder.width, w_descborder.start );
        w_desc.window = catacurses::newwin( TERMY - 2, w_desc.width, w_desc.start );

        w_name.border->set( w_name.start, { w_name.width, TERMY } );
        w_level.border->set( w_level.start, { w_level.width, TERMY } );
        w_descborder.border->set( w_descborder.start, { w_descborder.width, TERMY } );

        scrllbr.viewport_size( TERMY - 2 );
        ui.position( point_zero, { TERMX, TERMY } );
    } );
    spellsui.mark_resize();

    input_context ctxt( "DEBUG_SPELLS" );
    ctxt.register_action( "UNLEARN_SPELL" ); // Quickly unlearn a spell
    ctxt.register_action( "TOGGLE_ALL_SPELL" ); // Cycle level on all spells in spells_relative
    ctxt.register_action( "SHOW_ONLY_LEARNED" ); // Removes all unlearned spells in spells_relative
    ctxt.register_navigate_ui_list();
    ctxt.register_leftright(); // left and right change spell level
    ctxt.register_action( "QUIT" );
    ctxt.register_action( "CONFIRM" ); // set a spell to a level
    ctxt.register_action( "FILTER" );
    ctxt.register_action( "RESET_FILTER" );
    ctxt.register_action( "HELP_KEYBINDINGS" );

    int spells_start = 0;
    int spell_selected = 0;
    std::string filterstring;
    spellsui.on_redraw( [&]( const ui_adaptor & ) {
        werase( w_name.window );
        werase( w_level.window );
        werase( w_descborder.window );
        werase( w_desc.window );

        borders.draw_border( w_name.window, c_magenta );
        borders.draw_border( w_level.window, c_magenta );
        borders.draw_border( w_descborder.window, c_magenta );

        center_print( w_name.window, 0, c_magenta, _( "<<color_white>Spell Name</color>>" ) );
        center_print( w_level.window, 0, c_magenta, _( "<<color_white>Level</color>>" ) );
        center_print( w_descborder.window, 0, c_magenta, _( "<<color_white>Description</color>>" ) );

        nc_color magenta = c_magenta;
        const std::string help_keybindings = string_format(
                _( "<<color_white>[<color_yellow>%1$s</color>] Keybindings</color>>" ),
                ctxt.get_desc( "HELP_KEYBINDINGS" ) );
        print_colored_text( w_descborder.window,
                            point( w_descborder.width - help_keybindings.length() + 42, TERMY - 1 ),
                            magenta, magenta, help_keybindings );

        std::string help_filter;
        if( filterstring.empty() ) {
            help_filter = string_format( _( "<<color_white>[<color_yellow>%1$s</color>] Filter</color>>" ),
                                         ctxt.get_desc( "FILTER" ) );
        } else {
            help_filter = string_format( "<<color_white>%s</color>>", filterstring );
        }

        print_colored_text( w_name.window, point( 1, TERMY - 1 ),
                            magenta, magenta, help_filter );

        const int relative_size = spells_relative.size();
        scrllbr.content_size( relative_size );
        scrllbr.viewport_pos( spell_selected );
        scrllbr.apply( w_name.window );

        calcStartPos( spells_start, spell_selected, TERMY - 2, relative_size );

        int line_number = 1;
        dialogue d( get_talker_for( get_player_character() ), nullptr );
        for( int i = spells_start; i < relative_size; ++i ) {
            if( line_number == TERMY - 1 ) {
                break;
            }

            const spell_type &splt = std::get<0>( *spells_relative[i] );
            const int &spell_level = std::get<1>( *spells_relative[i] );

            nc_color spell_color = spell_level > -1 ? c_green : c_light_gray;
            spell_color = i == spell_selected ? hilite( spell_color ) : spell_color;

            mvwprintz( w_name.window, point( 2, line_number ),
                       spell_color, splt.name.translated() );
            mvwprintz( w_level.window, point( 1, line_number++ ), spell_color,
                       _( "%1$3d /%2$3d" ), spell_level, static_cast<int>( splt.max_level.evaluate( d ) ) );
        }

        nc_color gray = c_light_gray;
        print_colored_text( w_desc.window, point_zero, gray, gray,
                            std::get<2>( *spells_relative[spell_selected] ) );

        wnoutrefresh( w_name.window );
        wnoutrefresh( w_level.window );
        wnoutrefresh( w_descborder.window );
        wnoutrefresh( w_desc.window );
    } );

    auto update_description = [&]( bool force ) -> void {
        if( force || std::get<2>( *spells_relative[spell_selected] ).empty() )
        {
            spell_description( *spells_relative[spell_selected], w_desc.width, character );
        }
    };

    // keep the same spell selected
    auto spell_middle_or_id = [&]( const spell_id & spellid ) -> void {
        if( spellid.is_empty() )
        {
            spell_selected = 0;
            return;
        }

        // in case we don't find anything, keep selection in the middle of screen
        const size_t spells_relative_size = spells_relative.size();
        spell_selected = std::min( ( TERMY - 2 ) / 2, static_cast<int>( spells_relative_size ) / 2 );
        for( size_t i = 0; i < spells_relative_size; ++i )
        {
            if( std::get<0>( *spells_relative[i] ).id == spellid ) {
                spell_selected = i;
                break;
            }
        }
    };

    // reset spells_relative vector
    auto reset_spells_relative = [&]() -> void {
        for( spell_tuple &spt : spells_all )
        {
            spells_relative.emplace_back( &spt );
        }
    };

    auto filter_spells = [&]( ) -> void {
        const spell_id &spellid = std::get<0>( *spells_relative[spell_selected] ).id;
        spells_relative.clear();
        if( filterstring.empty() )
        {
            reset_spells_relative();
        } else
        {
            for( spell_tuple &spt : spells_all ) {
                const spell_type &spl = std::get<0>( spt );
                if( lcmatch( spl.name.translated(), filterstring ) ||
                    lcmatch( spl.id.str(), filterstring ) ) {
                    spells_relative.emplace_back( &spt );
                }
            }

            // no spell found, reset relative list
            if( spells_relative.empty() ) {
                reset_spells_relative();
                popup( _( "Nothing found." ) );
            }
        }

        spell_middle_or_id( spellid );
    };

    auto toggle_all_spells = [&]( int level, Character & character ) {
        dialogue d( get_talker_for( character ), nullptr );
        // -2 sets it to max level
        for( spell_tuple *spt : spells_relative ) {
            std::get<1>( *spt ) = level > -2 ? level : std::get<0>( *spt ).max_level.evaluate( d );
            set_spell( std::get<0>( *spt ), std::get<1>( *spt ) );
            std::get<2>( *spt ).clear();
        }
    };

    static spell_id last_selected_spellid;
    spell_middle_or_id( last_selected_spellid );

    // 0 -> turn off all spells
    // 1 -> set all spells to level 0
    // 2 -> set all spells to their max level
    int toggle_spells_state = 1;

    bool showing_only_learned = false;

    bool force_update_description = false;
    dialogue d( get_talker_for( character ), nullptr );
    while( true ) {
        update_description( force_update_description );
        force_update_description = false;

        ui_manager::redraw();
        const std::string action = ctxt.handle_input();

        if( action == "QUIT" ) {
            last_selected_spellid = std::get<0>( *spells_relative[spell_selected] ).id;
            break;

        } else if( action == "FILTER" ) {
            string_input_popup()
            .title( _( "Filter:" ) )
            .width( 16 )
            .description( _( "Filter by spell name or id" ) )
            .edit( filterstring );

            showing_only_learned = false;
            filter_spells( );

        } else if( action == "RESET_FILTER" ) {
            showing_only_learned = false;
            filterstring.clear();
            filter_spells();

        } else if( navigate_ui_list( action, spell_selected, 10, spells_relative.size(), true ) ) {
        } else if( action == "LEFT" ) {
            int &spell_level = std::get<1>( *spells_relative[spell_selected] );
            spell_level = std::max( -1, spell_level - 1 );
            set_spell( std::get<0>( *spells_relative[spell_selected] ), spell_level );
            force_update_description = true;

        } else if( action == "RIGHT" ) {
            int &spell_level = std::get<1>( *spells_relative[spell_selected] );
            spell_level = std::min( spell_level + 1,
                                    static_cast<int>( std::get<0>( *spells_relative[spell_selected] ).max_level.evaluate( d ) ) );
            set_spell( std::get<0>( *spells_relative[spell_selected] ), spell_level );
            force_update_description = true;

        } else if( action == "CONFIRM" ) {
            int &spell_level = std::get<1>( *spells_relative[spell_selected] );
            query_int( spell_level, _( "Set spell level to?  Currently: %1$d" ), spell_level );
            spell_level = clamp( spell_level, -1,
                                 static_cast<int>( std::get<0>( *spells_relative[spell_selected] ).max_level.evaluate( d ) ) );
            set_spell( std::get<0>( *spells_relative[spell_selected] ), spell_level );
            force_update_description = true;

        } else if( action == "UNLEARN_SPELL" ) {
            int &spell_level = std::get<1>( *spells_relative[spell_selected] );
            spell_level = -1;
            set_spell( std::get<0>( *spells_relative[spell_selected] ), spell_level );
            force_update_description = true;

        } else if( action == "TOGGLE_ALL_SPELL" ) {
            if( toggle_spells_state == 0 ) {
                toggle_spells_state = 1;
                toggle_all_spells( -1, character ); // unlearn all spells
            } else if( toggle_spells_state == 1 ) {
                toggle_spells_state = 2;
                toggle_all_spells( 0, character ); // sets all spells to the minimum level
            } else  {
                toggle_spells_state = 0;
                toggle_all_spells( -2, character ); // max level
            }

        } else if( action == "SHOW_ONLY_LEARNED" ) {
            showing_only_learned = !showing_only_learned;

            const spell_id &spellid = std::get<0>( *spells_relative[spell_selected] ).id;
            spells_relative.clear();
            if( showing_only_learned ) {
                for( spell_tuple &spt : spells_all ) {
                    if( std::get<1>( spt ) > -1 ) {
                        spells_relative.emplace_back( &spt );
                    }
                }

                if( spells_relative.empty() ) {
                    popup( _( "Nothing found." ) );
                    showing_only_learned = false;
                }
            }

            if( !showing_only_learned ) {
                reset_spells_relative();
            }

            spell_middle_or_id( spellid );
        }
    }
}

static void spawn_artifact()
{
    map &here = get_map();
    uilist relic_menu;
    std::vector<relic_procgen_id> relic_list;
    for( const relic_procgen_data &elem : relic_procgen_data::get_all() ) {
        relic_list.emplace_back( elem.id );
    }
    relic_menu.text = _( "Choose artifact data:" );
    std::sort( relic_list.begin(), relic_list.end(), localized_compare );
    int menu_ind = 0;
    for( auto &elem : relic_list ) {
        relic_menu.addentry( menu_ind, true, MENU_AUTOASSIGN, elem.c_str() );
        ++menu_ind;
    }
    relic_menu.query();
    int artifact_max_attributes;
    int artifact_power_level;
    bool artifact_is_resonant = false;
    int artifact_max_negative_value;
    if( relic_menu.ret >= 0 && relic_menu.ret < static_cast<int>( relic_list.size() ) ) {
        if( query_int( artifact_max_attributes, _( "Enter max attributes:" ) )
            && query_int( artifact_power_level, _( "Enter power level:" ) )
            && query_int( artifact_max_negative_value, _( "Enter negative power limit:" ) ) ) {
            if( const std::optional<tripoint> center = g->look_around() ) {
                if( query_yn( _( "Is the artifact resonant?" ) ) ) {
                    artifact_is_resonant = true;
                }
                here.spawn_artifact( tripoint_bub_ms( *center ), relic_list[relic_menu.ret],
                                     artifact_max_attributes,
                                     artifact_power_level, artifact_max_negative_value, artifact_is_resonant );
            }
        }
    }
}

static void teleport_short()
{
    const std::optional<tripoint> where = g->look_around();
    const Character &player_character = get_player_character();
    if( !where || *where == player_character.pos() ) {
        return;
    }
    g->place_player( *where );
    const tripoint new_pos( player_character.pos() );
    add_msg( _( "You teleport to point %s." ), new_pos.to_string() );
}

static void teleport_long()
{
    const tripoint_abs_omt where( ui::omap::choose_point( true ) );
    if( where == overmap::invalid_tripoint ) {
        return;
    }
    g->place_player_overmap( where );
    add_msg( _( "You teleport to submap %s." ), where.to_string() );
}

static void teleport_overmap( bool specific_coordinates = false )
{
    Character &player_character = get_player_character();
    tripoint_abs_omt where;
    if( specific_coordinates ) {
        const std::string text = string_input_popup()
                                 .title( _( "Teleport where?" ) )
                                 .width( 20 )
                                 .query_string();
        if( text.empty() ) {
            return;
        }
        const std::vector<std::string> coord_strings = string_split( text, ',' );
        if( coord_strings.size() < 2 || coord_strings.size() > 3 ) {
            popup( _( "Error interpreting teleport target: "
                      "expected two or three comma-separated values; got %zu" ),
                   coord_strings.size() );
            return;
        }
        std::vector<int> coord_ints;
        for( const std::string &coord_string : coord_strings ) {
            ret_val<int> parsed_coord = try_parse_integer<int>( coord_string, true );
            if( !parsed_coord.success() ) {
                popup( _( "Error interpreting teleport target: %s" ), parsed_coord.str() );
                return;
            }
            coord_ints.push_back( parsed_coord.value() );
        }
        cata_assert( coord_ints.size() >= 2 );
        tripoint coord;
        coord.x = coord_ints[0];
        coord.y = coord_ints[1];
        coord.z = coord_ints.size() >= 3 ? coord_ints[2] : 0;
        where = tripoint_abs_omt( OMAPX * coord.x, OMAPY * coord.y, coord.z );
    } else {
        const std::optional<tripoint> dir_ = choose_direction( _( "Where is the desired overmap?" ) );
        if( !dir_ ) {
            return;
        }
        const tripoint offset = tripoint( OMAPX * dir_->x, OMAPY * dir_->y, dir_->z );
        where = player_character.global_omt_location() + offset;
    }
    g->place_player_overmap( where );

    const tripoint_abs_om new_pos =
        project_to<coords::om>( player_character.global_omt_location() );
    add_msg( _( "You teleport to overmap %s." ), new_pos.to_string() );
}

static void teleport_city()
{
    std::vector<city> cities( city::get_all() );
    const auto cities_cmp_population = []( const city & a, const city & b ) {
        return std::tie( a.population, a.name ) > std::tie( b.population, b.name );
    };
    std::sort( cities.begin(), cities.end(), cities_cmp_population );
    uilist cities_menu;
    ui::omap::setup_cities_menu( cities_menu, cities );
    std::optional<city> c = ui::omap::select_city( cities_menu, cities, false );
    if( c.has_value() ) {
        const tripoint_abs_omt where = tripoint_abs_omt(
                                           project_to<coords::omt>( c->pos_om ) + c->pos.raw(), 0 );
        g->place_player_overmap( where );
    }
}

static void spawn_nested_mapgen()
{
    uilist nest_menu;
    std::vector<nested_mapgen_id> nest_ids;
    for( auto &nested : nested_mapgens ) {
        nest_menu.addentry( -1, true, -1, nested.first.str() );
        nest_ids.push_back( nested.first );
    }
    nest_menu.query();
    const int nest_choice = nest_menu.ret;
    if( nest_choice >= 0 && nest_choice < static_cast<int>( nest_ids.size() ) ) {
        const std::optional<tripoint> where = g->look_around();
        if( !where ) {
            return;
        }

        map &here = get_map();
        const tripoint_abs_ms abs_ms( here.getglobal( *where ) );
        const tripoint_abs_omt abs_omt = project_to<coords::omt>( abs_ms );
        const tripoint_abs_sm abs_sub = project_to<coords::sm>( abs_ms );

        map target_map;
        target_map.load( abs_sub, true );
        const tripoint_bub_ms local_ms = target_map.bub_from_abs( abs_ms );
        mapgendata md( abs_omt, target_map, 0.0f, calendar::turn, nullptr );
        const auto &ptr = nested_mapgens[nest_ids[nest_choice]].funcs().pick();
        if( ptr == nullptr ) {
            return;
        }
        ( *ptr )->nest( md, tripoint_rel_ms( local_ms.x(), local_ms.y(), 0 ), "debug menu" );
        target_map.save();
        g->load_npcs();
        here.invalidate_map_cache( here.get_abs_sub().z() );
    }
}

static void control_npc_menu()
{
    get_avatar().control_npc_menu( true );
}

static void character_edit_stats_menu( Character &you )
{
    uilist smenu;
    smenu.addentry( 0, true, 'S', "%s: %d", _( "Maximum strength" ), you.str_max );
    smenu.addentry( 1, true, 'D', "%s: %d", _( "Maximum dexterity" ), you.dex_max );
    smenu.addentry( 2, true, 'I', "%s: %d", _( "Maximum intelligence" ), you.int_max );
    smenu.addentry( 3, true, 'P', "%s: %d", _( "Maximum perception" ), you.per_max );
    smenu.query();
    int *bp_ptr = nullptr;
    switch( smenu.ret ) {
        case 0:
            bp_ptr = &you.str_max;
            break;
        case 1:
            bp_ptr = &you.dex_max;
            break;
        case 2:
            bp_ptr = &you.int_max;
            break;
        case 3:
            bp_ptr = &you.per_max;
            break;
        default:
            break;
    }

    if( bp_ptr != nullptr ) {
        int value;
        if( query_int( value, _( "Set the stat to?  Currently: %d" ), *bp_ptr ) && value >= 0 ) {
            *bp_ptr = value;
            you.reset_stats();
        }
    }
}

static void character_edit_needs_menu( Character &you )
{
    std::pair<std::string, nc_color> hunger_pair = display::hunger_text_color( you );
    std::pair<std::string, nc_color> thirst_pair = display::thirst_text_color( you );
    std::pair<std::string, nc_color> sleepiness_pair = display::sleepiness_text_color( you );
    std::pair<std::string, nc_color> weariness_pair = display::weariness_text_color( you );

    std::stringstream data;
    data << string_format( _( "Hunger: %d  %s" ), you.get_hunger(), colorize( hunger_pair.first,
                           hunger_pair.second ) ) << std::endl;
    data << string_format( _( "Thirst: %d  %s" ), you.get_thirst(), colorize( thirst_pair.first,
                           thirst_pair.second ) ) << std::endl;
    data << string_format( _( "Sleepiness: %d  %s" ), you.get_sleepiness(),
                           colorize( sleepiness_pair.first,
                                     sleepiness_pair.second ) ) << std::endl;
    data << string_format( _( "Weariness: %d  %s" ), you.weariness(), colorize( weariness_pair.first,
                           weariness_pair.second ) ) << std::endl;
    data << std::endl;
    data << _( "Stored kcal: " ) << you.get_stored_kcal() << std::endl;
    data << _( "Total kcal: " ) << you.get_stored_kcal() + you.stomach.get_calories() +
         you.guts.get_calories() << std::endl;
    data << std::endl;
    data << _( "Stomach contents" ) << std::endl;
    data << _( "  Total volume: " ) << vol_to_string( you.stomach.contains() ) << std::endl;
    data << _( "  Water volume: " ) << vol_to_string( you.stomach.get_water() ) << std::endl;
    data << string_format( _( "  kcal: %d" ), you.stomach.get_calories() ) << std::endl;
    data << std::endl;
    data << _( "Gut contents" ) << std::endl;
    data << _( "  Total volume: " ) << vol_to_string( you.guts.contains() ) << std::endl;
    data << _( "  Water volume: " ) << vol_to_string( you.guts.get_water() ) << std::endl;
    data << string_format( _( "  kcal: %d" ), you.guts.get_calories() ) << std::endl;

    uilist smenu;
    smenu.text = data.str();
    smenu.addentry( 0, true, 'h', "%s: %d", _( "Hunger" ), you.get_hunger() );
    smenu.addentry( 1, true, 's', "%s: %d", _( "Stored kcal" ), you.get_stored_kcal() );
    smenu.addentry( 2, true, 'S', "%s: %d", _( "Stomach kcal" ), you.stomach.get_calories() );
    smenu.addentry( 3, true, 'G', "%s: %d", _( "Gut kcal" ), you.guts.get_calories() );
    smenu.addentry( 4, true, 't', "%s: %d", _( "Thirst" ), you.get_thirst() );
    smenu.addentry( 5, true, 'f', "%s: %d", _( "Sleepiness" ), you.get_sleepiness() );
    smenu.addentry( 6, true, 'd', "%s: %d", _( "Sleep Deprivation" ), you.get_sleep_deprivation() );
    smenu.addentry( 7, true, 'w', "%s: %d", _( "Weariness" ), you.weariness() );
    smenu.addentry( 10, true, 'W', "%s: %d", _( "Weariness tracker" ),
                    you.activity_history.debug_get_tracker() );
    smenu.addentry( 8, true, 'a', _( "Reset all basic needs" ) );
    smenu.addentry( 9, true, 'e', _( "Empty stomach and guts" ) );

    const auto &vits = vitamin::all();
    for( const auto &v : vits ) {
        smenu.addentry( -1, true, 0, _( "%s: daily %d, overall %d" ), v.second.name(),
                        you.get_daily_vitamin( v.first ), you.vitamin_get( v.first ) );
    }

    smenu.query();
    int value;
    switch( smenu.ret ) {
        case 0:
            if( query_int( value, _( "Set hunger to?  Currently: %d" ), you.get_hunger() ) ) {
                you.set_hunger( value );
            }
            break;

        case 1:
            if( query_int( value, _( "Set stored kcal to?  Currently: %d" ), you.get_stored_kcal() ) ) {
                you.set_stored_kcal( value );
            }
            break;

        case 2:
            if( query_int( value, _( "Set stomach kcal to?  Currently: %d" ), you.stomach.get_calories() ) ) {
                you.stomach.mod_calories( value - you.stomach.get_calories() );
            }
            break;

        case 3:
            if( query_int( value, _( "Set gut kcal to?  Currently: %d" ), you.guts.get_calories() ) ) {
                you.guts.mod_calories( value - you.guts.get_calories() );
            }
            break;

        case 4:
            if( query_int( value, _( "Set thirst to?  Currently: %d" ), you.get_thirst() ) ) {
                you.set_thirst( value );
            }
            break;

        case 5:
            if( query_int( value, _( "Set sleepiness to?  Currently: %d" ), you.get_sleepiness() ) ) {
                you.set_sleepiness( value );
            }
            break;

        case 6:
            if( query_int( value, _( "Set sleep deprivation to?  Currently: %d" ),
                           you.get_sleep_deprivation() ) ) {
                you.set_sleep_deprivation( value );
            }
            break;

        case 7:
            if( query_yn( _( "Reset weariness?  Currently: %d" ),
                          you.weariness() ) ) {
                you.activity_history.weary_clear();
            }
            break;
        case 10:
            if( query_int( value, _( "Set weariness tracker to?  Currently: %d" ),
                           you.activity_history.debug_get_tracker() ) ) {
                you.activity_history.debug_set_tracker( value );
            }
            break;
        case 8:
            you.initialize_stomach_contents();
            you.set_hunger( 0 );
            you.set_thirst( 0 );
            you.set_sleepiness( 0 );
            you.set_sleep_deprivation( 0 );
            you.set_stored_kcal( you.get_healthy_kcal() );
            you.activity_history.weary_clear();
            break;
        case 9:
            you.stomach.empty();
            you.guts.empty();
            break;
        default:
            if( smenu.ret >= 10 && smenu.ret < static_cast<int>( vits.size() + 10 ) ) {
                auto iter = std::next( vits.begin(), smenu.ret - 10 );
                if( query_int( value, _( "Set %s to?  Currently: %d" ),
                               iter->second.name(), you.vitamin_get( iter->first ) ) ) {
                    you.vitamin_set( iter->first, value );
                }
            }
    }
}

static void character_edit_hp_menu( Character &you )
{
    uilist smenu;
    int pos = 0;
    char hotkey = 'a';
    std::vector<bodypart_id> part_ids = you.get_all_body_parts( get_body_part_flags::only_main );
    for( bodypart_id part_id : part_ids ) {
        smenu.addentry( pos, true, hotkey, "%s: %d", part_id->name, you.get_part_hp_cur( part_id ) );
        pos++;
        hotkey++;
    }
    smenu.addentry( pos, true, hotkey, "%s: %d", _( "All" ), you.get_lowest_hp() );
    part_ids.emplace_back( body_part_bp_null );
    smenu.query();
    bodypart_str_id bp = body_part_no_a_real_part;
    bool all_select = false;

    if( smenu.ret > static_cast<int>( part_ids.size() ) || smenu.ret < 0 ) {
        return;
    }
    bp = part_ids.at( smenu.ret ).id();
    if( bp == body_part_bp_null ) {
        all_select = true;
    }

    if( bp.is_valid() && bp != body_part_bp_null ) {
        int value;
        if( query_int( value, _( "Set the hitpoints to?  Currently: %d" ),
                       you.get_part_hp_cur( bp.id() ) ) &&
            value >= 0 )  {
            you.set_part_hp_cur( bp.id(), value );
            you.reset_stats();
        }
    } else if( all_select ) {
        int value;
        if( query_int( value, _( "Set the hitpoints to?  Currently: %d" ), you.get_lowest_hp() ) &&
            value >= 0 ) {
            for( bodypart_id part_id : you.get_all_body_parts( get_body_part_flags::only_main ) ) {
                you.set_part_hp_cur( part_id, value );
            }
            you.reset_stats();
        }
    }
}

static void character_edit_opinion_menu( npc *np )
{
    uilist smenu;
    smenu.addentry( 0, true, 't', "%s: %d", _( "trust" ), np->op_of_u.trust );
    smenu.addentry( 1, true, 'f', "%s: %d", _( "fear" ), np->op_of_u.fear );
    smenu.addentry( 2, true, 'v', "%s: %d", _( "value" ), np->op_of_u.value );
    smenu.addentry( 3, true, 'a', "%s: %d", _( "anger" ), np->op_of_u.anger );
    smenu.addentry( 4, true, 'o', "%s: %d", _( "owed" ), np->op_of_u.owed );
    smenu.addentry( 5, true, 's', "%s: %d", _( "sold" ), np->op_of_u.sold );

    smenu.query();
    int value;
    switch( smenu.ret ) {
        case 0:
            if( query_int( value, _( "Set trust to?  Currently: %d" ),
                           np->op_of_u.trust ) ) {
                np->op_of_u.trust = value;
            }
            break;
        case 1:
            if( query_int( value, _( "Set fear to?  Currently: %d" ), np->op_of_u.fear ) ) {
                np->op_of_u.fear = value;
            }
            break;
        case 2:
            if( query_int( value, _( "Set value to?  Currently: %d" ),
                           np->op_of_u.value ) ) {
                np->op_of_u.value = value;
            }
            break;
        case 3:
            if( query_int( value, _( "Set anger to?  Currently: %d" ),
                           np->op_of_u.anger ) ) {
                np->op_of_u.anger = value;
            }
            break;
        case 4:
            if( query_int( value, _( "Set owed to?  Currently: %d" ), np->op_of_u.owed ) ) {
                np->op_of_u.owed = value;
            }
            break;
        case 5:
            if( query_int( value, _( "Set sold to?  Currently: %d" ), np->op_of_u.sold ) ) {
                np->op_of_u.sold = value;
            }
            break;
    }
}

static void character_edit_personality_menu( npc *np )
{
    uilist smenu;
    smenu.addentry( 0, true, 'h', "%s: %d", _( "aggression" ), np->personality.aggression );
    smenu.addentry( 1, true, 's', "%s: %d", _( "bravery" ), np->personality.bravery );
    smenu.addentry( 2, true, 't', "%s: %d", _( "collector" ), np->personality.collector );
    smenu.addentry( 3, true, 'f', "%s: %d", _( "altruism" ), np->personality.altruism );

    smenu.query();
    int value;
    switch( smenu.ret ) {
        case 0:
            if( query_int( value, _( "Set aggression to?  Currently: %d" ),
                           np->personality.aggression ) ) {
                np->personality.aggression = value;
            }
            break;
        case 1:
            if( query_int( value, _( "Set bravery to?  Currently: %d" ), np->personality.bravery ) ) {
                np->personality.bravery = value;
            }
            break;
        case 2:
            if( query_int( value, _( "Set collector to?  Currently: %d" ),
                           np->personality.collector ) ) {
                np->personality.collector = value;
            }
            break;
        case 3:
            if( query_int( value, _( "Set altruism to?  Currently: %d" ),
                           np->personality.altruism ) ) {
                np->personality.altruism = value;
            }
            break;
    }
}

static void character_edit_desc_menu( Character &you )
{
    uilist smenu;
    std::string current_bloodt = io::enum_to_string( you.my_blood_type ) + ( you.blood_rh_factor ? "+" :
                                 "-" );
    smenu.text = _( "Select a value and press enter to change it." );
    if( you.is_avatar() ) {
        smenu.addentry( 0, true, 's', "%s: %s", _( "Current save file name" ), get_avatar().get_save_id() );
    }
    smenu.addentry( 1, true, 'n', "%s: %s", _( "Current pre-Cataclysm name" ), you.name );
    smenu.addentry( 2, true, 'a', "%s: %d", _( "Current age" ), you.base_age() );
    smenu.addentry( 3, true, 'h', "%s: %d", _( "Current height in cm" ), you.base_height() );
    smenu.addentry( 4, true, 'b', "%s: %s", _( "Current blood type" ), current_bloodt );
    smenu.query();
    switch( smenu.ret ) {
        case 0: {
            std::string filterstring = get_avatar().get_save_id();
            string_input_popup popup;
            popup
            .title( _( "Rename save file (WARNING: this will duplicate the save):" ) )
            .width( 85 )
            .edit( filterstring );
            if( popup.confirmed() ) {
                get_avatar().set_save_id( filterstring );
            }
        }
        break;
        case 1: {
            std::string filterstring = you.name;
            string_input_popup popup;
            popup
            .title( _( "Rename character:" ) )
            .width( 85 )
            .edit( filterstring );
            if( popup.confirmed() ) {
                you.name = filterstring;
            }
        }
        break;
        case 2: {
            string_input_popup popup;
            popup.title( _( "Enter age in years.  Minimum 16, maximum 55" ) )
            .text( string_format( "%d", you.base_age() ) )
            .only_digits( true );
            const int result = popup.query_int();
            if( result != 0 ) {
                you.set_base_age( clamp( result, 16, 55 ) );
            }
        }
        break;
        case 3: {
            string_input_popup popup;
            popup.title( string_format( _( "Enter height in centimeters.  Minimum %d, maximum %d" ),
                                        Character::min_height(),
                                        Character::max_height() ) )
            .text( string_format( "%d", you.base_height() ) )
            .only_digits( true );
            const int result = popup.query_int();
            if( result != 0 ) {
                you.set_base_height( clamp( result, Character::min_height(), Character::max_height() ) );
            }
        }
        break;
        case 4: {
            uilist btype;
            btype.text = _( "Select blood type" );
            btype.addentry( static_cast<int>( blood_type::blood_O ), true, '1', "O" );
            btype.addentry( static_cast<int>( blood_type::blood_A ), true, '2', "A" );
            btype.addentry( static_cast<int>( blood_type::blood_B ), true, '3', "B" );
            btype.addentry( static_cast<int>( blood_type::blood_AB ), true, '4', "AB" );
            btype.query();
            if( btype.ret < 0 ) {
                break;
            }
            uilist bfac;
            bfac.text = _( "Select Rh factor" );
            bfac.addentry( 0, true, '-', _( "negative" ) );
            bfac.addentry( 1, true, '+', _( "positive" ) );
            bfac.query();
            if( bfac.ret < 0 ) {
                break;
            }
            you.my_blood_type = static_cast<blood_type>( btype.ret );
            you.blood_rh_factor = static_cast<bool>( bfac.ret );
            break;
        }
    }
}

static faction *select_faction()
{
    std::vector<faction *> factions;
    for( const auto &elem : g->faction_manager_ptr->all() ) {
        factions.push_back( g->faction_manager_ptr->get( elem.first ) );
    }

    if( factions.empty() ) {
        return nullptr;
    }

    uilist factionlist;
    int facnum = 0;
    for( const faction *faction : factions ) {
        factionlist.addentry( facnum++, true, MENU_AUTOASSIGN, "%s", faction->name.c_str() );
    }

    factionlist.query();
    if( factionlist.ret < 0 || static_cast<size_t>( factionlist.ret ) >= factions.size() ) {
        return nullptr;
    }

    return factions[factionlist.ret];
}

static void character_edit_menu()
{
    std::vector< tripoint > locations;
    uilist charmenu;
    charmenu.title = _( "Edit which character?" );
    int charnum = 0;
    avatar &player_character = get_avatar();
    charmenu.addentry( charnum++, true, MENU_AUTOASSIGN, "%s", _( "You" ) );
    locations.emplace_back( player_character.pos() );
    for( const npc &guy : g->all_npcs() ) {
        charmenu.addentry( charnum++, true, MENU_AUTOASSIGN, guy.get_name() );
        locations.emplace_back( guy.pos() );
    }

    pointmenu_cb callback( locations );
    charmenu.callback = &callback;
    charmenu.query();
    if( charmenu.ret < 0 || static_cast<size_t>( charmenu.ret ) >= locations.size() ) {
        return;
    }
    const size_t index = charmenu.ret;
    // The NPC is also required for "Add mission", so has to be in this scope
    npc *np = get_creature_tracker().creature_at<npc>( locations[index], false );
    Character &you = np ? *np->as_character() : *player_character.as_character();
    uilist nmenu;

    if( np != nullptr ) {
        std::stringstream data;
        data << np->get_name() << " - " << ( np->male ? _( "Male" ) : _( "Female" ) ) << " " <<
             np->myclass->get_name() << " " << _( "class ID:" ) << np->myclass.obj().id << std::endl;
        if( !np->get_unique_id().empty() ) {
            data << string_format( _( "Unique Id: %s" ), np->get_unique_id() ) << std::endl;
        }
        data << string_format( _( "Faction: %s (API v%d)" ), np->get_faction()->id.str(),
                               np->get_faction_ver() ) << "; "
             << string_format( _( "Attitude: %s" ), npc_attitude_name( np->get_attitude() ) ) << std::endl;
        if( np->has_destination() ) {
            data << string_format(
                     _( "Destination: %s %s" ), np->goal.to_string(),
                     overmap_buffer.ter( np->goal )->get_name( om_vision_level::full ) ) << std::endl;
        }
        data << string_format( _( "Trust: %d" ), np->op_of_u.trust ) << " "
             << string_format( _( "Fear: %d" ), np->op_of_u.fear ) << " "
             << string_format( _( "Value: %d" ), np->op_of_u.value ) << " "
             << string_format( _( "Anger: %d" ), np->op_of_u.anger ) << std::endl;
        data << string_format( _( "Owed: %d" ), np->op_of_u.owed ) << " "
             << string_format( _( "Sold: %d" ), np->op_of_u.sold ) << std::endl;

        data << string_format( _( "Aggression: %d" ),
                               static_cast<int>( np->personality.aggression ) ) << " "
             << string_format( _( "Bravery: %d" ), static_cast<int>( np->personality.bravery ) ) << " "
             << string_format( _( "Collector: %d" ), static_cast<int>( np->personality.collector ) ) << " "
             << string_format( _( "Altruism: %d" ), static_cast<int>( np->personality.altruism ) ) << std::endl;

        data << _( "Needs:" );
        for( const npc_need &need : np->needs ) {
            data << " " << npc::get_need_str_id( need );
        }
        data << std::endl;
        data << string_format( _( "Total morale: %d" ), np->get_morale_level() ) << std::endl;

        nmenu.text = data.str();
    } else {
        nmenu.text = _( "Player" );
    }

    enum {
        D_DESC, D_SKILLS, D_THEORY, D_PROF, D_STATS, D_SPELLS, D_ITEMS, D_DELETE_ITEMS, D_DROP_ITEMS, D_ITEM_WORN, D_RADS,
        D_HP, D_STAMINA, D_MORALE, D_PAIN, D_NEEDS, D_NORMALIZE_BODY, D_HEALTHY, D_STATUS, D_MISSION_ADD, D_MISSION_EDIT,
        D_TELE, D_MUTATE, D_BIONICS, D_CLASS, D_ATTITUDE, D_OPINION, D_PERSONALITY, D_ADD_EFFECT, D_ASTHMA, D_PRINT_VARS,
        D_WRITE_EOCS, D_KILL_XP, D_CHECK_TEMP, D_EDIT_VARS, D_FACTION
    };
    nmenu.addentry( D_DESC, true, 'D', "%s",
                    _( "Edit description - name, age, height or blood type" ) );
    nmenu.addentry( D_SKILLS, true, 's', "%s", _( "Edit skills" ) );
    nmenu.addentry( D_THEORY, true, 'T', "%s", _( "Edit theoretical skill knowledge" ) );
    nmenu.addentry( D_PROF, true, 'P', "%s", _( "Edit proficiencies" ) );
    nmenu.addentry( D_STATS, true, 't', "%s", _( "Edit stats" ) );
    nmenu.addentry( D_SPELLS, true, 'l', "%s", _( "Edit spells" ) );
    nmenu.addentry( D_ITEMS, true, 'i', "%s", _( "Grant items" ) );
    nmenu.addentry( D_DELETE_ITEMS, true, 'd', "%s", _( "Delete (all) items" ) );
    nmenu.addentry( D_DROP_ITEMS, true, 'D', "%s", _( "Drop items" ) );
    nmenu.addentry( D_ITEM_WORN, true, 'w', "%s", _( "Wear/wield an item from player's inventory" ) );
    nmenu.addentry( D_RADS, true, 'r', "%s", _( "Set radiation" ) );
    nmenu.addentry( D_HP, true, 'h', "%s", _( "Set hit points" ) );
    nmenu.addentry( D_STAMINA, true, 'S', "%s", _( "Set stamina" ) );
    nmenu.addentry( D_MORALE, true, 'o', "%s", _( "Set morale" ) );
    nmenu.addentry( D_PAIN, true, 'p', "%s", _( "Cause pain" ) );
    nmenu.addentry( D_HEALTHY, true, 'a', "%s", _( "Set health" ) );
    nmenu.addentry( D_NEEDS, true, 'n', "%s", _( "Set needs" ) );
    nmenu.addentry( D_NORMALIZE_BODY, true, 'N', "%s", _( "Normalize body stats" ) );
    if( get_option<bool>( "STATS_THROUGH_KILLS" ) ) {
        nmenu.addentry( D_KILL_XP, true, 'X', "%s", _( "Set kill XP" ) );
    }
    nmenu.addentry( D_MUTATE, true, 'u', "%s", _( "Mutate" ) );
    nmenu.addentry( D_BIONICS, true, 'b', "%s", _( "Edit [b]ionics" ) );
    nmenu.addentry( D_STATUS, true,
                    hotkey_for_action( ACTION_PL_INFO, /*maximum_modifier_count=*/1 ),
                    "%s", _( "Status window" ) );
    nmenu.addentry( D_TELE, true, 'e', "%s", _( "Teleport" ) );
    nmenu.addentry( D_ADD_EFFECT, true, 'E', "%s", _( "Add an effect" ) );
    nmenu.addentry( D_CHECK_TEMP, true, 'U', "%s", _( "Print temperature" ) );
    nmenu.addentry( D_ASTHMA, true, 'k', "%s", _( "Cause asthma attack" ) );
    nmenu.addentry( D_MISSION_EDIT, true, 'M', "%s", _( "Edit missions (WARNING: Unstable!)" ) );
    nmenu.addentry( D_PRINT_VARS, true, 'V', "%s", _( "Print vars to file" ) );
    nmenu.addentry( D_WRITE_EOCS, true, 'W', "%s",
                    _( "Write effect_on_condition(s) to eocs.output" ) );
    nmenu.addentry( D_EDIT_VARS, true, 'v', "%s", _( "Edit vars" ) );

    if( you.is_npc() ) {
        nmenu.addentry( D_MISSION_ADD, true, 'm', "%s", _( "Add mission" ) );
        nmenu.addentry( D_CLASS, true, 'c', "%s", _( "Randomize with class" ) );
        nmenu.addentry( D_ATTITUDE, true, 'A', "%s", _( "Set attitude" ) );
        nmenu.addentry( D_OPINION, true, 'O', "%s", _( "Set opinions" ) );
        nmenu.addentry( D_PERSONALITY, true, 'P', "%s", _( "Set personality" ) );
        nmenu.addentry( D_FACTION, true, 'F', "%s", _( "Set faction" ) );
    }
    nmenu.query();
    switch( nmenu.ret ) {
        case D_SKILLS:
            wishskill( &you );
            break;
        case D_THEORY:
            wishskill( &you, true );
            break;
        case D_STATS:
            character_edit_stats_menu( you );
            break;
        case D_SPELLS:
            change_spells( you );
            break;
        case D_PROF:
            wishproficiency( &you );
            break;
        case D_ITEMS:
            wishitem( &you );
            break;
        case D_DELETE_ITEMS:
            if( !query_yn( _( "Delete all items from the target?" ) ) ) {
                break;
            }
            you.worn.on_takeoff( you );
            you.clear_worn();
            you.inv->clear();
            you.remove_weapon();
            break;
        case D_DROP_ITEMS:
            you.drop( game_menus::inv::multidrop( you ), you.pos() );
            break;
        case D_ITEM_WORN: {
            item_location loc = game_menus::inv::titled_menu( player_character, _( "Make target equip" ) );
            if( !loc ) {
                break;
            }
            item &to_wear = *loc;
            if( to_wear.is_armor() ) {
                you.on_item_wear( to_wear );
                you.worn.wear_item( you, to_wear, false, false );
            } else if( !to_wear.is_null() ) {
                you.set_wielded_item( to_wear );
                item_location loc = you.get_wielded_item();
                cata::event e = cata::event::make<event_type::character_wields_item>( you.getID(), loc->typeId() );
                get_event_bus().send_with_talker( &you, &loc, e );
            }
        }
        break;
        case D_RADS: {
            int value;
            if( query_int( value, _( "Set rads to?  Currently: %d" ), you.get_rad() ) ) {
                you.set_rad( value );
            }
        }
        break;
        case D_HP:
            character_edit_hp_menu( you );
            break;
        case D_STAMINA:
            int value;
            if( query_int( value, _( "Set stamina to?  Current: %d. Max: %d." ), you.get_stamina(),
                           you.get_stamina_max() ) ) {
                if( value >= 0 && value <= you.get_stamina_max() ) {
                    you.set_stamina( value );
                } else {
                    add_msg( m_bad, _( "Target stamina value out of bounds!" ) );
                }
            }
            break;
        case D_MORALE: {
            int value;
            if( query_int( value, _( "Set the morale to?  Currently: %d" ), you.get_morale_level() ) ) {
                you.rem_morale( morale_perm_debug );
                int morale_level_delta = value - you.get_morale_level();
                you.add_morale( morale_perm_debug, morale_level_delta );
                you.apply_persistent_morale();
            }
        }
        break;
        case D_KILL_XP: {
            int value;
            if( query_int( value, _( "Set kill XP to?  Currently: %d" ), you.kill_xp ) ) {
                you.kill_xp = value;
            }
        }
        break;
        case D_OPINION:
            character_edit_opinion_menu( np );
            break;
        case D_PERSONALITY:
            character_edit_personality_menu( np );
            break;
        case D_DESC:
            character_edit_desc_menu( you );
            break;
        case D_PAIN: {
            int value;
            if( query_int( value, _( "Cause how much pain?  pain: %d" ), you.get_pain() ) ) {
                you.mod_pain( value );
            }
        }
        break;
        case D_NEEDS:
            character_edit_needs_menu( you );
            break;
        case D_NORMALIZE_BODY:
            normalize_body( you );
            break;
        case D_MUTATE: {
            uilist smenu;
            smenu.addentry( 0, true, 'm', _( "Mutate" ) );
            smenu.addentry( 1, true, 'c', _( "Mutate category" ) );
            smenu.addentry( 2, true, 'r', _( "Reset mutations" ) );
            smenu.query();
            switch( smenu.ret ) {
                case 0:
                    wishmutate( &you );
                    break;
                case 1: {
                    uilist ssmenu;
                    std::vector<std::pair<std::string, mutation_category_id>> mutation_categories_list;
                    mutation_categories_list.reserve( mutations_category.size() );
                    for( const std::pair<const mutation_category_id, std::vector<trait_id> > &mut_cat :
                         mutations_category ) {
                        mutation_categories_list.emplace_back( mut_cat.first.c_str(), mut_cat.first );
                    }
                    ssmenu.text = _( "Choose mutation category:" );
                    std::sort( mutation_categories_list.begin(), mutation_categories_list.end(), localized_compare );
                    int menu_ind = 0;
                    for( const std::pair<std::string, mutation_category_id> &mut_cat : mutation_categories_list ) {
                        ssmenu.addentry( menu_ind, true, MENU_AUTOASSIGN, mut_cat.first );
                        ++menu_ind;
                    }
                    ssmenu.query();
                    if( ssmenu.ret >= 0 && ssmenu.ret < static_cast<int>( mutation_categories_list.size() ) ) {
                        you.give_all_mutations( mutation_category_trait::get_category(
                                                    mutation_categories_list[ssmenu.ret].second ), query_yn( _( "Include post-threshold traits?" ) ) );
                    }
                    break;
                }
                case 2:
                    if( query_yn( _( "Remove all mutations?" ) ) ) {
                        you.unset_all_mutations();
                    }
                    break;
                default:
                    break;
            }
            break;
        }
        case D_BIONICS:
            wishbionics( &you );
            break;
        case D_HEALTHY: {
            uilist smenu;
            smenu.addentry( 0, true, 'h', "%s: %d", _( "Health" ), you.get_lifestyle() );
            smenu.addentry( 1, true, 'm', "%s: %d", _( "Health modifier" ), you.get_daily_health() );
            smenu.addentry( 2, true, 'r', "%s: %d", _( "Radiation" ), you.get_rad() );
            smenu.query();
            int value;
            switch( smenu.ret ) {
                case 0:
                    if( query_int( value, _( "Set the value to?  Currently: %d" ), you.get_lifestyle() ) ) {
                        you.set_lifestyle( value );
                    }
                    break;
                case 1:
                    if( query_int( value, _( "Set the value to?  Currently: %d" ), you.get_daily_health() ) ) {
                        you.set_daily_health( value );
                    }
                    break;
                case 2:
                    if( query_int( value, _( "Set the value to?  Currently: %d" ), you.get_rad() ) ) {
                        you.set_rad( value );
                    }
                    break;
                default:
                    break;
            }
        }
        break;
        case D_STATUS:
            you.disp_info( true );
            break;
        case D_MISSION_ADD: {
            uilist types;
            types.text = _( "Choose mission type" );
            const auto all_missions = mission_type::get_all();
            std::vector<const mission_type *> mts;
            for( size_t i = 0; i < all_missions.size(); i++ ) {
                types.addentry( i, true, -1, all_missions[i].tname() );
                mts.push_back( &all_missions[i] );
            }

            types.query();
            if( types.ret >= 0 && types.ret < static_cast<int>( mts.size() ) ) {
                np->add_new_mission( mission::reserve_new( mts[types.ret]->id, np->getID() ) );
            }
        }
        break;
        case D_MISSION_EDIT:
            mission_debug::edit( you );
            break;
        case D_TELE: {
            if( const std::optional<tripoint> newpos = g->look_around() ) {
                you.setpos( *newpos );
                if( you.is_avatar() ) {
                    if( you.is_mounted() ) {
                        you.mounted_creature->setpos( *newpos );
                    }
                    g->update_map( player_character );
                }
            }
        }
        break;
        case D_CLASS: {
            uilist classes;
            classes.text = _( "Choose new class" );
            std::vector<npc_class_id> ids;
            size_t i = 0;
            for( const npc_class &cl : npc_class::get_all() ) {
                ids.push_back( cl.id );
                classes.addentry( i, true, -1, string_format( _( "%1$s (ID: %2$s)" ), cl.get_name(),
                                  cl.id.c_str() ) );
                i++;
            }

            classes.query();
            if( classes.ret < static_cast<int>( ids.size() ) && classes.ret >= 0 ) {
                np->randomize( ids[classes.ret] );
            }
        }
        break;
        case D_ATTITUDE: {
            uilist attitudes_ui;
            attitudes_ui.text = _( "Choose new attitude" );
            std::vector<npc_attitude> attitudes;
            for( int i = NPCATT_NULL; i < NPCATT_END; i++ ) {
                npc_attitude att_id = static_cast<npc_attitude>( i );
                std::string att_name = npc_attitude_name( att_id );
                attitudes.push_back( att_id );
                if( att_name == _( "Unknown attitude" ) ) {
                    continue;
                }

                attitudes_ui.addentry( i, true, -1, att_name );
            }

            attitudes_ui.query();
            if( attitudes_ui.ret < static_cast<int>( attitudes.size() ) && attitudes_ui.ret >= 0 ) {
                np->set_attitude( attitudes[attitudes_ui.ret] );
            }
        }
        break;
        case D_ADD_EFFECT: {
            wisheffect( you );
            break;
        }
        case D_CHECK_TEMP: {
            for( const bodypart_id &bp : you.get_all_body_parts() ) {
                add_msg( string_format( "%s: temperature: %f K, temperature conv: %f K, wetness: %d", bp->name,
                                        units::to_kelvin( you.get_part_temp_cur( bp ) ), units::to_kelvin( you.get_part_temp_conv( bp ) ),
                                        you.get_part_wetness( bp ) ) );
            }
            break;
        }
        case D_ASTHMA: {
            you.set_mutation( trait_ASTHMA );
            you.add_effect( effect_asthma, 10_minutes );
            break;
        }
        case D_PRINT_VARS: {
            write_to_file( "var_list.output", [&you]( std::ostream & testfile ) {
                testfile << "Character Name: " + you.get_name() << std::endl;
                testfile << "|;key;value;" << std::endl;

                for( const auto &value : you.get_values() ) {
                    testfile << "|;" << value.first << ";" << value.second << ";" << std::endl;
                }

            }, "var_list" );

            popup( _( "Var list written to var_list.output" ) );
            break;
        }
        case D_WRITE_EOCS: {
            effect_on_conditions::write_eocs_to_file( you );
            popup( _( "effect_on_condition list written to eocs.output" ) );
            break;
        }
        case D_EDIT_VARS: {
<<<<<<< HEAD
            std::string key;
            std::string value;
            string_input_popup popup_key;
            string_input_popup popup_val;
            popup_key
            .title( _( "Key" ) )
            .width( 85 )
            .edit( key );
            popup_val
            .title( _( "Value" ) )
            .width( 85 )
            .edit( value );
            you.set_value( key, value );
=======
            edit_character_npctalk_vars( you );
>>>>>>> e854fb95
            break;
        }
        case D_FACTION: {
            const faction *fac = select_faction();
            if( fac != nullptr ) {
                you.as_npc()->set_fac( fac->id );
            }
            break;
        }
    }
}

static void faction_edit_opinion_menu( faction *fac )
{
    uilist smenu;
    smenu.addentry( 0, true, 'l', "%s: %d", _( "Like" ), fac->likes_u );
    smenu.addentry( 1, true, 'r', "%s: %d", _( "Respect" ), fac->respects_u );
    smenu.addentry( 2, true, 't', "%s: %d", _( "Trust" ), fac->trusts_u );

    smenu.query();
    int value;
    switch( smenu.ret ) {
        case 0:
            if( query_int( value, _( "Change like from %d to: " ), fac->likes_u ) ) {
                fac->likes_u = value;
            }
            break;
        case 1:
            if( query_int( value, _( "Change respect from %d to: " ), fac->respects_u ) ) {
                fac->respects_u = value;
            }
            break;
        case 2:
            if( query_int( value, _( "Change trust from %d to: " ), fac->trusts_u ) ) {
                fac->trusts_u = value;
            }
            break;
    }
}

static void faction_edit_larder_menu( faction *fac )
{
    uilist smenu;
    smenu.addentry( 0, true, 'l', _( "kcal: have stored %i" ), fac->food_supply.kcal() );
    const auto &vits = vitamin::all();
    for( const auto &v : vits ) {
        smenu.addentry( -1, true, 0, _( "%s: have stored %d" ), v.second.name(),
                        fac->food_supply.get_vitamin( v.first ) );
    }

    smenu.query();
    int value;
    switch( smenu.ret ) {
        case 0:
            if( query_int( value, _( "Change food from %d to: " ), fac->food_supply.kcal() ) ) {
                fac->food_supply.calories = ( value * 1000 );
            }
            break;
        default:
            if( smenu.ret >= 1 && smenu.ret < static_cast<int>( vits.size() + 1 ) ) {
                auto iter = std::next( vits.begin(), smenu.ret - 1 );
                if( query_int( value, _( "Set %s to?  Currently: %d" ),
                               iter->second.name(), fac->food_supply.get_vitamin( iter->first ) ) ) {
                    fac->food_supply.set_vitamin( iter->first, value );
                }
            }
    }
}

static void faction_edit_menu()
{

    faction *const fac = select_faction();

    if( fac == nullptr ) {
        return;
    }

    uilist nmenu;

    std::stringstream data;
    data << fac->name << std::endl;
    data << fac->describe() << std::endl;
    data << string_format( _( "Id: %s" ), fac->id.c_str() ) << std::endl;
    data << string_format( _( "Wealth: %d" ), fac->wealth ) << " | "
         << string_format( _( "Currency: %s" ), fac->currency.obj().nname( fac->wealth ) ) << std::endl;
    data << string_format( _( "Size: %d" ), fac->size ) << " | "
         << string_format( _( "Power: %d" ), fac->power ) << " | "
         << string_format( _( "Food Supply: %d" ), fac->food_supply.kcal() ) << std::endl;
    data << string_format( _( "Like: %d" ), fac->likes_u ) << " | "
         << string_format( _( "Respect: %d" ), fac->respects_u ) << " | "
         << string_format( _( "Trust: %d" ), fac->trusts_u ) << std::endl;
    data << string_format( _( "Known by you: %s" ), fac->known_by_u ? "true" : "false" ) << " | "
         << string_format( _( "Lone wolf: %s" ), fac->lone_wolf_faction ? "true" : "false" ) << std::endl;

    nmenu.text = data.str();

    enum {
        D_WEALTH, D_SIZE, D_POWER, D_FOOD, D_OPINION, D_KNOWN, D_LONE
    };
    nmenu.addentry( D_WEALTH, true, 'w', "%s", _( "Set wealth" ) );
    nmenu.addentry( D_SIZE, true, 's', "%s", _( "Set size" ) );
    nmenu.addentry( D_POWER, true, 'p', "%s", _( "Set power" ) );
    nmenu.addentry( D_FOOD, true, 'f', "%s", _( "Set food supply" ) );
    nmenu.addentry( D_OPINION, true, 'o', "%s", _( "Set opinions" ) );
    nmenu.addentry( D_KNOWN, true, 'k', "%s", _( "Toggle Known by you" ) );
    nmenu.addentry( D_LONE, true, 'l', "%s", _( "Toggle Lone wolf" ) );

    nmenu.query();
    int value;
    switch( nmenu.ret ) {
        case D_WEALTH:
            if( query_int( value, _( "Change wealth from %d to: " ), fac->wealth ) ) {
                fac->wealth = value;
            }
            break;
        case D_SIZE:
            if( query_int( value, _( "Change size from %d to: " ), fac->size ) ) {
                fac->size = value;
            }
            break;
        case D_POWER:
            if( query_int( value, _( "Change power from %d to: " ), fac->power ) ) {
                fac->power = value;
            }
            break;
        case D_FOOD:
            faction_edit_larder_menu( fac );
            break;
        case D_OPINION:
            faction_edit_opinion_menu( fac );
            break;
        case D_KNOWN:
            fac->known_by_u = !fac->known_by_u;
            break;
        case D_LONE:
            fac->lone_wolf_faction = !fac->lone_wolf_faction;
            break;
    }
}

static std::string mission_status_string( mission::mission_status status )
{
    static const std::map<mission::mission_status, std::string> desc{ {
            { mission::mission_status::yet_to_start, translate_marker( "Yet to start" ) },
            { mission::mission_status::in_progress, translate_marker( "In progress" ) },
            { mission::mission_status::success, translate_marker( "Success" ) },
            { mission::mission_status::failure, translate_marker( "Failure" ) }
        }
    };

    const auto &iter = desc.find( status );
    if( iter != desc.end() ) {
        return _( iter->second );
    }

    return _( "Bugged" );
}

std::string mission_debug::describe( const mission &m )
{
    std::stringstream data;
    data << _( "Type:" ) << m.type->id.str();
    data << _( " Status:" ) << mission_status_string( m.status );
    data << _( " ID:" ) << m.uid;
    data << _( " NPC ID:" ) << m.npc_id;
    data << _( " Target:" ) << m.target.to_string();
    data << _( "Player ID:" ) << m.player_id;

    return data.str();
}

static void add_header( uilist &mmenu, const std::string &str )
{
    if( !mmenu.entries.empty() ) {
        mmenu.addentry( -1, false, -1, "" );
    }
    uilist_entry header( -1, false, -1, str, c_yellow, c_yellow );
    header.force_color = true;
    mmenu.entries.push_back( header );
}

void mission_debug::edit( Character &who )
{
    if( who.is_avatar() ) {
        edit_player();
    } else if( who.is_npc() ) {
        edit_npc( dynamic_cast<npc &>( who ) );
    }
}

void mission_debug::edit_npc( npc &who )
{
    dialogue_chatbin &bin = who.chatbin;
    std::vector<mission *> all_missions;

    uilist mmenu;
    mmenu.text = _( "Select mission to edit" );

    add_header( mmenu, _( "Currently assigned missions:" ) );
    for( mission *m : bin.missions_assigned ) {
        mmenu.addentry( all_missions.size(), true, MENU_AUTOASSIGN, "%s", m->type->id.c_str() );
        all_missions.emplace_back( m );
    }

    add_header( mmenu, _( "Not assigned missions:" ) );
    for( mission *m : bin.missions ) {
        mmenu.addentry( all_missions.size(), true, MENU_AUTOASSIGN, "%s", m->type->id.c_str() );
        all_missions.emplace_back( m );
    }

    mmenu.query();
    if( mmenu.ret < 0 || mmenu.ret >= static_cast<int>( all_missions.size() ) ) {
        return;
    }

    edit_mission( *all_missions[mmenu.ret] );
}

void mission_debug::edit_player()
{
    std::vector<mission *> all_missions;

    uilist mmenu;
    mmenu.text = _( "Select mission to edit" );

    avatar &player_character = get_avatar();
    add_header( mmenu, _( "Active missions:" ) );
    for( mission *m : player_character.active_missions ) {
        mmenu.addentry( all_missions.size(), true, MENU_AUTOASSIGN, "%s", m->type->id.c_str() );
        all_missions.emplace_back( m );
    }

    add_header( mmenu, _( "Completed missions:" ) );
    for( mission *m : player_character.completed_missions ) {
        mmenu.addentry( all_missions.size(), true, MENU_AUTOASSIGN, "%s", m->type->id.c_str() );
        all_missions.emplace_back( m );
    }

    add_header( mmenu, _( "Failed missions:" ) );
    for( mission *m : player_character.failed_missions ) {
        mmenu.addentry( all_missions.size(), true, MENU_AUTOASSIGN, "%s", m->type->id.c_str() );
        all_missions.emplace_back( m );
    }

    mmenu.query();
    if( mmenu.ret < 0 || mmenu.ret >= static_cast<int>( all_missions.size() ) ) {
        return;
    }

    edit_mission( *all_missions[mmenu.ret] );
}

static bool remove_from_vec( std::vector<mission *> &vec, mission *m )
{
    auto iter = std::remove( vec.begin(), vec.end(), m );
    bool ret = iter != vec.end();
    vec.erase( iter, vec.end() );
    return ret;
}

void mission_debug::remove_mission( mission &m )
{
    avatar &player_character = get_avatar();
    if( remove_from_vec( player_character.active_missions, &m ) ) {
        add_msg( _( "Removing from active_missions" ) );
    }
    if( remove_from_vec( player_character.completed_missions, &m ) ) {
        add_msg( _( "Removing from completed_missions" ) );
    }
    if( remove_from_vec( player_character.failed_missions, &m ) ) {
        add_msg( _( "Removing from failed_missions" ) );
    }

    if( player_character.active_mission == &m ) {
        player_character.active_mission = nullptr;
        add_msg( _( "Unsetting current objective" ) );
    }

    npc *giver = g->find_npc( m.npc_id );
    if( giver != nullptr ) {
        if( remove_from_vec( giver->chatbin.missions_assigned, &m ) ) {
            add_msg( _( "Removing from %s missions_assigned" ), giver->get_name() );
        }
        if( remove_from_vec( giver->chatbin.missions, &m ) ) {
            add_msg( _( "Removing from %s missions" ), giver->get_name() );
        }
    }
}

void mission_debug::edit_mission( mission &m )
{
    uilist mmenu;
    mmenu.text = describe( m );

    enum {
        M_FAIL, M_SUCCEED, M_REMOVE
    };

    mmenu.addentry( M_FAIL, true, 'f', "%s", _( "Fail mission" ) );
    mmenu.addentry( M_SUCCEED, true, 'c', "%s", _( "Mark as complete" ) );
    mmenu.addentry( M_REMOVE, true, 'r', "%s", _( "Remove mission without proper cleanup" ) );

    mmenu.query();
    switch( mmenu.ret ) {
        case M_FAIL:
            m.fail();
            break;
        case M_SUCCEED:
            m.status = mission::mission_status::success;
            break;
        case M_REMOVE:
            remove_mission( m );
            break;
    }
}

static void draw_benchmark( const int max_difference )
{
    // call the draw procedure as many times as possible in max_difference milliseconds
    std::chrono::steady_clock::time_point start_tick = std::chrono::steady_clock::now();
    std::chrono::steady_clock::time_point end_tick = std::chrono::steady_clock::now();
    int64_t difference = 0;
    int draw_counter = 0;

    static_popup popup;
    popup.on_top( true ).message( "%s", _( "Benchmark in progress…" ) );

    while( true ) {
        end_tick = std::chrono::steady_clock::now();
        difference = std::chrono::duration_cast<std::chrono::milliseconds>( end_tick - start_tick ).count();
        if( difference >= max_difference ) {
            break;
        }
        g->invalidate_main_ui_adaptor();
        inp_mngr.pump_events();
        ui_manager::redraw_invalidated();
        refresh_display();
        draw_counter++;
    }

    DebugLog( D_INFO, DC_ALL ) << "Draw benchmark:\n" <<
                               "\n| USE_TILES |  RENDERER | FRAMEBUFFER_ACCEL | USE_COLOR_MODULATED_TEXTURES | FPS |" <<
                               "\n|:---:|:---:|:---:|:---:|:---:|\n| " <<
                               get_option<bool>( "USE_TILES" ) << " | " <<
#if !defined(__ANDROID__)
                               get_option<std::string>( "RENDERER" ) << " | " <<
#else
                               get_option<bool>( "SOFTWARE_RENDERING" ) << " | " <<
#endif
                               get_option<bool>( "FRAMEBUFFER_ACCEL" ) << " | " <<
                               get_option<bool>( "USE_COLOR_MODULATED_TEXTURES" ) << " | " <<
                               static_cast<int>( 1000.0 * draw_counter / static_cast<double>( difference ) ) << " |\n";

    add_msg( m_info, _( "Drew %d times in %.3f seconds.  (%.3f fps average)" ), draw_counter,
             difference / 1000.0, 1000.0 * draw_counter / static_cast<double>( difference ) );
}

static void debug_menu_game_state()
{
    avatar &player_character = get_avatar();
    map &here = get_map();
    tripoint_abs_sm abs_sub = here.get_abs_sub();
    popup( player_character.total_daily_calories_string() );

    std::string s = _( "Location %d:%d in %d:%d, %s\n" );
    s += _( "Current turn: %d.\n" );
    s += n_gettext( "%d creature exists.\n", "%d creatures exist.\n", g->num_creatures() );

    std::unordered_map<std::string, int> creature_counts;
    for( Creature &critter : g->all_creatures() ) {
        std::string this_name = critter.get_name();
        creature_counts[this_name]++;
    }

    if( !creature_counts.empty() ) {
        std::vector<std::pair<std::string, int>> creature_names_sorted;
        creature_names_sorted.reserve( creature_counts.size() );
        for( const std::pair<const std::string, int> &it : creature_counts ) {
            creature_names_sorted.emplace_back( it );
        }

        std::stable_sort( creature_names_sorted.begin(), creature_names_sorted.end(), []( auto a, auto b ) {
            return a.second > b.second;
        } );

        s += _( "\nSpecific creature type list:\n" );
        for( const std::pair<std::string, int> &crit_name : creature_names_sorted ) {
            s += string_format( "%i %s\n", crit_name.second, crit_name.first );
        }
    }

    popup_top(
        s.c_str(),
        player_character.posx(), player_character.posy(), abs_sub.x(), abs_sub.y(),
        overmap_buffer.ter( player_character.global_omt_location() )->get_name( om_vision_level::full ),
        to_turns<int>( calendar::turn - calendar::turn_zero ),
        g->num_creatures() );
    for( const npc &guy : g->all_npcs() ) {
        tripoint_abs_sm t = guy.global_sm_location();
        add_msg( m_info, _( "%s: map ( %d:%d ) pos ( %d:%d )" ), guy.get_name(), t.x(),
                 t.y(), guy.posx(), guy.posy() );
    }

    add_msg( m_info, _( "(you: %d:%d)" ), player_character.posx(), player_character.posy() );
    std::string stom =
        _( "Stomach Contents: %d mL / %d mL kcal: %d, Water: %d mL" );
    add_msg( m_info, stom.c_str(), units::to_milliliter( player_character.stomach.contains() ),
             units::to_milliliter( player_character.stomach.capacity( player_character ) ),
             player_character.stomach.get_calories(),
             units::to_milliliter( player_character.stomach.get_water() ), player_character.get_hunger() );
    stom = _( "Guts Contents: %d mL / %d mL kcal: %d, Water: %d mL\nHunger: %d, Thirst: %d, kcal: %d / %d" );
    add_msg( m_info, stom.c_str(), units::to_milliliter( player_character.guts.contains() ),
             units::to_milliliter( player_character.guts.capacity( player_character ) ),
             player_character.guts.get_calories(), units::to_milliliter( player_character.guts.get_water() ),
             player_character.get_hunger(), player_character.get_thirst(), player_character.get_stored_kcal(),
             player_character.get_healthy_kcal() );
    add_msg( m_info, _( "Body Mass Index: %.0f\nBasal Metabolic Rate: %i" ), player_character.get_bmi(),
             player_character.get_bmr() );
    add_msg( m_info, _( "Player activity level: %s" ), player_character.activity_level_str() );
    add_msg( m_info, _( "Is debugger active: %s" ), isDebuggerActive() ? _( "Yes" ) : _( "No" ) );
    g->invalidate_main_ui_adaptor();
    g->disp_NPCs();
}

static void debug_menu_spawn_vehicle()
{
    avatar &player_character = get_avatar();
    map &here = get_map();
    if( here.veh_at( player_character.pos_bub() ) ) {
        dbg( D_ERROR ) << "game:load: There's already vehicle here";
        debugmsg( "There's already vehicle here" );
    } else {
        // Vector of name, id so that we can sort by name
        std::vector<std::pair<std::string, vproto_id>> veh_strings;
        for( const vehicle_prototype &proto : vehicles::get_all_prototypes() ) {
            if( !proto.parts.empty() ) {
                veh_strings.emplace_back( proto.name.translated(), proto.id );
            }
        }
        std::sort( veh_strings.begin(), veh_strings.end(), localized_compare );
        uilist veh_menu;
        veh_menu.text = _( "Choose vehicle to spawn" );
        int menu_ind = 0;
        for( auto &elem : veh_strings ) {
            //~ Menu entry in vehicle wish menu: 1st string: displayed name, 2nd string: internal name of vehicle
            veh_menu.addentry( menu_ind, true, MENU_AUTOASSIGN, _( "%1$s (%2$s)" ),
                               elem.first, elem.second.c_str() );
            ++menu_ind;
        }
        veh_menu.query();
        if( veh_menu.ret >= 0 && veh_menu.ret < static_cast<int>( veh_strings.size() ) ) {
            // Didn't cancel
            const vproto_id &selected_opt = veh_strings[veh_menu.ret].second;
            tripoint_bub_ms dest = player_character.pos_bub();
            uilist veh_cond_menu;
            veh_cond_menu.text = _( "Vehicle condition" );
            veh_cond_menu.addentry( 3, true, MENU_AUTOASSIGN, _( "Undamaged" ) );
            veh_cond_menu.addentry( 0, true, MENU_AUTOASSIGN, _( "Light damage" ) );
            veh_cond_menu.addentry( 2, true, MENU_AUTOASSIGN, _( "Disabled (tires or engine)" ) );
            veh_cond_menu.query();

            if( veh_cond_menu.ret >= 0 && veh_cond_menu.ret < 4 ) {
                // TODO: Allow picking this when add_vehicle has 3d argument
                vehicle *veh = here.add_vehicle(
                                   selected_opt, dest, -90_degrees, 100, veh_cond_menu.ret - 1 );
                if( veh != nullptr ) {
                    here.board_vehicle( dest, &player_character );
                }
            }
        }
    }
}

static void display_talk_topic()
{
    avatar &a = get_avatar();
    int menu_ind = 0;
    uilist npc_menu;
    npc_menu.text = _( "Choose NPC to hold topic:" );
    std::vector<npc *> visible_npcs = g->get_npcs_if( [&]( const npc & n ) {
        return a.sees( n );
    } );
    int npc_count = static_cast<int>( visible_npcs.size() );
    if( npc_count > 0 ) {
        for( npc *n : visible_npcs ) {
            npc_menu.addentry( menu_ind, true, MENU_AUTOASSIGN, n->disp_name() );
            menu_ind++;
        }
        npc_menu.query();
        if( npc_menu.ret >= 0 && npc_menu.ret < npc_count ) {
            npc *selected_npc = visible_npcs[npc_menu.ret];
            std::vector<std::string> dialogue_ids = get_all_talk_topic_ids();
            std::sort( dialogue_ids.begin(), dialogue_ids.end(), localized_compare );
            uilist talk_topic_menu;
            talk_topic_menu.text = _( "Choose talk topic to display:" );
            menu_ind = 0;
            for( auto &elem : dialogue_ids ) {
                talk_topic_menu.addentry( menu_ind, true, MENU_AUTOASSIGN, elem );
                ++menu_ind;
            }
            talk_topic_menu.query();
            if( talk_topic_menu.ret >= 0 && talk_topic_menu.ret < static_cast<int>( dialogue_ids.size() ) ) {
                const std::string selected_topic = dialogue_ids[talk_topic_menu.ret];
                a.talk_to( get_talker_for( selected_npc ), false, false, false, selected_topic );
            }
        }
    } else {
        add_msg( m_bad, _( "You need an NPC to add a talk topic to." ) );
    }
}

static void debug_menu_force_temperature()
{
    uilist tempmenu;
    std::optional<units::temperature> &forced_temp = get_weather().forced_temperature;

    tempmenu.addentry( 0, forced_temp.has_value(), MENU_AUTOASSIGN, _( "Reset" ) );
    tempmenu.addentry( 1, true, MENU_AUTOASSIGN, _( "Set" ) );
    tempmenu.query();
    if( tempmenu.ret == 0 ) {
        forced_temp.reset();
    } else {
        string_input_popup pop;

        auto ask = [&pop]( const std::string & unit, std::optional<float> current ) {
            int ret = pop.title( string_format( _( "Set temperature to?  [%s]" ), unit ) )
                      .width( 20 )
                      .text( current ? std::to_string( *current ) : "" )
                      .only_digits( true )
                      .query_int();

            return pop.canceled() ? current : std::optional<float>( static_cast<float>( ret ) );
        };

        std::optional<float> current;
        std::string option = get_option<std::string>( "USE_CELSIUS" );

        if( option == "celsius" ) {
            if( forced_temp ) {
                current = units::to_celsius( *forced_temp );
            }
            std::optional<float> ret = ask( "C", current );
            if( ret ) {
                forced_temp = units::from_celsius( *ret );
            }
        } else if( option == "kelvin" ) {
            if( forced_temp ) {
                current = units::to_kelvin( *forced_temp );
            }
            std::optional<float> ret = ask( "K", current );
            if( ret ) {
                forced_temp = units::from_kelvin( *ret );
            }
        } else {
            if( forced_temp ) {
                current = units::to_fahrenheit( *forced_temp );
            }
            std::optional<float> ret = ask( "F", current );
            if( ret ) {
                forced_temp = units::from_fahrenheit( *ret );
            }
        }
    }
}

static npc *select_follower_to_export()
{
    std::vector<npc *> followers;
    uilist charmenu;
    int charnum = 0;
    for( const character_id &elem : g->get_follower_list() ) {
        shared_ptr_fast<npc> follower = overmap_buffer.find_npc( elem );
        if( follower ) {
            followers.emplace_back( follower.get() );
            charmenu.addentry( charnum++, true, MENU_AUTOASSIGN, follower->get_name() );
        }
    }
    if( followers.empty() ) {
        popup( _( "There's no one to export!" ) );
        return nullptr;
    }
    charmenu.query();
    if( charmenu.ret < 0 || static_cast<size_t>( charmenu.ret ) >= followers.size() ) {
        return nullptr;
    }
    return followers[charmenu.ret];
}

static cata_path prepare_export_dir_and_find_unused_name( const std::string &character_name )
{
    cata_path export_dir{ cata_path::root_path::user,  "export_dir" };
    assure_dir_exist( export_dir );
    cata_path ret = export_dir / ( character_name + ".npc" );
    int try_next = 1;
    while( file_exist( ret ) ) {
        ret = export_dir / ( character_name + " " + std::to_string( try_next ) + ".npc" );
        try_next++;
    }
    return ret;
}

static void bleed_self()
{
    uilist smenu;
    smenu.addentry( 0, true, 'q', _( "Torso" ) );
    smenu.addentry( 1, true, 'w', _( "Head" ) );
    smenu.addentry( 2, true, 'a', _( "Left arm" ) );
    smenu.addentry( 3, true, 's', _( "Right arm" ) );
    smenu.addentry( 4, true, 'z', _( "Left leg" ) );
    smenu.addentry( 5, true, 'x', _( "Right leg" ) );
    smenu.query();
    bodypart_id part;
    int intensity = 0;
    switch( smenu.ret ) {
        case 0:
            part = bodypart_id( "torso" );
            break;
        case 1:
            part = bodypart_id( "head" );
            break;
        case 2:
            part = bodypart_id( "arm_l" );
            break;
        case 3:
            part = bodypart_id( "arm_r" );
            break;
        case 4:
            part = bodypart_id( "leg_l" );
            break;
        case 5:
            part = bodypart_id( "leg_r" );
            break;
        default:
            break;
    }
    if( query_int( intensity, _( "Add bleeding duration in minutes, equal to intensity:" ) ) ) {
        get_avatar().add_effect( effect_bleed,  1_minutes * intensity, part );
    }
}

static void change_weather()
{
    uilist weather_menu;
    weather_menu.text = _( "Select new weather pattern:" );
    weather_manager &weather = get_weather();
    weather_generator wgen = weather.get_cur_weather_gen();
    weather_menu.text = _( "Select new weather pattern:" );
    weather_menu.addentry( 0, true, MENU_AUTOASSIGN, weather.weather_override == WEATHER_NULL ?
                           _( "Keep normal weather patterns" ) : _( "Disable weather forcing" ) );
    for( size_t i = 0; i < wgen.sorted_weather.size(); i++ ) {
        weather_menu.addentry( i, true, MENU_AUTOASSIGN,
                               wgen.sorted_weather[i]->name.translated() );
    }

    weather_menu.query();

    if( weather_menu.ret >= 0 &&
        static_cast<size_t>( weather_menu.ret ) < wgen.sorted_weather.size() ) {
        const weather_type_id selected_weather = wgen.sorted_weather[weather_menu.ret]->id;
        if( weather.weather_id->debug_leave_eoc.has_value() ) {
            dialogue d( get_talker_for( get_avatar() ), nullptr );
            effect_on_condition_id( weather.weather_id->debug_leave_eoc.value() )->activate( d );
        }
        if( selected_weather->debug_cause_eoc.has_value() ) {
            dialogue d( get_talker_for( get_avatar() ), nullptr );
            effect_on_condition_id( selected_weather->debug_cause_eoc.value() )->activate( d );
        }
        weather.weather_override = selected_weather;
        weather.set_nextweather( calendar::turn );
    }
}

static void damage_self()
{
    avatar &player_character = get_avatar();
    const std::vector<bodypart_id> parts = player_character.get_all_body_parts(
            get_body_part_flags::only_main );
    uilist smenu;
    int i = 0;
    for( const bodypart_id &part : parts ) {
        smenu.addentry( i, true, ' ', "%s: %d",
                        part->name.translated(), player_character.get_part_hp_cur( part ) );
        i++;
    }
    smenu.query();
    bodypart_id part;
    int dbg_damage;
    if( smenu.ret >= 0 && static_cast<std::size_t>( smenu.ret ) <= parts.size() ) {
        part = parts[smenu.ret];
    }
    if( query_int( dbg_damage, _( "Damage self for how much?  HP: %s" ), part.id().c_str() ) ) {
        player_character.apply_damage( nullptr, part, dbg_damage );
        if( player_character.is_dead_state() ) {
            player_character.die( nullptr );
        }
    }
}

<<<<<<< HEAD
static void edit_global_vars()
{
    std::string key;
    std::string value;
    string_input_popup popup_key;
    string_input_popup popup_val;
    popup_key
    .title( _( "Key" ) )
    .width( 85 )
    .edit( key );
    popup_val
    .title( _( "Value" ) )
    .width( 85 )
    .edit( value );
    global_variables &globvars = get_globals();
    globvars.set_global_value( key, value );
}

=======
>>>>>>> e854fb95
static void game_report()
{
    // generate a game report, useful for bug reporting.
    std::string report = game_info::game_report();
    // write to log
    DebugLog( DL_ALL, DC_ALL ) << " GAME REPORT:\n" << report;
    std::string popup_msg = _( "Report written to debug.log" );
#if defined(TILES)
    // copy to clipboard
    int clipboard_result = SDL_SetClipboardText( report.c_str() );
    printErrorIf( clipboard_result != 0, "Error while copying the game report to the clipboard." );
    if( clipboard_result == 0 ) {
        popup_msg += _( " and to the clipboard." );
    }
#endif
    popup( popup_msg );
}

static void generate_effect_list()
{
    write_to_file( "effect_list.output", [&]( std::ostream & testfile ) {
        testfile << "|;id;duration;intensity;perm;bp" << std::endl;

        for( const effect &eff :  get_player_character().get_effects() ) {
            testfile << "|;" << eff.get_id().str() << ";" << to_string( eff.get_duration() ) << ";" <<
                     eff.get_intensity() << ";" << ( eff.is_permanent() ? "true" : "false" ) << ";" <<
                     eff.get_bp().id().str()
                     << std::endl;
        }

    }, "effect_list" );

    popup( _( "Effect list written to effect_list.output" ) );
}

static void gen_sound()
{
    const std::optional<tripoint> where = g->look_around();
    if( !where ) {
        return;
    }

    int volume;
    if( !query_int( volume, _( "Volume of sound: " ) ) ) {
        return;
    }

    if( volume < 0 ) {
        return;
    }

    sounds::sound( *where, volume, sounds::sound_t::order, string_format( _( "DEBUG SOUND ( %d )" ),
                   volume ) );
}

static void import_folower()
{
    cata_path export_dir{ cata_path::root_path::user,  "export_dir" };
    std::vector<cata_path> npc_files = get_files_from_path( ".npc",
                                       export_dir, /* recursive_search */ false, /* match_extension */ true );
    if( npc_files.empty() ) {
        popup( _( "There's no NPCs to import!" ) );
        return;
    }
    uilist filemenu;
    int filenum = 0;
    for( const cata_path &path : npc_files ) {
        filemenu.addentry( filenum++, true, MENU_AUTOASSIGN, path.get_unrelative_path().stem().string() );
    }
    filemenu.query();
    if( filemenu.ret < 0 || static_cast<size_t>( filemenu.ret ) >= npc_files.size() ) {
        return;
    }
    try {
        shared_ptr_fast<npc> temp = make_shared_fast<npc>();
        temp->import_and_clean( npc_files[filemenu.ret] );
        g->add_npc_follower( temp->getID() );
        temp->set_attitude( NPCATT_FOLLOW );
        temp->set_fac( faction_your_followers );
        temp->spawn_at_precise( get_avatar().get_location() + point( -4, -4 ) );
        overmap_buffer.insert_npc( temp );
        g->load_npcs();
    } catch( const std::exception &err ) {
        debugmsg( _( "Failed to read NPC: %s" ), err.what() );
    }
}

static void kill_area()
{
    static_popup popup;
    popup.on_top( true );
    popup.message( "%s", _( "Select first point." ) );

    tripoint initial_pos = get_avatar().pos();
    const look_around_result first = g->look_around( false, initial_pos, initial_pos,
                                     false, true, false );

    if( !first.position ) {
        return;
    }

    popup.message( "%s", _( "Select second point." ) );
    const look_around_result second = g->look_around( false, initial_pos, *first.position,
                                      true, true, false );

    if( !second.position ) {
        return;
    }

    const tripoint_range<tripoint_bub_ms> points = get_map().points_in_rectangle(
                tripoint_bub_ms( first.position.value() ), tripoint_bub_ms( second.position.value() ) );

    std::vector<Creature *> creatures = g->get_creatures_if(
    [&points]( const Creature & critter ) -> bool {
        return !critter.is_avatar() && points.is_point_inside( critter.pos_bub() );
    } );

    for( Creature *critter : creatures ) {
        critter->die( nullptr );
    }

    g->cleanup_dead();
}

static void map_extra()
{
    map &here = get_map();
    const std::vector<map_extra_id> &mx_str = MapExtras::get_all_function_names();
    uilist mx_menu;
    for( const map_extra_id &extra : mx_str ) {
        mx_menu.addentry( -1, true, -1, extra.str() );
    }
    mx_menu.query();
    int mx_choice = mx_menu.ret;
    if( mx_choice >= 0 && mx_choice < static_cast<int>( mx_str.size() ) ) {
        const tripoint_abs_omt where_omt( ui::omap::choose_point( true ) );
        if( where_omt != overmap::invalid_tripoint ) {
            smallmap mx_map;
            mx_map.load( where_omt, false );
            MapExtras::apply_function( mx_str[mx_choice], mx_map, where_omt );
            g->load_npcs();
            here.invalidate_map_cache( here.get_abs_sub().z() );
        }
    }
}

static void print_npc_magic()
{
    for( npc &guy : g->all_npcs() ) {
        const std::vector<spell_id> spells = guy.magic->spells();
        if( spells.empty() ) {
            std::cout << guy.disp_name() << " does not know any spells." << std::endl;
            continue;
        }
        std::cout << guy.disp_name() << "knows : ";
        int counter = 1;
        for( const spell_id &sp : spells ) {
            std::cout << sp->name.translated() << " ";
            if( counter < static_cast<int>( spells.size() ) ) {
                std::cout << "and ";
            } else {
                std::cout << "." << std::endl;
            }
            counter++;
        }
    }
}

static void show_sound()
{
#if defined(TILES)
    avatar &player_character = get_avatar();
    const auto &sounds_to_draw = sounds::get_monster_sounds();

    shared_ptr_fast<game::draw_callback_t> sound_cb = make_shared_fast<game::draw_callback_t>( [&]() {
        const point offset {
            player_character.view_offset.xy().raw() + point( POSX - player_character.posx(), POSY - player_character.posy() )
        };
        for( const tripoint &sound : sounds_to_draw.first ) {
            mvwputch( g->w_terrain, offset + sound.xy(), c_yellow, '?' );
        }
        for( const tripoint &sound : sounds_to_draw.second ) {
            mvwputch( g->w_terrain, offset + sound.xy(), c_red, '?' );
        }
    } );
    g->add_draw_callback( sound_cb );

    ui_manager::redraw();
    inp_mngr.wait_for_any_key();
#else
    popup( _( "This binary was not compiled with tiles support." ) );
#endif
}

static void set_automove()
{
    avatar &player_character = get_avatar();
    const std::optional<tripoint> dest = g->look_around();
    if( !dest || *dest == player_character.pos() ) {
        return;
    }

    // TODO: fix point types
    auto rt = get_map().route( player_character.pos_bub(), tripoint_bub_ms( *dest ),
                               player_character.get_pathfinding_settings(),
                               player_character.get_path_avoid() );
    if( !rt.empty() ) {
        player_character.set_destination( rt );
    } else {
        popup( "Couldn't find path" );
    }
}

static void spawn_npc()
{
    avatar &player_character = get_avatar();
    shared_ptr_fast<npc> temp = make_shared_fast<npc>();
    temp->normalize();
    temp->randomize();
    temp->spawn_at_precise( player_character.get_location() + point( -4, -4 ) );
    overmap_buffer.insert_npc( temp );
    temp->form_opinion( player_character );
    temp->mission = NPC_MISSION_NULL;
    temp->add_new_mission( mission::reserve_random( ORIGIN_ANY_NPC, temp->global_omt_location(),
                           temp->getID() ) );
    std::string new_fac_id = "solo_";
    new_fac_id += temp->name;
    new_fac_id += std::to_string( temp->getID().get_value() );
    // create a new "lone wolf" faction for this one NPC
    faction *new_solo_fac = g->faction_manager_ptr->add_new_faction( temp->name,
                            faction_id( new_fac_id ), faction_no_faction );
    temp->set_fac( new_solo_fac ? new_solo_fac->id : faction_no_faction );
    g->load_npcs();
}

static void spawn_named_npc()
{
    const std::string input = string_input_popup()
                              .title( _( "Enter NPC template" ) )
                              .width( 20 )
                              .query_string();

    if( input.empty() ) {
        return;
    }

    const npc_template_id npc_template = npc_template_id( input );
    if( !npc_template.is_valid() ) {
        popup( "Invalid template id" );
        return;
    }

    avatar &player_character = get_avatar();
    shared_ptr_fast<npc> temp = make_shared_fast<npc>();
    temp->normalize();
    temp->load_npc_template( npc_template );
    temp->spawn_at_precise( player_character.get_location() + point( -4, -4 ) );
    overmap_buffer.insert_npc( temp );
    temp->form_opinion( player_character );

    g->load_npcs();
}

static void unlock_all()
{
    if( query_yn( _(
                      "Activating this will add the Arcade Mode achievement unlocking all starting "
                      "scenarios and professions for all worlds.  You will need to save the "
                      "character in order to record this.  Achievements are tracked from the "
                      "'achievements' folder if you need to get rid of this (and the 'memorial' "
                      "folder if you need to get rid of this from a dead character in a legacy "
                      "save).  Activating this will spoil factions and situations you may otherwise "
                      "stumble upon naturally while playing.  Some scenarios are frustrating for the "
                      "uninitiated, and some professions skip portions of the game's content.  If "
                      "new to the game, meta progression will help you be introduced to mechanics at "
                      "a reasonable pace." ) ) ) {
        get_achievements().report_achievement( &achievement_achievement_arcade_mode.obj(),
                                               achievement_completion::completed );
    }
}

static void vehicle_battery_charge()
{

    optional_vpart_position v_part_pos = get_map().veh_at( player_picks_tile() );
    if( !v_part_pos ) {
        add_msg( m_bad, _( "There's no vehicle there." ) );
        return;
    }

    int amount = 0;
    string_input_popup popup;
    popup
    .title( _( "By how much?  (in kJ, negative to discharge)" ) )
    .width( 30 )
    .edit( amount );
    if( !popup.canceled() ) {
        vehicle &veh = v_part_pos->vehicle();
        if( amount >= 0 ) {
            veh.charge_battery( amount, false );
        } else {
            veh.discharge_battery( -amount, false );
        }
    }
}

static void vehicle_export()
{
    if( optional_vpart_position ovp = get_map().veh_at( get_avatar().pos_bub() ) ) {
        cata_path export_dir{ cata_path::root_path::user,  "export_dir" };
        assure_dir_exist( export_dir );
        const std::string text = string_input_popup()
                                 .title( _( "Exported file name?" ) )
                                 .width( 20 )
                                 .query_string();
        cata_path veh_path = export_dir / ( text + ".json" );
        try {
            write_to_file( veh_path, [&]( std::ostream & fout ) {
                JsonOut jsout( fout );
                ovp->vehicle().refresh();
                vehicle_prototype::save_vehicle_as_prototype( ovp->vehicle(), jsout );
            } );
        } catch( const std::exception &err ) {
            debugmsg( _( "Failed to export vehicle: %s" ), err.what() );
        }
        popup( _( "Written: %s .\n Please format the exported file for readability." ),
               veh_path.get_unrelative_path().string() );
        return;
    }
    add_msg( m_bad, _( "There's no vehicle there." ) );
}

static void wind_direction()
{
    uilist wind_direction_menu;
    wind_direction_menu.text = _( "Select new wind direction:" );
    weather_manager &weather = get_weather();
    wind_direction_menu.addentry( 0, true, MENU_AUTOASSIGN, weather.wind_direction_override ?
                                  _( "Disable direction forcing" ) : _( "Keep normal wind direction" ) );
    int count = 1;
    for( int angle = 0; angle <= 315; angle += 45 ) {
        wind_direction_menu.addentry( count, true, MENU_AUTOASSIGN, get_wind_arrow( angle ) );
        count += 1;
    }
    wind_direction_menu.query();
    if( wind_direction_menu.ret == 0 ) {
        weather.wind_direction_override = std::nullopt;
        weather.set_nextweather( calendar::turn );
    } else if( wind_direction_menu.ret >= 0 && wind_direction_menu.ret < 9 ) {
        weather.wind_direction_override = ( wind_direction_menu.ret - 1 ) * 45;
        weather.set_nextweather( calendar::turn );
    }
}

static void wind_speed()
{
    uilist wind_speed_menu;
    wind_speed_menu.text = _( "Select new wind speed:" );
    weather_manager &weather = get_weather();
    wind_speed_menu.addentry( 0, true, MENU_AUTOASSIGN, weather.wind_direction_override ?
                              _( "Disable speed forcing" ) : _( "Keep normal wind speed" ) );
    int count = 1;
    for( int speed = 0; speed <= 100; speed += 10 ) {
        std::string speedstring = std::to_string( speed ) + " " + velocity_units( VU_WIND );
        wind_speed_menu.addentry( count, true, MENU_AUTOASSIGN, speedstring );
        count += 1;
    }
    wind_speed_menu.query();
    if( wind_speed_menu.ret == 0 ) {
        weather.windspeed_override = std::nullopt;
        weather.set_nextweather( calendar::turn );
    } else if( wind_speed_menu.ret >= 0 && wind_speed_menu.ret < 12 ) {
        int selected_wind_speed = ( wind_speed_menu.ret - 1 ) * 10;
        weather.windspeed_override = selected_wind_speed;
        weather.set_nextweather( calendar::turn );
    }
}

static void write_city_list()
{
    write_to_file( "cities.output", [&]( std::ostream & testfile ) {
        overmap &cur_om = g->get_cur_om();
        testfile << "name;size;pos_om;pos" << std::endl;
        for( const city &c : cur_om.cities ) {
            testfile << c.name << ";"
                     << c.size << ";"
                     << c.pos_om.to_string() << ";"
                     << c.pos.to_string()
                     << std::endl;
        }

    }, "city_list" );
    popup( string_format( _( "city list written to cities.output" ) ) );
}

static void write_global_vars()
{
    write_to_file( "var_list.output", [&]( std::ostream & testfile ) {
        testfile << "Global" << std::endl;
        testfile << "|;key;value;" << std::endl;
        global_variables &globvars = get_globals();
        auto globals = globvars.get_global_values();
        for( const auto &value : globals ) {
            testfile << "|;" << value.first << ";" << value.second << ";" << std::endl;
        }

    }, "var_list" );

    popup( _( "Var list written to var_list.output" ) );
}

void do_debug_quick_setup()
{
    if( !debug_mode ) {
        // Turn on debug mode if not already on, but without any filters enabled (to prevent log spam).
        // Save a few keypresses.
        debug_mode = true;
        debugmode::enabled_filters.clear();
    }
    Character &u = get_avatar();
    normalize_body( u );
    // Specifically only adds mutations instead of toggling them.
    u.set_mutations( setup_traits );
    u.remove_weapon();
    u.clear_worn();
    item backpack( "debug_backpack" );
    u.wear_item( backpack );
    for( const std::pair<const skill_id, SkillLevel> &pair : u.get_all_skills() ) {
        u.set_skill_level( pair.first, 10 );
    }
    prompt_or_do_map_reveal( static_cast<int>( om_vision_level::full ) );
}

void debug()
{
    bool debug_menu_has_hotkey = hotkey_for_action( ACTION_DEBUG,
                                 /*maximum_modifier_count=*/ -1, false ).has_value();
    std::optional<debug_menu_index> action = debug_menu_uilist( debug_menu_has_hotkey );

    // For the "cheaty" options, disable achievements when used
    achievements_tracker &achievements = get_achievements();
    static const std::unordered_set<debug_menu_index> non_cheaty_options = {
        debug_menu_index::SAVE_SCREENSHOT,
        debug_menu_index::GAME_REPORT,
        debug_menu_index::GAME_MIN_ARCHIVE,
        debug_menu_index::ENABLE_ACHIEVEMENTS,
        debug_menu_index::UNLOCK_ALL,
        debug_menu_index::BENCHMARK,
        debug_menu_index::SHOW_MSG,
        debug_menu_index::QUICKLOAD,
        debug_menu_index::QUIT_NOSAVE,
        debug_menu_index::EXPORT_FOLLOWER,
        debug_menu_index::EXPORT_SELF
    };
    const bool should_disable_achievements = action && !is_debug_character() &&
            !non_cheaty_options.count( *action );
    if( should_disable_achievements && achievements.is_enabled() ) {
        static const std::string query(
            translate_marker(
                "Using this will disable achievements.  Proceed?"
                "\nThey can be reenabled in the 'game' section of the menu." ) );
        if( query_yn( _( query ) ) ) {
            achievements.set_enabled( false );
        } else {
            action = std::nullopt;
        }
    }

    if( !action ) {
        return;
    }

    get_event_bus().send<event_type::uses_debug_menu>( *action );

    avatar &player_character = get_avatar();
    map &here = get_map();
    switch( *action ) {
        case debug_menu_index::WISH:
            debug_menu::wishitem( &player_character );
            break;

        case debug_menu_index::SHORT_TELEPORT:
            debug_menu::teleport_short();
            break;

        case debug_menu_index::LONG_TELEPORT:
            debug_menu::teleport_long();
            break;

        case debug_menu_index::REVEAL_MAP: {
            prompt_or_do_map_reveal();
        }
        break;

        case debug_menu_index::SPAWN_NPC:
            spawn_npc();
            break;

        case debug_menu_index::SPAWN_NAMED_NPC:
            spawn_named_npc();
            break;

        case debug_menu_index::SPAWN_OM_NPC: {
            int num_of_npcs = 1;
            if( query_int( num_of_npcs, _( "How many NPCs to try spawning?" ), num_of_npcs ) ) {
                for( int i = 0; i < num_of_npcs; i++ ) {
                    g->perhaps_add_random_npc( true );
                }
            }
        }
        break;

        case debug_menu_index::SPAWN_HORDE: {
            const tripoint_abs_ms &player_abs_ms = get_player_character().get_location();
            tripoint_abs_sm horde_dest = project_to<coords::sm>( player_abs_ms );
            horde_dest = horde_dest + point{0, -20}; // 20 submaps to the north
            overmap &om = overmap_buffer.get( project_to<coords::om>( player_abs_ms ).xy() );
            om.debug_force_add_group( mongroup( GROUP_DEBUG_EXACTLY_ONE, horde_dest, 1 ) );
        }
        break;

        case debug_menu_index::SPAWN_MON:
            debug_menu::wishmonster( std::nullopt );
            break;

        case debug_menu_index::GAME_STATE:
            debug_menu_game_state();
            break;

        case debug_menu_index::KILL_AREA:
            kill_area();
            break;

        case debug_menu_index::KILL_NPCS:
            for( npc &guy : g->all_npcs() ) {
                add_msg( _( "%s's head implodes!" ), guy.get_name() );
                guy.set_part_hp_cur( bodypart_id( "head" ), 0 );
            }
            break;

        case debug_menu_index::MUTATE:
            debug_menu::wishmutate( &player_character );
            break;

        case debug_menu_index::SPAWN_VEHICLE:
            debug_menu_spawn_vehicle();
            break;

        case debug_menu_index::CHANGE_SKILLS: {
            debug_menu::wishskill( &player_character );
        }
        break;

        case debug_menu_index::CHANGE_THEORY: {
            debug_menu::wishskill( &player_character, true );
        }
        break;

        case debug_menu_index::LEARN_MA:
            add_msg( m_info, _( "Martial arts debug." ) );
            add_msg( _( "Your eyes blink rapidly as knowledge floods your brain." ) );
            for( auto &style : all_martialart_types() ) {
                if( style != style_none ) {
                    player_character.martial_arts_data->add_martialart( style );
                }
            }
            add_msg( m_good, _( "You now know a lot more than just 10 styles of kung fu." ) );
            break;

        case debug_menu_index::UNLOCK_RECIPES: {
            add_msg( m_info, _( "Recipe debug." ) );
            add_msg( _( "Your eyes blink rapidly as knowledge floods your brain." ) );
            for( const auto &e : recipe_dict ) {
                player_character.learn_recipe( &e.second );
            }
            add_msg( m_good, _( "You know how to craft that now." ) );
        }
        break;

        case debug_menu_index::FORGET_ALL_RECIPES: {
            add_msg( m_info, _( "Recipe debug: forget recipes." ) );
            player_character.forget_all_recipes();
            add_msg( m_bad, _( "You don't know how to craft anymore." ) );
        }
        break;

        case debug_menu_index::FORGET_ALL_ITEMS: {
            add_msg( m_info, _( "Recipe debug: forget items." ) );
            uistate.read_items.clear();
            add_msg( m_bad, _( "You don't know about any items anymore." ) );
        }
        break;

        case debug_menu_index::EDIT_PLAYER:
            character_edit_menu();
            break;

        case debug_menu_index::EDIT_MONSTER:
            monster_edit_menu();
            break;

        case debug_menu_index::CONTROL_NPC:
            control_npc_menu();
            break;

        case debug_menu_index::SPAWN_ARTIFACT:
            spawn_artifact();
            break;

        case debug_menu_index::SPAWN_CLAIRVOYANCE:
            player_character.i_add( item( "architect_cube", calendar::turn ) );
            break;

        case debug_menu_index::MAP_EDITOR:
            g->look_debug();
            break;

        case debug_menu_index::CHANGE_WEATHER:
            change_weather();
            break;

        case debug_menu_index::WIND_DIRECTION:
            wind_direction();
            break;

        case debug_menu_index::WIND_SPEED:
            wind_speed();
            break;

        case debug_menu_index::GEN_SOUND:
            gen_sound();
            break;

        case debug_menu_index::KILL_MONS: {
            for( monster &critter : g->all_monsters() ) {
                // Use the normal death functions, useful for testing death
                // and for getting a corpse.
                if( critter.type->id != mon_generator ) {
                    critter.die( nullptr );
                }
            }
            g->cleanup_dead();
        }
        break;
        case debug_menu_index::DISPLAY_HORDES:
            ui::omap::display_hordes();
            break;
        case debug_menu_index::TEST_IT_GROUP: {
            item_group::debug_spawn();
        }
        break;

        // Damage Self
        case debug_menu_index::DAMAGE_SELF:
            damage_self();
            break;

        // Add bleeding
        case debug_menu_index::BLEED_SELF:
            bleed_self();
            break;

        case debug_menu_index::SHOW_SOUND:
            show_sound();
            break;

        case debug_menu_index::DISPLAY_WEATHER:
            ui::omap::display_weather();
            break;
        case debug_menu_index::DISPLAY_SCENTS:
            ui::omap::display_scents();
            break;
        case debug_menu_index::DISPLAY_SCENTS_LOCAL:
            g->display_toggle_overlay( ACTION_DISPLAY_SCENT );
            break;
        case debug_menu_index::DISPLAY_SCENTS_TYPE_LOCAL:
            g->display_toggle_overlay( ACTION_DISPLAY_SCENT_TYPE );
            break;
        case debug_menu_index::DISPLAY_NPC_ATTACK:
            g->display_toggle_overlay( ACTION_DISPLAY_NPC_ATTACK_POTENTIAL );
            break;
        case debug_menu_index::DISPLAY_TEMP:
            g->display_toggle_overlay( ACTION_DISPLAY_TEMPERATURE );
            break;
        case debug_menu_index::DISPLAY_VEHICLE_AI:
            g->display_toggle_overlay( ACTION_DISPLAY_VEHICLE_AI );
            break;
        case debug_menu_index::DISPLAY_VISIBILITY:
            g->display_toggle_overlay( ACTION_DISPLAY_VISIBILITY );
            break;
        case debug_menu_index::DISPLAY_LIGHTING:
            g->display_toggle_overlay( ACTION_DISPLAY_LIGHTING );
            break;
        case debug_menu_index::DISPLAY_RADIATION:
            g->display_toggle_overlay( ACTION_DISPLAY_RADIATION );
            break;
        case debug_menu_index::DISPLAY_TRANSPARENCY:
            g->display_toggle_overlay( ACTION_DISPLAY_TRANSPARENCY );
            break;
        case debug_menu_index::HOUR_TIMER:
            g->toggle_debug_hour_timer();
            break;
        case debug_menu_index::CHANGE_TIME:
            calendar::turn = calendar_ui::select_time_point( calendar::turn );
            break;
        case debug_menu_index::FORCE_TEMP:
            debug_menu_force_temperature();
            break;
        case debug_menu_index::SET_AUTOMOVE:
            set_automove();
            break;
        case debug_menu_index::SHOW_MUT_CAT:
            for( const auto &elem : player_character.mutation_category_level ) {
                add_msg( "%s: %d", elem.first.c_str(), elem.second );
            }
            break;

        case debug_menu_index::OM_EDITOR:
            ui::omap::display_editor();
            break;

        case debug_menu_index::BENCHMARK: {
            const int ms = string_input_popup()
                           .title( _( "Enter benchmark length (in milliseconds):" ) )
                           .width( 20 )
                           .text( "5000" )
                           .query_int();
            debug_menu::draw_benchmark( ms );
        }
        break;

        case debug_menu_index::OM_TELEPORT:
            debug_menu::teleport_overmap();
            break;
        case debug_menu_index::OM_TELEPORT_COORDINATES:
            debug_menu::teleport_overmap( true );
            break;
        case debug_menu_index::OM_TELEPORT_CITY:
            debug_menu::teleport_city();
            break;
        case debug_menu_index::TRAIT_GROUP:
            trait_group::debug_spawn();
            break;
        case debug_menu_index::ENABLE_ACHIEVEMENTS:
            if( achievements.is_enabled() ) {
                popup( _( "Achievements are already enabled" ) );
            } else {
                achievements.set_enabled( true );
                popup( _( "Achievements enabled" ) );
            }
            break;
        case debug_menu_index::UNLOCK_ALL:
            unlock_all();
            break;
        case debug_menu_index::SHOW_MSG:
            debugmsg( "Test debugmsg" );
            break;
        case debug_menu_index::CRASH_GAME:
            if( query_yn( _( "Are you sure you want to crash the game?" ) ) ) {
                if( query_yn( _( "Are you REALLY sure you want to crash the game?" ) ) ) {
                    static_cast<void>( raise( SIGSEGV ) );
                };
            }
            break;
        case debug_menu_index::ACTIVATE_EOC: {
            run_eoc_menu();
        }
        break;
        case debug_menu_index::MAP_EXTRA:
            map_extra();
            break;
        case debug_menu_index::NESTED_MAPGEN:
            debug_menu::spawn_nested_mapgen();
            break;
        case debug_menu_index::DISPLAY_NPC_PATH:
            g->debug_pathfinding = !g->debug_pathfinding;
            break;
        case debug_menu_index::PRINT_FACTION_INFO: {
            int count = 0;
            for( const auto &elem : g->faction_manager_ptr->all() ) {
                std::cout << std::to_string( count ) << " Faction_id key in factions map = " << elem.first.str() <<
                          std::endl;
                std::cout << std::to_string( count ) << " Faction name associated with this id is " <<
                          elem.second.name << std::endl;
                std::cout << std::to_string( count ) << " the id of that faction object is " << elem.second.id.str()
                          << std::endl;
                count++;
            }
            std::cout << "Player faction is " << player_character.get_faction()->id.str() << std::endl;
            break;
        }
        case debug_menu_index::PRINT_NPC_MAGIC:
            print_npc_magic();
            break;
        case debug_menu_index::QUIT_NOSAVE:
            if( query_yn(
                    _( "Quit without saving?  This may cause issues such as duplicated or missing items and vehicles!" ) ) ) {
                player_character.set_moves( 0 );
                g->uquit = QUIT_NOSAVED;
            }
            break;
        case debug_menu_index::QUICKLOAD:
            if( query_yn(
                    _( "Quickload without saving?  This may cause issues such as duplicated or missing items and vehicles!" ) ) ) {
                g->quickload();
            }
            break;
        case debug_menu_index::TEST_WEATHER: {
            get_weather().get_cur_weather_gen().test_weather( g->get_seed() );
        }
        break;
        case debug_menu_index::WRITE_GLOBAL_EOCS: {
            effect_on_conditions::write_global_eocs_to_file();
            popup( _( "effect_on_condition list written to eocs.output" ) );
        }
        break;
        case debug_menu_index::WRITE_GLOBAL_VARS:
            write_global_vars();
            break;
        case debug_menu_index::WRITE_TIMED_EVENTS: {
            write_to_file( "timed_event_list.output", [&]( std::ostream & testfile ) {
                testfile << "|;when;type;key;string_id;strength;map_point;faction_id;" << std::endl;
                for( const timed_event &te : get_timed_events().get_all() ) {
                    testfile << "|;" << to_string( te.when ) << ";" << static_cast<int>( te.type ) << ";" << te.key <<
                             ";" << te.string_id << ";" << te.strength << ";" << te.map_point << ";" << te.faction_id << ";" <<
                             std::endl;
                }

            }, "timed_event_list" );

            popup( _( "Var list written to timed_event_list.output" ) );
        }
        break;
        case debug_menu_index::EDIT_GLOBAL_VARS:
            edit_global_npctalk_vars();
            break;

        case debug_menu_index::SAVE_SCREENSHOT:
            g->queue_screenshot = true;
            break;

        case debug_menu_index::GAME_REPORT:
            game_report();
            break;
        case debug_menu_index::GAME_MIN_ARCHIVE: {
            g->quicksave();

            static_popup popup;
            popup.message( "%s", _( "Writing archive, this may take a while." ) );
            ui_manager::redraw();
            refresh_display();

            write_min_archive();
            break;
        }
        case debug_menu_index::CHANGE_SPELLS:
            change_spells( player_character );
            break;
        case debug_menu_index::TEST_MAP_EXTRA_DISTRIBUTION:
            MapExtras::debug_spawn_test();
            break;

        case debug_menu_index::GENERATE_EFFECT_LIST:
            generate_effect_list();
            break;

        case debug_menu_index::VEHICLE_BATTERY_CHARGE:
            vehicle_battery_charge();
            break;

        case debug_menu_index::VEHICLE_DELETE: {

            if( const optional_vpart_position ovp = here.veh_at( player_picks_tile() ) ) {
                here.destroy_vehicle( &ovp->vehicle() );
                break;
            }
            if( query_yn( _( "There's no vehicle there, destroy vehicles in all loaded submaps?" ) ) ) {
                for( VehicleList vehs = here.get_vehicles(); !vehs.empty(); vehs = here.get_vehicles() ) {
                    vehicle *veh = vehs.begin()->v;
                    here.destroy_vehicle( veh );
                }
            }
            break;
        }
        case debug_menu_index::VEHICLE_EXPORT:
            vehicle_export();
            break;

        case debug_menu_index::IMPORT_FOLLOWER:
            import_folower();
            break;

        case debug_menu_index::EXPORT_FOLLOWER: {
            npc *export_me = select_follower_to_export();
            if( !export_me ) {
                break;
            }
            cata_path export_name = prepare_export_dir_and_find_unused_name( export_me->name );
            export_me->export_to( export_name );
            popup( _( "Written: %s" ), export_name.get_unrelative_path().string() );
            break;
        }

        case debug_menu_index::EXPORT_SELF: {
            cata_path export_name = prepare_export_dir_and_find_unused_name( get_avatar().name );
            get_avatar().export_as_npc( export_name );
            popup( _( "Written: %s" ), export_name.get_unrelative_path().string() );
            break;
        }

        case debug_menu_index::QUICK_SETUP: {
            do_debug_quick_setup();
            break;
        }

        case debug_menu_index::TOGGLE_SETUP_MUTATION: {
            Character &u = get_avatar();
            for( trait_id &trait : setup_traits ) {
                u.toggle_trait( trait );
            }
            break;
        }

        case debug_menu_index::NORMALIZE_BODY_STAT: {
            normalize_body( get_avatar() );
            break;
        }

        case debug_menu_index::SIX_MILLION_DOLLAR_SURVIVOR: {
            Character &u = get_avatar();
            for( const bionic_data &bionic : bionic_data::get_all() ) {
                u.add_bionic( bionic.id, 0, true );
            }
            // Prevent synthetic lungs/etc from instantly suffocating you. This is bad for testing!
            u.set_power_level( 2500_kJ );
            break;
        }

        case debug_menu_index::EDIT_FACTION:
            faction_edit_menu();
            break;

        case debug_menu_index::WRITE_CITY_LIST:
            write_city_list();
            break;

        case debug_menu_index::TALK_TOPIC:
            display_talk_topic();
            break;

        case debug_menu_index::last:
            return;
    }
    here.invalidate_map_cache( here.get_abs_sub().z() );
}

} // namespace debug_menu<|MERGE_RESOLUTION|>--- conflicted
+++ resolved
@@ -2691,23 +2691,7 @@
             break;
         }
         case D_EDIT_VARS: {
-<<<<<<< HEAD
-            std::string key;
-            std::string value;
-            string_input_popup popup_key;
-            string_input_popup popup_val;
-            popup_key
-            .title( _( "Key" ) )
-            .width( 85 )
-            .edit( key );
-            popup_val
-            .title( _( "Value" ) )
-            .width( 85 )
-            .edit( value );
-            you.set_value( key, value );
-=======
             edit_character_npctalk_vars( you );
->>>>>>> e854fb95
             break;
         }
         case D_FACTION: {
@@ -3407,27 +3391,6 @@
     }
 }
 
-<<<<<<< HEAD
-static void edit_global_vars()
-{
-    std::string key;
-    std::string value;
-    string_input_popup popup_key;
-    string_input_popup popup_val;
-    popup_key
-    .title( _( "Key" ) )
-    .width( 85 )
-    .edit( key );
-    popup_val
-    .title( _( "Value" ) )
-    .width( 85 )
-    .edit( value );
-    global_variables &globvars = get_globals();
-    globvars.set_global_value( key, value );
-}
-
-=======
->>>>>>> e854fb95
 static void game_report()
 {
     // generate a game report, useful for bug reporting.
