--- conflicted
+++ resolved
@@ -1292,14 +1292,9 @@
                 you.on_item_wear( to_wear );
                 you.worn.push_back( to_wear );
             } else if( !to_wear.is_null() ) {
-<<<<<<< HEAD
                 p.set_wielded_item( to_wear );
-                get_event_bus().send<event_type::character_wields_item>( p.getID(),
-                        p.get_wielded_item()->typeId() );
-=======
-                you.weapon = to_wear;
-                get_event_bus().send<event_type::character_wields_item>( you.getID(), you.weapon.typeId() );
->>>>>>> bf3398f2
+                get_event_bus().send<event_type::character_wields_item>( you.getID(),
+                        you.get_wielded_item()->typeId() );
             }
         }
         break;
