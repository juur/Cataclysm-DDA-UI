#include "debug_menu.h"

// IWYU pragma: no_include <cxxabi.h>
#include <limits.h>
#include <stdint.h>
#include <algorithm>
#include <chrono>
#include <vector>
#include <array>
#include <iomanip>
#include <iostream>
#include <iterator>
#include <list>
#include <map>
#include <memory>
#include <sstream>
#include <string>
#include <type_traits>
#include <utility>
#include <cstdlib>
#include <ctime>
#include <unordered_map>

#include "action.h"
#include "avatar.h"
#include "coordinate_conversions.h"
#include "faction.h"
#include "filesystem.h"
#include "game.h"
#include "map_extras.h"
#include "messages.h"
#include "mission.h"
#include "morale_types.h"
#include "npc.h"
#include "npc_class.h"
#include "options.h"
#include "output.h"
#include "overmap.h"
#include "overmap_ui.h"
#include "overmapbuffer.h"
#include "player.h"
#include "string_formatter.h"
#include "string_input_popup.h"
#include "ui.h"
#include "vitamin.h"
#include "color.h"
#include "debug.h"
#include "enums.h"
#include "faction.h"
#include "game_constants.h"
#include "int_id.h"
#include "inventory.h"
#include "item.h"
#include "omdata.h"
#include "optional.h"
#include "pldata.h"
#include "translations.h"
#include "type_id.h"
#include "map.h"
#include "veh_type.h"
#include "weather.h"
#include "recipe_dictionary.h"
#include "martialarts.h"
#include "sounds.h"
#include "trait_group.h"
#include "artifact.h"
#include "vpart_position.h"
#include "rng.h"
#include "signal.h"
#include "magic.h"
#include "bodypart.h"
#include "calendar.h"
#include "cata_utility.h"
#include "clzones.h"
#include "compatibility.h"
#include "creature.h"
#include "cursesdef.h"
#include "input.h"
#include "item_group.h"
#include "monster.h"
#include "point.h"
#include "stomach.h"
#include "string_id.h"
#include "units.h"
#include "weather_gen.h"

class vehicle;

#if defined(TILES)
#include "sdl_wrappers.h"
#endif

#define dbg(x) DebugLog((x),D_GAME) << __FILE__ << ":" << __LINE__ << ": "
const efftype_id effect_riding( "riding" );
namespace debug_menu
{

enum debug_menu_index {
    DEBUG_WISH,
    DEBUG_SHORT_TELEPORT,
    DEBUG_LONG_TELEPORT,
    DEBUG_REVEAL_MAP,
    DEBUG_SPAWN_NPC,
    DEBUG_SPAWN_MON,
    DEBUG_GAME_STATE,
    DEBUG_KILL_NPCS,
    DEBUG_MUTATE,
    DEBUG_SPAWN_VEHICLE,
    DEBUG_CHANGE_SKILLS,
    DEBUG_LEARN_MA,
    DEBUG_UNLOCK_RECIPES,
    DEBUG_EDIT_PLAYER,
    DEBUG_SPAWN_ARTIFACT,
    DEBUG_SPAWN_CLAIRVOYANCE,
    DEBUG_MAP_EDITOR,
    DEBUG_CHANGE_WEATHER,
    DEBUG_WIND_DIRECTION,
    DEBUG_WIND_SPEED,
    DEBUG_KILL_MONS,
    DEBUG_DISPLAY_HORDES,
    DEBUG_TEST_IT_GROUP,
    DEBUG_DAMAGE_SELF,
    DEBUG_SHOW_SOUND,
    DEBUG_DISPLAY_WEATHER,
    DEBUG_DISPLAY_SCENTS,
    DEBUG_CHANGE_TIME,
    DEBUG_SET_AUTOMOVE,
    DEBUG_SHOW_MUT_CAT,
    DEBUG_OM_EDITOR,
    DEBUG_BENCHMARK,
    DEBUG_OM_TELEPORT,
    DEBUG_TRAIT_GROUP,
    DEBUG_SHOW_MSG,
    DEBUG_CRASH_GAME,
    DEBUG_MAP_EXTRA,
    DEBUG_DISPLAY_NPC_PATH,
    DEBUG_PRINT_FACTION_INFO,
    DEBUG_QUIT_NOSAVE,
    DEBUG_TEST_WEATHER,
    DEBUG_SAVE_SCREENSHOT,
    DEBUG_GAME_REPORT,
    DEBUG_DISPLAY_SCENTS_LOCAL,
    DEBUG_DISPLAY_TEMP,
    DEBUG_DISPLAY_VISIBILITY,
    DEBUG_DISPLAY_LIGHTING,
    DEBUG_DISPLAY_RADIATION,
    DEBUG_LEARN_SPELLS,
    DEBUG_LEVEL_SPELLS
};

class mission_debug
{
    private:
        // Doesn't actually "destroy" the mission, just removes assignments
        static void remove_mission( mission &m );
    public:
        static void edit_mission( mission &m );
        static void edit( player &who );
        static void edit_player();
        static void edit_npc( npc &who );
        static std::string describe( const mission &m );
};

static int player_uilist()
{
    std::vector<uilist_entry> uilist_initializer = {
        { uilist_entry( DEBUG_MUTATE, true, 'M', _( "Mutate" ) ) },
        { uilist_entry( DEBUG_CHANGE_SKILLS, true, 's', _( "Change all skills" ) ) },
        { uilist_entry( DEBUG_LEARN_MA, true, 'l', _( "Learn all melee styles" ) ) },
        { uilist_entry( DEBUG_UNLOCK_RECIPES, true, 'r', _( "Unlock all recipes" ) ) },
        { uilist_entry( DEBUG_EDIT_PLAYER, true, 'p', _( "Edit player/NPC" ) ) },
        { uilist_entry( DEBUG_DAMAGE_SELF, true, 'd', _( "Damage self" ) ) },
        { uilist_entry( DEBUG_SET_AUTOMOVE, true, 'a', _( "Set automove route" ) ) },
    };
    if( !spell_type::get_all().empty() ) {
        uilist_initializer.emplace_back( uilist_entry( DEBUG_LEARN_SPELLS, true, 'S',
                                         _( "Learn all spells" ) ) );
        uilist_initializer.emplace_back( uilist_entry( DEBUG_LEVEL_SPELLS, true, 'L',
                                         _( "Level a spell" ) ) );
    }

    return uilist( _( "Player..." ), uilist_initializer );
}

static int info_uilist( bool display_all_entries = true )
{
    // always displayed
    std::vector<uilist_entry> uilist_initializer = {
        { uilist_entry( DEBUG_SAVE_SCREENSHOT, true, 'H', _( "Take screenshot" ) ) },
        { uilist_entry( DEBUG_GAME_REPORT, true, 'r', _( "Generate game report" ) ) },
    };

    if( display_all_entries ) {
        const std::vector<uilist_entry> debug_only_options = {
            { uilist_entry( DEBUG_GAME_STATE, true, 'g', _( "Check game state" ) ) },
            { uilist_entry( DEBUG_DISPLAY_HORDES, true, 'h', _( "Display hordes" ) ) },
            { uilist_entry( DEBUG_TEST_IT_GROUP, true, 'i', _( "Test item group" ) ) },
            { uilist_entry( DEBUG_SHOW_SOUND, true, 'c', _( "Show sound clustering" ) ) },
            { uilist_entry( DEBUG_DISPLAY_WEATHER, true, 'w', _( "Display weather" ) ) },
            { uilist_entry( DEBUG_DISPLAY_SCENTS, true, 'S', _( "Display overmap scents" ) ) },
            { uilist_entry( DEBUG_DISPLAY_SCENTS_LOCAL, true, 's', _( "Toggle display local scents" ) ) },
            { uilist_entry( DEBUG_DISPLAY_TEMP, true, 'T', _( "Toggle display temperature" ) ) },
            { uilist_entry( DEBUG_DISPLAY_VISIBILITY, true, 'v', _( "Toggle display visibility" ) ) },
            { uilist_entry( DEBUG_DISPLAY_LIGHTING, true, 'l', _( "Toggle display lighting" ) ) },
            { uilist_entry( DEBUG_DISPLAY_RADIATION, true, 'R', _( "Toggle display radiation" ) ) },
            { uilist_entry( DEBUG_SHOW_MUT_CAT, true, 'm', _( "Show mutation category levels" ) ) },
            { uilist_entry( DEBUG_BENCHMARK, true, 'b', _( "Draw benchmark (X seconds)" ) ) },
            { uilist_entry( DEBUG_TRAIT_GROUP, true, 't', _( "Test trait group" ) ) },
            { uilist_entry( DEBUG_SHOW_MSG, true, 'd', _( "Show debug message" ) ) },
            { uilist_entry( DEBUG_CRASH_GAME, true, 'C', _( "Crash game (test crash handling)" ) ) },
            { uilist_entry( DEBUG_DISPLAY_NPC_PATH, true, 'n', _( "Toggle NPC pathfinding on map" ) ) },
            { uilist_entry( DEBUG_PRINT_FACTION_INFO, true, 'f', _( "Print faction info to console" ) ) },
            { uilist_entry( DEBUG_TEST_WEATHER, true, 'W', _( "Test weather" ) ) },
        };
        uilist_initializer.insert( uilist_initializer.begin(), debug_only_options.begin(),
                                   debug_only_options.end() );
    }

    return uilist( _( "Info..." ), uilist_initializer );
}

static int teleport_uilist()
{
    const std::vector<uilist_entry> uilist_initializer = {
        { uilist_entry( DEBUG_SHORT_TELEPORT, true, 's', _( "Teleport - short range" ) ) },
        { uilist_entry( DEBUG_LONG_TELEPORT, true, 'l', _( "Teleport - long range" ) ) },
        { uilist_entry( DEBUG_OM_TELEPORT, true, 'o', _( "Teleport - adjacent overmap" ) ) },
    };

    return uilist( _( "Teleport..." ), uilist_initializer );
}

static int spawning_uilist()
{
    const std::vector<uilist_entry> uilist_initializer = {
        { uilist_entry( DEBUG_WISH, true, 'w', _( "Spawn an item" ) ) },
        { uilist_entry( DEBUG_SPAWN_NPC, true, 'n', _( "Spawn NPC" ) ) },
        { uilist_entry( DEBUG_SPAWN_MON, true, 'm', _( "Spawn monster" ) ) },
        { uilist_entry( DEBUG_SPAWN_VEHICLE, true, 'v', _( "Spawn a vehicle" ) ) },
        { uilist_entry( DEBUG_SPAWN_ARTIFACT, true, 'a', _( "Spawn artifact" ) ) },
        { uilist_entry( DEBUG_SPAWN_CLAIRVOYANCE, true, 'c', _( "Spawn clairvoyance artifact" ) ) },
    };

    return uilist( _( "Spawning..." ), uilist_initializer );
}

static int map_uilist()
{
    const std::vector<uilist_entry> uilist_initializer = {
        { uilist_entry( DEBUG_REVEAL_MAP, true, 'r', _( "Reveal map" ) ) },
        { uilist_entry( DEBUG_KILL_NPCS, true, 'k', _( "Kill NPCs" ) ) },
        { uilist_entry( DEBUG_MAP_EDITOR, true, 'M', _( "Map editor" ) ) },
        { uilist_entry( DEBUG_CHANGE_WEATHER, true, 'w', _( "Change weather" ) ) },
        { uilist_entry( DEBUG_WIND_DIRECTION, true, 'd', _( "Change wind direction" ) ) },
        { uilist_entry( DEBUG_WIND_SPEED, true, 's', _( "Change wind speed" ) ) },
        { uilist_entry( DEBUG_KILL_MONS, true, 'K', _( "Kill all monsters" ) ) },
        { uilist_entry( DEBUG_CHANGE_TIME, true, 't', _( "Change time" ) ) },
        { uilist_entry( DEBUG_OM_EDITOR, true, 'O', _( "Overmap editor" ) ) },
        { uilist_entry( DEBUG_MAP_EXTRA, true, 'm', _( "Spawn map extra" ) ) },
    };

    return uilist( _( "Map..." ), uilist_initializer );
}

/**
 * Create the debug menu UI list.
 * @param display_all_entries: `true` if all entries should be displayed, `false` is some entries should be hidden (for ex. when the debug menu is called from the main menu).
 *   This allows to have some menu elements at the same time in the main menu and in the debug menu.
 * @returns The chosen action.
 */
static int debug_menu_uilist( bool display_all_entries = true )
{
    std::vector<uilist_entry> menu = {
        { uilist_entry( 1, true, 'i', _( "Info..." ) ) },
    };

    if( display_all_entries ) {
        const std::vector<uilist_entry> debug_menu = {
            { uilist_entry( DEBUG_QUIT_NOSAVE, true, 'Q', _( "Quit to main menu" ) )  },
            { uilist_entry( 2, true, 's', _( "Spawning..." ) ) },
            { uilist_entry( 3, true, 'p', _( "Player..." ) ) },
            { uilist_entry( 4, true, 't', _( "Teleport..." ) ) },
            { uilist_entry( 5, true, 'm', _( "Map..." ) ) },
        };

        // insert debug-only menu right after "Info".
        menu.insert( menu.begin() + 1, debug_menu.begin(), debug_menu.end() );
    }

    std::string msg;
    if( display_all_entries ) {
        msg = _( "Debug Functions - Using these will cheat not only the game, but yourself.\nYou won't grow.  You won't improve.\nTaking this shortcut will gain you nothing.  Your victory will be hollow.\nNothing will be risked and nothing will be gained." );
    } else {
        msg = _( "Debug Functions" );
    }

    while( true ) {
        const int group = uilist( msg, menu );

        int action;

        switch( group ) {
            case DEBUG_QUIT_NOSAVE:
                action = DEBUG_QUIT_NOSAVE;
                break;
            case 1:
                action = info_uilist( display_all_entries );
                break;
            case 2:
                action = spawning_uilist();
                break;
            case 3:
                action = player_uilist();
                break;
            case 4:
                action = teleport_uilist();
                break;
            case 5:
                action = map_uilist();
                break;

            default:
                return group;
        }
        if( action >= 0 ) {
            return action;
        }
    }
}

void teleport_short()
{
    const cata::optional<tripoint> where = g->look_around();
    if( !where || *where == g->u.pos() ) {
        return;
    }
    g->place_player( *where );
    const tripoint new_pos( g->u.pos() );
    add_msg( _( "You teleport to point (%d,%d,%d)." ), new_pos.x, new_pos.y, new_pos.z );
}

void teleport_long()
{
    const tripoint where( ui::omap::choose_point() );
    if( where == overmap::invalid_tripoint ) {
        return;
    }
    g->place_player_overmap( where );
    add_msg( _( "You teleport to submap (%d,%d,%d)." ), where.x, where.y, where.z );
}

void teleport_overmap()
{
    const cata::optional<tripoint> dir_ = choose_direction( _( "Where is the desired overmap?" ) );
    if( !dir_ ) {
        return;
    }

    const tripoint offset( OMAPX * dir_->x, OMAPY * dir_->y, dir_->z );
    const tripoint where( g->u.global_omt_location() + offset );

    g->place_player_overmap( where );

    const tripoint new_pos( omt_to_om_copy( g->u.global_omt_location() ) );
    add_msg( _( "You teleport to overmap (%d,%d,%d)." ), new_pos.x, new_pos.y, new_pos.z );
}

void character_edit_menu()
{
    std::vector< tripoint > locations;
    uilist charmenu;
    int charnum = 0;
    charmenu.addentry( charnum++, true, MENU_AUTOASSIGN, "%s", _( "You" ) );
    locations.emplace_back( g->u.pos() );
    for( const npc &guy : g->all_npcs() ) {
        charmenu.addentry( charnum++, true, MENU_AUTOASSIGN, guy.name );
        locations.emplace_back( guy.pos() );
    }

    pointmenu_cb callback( locations );
    charmenu.callback = &callback;
    charmenu.w_y = 0;
    charmenu.query();
    if( charmenu.ret < 0 || static_cast<size_t>( charmenu.ret ) >= locations.size() ) {
        return;
    }
    const size_t index = charmenu.ret;
    // The NPC is also required for "Add mission", so has to be in this scope
    npc *np = g->critter_at<npc>( locations[index], false );
    player &p = np ? static_cast<player &>( *np ) : static_cast<player &>( g->u );
    uilist nmenu;

    if( np != nullptr ) {
        std::stringstream data;
        data << np->name << " " << ( np->male ? _( "Male" ) : _( "Female" ) ) << std::endl;
        data << np->myclass.obj().get_name() << "; " <<
             npc_attitude_name( np->get_attitude() ) << "; " <<
             ( np->get_faction() ? np->get_faction()->name : _( "no faction" ) ) << "; " <<
             ( np->get_faction() ? np->get_faction()->currency : _( "no currency" ) ) << "; " <<
             "api: " << np->get_faction_ver() << std::endl;
        if( np->has_destination() ) {
            data << string_format( _( "Destination: %d:%d:%d (%s)" ),
                                   np->goal.x, np->goal.y, np->goal.z,
                                   overmap_buffer.ter( np->goal )->get_name() ) << std::endl;
        } else {
            data << _( "No destination." ) << std::endl;
        }
        data << string_format( _( "Trust: %d" ), np->op_of_u.trust ) << " "
             << string_format( _( "Fear: %d" ), np->op_of_u.fear ) << " "
             << string_format( _( "Value: %d" ), np->op_of_u.value ) << " "
             << string_format( _( "Anger: %d" ), np->op_of_u.anger ) << " "
             << string_format( _( "Owed: %d" ), np->op_of_u.owed ) << std::endl;

        data << string_format( _( "Aggression: %d" ),
                               static_cast<int>( np->personality.aggression ) ) << " "
             << string_format( _( "Bravery: %d" ), static_cast<int>( np->personality.bravery ) ) << " "
             << string_format( _( "Collector: %d" ), static_cast<int>( np->personality.collector ) ) << " "
             << string_format( _( "Altruism: %d" ), static_cast<int>( np->personality.altruism ) ) << std::endl;

        data << _( "Needs:" ) << std::endl;
        for( const auto &need : np->needs ) {
            data << need << std::endl;
        }
        data << string_format( _( "Total morale: %d" ), np->get_morale_level() ) << std::endl;

        nmenu.text = data.str();
    } else {
        nmenu.text = _( "Player" );
    }

    enum {
        D_NAME, D_SKILLS, D_STATS, D_ITEMS, D_DELETE_ITEMS, D_ITEM_WORN,
        D_HP, D_STAMINA, D_MORALE, D_PAIN, D_NEEDS, D_HEALTHY, D_STATUS, D_MISSION_ADD, D_MISSION_EDIT,
        D_TELE, D_MUTATE, D_CLASS, D_ATTITUDE, D_OPINION
    };
    nmenu.addentry( D_NAME, true, 'N', "%s", _( "Edit [N]ame" ) );
    nmenu.addentry( D_SKILLS, true, 's', "%s", _( "Edit [s]kills" ) );
    nmenu.addentry( D_STATS, true, 't', "%s", _( "Edit s[t]ats" ) );
    nmenu.addentry( D_ITEMS, true, 'i', "%s", _( "Grant [i]tems" ) );
    nmenu.addentry( D_DELETE_ITEMS, true, 'd', "%s", _( "[d]elete (all) items" ) );
    nmenu.addentry( D_ITEM_WORN, true, 'w', "%s",
                    _( "[w]ear/[w]ield an item from player's inventory" ) );
    nmenu.addentry( D_HP, true, 'h', "%s", _( "Set [h]it points" ) );
    nmenu.addentry( D_STAMINA, true, 'S', "%s", _( "Set [S]tamina" ) );
    nmenu.addentry( D_MORALE, true, 'o', "%s", _( "Set m[o]rale" ) );
    nmenu.addentry( D_PAIN, true, 'p', "%s", _( "Cause [p]ain" ) );
    nmenu.addentry( D_HEALTHY, true, 'a', "%s", _( "Set he[a]lth" ) );
    nmenu.addentry( D_NEEDS, true, 'n', "%s", _( "Set [n]eeds" ) );
    nmenu.addentry( D_MUTATE, true, 'u', "%s", _( "M[u]tate" ) );
    nmenu.addentry( D_STATUS, true, '@', "%s", _( "Status Window [@]" ) );
    nmenu.addentry( D_TELE, true, 'e', "%s", _( "t[e]leport" ) );
    nmenu.addentry( D_MISSION_EDIT, true, 'M', "%s", _( "Edit [M]issions (WARNING: Unstable!)" ) );
    if( p.is_npc() ) {
        nmenu.addentry( D_MISSION_ADD, true, 'm', "%s", _( "Add [m]ission" ) );
        nmenu.addentry( D_CLASS, true, 'c', "%s", _( "Randomize with [c]lass" ) );
        nmenu.addentry( D_ATTITUDE, true, 'A', "%s", _( "Set [A]ttitude" ) );
        nmenu.addentry( D_OPINION, true, 'O', "%s", _( "Set [O]pinion" ) );
    }
    nmenu.query();
    switch( nmenu.ret ) {
        case D_SKILLS:
            wishskill( &p );
            break;
        case D_STATS: {
            uilist smenu;
            smenu.addentry( 0, true, 'S', "%s: %d", _( "Maximum strength" ), p.str_max );
            smenu.addentry( 1, true, 'D', "%s: %d", _( "Maximum dexterity" ), p.dex_max );
            smenu.addentry( 2, true, 'I', "%s: %d", _( "Maximum intelligence" ), p.int_max );
            smenu.addentry( 3, true, 'P', "%s: %d", _( "Maximum perception" ), p.per_max );
            smenu.query();
            int *bp_ptr = nullptr;
            switch( smenu.ret ) {
                case 0:
                    bp_ptr = &p.str_max;
                    break;
                case 1:
                    bp_ptr = &p.dex_max;
                    break;
                case 2:
                    bp_ptr = &p.int_max;
                    break;
                case 3:
                    bp_ptr = &p.per_max;
                    break;
                default:
                    break;
            }

            if( bp_ptr != nullptr ) {
                int value;
                if( query_int( value, _( "Set the stat to?  Currently: %d" ), *bp_ptr ) && value >= 0 ) {
                    *bp_ptr = value;
                    p.reset_stats();
                }
            }
        }
        break;
        case D_ITEMS:
            wishitem( &p );
            break;
        case D_DELETE_ITEMS:
            if( !query_yn( _( "Delete all items from the target?" ) ) ) {
                break;
            }
            for( auto &it : p.worn ) {
                it.on_takeoff( p );
            }
            p.worn.clear();
            p.inv.clear();
            p.weapon = item();
            break;
        case D_ITEM_WORN: {
            int item_pos = g->inv_for_all( _( "Make target equip" ) );
            item &to_wear = g->u.i_at( item_pos );
            if( to_wear.is_armor() ) {
                p.on_item_wear( to_wear );
                p.worn.push_back( to_wear );
            } else if( !to_wear.is_null() ) {
                p.weapon = to_wear;
            }
        }
        break;
        case D_HP: {
            uilist smenu;
            smenu.addentry( 0, true, 'q', "%s: %d", _( "Torso" ), p.hp_cur[hp_torso] );
            smenu.addentry( 1, true, 'w', "%s: %d", _( "Head" ), p.hp_cur[hp_head] );
            smenu.addentry( 2, true, 'a', "%s: %d", _( "Left arm" ), p.hp_cur[hp_arm_l] );
            smenu.addentry( 3, true, 's', "%s: %d", _( "Right arm" ), p.hp_cur[hp_arm_r] );
            smenu.addentry( 4, true, 'z', "%s: %d", _( "Left leg" ), p.hp_cur[hp_leg_l] );
            smenu.addentry( 5, true, 'x', "%s: %d", _( "Right leg" ), p.hp_cur[hp_leg_r] );
            smenu.query();
            int *bp_ptr = nullptr;
            switch( smenu.ret ) {
                case 0:
                    bp_ptr = &p.hp_cur[hp_torso];
                    break;
                case 1:
                    bp_ptr = &p.hp_cur[hp_head];
                    break;
                case 2:
                    bp_ptr = &p.hp_cur[hp_arm_l];
                    break;
                case 3:
                    bp_ptr = &p.hp_cur[hp_arm_r];
                    break;
                case 4:
                    bp_ptr = &p.hp_cur[hp_leg_l];
                    break;
                case 5:
                    bp_ptr = &p.hp_cur[hp_leg_r];
                    break;
                default:
                    break;
            }

            if( bp_ptr != nullptr ) {
                int value;
                if( query_int( value, _( "Set the hitpoints to?  Currently: %d" ), *bp_ptr ) && value >= 0 ) {
                    *bp_ptr = value;
                    p.reset_stats();
                }
            }
        }
        break;
        case D_STAMINA:
            int value;
            if( query_int( value, _( "Set stamina to?  Current: %d. Max: %d." ), p.stamina,
                           p.get_stamina_max() ) ) {
                if( value >= 0 && value <= p.get_stamina_max() ) {
                    p.stamina = value;
                } else {
                    add_msg( m_bad, _( "Target stamina value out of bounds!" ) );
                }
            }
            break;
        case D_MORALE: {
            int current_morale_level = p.get_morale_level();
            int value;
            if( query_int( value, _( "Set the morale to?  Currently: %d" ), current_morale_level ) ) {
                int morale_level_delta = value - current_morale_level;
                p.add_morale( MORALE_PERM_DEBUG, morale_level_delta );
                p.apply_persistent_morale();
            }
        }
        break;
        case D_OPINION: {
            uilist smenu;
            smenu.addentry( 0, true, 'h', "%s: %d", _( "trust" ), np->op_of_u.trust );
            smenu.addentry( 1, true, 's', "%s: %d", _( "fear" ), np->op_of_u.fear );
            smenu.addentry( 2, true, 't', "%s: %d", _( "value" ), np->op_of_u.value );
            smenu.addentry( 3, true, 'f', "%s: %d", _( "anger" ), np->op_of_u.anger );
            smenu.addentry( 4, true, 'd', "%s: %d", _( "owed" ), np->op_of_u.owed );

            smenu.query();
            int value;
            switch( smenu.ret ) {
                case 0:
                    if( query_int( value, _( "Set trust to?  Currently: %d" ),
                                   np->op_of_u.trust ) ) {
                        np->op_of_u.trust = value;
                    }
                    break;
                case 1:
                    if( query_int( value, _( "Set fear to?  Currently: %d" ), np->op_of_u.fear ) ) {
                        np->op_of_u.fear = value;
                    }
                    break;
                case 2:
                    if( query_int( value, _( "Set value to?  Currently: %d" ),
                                   np->op_of_u.value ) ) {
                        np->op_of_u.value = value;
                    }
                    break;
                case 3:
                    if( query_int( value, _( "Set anger to?  Currently: %d" ),
                                   np->op_of_u.anger ) ) {
                        np->op_of_u.anger = value;
                    }
                    break;
                case 4:
                    if( query_int( value, _( "Set owed to?  Currently: %d" ), np->op_of_u.owed ) ) {
                        np->op_of_u.owed = value;
                    }
                    break;
            }
        }
        break;
        case D_NAME: {
            std::string filterstring = p.name;
            string_input_popup popup;
            popup
            .title( _( "Rename:" ) )
            .width( 85 )
            .description( string_format( _( "NPC:\n%s\n" ), p.name ) )
            .edit( filterstring );
            if( popup.confirmed() ) {
                p.name = filterstring;
            }
        }
        break;
        case D_PAIN: {
            int value;
            if( query_int( value, _( "Cause how much pain?  pain: %d" ), p.get_pain() ) ) {
                p.mod_pain( value );
            }
        }
        break;
        case D_NEEDS: {
            uilist smenu;
            smenu.addentry( 0, true, 'h', "%s: %d", _( "Hunger" ), p.get_hunger() );
            smenu.addentry( 1, true, 's', "%s: %d", _( "Stored kCal" ), p.get_stored_kcal() );
            smenu.addentry( 2, true, 't', "%s: %d", _( "Thirst" ), p.get_thirst() );
            smenu.addentry( 3, true, 'f', "%s: %d", _( "Fatigue" ), p.get_fatigue() );
            smenu.addentry( 4, true, 'd', "%s: %d", _( "Sleep Deprivation" ), p.get_sleep_deprivation() );
            smenu.addentry( 5, true, 'a', _( "Reset all basic needs" ) );

            const auto &vits = vitamin::all();
            for( const auto &v : vits ) {
                smenu.addentry( -1, true, 0, "%s: %d", v.second.name(), p.vitamin_get( v.first ) );
            }

            smenu.query();
            int value;
            switch( smenu.ret ) {
                case 0:
                    if( query_int( value, _( "Set hunger to?  Currently: %d" ), p.get_hunger() ) ) {
                        p.set_hunger( value );
                    }
                    break;

                case 1:
                    if( query_int( value, _( "Set stored kCal to?  Currently: %d" ), p.get_stored_kcal() ) ) {
                        p.set_stored_kcal( value );
                    }
                    break;

                case 2:
                    if( query_int( value, _( "Set thirst to?  Currently: %d" ), p.get_thirst() ) ) {
                        p.set_thirst( value );
                    }
                    break;

                case 3:
                    if( query_int( value, _( "Set fatigue to?  Currently: %d" ), p.get_fatigue() ) ) {
                        p.set_fatigue( value );
                    }
                    break;

                case 4:
                    if( query_int( value, _( "Set sleep deprivation to?  Currently: %d" ),
                                   p.get_sleep_deprivation() ) ) {
                        p.set_sleep_deprivation( value );
                    }
                    break;
                case 5:
                    p.initialize_stomach_contents();
                    p.set_hunger( 0 );
                    p.set_thirst( 0 );
                    p.set_fatigue( 0 );
                    p.set_sleep_deprivation( 0 );
                    p.set_stored_kcal( p.get_healthy_kcal() );
                    break;
                default:
                    if( smenu.ret >= 6 && smenu.ret < static_cast<int>( vits.size() + 6 ) ) {
                        auto iter = std::next( vits.begin(), smenu.ret - 6 );
                        if( query_int( value, _( "Set %s to?  Currently: %d" ),
                                       iter->second.name(), p.vitamin_get( iter->first ) ) ) {
                            p.vitamin_set( iter->first, value );
                        }
                    }
            }

        }
        break;
        case D_MUTATE:
            wishmutate( &p );
            break;
        case D_HEALTHY: {
            uilist smenu;
            smenu.addentry( 0, true, 'h', "%s: %d", _( "Health" ), p.get_healthy() );
            smenu.addentry( 1, true, 'm', "%s: %d", _( "Health modifier" ), p.get_healthy_mod() );
            smenu.addentry( 2, true, 'r', "%s: %d", _( "Radiation" ), p.radiation );
            smenu.query();
            int value;
            switch( smenu.ret ) {
                case 0:
                    if( query_int( value, _( "Set the value to?  Currently: %d" ), p.get_healthy() ) ) {
                        p.set_healthy( value );
                    }
                    break;
                case 1:
                    if( query_int( value, _( "Set the value to?  Currently: %d" ), p.get_healthy_mod() ) ) {
                        p.set_healthy_mod( value );
                    }
                    break;
                case 2:
                    if( query_int( value, _( "Set the value to?  Currently: %d" ), p.radiation ) ) {
                        p.radiation = value;
                    }
                    break;
                default:
                    break;
            }
        }
        break;
        case D_STATUS:
            p.disp_info();
            break;
        case D_MISSION_ADD: {
            uilist types;
            types.text = _( "Choose mission type" );
            const auto all_missions = mission_type::get_all();
            std::vector<const mission_type *> mts;
            for( size_t i = 0; i < all_missions.size(); i++ ) {
                types.addentry( i, true, -1, all_missions[i].tname() );
                mts.push_back( &all_missions[i] );
            }

            types.query();
            if( types.ret >= 0 && types.ret < static_cast<int>( mts.size() ) ) {
                np->add_new_mission( mission::reserve_new( mts[types.ret]->id, np->getID() ) );
            }
        }
        break;
        case D_MISSION_EDIT:
            mission_debug::edit( p );
            break;
        case D_TELE: {
            if( const cata::optional<tripoint> newpos = g->look_around() ) {
                p.setpos( *newpos );
                if( p.is_player() ) {
                    if( p.is_mounted() ) {
                        p.mounted_creature->setpos( *newpos );
                    }
                    g->update_map( g->u );
                }
            }
        }
        break;
        case D_CLASS: {
            uilist classes;
            classes.text = _( "Choose new class" );
            std::vector<npc_class_id> ids;
            size_t i = 0;
            for( auto &cl : npc_class::get_all() ) {
                ids.push_back( cl.id );
                classes.addentry( i, true, -1, cl.get_name() );
                i++;
            }

            classes.query();
            if( classes.ret < static_cast<int>( ids.size() ) && classes.ret >= 0 ) {
                np->randomize( ids[classes.ret] );
            }
        }
        break;
        case D_ATTITUDE: {
            uilist attitudes_ui;
            attitudes_ui.text = _( "Choose new attitude" );
            std::vector<npc_attitude> attitudes;
            for( int i = NPCATT_NULL; i < NPCATT_END; i++ ) {
                npc_attitude att_id = static_cast<npc_attitude>( i );
                std::string att_name = npc_attitude_name( att_id );
                attitudes.push_back( att_id );
                if( att_name == _( "Unknown attitude" ) ) {
                    continue;
                }

                attitudes_ui.addentry( i, true, -1, att_name );
            }

            attitudes_ui.query();
            if( attitudes_ui.ret < static_cast<int>( attitudes.size() ) && attitudes_ui.ret >= 0 ) {
                np->set_attitude( attitudes[attitudes_ui.ret] );
            }
        }
    }
}

static std::string mission_status_string( mission::mission_status status )
{
    static const std::map<mission::mission_status, std::string> desc{ {
            { mission::mission_status::yet_to_start, translate_marker( "Yet to start" ) },
            { mission::mission_status::in_progress, translate_marker( "In progress" ) },
            { mission::mission_status::success, translate_marker( "Success" ) },
            { mission::mission_status::failure, translate_marker( "Failure" ) }
        }
    };

    const auto &iter = desc.find( status );
    if( iter != desc.end() ) {
        return _( iter->second );
    }

    return _( "Bugged" );
}

std::string mission_debug::describe( const mission &m )
{
    std::stringstream data;
    data << _( "Type:" ) << m.type->id.str();
    data << _( " Status:" ) << mission_status_string( m.status );
    data << _( " ID:" ) << m.uid;
    data << _( " NPC ID:" ) << m.npc_id;
    data << _( " Target:" ) << m.target.x << "," << m.target.y << "," << m.target.z;
    data << _( "Player ID:" ) << m.player_id;

    return data.str();
}

static void add_header( uilist &mmenu, const std::string &str )
{
    if( !mmenu.entries.empty() ) {
        mmenu.addentry( -1, false, -1, "" );
    }
    uilist_entry header( -1, false, -1, str, c_yellow, c_yellow );
    header.force_color = true;
    mmenu.entries.push_back( header );
}

void mission_debug::edit( player &who )
{
    if( who.is_player() ) {
        edit_player();
    } else if( who.is_npc() ) {
        edit_npc( dynamic_cast<npc &>( who ) );
    }
}

void mission_debug::edit_npc( npc &who )
{
    npc_chatbin &bin = who.chatbin;
    std::vector<mission *> all_missions;

    uilist mmenu;
    mmenu.text = _( "Select mission to edit" );

    add_header( mmenu, _( "Currently assigned missions:" ) );
    for( mission *m : bin.missions_assigned ) {
        mmenu.addentry( all_missions.size(), true, MENU_AUTOASSIGN, "%s", m->type->id.c_str() );
        all_missions.emplace_back( m );
    }

    add_header( mmenu, _( "Not assigned missions:" ) );
    for( mission *m : bin.missions ) {
        mmenu.addentry( all_missions.size(), true, MENU_AUTOASSIGN, "%s", m->type->id.c_str() );
        all_missions.emplace_back( m );
    }

    mmenu.query();
    if( mmenu.ret < 0 || mmenu.ret >= static_cast<int>( all_missions.size() ) ) {
        return;
    }

    edit_mission( *all_missions[mmenu.ret] );
}

void mission_debug::edit_player()
{
    std::vector<mission *> all_missions;

    uilist mmenu;
    mmenu.text = _( "Select mission to edit" );

    add_header( mmenu, _( "Active missions:" ) );
    for( mission *m : g->u.active_missions ) {
        mmenu.addentry( all_missions.size(), true, MENU_AUTOASSIGN, "%s", m->type->id.c_str() );
        all_missions.emplace_back( m );
    }

    add_header( mmenu, _( "Completed missions:" ) );
    for( mission *m : g->u.completed_missions ) {
        mmenu.addentry( all_missions.size(), true, MENU_AUTOASSIGN, "%s", m->type->id.c_str() );
        all_missions.emplace_back( m );
    }

    add_header( mmenu, _( "Failed missions:" ) );
    for( mission *m : g->u.failed_missions ) {
        mmenu.addentry( all_missions.size(), true, MENU_AUTOASSIGN, "%s", m->type->id.c_str() );
        all_missions.emplace_back( m );
    }

    mmenu.query();
    if( mmenu.ret < 0 || mmenu.ret >= static_cast<int>( all_missions.size() ) ) {
        return;
    }

    edit_mission( *all_missions[mmenu.ret] );
}

static bool remove_from_vec( std::vector<mission *> &vec, mission *m )
{
    auto iter = std::remove( vec.begin(), vec.end(), m );
    bool ret = iter != vec.end();
    vec.erase( iter, vec.end() );
    return ret;
}

void mission_debug::remove_mission( mission &m )
{
    if( remove_from_vec( g->u.active_missions, &m ) ) {
        add_msg( _( "Removing from active_missions" ) );
    }
    if( remove_from_vec( g->u.completed_missions, &m ) ) {
        add_msg( _( "Removing from completed_missions" ) );
    }
    if( remove_from_vec( g->u.failed_missions, &m ) ) {
        add_msg( _( "Removing from failed_missions" ) );
    }

    if( g->u.active_mission == &m ) {
        g->u.active_mission = nullptr;
        add_msg( _( "Unsetting active mission" ) );
    }

    const auto giver = g->find_npc( m.npc_id );
    if( giver != nullptr ) {
        if( remove_from_vec( giver->chatbin.missions_assigned, &m ) ) {
            add_msg( _( "Removing from %s missions_assigned" ), giver->name );
        }
        if( remove_from_vec( giver->chatbin.missions, &m ) ) {
            add_msg( _( "Removing from %s missions" ), giver->name );
        }
    }
}

void mission_debug::edit_mission( mission &m )
{
    uilist mmenu;
    mmenu.text = describe( m );

    enum {
        M_FAIL, M_SUCCEED, M_REMOVE
    };

    mmenu.addentry( M_FAIL, true, 'f', "%s", _( "Fail mission" ) );
    mmenu.addentry( M_SUCCEED, true, 'c', "%s", _( "Mark as complete" ) );
    mmenu.addentry( M_REMOVE, true, 'r', "%s", _( "Remove mission without proper cleanup" ) );

    mmenu.query();
    switch( mmenu.ret ) {
        case M_FAIL:
            m.fail();
            break;
        case M_SUCCEED:
            m.status = mission::mission_status::success;
            break;
        case M_REMOVE:
            remove_mission( m );
            break;
    }
}

void draw_benchmark( const int max_difference )
{
    // call the draw procedure as many times as possible in max_difference milliseconds
    auto start_tick = std::chrono::steady_clock::now();
    auto end_tick = std::chrono::steady_clock::now();
    int64_t difference = 0;
    int draw_counter = 0;
    while( true ) {
        end_tick = std::chrono::steady_clock::now();
        difference = std::chrono::duration_cast<std::chrono::milliseconds>( end_tick - start_tick ).count();
        if( difference >= max_difference ) {
            break;
        }
        g->draw();
        draw_counter++;
    }

    DebugLog( D_INFO, DC_ALL ) << "Draw benchmark:\n" <<
                               "\n| USE_TILES |  RENDERER | FRAMEBUFFER_ACCEL | USE_COLOR_MODULATED_TEXTURES | FPS |" <<
                               "\n|:---:|:---:|:---:|:---:|:---:|\n| " <<
                               get_option<bool>( "USE_TILES" ) << " | " <<
#if !defined(__ANDROID__)
                               get_option<std::string>( "RENDERER" ) << " | " <<
#else
                               get_option<bool>( "SOFTWARE_RENDERING" ) << " | " <<
#endif
                               get_option<bool>( "FRAMEBUFFER_ACCEL" ) << " | " <<
                               get_option<bool>( "USE_COLOR_MODULATED_TEXTURES" ) << " | " <<
                               static_cast<int>( 1000.0 * draw_counter / static_cast<double>( difference ) ) << " |\n";

    add_msg( m_info, _( "Drew %d times in %.3f seconds.  (%.3f fps average)" ), draw_counter,
             difference / 1000.0, 1000.0 * draw_counter / static_cast<double>( difference ) );
}

void debug()
{
    bool debug_menu_has_hotkey = hotkey_for_action( ACTION_DEBUG, false ) != -1;
    int action = debug_menu_uilist( debug_menu_has_hotkey );
    g->refresh_all();
    avatar &u = g->u;
    map &m = g->m;
    switch( action ) {
        case DEBUG_WISH:
            debug_menu::wishitem( &u );
            break;

        case DEBUG_SHORT_TELEPORT:
            debug_menu::teleport_short();
            break;

        case DEBUG_LONG_TELEPORT:
            debug_menu::teleport_long();
            break;

        case DEBUG_REVEAL_MAP: {
            auto &cur_om = g->get_cur_om();
            for( int i = 0; i < OMAPX; i++ ) {
                for( int j = 0; j < OMAPY; j++ ) {
                    for( int k = -OVERMAP_DEPTH; k <= OVERMAP_HEIGHT; k++ ) {
                        cur_om.seen( { i, j, k } ) = true;
                    }
                }
            }
            add_msg( m_good, _( "Current overmap revealed." ) );
        }
        break;

        case DEBUG_SPAWN_NPC: {
            std::shared_ptr<npc> temp = std::make_shared<npc>();
            temp->normalize();
            temp->randomize();
            temp->spawn_at_precise( { g->get_levx(), g->get_levy() }, u.pos() + point( -4, -4 ) );
            overmap_buffer.insert_npc( temp );
            temp->form_opinion( u );
            temp->mission = NPC_MISSION_NULL;
            temp->add_new_mission( mission::reserve_random( ORIGIN_ANY_NPC, temp->global_omt_location(),
                                   temp->getID() ) );
            std::string new_fac_id = "solo_";
            new_fac_id += temp->name;
            // create a new "lone wolf" faction for this one NPC
            faction *new_solo_fac = g->faction_manager_ptr->add_new_faction( temp->name,
                                    faction_id( new_fac_id ), faction_id( "no_faction" ) );
            temp->set_fac( new_solo_fac ? new_solo_fac->id : faction_id( "no_faction" ) );
            g->load_npcs();
        }
        break;

        case DEBUG_SPAWN_MON:
            debug_menu::wishmonster( cata::nullopt );
            break;

        case DEBUG_GAME_STATE: {
            std::string s = _( "Location %d:%d in %d:%d, %s\n" );
            s += _( "Current turn: %d.\n%s\n" );
            s += ngettext( "%d creature exists.\n", "%d creatures exist.\n", g->num_creatures() );
            popup_top(
                s.c_str(),
                u.posx(), g->u.posy(), g->get_levx(), g->get_levy(),
                overmap_buffer.ter( g->u.global_omt_location() )->get_name(),
                to_turns<int>( calendar::turn - calendar::turn_zero ),
                get_option<bool>( "RANDOM_NPC" ) ? _( "NPCs are going to spawn." ) :
                _( "NPCs are NOT going to spawn." ),
                g->num_creatures() );
            for( const npc &guy : g->all_npcs() ) {
                tripoint t = guy.global_sm_location();
                add_msg( m_info, _( "%s: map ( %d:%d ) pos ( %d:%d )" ), guy.name, t.x,
                         t.y, guy.posx(), guy.posy() );
            }

            add_msg( m_info, _( "(you: %d:%d)" ), u.posx(), u.posy() );
            std::string stom =
                _( "Stomach Contents: %d ml / %d ml kCal: %d, Water: %d ml" );
            add_msg( m_info, stom.c_str(), units::to_milliliter( u.stomach.contains() ),
                     units::to_milliliter( u.stomach.capacity() ), u.stomach.get_calories(),
                     units::to_milliliter( u.stomach.get_water() ), u.get_hunger() );
            stom = _( "Guts Contents: %d ml / %d ml kCal: %d, Water: %d ml\nHunger: %d, Thirst: %d, kCal: %d / %d" );
            add_msg( m_info, stom.c_str(), units::to_milliliter( u.guts.contains() ),
                     units::to_milliliter( u.guts.capacity() ), u.guts.get_calories(),
                     units::to_milliliter( u.guts.get_water() ), u.get_hunger(), u.get_thirst(), u.get_stored_kcal(),
                     u.get_healthy_kcal() );
            add_msg( m_info, _( "Body Mass Index: %.0f\nBasal Metabolic Rate: %i" ), u.get_bmi(), u.get_bmr() );
            add_msg( m_info, _( "Player activity level: %s" ), u.activity_level_str() );
            if( get_option<bool>( "STATS_THROUGH_KILLS" ) ) {
                add_msg( m_info, _( "Kill xp: %d" ), u.kill_xp() );
            }
            g->disp_NPCs();
            break;
        }
        case DEBUG_KILL_NPCS:
            for( npc &guy : g->all_npcs() ) {
                add_msg( _( "%s's head implodes!" ), guy.name );
                guy.hp_cur[bp_head] = 0;
            }
            break;

        case DEBUG_MUTATE:
            debug_menu::wishmutate( &u );
            break;

        case DEBUG_SPAWN_VEHICLE:
            if( m.veh_at( u.pos() ) ) {
                dbg( D_ERROR ) << "game:load: There's already vehicle here";
                debugmsg( "There's already vehicle here" );
            } else {
                std::vector<vproto_id> veh_strings;
                uilist veh_menu;
                veh_menu.text = _( "Choose vehicle to spawn" );
                int menu_ind = 0;
                for( auto &elem : vehicle_prototype::get_all() ) {
                    if( elem != vproto_id( "custom" ) ) {
                        const vehicle_prototype &proto = elem.obj();
                        veh_strings.push_back( elem );
                        //~ Menu entry in vehicle wish menu: 1st string: displayed name, 2nd string: internal name of vehicle
                        veh_menu.addentry( menu_ind, true, MENU_AUTOASSIGN, _( "%1$s (%2$s)" ), _( proto.name ),
                                           elem.c_str() );
                        ++menu_ind;
                    }
                }
                veh_menu.query();
                if( veh_menu.ret >= 0 && veh_menu.ret < static_cast<int>( veh_strings.size() ) ) {
                    //Didn't cancel
                    const vproto_id &selected_opt = veh_strings[veh_menu.ret];
                    tripoint dest = u.pos(); // TODO: Allow picking this when add_vehicle has 3d argument
                    vehicle *veh = m.add_vehicle( selected_opt, dest.xy(), -90, 100, 0 );
                    if( veh != nullptr ) {
                        m.board_vehicle( u.pos(), &u );
                    }
                }
            }
            break;

        case DEBUG_CHANGE_SKILLS: {
            debug_menu::wishskill( &u );
        }
        break;

        case DEBUG_LEARN_MA:
            add_msg( m_info, _( "Martial arts debug." ) );
            add_msg( _( "Your eyes blink rapidly as knowledge floods your brain." ) );
            for( auto &style : all_martialart_types() ) {
                if( style != matype_id( "style_none" ) ) {
                    u.add_martialart( style );
                }
            }
            add_msg( m_good, _( "You now know a lot more than just 10 styles of kung fu." ) );
            break;

        case DEBUG_UNLOCK_RECIPES: {
            add_msg( m_info, _( "Recipe debug." ) );
            add_msg( _( "Your eyes blink rapidly as knowledge floods your brain." ) );
            for( const auto &e : recipe_dict ) {
                u.learn_recipe( &e.second );
            }
            add_msg( m_good, _( "You know how to craft that now." ) );
        }
        break;

        case DEBUG_EDIT_PLAYER:
            debug_menu::character_edit_menu();
            break;

        case DEBUG_SPAWN_ARTIFACT:
            if( const cata::optional<tripoint> center = g->look_around() ) {
                artifact_natural_property prop = static_cast<artifact_natural_property>( rng( ARTPROP_NULL + 1,
                                                 ARTPROP_MAX - 1 ) );
                m.create_anomaly( *center, prop );
                m.spawn_natural_artifact( *center, prop );
            }
            break;

        case DEBUG_SPAWN_CLAIRVOYANCE:
            u.i_add( item( architects_cube(), calendar::turn ) );
            break;

        case DEBUG_MAP_EDITOR:
            g->look_debug();
            break;

        case DEBUG_CHANGE_WEATHER: {
            uilist weather_menu;
            weather_menu.text = _( "Select new weather pattern:" );
            weather_menu.addentry( 0, true, MENU_AUTOASSIGN, g->weather.weather_override == WEATHER_NULL ?
                                   _( "Keep normal weather patterns" ) : _( "Disable weather forcing" ) );
            for( int weather_id = 1; weather_id < NUM_WEATHER_TYPES; weather_id++ ) {
                weather_menu.addentry( weather_id, true, MENU_AUTOASSIGN,
                                       weather::name( static_cast<weather_type>( weather_id ) ) );
            }

            weather_menu.query();

            if( weather_menu.ret >= 0 && weather_menu.ret < NUM_WEATHER_TYPES ) {
                weather_type selected_weather = static_cast<weather_type>( weather_menu.ret );
                g->weather.weather_override = selected_weather;
                g->weather.set_nextweather( calendar::turn );
            }
        }
        break;

        case DEBUG_WIND_DIRECTION: {
            uilist wind_direction_menu;
            wind_direction_menu.text = _( "Select new wind direction:" );
            wind_direction_menu.addentry( 0, true, MENU_AUTOASSIGN, g->weather.wind_direction_override ?
                                          _( "Disable direction forcing" ) : _( "Keep normal wind direction" ) );
            int count = 1;
            for( int angle = 0; angle <= 315; angle += 45 ) {
                wind_direction_menu.addentry( count, true, MENU_AUTOASSIGN, get_wind_arrow( angle ) );
                count += 1;
            }
            wind_direction_menu.query();
            if( wind_direction_menu.ret == 0 ) {
                g->weather.wind_direction_override = cata::nullopt;
            } else if( wind_direction_menu.ret >= 0 && wind_direction_menu.ret < 9 ) {
                g->weather.wind_direction_override = ( wind_direction_menu.ret - 1 ) * 45;
                g->weather.set_nextweather( calendar::turn );
            }
        }
        break;

        case DEBUG_WIND_SPEED: {
            uilist wind_speed_menu;
            wind_speed_menu.text = _( "Select new wind speed:" );
            wind_speed_menu.addentry( 0, true, MENU_AUTOASSIGN, g->weather.wind_direction_override ?
                                      _( "Disable speed forcing" ) : _( "Keep normal wind speed" ) );
            int count = 1;
            for( int speed = 0; speed <= 100; speed += 10 ) {
                std::string speedstring = std::to_string( speed ) + " " + velocity_units( VU_WIND );
                wind_speed_menu.addentry( count, true, MENU_AUTOASSIGN, speedstring );
                count += 1;
            }
            wind_speed_menu.query();
            if( wind_speed_menu.ret == 0 ) {
                g->weather.windspeed_override = cata::nullopt;
            } else if( wind_speed_menu.ret >= 0 && wind_speed_menu.ret < 12 ) {
                int selected_wind_speed = ( wind_speed_menu.ret - 1 ) * 10;
                g->weather.windspeed_override = selected_wind_speed;
                g->weather.set_nextweather( calendar::turn );
            }
        }
        break;

        case DEBUG_KILL_MONS: {
            for( monster &critter : g->all_monsters() ) {
                // Use the normal death functions, useful for testing death
                // and for getting a corpse.
                critter.die( nullptr );
            }
            g->cleanup_dead();
        }
        break;
        case DEBUG_DISPLAY_HORDES:
            ui::omap::display_hordes();
            break;
        case DEBUG_TEST_IT_GROUP: {
            item_group::debug_spawn();
        }
        break;

        // Damage Self
        case DEBUG_DAMAGE_SELF: {
            uilist smenu;
            smenu.addentry( 0, true, 'q', "%s: %d", _( "Torso" ), u.hp_cur[hp_torso] );
            smenu.addentry( 1, true, 'w', "%s: %d", _( "Head" ), u.hp_cur[hp_head] );
            smenu.addentry( 2, true, 'a', "%s: %d", _( "Left arm" ), u.hp_cur[hp_arm_l] );
            smenu.addentry( 3, true, 's', "%s: %d", _( "Right arm" ), u.hp_cur[hp_arm_r] );
            smenu.addentry( 4, true, 'z', "%s: %d", _( "Left leg" ), u.hp_cur[hp_leg_l] );
            smenu.addentry( 5, true, 'x', "%s: %d", _( "Right leg" ), u.hp_cur[hp_leg_r] );
            smenu.query();
            body_part part;
            int dbg_damage;
<<<<<<< HEAD
            switch( smenu.ret ) {
                case 0:
                    part = bp_torso;
                    break;
                case 1:
                    part = bp_head;
                    break;
                case 2:
                    part = bp_arm_l;
                    break;
                case 3:
                    part = bp_arm_r;
                    break;
                case 4:
                    part = bp_leg_l;
                    break;
                case 5:
                    part = bp_leg_r;
                    break;
                default:
                    break;
            }
            if( query_int( dbg_damage, _( "Damage self for how much? hp: %d" ), part ) ) {
                u.apply_damage( nullptr, part, dbg_damage );
=======
            if( query_int( dbg_damage, _( "Damage self for how much?  hp: %d" ), u.hp_cur[hp_torso] ) ) {
                u.hp_cur[hp_torso] -= dbg_damage;
>>>>>>> c95073d7
                u.die( nullptr );
            }
        }
        break;

        case DEBUG_SHOW_SOUND: {
#if defined(TILES)
            const point offset {
                u.view_offset.xy() + point( POSX - u.posx(), POSY - u.posy() )
            };
            g->draw_ter();
            auto sounds_to_draw = sounds::get_monster_sounds();
            for( const auto &sound : sounds_to_draw.first ) {
                mvwputch( g->w_terrain, offset + sound.xy(), c_yellow, '?' );
            }
            for( const auto &sound : sounds_to_draw.second ) {
                mvwputch( g->w_terrain, offset + sound.xy(), c_red, '?' );
            }
            wrefresh( g->w_terrain );
            g->draw_panels();
            inp_mngr.wait_for_any_key();
#else
            popup( _( "This binary was not compiled with tiles support." ) );
#endif
        }
        break;

        case DEBUG_DISPLAY_WEATHER:
            ui::omap::display_weather();
            break;
        case DEBUG_DISPLAY_SCENTS:
            ui::omap::display_scents();
            break;
        case DEBUG_DISPLAY_SCENTS_LOCAL:
            g->display_toggle_overlay( ACTION_DISPLAY_SCENT );
            break;
        case DEBUG_DISPLAY_TEMP:
            g->display_toggle_overlay( ACTION_DISPLAY_TEMPERATURE );
            break;
        case DEBUG_DISPLAY_VISIBILITY:
            g->display_toggle_overlay( ACTION_DISPLAY_VISIBILITY );
            break;
        case DEBUG_DISPLAY_LIGHTING:
            g->display_toggle_overlay( ACTION_DISPLAY_LIGHTING );
            break;
        case DEBUG_DISPLAY_RADIATION:
            g->display_toggle_overlay( ACTION_DISPLAY_RADIATION );
            break;
        case DEBUG_CHANGE_TIME: {
            auto set_turn = [&]( const int initial, const time_duration factor, const char *const msg ) {
                const auto text = string_input_popup()
                                  .title( msg )
                                  .width( 20 )
                                  .text( to_string( initial ) )
                                  .only_digits( true )
                                  .query_string();
                if( text.empty() ) {
                    return;
                }
                const int new_value = std::atoi( text.c_str() );
                const time_duration offset = ( new_value - initial ) * factor;
                // Arbitrary maximal value.
                const time_point max = calendar::turn_zero + time_duration::from_turns(
                                           std::numeric_limits<int>::max() / 2 );
                calendar::turn = std::max( std::min( max, calendar::turn + offset ), calendar::turn_zero );
            };

            uilist smenu;
            static const auto years = []( const time_point & p ) {
                return static_cast<int>( ( p - calendar::turn_zero ) / calendar::year_length() );
            };
            do {
                const int iSel = smenu.ret;
                smenu.reset();
                smenu.addentry( 0, true, 'y', "%s: %d", _( "year" ), years( calendar::turn ) );
                smenu.addentry( 1, !calendar::eternal_season(), 's', "%s: %d",
                                _( "season" ), static_cast<int>( season_of_year( calendar::turn ) ) );
                smenu.addentry( 2, true, 'd', "%s: %d", _( "day" ), day_of_season<int>( calendar::turn ) );
                smenu.addentry( 3, true, 'h', "%s: %d", _( "hour" ), hour_of_day<int>( calendar::turn ) );
                smenu.addentry( 4, true, 'm', "%s: %d", _( "minute" ), minute_of_hour<int>( calendar::turn ) );
                smenu.addentry( 5, true, 't', "%s: %d", _( "turn" ),
                                to_turns<int>( calendar::turn - calendar::turn_zero ) );
                smenu.selected = iSel;
                smenu.query();

                switch( smenu.ret ) {
                    case 0:
                        set_turn( years( calendar::turn ), calendar::year_length(), _( "Set year to?" ) );
                        break;
                    case 1:
                        set_turn( static_cast<int>( season_of_year( calendar::turn ) ), calendar::season_length(),
                                  _( "Set season to?  (0 = spring)" ) );
                        break;
                    case 2:
                        set_turn( day_of_season<int>( calendar::turn ), 1_days, _( "Set days to?" ) );
                        break;
                    case 3:
                        set_turn( hour_of_day<int>( calendar::turn ), 1_hours, _( "Set hour to?" ) );
                        break;
                    case 4:
                        set_turn( minute_of_hour<int>( calendar::turn ), 1_minutes, _( "Set minute to?" ) );
                        break;
                    case 5:
                        set_turn( to_turns<int>( calendar::turn - calendar::turn_zero ), 1_turns,
                                  string_format( _( "Set turn to?  (One day is %i turns)" ), to_turns<int>( 1_days ) ).c_str() );
                        break;
                    default:
                        break;
                }
            } while( smenu.ret != UILIST_CANCEL );
        }
        break;
        case DEBUG_SET_AUTOMOVE: {
            const cata::optional<tripoint> dest = g->look_around();
            if( !dest || *dest == u.pos() ) {
                break;
            }

            auto rt = m.route( u.pos(), *dest, u.get_pathfinding_settings(), u.get_path_avoid() );
            if( !rt.empty() ) {
                u.set_destination( rt );
            } else {
                popup( "Couldn't find path" );
            }
        }
        break;
        case DEBUG_SHOW_MUT_CAT:
            for( const auto &elem : u.mutation_category_level ) {
                add_msg( "%s: %d", elem.first.c_str(), elem.second );
            }
            break;

        case DEBUG_OM_EDITOR:
            ui::omap::display_editor();
            break;

        case DEBUG_BENCHMARK: {
            const int ms = string_input_popup()
                           .title( _( "Enter benchmark length (in milliseconds):" ) )
                           .width( 20 )
                           .text( "5000" )
                           .query_int();
            debug_menu::draw_benchmark( ms );
        }
        break;

        case DEBUG_OM_TELEPORT:
            debug_menu::teleport_overmap();
            break;
        case DEBUG_TRAIT_GROUP:
            trait_group::debug_spawn();
            break;
        case DEBUG_SHOW_MSG:
            debugmsg( "Test debugmsg" );
            break;
        case DEBUG_CRASH_GAME:
            raise( SIGSEGV );
            break;
        case DEBUG_MAP_EXTRA: {
            std::unordered_map<std::string, map_extra_pointer> FM = MapExtras::all_functions();
            uilist mx_menu;
            std::vector<std::string> mx_str;
            for( auto &extra : FM ) {
                mx_menu.addentry( -1, true, -1, extra.first );
                mx_str.push_back( extra.first );
            }
            mx_menu.query();
            int mx_choice = mx_menu.ret;
            if( mx_choice >= 0 && mx_choice < static_cast<int>( mx_str.size() ) ) {
                const tripoint where_omt( ui::omap::choose_point() );
                if( where_omt != overmap::invalid_tripoint ) {
                    tripoint where_sm = omt_to_sm_copy( where_omt );
                    tinymap mx_map;
                    mx_map.load( where_sm, false );
                    MapExtras::apply_function( mx_str[mx_choice], mx_map, where_sm );
                    g->load_npcs();
                    g->m.invalidate_map_cache( g->get_levz() );
                    g->refresh_all();
                }
            }
            break;
        }
        case DEBUG_DISPLAY_NPC_PATH:
            g->debug_pathfinding = !g->debug_pathfinding;
            break;
        case DEBUG_PRINT_FACTION_INFO: {
            int count = 0;
            for( const auto elem : g->faction_manager_ptr->all() ) {
                std::cout << std::to_string( count ) << " Faction_id key in factions map = " << elem.first.str() <<
                          std::endl;
                std::cout << std::to_string( count ) << " Faction name associated with this id is " <<
                          elem.second.name << std::endl;
                std::cout << std::to_string( count ) << " the id of that faction object is " << elem.second.id.str()
                          << std::endl;
                count++;
            }
            std::cout << "Player faction is " << g->u.get_faction()->id.str() << std::endl;
            break;
        }
        case DEBUG_QUIT_NOSAVE:
            if( query_yn(
                    _( "Quit without saving?  This may cause issues such as duplicated or missing items and vehicles!" ) ) ) {
                u.moves = 0;
                g->uquit = QUIT_NOSAVED;
            }
            break;
        case DEBUG_TEST_WEATHER: {
            weather_generator weathergen;
            weathergen.test_weather();
        }
        break;

        case DEBUG_SAVE_SCREENSHOT: {
#if defined(TILES)
            // check that the current '<world>/screenshots' directory exists
            std::stringstream map_directory;
            map_directory << g->get_world_base_save_path() << "/screenshots/";
            assure_dir_exist( map_directory.str() );

            // build file name: <map_dir>/screenshots/[<character_name>]_<date>.png
            // Date format is a somewhat ISO-8601 compliant GMT time date (except for some characters that wouldn't pass on most file systems like ':').
            std::time_t time = std::time( nullptr );
            std::stringstream date_buffer;
            date_buffer << std::put_time( std::gmtime( &time ), "%F_%H-%M-%S_%z" );
            const auto tmp_file_name = string_format( "[%s]_%s.png", g->u.get_name(), date_buffer.str() );

            std::string file_name = ensure_valid_file_name( tmp_file_name );
            auto current_file_path = map_directory.str() + file_name;

            // Take a screenshot of the viewport.
            if( g->take_screenshot( current_file_path ) ) {
                popup( _( "Successfully saved your screenshot to: %s" ), map_directory.str() );
            } else {
                popup( _( "An error occurred while trying to save the screenshot." ) );
            }
#else
            popup( _( "This binary was not compiled with tiles support." ) );
#endif
        }
        break;

        case DEBUG_GAME_REPORT: {
            // generate a game report, useful for bug reporting.
            std::string report = game_info::game_report();
            // write to log
            DebugLog( DL_ALL, DC_ALL ) << " GAME REPORT:\n" << report;
            std::string popup_msg = _( "Report written to debug.log" );
#if defined(TILES)
            // copy to clipboard
            int clipboard_result = SDL_SetClipboardText( report.c_str() );
            printErrorIf( clipboard_result != 0, "Error while copying the game report to the clipboard." );
            if( clipboard_result == 0 ) {
                popup_msg += _( " and to the clipboard." );
            }
#endif
            popup( popup_msg );
        }
        break;
        case DEBUG_LEARN_SPELLS:
            if( spell_type::get_all().empty() ) {
                add_msg( m_bad, _( "There are no spells to learn.  You must install a mod that adds some." ) );
            } else {
                for( const spell_type &learn : spell_type::get_all() ) {
                    g->u.magic.learn_spell( &learn, g->u, true );
                }
                add_msg( m_good,
                         _( "You have become an Archwizardpriest!  What will you do with your newfound power?" ) );
            }
            break;
        case DEBUG_LEVEL_SPELLS: {
            std::vector<spell *> spells = g->u.magic.get_spells();
            if( spells.empty() ) {
                add_msg( m_bad, _( "Try learning some spells first." ) );
                return;
            }
            std::vector<uilist_entry> uiles;
            {
                uilist_entry uile( _( "Spell" ) );
                uile.ctxt = string_format( "%3s %3s", _( "LVL" ), _( "MAX" ) );
                uile.enabled = false;
                uile.force_color = c_light_blue;
                uiles.emplace_back( uile );
            }
            int retval = 0;
            for( spell *sp : spells ) {
                uilist_entry uile( sp->name() );
                uile.ctxt = string_format( "%3d %3d", sp->get_level(), sp->get_max_level() );
                uile.retval = retval++;
                uile.enabled = !sp->is_max_level();
                uiles.emplace_back( uile );
            }
            int action = uilist( _( "Debug level spell:" ), uiles );
            if( action < 0 ) {
                return;
            }
            int desired_level = 0;
            int cur_level = spells[action]->get_level();
            query_int( desired_level, _( "Desired Spell Level: (Current %d)" ), cur_level );
            desired_level = std::min( desired_level, spells[action]->get_max_level() );
            while( cur_level < desired_level ) {
                spells[action]->gain_level();
                cur_level = spells[action]->get_level();
            }
            add_msg( m_good, _( "%s is now level %d!" ), spells[action]->name(), spells[action]->get_level() );
            break;
        }
    }
    catacurses::erase();
    m.invalidate_map_cache( g->get_levz() );
    g->refresh_all();
}

} // namespace debug_menu<|MERGE_RESOLUTION|>--- conflicted
+++ resolved
@@ -1300,7 +1300,6 @@
             smenu.query();
             body_part part;
             int dbg_damage;
-<<<<<<< HEAD
             switch( smenu.ret ) {
                 case 0:
                     part = bp_torso;
@@ -1325,10 +1324,6 @@
             }
             if( query_int( dbg_damage, _( "Damage self for how much? hp: %d" ), part ) ) {
                 u.apply_damage( nullptr, part, dbg_damage );
-=======
-            if( query_int( dbg_damage, _( "Damage self for how much?  hp: %d" ), u.hp_cur[hp_torso] ) ) {
-                u.hp_cur[hp_torso] -= dbg_damage;
->>>>>>> c95073d7
                 u.die( nullptr );
             }
         }
