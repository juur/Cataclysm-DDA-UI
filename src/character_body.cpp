--- conflicted
+++ resolved
@@ -216,18 +216,10 @@
     }
     const int five_mins = ticks_between( from, to, 5_minutes );
     if( five_mins > 0 ) {
-<<<<<<< HEAD
-        static const std::string sleepiness_modifier( "sleepiness_modifier" );
-        static const std::string sleepiness_regen_modifier( "sleepiness_regen_modifier" );
-        activity_history.try_reduce_weariness( base_bmr(),
-                                               1.0f + mutation_value( sleepiness_modifier ),
-                                               1.0f + mutation_value( sleepiness_regen_modifier ) );
-=======
         float fatigue_mod = enchantment_cache->modify_value( enchant_vals::mod::FATIGUE, 1 );
         float fatigue_regen_mod = enchantment_cache->modify_value( enchant_vals::mod::FATIGUE_REGEN, 1 );
         activity_history.try_reduce_weariness( base_bmr(), fatigue_mod, fatigue_regen_mod );
 
->>>>>>> 951fac0f
         check_needs_extremes();
         update_needs( five_mins );
         regen( five_mins );
@@ -240,8 +232,8 @@
     if( in_sleep_state() && was_sleeping ) {
         needs_rates tmp_rates;
         calc_sleep_recovery_rate( tmp_rates );
-        const int sleepiness_regen_rate = tmp_rates.recovery;
-        const time_duration effective_time_slept = ( to - from ) * sleepiness_regen_rate;
+        const int fatigue_regen_rate = tmp_rates.recovery;
+        const time_duration effective_time_slept = ( to - from ) * fatigue_regen_rate;
         mod_daily_sleep( effective_time_slept );
         mod_continuous_sleep( effective_time_slept );
     }
@@ -459,11 +451,11 @@
     // Give SOME bonus to those living furnaces with extreme metabolism
     const units::temperature_delta metabolism_warmth = std::max( 0.0f, met_rate - 1.0f ) * 2_C_delta;
     // Fatigue
-    // -1.725C when exhausted, scaled up and capped at 900 sleepiness.
-    const float scaled_sleepiness = clamp( get_sleepiness(), 0,
-                                        900 ) / static_cast<float>( sleepiness_levels::EXHAUSTED );
-    const units::temperature_delta sleepiness_warmth = has_sleep ? 0_C_delta : -1.725_C_delta *
-            scaled_sleepiness;
+    // -1.725C when exhausted, scaled up and capped at 900 fatigue.
+    const float scaled_fatigue = clamp( get_fatigue(), 0,
+                                        900 ) / static_cast<float>( fatigue_levels::EXHAUSTED );
+    const units::temperature_delta fatigue_warmth = has_sleep ? 0_C_delta : -1.725_C_delta *
+            scaled_fatigue;
 
     // Sunlight
     const float scaled_sun_irradiance = incident_sun_irradiance( get_weather().weather_id,
@@ -568,8 +560,8 @@
         set_part_temp_conv( bp, temp );
         // HUNGER / STARVATION
         mod_part_temp_conv( bp, hunger_warmth );
-        // SLEEPINESS
-        mod_part_temp_conv( bp, sleepiness_warmth );
+        // FATIGUE
+        mod_part_temp_conv( bp, fatigue_warmth );
         // Mutations
         mod_part_temp_conv( bp, mutation_heat_low );
         // BMI
@@ -778,7 +770,7 @@
                 add_msg( m_warning, _( "You feel cold and shiver." ) );
             }
             if( temp_after <= BODYTEMP_VERY_COLD &&
-                get_sleepiness() <= sleepiness_levels::DEAD_TIRED && !has_bionic( bio_sleep_shutdown ) ) {
+                get_fatigue() <= fatigue_levels::DEAD_TIRED && !has_bionic( bio_sleep_shutdown ) ) {
                 if( bp == body_part_torso ) {
                     add_msg( m_warning, _( "Your shivering prevents you from sleeping." ) );
                     wake_up();
@@ -924,15 +916,9 @@
 void Character::update_stomach( const time_point &from, const time_point &to )
 {
     const needs_rates rates = calc_needs_rates();
-    // No food/thirst/sleepiness clock at all
+    // No food/thirst/fatigue clock at all
     const bool debug_ls = has_trait( trait_DEBUG_LS );
-<<<<<<< HEAD
-    // No food/thirst, capped sleepiness clock (only up to tired)
-    const bool npc_no_food = !needs_food();
-    const bool foodless = debug_ls || npc_no_food;
-=======
     const bool foodless = debug_ls || !needs_food();
->>>>>>> 951fac0f
     const bool no_thirst = has_flag( json_flag_NO_THIRST );
     const bool mycus = has_trait( trait_M_DEPENDENT );
     const float kcal_per_time = get_bmr() / ( 12.0f * 24.0f );
