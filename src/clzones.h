--- conflicted
+++ resolved
@@ -394,17 +394,13 @@
         cata::optional<std::string> query_name( const std::string &default_name = "" ) const;
         cata::optional<zone_type_id> query_type() const;
         void swap( zone_data &a, zone_data &b );
-<<<<<<< HEAD
         void rotate_zones( map &target_map, const int turns );
         // list of tripoints of zones that are loot zones only
         std::unordered_set<tripoint> get_point_set_loot( const tripoint &where, const int radius,
                 const faction_id &fac = your_fac ) const;
         std::unordered_set<tripoint> get_point_set_loot( const tripoint &where, const int radius,
                 const bool npc_search, const faction_id &fac = your_fac ) const;
-=======
         void rotate_zones( map &target_map, int turns );
-
->>>>>>> e23659dd
         void start_sort( const std::vector<tripoint> &src_sorted );
         void end_sort();
         bool is_sorting() const;
