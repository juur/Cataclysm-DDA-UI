#pragma once
#ifndef CLZONES_H
#define CLZONES_H

#include <stddef.h>
#include <map>
#include <unordered_map>
#include <unordered_set>
#include <utility>
#include <vector>
#include <functional>
#include <memory>
#include <string>

#include "optional.h"
#include "point.h"
#include "string_id.h"
#include "type_id.h"

class JsonIn;
class JsonOut;
class JsonObject;
class item;
class faction;
class map;

using faction_id = string_id<faction>;
const faction_id your_fac( "your_followers" );
const std::string type_fac_hash_str = "__FAC__";

class zone_type
{
    private:
        std::string name_;
        std::string desc_;
    public:
        explicit zone_type( const std::string &name, const std::string &desc ) : name_( name ),
            desc_( desc ) {}
        std::string name() const;
        std::string desc() const;
};

class zone_options
{
    public:
        virtual ~zone_options() = default;

        /* create valid instance for zone type */
        static std::shared_ptr<zone_options> create( const zone_type_id &type );

        /* checks if options is correct base / derived class for zone type */
        static bool is_valid( const zone_type_id &type, const zone_options &options );

        /* derived classes must always return true */
        virtual bool has_options() const {
            return false;
        }

        /* query only necessary options at zone creation, one by one
         * returns true if successful, returns false if fails or canceled */
        virtual bool query_at_creation() {
            return true;
        }

        /* query options, first uilist should allow to pick an option to edit (if more than one)
         * returns true if something is changed, otherwise returns false */
        virtual bool query() {
            return false;
        }

        /* suggest a name for the zone, depending on options */
        virtual std::string get_zone_name_suggestion() const {
            return "";
        }

        /* vector of pairs of each option's description and value */
        virtual std::vector<std::pair<std::string, std::string>> get_descriptions() const {
            return std::vector<std::pair<std::string, std::string>>();
        }

        virtual void serialize( JsonOut & ) const {}
        virtual void deserialize( JsonObject & ) {}
};

// mark option interface
class mark_option
{
    public:
        virtual ~mark_option() = default;

        virtual std::string get_mark() const = 0;
};

class plot_options : public zone_options, public mark_option
{
    private:
        std::string mark;
        std::string seed;

        enum query_seed_result {
            canceled,
            successful,
            changed,
        };

        query_seed_result query_seed();

    public:
        std::string get_mark() const override {
            return mark;
        }
        std::string get_seed() const {
            return seed;
        }

        bool has_options() const override {
            return true;
        }

        bool query_at_creation() override;
        bool query() override;

        std::string get_zone_name_suggestion() const override;

        std::vector<std::pair<std::string, std::string>> get_descriptions() const override;

        void serialize( JsonOut &json ) const override;
        void deserialize( JsonObject &jo_zone ) override;
};

class blueprint_options : public zone_options, public mark_option
{
    private:
        std::string mark; // furn/ter id as string.
        std::string con;
        int index;

        enum query_con_result {
            canceled,
            successful,
            changed,
        };

        query_con_result query_con();

    public:
        std::string get_mark() const override {
            return mark;
        }
        std::string get_con() const {
            return con;
        }
        int get_index() const {
            return index;
        }

        bool has_options() const override {
            return true;
        }

        bool query_at_creation() override;
        bool query() override;

        std::string get_zone_name_suggestion() const override;

        std::vector<std::pair<std::string, std::string>> get_descriptions() const override;

        void serialize( JsonOut &json ) const override;
        void deserialize( JsonObject &jo_zone ) override;
};

class loot_options : public zone_options, public mark_option
{
    private:
        std::string mark; // basic item filter.

        enum query_loot_result {
            canceled,
            successful,
            changed,
        };

        query_loot_result query_loot();

    public:
        std::string get_mark() const override {
            return mark;
        }

        bool has_options() const override {
            return true;
        }

        bool query_at_creation() override;
        bool query() override;

        std::string get_zone_name_suggestion() const override;

        std::vector<std::pair<std::string, std::string>> get_descriptions() const override;

        void serialize( JsonOut &json ) const override;
        void deserialize( JsonObject &jo_zone ) override;
};

/**
 * These are zones the player can designate.
 */
class zone_data
{
    private:
        std::string name;
        zone_type_id type;
        faction_id faction;
        bool invert;
        bool enabled;
        bool is_vehicle;
        tripoint start;
        tripoint end;
        std::shared_ptr<zone_options> options;

    public:
        zone_data() {
            type = zone_type_id( "" );
            invert = false;
            enabled = false;
            is_vehicle = false;
            start = tripoint( 0, 0, 0 );
            end = tripoint( 0, 0, 0 );
            options = nullptr;
        }

        zone_data( const std::string &_name, const zone_type_id &_type, const faction_id &_faction,
                   bool _invert, const bool _enabled,
                   const tripoint &_start, const tripoint &_end,
                   std::shared_ptr<zone_options> _options = nullptr ) {
            name = _name;
            type = _type;
            faction = _faction;
            invert = _invert;
            enabled = _enabled;
            is_vehicle = false;
            start = _start;
            end = _end;

            // ensure that suplied options is of correct class
            if( _options == nullptr || !zone_options::is_valid( type, *_options ) ) {
                options = zone_options::create( type );
            } else {
                options = _options;
            }
        }

        bool set_name(); // returns true if name is changed
        bool set_type(); // returns true if type is changed
        void set_position( const std::pair<tripoint, tripoint> &position, const bool manual = true );
        void set_enabled( const bool enabled_arg );
        void set_is_vehicle( const bool is_vehicle_arg );

        static std::string make_type_hash( const zone_type_id &_type, const faction_id &_fac ) {
            return _type.c_str() + type_fac_hash_str + _fac.c_str();
        }
        static zone_type_id unhash_type( const std::string &hash_type ) {
            size_t end = hash_type.find( type_fac_hash_str );
            if( end != std::string::npos && end < hash_type.size() ) {
                return zone_type_id( hash_type.substr( 0, end ) );
            }
            return zone_type_id( "" );
        }
        std::string get_name() const {
            return name;
        }
        const faction_id &get_faction() const {
            return faction;
        }
        std::string get_type_hash() const {
            return make_type_hash( type, faction );
        }
        const zone_type_id &get_type() const {
            return type;
        }
        bool get_invert() const {
            return invert;
        }
        bool get_enabled() const {
            return enabled;
        }
        bool get_is_vehicle() const {
            return is_vehicle;
        }
        tripoint get_start_point() const {
            return start;
        }
        tripoint get_end_point() const {
            return end;
        }
        tripoint get_center_point() const;
        bool has_options() const {
            return options->has_options();
        }
        const zone_options &get_options() const {
            return *options;
        }
        zone_options &get_options() {
            return *options;
        }
        bool has_inside( const tripoint &p ) const {
            return p.x >= start.x && p.x <= end.x &&
                   p.y >= start.y && p.y <= end.y &&
                   p.z >= start.z && p.z <= end.z;
        }
        void serialize( JsonOut &json ) const;
        void deserialize( JsonIn &jsin );
};

class zone_manager
{
    public:
        using ref_zone_data = std::reference_wrapper<zone_data>;
        using ref_const_zone_data = std::reference_wrapper<const zone_data>;

    private:
        static const int MAX_DISTANCE = 10;
        std::vector<zone_data> zones;
        //Containers for Revert functionality for Vehicle Zones
        //Pointer to added zone to be removed
        std::vector<zone_data *> added_vzones;
        //Copy of original data, pointer to the zone
        std::vector<std::pair<zone_data, zone_data *>> changed_vzones;
        //copy of original data to be re-added
        std::vector<zone_data> removed_vzones;

        std::map<zone_type_id, zone_type> types;
        std::unordered_map<std::string, std::unordered_set<tripoint>> area_cache;
        std::unordered_map<std::string, std::unordered_set<tripoint>> vzone_cache;
        std::unordered_set<tripoint> get_point_set( const zone_type_id &type,
                const faction_id &fac = your_fac ) const;
        std::unordered_set<tripoint> get_vzone_set( const zone_type_id &type,
                const faction_id &fac = your_fac ) const;

        //Cache number of items already checked on each source tile when sorting
        std::unordered_map<tripoint, int> num_processed;

    public:
        zone_manager();
        ~zone_manager() = default;
        zone_manager( zone_manager && ) = default;
        zone_manager( const zone_manager & ) = default;
        zone_manager &operator=( zone_manager && ) = default;
        zone_manager &operator=( const zone_manager & ) = default;

        static zone_manager &get_manager() {
            static zone_manager manager;
            return manager;
        }

        void add( const std::string &name, const zone_type_id &type, const faction_id &faction,
                  const bool invert, const bool enabled,
                  const tripoint &start, const tripoint &end,
                  std::shared_ptr<zone_options> options = nullptr );
        const zone_data *get_zone_at( const tripoint &where, const zone_type_id &type ) const;
        void create_vehicle_loot_zone( class vehicle &vehicle, const point &mount_point,
                                       zone_data &new_zone );

        bool remove( zone_data &zone );

        unsigned int size() const {
            return zones.size();
        }
        const std::map<zone_type_id, zone_type> &get_types() const {
            return types;
        }
        std::string get_name_from_type( const zone_type_id &type ) const;
        bool has_type( const zone_type_id &type ) const;
        bool has_defined( const zone_type_id &type, const faction_id &fac = your_fac ) const;
        void cache_data();
        void cache_vzones();
        bool has( const zone_type_id &type, const tripoint &where,
                  const faction_id &fac = your_fac ) const;
        bool has_near( const zone_type_id &type, const tripoint &where, int range = MAX_DISTANCE,
                       const faction_id &fac = your_fac ) const;
        bool has_loot_dest_near( const tripoint &where ) const;
        bool custom_loot_has( const tripoint &where, const item *it ) const;
        std::unordered_set<tripoint> get_near( const zone_type_id &type, const tripoint &where,
<<<<<<< HEAD
                                               int range = MAX_DISTANCE, bool npc_search = false,
=======
                                               int range = MAX_DISTANCE, const item *it = nullptr,
>>>>>>> 141974c7
                                               const faction_id &fac = your_fac ) const;
        cata::optional<tripoint> get_nearest( const zone_type_id &type, const tripoint &where,
                                              int range = MAX_DISTANCE, const faction_id &fac = your_fac ) const;
        zone_type_id get_near_zone_type_for_item( const item &it, const tripoint &where,
                int range = MAX_DISTANCE ) const;
        std::vector<zone_data> get_zones( const zone_type_id &type, const tripoint &where,
                                          const faction_id &fac = your_fac ) const;
        const zone_data *get_zone_at( const tripoint &where ) const;
        const zone_data *get_bottom_zone( const tripoint &where,
                                          const faction_id &fac = your_fac ) const;
        cata::optional<std::string> query_name( const std::string &default_name = "" ) const;
        cata::optional<zone_type_id> query_type() const;
        void swap( zone_data &a, zone_data &b );
        void rotate_zones( map &target_map, const int turns );
        // list of tripoints of zones that are loot zones only
        std::unordered_set<tripoint> get_point_set_loot( const tripoint &where, const int radius,
                const faction_id &fac = your_fac ) const;
        std::unordered_set<tripoint> get_point_set_loot( const tripoint &where, const int radius,
                const bool npc_search, const faction_id &fac = your_fac ) const;
        void start_sort( const std::vector<tripoint> &src_sorted );
        void end_sort();
        bool is_sorting() const;
        int get_num_processed( const tripoint &src ) const;
        void increment_num_processed( const tripoint &src );
        void decrement_num_processed( const tripoint &src );

        // 'direct' access to zone_manager::zones, giving direct access was nono
        std::vector<ref_zone_data> get_zones( const faction_id &fac = your_fac );
        std::vector<ref_const_zone_data> get_zones( const faction_id &fac = your_fac ) const;

        bool save_zones();
        void load_zones();
        void zone_edited( zone_data &zone );
        void revert_vzones();
        void serialize( JsonOut &json ) const;
        void deserialize( JsonIn &jsin );
};

#endif<|MERGE_RESOLUTION|>--- conflicted
+++ resolved
@@ -381,11 +381,7 @@
         bool has_loot_dest_near( const tripoint &where ) const;
         bool custom_loot_has( const tripoint &where, const item *it ) const;
         std::unordered_set<tripoint> get_near( const zone_type_id &type, const tripoint &where,
-<<<<<<< HEAD
-                                               int range = MAX_DISTANCE, bool npc_search = false,
-=======
                                                int range = MAX_DISTANCE, const item *it = nullptr,
->>>>>>> 141974c7
                                                const faction_id &fac = your_fac ) const;
         cata::optional<tripoint> get_nearest( const zone_type_id &type, const tripoint &where,
                                               int range = MAX_DISTANCE, const faction_id &fac = your_fac ) const;
