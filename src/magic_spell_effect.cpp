#include <algorithm>
#include <array>
#include <climits>
#include <cmath>
#include <cstddef>
#include <cstdlib>
#include <iosfwd>
#include <iterator>
#include <map>
#include <memory>
#include <new>
#include <optional>
#include <queue>
#include <set>
#include <string>
#include <utility>
#include <vector>

#include "avatar.h"
#include "bodypart.h"
#include "calendar.h"
#include "character.h"
#include "character_martial_arts.h"
#include "colony.h"
#include "color.h"
#include "coordinates.h"
#include "creature.h"
#include "creature_tracker.h"
#include "damage.h"
#include "debug.h"
#include "effect_on_condition.h"
#include "enums.h"
#include "explosion.h"
#include "field.h"
#include "field_type.h"
#include "fungal_effects.h"
#include "game.h"
#include "item.h"
#include "kill_tracker.h"
#include "line.h"
#include "magic.h"
#include "magic_spell_effect_helpers.h"
#include "magic_teleporter_list.h"
#include "magic_ter_furn_transform.h"
#include "map.h"
#include "map_iterator.h"
#include "messages.h"
#include "mongroup.h"
#include "monster.h"
#include "monstergenerator.h"
#include "morale.h"
#include "mtype.h"
#include "npc.h"
#include "overmapbuffer.h"
#include "pimpl.h"
#include "point.h"
#include "projectile.h"
#include "ret_val.h"
#include "rng.h"
#include "string_formatter.h"
#include "teleport.h"
#include "timed_event.h"
#include "translations.h"
#include "type_id.h"
#include "units.h"
#include "vehicle.h"
#include "vpart_position.h"

static const efftype_id effect_teleglow( "teleglow" );

static const flag_id json_flag_FIT( "FIT" );

static const json_character_flag json_flag_PRED1( "PRED1" );
static const json_character_flag json_flag_PRED2( "PRED2" );
static const json_character_flag json_flag_PRED3( "PRED3" );
static const json_character_flag json_flag_PRED4( "PRED4" );

static const morale_type morale_killed_monster( "morale_killed_monster" );
static const morale_type morale_pyromania_nofire( "morale_pyromania_nofire" );
static const morale_type morale_pyromania_startfire( "morale_pyromania_startfire" );

static const mtype_id mon_blob( "mon_blob" );
static const mtype_id mon_blob_brain( "mon_blob_brain" );
static const mtype_id mon_blob_large( "mon_blob_large" );
static const mtype_id mon_blob_small( "mon_blob_small" );
static const mtype_id mon_generator( "mon_generator" );

static const species_id species_HALLUCINATION( "HALLUCINATION" );
static const species_id species_SLIME( "SLIME" );

static const trait_id trait_KILLER( "KILLER" );
static const trait_id trait_PACIFIST( "PACIFIST" );
static const trait_id trait_PSYCHOPATH( "PSYCHOPATH" );
static const trait_id trait_PYROMANIA( "PYROMANIA" );

namespace spell_detail
{
struct line_iterable {
    const std::vector<point> &delta_line;
    point cur_origin;
    point delta;
    size_t index;

    line_iterable( const point &origin, const point &delta, const std::vector<point> &dline )
        : delta_line( dline ), cur_origin( origin ), delta( delta ), index( 0 ) {}

    point get() const {
        return cur_origin + delta_line[index];
    }
    // Move forward along point set, wrap around and move origin forward if necessary
    void next() {
        index = ( index + 1 ) % delta_line.size();
        cur_origin = cur_origin + delta * ( index == 0 );
    }
    // Move back along point set, wrap around and move origin backward if necessary
    void prev() {
        cur_origin = cur_origin - delta * ( index == 0 );
        index = ( index + delta_line.size() - 1 ) % delta_line.size();
    }
    void reset( const point &origin ) {
        cur_origin = origin;
        index = 0;
    }
};
// Orientation of point C relative to line AB
static int side_of( const point &a, const point &b, const point &c )
{
    int cross = ( b.x - a.x ) * ( c.y - a.y ) - ( b.y - a.y ) * ( c.x - a.x );
    return ( cross > 0 ) - ( cross < 0 );
}
// Tests if point c is between or on lines (a0, a0 + d) and (a1, a1 + d)
static bool between_or_on( const point &a0, const point &a1, const point &d, const point &c )
{
    return side_of( a0, a0 + d, c ) != 1 && side_of( a1, a1 + d, c ) != -1;
}
// Builds line until obstructed or outside of region bound by near and far lines. Stores result in set
static void build_line( spell_detail::line_iterable line, const tripoint_bub_ms &source,
                        const point &delta, const point &delta_perp, bool ( *test )( const tripoint_bub_ms & ),
                        std::set<tripoint_bub_ms> &result )
{
    while( between_or_on( point_zero, delta, delta_perp, line.get() ) ) {
        if( !test( source + line.get() ) ) {
            break;
        }
        result.emplace( source + line.get() );
        line.next();
    }
}
} // namespace spell_detail

void spell_effect::short_range_teleport( const spell &sp, Creature &caster,
        const tripoint_bub_ms &target )
{
    const bool safe = !sp.has_flag( spell_flag::UNSAFE_TELEPORT );
    const bool target_teleport = sp.has_flag( spell_flag::TARGET_TELEPORT );
    if( target_teleport ) {
        if( sp.aoe( caster ) == 0 ) {
            teleport::teleport_to_point( caster, target, safe, false );
            return;
        }

        std::set<tripoint_bub_ms> potential_targets = calculate_spell_effect_area( sp, target, caster );
        tripoint_bub_ms where = random_entry( potential_targets );
        teleport::teleport_to_point( caster, where, safe, false );
        return;
    }
    const int min_distance = sp.range( caster );
    const int max_distance = sp.range( caster ) + sp.aoe( caster );
    if( min_distance > max_distance || min_distance < 0 || max_distance < 0 ) {
        debugmsg( "ERROR: Teleport argument(s) invalid" );
        return;
    }
    teleport::teleport( caster, min_distance, max_distance, safe, false );
}

static void swap_pos( Creature &caster, const tripoint_bub_ms &target )
{
    Creature *const critter = get_creature_tracker().creature_at<Creature>( target );
    critter->setpos( caster.pos() );
    caster.setpos( target );

    //update map in case a monster swapped positions with the player
    Character &you = get_player_character();
    get_map().vertical_shift( you.posz() );
    g->update_map( you );
}

void spell_effect::pain_split( const spell &sp, Creature &caster, const tripoint_bub_ms & )
{
    Character *you = caster.as_character();
    if( you == nullptr ) {
        return;
    }
    sp.make_sound( caster.pos_bub(), caster );
    add_msg( m_info, _( "Your injuries even out." ) );
    int num_limbs = 0; // number of limbs effected (broken don't count)
    int total_hp = 0; // total hp among limbs

    for( const std::pair<const bodypart_str_id, bodypart> &elem : you->get_body() ) {
        if( elem.first == bodypart_str_id::NULL_ID() ) {
            continue;
        }
        num_limbs++;
        total_hp += elem.second.get_hp_cur();
    }
    const int hp_each = total_hp / num_limbs;
    you->set_all_parts_hp_cur( hp_each );
}

static bool in_spell_aoe( const tripoint_bub_ms &start, const tripoint_bub_ms &end,
                          const int &radius, const bool ignore_walls )
{
    if( rl_dist( start, end ) > radius ) {
        return false;
    }
    if( ignore_walls ) {
        return true;
    }
    map &here = get_map();
    const std::vector<tripoint_bub_ms> trajectory = line_to( start, end );
    for( const tripoint_bub_ms &pt : trajectory ) {
        if( here.impassable( pt ) ) {
            return false;
        }
    }
    return true;
}

std::set<tripoint_bub_ms> spell_effect::spell_effect_blast( const override_parameters &params,
        const tripoint_bub_ms &, const tripoint_bub_ms &target )
{
    std::set<tripoint_bub_ms> targets;
    // TODO: Make this breadth-first
    for( const tripoint_bub_ms &potential_target : get_map().points_in_radius( target,
            params.aoe_radius ) ) {
        if( in_spell_aoe( target, potential_target, params.aoe_radius, params.ignore_walls ) ) {
            targets.emplace( potential_target );
        }
    }
    return targets;
}

static std::set<tripoint_bub_ms> spell_effect_cone_range_override(
    const spell_effect::override_parameters &params, const tripoint_bub_ms &source,
    const tripoint_bub_ms &target )
{
    std::set<tripoint_bub_ms> targets;
    const units::angle initial_angle = coord_to_angle( source.raw(), target.raw() );
    const units::angle half_width = units::from_degrees( params.aoe_radius / 2.0 );
    const units::angle start_angle = initial_angle - half_width;
    const units::angle end_angle = initial_angle + half_width;
    std::set<tripoint_bub_ms> end_points;
    for( units::angle angle = start_angle; angle <= end_angle; angle += 1_degrees ) {
        for( int range = 1; range <= params.range; range++ ) {
            tripoint potential;
            calc_ray_end( angle, range, source.raw(), potential );
            if( params.ignore_walls ) {
                targets.emplace( potential );
            } else {
                end_points.emplace( potential );
            }
        }
    }
    if( !params.ignore_walls ) {
        map &here = get_map();
        for( const tripoint_bub_ms &ep : end_points ) {
            std::vector<tripoint_bub_ms> trajectory = line_to( source, ep );
            for( const tripoint_bub_ms &tp : trajectory ) {
                if( here.passable( tp ) ) {
                    targets.emplace( tp );
                } else {
                    break;
                }
            }
        }
    }
    // we don't want to hit ourselves in the blast!
    targets.erase( source );
    return targets;
}

std::set<tripoint_bub_ms> spell_effect::spell_effect_cone( const override_parameters &params,
        const tripoint_bub_ms &source, const tripoint_bub_ms &target )
{
    // cones go all the way to end (if they don't hit an obstacle)
    return spell_effect_cone_range_override( params, source, target );
}

static bool test_always_true( const tripoint_bub_ms & )
{
    return true;
}
static bool test_passable( const tripoint_bub_ms &p )
{
    return get_map().passable( p );
}

std::set<tripoint_bub_ms> spell_effect::spell_effect_line( const override_parameters &params,
        const tripoint_bub_ms &source, const tripoint_bub_ms &target )
{
    const point delta = ( target - source ).xy().raw();
    const int dist = square_dist( point_zero, delta );
    // Early out to prevent unnecessary calculations
    if( dist == 0 ) {
        return std::set<tripoint_bub_ms>();
    }
    // Clockwise Perpendicular of Delta vector
    const point delta_perp( -delta.y, delta.x );

    const point abs_delta = delta.abs();
    // Primary axis of delta vector
    const point axis_delta = abs_delta.x > abs_delta.y ? point( delta.x, 0 ) : point( 0, delta.y );
    // Clockwise Perpendicular of axis vector
    const point cw_perp_axis( -axis_delta.y, axis_delta.x );
    const point unit_cw_perp_axis( sgn( cw_perp_axis.x ), sgn( cw_perp_axis.y ) );
    // bias leg length toward cw side if uneven
    int ccw_len = params.aoe_radius / 2;
    int cw_len = params.aoe_radius - ccw_len;

    if( !trigdist ) {
        ccw_len = ( ccw_len * ( abs_delta.x + abs_delta.y ) ) / dist;
        cw_len = ( cw_len * ( abs_delta.x + abs_delta.y ) ) / dist;
    }

    // is delta aligned with, cw, or ccw of primary axis
    int delta_side = spell_detail::side_of( point_zero, axis_delta, delta );

    bool ( *test )( const tripoint_bub_ms & ) = params.ignore_walls ? test_always_true : test_passable;

    // Canonical path from source to target, offset to local space
    std::vector<point> path_to_target = line_to( point_zero, delta );
    // Remove endpoint,
    path_to_target.pop_back();
    // and insert startpoint. Path is now prepared for wrapped iteration
    path_to_target.insert( path_to_target.begin(), point_zero );

    spell_detail::line_iterable base_line( point_zero, delta, path_to_target );

    std::set<tripoint_bub_ms> result;

    // Add midline points (source -> target )
    spell_detail::build_line( base_line, source, delta, delta_perp, test, result );

    // Add cw and ccw legs
    if( delta_side == 0 ) { // delta is already axis aligned, only need straight lines
        // cw leg
        for( const point &p : line_to( point_zero, unit_cw_perp_axis * cw_len ) ) {
            base_line.reset( p );
            if( !test( source + p ) ) {
                break;
            }

            spell_detail::build_line( base_line, source, delta, delta_perp, test, result );
        }
        // ccw leg
        for( const point &p : line_to( point_zero, unit_cw_perp_axis * -ccw_len ) ) {
            base_line.reset( p );
            if( !test( source + p ) ) {
                break;
            }

            spell_detail::build_line( base_line, source, delta, delta_perp, test, result );
        }
    } else if( delta_side == 1 ) { // delta is cw of primary axis
        // ccw leg is behind perp axis
        for( const point &p : line_to( point_zero, unit_cw_perp_axis * -ccw_len ) ) {
            base_line.reset( p );

            // forward until in
            while( spell_detail::side_of( point_zero, delta_perp, base_line.get() ) == 1 ) {
                base_line.next();
            }
            if( !test( source + p ) ) {
                break;
            }
            spell_detail::build_line( base_line, source, delta, delta_perp, test, result );
        }
        // cw leg is before perp axis
        for( const point &p : line_to( point_zero, unit_cw_perp_axis * cw_len ) ) {
            base_line.reset( p );

            // move back
            while( spell_detail::side_of( point_zero, delta_perp, base_line.get() ) != 1 ) {
                base_line.prev();
            }
            base_line.next();
            if( !test( source + p ) ) {
                break;
            }
            spell_detail::build_line( base_line, source, delta, delta_perp, test, result );
        }
    } else if( delta_side == -1 ) { // delta is ccw of primary axis
        // ccw leg is before perp axis
        for( const point &p : line_to( point_zero, unit_cw_perp_axis * -ccw_len ) ) {
            base_line.reset( p );

            // move back
            while( spell_detail::side_of( point_zero, delta_perp, base_line.get() ) != 1 ) {
                base_line.prev();
            }
            base_line.next();
            if( !test( source + p ) ) {
                break;
            }
            spell_detail::build_line( base_line, source, delta, delta_perp, test, result );
        }
        // cw leg is behind perp axis
        for( const point &p : line_to( point_zero, unit_cw_perp_axis * cw_len ) ) {
            base_line.reset( p );

            // forward until in
            while( spell_detail::side_of( point_zero, delta_perp, base_line.get() ) == 1 ) {
                base_line.next();
            }
            if( !test( source + p ) ) {
                break;
            }
            spell_detail::build_line( base_line, source, delta, delta_perp, test, result );
        }
    }

    result.erase( source );
    return result;
}

// spells do not reduce in damage the further away from the epicenter the targets are
// rather they do their full damage in the entire area of effect
std::set<tripoint_bub_ms> calculate_spell_effect_area( const spell &sp,
        const tripoint_bub_ms &target, const Creature &caster )
{
    // the actual target that the spell will hit.
    tripoint_bub_ms epicenter( target );

    // stop short if we hit a wall, if the spell has a projectile
    if( sp.shape() == spell_shape::blast && !sp.has_flag( spell_flag::NO_PROJECTILE ) ) {
        std::vector<tripoint_bub_ms> trajectory = line_to( caster.pos_bub(), target );
        for( std::vector<tripoint_bub_ms>::iterator iter = trajectory.begin(); iter != trajectory.end();
             iter++ ) {
            if( get_map().impassable( *iter ) ) {
                if( iter != trajectory.begin() ) {
                    epicenter = *( iter - 1 );
                } else {
                    epicenter = *iter;
                }
                break;
            }
        }
    }

    std::set<tripoint_bub_ms> targets = { epicenter }; // initialize with epicenter
    if( sp.aoe( caster ) < 1 && sp.shape() != spell_shape::line ) {
        return targets;
    }

    targets = sp.effect_area( caster.pos_bub(), target, caster );

    for( std::set<tripoint_bub_ms>::iterator it = targets.begin(); it != targets.end(); ) {
        if( !sp.is_valid_target( caster, *it ) ) {
            it = targets.erase( it );
        } else {
            ++it;
        }
    }

    return targets;
}

static std::set<tripoint_bub_ms> spell_effect_area( const spell &sp, const tripoint_bub_ms &target,
        const Creature &caster )
{
    // calculate spell's effect area
    std::set<tripoint_bub_ms> targets = calculate_spell_effect_area( sp, target, caster );
    if( !sp.has_flag( spell_flag::NO_EXPLOSION_SFX ) ) {
        // Draw the explosion
        std::map<tripoint, nc_color> explosion_colors;
        for( const tripoint_bub_ms &pt : targets ) {
            explosion_colors[pt.raw()] = sp.damage_type_color();
        }

        std::string exp_name = "explosion_" + sp.id().str();

        explosion_handler::draw_custom_explosion( get_player_character().pos(), explosion_colors,
                exp_name );
    }
    return targets;
}

static void add_effect_to_target( const tripoint_bub_ms &target, const spell &sp, Creature &caster )
{
    const int dur_moves = sp.duration( caster );
    const time_duration dur_td = time_duration::from_moves( dur_moves );

    creature_tracker &creatures = get_creature_tracker();
    Creature *const critter = creatures.creature_at<Creature>( target );
    Character *const guy = creatures.creature_at<Character>( target );
    efftype_id spell_effect( sp.effect_data() );
    bool bodypart_effected = false;
    if( guy ) {
        for( const bodypart_id &bp : guy->get_all_body_parts() ) {
            if( sp.bp_is_affected( bp.id() ) ) {
                guy->add_effect( spell_effect, dur_td, bp, sp.has_flag( spell_flag::PERMANENT ) );
                bodypart_effected = true;
            }
        }
    }
    if( !bodypart_effected ) {
        critter->add_effect( spell_effect, dur_td );
    }
}

static void damage_targets( const spell &sp, Creature &caster,
                            const std::set<tripoint_bub_ms> &targets )
{
    map &here = get_map();
    creature_tracker &creatures = get_creature_tracker();
    for( const tripoint_bub_ms &target : targets ) {
        if( !sp.is_valid_target( caster, target ) ) {
            continue;
        }
        sp.make_sound( target, caster );
        sp.create_field( target, caster );
        if( sp.has_flag( spell_flag::IGNITE_FLAMMABLE ) && here.is_flammable( target ) ) {
            here.add_field( target, fd_fire, 1, 10_minutes );

            Character &player_character = get_player_character();
            if( player_character.has_trait( trait_PYROMANIA ) &&
                !player_character.has_morale( morale_pyromania_startfire ) ) {
                player_character.add_msg_if_player( m_good,
                                                    _( "You feel a surge of euphoria as flames burst out!" ) );
                player_character.add_morale( morale_pyromania_startfire, 15, 15, 8_hours, 6_hours );
                player_character.rem_morale( morale_pyromania_nofire );
            }
        }
        Creature *const cr = creatures.creature_at<Creature>( target );
        if( !cr ) {
            continue;
        }

        dealt_projectile_attack atk = sp.get_projectile_attack( target, *cr, caster );
        const int spell_accuracy = sp.accuracy( caster );

        if( !sp.effect_data().empty() ) {
            add_effect_to_target( target, sp, caster );
        }
        if( sp.damage( caster ) > 0 ) {
            // calculate damage mitigation from various sources
            // 5% per point (linear) ranging from 0-33%, capped at block score
            double damage_mitigation_multiplier = 1.0;
            if( const int spell_block = cr->get_block_bonus() - spell_accuracy > 0 ) {
                const int roll = std::round( rng( 1, 20 ) );
                damage_mitigation_multiplier -= ( 1 - 0.05 * std::max( roll, spell_block ) ) / 3.0;
            }

            if( cr->dodge_check( spell_accuracy ) ) {
                const int spell_dodge = cr->get_dodge() - spell_accuracy;
                const int roll = std::round( rng( 1, 20 ) );
                damage_mitigation_multiplier -= ( 1 - 0.05 * std::max( roll, spell_dodge ) ) / 3.0;
            }

            if( const int spell_resist = cr->get_spell_resist() - spell_accuracy > 0 &&
                                         !sp.has_flag( spell_flag::NON_MAGICAL ) ) {
                const int roll = std::round( rng( 1, 20 ) );
                damage_mitigation_multiplier -= ( 1 - 0.05 * std::max( roll, spell_resist ) ) / 3.0;
            }

            for( damage_unit &val : atk.proj.impact.damage_units ) {
                if( sp.has_flag( spell_flag::PERCENTAGE_DAMAGE ) ) {
                    // TODO: Change once spells don't always target get_max_hitsize_bodypart(). Should target each bodypart with it's respecive %
                    val.amount = cr->get_hp( cr->get_max_hitsize_bodypart() ) * sp.damage( caster ) / 100.0;
                }
                val.amount *= damage_mitigation_multiplier;
            }
            cr->deal_projectile_attack( &caster, atk, true );
        } else if( sp.damage( caster ) < 0 ) {
            sp.heal( target, caster );
            add_msg_if_player_sees( cr->pos(), m_good, _( "%s wounds are closing up!" ),
                                    cr->disp_name( true ) );
        }
        // TODO: randomize hit location
        cr->add_damage_over_time( sp.damage_over_time( { body_part_torso }, caster ) );
    }
}

void spell_effect::attack( const spell &sp, Creature &caster, const tripoint_bub_ms &epicenter )
{
    damage_targets( sp, caster, spell_effect_area( sp, epicenter, caster ) );
    if( sp.has_flag( spell_flag::SWAP_POS ) ) {
        swap_pos( caster, epicenter );
    }
}

static void magical_polymorph( monster &victim, Creature &caster, const spell &sp )
{
    mtype_id new_id = mtype_id( sp.effect_data() );

    if( sp.has_flag( spell_flag::POLYMORPH_GROUP ) ) {
        const mongroup_id group_id( sp.effect_data() );
        new_id = MonsterGroupManager::GetRandomMonsterFromGroup( group_id );
    }

    // if effect_str is empty, we become a random monster of close difficulty
    if( new_id.is_empty() ) {
        int victim_diff = victim.type->difficulty;
        const std::vector<mtype> &mtypes = MonsterGenerator::generator().get_all_mtypes();
        for( int difficulty_variance = 1; difficulty_variance < 2048; difficulty_variance *= 2 ) {
            unsigned int random_entry = rng( 0, mtypes.size() );
            unsigned int iter = random_entry + 1;
            while( iter != random_entry && new_id.is_empty() ) {
                if( iter >= mtypes.size() ) {
                    iter = 0;
                }
                if( ( mtypes[iter].id != victim.type->id ) && ( std::abs( mtypes[iter].difficulty - victim_diff )
                        <= difficulty_variance ) ) {
                    if( !mtypes[iter].in_species( species_HALLUCINATION ) &&
                        mtypes[iter].id != mon_generator ) {
                        new_id = mtypes[iter].id;
                        break;
                    }
                }
                iter++;
            }
        }
    }

    if( !new_id.is_valid() ) {
        debugmsg( "magical_polymorph called with an invalid monster id" );
        return;
    }

    add_msg_if_player_sees( victim, _( "The %s transforms into a %s." ),
                            victim.type->nname(), new_id->nname() );
    victim.poly( new_id );

    if( sp.has_flag( spell_flag::FRIENDLY_POLY ) ) {
        if( caster.as_character() ) {
            victim.friendly = -1;
        } else {
            victim.make_ally( *caster.as_monster() );
        }
    }
}

void spell_effect::targeted_polymorph( const spell &sp, Creature &caster,
                                       const tripoint_bub_ms &target )
{
    //we only target monsters for now.
    if( monster *const victim = get_creature_tracker().creature_at<monster>( target ) ) {
        if( victim->get_hp() < sp.damage( caster ) ) {
            magical_polymorph( *victim, caster, sp );
            return;
        }
    }
    //victim had high hp, or isn't a monster.
    caster.add_msg_if_player( m_bad, _( "Your target resists transformation." ) );
}

area_expander::area_expander() : frontier( area_node_comparator( area ) )
{
}

// Check whether we have already visited this node.
int area_expander::contains( const tripoint_bub_ms &pt ) const
{
    return area_search.count( pt ) > 0;
}

// Adds node to a search tree. Returns true if new node is allocated.
bool area_expander::enqueue( const tripoint_bub_ms &from, const tripoint_bub_ms &to, float cost )
{
    if( contains( to ) ) {
        // We will modify existing node if its cost is lower.
        int index = area_search[to];
        node &node = area[index];
        if( cost < node.cost ) {
            node.from = from;
            node.cost = cost;
        }
        return false;
    }
    int index = area.size();
    area.push_back( {to, from, cost} );
    frontier.push( index );
    area_search[to] = index;
    return true;
}

// Run wave propagation
int area_expander::run( const tripoint_bub_ms &center )
{
    enqueue( center, center, 0.0 );

    static constexpr std::array<int, 8> x_offset = {{ -1, 1,  0, 0,  1, -1, -1, 1  }};
    static constexpr std::array<int, 8> y_offset = {{  0, 0, -1, 1, -1,  1, -1, 1  }};

    // Number of nodes expanded.
    int expanded = 0;

    map &here = get_map();
    while( !frontier.empty() ) {
        int best_index = frontier.top();
        frontier.pop();

        for( size_t i = 0; i < 8; i++ ) {
            node &best = area[best_index];
            const tripoint_bub_ms &pt = best.position + point( x_offset[ i ], y_offset[ i ] );

            if( here.impassable( pt ) ) {
                continue;
            }

            float center_range = static_cast<float>( rl_dist( center, pt ) );
            if( max_range > 0 && center_range > max_range ) {
                continue;
            }

            if( max_expand > 0 && expanded > max_expand && contains( pt ) ) {
                continue;
            }

            float delta_range = trig_dist( best.position, pt );

            if( enqueue( best.position, pt, best.cost + delta_range ) ) {
                expanded++;
            }
        }
    }
    return expanded;
}

// Sort nodes by its cost.
void area_expander::sort_ascending()
{
    // Since internal caches like 'area_search' and 'frontier' use indexes inside 'area',
    // these caches will be invalidated.
    std::sort( area.begin(), area.end(),
    []( const node & a, const node & b )  -> bool {
        return a.cost < b.cost;
    } );
}

void area_expander::sort_descending()
{
    // Since internal caches like 'area_search' and 'frontier' use indexes inside 'area',
    // these caches will be invalidated.
    std::sort( area.begin(), area.end(),
    []( const node & a, const node & b ) -> bool {
        return a.cost > b.cost;
    } );
}

static void move_items( map &here, const tripoint_bub_ms &from, const tripoint_bub_ms &to )
{
    for( const item &it : here.i_at( from ) ) {
        here.add_item( to, it );
    }
    here.i_clear( from );
}

static void move_field( map &here, const tripoint_bub_ms &from, const tripoint_bub_ms &to )
{
    field &src_field = here.field_at( from );
    std::map<field_type_id, int> moving_fields;
    for( const std::pair<const field_type_id, field_entry> &fd : src_field ) {
        if( fd.first.is_valid() && !fd.first.id().is_null() ) {
            const int intensity = fd.second.get_field_intensity();
            moving_fields.emplace( fd.first, intensity );
        }
    }
    for( const std::pair<const field_type_id, int> &fd : moving_fields ) {
        here.remove_field( from, fd.first );
        here.set_field_intensity( to, fd.first, fd.second );
    }
}

// Moving all objects from one point to another by the power of magic.
static void spell_move( const spell &sp, const Creature &caster,
                        const tripoint_bub_ms &from, const tripoint_bub_ms &to )
{
    if( from == to ) {
        return;
    }

    // Moving creatures
    const bool can_target_self = sp.is_valid_target( spell_target::self );
    const bool can_target_ally = sp.is_valid_target( spell_target::ally );
    const bool can_target_hostile = sp.is_valid_target( spell_target::hostile );
    const bool can_target_creature = can_target_self || can_target_ally || can_target_hostile;

    if( can_target_creature ) {
        if( Creature *victim = get_creature_tracker().creature_at<Creature>( from ) ) {
            Creature::Attitude cr_att = victim->attitude_to( get_player_character() );
            bool valid = cr_att != Creature::Attitude::FRIENDLY && can_target_hostile;
            if( victim == &caster ) {
                valid = can_target_self;
            } else {
                valid |= cr_att == Creature::Attitude::FRIENDLY && can_target_ally;
                valid |= victim == &caster && can_target_self;
            }
            if( valid ) {
                victim->knock_back_to( to.raw() );
            }
        }
    }

    // Moving items
    if( sp.is_valid_target( spell_target::item ) ) {
        move_items( get_map(), from, to );
    }

    // Moving fields.
    if( sp.is_valid_target( spell_target::field ) ) {
        move_field( get_map(), from, to );
    }
}

static std::pair<field, tripoint_bub_ms> spell_remove_field( const spell &sp,
        const field_type_id &target_field_type_id,
        const tripoint_bub_ms &center,
        const Creature &caster )
{
    ::map &here = get_map();
    area_expander expander;

    expander.max_range = sp.aoe( caster );
    expander.run( center );
    expander.sort_ascending();

    field field_removed = field();
    tripoint_bub_ms field_position = tripoint_bub_ms();

    bool did_field_removal = false;

    for( const area_expander::node &node : expander.area ) {
        if( node.from == node.position ) {
            continue;
        }

        field &target_field = here.field_at( node.position );
        for( const std::pair<const field_type_id, field_entry> &fd : target_field ) {
            if( fd.first.is_valid() && !fd.first.id().is_null() &&
                fd.second.get_field_type() == target_field_type_id ) {
                field_removed = target_field;
                field_position = node.position;
                here.remove_field( node.position, target_field_type_id );
                did_field_removal = true;
            }
        }

        if( did_field_removal ) {
            // only remove one field in case of multiple
            break;
        }
    }

    return std::pair<field, tripoint_bub_ms> {field_removed, field_position};
}

static void handle_remove_fd_fatigue_field( const std::pair<field, tripoint_bub_ms>
        &fd_fatigue_field, Creature &caster )
{
    for( const std::pair<const field_type_id, field_entry> &fd : std::get<0>
         ( fd_fatigue_field ) ) {
        const int &intensity = fd.second.get_field_intensity();
        const translation &intensity_name = fd.second.get_intensity_level().name;
        const tripoint_bub_ms &field_position = std::get<1>( fd_fatigue_field );
        const bool sees_field = caster.sees( field_position );

        switch( intensity ) {
            case 1:

                if( sees_field ) {
                    caster.add_msg_if_player( m_neutral, _( "The %s fades.  You feel strange." ), intensity_name );
                } else {
                    caster.add_msg_if_player( m_neutral, _( "You suddenly feel strange." ) );
                }

                caster.add_effect( effect_teleglow, 1_hours );
                break;
            case 2:
                if( sees_field ) {
                    caster.add_msg_if_player( m_neutral, _( "The %s dissipates.  You feel strange." ), intensity_name );
                } else {
                    caster.add_msg_if_player( m_neutral, _( "You suddenly feel strange." ) );
                }

                caster.add_effect( effect_teleglow, 5_hours );
                break;
            case 3:
                std::string message_prefix = "A nearby";

                if( caster.sees( field_position ) ) {
                    message_prefix = "The";
                }

                caster.add_msg_if_player( m_bad,
                                          _( "%s %s pulls you in as it closes and ejects you violently!" ),
                                          message_prefix, intensity_name );
                caster.as_character()->hurtall( 10, nullptr );
                caster.add_effect( effect_teleglow, 630_minutes );
                teleport::teleport( caster );
                break;
        }
        break;
    }
}

void spell_effect::remove_field( const spell &sp, Creature &caster, const tripoint_bub_ms &center )
{
    const field_type_id &target_field_type_id = field_type_id( sp.effect_data() );
    std::pair<field, tripoint_bub_ms> field_removed = spell_remove_field( sp, target_field_type_id,
            center, caster );

    for( const std::pair<const field_type_id, field_entry> &fd : std::get<0>( field_removed ) ) {
        if( fd.first.is_valid() && !fd.first.id().is_null() ) {
            sp.make_sound( caster.pos_bub(), caster );

            if( fd.first.id() == fd_fatigue ) {
                handle_remove_fd_fatigue_field( field_removed, caster );
            } else {
                caster.add_msg_if_player( m_neutral, _( "The %s dissipates." ),
                                          fd.second.get_intensity_level().name );
            }
        }
    }
}

void spell_effect::area_pull( const spell &sp, Creature &caster, const tripoint_bub_ms &center )
{
    area_expander expander;

    expander.max_range = sp.aoe( caster );
    expander.run( center );
    expander.sort_ascending();

    for( const area_expander::node &node : expander.area ) {
        if( node.from == node.position ) {
            continue;
        }

        spell_move( sp, caster, node.position, node.from );
    }
    sp.make_sound( caster.pos_bub(), caster );
}

void spell_effect::area_push( const spell &sp, Creature &caster, const tripoint_bub_ms &center )
{
    area_expander expander;

    expander.max_range = sp.aoe( caster );
    expander.run( center );
    expander.sort_descending();

    for( const area_expander::node &node : expander.area ) {
        if( node.from == node.position ) {
            continue;
        }

        spell_move( sp, caster, node.from, node.position );
    }
    sp.make_sound( caster.pos_bub(), caster );
}

static void character_push_effects( Creature *caster, Character &guy, tripoint_bub_ms &push_dest,
                                    const int push_distance, const std::vector<tripoint_bub_ms> &push_vec )
{
    int dist_left = std::abs( push_distance );
    tripoint_bub_ms old_pushed_point = guy.pos_bub();
    for( const tripoint_bub_ms &pushed_point : push_vec ) {
        if( get_map().impassable( pushed_point ) ) {
            guy.hurtall( dist_left * 4, caster );
            push_dest = old_pushed_point;
            break;
        } else if( get_creature_tracker().creature_at( pushed_point ) ) {
            push_dest = old_pushed_point;
            break;
        } else {
            dist_left--;
            old_pushed_point = pushed_point;
        }
    }
    guy.setpos( push_dest );
}

void spell_effect::directed_push( const spell &sp, Creature &caster, const tripoint_bub_ms &target )
{
    std::set<tripoint_bub_ms> area = spell_effect_area( sp, target, caster );
    // this group of variables is for deferring movement of the avatar
    int pushed_distance = 0;
    tripoint_bub_ms push_to;
    std::vector<tripoint_bub_ms> pushed_vec;
    bool player_pushed = false;

    ::map &here = get_map();

    // whether it's push or pull, so how the multimap is sorted
    // -1 is push and 1 is pull
    const int sign = sp.damage( caster ) > 0 ? -1 : 1;

    std::multimap<int, tripoint_bub_ms> targets_ordered_by_range;
    for( const tripoint_bub_ms &pt : area ) {
        targets_ordered_by_range.emplace( sign * rl_dist( pt, caster.pos_bub() ), pt );
    }

    creature_tracker &creatures = get_creature_tracker();
    for( const std::pair<const int, tripoint_bub_ms> &pair : targets_ordered_by_range ) {
        const tripoint_bub_ms &push_point = pair.second;
        const units::angle angle = coord_to_angle( caster.pos_bub(), target );
        // positive is push, negative is pull
        int push_distance = sp.damage( caster );
        const int prev_distance = rl_dist( caster.pos_bub(), target );
        if( push_distance < 0 ) {
            push_distance = std::max( -std::abs( push_distance ), -std::abs( prev_distance ) );
        }
        if( push_distance == 0 ) {
            continue;
        }

        tripoint_bub_ms push_dest;
        calc_ray_end( angle, push_distance, push_point, push_dest );
        const std::vector<tripoint_bub_ms> push_vec = line_to( push_point, push_dest );

        const Creature *critter = creatures.creature_at<Creature>( push_point );
        if( critter != nullptr ) {
            const Creature::Attitude attitude_to_target =
                caster.attitude_to( *creatures.creature_at<Creature>( push_point ) );

            monster *mon = creatures.creature_at<monster>( push_point );
            npc *guy = creatures.creature_at<npc>( push_point );

            if( ( sp.is_valid_target( spell_target::self ) && push_point == caster.pos_bub() ) ||
                ( attitude_to_target == Creature::Attitude::FRIENDLY &&
                  sp.is_valid_target( spell_target::ally ) ) ||
                ( ( attitude_to_target == Creature::Attitude::HOSTILE ||
                    attitude_to_target == Creature::Attitude::NEUTRAL ) &&
                  sp.is_valid_target( spell_target::hostile ) ) ) {
                if( creatures.creature_at<avatar>( push_point ) ) {
                    // defer this because this absolutely must be done last in order not to mess up our calculations
                    player_pushed = true;
                    pushed_distance = push_distance;
                    push_to = push_dest;
                    pushed_vec = push_vec;
                } else if( mon ) {
                    int dist_left = std::abs( push_distance );
                    tripoint_bub_ms old_pushed_push_point = push_point;
                    for( const tripoint_bub_ms &pushed_push_point : push_vec ) {
                        if( get_map().impassable( pushed_push_point ) ) {
                            mon->apply_damage( &caster, bodypart_id(), dist_left * 10 );
                            push_dest = old_pushed_push_point;
                            break;
                        } else if( creatures.creature_at( pushed_push_point ) ) {
                            push_dest = old_pushed_push_point;
                            break;
                        } else {
                            dist_left--;
                            old_pushed_push_point = pushed_push_point;
                        }
                    }
                    mon->setpos( push_dest );
                } else if( guy ) {
                    character_push_effects( &caster, *guy, push_dest, push_distance, push_vec );
                }
            }
        }

        if( sp.is_valid_target( spell_target::item ) && here.has_items( push_point ) ) {
            move_items( here, push_point, push_dest );
        }

        if( sp.is_valid_target( spell_target::field ) ) {
            move_field( here, push_point, push_dest );
        }
    }

    // deferred avatar pushing
    if( player_pushed ) {
        character_push_effects( &caster, get_avatar(), push_to, pushed_distance, pushed_vec );
    }
}

void spell_effect::spawn_ethereal_item( const spell &sp, Creature &caster, const tripoint_bub_ms & )
{
    if( !caster.is_avatar() ) {
        debugmsg( "Spells that spawn items are only supported for the avatar, not for %s.",
                  caster.disp_name() );
        return;
    }

    std::vector<item> granted;

    int count = std::max( 1, sp.damage( caster ) );
    for( int i = 0; i < count; i++ ) {
        if( sp.has_flag( spell_flag::SPAWN_GROUP ) ) {
            std::vector<item> group_items = item_group::items_from( item_group_id( sp.effect_data() ),
                                            calendar::turn );
            granted.insert( granted.end(), group_items.begin(), group_items.end() );
        } else {
            granted.emplace_back( sp.effect_data(), calendar::turn );
        }
    }

    avatar &player_character = get_avatar();
    for( item &it : granted ) {
        // Spawned items are ethereal unless permanent and max level. Comestibles are never ethereal.
        if( !it.is_comestible() && !sp.has_flag( spell_flag::PERMANENT_ALL_LEVELS ) &&
            !( sp.has_flag( spell_flag::PERMANENT ) && sp.is_max_level( caster ) ) ) {
            it.set_var( "ethereal", to_turns<int>( sp.duration_turns( caster ) ) );
            it.ethereal = true;
        }

        if( it.ethereal && player_character.is_wearing( it.typeId() ) ) {
            // Ethereal equipment already exists so just update its duration
            item *existing_item = player_character.item_worn_with_id( it.typeId() );
            existing_item->set_var( "ethereal", to_turns<int>( sp.duration_turns( caster ) ) );
        } else if( player_character.can_wear( it ).success() ) {
            it.set_flag( json_flag_FIT );
            player_character.wear_item( it, false );
        } else if( !player_character.has_wield_conflicts( it ) &&
                   !player_character.martial_arts_data->keep_hands_free && //No wield if hands free
                   player_character.wield( it, 0 ) ) {
            // nothing to do
        } else {
            player_character.i_add( it );
        }
    }
    sp.make_sound( caster.pos_bub(), caster );
}

void spell_effect::recover_energy( const spell &sp, Creature &caster,
                                   const tripoint_bub_ms &target )
{
    // this spell is not appropriate for healing
    const int healing = sp.damage( caster );
    const std::string energy_source = sp.effect_data();
    // current limitation is that Character does not have stamina or power_level members
    Character *you = get_creature_tracker().creature_at<Character>( target );
    if( !you ) {
        return;
    }

    if( energy_source == "MANA" ) {
        you->magic->mod_mana( *you, healing );
    } else if( energy_source == "STAMINA" ) {
        you->mod_stamina( healing );
    } else if( energy_source == "SLEEPINESS" ) {
        // sleepiness is backwards
        you->mod_sleepiness( -healing );
    } else if( energy_source == "BIONIC" ) {
        if( healing > 0 ) {
            you->mod_power_level( units::from_kilojoule( static_cast<std::int64_t>( healing ) ) );
        } else {
            you->mod_stamina( healing );
        }
    } else if( energy_source == "PAIN" ) {
        // pain is backwards
        if( sp.has_flag( spell_flag::PAIN_NORESIST ) ) {
            you->mod_pain_noresist( -healing );
        } else {
            you->mod_pain( -healing );
        }
    } else if( energy_source == "HEALTH" ) {
        you->mod_livestyle( healing );
    } else {
        debugmsg( "Invalid effect_str %s for spell %s", energy_source, sp.name() );
    }
    sp.make_sound( caster.pos_bub(), caster );
}

void spell_effect::timed_event( const spell &sp, Creature &caster, const tripoint_bub_ms & )
{
    const std::map<std::string, timed_event_type> timed_event_map{
        { "help", timed_event_type::HELP },
        { "spawn_wyrms", timed_event_type::SPAWN_WYRMS },
        { "amigara", timed_event_type::AMIGARA },
        { "roots_die", timed_event_type::ROOTS_DIE },
        { "temple_open", timed_event_type::TEMPLE_OPEN },
        { "temple_flood", timed_event_type::TEMPLE_FLOOD },
        { "temple_spawn", timed_event_type::TEMPLE_SPAWN },
        { "dim", timed_event_type::DIM },
        { "artifact_light", timed_event_type::ARTIFACT_LIGHT }
    };

    timed_event_type spell_event = timed_event_type::NONE;

    const auto iter = timed_event_map.find( sp.effect_data() );
    if( iter != timed_event_map.cend() ) {
        spell_event = iter->second;
    }

    sp.make_sound( caster.pos_bub(), caster );
    get_timed_events().add( spell_event, calendar::turn + sp.duration_turns( caster ) );
}

static bool is_summon_friendly( const spell &sp )
{
    const bool hostile = sp.has_flag( spell_flag::HOSTILE_SUMMON );
    bool friendly = !hostile;
    if( sp.has_flag( spell_flag::HOSTILE_50 ) ) {
        friendly = friendly && rng( 0, 1000 ) < 500;
    }
    return friendly;
}

static bool add_summoned_mon( const tripoint_bub_ms &pos, const time_duration &time,
                              const spell &sp, Creature &caster )
{
    std::string monster_id = sp.effect_data();

    // Spawn a monster from a group, or a specific monster ID
    if( sp.has_flag( spell_flag::SPAWN_GROUP ) ) {
        const mongroup_id group_id( sp.effect_data() );
        monster_id = MonsterGroupManager::GetRandomMonsterFromGroup( group_id ).str();
    }

    const mtype_id mon_id( monster_id );
    monster *const mon_ptr = g->place_critter_at( mon_id, pos );

    if( !mon_ptr ) {
        return false;
    }
    const bool permanent = sp.has_flag( spell_flag::PERMANENT );
    monster &spawned_mon = *mon_ptr;
    if( is_summon_friendly( sp ) ) {
        spawned_mon.friendly = INT_MAX;
    } else {
        spawned_mon.friendly = 0;
    }
    if( !permanent ) {
        spawned_mon.set_summon_time( time );
    }
    spawned_mon.no_extra_death_drops = !sp.has_flag( spell_flag::SPAWN_WITH_DEATH_DROPS );
    spawned_mon.no_corpse_quiet = sp.has_flag( spell_flag::NO_CORPSE_QUIET );
    spawned_mon.set_summoner( &caster );
    return true;
}

void spell_effect::spawn_summoned_monster( const spell &sp, Creature &caster,
        const tripoint_bub_ms &target )
{
    std::set<tripoint_bub_ms> area = spell_effect_area( sp, target, caster );
    // this should never be negative, but this'll keep problems from happening
    size_t num_mons = std::abs( sp.damage( caster ) );
    const time_duration summon_time = sp.duration_turns( caster );
    while( num_mons > 0 && !area.empty() ) {
        const size_t mon_spot = rng( 0, area.size() - 1 );
        auto iter = area.begin();
        std::advance( iter, mon_spot );
        if( add_summoned_mon( *iter, summon_time, sp, caster ) ) {
            num_mons--;
            sp.make_sound( *iter, caster );
        } else {
            debugmsg( "failed to place monster" );
        }
        // whether or not we succeed in spawning a monster, we don't want to try this tripoint again
        area.erase( iter );
    }
}

void spell_effect::spawn_summoned_vehicle( const spell &sp, Creature &caster,
        const tripoint_bub_ms &target )
{
    ::map &here = get_map();
    if( here.veh_at( target ) ) {
        caster.add_msg_if_player( m_bad, _( "There is already a vehicle there." ) );
        return;
    }
    if( vehicle *veh = here.add_vehicle( sp.summon_vehicle_id(), target, -90_degrees,
                                         100, 0, false ) ) {
        veh->unlock();
        veh->magic = true;
        if( !sp.has_flag( spell_flag::PERMANENT ) ) {
            veh->summon_time_limit = sp.duration_turns( caster );
        }
        if( caster.as_character() ) {
            veh->set_owner( *caster.as_character() );
        }
    }
}

void spell_effect::recharge_vehicle( const spell &sp, Creature &caster,
                                     const tripoint_bub_ms &target )
{
    ::map &here = get_map();
    optional_vpart_position v_part_pos = here.veh_at( target );
    if( !v_part_pos ) {
        caster.add_msg_if_player( m_bad, _( "There's no battery there." ) );
        return;
    }
    vehicle &veh = v_part_pos->vehicle();
    if( sp.damage( caster ) >= 0 ) {
        veh.charge_battery( sp.damage( caster ), false );
    } else {
        veh.discharge_battery( -sp.damage( caster ), false );
    }
}

void spell_effect::translocate( const spell &sp, Creature &caster, const tripoint_bub_ms &target )
{
    avatar *you = caster.as_avatar();
    if( you == nullptr ) {
        return;
    }
    you->translocators.translocate( spell_effect_area( sp, target, caster ) );
}

void spell_effect::none( const spell &sp, Creature &, const tripoint_bub_ms & )
{
    debugmsg( "ERROR: %s has invalid spell effect.", sp.name() );
}

void spell_effect::transform_blast( const spell &sp, Creature &caster,
                                    const tripoint_bub_ms &target )
{
    ter_furn_transform_id transform( sp.effect_data() );
    const std::set<tripoint_bub_ms> area = spell_effect_area( sp, target, caster );
    for( const tripoint_bub_ms &location : area ) {
        if( one_in( sp.damage( caster ) ) ) {
            transform->transform( get_map(), location );
        }
    }
}

void spell_effect::noise( const spell &sp, Creature &caster, const tripoint_bub_ms &target )
{
    sp.make_sound( target, sp.damage( caster ) );
}

void spell_effect::vomit( const spell &sp, Creature &caster, const tripoint_bub_ms &target )
{
    const std::set<tripoint_bub_ms> area = spell_effect_area( sp, target, caster );
    creature_tracker &creatures = get_creature_tracker();
    for( const tripoint_bub_ms &potential_target : area ) {
        if( !sp.is_valid_target( caster, potential_target ) ) {
            continue;
        }
        Character *const ch = creatures.creature_at<Character>( potential_target );
        if( !ch ) {
            continue;
        }
        sp.make_sound( target, caster );
        ch->vomit();
    }
}

void spell_effect::pull_to_caster( const spell &sp, Creature &caster,
                                   const tripoint_bub_ms &target )
{
    caster.longpull( sp.name(), target );
}

void spell_effect::explosion( const spell &sp, Creature &caster, const tripoint_bub_ms &target )
{
    explosion_handler::explosion( &caster, target.raw(), sp.damage( caster ), sp.aoe( caster ) / 10.0,
                                  true );
}

void spell_effect::flashbang( const spell &sp, Creature &caster, const tripoint_bub_ms &target )
{
    explosion_handler::flashbang( target.raw(), caster.is_avatar() &&
                                  !sp.is_valid_target( spell_target::self ) );
}

void spell_effect::mod_moves( const spell &sp, Creature &caster, const tripoint_bub_ms &target )
{
    const std::set<tripoint_bub_ms> area = spell_effect_area( sp, target, caster );
    creature_tracker &creatures = get_creature_tracker();
    for( const tripoint_bub_ms &potential_target : area ) {
        if( !sp.is_valid_target( caster, potential_target ) ) {
            continue;
        }
        Creature *critter = creatures.creature_at<Creature>( potential_target );
        if( !critter ) {
            continue;
        }
        sp.make_sound( potential_target, caster );
        critter->mod_moves( sp.damage( caster ) );
    }
}

void spell_effect::map( const spell &sp, Creature &caster, const tripoint_bub_ms & )
{
    const avatar *you = caster.as_avatar();
    if( !you ) {
        // revealing the map only makes sense for the avatar
        return;
    }
    const tripoint_abs_omt center = you->global_omt_location();
    overmap_buffer.reveal( center.xy(), sp.aoe( caster ), center.z() );
}

void spell_effect::morale( const spell &sp, Creature &caster, const tripoint_bub_ms &target )
{
    const std::set<tripoint_bub_ms> area = spell_effect_area( sp, target, caster );
    if( sp.effect_data().empty() ) {
        debugmsg( "ERROR: %s must have a valid morale_type as effect_str.  None specified.",
                  sp.id().c_str() );
        return;
    }
    if( !morale_type( sp.effect_data() ).is_valid() ) {
        debugmsg( "ERROR: %s must have a valid morale_type as effect_str.  %s is invalid.", sp.id().c_str(),
                  sp.effect_data() );
        return;
    }
    creature_tracker &creatures = get_creature_tracker();
    for( const tripoint_bub_ms &potential_target : area ) {
        Character *player_target;
        if( !( sp.is_valid_target( caster, potential_target ) &&
               ( player_target = creatures.creature_at<Character>( potential_target ) ) ) ) {
            continue;
        }
        player_target->add_morale( morale_type( sp.effect_data() ), sp.damage( caster ), 0,
                                   sp.duration_turns( caster ),
                                   sp.duration_turns( caster ) / 10, false );
        sp.make_sound( potential_target, caster );
    }
}

void spell_effect::charm_monster( const spell &sp, Creature &caster, const tripoint_bub_ms &target )
{
    const std::set<tripoint_bub_ms> area = spell_effect_area( sp, target, caster );
    creature_tracker &creatures = get_creature_tracker();
    for( const tripoint_bub_ms &potential_target : area ) {
        if( !sp.is_valid_target( caster, potential_target ) ) {
            continue;
        }
        monster *mon = creatures.creature_at<monster>( potential_target );
        if( !mon ) {
            continue;
        }
        sp.make_sound( potential_target, caster );
        if( ( mon->friendly == 0 || ( mon->friendly != 0 && sp.has_flag( spell_flag::RECHARM ) ) ) &&
            mon->get_hp() <= sp.damage( caster ) ) {
            mon->unset_dest();
            mon->friendly += sp.duration( caster ) / 100;
        }
    }
}

void spell_effect::revive( const spell &sp, Creature &caster, const tripoint_bub_ms &target )
{
    const std::set<tripoint_bub_ms> area = spell_effect_area( sp, target, caster );
    ::map &here = get_map();
    const species_id spec( sp.effect_data() );
    for( const tripoint_bub_ms &aoe : area ) {
        for( item &corpse : here.i_at( aoe ) ) {
            const mtype *mt = corpse.get_mtype();
            if( !( corpse.is_corpse() && corpse.can_revive() && corpse.active &&
                   mt->has_flag( mon_flag_REVIVES ) && !mt->has_flag( mon_flag_DORMANT ) && mt->in_species( spec ) &&
                   !mt->has_flag( mon_flag_NO_NECRO ) ) ) {
                continue;
            }
            if( g->revive_corpse( aoe.raw(), corpse ) ) {
                here.i_rem( aoe, &corpse );
                break;
            }
        }
    }
}

// identical to above, but checks for REVIVES && DORMANT flag. Ignores NO_NECRO.
void spell_effect::revive_dormant( const spell &sp, Creature &caster,
                                   const tripoint_bub_ms &target )
{
    const std::set<tripoint_bub_ms> area = spell_effect_area( sp, target, caster );
    ::map &here = get_map();
    const species_id spec( sp.effect_data() );
    for( const tripoint_bub_ms &aoe : area ) {
        for( item &corpse : here.i_at( aoe ) ) {
            const mtype *mt = corpse.get_mtype();
            if( !( corpse.is_corpse() && corpse.can_revive() && corpse.active &&
                   mt->has_flag( mon_flag_REVIVES ) && mt->has_flag( mon_flag_DORMANT ) && mt->in_species( spec ) ) ) {
                continue;
            }
            // relaxed revive with radius.
            if( g->revive_corpse( aoe.raw(), corpse, 3 ) ) {
                here.i_rem( aoe, &corpse );
                break;
            }
        }
    }
}

void spell_effect::add_trap( const spell &sp, Creature &, const tripoint_bub_ms &target )
{
    ::map &here = get_map();
    const trap_id tr_id( sp.effect_data() );
    if( here.tr_at( target ) == tr_null ) {
        here.trap_set( target, tr_id );
    }
}

void spell_effect::upgrade( const spell &sp, Creature &caster, const tripoint_bub_ms &target )
{
    const std::set<tripoint_bub_ms> area = spell_effect_area( sp, target, caster );
    creature_tracker &creatures = get_creature_tracker();
    for( const tripoint_bub_ms &aoe : area ) {
        monster *mon = creatures.creature_at<monster>( aoe );
        if( mon != nullptr && rng( 1, 10000 ) < sp.damage( caster ) ) {
            mon->allow_upgrade();
            mon->try_upgrade( false );
        }
    }
}

void spell_effect::guilt( const spell &sp, Creature &caster, const tripoint_bub_ms &target )
{
    const std::set<tripoint_bub_ms> area = spell_effect_area( sp, target, caster );
    if( !caster.is_monster() ) {
        // only monsters cause the guilt morale effect
        return;
    }
    creature_tracker &creatures = get_creature_tracker();
    for( const tripoint_bub_ms &aoe : area ) {
        Character *guilt_target = creatures.creature_at<Character>( aoe );
        if( guilt_target == nullptr ) {
            continue;
        }
        // there used to be a MAX_GUILT_DISTANCE here, but the spell's range will do this instead.
        monster &z = *caster.as_monster();
        const int kill_count = g->get_kill_tracker().guilt_kill_count( z.type->id );
        // this is when the player stops caring altogether.
        const int max_kills = sp.damage( caster );
        // this determines how strong the morale penalty will be
        const int guilt_mult = sp.get_effective_level();

        // different message as we kill more of the same monster
        std::string msg;
        game_message_type msgtype = m_bad; // default guilt message type
        std::map<int, std::string> guilt_thresholds;
        guilt_thresholds[ ceil( max_kills * 0.25 ) ] = _( "You feel awful about killing %s." );
        guilt_thresholds[ ceil( max_kills * 0.5 ) ] = _( "You feel remorse for killing %s." );
        guilt_thresholds[ ceil( max_kills * 0.75 ) ] = _( "You feel guilty for killing %s." );
        guilt_thresholds[max_kills] = _( "You feel uneasy about killing %s." );

        Character &guy = *guilt_target;
        if( guy.has_trait( trait_PSYCHOPATH ) || guy.has_trait( trait_KILLER ) ||
            guy.has_flag( json_flag_PRED3 ) || guy.has_flag( json_flag_PRED4 ) ) {
            // specially immune.
            return;
        }

        if( kill_count >= max_kills ) {
            // player no longer cares
            if( kill_count == max_kills ) {
                //~ Message after killing a lot of monsters which would normally affect the morale negatively. %s is the monster name, it most likely will be pluralized.
                guy.add_msg_if_player( m_good, _( "After killing so many bloody %s you no longer care "
                                                  "about their deaths anymore." ), z.name( max_kills ) );
            }
            return;
        } else if( guy.has_flag( json_flag_PRED1 ) ||
                   guy.has_flag( json_flag_PRED2 ) ) {
            msg = _( "Culling the weak is distasteful, but necessary." );
            msgtype = m_neutral;
        } else {
            for( const std::pair<const int, std::string> &guilt_threshold : guilt_thresholds ) {
                if( kill_count < guilt_threshold.first ) {
                    msg = guilt_threshold.second;
                    break;
                }
            }
        }

        guy.add_msg_if_player( msgtype, msg, z.name() );

        float killRatio = static_cast<float>( kill_count ) / max_kills;
        int moraleMalus = -5 * guilt_mult * ( 1.0 - killRatio );
        const int maxMalus = -250 * ( 1.0 - killRatio );
        const time_duration duration = sp.duration_turns( caster ) * ( 1.0 - killRatio );
        const time_duration decayDelay = 3_minutes * ( 1.0 - killRatio );

        bool shared_species = false;
        if( caster.is_dead_state() && caster.get_killer() != nullptr ) {
            for( const species_id &specie : caster.as_monster()->type->species ) {
                if( guy.in_species( specie ) ) {
                    shared_species = true;
                }
            }
        } else if( z.type->in_species( species_id( sp.effect_data() ) ) ) {
            shared_species = true;
        }
        // killing your own kind hurts your soul more
        if( shared_species ) {
            moraleMalus *= 2;
        }
        if( guy.has_trait( trait_PACIFIST ) ) {
            moraleMalus *= 5;
        }
        // cullers feel less bad about killing
        else if( guy.has_flag( json_flag_PRED1 ) ) {
            moraleMalus /= 4;
        }
        // hunters feel less bad about killing
        else if( guy.has_flag( json_flag_PRED2 ) ) {
            moraleMalus /= 5;
        }
        guy.add_morale( morale_killed_monster, moraleMalus, maxMalus, duration, decayDelay );
    }
}

void spell_effect::remove_effect( const spell &sp, Creature &caster, const tripoint_bub_ms &target )
{
    const std::set<tripoint_bub_ms> area = spell_effect_area( sp, target, caster );
    creature_tracker &creatures = get_creature_tracker();
    for( const tripoint_bub_ms &aoe : area ) {
        if( Creature *critter = creatures.creature_at( aoe ) ) {
            critter->remove_effect( efftype_id( sp.effect_data() ) );
        }
    }
}

void spell_effect::emit( const spell &sp, Creature &caster, const tripoint_bub_ms &target )
{
    const std::set<tripoint_bub_ms> area = spell_effect_area( sp, target, caster );
    for( const tripoint_bub_ms &aoe : area ) {
        get_map().emit_field( aoe.raw(), emit_id( sp.effect_data() ) );
    }
}

void spell_effect::fungalize( const spell &sp, Creature &caster, const tripoint_bub_ms &target )
{
    const std::set<tripoint_bub_ms> area = spell_effect_area( sp, target, caster );
    fungal_effects fe;
    for( const tripoint_bub_ms &aoe : area ) {
        fe.fungalize( aoe, &caster, sp.damage( caster ) / 10000.0 );
    }
}

void spell_effect::mutate( const spell &sp, Creature &caster, const tripoint_bub_ms &target )
{
    const std::set<tripoint_bub_ms> area = spell_effect_area( sp, target, caster );
    creature_tracker &creatures = get_creature_tracker();
    for( const tripoint_bub_ms &potential_target : area ) {
        if( !sp.is_valid_target( caster, potential_target ) ) {
            continue;
        }
        Character *guy = creatures.creature_at<Character>( potential_target );
        if( !guy ) {
            continue;
        }
        // 10000 represents 100.00% to increase granularity without swapping everything to a float
        if( sp.damage( caster ) < rng( 1, 10000 ) ) {
            // chance failure! but keep trying for other targets
            continue;
        }
        if( sp.effect_data().empty() ) {
            guy->mutate();
        } else {
            if( sp.has_flag( spell_flag::MUTATE_TRAIT ) ) {
                guy->mutate_towards( trait_id( sp.effect_data() ) );
            } else {
                guy->mutate_category( mutation_category_id( sp.effect_data() ) );
            }
        }
        sp.make_sound( potential_target, caster );
    }
}

void spell_effect::bash( const spell &sp, Creature &caster, const tripoint_bub_ms &target )
{
    ::map &here = get_map();
    const std::set<tripoint_bub_ms> area = spell_effect_area( sp, target, caster );
    for( const tripoint_bub_ms &potential_target : area ) {
        if( !sp.is_valid_target( caster, potential_target ) ) {
            continue;
        }
        // the bash already makes noise, so no need for spell::make_sound()
        here.bash( potential_target, sp.damage( caster ), sp.has_flag( spell_flag::SILENT ) );
    }
}

void spell_effect::dash( const spell &sp, Creature &caster, const tripoint_bub_ms &target )
{
    const tripoint_bub_ms source = caster.pos_bub();
    const std::vector<tripoint_bub_ms> trajectory_local = line_to( source, target );
    ::map &here = get_map();
    // uses abs() coordinates
    std::vector<tripoint_abs_ms> trajectory;
    trajectory.reserve( trajectory_local.size() );
<<<<<<< HEAD
    for( const tripoint &local_point : trajectory_local ) {
        trajectory.push_back( here.getglobal( local_point ).raw() );
=======
    for( const tripoint_bub_ms &local_point : trajectory_local ) {
        trajectory.push_back( here.getglobal( local_point ) );
>>>>>>> 26de5a1c
    }
    avatar *caster_you = caster.as_avatar();
    auto walk_point = trajectory.begin();
    if( here.bub_from_abs( *walk_point ) == source ) {
        ++walk_point;
    }
    // save the amount of moves the caster has so we can restore them after the dash
    const int cur_moves = caster.get_moves();
    creature_tracker &creatures = get_creature_tracker();
    while( walk_point != trajectory.end() ) {
        if( caster_you != nullptr ) {
            if( creatures.creature_at( here.bub_from_abs( *walk_point ) ) ||
                !g->walk_move( here.bub_from_abs( *walk_point ), false ) ) {
                if( walk_point != trajectory.begin() ) {
                    --walk_point;
                }
                break;
            } else if( walk_point != trajectory.begin() ) {
                sp.create_field( here.bub_from_abs( *( walk_point - 1 ) ), caster );
                g->draw_ter();
            }
        }
        ++walk_point;
    }
    if( walk_point == trajectory.end() ) {
        // we want the last tripoint in the actually reached trajectory
        --walk_point;
    }
    caster.set_moves( cur_moves );

    tripoint_bub_ms far_target;
    calc_ray_end( coord_to_angle( source, target ), sp.aoe( caster ),
                  here.bub_from_abs( *walk_point ),
                  far_target );

    spell_effect::override_parameters params( sp, caster );
    params.range = sp.aoe( caster );
    const std::set<tripoint_bub_ms> hit_area = spell_effect_cone_range_override( params, source,
            far_target );
    damage_targets( sp, caster, hit_area );
}

void spell_effect::banishment( const spell &sp, Creature &caster, const tripoint_bub_ms &target )
{
    int total_dam = sp.damage( caster );
    if( total_dam <= 0 ) {
        debugmsg( "ERROR: Banishment has negative or 0 damage value" );
    }

    const std::set<tripoint_bub_ms> area = spell_effect_area( sp, target, caster );

    std::vector<monster *> target_mons;
    creature_tracker &creatures = get_creature_tracker();
    for( const tripoint_bub_ms &potential_target : area ) {
        if( !sp.is_valid_target( caster, potential_target ) ) {
            continue;
        }
        // you can't banish npcs.
        if( monster *mon = creatures.creature_at<monster>( potential_target ) ) {
            target_mons.push_back( mon );
        }
    }

    if( target_mons.empty() ) {
        return;
    }

    for( monster *mon : target_mons ) {
        int overflow = mon->get_hp() - total_dam;
        // reset overflow in case we have more monsters to do
        total_dam = 0;
        while( overflow > 0 ) {
            int caster_total_hp = 0;
            int unbroken_parts = 0;
            for( const bodypart_id &part : caster.get_all_body_parts( get_body_part_flags::only_main ) ) {
                const int cur_part_hp = caster.get_part_hp_cur( part );
                if( cur_part_hp != 0 ) {
                    caster_total_hp += cur_part_hp;
                    unbroken_parts++;
                }
            }
            // we wannt to leave 1 hp on each already unbroken limb
            caster_total_hp -= unbroken_parts;
            if( overflow > caster_total_hp ) {
                caster.add_msg_if_player( m_bad, _( "Banishment failed, you are too weak!" ) );
                return;
            } else {
                // can change if a part has less hp than this
                float damage_per_part = static_cast<float>( overflow ) / static_cast<float>( unbroken_parts );
                int parts_checked = 0;

                for( const bodypart_id &part : caster.get_all_body_parts( get_body_part_flags::only_main ) ) {
                    const int cur_part_hp = caster.get_part_hp_cur( part );
                    if( cur_part_hp > std::ceil( damage_per_part ) ) {
                        const int rolled_dam = roll_remainder( damage_per_part );
                        caster.mod_part_hp_cur( part, -rolled_dam );
                        overflow -= rolled_dam;
                    } else {
                        caster.mod_part_hp_cur( part, -( cur_part_hp - 1 ) );
                        overflow -= cur_part_hp - 1;
                        damage_per_part = static_cast<float>( overflow ) /
                                          static_cast<float>( unbroken_parts - parts_checked );
                    }
                    parts_checked++;
                }
            }
        }

        caster.add_msg_if_player( m_good, string_format( _( "%s banished." ), mon->name() ) );
        // banished monsters take their stuff with them
        mon->death_drops = false;
        mon->die( &caster );
    }
}

void spell_effect::effect_on_condition( const spell &sp, Creature &caster,
                                        const tripoint_bub_ms &target )
{
    const std::set<tripoint_bub_ms> area = spell_effect_area( sp, target, caster );

    creature_tracker &creatures = get_creature_tracker();
    for( const tripoint_bub_ms &potential_target : area ) {
        if( !sp.is_valid_target( caster, potential_target ) ) {
            continue;
        }
        Creature *victim = creatures.creature_at<Creature>( potential_target );
        dialogue d( victim ? get_talker_for( victim ) : nullptr, get_talker_for( caster ) );
        d.amend_callstack( string_format( "Spell: %s Caster: %s", sp.id().c_str(), caster.disp_name() ) );
        effect_on_condition_id eoc = effect_on_condition_id( sp.effect_data() );
        if( eoc->type == eoc_type::ACTIVATION ) {
            eoc->activate( d );
        } else {
            debugmsg( "Must use an activation eoc for a spell.  If you don't want the effect_on_condition to happen on its own (without the spell being cast), remove the recurrence min and max.  Otherwise, create a non-recurring effect_on_condition for this spell with its condition and effects, then have a recurring one queue it." );
        }
    }
}

void spell_effect::slime_split_on_death( const spell &sp, Creature &caster,
        const tripoint_bub_ms &target )
{
    sp.make_sound( target, caster );
    int mass = caster.get_speed_base();
    monster *caster_monster = dynamic_cast<monster *>( &caster );
    if( caster_monster && caster_monster->type->id == mon_blob_brain ) {
        mass += mass;
    }
    const int radius = sp.aoe( caster );
    std::vector<tripoint_bub_ms> pts = closest_points_first( caster.pos_bub(), radius );
    std::vector<monster *> summoned_slimes;
    const bool permanent = sp.has_flag( spell_flag::PERMANENT );
    // Make sure the creature has enough mass to create new slimes
    if( mass >= mon_blob_small->speed / 2 ) {
        for( const tripoint_bub_ms &dest : pts ) {
            // Fall back to small slimes if no bigger smile is chosen
            mtype_id slime_id = mon_blob_small;
            if( mass > mon_blob_large->speed + 20 && one_in( 3 ) ) {
                // 33% chance of spawning a big slime if enough mass
                slime_id = mon_blob_large;
            } else if( mass > mon_blob->speed + 20 && one_in( 2 ) ) {
                // 50% chance of spawning a slime if enough mass
                slime_id = mon_blob;
            }

            shared_ptr_fast<monster> mon = make_shared_fast<monster>( slime_id );
            mon->ammo = mon->type->starting_ammo;
            if( mon->will_move_to( dest.raw() ) && mon->know_danger_at( dest.raw() ) ) {
                if( monster *const blob = g->place_critter_around( mon, dest.raw(), 0 ) ) {
                    sp.make_sound( dest, caster );
                    if( !permanent ) {
                        blob->set_summon_time( sp.duration_turns( caster ) );
                    }
                    if( caster_monster ) {
                        blob->make_ally( *caster_monster );
                    }
                    const int used_mass = std::min( mass, slime_id->speed - 15 );
                    mass -= used_mass;
                    blob->set_speed_base( used_mass );
                    blob->no_extra_death_drops = !sp.has_flag( spell_flag::SPAWN_WITH_DEATH_DROPS );
                    summoned_slimes.push_back( mon.get() );
                    if( mass < mon_blob_small->speed / 2 ) {
                        break;
                    }
                }
            }
        }
    }

    // Divide remaining mass between summoned slimes
    if( mass > 0 && !summoned_slimes.empty() ) {
        const int mass_per_mob = mass / summoned_slimes.size();
        for( monster *slime : summoned_slimes ) {
            slime->set_speed_base( slime->get_speed_base() + mass_per_mob );
            mass -= mass_per_mob;
        }
    }

    // Last resort: Find a slime nearby that will absorb part of this mass
    if( mass > 3 ) {
        for( const tripoint_bub_ms &dest : pts ) {
            if( monster *mon = get_creature_tracker().creature_at<monster>( dest ) ) {
                if( mon->type->in_species( species_SLIME ) ) {
                    // The mass discarded here should prevent issues when surrounded
                    // by big blobs that keep trading mass and spawning medium slimes
                    // over and over.
                    mon->set_speed_base( mon->get_speed_base() + mass - 3 );
                    return;
                }
            }
        }
    }
}<|MERGE_RESOLUTION|>--- conflicted
+++ resolved
@@ -1675,13 +1675,8 @@
     // uses abs() coordinates
     std::vector<tripoint_abs_ms> trajectory;
     trajectory.reserve( trajectory_local.size() );
-<<<<<<< HEAD
-    for( const tripoint &local_point : trajectory_local ) {
-        trajectory.push_back( here.getglobal( local_point ).raw() );
-=======
     for( const tripoint_bub_ms &local_point : trajectory_local ) {
         trajectory.push_back( here.getglobal( local_point ) );
->>>>>>> 26de5a1c
     }
     avatar *caster_you = caster.as_avatar();
     auto walk_point = trajectory.begin();
