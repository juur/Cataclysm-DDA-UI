--- conflicted
+++ resolved
@@ -3319,31 +3319,23 @@
     if( jo.has_array( "vitamins" ) ) {
         for( JsonArray pair : jo.get_array( "vitamins" ) ) {
             vitamin_id vit( pair.get_string( 0 ) );
-<<<<<<< HEAD
-            slot.default_nutrition.vitamins[ vit ] = pair.get_int( 1 );
-=======
             if( pair.has_int( 1 ) ) {
                 slot.default_nutrition.set_vitamin( vit, pair.get_int( 1 ) );
             } else {
                 vitamin_units::mass val = read_from_json_string( pair[1], vitamin_units::mass_units );
                 slot.default_nutrition.set_vitamin( vit, val );
             }
->>>>>>> 695ae227
         }
 
     } else if( relative.has_array( "vitamins" ) ) {
         for( JsonArray pair : relative.get_array( "vitamins" ) ) {
             vitamin_id vit( pair.get_string( 0 ) );
-<<<<<<< HEAD
-            slot.default_nutrition.vitamins[ vit ] += pair.get_int( 1 );
-=======
             if( pair.has_int( 1 ) ) {
                 slot.default_nutrition.add_vitamin( vit, pair.get_int( 1 ) );
             } else {
                 vitamin_units::mass val = read_from_json_string( pair[1], vitamin_units::mass_units );
                 slot.default_nutrition.add_vitamin( vit, val );
             }
->>>>>>> 695ae227
         }
     }
 
