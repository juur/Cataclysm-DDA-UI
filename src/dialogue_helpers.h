--- conflicted
+++ resolved
@@ -161,13 +161,10 @@
         void set_activate( const JsonObject &jo, std::string_view member, bool is_npc );
         void set_map_run_item_eocs( const JsonObject &jo, std::string_view member, bool is_npc );
         void set_set_talker( const JsonObject &jo, std::string_view member, bool is_npc );
-<<<<<<< HEAD
         void set_turn_cost( const JsonObject &jo, std::string_view member );
         void set_transform_item( const JsonObject &jo, std::string_view member );
-=======
         void set_trigger_event( const JsonObject &jo, std::string_view member );
         void set_wants_to_talk( bool is_npc = false );
->>>>>>> 31e4c0e9
         void operator()( dialogue &d ) const {
             if( !function ) {
                 return;
