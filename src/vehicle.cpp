--- conflicted
+++ resolved
@@ -1002,29 +1002,16 @@
         actions.push_back( [&]{ turrets_set_targeting(); refresh(); } );
 
         options.emplace_back( _( "Set turret firing modes" ), keybind( "TURRET_FIRE_MODE" ) );
-<<<<<<< HEAD
-        actions.push_back( [&]{ turrets_set_mode(); } );
-
-        // We can also fire manual turrets with ACTION_FIRE while standing at the controls.
-        options.emplace_back( _( "Aim turrets manually" ), keybind( "TURRET_MANUAL_AIM" ) );
-        actions.push_back( [&]{ turrets_aim_and_fire( true, false ); } );
-
-        // This lets us manually override and set the target for the automatic turrets instead.
-        options.emplace_back( _( "Aim automatic turrets" ), keybind( "TURRET_MANUAL_OVERRIDE" ) );
-        actions.push_back( [&]{ turrets_aim( false, true ); } );
-
-=======
         actions.push_back( [&]{ turrets_set_mode(); refresh(); } );
-        
+
         // We can also fire manual turrets with ACTION_FIRE while standing at the controls.
         options.emplace_back( _( "Aim turrets manually" ), keybind( "TURRET_MANUAL_AIM" ) );
         actions.push_back( [&]{ turrets_aim_and_fire( true, false ); refresh(); } );
-        
+
         // This lets us manually override and set the target for the automatic turrets instead.
         options.emplace_back( _( "Aim automatic turrets" ), keybind( "TURRET_MANUAL_OVERRIDE" ) );
         actions.push_back( [&]{ turrets_aim( false, true ); refresh(); } );
-        
->>>>>>> c00fb6e9
+
         options.emplace_back( _( "Aim individual turret" ), keybind( "TURRET_SINGLE_FIRE" ) );
         actions.push_back( [&]{ turrets_aim_single(); refresh(); } );
     }
