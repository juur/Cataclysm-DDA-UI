#include "vehicle.h" // IWYU pragma: associated
#include "vpart_position.h" // IWYU pragma: associated
#include "vpart_range.h" // IWYU pragma: associated

#include <algorithm>
#include <array>
#include <cmath>
#include <complex>
#include <cstdint>
#include <cstdlib>
#include <list>
#include <memory>
#include <numeric>
#include <queue>
#include <set>
#include <sstream>
#include <tuple>
#include <unordered_map>
#include <unordered_set>
#include <utility>

#include "activity_type.h"
#include "avatar.h"
#include "bionics.h"
#include "cata_assert.h"
#include "cata_utility.h"
#include "character.h"
#include "clzones.h"
#include "colony.h"
#include "coordinate_conversions.h"
#include "coordinates.h"
#include "creature.h"
#include "creature_tracker.h"
#include "cuboid_rectangle.h"
#include "debug.h"
#include "enum_traits.h"
#include "enums.h"
#include "event.h"
#include "event_bus.h"
#include "explosion.h"
#include "faction.h"
#include "field_type.h"
#include "flag.h"
#include "game.h"
#include "item.h"
#include "item_group.h"
#include "item_pocket.h"
#include "itype.h"
#include "json.h"
#include "json_loader.h"
#include "make_static.h"
#include "map.h"
#include "map_iterator.h"
#include "mapbuffer.h"
#include "mapdata.h"
#include "material.h"
#include "math_defines.h"
#include "messages.h"
#include "monster.h"
#include "move_mode.h"
#include "npc.h"
#include "options.h"
#include "output.h"
#include "overmapbuffer.h"
#include "pimpl.h"
#include "player_activity.h"
#include "ret_val.h"
#include "rng.h"
#include "sounds.h"
#include "string_formatter.h"
#include "submap.h"
#include "translations.h"
#include "units_utility.h"
#include "value_ptr.h"
#include "veh_type.h"
#include "vehicle_selector.h"
#include "weather.h"
#include "weather_gen.h"
#include "weather_type.h"

/*
 * Speed up all those if ( blarg == "structure" ) statements that are used everywhere;
 *   assemble "structure" once here instead of repeatedly later.
 */
static const std::string part_location_structure( "structure" );
static const std::string part_location_center( "center" );
static const std::string part_location_onroof( "on_roof" );

static const activity_id ACT_VEHICLE( "ACT_VEHICLE" );

static const ammotype ammo_battery( "battery" );
static const ammotype ammo_plutonium( "plutonium" );

static const bionic_id bio_jointservo( "bio_jointservo" );

static const efftype_id effect_harnessed( "harnessed" );
static const efftype_id effect_winded( "winded" );

static const fault_id fault_engine_immobiliser( "fault_engine_immobiliser" );

static const flag_id json_flag_POWER_CORD( "POWER_CORD" );

static const itype_id fuel_type_animal( "animal" );
static const itype_id fuel_type_battery( "battery" );
static const itype_id fuel_type_mana( "mana" );
static const itype_id fuel_type_muscle( "muscle" );
static const itype_id fuel_type_plutonium_cell( "plut_cell" );
static const itype_id fuel_type_wind( "wind" );
static const itype_id itype_battery( "battery" );
static const itype_id itype_plut_cell( "plut_cell" );
static const itype_id itype_water( "water" );
static const itype_id itype_water_clean( "water_clean" );
static const itype_id itype_water_faucet( "water_faucet" );
static const itype_id itype_water_purifier( "water_purifier" );

static const proficiency_id proficiency_prof_aircraft_mechanic( "prof_aircraft_mechanic" );

static const vproto_id vehicle_prototype_none( "none" );

static const zone_type_id zone_type_VEHICLE_PATROL( "VEHICLE_PATROL" );

static const std::string flag_E_COMBUSTION( "E_COMBUSTION" );

static const std::string flag_APPLIANCE( "APPLIANCE" );

static bool is_sm_tile_outside( const tripoint &real_global_pos );
static bool is_sm_tile_over_water( const tripoint &real_global_pos );

void DefaultRemovePartHandler::removed( vehicle &veh, const int part )
{
    avatar &player_character = get_avatar();
    // If the player is currently working on the removed part, stop them as it's futile now.
    const player_activity &act = player_character.activity;
    map &here = get_map();
    if( act.id() == ACT_VEHICLE && act.moves_left > 0 && act.values.size() > 6 ) {
        if( veh_pointer_or_null( here.veh_at( tripoint( act.values[0], act.values[1],
                                              player_character.posz() ) ) ) == &veh ) {
            if( act.values[6] >= part ) {
                player_character.cancel_activity();
                add_msg( m_info, _( "The vehicle part you were working on has gone!" ) );
            }
        }
    }
    // TODO: maybe do this for all the nearby NPCs as well?
    if( player_character.get_grab_type() == object_type::VEHICLE &&
        player_character.pos() + player_character.grab_point == veh.global_part_pos3( part ) ) {
        if( veh.parts_at_relative( veh.part( part ).mount, false ).empty() ) {
            add_msg( m_info, _( "The vehicle part you were holding has been destroyed!" ) );
            player_character.grab( object_type::NONE );
        }
    }

    here.dirty_vehicle_list.insert( &veh );
}

// Vehicle stack methods.
vehicle_stack::iterator vehicle_stack::erase( vehicle_stack::const_iterator it )
{
    return myorigin->remove_item( part_num, it );
}

void vehicle_stack::insert( const item &newitem )
{
    myorigin->add_item( part_num, newitem );
}

units::volume vehicle_stack::max_volume() const
{
    if( myorigin->part_flag( part_num, "CARGO" ) && !myorigin->part( part_num ).is_broken() ) {
        // Set max volume for vehicle cargo to prevent integer overflow
        return std::min( myorigin->part( part_num ).info().size, 10000_liter );
    }
    return 0_ml;
}

// Vehicle class methods.

vehicle::vehicle( map &placed_on, const vproto_id &type_id, int init_veh_fuel,
                  int init_veh_status, bool may_spawn_locked ): type( type_id )
{
    turn_dir = 0_degrees;
    face.init( 0_degrees );
    move.init( 0_degrees );
    of_turn_carry = 0;

    if( !type.str().empty() && type.is_valid() ) {
        const vehicle_prototype &proto = type.obj();
        // Copy the already made vehicle. The blueprint is created when the json data is loaded
        // and is guaranteed to be valid (has valid parts etc.).
        *this = *proto.blueprint;
        // The game language may have changed after the blueprint was created,
        // so translated the prototype name again.
        name = proto.name.translated();
        init_state( placed_on, init_veh_fuel, init_veh_status, may_spawn_locked );
    }
    precalc_mounts( 0, pivot_rotation[0], pivot_anchor[0] );
    refresh();
}

vehicle::vehicle() : vehicle( get_map(), vproto_id() )
{
    sm_pos = tripoint_zero;
}

vehicle::~vehicle() = default;

bool vehicle::player_in_control( const Character &p ) const
{
    // Debug switch to prevent vehicles from skidding
    // without having to place the player in them.
    if( tags.count( "IN_CONTROL_OVERRIDE" ) ) {
        return true;
    }

    const optional_vpart_position vp = get_map().veh_at( p.pos() );
    if( vp && &vp->vehicle() == this &&
        p.controlling_vehicle &&
        ( ( part_with_feature( vp->mount(), "CONTROL_ANIMAL", true ) >= 0 &&
            has_engine_type( fuel_type_animal, false ) && has_harnessed_animal() ) ||
          ( part_with_feature( vp->part_index(), VPFLAG_CONTROLS, false ) >= 0 ) )
      ) {
        return true;
    }

    return remote_controlled( p );
}

bool vehicle::remote_controlled( const Character &p ) const
{
    vehicle *veh = g->remoteveh();
    if( veh != this ) {
        return false;
    }

    for( const vpart_reference &vp : get_avail_parts( "REMOTE_CONTROLS" ) ) {
        if( rl_dist( p.pos(), vp.pos() ) <= 40 ) {
            return true;
        }
    }

    add_msg( m_bad, _( "Lost connection with the vehicle due to distance!" ) );
    g->setremoteveh( nullptr );
    return false;
}

void vehicle::init_state( map &placed_on, int init_veh_fuel, int init_veh_status,
                          bool may_spawn_locked )
{
    // vehicle parts excluding engines in non-owned vehicles are by default turned off
    for( vehicle_part &pt : parts ) {
        pt.enabled = !has_owner() && pt.is_engine();
    }

    bool destroySeats = false;
    bool destroyControls = false;
    bool destroyTank = false;
    bool destroyEngine = false;
    bool destroyTires = false;
    bool blood_covered = false;
    bool blood_inside = false;
    bool has_no_key = false;
    bool destroyAlarm = false;

    // More realistically it should be -5 days old
    last_update = calendar::turn_zero;

    if( get_option<bool>( "OVERRIDE_VEHICLE_INIT_STATE" ) ) {
        init_veh_status = get_option<int>( "VEHICLE_STATUS_AT_SPAWN" );
        init_veh_fuel = get_option<int>( "VEHICLE_FUEL_AT_SPAWN" );
    }

    // veh_fuel_multiplier is percentage of fuel
    // 0 is empty, 100 is full tank, -1 is random 7% to 35%
    int veh_fuel_mult = init_veh_fuel;
    if( init_veh_fuel == - 1 ) {
        veh_fuel_mult = rng( 1, 7 );
    }
    if( init_veh_fuel > 100 ) {
        veh_fuel_mult = 100;
    }

    // veh_status is initial vehicle damage
    // -1 = light damage (DEFAULT)
    //  0 = undamaged
    //  1 = disabled: destroyed seats, controls, tanks, tires, OR engine
    int veh_status = -1;
    if( init_veh_status == 0 ) {
        veh_status = 0;
    }
    if( init_veh_status == 1 ) {
        veh_status = 1;

        const int rand = rng( 1, 5 );
        switch( rand ) {
            case 1:
                destroySeats = true;
                break;
            case 2:
                destroyControls = true;
                break;
            case 3:
                destroyTank = true;
                break;
            case 4:
                destroyEngine = true;
                break;
            case 5:
                destroyTires = true;
                break;
        }
    }

    if( one_in( 3 ) && may_spawn_locked ) {
        //33% chance for a locked vehicle
        has_no_key = true;
    }

    if( !one_in( 3 ) ) {
        //most cars should have a destroyed alarm
        destroyAlarm = true;
    }
    // Make engine faults more likely
    destroyEngine = destroyEngine || one_in( 3 );

    //Provide some variety to non-mint vehicles
    if( veh_status != 0 ) {
        //Leave engine running in some vehicles, if the engine has not been destroyed
        //chance decays from 1 in 4 vehicles on day 0 to 1 in (day + 4) in the future.
        int current_day = std::max( to_days<int>( calendar::turn - calendar::turn_zero ), 0 );
        if( veh_fuel_mult > 0 && !empty( get_avail_parts( "ENGINE" ) ) &&
            one_in( current_day + 4 ) && !destroyEngine && !has_no_key &&
            has_engine_type_not( fuel_type_muscle, true ) ) {
            engine_on = true;
        }

        bool light_head  = one_in( 20 );
        bool light_whead  = one_in( 20 ); // wide-angle headlight
        bool light_dome  = one_in( 16 );
        bool light_aisle = one_in( 8 );
        bool light_hoverh = one_in( 4 ); // half circle overhead light
        bool light_overh = one_in( 4 );
        bool light_atom  = one_in( 2 );
        for( vehicle_part &vp : parts ) {
            const vpart_info vpi = vp.info();
            if( vpi.has_flag( VPFLAG_CONE_LIGHT ) ) {
                vp.enabled = light_head;
            } else if( vpi.has_flag( VPFLAG_WIDE_CONE_LIGHT ) ) {
                vp.enabled = light_whead;
            } else if( vpi.has_flag( VPFLAG_DOME_LIGHT ) ) {
                vp.enabled = light_dome;
            } else if( vpi.has_flag( VPFLAG_AISLE_LIGHT ) ) {
                vp.enabled = light_aisle;
            } else if( vpi.has_flag( VPFLAG_HALF_CIRCLE_LIGHT ) ) {
                vp.enabled = light_hoverh;
            } else if( vpi.has_flag( VPFLAG_CIRCLE_LIGHT ) ) {
                vp.enabled = light_overh;
            } else if( vpi.has_flag( VPFLAG_ATOMIC_LIGHT ) ) {
                vp.enabled = light_atom;
            }
        }

        if( one_in( 10 ) ) {
            blood_covered = true;
        }

        if( one_in( 8 ) ) {
            blood_inside = true;
        }

        for( const vpart_reference &vp : get_parts_including_carried( "FRIDGE" ) ) {
            vp.part().enabled = true;
        }

        for( const vpart_reference &vp : get_parts_including_carried( "FREEZER" ) ) {
            vp.part().enabled = true;
        }

        for( const vpart_reference &vp : get_parts_including_carried( "WATER_PURIFIER" ) ) {
            vp.part().enabled = true;
        }
    }

    std::optional<point> blood_inside_pos;
    for( const vpart_reference &vp : get_all_parts() ) {
        const size_t p = vp.part_index();
        vehicle_part &pt = vp.part();

        if( vp.has_feature( VPFLAG_REACTOR ) ) {
            // De-hardcoded reactors. Should always start active
            pt.enabled = true;
        }

        if( pt.is_reactor() ) {
            if( veh_fuel_mult == 100 ) { // Mint condition vehicle
                pt.ammo_set( itype_plut_cell );
            } else if( one_in( 2 ) && veh_fuel_mult > 0 ) { // Randomize charge a bit
                pt.ammo_set( itype_plut_cell, pt.ammo_capacity( ammo_plutonium ) * ( veh_fuel_mult + rng( 0,
                             10 ) ) / 100 );
            } else if( one_in( 2 ) && veh_fuel_mult > 0 ) {
                pt.ammo_set( itype_plut_cell, pt.ammo_capacity( ammo_plutonium ) * ( veh_fuel_mult - rng( 0,
                             10 ) ) / 100 );
            } else {
                pt.ammo_set( itype_plut_cell, pt.ammo_capacity( ammo_plutonium ) * veh_fuel_mult / 100 );
            }
        }

        if( pt.is_battery() ) {
            if( veh_fuel_mult == 100 ) { // Mint condition vehicle
                pt.ammo_set( itype_battery );
            } else if( one_in( 2 ) && veh_fuel_mult > 0 ) { // Randomize battery ammo a bit
                pt.ammo_set( itype_battery, pt.ammo_capacity( ammo_battery ) * ( veh_fuel_mult + rng( 0,
                             10 ) ) / 100 );
            } else if( one_in( 2 ) && veh_fuel_mult > 0 ) {
                pt.ammo_set( itype_battery, pt.ammo_capacity( ammo_battery ) * ( veh_fuel_mult - rng( 0,
                             10 ) ) / 100 );
            } else {
                pt.ammo_set( itype_battery, pt.ammo_capacity( ammo_battery ) * veh_fuel_mult / 100 );
            }
        }

        if( !type->parts[p].fuel.is_null() ) {
            const itype *loaded = item::find_type( type->parts[p].fuel );
            const ammotype loaded_ammotype = loaded->ammo->type;
            if( pt.is_tank() ) {
                int qty = pt.ammo_capacity( loaded_ammotype ) * veh_fuel_mult / 100;
                qty *= std::max( loaded->stack_size, 1 );
                qty /= to_milliliter( units::legacy_volume_factor );
                pt.ammo_set( type->parts[p].fuel, qty );
            } else if( pt.is_fuel_store() ) {
                int qty = pt.ammo_capacity( loaded_ammotype ) * veh_fuel_mult / 100;
                pt.ammo_set( type->parts[p].fuel, qty );
            }
        }

        if( vp.has_feature( "OPENABLE" ) ) { // doors are closed
            if( !pt.open && one_in( 4 ) ) {
                open( p );
            }
        }
        if( vp.has_feature( "BOARDABLE" ) ) {   // no passengers
            pt.remove_flag( vp_flag::passenger_flag );
        }

        // initial vehicle damage
        if( veh_status == 0 ) {
            // Completely mint condition vehicle
            set_hp( pt, vp.info().durability, false );
        } else {
            //a bit of initial damage :)
            //clamp 4d8 to the range of [8,20]. 8=broken, 20=undamaged.
            int broken = 8;
            int unhurt = 20;
            int roll = dice( 4, 8 );
            if( roll < unhurt ) {
                if( roll <= broken ) {
                    set_hp( pt, 0, false );
                    pt.ammo_unset(); //empty broken batteries and fuel tanks
                } else {
                    set_hp( pt, ( roll - broken ) / static_cast<double>( unhurt - broken ) * vp.info().durability,
                            false );
                }
            } else {
                set_hp( pt, vp.info().durability, false );
            }

            if( vp.has_feature( VPFLAG_ENGINE ) ) {
                // If possible set an engine fault rather than destroying the engine outright
                if( destroyEngine && pt.faults_potential().empty() ) {
                    set_hp( pt, 0, false );
                } else if( destroyEngine ) {
                    do {
                        pt.fault_set( random_entry( pt.faults_potential() ) );
                    } while( one_in( 3 ) );
                }

            } else if( ( destroySeats && ( vp.has_feature( "SEAT" ) || vp.has_feature( "SEATBELT" ) ) ) ||
                       ( destroyControls && ( vp.has_feature( "CONTROLS" ) || vp.has_feature( "SECURITY" ) ) ) ||
                       ( destroyAlarm && vp.has_feature( "SECURITY" ) ) ) {
                set_hp( pt, 0, false );
            }

            // Fuel tanks should be emptied as well
            if( destroyTank && pt.is_fuel_store() ) {
                set_hp( pt, 0, false );
                pt.ammo_unset();
            }

            //Solar panels have 25% of being destroyed
            if( vp.has_feature( "SOLAR_PANEL" ) && one_in( 4 ) ) {
                set_hp( pt, 0, false );
            }

            /* Bloodsplatter the front-end parts. Assume anything with x > 0 is
            * the "front" of the vehicle (since the driver's seat is at (0, 0).
            * We'll be generous with the blood, since some may disappear before
            * the player gets a chance to see the vehicle. */
            if( blood_covered && vp.mount().x > 0 ) {
                if( one_in( 3 ) ) {
                    //Loads of blood. (200 = completely red vehicle part)
                    pt.blood = rng( 200, 600 );
                } else {
                    //Some blood
                    pt.blood = rng( 50, 200 );
                }
            }

            if( blood_inside ) {
                // blood is splattered around (blood_inside_pos),
                // coordinates relative to mount point; the center is always a seat
                if( blood_inside_pos ) {
                    const int distSq = std::pow( blood_inside_pos->x - vp.mount().x, 2 ) +
                                       std::pow( blood_inside_pos->y - vp.mount().y, 2 );
                    if( distSq <= 1 ) {
                        pt.blood = rng( 200, 400 ) - distSq * 100;
                    }
                } else if( vp.has_feature( "SEAT" ) ) {
                    // Set the center of the bloody mess inside
                    blood_inside_pos.emplace( vp.mount() );
                }
            }
        }
        //sets the vehicle to locked, if there is no key and an alarm part exists
        if( vp.has_feature( "SECURITY" ) && has_no_key && pt.is_available() ) {
            is_locked = true;

            if( one_in( 2 ) ) {
                // if vehicle has immobilizer 50% chance to add additional fault
                pt.fault_set( fault_engine_immobiliser );
            }
        }
    }
    // destroy tires until the vehicle is not drivable
    if( destroyTires && !wheelcache.empty() ) {
        int tries = 0;
        while( valid_wheel_config() && tries < 100 ) {
            // wheel config is still valid, destroy the tire.
            set_hp( parts[random_entry( wheelcache )], 0, false );
            tries++;
        }
    }

    // Additional 50% chance for heavy damage to disabled vehicles
    if( veh_status == 1 && one_in( 2 ) ) {
        smash( placed_on, 0.5 );
    }

    for( const int p : engines ) {
        auto_select_fuel( parts[p] );
    }

    invalidate_mass();
}

void vehicle::activate_magical_follow()
{
    for( vehicle_part &vp : parts ) {
        if( vp.info().fuel_type == fuel_type_mana ) {
            vp.enabled = true;
            is_following = true;
            engine_on = true;
        } else {
            vp.enabled = true;
        }
    }
    refresh();
}

void vehicle::activate_animal_follow()
{
    for( size_t e = 0; e < parts.size(); e++ ) {
        vehicle_part &vp = parts[ e ];
        if( vp.info().fuel_type == fuel_type_animal ) {
            monster *mon = get_monster( e );
            if( mon && mon->has_effect( effect_harnessed ) ) {
                vp.enabled = true;
                is_following = true;
                engine_on = true;
            }
        } else {
            vp.enabled = true;
        }
    }
    refresh();
}

void vehicle::autopilot_patrol()
{
    /** choose one single zone ( multiple zones too complex for now )
     * choose a point at the far edge of the zone
     * the edge chosen is the edge that is smaller, therefore the longer side
     * of the rectangle is the one the vehicle drives mostly parallel too.
     * if its  perfect square then choose a point that is on any edge that the
     * vehicle is not currently at
     * drive to that point.
     * then once arrived, choose a random opposite point of the zone.
     * this should ( in a simple fashion ) cause a patrolling behavior
     * in a criss-cross fashion.
     * in an auto-tractor, this would eventually cover the entire rectangle.
     */
    map &here = get_map();
    // if we are close to a waypoint, then return to come back to this function next turn.
    if( autodrive_local_target != tripoint_zero ) {
        if( rl_dist( global_square_location().raw(), autodrive_local_target ) <= 3 ) {
            autodrive_local_target = tripoint_zero;
            return;
        }
        if( !here.inbounds( here.getlocal( autodrive_local_target ) ) ) {
            autodrive_local_target = tripoint_zero;
            is_patrolling = false;
            return;
        }
        drive_to_local_target( autodrive_local_target, false );
        return;
    }
    zone_manager &mgr = zone_manager::get_manager();
    const auto &zone_src_set =
        mgr.get_near( zone_type_VEHICLE_PATROL, global_square_location(), 60 );
    if( zone_src_set.empty() ) {
        is_patrolling = false;
        return;
    }
    // get corners.
    tripoint_abs_ms min;
    tripoint_abs_ms max;
    for( const tripoint_abs_ms &box : zone_src_set ) {
        if( min == tripoint_abs_ms() ) {
            min = box;
            max = box;
            continue;
        }
        min.x() = std::min( box.x(), min.x() );
        min.y() = std::min( box.y(), min.y() );
        min.z() = std::min( box.z(), min.z() );
        max.x() = std::max( box.x(), max.x() );
        max.y() = std::max( box.y(), max.y() );
        max.z() = std::max( box.z(), max.z() );
    }
    const bool x_side = ( max.x() - min.x() ) < ( max.y() - min.y() );
    const int point_along = x_side ? rng( min.x(), max.x() ) : rng( min.y(), max.y() );
    const tripoint_abs_ms max_tri = x_side ? tripoint_abs_ms( point_along, max.y(), min.z() ) :
                                    tripoint_abs_ms( max.x(), point_along, min.z() );
    const tripoint_abs_ms min_tri = x_side ? tripoint_abs_ms( point_along, min.y(), min.z() ) :
                                    tripoint_abs_ms( min.x(), point_along, min.z() );
    tripoint_abs_ms chosen_tri = min_tri;
    if( rl_dist( max_tri, global_square_location() ) >=
        rl_dist( min_tri, global_square_location() ) ) {
        chosen_tri = max_tri;
    }
    // TODO: fix point types
    autodrive_local_target = chosen_tri.raw();
    drive_to_local_target( autodrive_local_target, false );
}

std::set<point> vehicle::immediate_path( const units::angle &rotate )
{
    std::set<point> points_to_check;
    const int distance_to_check = 10 + ( velocity / 800 );
    units::angle adjusted_angle = normalize( face.dir() + rotate );
    // clamp to multiples of 15.
    adjusted_angle = round_to_multiple_of( adjusted_angle, vehicles::steer_increment );
    tileray collision_vector;
    collision_vector.init( adjusted_angle );
    map &here = get_map();
    point top_left_actual = global_pos3().xy() + coord_translate( front_left );
    point top_right_actual = global_pos3().xy() + coord_translate( front_right );
    std::vector<point> front_row = line_to( here.getabs( top_left_actual ),
                                            here.getabs( top_right_actual ) );
    for( const point &elem : front_row ) {
        for( int i = 0; i < distance_to_check; ++i ) {
            collision_vector.advance( i );
            point point_to_add = elem + point( collision_vector.dx(), collision_vector.dy() );
            points_to_check.emplace( point_to_add );
        }
    }
    collision_check_points = points_to_check;
    return points_to_check;
}

static int get_turn_from_angle( const units::angle &angle, const tripoint &vehpos,
                                const tripoint &target, bool reverse = false )
{
    if( angle > 10.0_degrees && angle <= 45.0_degrees ) {
        return reverse ? 4 : 1;
    } else if( angle > 45.0_degrees && angle <= 90.0_degrees ) {
        return 3;
    } else if( angle > 90.0_degrees && angle < 180.0_degrees ) {
        return reverse ? 1 : 4;
    } else if( angle < -10.0_degrees && angle >= -45.0_degrees ) {
        return reverse ? -4 : -1;
    } else if( angle < -45.0_degrees && angle >= -90.0_degrees ) {
        return -3;
    } else if( angle < -90.0_degrees && angle > -180.0_degrees ) {
        return reverse ? -1 : -4;
        // edge case of being exactly on the button for the target.
        // just keep driving, the next path point will be picked up.
    } else if( ( angle == 180_degrees || angle == -180_degrees ) && vehpos == target ) {
        return 0;
    }
    return 0;
}

void vehicle::drive_to_local_target( const tripoint &target, bool follow_protocol )
{
    Character &player_character = get_player_character();
    if( follow_protocol && player_character.in_vehicle ) {
        stop_autodriving();
        return;
    }
    refresh();
    map &here = get_map();
    tripoint vehpos = global_square_location().raw();
    units::angle angle = get_angle_from_targ( target );
    // now we got the angle to the target, we can work out when we are heading towards disaster.
    // Check the tileray in the direction we need to head towards.
    std::set<point> points_to_check = immediate_path( angle );
    bool stop = false;
    creature_tracker &creatures = get_creature_tracker();
    for( const point &pt_elem : points_to_check ) {
        point elem = here.getlocal( pt_elem );
        if( stop ) {
            break;
        }
        const optional_vpart_position ovp = here.veh_at( tripoint( elem, sm_pos.z ) );
        if( here.impassable_ter_furn( tripoint( elem, sm_pos.z ) ) || ( ovp &&
                &ovp->vehicle() != this ) ) {
            stop = true;
            break;
        }
        if( elem == player_character.pos().xy() ) {
            if( follow_protocol || player_character.in_vehicle ) {
                continue;
            } else {
                stop = true;
                break;
            }
        }
        bool its_a_pet = false;
        if( creatures.creature_at( tripoint( elem, sm_pos.z ) ) ) {
            npc *guy = creatures.creature_at<npc>( tripoint( elem, sm_pos.z ) );
            if( guy && !guy->in_vehicle ) {
                stop = true;
                break;
            }
            for( const vehicle_part &p : parts ) {
                monster *mon = get_monster( index_of_part( &p ) );
                if( mon && mon->pos().xy() == elem ) {
                    its_a_pet = true;
                    break;
                }
            }
            if( !its_a_pet ) {
                stop = true;
                break;
            }
        }
    }
    if( stop ) {
        if( autopilot_on ) {
            sounds::sound( global_pos3(), 30, sounds::sound_t::alert,
                           string_format( _( "the %s emitting a beep and saying \"Obstacle detected!\"" ),
                                          name ) );
        }
        stop_autodriving();
        return;
    }
    int turn_x = get_turn_from_angle( angle, vehpos, target );
    int accel_y = 0;
    // best to cruise around at a safe velocity or 40mph, whichever is lowest
    // accelerate when it doesn't need to turn.
    // when following player, take distance to player into account.
    // we really want to avoid running the player over.
    // If its a helicopter, we dont need to worry about airborne obstacles so much
    // And fuel efficiency is terrible at low speeds.
    const int safe_player_follow_speed = 400 *
                                         player_character.current_movement_mode()->move_speed_mult();
    if( follow_protocol ) {
        if( ( ( turn_x > 0 || turn_x < 0 ) && velocity > safe_player_follow_speed ) ||
            rl_dist( vehpos, here.getabs( player_character.pos() ) ) < 7 + ( ( mount_max.y * 3 ) + 4 ) ) {
            accel_y = 1;
        }
        if( ( velocity < std::min( safe_velocity(), safe_player_follow_speed ) && turn_x == 0 &&
              rl_dist( vehpos, here.getabs( player_character.pos() ) ) > 8 + ( ( mount_max.y * 3 ) + 4 ) ) ||
            velocity < 100 ) {
            accel_y = -1;
        }
    } else {
        if( ( turn_x > 0 || turn_x < 0 ) && velocity > 1000 ) {
            accel_y = 1;
        }
        if( ( velocity < std::min( safe_velocity(), is_rotorcraft() &&
                                   is_flying_in_air() ? 12000 : 32 * 100 ) && turn_x == 0 ) || velocity < 500 ) {
            accel_y = -1;
        }
        if( is_patrolling && velocity > 400 ) {
            accel_y = 1;
        }
    }
    selfdrive( point( turn_x, accel_y ) );
}

units::angle vehicle::get_angle_from_targ( const tripoint &targ ) const
{
    tripoint vehpos = global_square_location().raw();
    rl_vec2d facevec = face_vec();
    point rel_pos_target = targ.xy() - vehpos.xy();
    rl_vec2d targetvec = rl_vec2d( rel_pos_target.x, rel_pos_target.y );
    // cross product
    double crossy = ( facevec.x * targetvec.y ) - ( targetvec.x * facevec.y );
    // dot product.
    double dotx = ( facevec.x * targetvec.x ) + ( facevec.y * targetvec.y );

    return units::atan2( crossy, dotx );
}

/**
 * Smashes up a vehicle that has already been placed; used for generating
 * very damaged vehicles. Additionally, any spot where two vehicles overlapped
 * (i.e., any spot with multiple frames) will be completely destroyed, as that
 * was the collision point.
 */
void vehicle::smash( map &m, float hp_percent_loss_min, float hp_percent_loss_max,
                     float percent_of_parts_to_affect, point damage_origin, float damage_size )
{
    for( vehicle_part &part : parts ) {
        //Skip any parts already mashed up or removed.
        if( part.is_broken() || part.removed ) {
            continue;
        }

        std::vector<int> parts_in_square = parts_at_relative( part.mount, true );
        int structures_found = 0;
        for( int &square_part_index : parts_in_square ) {
            if( part_info( square_part_index ).location == part_location_structure ) {
                structures_found++;
            }
        }

        if( structures_found > 1 ) {
            //Destroy everything in the square
            for( int idx : parts_in_square ) {
                vehicle_part &vp = parts[idx];
                vp.ammo_unset();
                mod_hp( vp, -vp.hp() );
            }
            continue;
        }

        int roll = dice( 1, 1000 );
        int pct_af = ( percent_of_parts_to_affect * 1000.0f );
        if( roll < pct_af ) {
            double dist =  damage_size == 0.0f ? 1.0f :
                           clamp( 1.0f - trig_dist( damage_origin, part.precalc[0].xy() ) /
                                  damage_size, 0.0f, 1.0f );
            //Everywhere else, drop by 10-120% of max HP (anything over 100 = broken)
            const float roll = rng_float( hp_percent_loss_min * dist, hp_percent_loss_max * dist );
            if( mod_hp( part, -part.info().durability * roll ) ) {
                part.ammo_unset();
            }
        }
    }

    std::unique_ptr<RemovePartHandler> handler_ptr;
    // clear out any duplicated locations
    for( int p = static_cast<int>( parts.size() ) - 1; p >= 0; p-- ) {
        vehicle_part &part = parts[ p ];
        if( part.removed ) {
            continue;
        }
        std::vector<int> parts_here = parts_at_relative( part.mount, true );
        for( int other_i = static_cast<int>( parts_here.size() ) - 1; other_i >= 0; other_i -- ) {
            int other_p = parts_here[ other_i ];
            if( p == other_p ) {
                continue;
            }
            const vpart_info &p_info = part_info( p );
            const vpart_info &other_p_info = part_info( other_p );

            if( p_info.get_id() == other_p_info.get_id() ||
                ( !p_info.location.empty() && p_info.location == other_p_info.location ) ) {
                // Deferred creation of the handler to here so it is only created when actually needed.
                if( !handler_ptr ) {
                    // This is a heuristic: we just assume the default handler is good enough when called
                    // on the main game map. And assume that we run from some mapgen code if called on
                    // another instance.
                    if( g && &get_map() == &m ) {
                        handler_ptr = std::make_unique<DefaultRemovePartHandler>();
                    } else {
                        handler_ptr = std::make_unique<MapgenRemovePartHandler>( m );
                    }
                }
                if( part.is_fake ) {
                    remove_part( p, *handler_ptr );
                } else {
                    remove_part( other_p, *handler_ptr );
                }
            }
        }
    }
}

int vehicle::lift_strength() const
{
    units::mass mass = total_mass();
    return std::max<std::int64_t>( mass / 10000_gram, 1 );
}

bool vehicle::is_engine_type_on( const vehicle_part &vp, const itype_id &ft ) const
{
    return is_engine_on( vp ) && is_engine_type( vp, ft );
}

bool vehicle::has_engine_type( const itype_id &ft, const bool enabled ) const
{
    for( const int p : engines ) {
        const vehicle_part &vp = parts[p];
        if( is_engine_type( vp, ft ) && ( !enabled || is_engine_on( vp ) ) ) {
            return true;
        }
    }
    return false;
}
bool vehicle::has_engine_type_not( const itype_id &ft, const bool enabled ) const
{
    for( const int p : engines ) {
        const vehicle_part &vp = parts[p];
        if( !is_engine_type( vp, ft ) && ( !enabled || is_engine_on( vp ) ) ) {
            return true;
        }
    }
    return false;
}

bool vehicle::has_engine_conflict( const vpart_info *possible_conflict,
                                   std::string &conflict_type ) const
{
    std::vector<std::string> new_excludes = possible_conflict->engine_excludes();
    // skip expensive string comparisons if there are no exclusions
    if( new_excludes.empty() ) {
        return false;
    }

    bool has_conflict = false;

    for( const int p : engines ) {
        const vehicle_part &vp = parts[p];
        std::vector<std::string> install_excludes = vp.info().engine_excludes();
        std::vector<std::string> conflicts;
        std::set_intersection( new_excludes.begin(), new_excludes.end(), install_excludes.begin(),
                               install_excludes.end(), back_inserter( conflicts ) );
        if( !conflicts.empty() ) {
            has_conflict = true;
            conflict_type = conflicts.front();
            break;
        }
    }
    return has_conflict;
}

bool vehicle::is_engine_type( const vehicle_part &vp, const itype_id  &ft ) const
{
    return vp.ammo_current().is_null() ? vp.fuel_current() == ft : vp.ammo_current() == ft;
}

bool vehicle::is_engine_type_combustion( const vehicle_part &vp ) const
{
    return vp.info().has_flag( flag_E_COMBUSTION );
}

bool vehicle::is_perpetual_type( const vehicle_part &vp ) const
{
    return item( vp.info().fuel_type ).has_flag( flag_PERPETUAL );
}

bool vehicle::is_engine_on( const vehicle_part &vp ) const
{
    return vp.is_available() && vp.enabled;
}

bool vehicle::is_alternator_on( const vehicle_part &vp ) const
{
    if( vp.is_unavailable() ) {
        return false;
    }
    for( const int p : engines ) {
        const vehicle_part &vp_engine = parts[p];
        if( vp_engine.mount == vp.mount
            && vp_engine.is_available()
            && vp_engine.enabled
            && fuel_left( vp_engine.fuel_current() )
            && !vp_engine.has_fault_flag( "NO_ALTERNATOR_CHARGE" ) ) {
            return true; // the engine can drive it's alternator
        }
    }
    return false;
}

bool vehicle::has_security_working() const
{
    bool found_security = false;
    if( fuel_left( fuel_type_battery ) > 0 ) {
        for( int s : speciality ) {
            if( part_flag( s, "SECURITY" ) && parts[ s ].is_available() ) {
                found_security = true;
                break;
            }
        }
    }
    return found_security;
}

void vehicle::backfire( const vehicle_part &vp ) const
{
    // single space after the exclamation mark because it does not end the sentence
    //~ backfire sound
    const std::string text = _( "a loud BANG! from the %s" ); // NOLINT(cata-text-style);
    const tripoint pos = global_part_pos3( vp );
    const int volume = 40 + units::to_watt( part_vpower_w( vp, true ) ) / 10000;
    sounds::sound( pos, volume, sounds::sound_t::movement,
                   string_format( text, vp.name() ), true, "vehicle", "engine_backfire" );
}

const vpart_info &vehicle::part_info( int index, bool include_removed ) const
{
    if( index < static_cast<int>( parts.size() ) ) {
        if( !parts[index].removed || include_removed ) {
            return parts[index].info();
        }
    }
    return vpart_id::NULL_ID().obj();
}

// engines & alternators all have power.
// engines provide, whilst alternators consume.
units::power vehicle::part_vpower_w( const vehicle_part &vp, const bool at_full_hp ) const
{
    const vpart_info &vpi = vp.info();
    units::power pwr = vpi.power;
    if( vpi.has_flag( VPFLAG_ENGINE ) ) {
        if( pwr == 0_W ) {
            pwr = vp.base.engine_displacement() * 373_W;
        }
        if( vpi.fuel_type == fuel_type_animal ) {
            monster *mon = get_monster( index_of_part( &vp ) );
            if( mon != nullptr && mon->has_effect( effect_harnessed ) ) {
                // An animal that can carry twice as much weight, can pull a cart twice as hard.
                pwr = units::from_watt( mon->get_speed() * ( mon->get_size() - 1 ) * 3
                                        * ( mon->get_mountable_weight_ratio() * 5 ) );
            } else {
                pwr = 0_W;
            }
        }
        // Weary multiplier
        const float weary_mult = get_player_character().exertion_adjusted_move_multiplier();
        ///\EFFECT_STR increases power produced for MUSCLE_* vehicles
        pwr += units::from_watt( get_player_character().str_cur - 8 ) * vpi.engine_muscle_power_factor() *
               weary_mult;
        /// wind-powered vehicles have differing power depending on wind direction
        if( vpi.fuel_type == fuel_type_wind ) {
            weather_manager &weather = get_weather();
            int windpower = weather.windspeed;
            rl_vec2d windvec;
            double raddir = ( ( weather.winddirection + 180 ) % 360 ) * ( M_PI / 180 );
            windvec = windvec.normalized();
            windvec.y = -std::cos( raddir );
            windvec.x = std::sin( raddir );
            rl_vec2d fv = face_vec();
            double dot = windvec.dot_product( fv );
            if( dot <= 0 ) {
                dot = std::min( -0.1, dot );
            } else {
                dot = std::max( 0.1, dot );
            }
            units::power windeffectint = units::from_watt( ( windpower * dot ) * 200 );
            pwr = std::max( 1_W, pwr + windeffectint );
        }
    }

    if( pwr < 0_W ) {
        return pwr; // Consumers always draw full power, even if broken
    }
    if( at_full_hp ) {
        return pwr; // Assume full hp
    }
    // Damaged engines give less power, but some engines handle it better
    // dpf is 0 for engines that scale power linearly with damage and
    // provides a floor otherwise
    const float dpf = vpi.engine_damaged_power_factor();
    const double effective_percent = dpf + ( ( 1 - dpf ) * vp.health_percent() );
    return pwr * effective_percent;
}

// alternators, solar panels, reactors, and accessories all have epower.
// alternators, solar panels, and reactors provide, whilst accessories consume.
// for motor consumption see @ref vpart_info::energy_consumption instead
units::power vehicle::part_epower( const vehicle_part &vp ) const
{
    units::power e = vp.info().epower;
    if( e < 0_W ) {
        return e; // Consumers always draw full power, even if broken
    }
    return e * vp.health_percent();
}

int vehicle::power_to_energy_bat( const units::power power, const time_duration &d ) const
{
    units::energy produced = power * d;
    int produced_kj = roll_remainder( units::to_millijoule( produced ) / 1000000.0 );
    return produced_kj;
}

bool vehicle::has_structural_part( const point &dp ) const
{
    for( const int elem : parts_at_relative( dp, false ) ) {
        const vehicle_part &vp = part( elem );
        const vpart_info &vpi = vp.info();
        if( vpi.location == part_location_structure &&
            !vp.has_flag( vp_flag::carried_flag ) &&
            !vpi.has_flag( "PROTRUSION" ) ) {
            return true;
        }
    }
    return false;
}

/**
 * Returns whether or not the vehicle has a structural part queued for removal,
 * @return true if a structural is queue for removal, false if not.
 * */
bool vehicle::is_structural_part_removed() const
{
    for( const vpart_reference &vp : get_all_parts() ) {
        if( vp.part().removed && vp.info().location == part_location_structure ) {
            return true;
        }
    }
    return false;
}

/**
 * Returns whether or not the vehicle part with the given id can be mounted in
 * the specified square.
 * @param dp The local coordinate to mount in.
 * @param id The id of the part to install.
 * @return true if the part can be mounted, false if not.
 */
bool vehicle::can_mount( const point &dp, const vpart_id &id ) const
{
    //The part has to actually exist.
    if( !id.is_valid() ) {
        return false;
    }

    //It also has to be a real part, not the null part
    const vpart_info &part = id.obj();
    if( part.has_flag( "NOINSTALL" ) ) {
        return false;
    }

    const std::vector<int> parts_in_square = parts_at_relative( dp, false, false );

    //First part in an empty square MUST be a structural part or be an appliance
    if( parts_in_square.empty() &&  part.location != part_location_structure &&
        !part.has_flag( flag_APPLIANCE ) ) {
        return false;
    }
    // If its a part that harnesses animals that don't allow placing on it.
    if( !parts_in_square.empty() && part_info( parts_in_square[0] ).has_flag( "ANIMAL_CTRL" ) ) {
        return false;
    }
    //No other part can be placed on a protrusion
    if( !parts_in_square.empty() && part_info( parts_in_square[0] ).has_flag( "PROTRUSION" ) ) {
        return false;
    }

    //No part type can stack with itself, or any other part in the same slot
    for( const int &elem : parts_in_square ) {
        const vpart_info &other_part = parts[elem].info();

        //Parts with no location can stack with each other (but not themselves)
        if( part.get_id() == other_part.get_id() ||
            ( !part.location.empty() && part.location == other_part.location ) ) {
            return false;
        }
        // Until we have an interface for handling multiple components with CARGO space,
        // exclude them from being mounted in the same tile.
        if( part.has_flag( "CARGO" ) && other_part.has_flag( "CARGO" ) ) {
            return false;
        }

    }

    // All parts after the first must be installed on or next to an existing part
    // the exception is when a single tile only structural object is being repaired
    if( !parts.empty() ) {
        if( !is_structural_part_removed() &&
            !has_structural_part( dp ) &&
            !has_structural_part( dp + point_east ) &&
            !has_structural_part( dp + point_south ) &&
            !has_structural_part( dp + point_west ) &&
            !has_structural_part( dp + point_north ) ) {
            return false;
        }
    }

    // only one exclusive engine allowed
    std::string empty;
    if( has_engine_conflict( &part, empty ) ) {
        return false;
    }

    // Check all the flags of the part to see if they require other flags
    // If other flags are required check if those flags are present
    for( const std::string &flag : part.get_flags() ) {
        if( !json_flag::get( flag ).requires_flag().empty() ) {
            bool anchor_found = false;
            for( const int &elem : parts_in_square ) {
                if( part_info( elem ).has_flag( json_flag::get( flag ).requires_flag() ) ) {
                    anchor_found = true;
                }
            }
            if( !anchor_found ) {
                return false;
            }
        }
    }

    //Mirrors cannot be mounted on OPAQUE parts
    if( part.has_flag( "VISION" ) && !part.has_flag( "CAMERA" ) ) {
        for( const int &elem : parts_in_square ) {
            if( part_info( elem ).has_flag( "OPAQUE" ) ) {
                return false;
            }
        }
    }
    //Opaque parts cannot be mounted on mirrors parts
    if( part.has_flag( "OPAQUE" ) ) {
        for( const int &elem : parts_in_square ) {
            if( part_info( elem ).has_flag( "VISION" ) &&
                !part_info( elem ).has_flag( "CAMERA" ) ) {
                return false;
            }
        }
    }

    //Turret mounts must NOT be installed on other (modded) turret mounts
    if( part.has_flag( "TURRET_MOUNT" ) ) {
        for( const int &elem : parts_in_square ) {
            if( part_info( elem ).has_flag( "TURRET_MOUNT" ) ) {
                return false;
            }
        }
    }

    //Anything not explicitly denied is permitted
    return true;
}

bool vehicle::can_unmount( const int p ) const
{
    std::string no_reason;
    return can_unmount( p, no_reason );
}

bool vehicle::can_unmount( const int p, std::string &reason ) const
{
    if( p < 0 || p > static_cast<int>( parts.size() ) ) {
        return false;
    }

    const vehicle_part &vp_to_remove = parts[p];
    const std::vector<int> parts_here = parts_at_relative( vp_to_remove.mount, false );

    // make sure there are no parts which require flags from this part
    for( const int &elem : parts_here ) {
        for( const std::string &flag : part_info( elem ).get_flags() ) {
            if( vp_to_remove.info().has_flag( json_flag::get( flag ).requires_flag() ) ) {
                reason = string_format( _( "Remove the attached %s first." ), part_info( elem ).name() );
                return false;
            }
        }
    }

    if( vp_to_remove.has_flag( vp_flag::animal_flag ) ) {
        reason = _( "Remove carried animal first." );
        return false;
    }

    if( vp_to_remove.has_flag( vp_flag::carrying_flag ) ||
        vp_to_remove.has_flag( vp_flag::carried_flag ) ) {
        reason = _( "Unracking is required before removing this part." );
        return false;
    }

    if( vp_to_remove.info().has_flag( "DOOR_LOCKING" ) && next_part_to_unlock( p ) >= 0 ) {
        reason = _( "Unlock this part first." );
        return false;
    }

    if( vp_to_remove.info().location != part_location_structure ) {
        return true; // non-structure parts don't have extra requirements
    }

    // structure parts can only be removed when no non-structure parts are on tile
    for( const int &elem : parts_here ) {
        if( part_info( elem ).location != part_location_structure ) {
            reason = _( "Remove all other attached parts first." );
            return false;
        }
    }

    // reaching here means only structure parts left on this tile

    if( parts_here.size() > 1 ) {
        return true; // wrecks can have more than one structure part, so it's valid for removal
    }

    // find all the vehicle's tiles adjacent to the one we're removing
    std::vector<vehicle_part> adjacent_parts;
    for( const point &offset : four_adjacent_offsets ) {
        const std::vector<int> parts_over_there = parts_at_relative( vp_to_remove.mount + offset, false );
        if( !parts_over_there.empty() ) {
            //Just need one part from the square to track the x/y
            adjacent_parts.push_back( parts[parts_over_there[0]] );
        }
    }

    if( adjacent_parts.empty() ) {
        return true; // this is the only vehicle tile left, valid to remove
    }

    if( adjacent_parts.size() == 1 ) {
        // removing this will create invalid vehicle with only a PROTRUSION part (wing mirror, forklift etc)
        if( adjacent_parts[0].info().has_flag( "PROTRUSION" ) ) {
            reason = _( "Remove other parts before removing last structure part." );
            return false;
        }
    }

    if( adjacent_parts.size() > 1 ) {
        // Reaching here means there is more than one adjacent tile, which means it's possible
        // for removal of this part to split the vehicle in two or more disjoint parts, for
        // example removing the middle section of a quad bike. To prevent that we'll run BFS
        // on every pair combination of adjacent parts to verify each pair is connected.
        for( size_t i = 0; i < adjacent_parts.size(); i++ ) {
            for( size_t j = i + 1; j < adjacent_parts.size(); j++ ) {
                if( !is_connected( adjacent_parts[i], adjacent_parts[j], vp_to_remove ) ) {
                    reason = _( "Removing this part would split the vehicle." );
                    return false;
                }
            }
        }
    }

    return true; // Anything not explicitly denied is permitted
}

/**
 * Performs a breadth-first search from one part to another, to see if a path
 * exists between the two without going through the excluded part. Used to see
 * if a part can be legally removed.
 * @param to The part to reach.
 * @param from The part to start the search from.
 * @param excluded_part The part that is being removed and, therefore, should not
 *        be included in the path.
 * @return true if a path exists without the excluded part, false otherwise.
 */
bool vehicle::is_connected( const vehicle_part &to, const vehicle_part &from,
                            const vehicle_part &excluded_part ) const
{
    const point target = to.mount;
    const point excluded = excluded_part.mount;

    std::queue<point> queue;
    std::unordered_set<point> visited;

    queue.push( from.mount );
    visited.insert( from.mount );
    while( !queue.empty() ) {
        const point current_pt = queue.front();
        queue.pop();

        // in this case BFS "edges" are north/east/west/south tiles, diagonals don't connect
        for( const point &offset : four_adjacent_offsets ) {
            const point next = current_pt + offset;

            if( next == target ) {
                return true; // found a path, bail out early from BFS
            }

            if( next == excluded ) {
                continue; // can't traverse excluded tile
            }

            const std::vector<int> parts_there = parts_at_relative( next, false );

            if( parts_there.empty() ) {
                continue; // can't traverse empty tiles
            }

            // 2022-08-27 assuming structure part is on 0th index is questionable but it worked before so...
            vehicle_part vp_next = parts[ parts_there[ 0 ] ];

            if( vp_next.info().location != part_location_structure || // not a structure part
                vp_next.info().has_flag( "PROTRUSION" ) ||            // protrusions are not really structure
                vp_next.has_flag( vp_flag::carried_flag ) ) {    // carried frames are not structure
                continue; // can't connect if it's not structure
            }

            if( visited.insert( vp_next.mount ).second ) { // .second is false if already in visited
                queue.push( vp_next.mount ); // not visited, need to explore
            }
        }
    }
    return false;
}

bool vehicle::is_appliance() const
{
    return has_tag( flag_APPLIANCE );
}

/**
 * Installs a part into this vehicle.
 * @param dp The coordinate of where to install the part.
 * @param id The string ID of the part to install. (see vehicle_parts.json)
 * @param force Skip check of whether we can mount the part here.
 * @return false if the part could not be installed, true otherwise.
 */
int vehicle::install_part( const point &dp, const vpart_id &id, const std::string &variant_id,
                           bool force )
{
    if( !( force || can_mount( dp, id ) ) ) {
        return -1;
    }
    return install_part( dp, vehicle_part( id, variant_id, dp, item( id.obj().base_item ) ) );
}

int vehicle::install_part( const point &dp, const vpart_id &id, item &&obj,
                           const std::string &variant_id, bool force )
{
    if( !( force || can_mount( dp, id ) ) ) {
        return -1;
    }
    return install_part( dp, vehicle_part( id, variant_id, dp, std::move( obj ) ) );
}

int vehicle::install_part( const point &dp, const vehicle_part &new_part )
{
    // Should be checked before installing the part
    bool enable = false;
    if( new_part.is_engine() ) {
        enable = true;
        // if smart controller is enabled there is charge in battery, no need to test it
        if( has_enabled_smart_controller && !engine_on && new_part.info().fuel_type == fuel_type_battery &&
            !has_available_electric_engine() ) {
            engine_on = true;
            sfx::do_vehicle_engine_sfx();
        }
    } else {
        // TODO: read toggle groups from JSON
        static const std::vector<std::string> enable_like = {{
                "CONE_LIGHT",
                "CIRCLE_LIGHT",
                "AISLE_LIGHT",
                "AUTOPILOT",
                "DOME_LIGHT",
                "ATOMIC_LIGHT",
                "STEREO",
                "CHIMES",
                "FRIDGE",
                "FREEZER",
                "RECHARGE",
                "PLOW",
                "REAPER",
                "PLANTER",
                "SCOOP",
                "SPACE_HEATER",
                "COOLER",
                "WATER_PURIFIER",
                "ROCKWHEEL",
                "ROADHEAD"
            }
        };

        for( const std::string &flag : enable_like ) {
            if( new_part.info().has_flag( flag ) ) {
                enable = has_part( flag, true );
                break;
            }
        }
    }
    // refresh will add them back if needed
    remove_fake_parts( true );
    parts.push_back( new_part );
    vehicle_part &pt = parts.back();
    int new_part_index = parts.size() - 1;

    pt.enabled = enable;

    pt.mount = dp;

    refresh();
    coeff_air_changed = true;
    return new_part_index;
}

std::vector<vehicle::rackable_vehicle> vehicle::find_vehicles_to_rack( int rack ) const
{
    std::vector<rackable_vehicle> rackables;
    for( const std::vector<int> &maybe_rack : find_lines_of_parts( rack, "BIKE_RACK_VEH" ) ) {
        std::vector<int> filtered_rack; // only empty racks
        std::copy_if( maybe_rack.begin(), maybe_rack.end(), std::back_inserter( filtered_rack ),
        [&]( const int &p ) {
            return !parts[p].has_flag( vp_flag::carrying_flag );
        } );

        for( const point &offset : four_cardinal_directions ) {
            vehicle *veh_matched = nullptr;
            std::set<tripoint> parts_matched;
            for( const int &rack_part : filtered_rack ) {
                const tripoint search_pos = global_part_pos3( rack_part ) + offset;
                const optional_vpart_position ovp = get_map().veh_at( search_pos );
                if( !ovp || &ovp->vehicle() == this || ovp->vehicle().is_appliance() ) {
                    continue;
                }
                vehicle *const test_veh = &ovp->vehicle();
                if( test_veh != veh_matched ) { // previous vehicle ended, start gathering parts of new one
                    veh_matched = test_veh;
                    parts_matched.clear();
                }
                parts_matched.insert( search_pos );

                std::set<tripoint> test_veh_points;
                for( const vpart_reference &vpr : test_veh->get_all_parts() ) {
                    if( !vpr.part().removed && !vpr.part().is_fake ) {
                        test_veh_points.insert( vpr.pos() );
                    }
                }

                // racking is valid when all vehicle parts are exactly 1 tile offset from each free rack part
                // not handled: could be multiple racks that can accept same vehicle,
                // ( for example U shaped where the prongs each have rack )
                if( parts_matched == test_veh_points ) {
                    const bool already_inserted = std::any_of( rackables.begin(), rackables.end(),
                    [test_veh]( const rackable_vehicle & r ) {
                        return r.veh == test_veh;
                    } );
                    if( !already_inserted ) {
                        rackables.push_back( { test_veh->name, test_veh, filtered_rack } );
                    }
                }
            }
        }
    }
    return rackables;
}

std::vector<vehicle::unrackable_vehicle> vehicle::find_vehicles_to_unrack( int rack ) const
{
    std::vector<unrackable_vehicle> unrackables;
    for( const std::vector<int> &rack_parts : find_lines_of_parts( rack, "BIKE_RACK_VEH" ) ) {
        unrackable_vehicle unrackable;

        // a racked vehicle is "finished" by collecting all of it's carried parts and carrying racks
        // involved, if any parts have been collected add them to the lists and clear the temporary
        // variables for next carried vehicle
        const auto commit_vehicle = [&]() {
            if( unrackable.racks.empty() ) {
                return; // not valid unrackable
            }

            // 2 results with same name is either a bug or this rack is a "corner" that scanned
            // the vehicle twice: once on correct axis and once on wrong axis resulting in a 1 tile
            // slice see #47374 for more details. Keep the longest of the two "slices".
            const auto same_name = std::find_if( unrackables.begin(), unrackables.end(),
            [name = unrackable.name]( const unrackable_vehicle & v ) {
                return v.name == name;
            } );
            if( same_name != unrackables.end() ) {
                if( same_name->racks.size() < unrackable.racks.size() ) {
                    *same_name = unrackable;
                }
            } else {
                unrackables.push_back( unrackable );
            }

            unrackable.racks.clear();
            unrackable.parts.clear();
            unrackable.name.clear();
        };

        for( const int &rack_part : rack_parts ) {
            const vehicle_part &vp_rack = this->part( rack_part );
            if( !vp_rack.has_flag( vp_flag::carrying_flag ) ) {
                commit_vehicle();
                continue;
            }
            for( const point &offset : four_cardinal_directions ) {
                const std::vector<int> near_parts = parts_at_relative( vp_rack.mount + offset, false );
                if( near_parts.empty() ) {
                    continue;
                }
                const vehicle_part &vp_near = parts[ near_parts[ 0 ] ];
                if( !vp_near.has_flag( vp_flag::carried_flag ) ) {
                    continue;
                }
                // if carried_name is different we have 2 separate vehicles racked on same
                // rack, commit what we have and reset variables to start collecting parts
                // and racks for next carried vehicle.
                if( vp_near.carried_name() != unrackable.name ) {
                    commit_vehicle();
                    unrackable.name = vp_near.carried_name();
                }
                for( const int &carried_part : near_parts ) {
                    unrackable.parts.push_back( carried_part );
                }
                unrackable.racks.push_back( rack_part );
                break; // found parts carried by this rack, bail out from search early
            }
        }

        commit_vehicle();
    }

    // collect total number of parts for each racked vehicle
    std::map<std::string, size_t> racked_parts_per_veh;
    for( const vehicle_part &vp : real_parts() ) {
        racked_parts_per_veh[vp.carried_name()]++;
    }
    // filter out not vehicles not fully "located" on the given rack (corner-scanned)
    unrackables.erase( std::remove_if( unrackables.begin(), unrackables.end(),
    [&racked_parts_per_veh]( const unrackable_vehicle & unrackable ) {
        return unrackable.parts.size() != racked_parts_per_veh[unrackable.name];
    } ), unrackables.end() );

    return unrackables;
}

bool vehicle::merge_rackable_vehicle( vehicle *carry_veh, const std::vector<int> &rack_parts )
{
    for( const vpart_reference &vpr : this->get_any_parts( "BIKE_RACK_VEH" ) ) {
        const auto unrackables = find_vehicles_to_unrack( vpr.part_index() );
        for( const unrackable_vehicle &unrackable : unrackables ) {
            if( unrackable.name == carry_veh->name ) {
                debugmsg( "vehicle named %s is already racked on this vehicle", unrackable.name );
                return false;
            }
        }
    }

    // Mapping between the old vehicle and new vehicle mounting points
    struct mapping {
        // All the parts attached to this mounting point
        std::vector<int> carry_parts_here;

        // the index where the racking part is on the vehicle with the rack
        int rack_part = 0;

        // the mount point we are going to add to the vehicle with the rack
        point carry_mount;

        // the mount point on the old vehicle (carry_veh) that will be destroyed
        point old_mount;
    };
    remove_fake_parts( /* cleanup = */ false );
    invalidate_towing( true );
    // By structs, we mean all the parts of the carry vehicle that are at the structure location
    // of the vehicle (i.e. frames)
    std::vector<int> carry_veh_structs = carry_veh->all_parts_at_location( part_location_structure );
    std::vector<mapping> carry_data;
    carry_data.reserve( carry_veh_structs.size() );

    units::angle relative_dir = normalize( carry_veh->face.dir() - face.dir() );
    units::angle relative_180 = units::fmod( relative_dir, 180_degrees );
    units::angle face_dir_180 = normalize( face.dir(), 180_degrees );

    // if the carrier is skewed N/S and the carried vehicle isn't aligned with
    // the carrier, force the carried vehicle to be at a right angle
    if( face_dir_180 >= 45_degrees && face_dir_180 <= 135_degrees ) {
        if( relative_180 >= 45_degrees && relative_180 <= 135_degrees ) {
            if( relative_dir < 180_degrees ) {
                relative_dir = 90_degrees;
            } else {
                relative_dir = 270_degrees;
            }
        }
    }

    // We look at each of the structure parts (mount points, i.e. frames) for the
    // carry vehicle and then find a rack part adjacent to it. If we don't find a rack part,
    // then we can't merge.
    bool found_all_parts = true;
    for( const int &carry_part : carry_veh_structs ) {

        // The current position on the original vehicle for this part
        tripoint carry_pos = carry_veh->global_part_pos3( carry_part );

        bool merged_part = false;
        for( int rack_part : rack_parts ) {
            size_t j = 0;
            // There's no mathematical transform from global pos3 to vehicle mount, so search for the
            // carry part in global pos3 after translating
            point carry_mount;
            for( const point &offset : four_cardinal_directions ) {
                carry_mount = parts[ rack_part ].mount + offset;
                tripoint possible_pos = mount_to_tripoint( carry_mount );
                if( possible_pos == carry_pos ) {
                    break;
                }
                ++j;
            }

            // We checked the adjacent points from the mounting rack and managed
            // to find the current structure part were looking for nearby. If the part was not
            // near this particular rack, we would look at each in the list of rack_parts
            const bool carry_part_next_to_this_rack = j < four_adjacent_offsets.size();
            if( carry_part_next_to_this_rack ) {
                mapping carry_map;
                point old_mount = carry_veh->parts[ carry_part ].mount;
                carry_map.carry_parts_here = carry_veh->parts_at_relative( old_mount, true );
                carry_map.rack_part = rack_part;
                carry_map.carry_mount = carry_mount;
                carry_map.old_mount = old_mount;
                carry_data.push_back( carry_map );
                merged_part = true;
                break;
            }
        }

        // We checked all the racks and could not find a place for this structure part.
        if( !merged_part ) {
            found_all_parts = false;
            break;
        }
    }

    // Now that we have mapped all the parts of the carry vehicle to the vehicle with the rack
    // we can go ahead and merge
    if( found_all_parts ) {
        decltype( loot_zones ) new_zones;
        for( const mapping &carry_map : carry_data ) {
            for( const int &carry_part : carry_map.carry_parts_here ) {
                parts.push_back( carry_veh->parts[ carry_part ] );
                vehicle_part &carried_part = parts.back();
                carried_part.mount = carry_map.carry_mount;
                carried_part.carried_stack.push( {
                    tripoint( carry_map.old_mount, 0 ),
                    relative_dir,
                    carry_veh->name
                } );
                carried_part.enabled = false;
                carried_part.set_flag( vp_flag::carried_flag );
                //give each carried part a tracked_flag so that we can re-enable overmap tracking on unloading if necessary
                if( carry_veh->tracking_on ) {
                    carried_part.set_flag( vp_flag::tracked_flag );
                }

                if( carried_part.has_flag( vp_flag::passenger_flag ) ) {
                    carried_part.remove_flag( vp_flag::passenger_flag );
                    carried_part.passenger_id = character_id();
                }

                parts[ carry_map.rack_part ].set_flag( vp_flag::carrying_flag );
            }

            const std::pair<std::unordered_multimap<point, zone_data>::iterator, std::unordered_multimap<point, zone_data>::iterator>
            zones_on_point = carry_veh->loot_zones.equal_range( carry_map.old_mount );
            for( std::unordered_multimap<point, zone_data>::const_iterator it = zones_on_point.first;
                 it != zones_on_point.second; ++it ) {
                new_zones.emplace( carry_map.carry_mount, it->second );
            }
        }

        for( auto &new_zone : new_zones ) {
            zone_manager::get_manager().create_vehicle_loot_zone(
                *this, new_zone.first, new_zone.second );
        }

        // Now that we've added zones to this vehicle, we need to make sure their positions
        // update when we next interact with them
        zones_dirty = true;
        remove_fake_parts( /* cleanup = */ true );
        refresh();

        map &here = get_map();
        //~ %1$s is the vehicle being loaded onto the bicycle rack
        add_msg( _( "You load the %1$s on the rack." ), carry_veh->name );
        here.destroy_vehicle( carry_veh );
        here.dirty_vehicle_list.insert( this );
        here.set_transparency_cache_dirty( sm_pos.z );
        here.set_seen_cache_dirty( tripoint_zero );
        here.invalidate_map_cache( here.get_abs_sub().z() );
        here.rebuild_vehicle_level_caches();
    } else {
        //~ %1$s is the vehicle being loaded onto the bicycle rack
        add_msg( m_bad, _( "You can't get the %1$s on the rack." ), carry_veh->name );
    }
    return found_all_parts;
}

bool vehicle::merge_vehicle_parts( vehicle *veh )
{
    for( const vehicle_part &part : veh->parts ) {
        point part_loc = veh->mount_to_tripoint( part.mount ).xy();

        parts.push_back( part );
        vehicle_part &copied_part = parts.back();
        copied_part.mount = part_loc - global_pos3().xy();

        refresh();
    }

    map &here = get_map();
    here.destroy_vehicle( veh );

    return true;
}

/**
 * Mark a part as removed from the vehicle.
 * @return bool true if the vehicle's 0,0 point shifted.
 */
bool vehicle::remove_part( const int p )
{
    DefaultRemovePartHandler handler;
    return remove_part( p, handler );
}

bool vehicle::remove_part( const int p, RemovePartHandler &handler )
{
    // NOTE: Don't access g or g->m or anything from it directly here.
    // Forward all access to the handler.
    // There are currently two implementations of it:
    // - one for normal game play (vehicle is on the main map g->m),
    // - one for mapgen (vehicle is on a temporary map used only during mapgen).
    if( p >= static_cast<int>( parts.size() ) ) {
        debugmsg( "Tried to remove part %d but only %d parts!", p, parts.size() );
        return false;
    }
    vehicle_part &vp = parts[p];
    const vpart_info &vpi = vp.info();
    if( vp.removed ) {
        /* This happens only when we had to remove part, because it was depending on
         * other part (using recursive remove_part() call) - currently curtain
         * depending on presence of window and seatbelt depending on presence of seat.
         */
        return false;
    }

    const tripoint part_loc = global_part_pos3( vp );

    if( !handler.get_map_ref().inbounds( part_loc ) ) {
        debugmsg( "Removing out of bounds vehicle part at %s from vehicle %s (%s)",
                  part_loc.to_string(), name, type.str() );
    }

    // Unboard any entities standing on removed boardable parts
    if( vpi.has_flag( "BOARDABLE" ) && vp.has_flag( vp_flag::passenger_flag ) ) {
        handler.unboard( part_loc );
    }

    // If `p` has flag `parent_flag`, remove child with flag `child_flag`
    // Returns true if removal occurs
    const auto remove_dependent_part = [&](
    const std::string & parent_flag, const std::string & child_flag ) {
        const int dep = part_with_feature( vp.mount, child_flag, false );
        if( magic || ( dep < 0 ) || !vpi.has_flag( parent_flag ) ) {
            return false;
        }
        const vehicle_part &vp_dep = parts[dep];
        handler.add_item_or_charges( part_loc, vp_dep.properties_to_item(), false );
        remove_part( dep, handler );
        return true;
    };

    // if a windshield is removed (usually destroyed) also remove curtains
    // attached to it.
    if( remove_dependent_part( "WINDOW", "CURTAIN" ) || part_flag( p, VPFLAG_OPAQUE ) ) {
        handler.set_transparency_cache_dirty( sm_pos.z );
    }

    if( part_flag( p, VPFLAG_ROOF ) || part_flag( p, VPFLAG_OPAQUE ) ) {
        handler.set_floor_cache_dirty( sm_pos.z + 1 );
    }

    remove_dependent_part( "SEAT", "SEATBELT" );
    remove_dependent_part( "BATTERY_MOUNT", "NEEDS_BATTERY_MOUNT" );
    remove_dependent_part( "HANDHELD_BATTERY_MOUNT", "NEEDS_HANDHELD_BATTERY_MOUNT" );

    // Release any animal held by the part
    if( parts[p].has_flag( vp_flag::animal_flag ) ) {
        item base = parts[p].get_base();
        handler.spawn_animal_from_part( base, part_loc );
        parts[p].set_base( base );
        parts[p].remove_flag( vp_flag::animal_flag );
    }

    // Update current engine configuration if needed
    if( part_flag( p, "ENGINE" ) && engines.size() > 1 ) {
        bool any_engine_on = false;

        for( const int e : engines ) {
            const vehicle_part &vp = parts[e];
            if( e != p && vp.enabled ) {
                any_engine_on = true;
                break;
            }
        }

        if( !any_engine_on ) {
            engine_on = false;
            for( const int p : engines ) {
                vehicle_part &vp = parts[p];
                vp.enabled = true;
            }
        }
    }

    //Remove loot zone if Cargo was removed.
    const auto lz_iter = loot_zones.find( parts[p].mount );
    const bool no_zone = lz_iter != loot_zones.end();

    if( no_zone && part_flag( p, "CARGO" ) ) {
        // Using the key here (instead of the iterator) will remove all zones on
        // this mount points regardless of how many there are
        loot_zones.erase( parts[p].mount );
        zones_dirty = true;
    }
    parts[p].removed = true;
    if( parts[p].has_fake && parts[p].fake_part_at < static_cast<int>( parts.size() ) ) {
        parts[parts[p].fake_part_at].removed = true;
    }

    handler.removed( *this, p );

    const point &vp_mount = parts[p].mount;
    const auto iter = labels.find( label( vp_mount ) );
    if( iter != labels.end() && parts_at_relative( vp_mount, false ).empty() ) {
        labels.erase( iter );
    }

    for( item &i : get_items( p ) ) {
        // Note: this can spawn items on the other side of the wall!
        // TODO: fix this ^^
        if( !magic ) {
            tripoint dest( part_loc + point( rng( -3, 3 ), rng( -3, 3 ) ) );
            // This new point might be out of the map bounds.  It's not
            // reasonable to try to spawn it outside the currently valid map,
            // so we pass true here to cause such points to be clamped to the
            // valid bounds without printing an error (as would normally
            // occur).
            handler.add_item_or_charges( dest, i, true );
        }
    }
    refresh( false );
    coeff_air_changed = true;
    return shift_if_needed( handler.get_map_ref() );
}

bool vehicle::do_remove_part_actual()
{
    bool changed = false;
    map &here = get_map();
    for( std::vector<vehicle_part>::iterator it = parts.end(); it != parts.begin(); /*noop*/ ) {
        --it;
        if( it->removed || it->is_fake ) {
            // We are first stripping out removed parts and marking
            // their corresponding real parts as "not fake" so they are regenerated,
            // and then removing any parts that have been marked as removed.
            // This is assured by iterating from the end to the beginning as
            // fake parts are always at the end of the parts vector.
            if( it->is_fake ) {
                parts[it->fake_part_to].has_fake = false;
            } else {
                vehicle_stack items = get_items( std::distance( parts.begin(), it ) );
                while( !items.empty() ) {
                    items.erase( items.begin() );
                }
            }
            if( it->is_real_or_active_fake() ) {
                const tripoint pt = global_part_pos3( *it );
                here.clear_vehicle_point_from_cache( this, pt );
            }
            it = parts.erase( it );
            changed = true;
        }
    }
    return changed;
}
void vehicle::part_removal_cleanup()
{
    map &here = get_map();
    remove_fake_parts( false );
    const bool changed =  do_remove_part_actual();
    if( changed || parts.empty() ) {
        refresh();
        if( parts.empty() ) {
            here.destroy_vehicle( this );
            return;
        } else {
            here.add_vehicle_to_cache( this );
        }
    }
    shift_if_needed( here );
    refresh( false ); // Rebuild cached indices
    coeff_air_dirty = coeff_air_changed;
    coeff_air_changed = false;
}

bool vehicle::remove_carried_vehicle( const std::vector<int> &carried_parts,
                                      const std::vector<int> &racks )
{
    if( carried_parts.empty() || racks.empty() ) {
        return false;
    }
    std::optional<vehicle_part::carried_part_data> carried_pivot;
    tripoint pivot_pos;
    for( int carried_part : carried_parts ) {
        const auto &carried_stack = parts[carried_part].carried_stack;
        // pivot is the stack that has zeroed mount point, only it has valid axis set
        if( !carried_stack.empty() && carried_stack.top().mount == tripoint_zero ) {
            carried_pivot = carried_stack.top();
            pivot_pos = global_part_pos3( carried_part );
            break;
        }
    }
    if( !carried_pivot.has_value() ) {
        debugmsg( "unracking failed: couldn't find pivot of carried vehicle" );
        return false;
    }
    units::angle new_dir = normalize( carried_pivot->face_dir + face.dir() );
    units::angle host_dir = normalize( face.dir(), 180_degrees );
    // if the host is skewed N/S, and the carried vehicle is going to come at an angle,
    // force it to east/west instead
    if( host_dir >= 45_degrees && host_dir <= 135_degrees ) {
        if( new_dir <= 45_degrees || new_dir >= 315_degrees ) {
            new_dir = 0_degrees;
        } else if( new_dir >= 135_degrees && new_dir <= 225_degrees ) {
            new_dir = 180_degrees;
        }
    }
    map &here = get_map();
    vehicle *new_vehicle = here.add_vehicle( vehicle_prototype_none, pivot_pos, new_dir );
    if( new_vehicle == nullptr ) {
        add_msg_debug( debugmode::DF_VEHICLE, "Unable to unload bike rack, host face %d, new_dir %d!",
                       to_degrees( face.dir() ), to_degrees( new_dir ) );
        return false;
    }

    std::vector<point> new_mounts;
    new_vehicle->name = carried_pivot->veh_name;
    new_vehicle->owner = owner;
    new_vehicle->old_owner = old_owner;
    for( int carried_part : carried_parts ) {
        const vehicle_part &pt = parts[carried_part];
        tripoint mount;
        if( !pt.carried_stack.empty() ) {
            mount = pt.carried_stack.top().mount;
        } else {
            // FIX #28712; if we get here it means that a part was added to the bike while the latter was a carried vehicle.
            // This part didn't get a carry_names because those are assigned when the carried vehicle is loaded.
            // We can't be sure to which vehicle it really belongs to, so it will be detached from the vehicle.
            // We can at least inform the player that there's something wrong.
            add_msg( m_warning,
                     _( "A part of the vehicle ('%s') has no containing vehicle's name.  It will be detached from the %s vehicle." ),
                     pt.name(),  new_vehicle->name );

            // check if any other parts at the same location have a valid carry name so we can still have a valid mount location.
            for( const int &local_part : parts_at_relative( pt.mount, true ) ) {
                if( !parts[local_part].carried_stack.empty() ) {
                    mount = parts[local_part].carried_stack.top().mount;
                    break;
                }
            }
        }
        new_mounts.push_back( mount.xy() );
    }

    for( const int &rack_part : racks ) {
        parts[rack_part].remove_flag( vp_flag::carrying_flag );
        parts[rack_part].remove_flag( vp_flag::tracked_flag );
    }
    if( split_vehicles( here, { carried_parts }, { new_vehicle }, { new_mounts } ) ) {
        //~ %s is the vehicle being loaded onto the bicycle rack
        add_msg( _( "You unload the %s from the bike rack." ), new_vehicle->name );
        bool tracked_parts = false; // if any of the unracked vehicle parts carry a tracked_flag
        for( vehicle_part &part : new_vehicle->parts ) {
            tracked_parts |= part.has_flag( vp_flag::tracked_flag );

            if( part.carried_stack.empty() ) {
                // note: we get here if the part was added while the vehicle was carried / mounted.
                // This is not expected, still try to remove the carried flag, if any.
                debugmsg( "unracked vehicle part had no carried flag, this is an invalid state" );
                part.remove_flag( vp_flag::carried_flag );
                part.remove_flag( vp_flag::tracked_flag );
            } else {
                part.carried_stack.pop();
                if( part.carried_stack.empty() ) {
                    part.remove_flag( vp_flag::carried_flag );
                    part.remove_flag( vp_flag::tracked_flag );
                }
            }
        }
        if( tracked_parts ) {
            new_vehicle->toggle_tracking();
        }
        here.dirty_vehicle_list.insert( this );
        part_removal_cleanup();
        new_vehicle->enable_refresh();
        for( const int p : new_vehicle->engines ) {
            vehicle_part &vp = new_vehicle->parts[p];
            vp.enabled = !vp.is_broken();
        }
        here.invalidate_map_cache( here.get_abs_sub().z() );
        here.rebuild_vehicle_level_caches();
        return true;
    } else {
        for( const int &rack_part : racks ) {
            parts[rack_part].set_flag( vp_flag::carrying_flag );
            parts[rack_part].set_flag( vp_flag::tracked_flag );
        }
        //~ %s is the vehicle being loaded onto the bicycle rack
        add_msg( m_bad, _( "You can't unload the %s from the bike rack." ), new_vehicle->name );
        return false;
    }
}

bool vehicle::find_and_split_vehicles( map &here, std::set<int> exclude )
{
    std::vector<int> valid_parts = all_parts_at_location( part_location_structure );
    std::set<int> checked_parts = std::move( exclude );

    std::vector<std::vector <int>> all_vehicles;

    for( size_t cnt = 0; cnt < 4; cnt++ ) {
        int test_part = -1;
        for( const int &p : valid_parts ) {
            if( parts[p].removed ) {
                continue;
            }
            if( checked_parts.find( p ) == checked_parts.end() ) {
                test_part = p;
                break;
            }
        }
        if( test_part == -1 || static_cast<size_t>( test_part ) > parts.size() ) {
            break;
        }

        std::queue<std::pair<int, std::vector<int>>> search_queue;

        const auto push_neighbor = [&]( int p, const std::vector<int> &with_p ) {
            std::pair<int, std::vector<int>> data( p, with_p );
            search_queue.push( data );
        };
        auto pop_neighbor = [&]() {
            std::pair<int, std::vector<int>> result = search_queue.front();
            search_queue.pop();
            return result;
        };

        std::vector<int> veh_parts;
        push_neighbor( test_part, parts_at_relative( parts[test_part].mount, true ) );
        while( !search_queue.empty() ) {
            std::pair<int, std::vector<int>> test_set = pop_neighbor();
            test_part = test_set.first;
            if( checked_parts.find( test_part ) != checked_parts.end() ) {
                continue;
            }
            for( const int &p : test_set.second ) {
                veh_parts.push_back( p );
            }
            checked_parts.insert( test_part );
            for( const point &offset : four_adjacent_offsets ) {
                const point dp = parts[test_part].mount + offset;
                std::vector<int> all_neighbor_parts = parts_at_relative( dp, true );
                int neighbor_struct_part = -1;
                for( int p : all_neighbor_parts ) {
                    if( parts[p].removed ) {
                        continue;
                    }
                    if( part_info( p ).location == part_location_structure ) {
                        neighbor_struct_part = p;
                        break;
                    }
                }
                if( neighbor_struct_part != -1 ) {
                    push_neighbor( neighbor_struct_part, all_neighbor_parts );
                }
            }
        }
        // don't include the first vehicle's worth of parts
        if( cnt > 0 ) {
            all_vehicles.push_back( veh_parts );
        }
    }

    if( !all_vehicles.empty() ) {
        const std::vector<vehicle *> null_vehicles( all_vehicles.size(), nullptr );
        const std::vector<std::vector<point>> null_mounts( all_vehicles.size(), std::vector<point>() );
        std::vector<vehicle *> mark_wreckage { this };
        if( split_vehicles( here, all_vehicles, null_vehicles, null_mounts, &mark_wreckage ) ) {
            for( vehicle *veh : mark_wreckage ) {
                veh->add_tag( "wreckage" ); // wreckages don't get fake parts added
            }
            shift_parts( here, point_zero ); // update the active cache
            return true;
        }
    }
    return false;
}

void vehicle::relocate_passengers( const std::vector<Character *> &passengers ) const
{
    const auto boardables = get_avail_parts( "BOARDABLE" );
    for( Character *passenger : passengers ) {
        for( const vpart_reference &vp : boardables ) {
            if( vp.part().passenger_id == passenger->getID() ) {
                passenger->setpos( vp.pos() );
            }
        }
    }
}

bool vehicle::split_vehicles( map &here,
                              const std::vector<std::vector <int>> &new_vehs,
                              const std::vector<vehicle *> &new_vehicles,
                              const std::vector<std::vector<point>> &new_mounts,
                              std::vector<vehicle *> *added_vehicles )
{
    bool did_split = false;
    size_t i = 0;
    for( i = 0; i < new_vehs.size(); i ++ ) {
        std::vector<int> split_parts = new_vehs[ i ];
        if( split_parts.empty() ) {
            continue;
        }
        std::vector<point> split_mounts = new_mounts[ i ];
        did_split = true;

        vehicle *new_vehicle = nullptr;
        if( i < new_vehicles.size() ) {
            new_vehicle = new_vehicles[ i ];
        }
        int split_part0 = split_parts.front();
        tripoint new_v_pos3;
        point mnt_offset;

        decltype( labels ) new_labels;
        decltype( loot_zones ) new_zones;
        if( new_vehicle == nullptr ) {
            // make sure the split_part0 is a legal 0,0 part
            if( split_parts.size() > 1 ) {
                for( size_t sp = 0; sp < split_parts.size(); sp++ ) {
                    int p = split_parts[ sp ];
                    if( part_info( p ).location == part_location_structure &&
                        !part_info( p ).has_flag( "PROTRUSION" ) ) {
                        split_part0 = sp;
                        break;
                    }
                }
            }
            new_v_pos3 = global_part_pos3( parts[ split_part0 ] );
            mnt_offset = parts[ split_part0 ].mount;
            new_vehicle = here.add_vehicle( vehicle_prototype_none, new_v_pos3, face.dir() );
            if( new_vehicle == nullptr ) {
                // the split part was out of the map bounds.
                continue;
            }
            if( added_vehicles != nullptr ) {
                added_vehicles->emplace_back( new_vehicle );
            }
            new_vehicle->name = name;
            new_vehicle->owner = owner;
            new_vehicle->old_owner = old_owner;
            new_vehicle->move = move;
            new_vehicle->turn_dir = turn_dir;
            new_vehicle->velocity = velocity;
            new_vehicle->vertical_velocity = vertical_velocity;
            new_vehicle->cruise_velocity = cruise_velocity;
            new_vehicle->cruise_on = cruise_on;
            new_vehicle->engine_on = engine_on;
            new_vehicle->tracking_on = tracking_on;
            new_vehicle->camera_on = camera_on;
        }

        std::vector<Character *> passengers;
        for( size_t new_part = 0; new_part < split_parts.size(); new_part++ ) {
            int mov_part = split_parts[ new_part ];
            point cur_mount = parts[ mov_part ].mount;
            point new_mount = cur_mount;
            if( !split_mounts.empty() ) {
                new_mount = split_mounts[ new_part ];
            } else {
                new_mount -= mnt_offset;
            }

            Character *passenger = nullptr;
            // Unboard any entities standing on any transferred part
            if( part_flag( mov_part, "BOARDABLE" ) ) {
                passenger = get_passenger( mov_part );
                if( passenger ) {
                    passengers.push_back( passenger );
                }
            }
            // if this part is a towing part, transfer the tow_data to the new vehicle.
            if( part_flag( mov_part, "TOW_CABLE" ) ) {
                if( is_towed() ) {
                    tow_data.get_towed_by()->tow_data.set_towing( tow_data.get_towed_by(), new_vehicle );
                    tow_data.clear_towing();
                } else if( is_towing() ) {
                    tow_data.get_towed()->tow_data.set_towing( new_vehicle, tow_data.get_towed() );
                    tow_data.clear_towing();
                }
            }
            // transfer the vehicle_part to the new vehicle
            new_vehicle->parts.emplace_back( parts[ mov_part ] );
            new_vehicle->parts.back().mount = new_mount;

            // remove labels associated with the mov_part
            const auto iter = labels.find( label( cur_mount ) );
            if( iter != labels.end() ) {
                std::string label_str = iter->text;
                labels.erase( iter );
                new_labels.insert( label( new_mount, label_str ) );
            }
            // Prepare the zones to be moved to the new vehicle
            const std::pair<std::unordered_multimap<point, zone_data>::iterator, std::unordered_multimap<point, zone_data>::iterator>
            zones_on_point = loot_zones.equal_range( cur_mount );
            for( std::unordered_multimap<point, zone_data>::const_iterator lz_iter = zones_on_point.first;
                 lz_iter != zones_on_point.second; ++lz_iter ) {
                new_zones.emplace( new_mount, lz_iter->second );
            }

            // Erasing on the key removes all the zones from the point at once
            loot_zones.erase( cur_mount );

            // The zone manager will be updated when we next interact with it through get_vehicle_zones
            zones_dirty = true;

            // remove the passenger from the old vehicle
            if( passenger ) {
                parts[ mov_part ].remove_flag( vp_flag::passenger_flag );
                parts[ mov_part ].passenger_id = character_id();
            }
            // indicate the part needs to be removed from the old vehicle
            parts[ mov_part].removed = true;
        }

        // We want to create the vehicle zones after we've setup the parts
        // because we need only to move the zone once per mount, not per part. If we move per
        // part, we will end up with duplicates of the zone per part on the same mount
        for( std::pair<point, zone_data> zone : new_zones ) {
            zone_manager::get_manager().create_vehicle_loot_zone( *new_vehicle, zone.first, zone.second );
        }

        // create_vehicle_loot_zone marks the vehicle as not dirty but since we got these zones
        // in an unknown state from the previous vehicle, we need to let the cache rebuild next
        // time we interact with them
        new_vehicle->zones_dirty = true;

        here.dirty_vehicle_list.insert( new_vehicle );
        here.set_transparency_cache_dirty( sm_pos.z );
        here.set_seen_cache_dirty( tripoint_zero );
        if( !new_labels.empty() ) {
            new_vehicle->labels = new_labels;
        }

        if( split_mounts.empty() ) {
            new_vehicle->refresh();
        } else {
            // include refresh
            new_vehicle->shift_parts( here, point_zero - mnt_offset );
        }

        // update the precalc points
        new_vehicle->precalc_mounts( 0, new_vehicle->turn_dir, point() );
        new_vehicle->precalc_mounts( 1, new_vehicle->skidding ?
                                     new_vehicle->turn_dir : new_vehicle->face.dir(),
                                     new_vehicle->pivot_point() );
        if( !passengers.empty() ) {
            new_vehicle->relocate_passengers( passengers );
        }
    }
    return did_split;
}

item_location vehicle::part_base( int p )
{
    return item_location( vehicle_cursor( *this, p ), &parts[ p ].base );
}

item_group::ItemList vehicle_part::pieces_for_broken_part() const
{
    const item_group_id &group = info().breaks_into_group;
    // TODO: make it optional? Or use id of empty item group?
    if( group.is_empty() ) {
        return {};
    }

    return item_group::items_from( group, calendar::turn );
}

std::vector<int> vehicle::parts_at_relative( const point &dp, const bool use_cache,
        bool include_fake ) const
{
    std::vector<int> res;
    if( !use_cache ) {
        if( include_fake ) {
            for( const vpart_reference &vp : get_all_parts_with_fakes() ) {
                if( vp.mount() == dp && !vp.part().removed ) {
                    res.push_back( static_cast<int>( vp.part_index() ) );
                }
            }
        } else {
            for( const vpart_reference &vp : get_all_parts() ) {
                if( vp.mount() == dp && !vp.part().removed ) {
                    res.push_back( static_cast<int>( vp.part_index() ) );
                }
            }
        }
    } else {
        const auto &iter = relative_parts.find( dp );
        if( iter != relative_parts.end() ) {
            if( include_fake ) {
                return iter->second;
            } else {
                for( const int vp : iter->second ) {
                    if( !parts.at( vp ).is_fake ) {
                        res.push_back( vp );
                    }
                }
            }
        }
    }
    return res;
}

std::optional<vpart_reference> vpart_position::obstacle_at_part() const
{
    std::optional<vpart_reference> part = part_with_feature( VPFLAG_OBSTACLE, true );
    if( !part ) {
        return std::nullopt; // No obstacle here
    }

    if( part->has_feature( VPFLAG_OPENABLE ) && part->part().open ) {
        return std::nullopt; // Open door here
    }

    return part;
}

std::optional<vpart_reference> vpart_position::part_displayed() const
{
    int part_id = vehicle().part_displayed_at( mount(), true );
    if( part_id == -1 ) {
        return std::nullopt;
    }
    return vpart_reference( vehicle(), part_id );
}

std::optional<vpart_reference> vpart_position::part_with_tool( const itype_id &tool_type ) const
{
    for( const int idx : vehicle().parts_at_relative( mount(), false ) ) {
        const vpart_reference vp( vehicle(), idx );
        if( !vp.part().is_broken() && vp.info().has_tool( tool_type ) ) {
            return vp;
        }
    }
    return std::optional<vpart_reference>();
}

std::vector<std::pair<itype_id, int>> vpart_position::get_tools() const
{
    std::set<std::pair<itype_id, int>> tools;
    for( const int part_idx : this->vehicle().parts_at_relative( this->mount(), false ) ) {
        const vpart_reference vp( this->vehicle(), part_idx );
        if( vp.part().is_broken() ) {
            continue;
        }
        std::set<std::pair<itype_id, int>> items = vp.part().info().get_pseudo_tools();
        std::copy( items.cbegin(), items.cend(), std::inserter( tools, tools.end() ) );
    }

    return std::vector<std::pair<itype_id, int>>( tools.cbegin(), tools.cend() );
}

std::optional<vpart_reference> vpart_position::part_with_feature( const std::string &f,
        const bool unbroken ) const
{
    const int i = vehicle().part_with_feature( mount(), f, unbroken );
    if( i < 0 ) {
        return std::nullopt;
    }
    return vpart_reference( vehicle(), i );
}

std::optional<vpart_reference> vpart_position::part_with_feature( const vpart_bitflags f,
        const bool unbroken ) const
{
    const int i = vehicle().part_with_feature( part_index(), f, unbroken );
    if( i < 0 ) {
        return std::nullopt;
    }
    return vpart_reference( vehicle(), i );
}

std::optional<vpart_reference> vpart_position::avail_part_with_feature(
    const std::string &f ) const
{
    const int i = vehicle().avail_part_with_feature( mount(), f );
    return i >= 0 ? vpart_reference( vehicle(), i ) : std::optional<vpart_reference>();
}

std::optional<vpart_reference> vpart_position::avail_part_with_feature( vpart_bitflags f ) const
{
    const int i = vehicle().avail_part_with_feature( part_index(), f );
    return i >= 0 ? vpart_reference( vehicle(), i ) : std::optional<vpart_reference>();
}

std::optional<vpart_reference> optional_vpart_position::part_with_feature( const std::string &f,
        const bool unbroken ) const
{
    return has_value() ? value().part_with_feature( f, unbroken ) : std::nullopt;
}

std::optional<vpart_reference> optional_vpart_position::part_with_feature( const vpart_bitflags f,
        const bool unbroken ) const
{
    return has_value() ? value().part_with_feature( f, unbroken ) : std::nullopt;
}

std::optional<vpart_reference> optional_vpart_position::avail_part_with_feature(
    const std::string &f ) const
{
    return has_value() ? value().avail_part_with_feature( f ) : std::nullopt;
}

std::optional<vpart_reference> optional_vpart_position::avail_part_with_feature(
    vpart_bitflags f ) const
{
    return has_value() ? value().avail_part_with_feature( f ) : std::nullopt;
}

std::optional<vpart_reference> optional_vpart_position::obstacle_at_part() const
{
    return has_value() ? value().obstacle_at_part() : std::nullopt;
}

std::optional<vpart_reference> optional_vpart_position::part_displayed() const
{
    return has_value() ? value().part_displayed() : std::nullopt;
}

std::optional<vpart_reference> optional_vpart_position::part_with_tool(
    const itype_id &tool_type ) const
{
    return has_value() ? value().part_with_tool( tool_type ) : std::nullopt;
}

std::vector<std::pair<itype_id, int>> optional_vpart_position::get_tools() const
{
    return has_value() ? value().get_tools() : std::vector<std::pair<itype_id, int>>();
}

std::string optional_vpart_position::extended_description() const
{
    if( !has_value() ) {
        return std::string();
    }

    vehicle &v = value().vehicle();
    std::string desc = v.name;

    for( int idx : v.parts_at_relative( value().mount(), true ) ) {
        desc += "\n" + v.part( idx ).name();
    }

    return desc;
}

int vehicle::part_with_feature( int part, vpart_bitflags flag, bool unbroken ) const
{
    const vehicle_part &vp = this->part( part );
    if( vp.info().has_flag( flag ) && !( unbroken && vp.is_broken() ) ) {
        return part;
    }
    for( const int p : parts_at_relative( vp.mount, /* use_cache = */ true ) ) {
        const vehicle_part &vp_here = this->part( p );
        if( vp_here.info().has_flag( flag ) && !( unbroken && vp_here.is_broken() ) ) {
            return p;
        }
    }
    return -1;
}

int vehicle::part_with_feature( const point &pt, const std::string &flag, bool unbroken ) const
{
    for( const int p : parts_at_relative( pt, /* use_cache = */ false ) ) {
        const vehicle_part &vp_here = this->part( p );
        if( vp_here.info().has_flag( flag ) && !( unbroken && vp_here.is_broken() ) ) {
            return p;
        }
    }
    return -1;
}

int vehicle::avail_part_with_feature( int part, vpart_bitflags flag ) const
{
    const int part_a = part_with_feature( part, flag, true );
    if( ( part_a >= 0 ) && this->part( part_a ).is_available() ) {
        return part_a;
    }
    return -1;
}

int vehicle::avail_part_with_feature( const point &pt, const std::string &flag ) const
{
    const int part_a = part_with_feature( pt, flag, true );
    if( ( part_a >= 0 ) && this->part( part_a ).is_available() ) {
        return part_a;
    }
    return -1;
}

bool vehicle::has_part( const std::string &flag, bool enabled ) const
{
    for( const vpart_reference &vpr : get_all_parts() ) {
        if( !vpr.part().removed && ( !enabled || vpr.part().enabled ) && !vpr.part().is_broken() &&
            vpr.part().info().has_flag( flag ) ) {
            return true;
        }
    }
    return false;
}

bool vehicle::has_part( const tripoint &pos, const std::string &flag, bool enabled ) const
{
    const tripoint relative_pos = pos - global_pos3();

    for( const vpart_reference &vpr : get_all_parts() ) {
        if( vpr.part().precalc[0] != relative_pos ) {
            continue;
        }
        if( !vpr.part().removed && ( !enabled || vpr.part().enabled ) && !vpr.part().is_broken() &&
            vpr.part().info().has_flag( flag ) ) {
            return true;
        }
    }
    return false;
}

// NOLINTNEXTLINE(readability-make-member-function-const)
std::vector<vehicle_part *> vehicle::get_parts_at( const tripoint &pos, const std::string &flag,
        const part_status_flag condition )
{
    // TODO: provide access to fake parts via argument ?
    const tripoint relative_pos = pos - global_pos3();
    std::vector<vehicle_part *> res;
    for( const vpart_reference &vpr : get_all_parts() ) {
        if( vpr.part().precalc[ 0 ] != relative_pos ) {
            continue;
        }
        if( !vpr.part().removed &&
            ( flag.empty() || vpr.part().info().has_flag( flag ) ) &&
            ( !( condition & part_status_flag::enabled ) || vpr.part().enabled ) &&
            ( !( condition & part_status_flag::working ) || !vpr.part().is_broken() ) ) {
            res.push_back( &vpr.part() );
        }
    }
    return res;
}

std::vector<const vehicle_part *> vehicle::get_parts_at( const tripoint &pos,
        const std::string &flag,
        const part_status_flag condition ) const
{
    const tripoint relative_pos = pos - global_pos3();
    std::vector<const vehicle_part *> res;
    for( const vpart_reference &vpr : get_all_parts() ) {
        if( vpr.part().precalc[ 0 ] != relative_pos ) {
            continue;
        }
        if( !vpr.part().removed &&
            ( flag.empty() || vpr.part().info().has_flag( flag ) ) &&
            ( !( condition & part_status_flag::enabled ) || vpr.part().enabled ) &&
            ( !( condition & part_status_flag::working ) || !vpr.part().is_broken() ) ) {
            res.push_back( &vpr.part() );
        }
    }
    return res;
}

std::optional<std::string> vpart_position::get_label() const
{
    const auto it = vehicle().labels.find( label( mount() ) );
    if( it == vehicle().labels.end() ) {
        return std::nullopt;
    }
    if( it->text.empty() ) {
        // legacy support TODO: change labels into a map and keep track of deleted labels
        return std::nullopt;
    }
    return it->text;
}

void vpart_position::set_label( const std::string &text ) const
{
    std::set<label> &labels = vehicle().labels;
    const auto it = labels.find( label( mount() ) );
    // TODO: empty text should remove the label instead of just storing an empty string, see get_label
    if( it == labels.end() ) {
        labels.insert( label( mount(), text ) );
    } else {
        // labels should really be a map
        labels.insert( labels.erase( it ), label( mount(), text ) );
    }
}

int vehicle::next_part_to_close( int p, bool outside ) const
{
    std::vector<int> parts_here = parts_at_relative( parts[p].mount, true, true );

    // We want reverse, since we close the innermost thing first (door), and then the outermost thing (curtains)
    for( std::vector<int>::reverse_iterator part_it = parts_here.rbegin();
         part_it != parts_here.rend();
         ++part_it ) {

        if( part_flag( *part_it, VPFLAG_OPENABLE )
            && parts[ *part_it ].is_available()
            && parts[*part_it].open == 1
            && ( !outside || !part_flag( *part_it, "OPENCLOSE_INSIDE" ) ) ) {
            return *part_it;
        }
    }
    return -1;
}

int vehicle::next_part_to_open( int p, bool outside ) const
{

    const std::vector<int> parts_here = parts_at_relative( parts[p].mount, true, true );
    const bool has_lock = part_has_lock( p );
    // We want forwards, since we open the outermost thing first (curtains), and then the innermost thing (door)

    for( const int &elem : parts_here ) {
        if( part_flag( elem, VPFLAG_OPENABLE ) && parts[ elem ].is_available() && parts[elem].open == 0 &&
            !( part( elem ).locked && has_lock ) &&
            ( !outside || !part_flag( elem, "OPENCLOSE_INSIDE" ) ) ) {
            return elem;
        }
    }
    return -1;
}

bool vehicle::part_has_lock( int p ) const
{
    const std::vector<int> parts_here = parts_at_relative( parts[p].mount, true, true );
    for( const int &elem : parts_here ) {
        if( part_flag( elem, "DOOR_LOCKING" ) && parts[elem].is_available() ) {
            return true;
        }
    }
    return false;
}

int vehicle::next_part_to_lock( int p, bool outside ) const
{
    std::vector<int> parts_here = parts_at_relative( parts[p].mount, true, true );
    if( !part_has_lock( p ) ) {
        return -1;
    }
    // We want reverse, since we lock the innermost thing first (door), and then the outermost thing
    for( std::vector<int>::reverse_iterator part_it = parts_here.rbegin();
         part_it != parts_here.rend();
         ++part_it ) {

        if( part_flag( *part_it, "LOCKABLE_DOOR" ) && parts[*part_it].is_available() &&
            parts[*part_it].open == 0 && !part( *part_it ).locked && !outside ) {
            return *part_it;
        }
    }
    return -1;
}

int vehicle::next_part_to_unlock( int p, bool outside ) const
{
    const std::vector<int> parts_here = parts_at_relative( parts[p].mount, true, true );
    if( !part_has_lock( p ) ) {
        return -1;
    }
    for( const int &elem : parts_here ) {
        if( part_flag( elem, "LOCKABLE_DOOR" ) && parts[elem].is_available() &&
            part( elem ).locked && !outside ) {
            return elem;
        }
    }
    return -1;
}

vehicle_part_with_feature_range<std::string> vehicle::get_avail_parts( std::string feature ) const
{
    return vehicle_part_with_feature_range<std::string>( const_cast<vehicle &>( *this ),
            std::move( feature ),
            static_cast<part_status_flag>( part_status_flag::working |
                                           part_status_flag::available ) );
}

vehicle_part_with_feature_range<vpart_bitflags> vehicle::get_avail_parts(
    const vpart_bitflags feature ) const
{
    return vehicle_part_with_feature_range<vpart_bitflags>( const_cast<vehicle &>( *this ), feature,
            static_cast<part_status_flag>( part_status_flag::working |
                                           part_status_flag::available ) );
}

vehicle_part_with_feature_range<std::string> vehicle::get_parts_including_carried(
    std::string feature ) const
{
    return vehicle_part_with_feature_range<std::string>( const_cast<vehicle &>( *this ),
            std::move( feature ), part_status_flag::working );
}

vehicle_part_with_feature_range<vpart_bitflags> vehicle::get_parts_including_carried(
    const vpart_bitflags feature ) const
{
    return vehicle_part_with_feature_range<vpart_bitflags>( const_cast<vehicle &>( *this ), feature,
            part_status_flag::working );
}

vehicle_part_with_feature_range<std::string> vehicle::get_any_parts( std::string feature ) const
{
    return vehicle_part_with_feature_range<std::string>( const_cast<vehicle &>( *this ),
            std::move( feature ), part_status_flag::any );
}

vehicle_part_with_feature_range<vpart_bitflags> vehicle::get_any_parts(
    const vpart_bitflags feature ) const
{
    return vehicle_part_with_feature_range<vpart_bitflags>( const_cast<vehicle &>( *this ), feature,
            part_status_flag::any );
}

vehicle_part_with_feature_range<std::string> vehicle::get_enabled_parts(
    std::string feature ) const
{
    return vehicle_part_with_feature_range<std::string>( const_cast<vehicle &>( *this ),
            std::move( feature ),
            static_cast<part_status_flag>( part_status_flag::enabled |
                                           part_status_flag::working |
                                           part_status_flag::available ) );
}

vehicle_part_with_feature_range<vpart_bitflags> vehicle::get_enabled_parts(
    const vpart_bitflags feature ) const
{
    return vehicle_part_with_feature_range<vpart_bitflags>( const_cast<vehicle &>( *this ), feature,
            static_cast<part_status_flag>( part_status_flag::enabled |
                                           part_status_flag::working |
                                           part_status_flag::available ) );
}

/**
 * Returns all parts in the vehicle that exist in the given location slot. If
 * the empty string is passed in, returns all parts with no slot.
 * @param location The location slot to get parts for.
 * @return A list of indices to all parts with the specified location.
 */
std::vector<int> vehicle::all_parts_at_location( const std::string &location ) const
{
    std::vector<int> parts_found;
    vehicle_part_range all_parts = get_all_parts();
    for( const vpart_reference &vpr : all_parts ) {
        if( vpr.info().location == location && !parts[vpr.part_index()].removed ) {
            parts_found.push_back( vpr.part_index() );
        }
    }
    return parts_found;
}

// another NPC probably removed a part in the time it took to walk here and start the activity.
// as the part index was first "chosen" before the NPC started traveling here.
// therefore the part index is now invalid shifted by one or two ( depending on how many other NPCs working on this vehicle )
// so loop over the part indexes in reverse order to get the next one down that matches the part type we wanted to remove
int vehicle::get_next_shifted_index( int original_index, Character &you ) const
{
    int ret_index = original_index;
    bool found_shifted_index = false;
    for( const vpart_reference &vpr : get_all_parts() ) {
        if( you.get_value( "veh_index_type" ) == vpr.info().name() ) {
            ret_index = vpr.part_index();
            found_shifted_index = true;
            break;
        }
    }
    if( !found_shifted_index ) {
        // we are probably down to a few parts left, and things get messy here, so an alternative index maybe can't be found
        // if loads of npcs are all removing parts at the same time.
        // if that's the case, just bail out and give up, somebody else is probably doing the job right now anyway.
        return -1;
    } else {
        return ret_index;
    }
}

/**
 * Returns all parts in the vehicle that have the specified flag in their vpinfo and
 * are on the same X-axis or Y-axis as the input part and are contiguous with each other.
 * @param part The part to find adjacent parts to
 * @param flag The flag to match
 * @return A list of lists of indices of all parts sharing the flag and contiguous with the part
 * on the X or Y axis. Returns 0, 1, or 2 lists of indices.
 */
std::vector<std::vector<int>> vehicle::find_lines_of_parts(
                               int part, const std::string &flag ) const
{
    const auto possible_parts = get_avail_parts( flag );
    std::vector<std::vector<int>> ret_parts;
    if( empty( possible_parts ) ) {
        return ret_parts;
    }

    std::vector<int> x_parts;
    std::vector<int> y_parts;

    if( parts[part].is_fake ) {
        // start from the real part, otherwise it fails in certain orientations
        part = parts[part].fake_part_to;
    }

    vpart_id part_id = part_info( part ).get_id();
    // create vectors of parts on the same X or Y axis
    point target = parts[ part ].mount;
    for( const vpart_reference &vp : possible_parts ) {
        if( vp.part().is_unavailable() ||
            !vp.has_feature( "MULTISQUARE" ) ||
            vp.info().get_id() != part_id )  {
            continue;
        }
        if( vp.mount().x == target.x ) {
            x_parts.push_back( vp.part_index() );
        }
        if( vp.mount().y == target.y ) {
            y_parts.push_back( vp.part_index() );
        }
    }

    if( x_parts.size() > 1 ) {
        std::vector<int> x_ret;
        // sort by Y-axis, since they're all on the same X-axis
        const auto x_sorter = [&]( const int lhs, const int rhs ) {
            return parts[lhs].mount.y > parts[rhs].mount.y;
        };
        std::sort( x_parts.begin(), x_parts.end(), x_sorter );
        int first_part = 0;
        int prev_y = parts[ x_parts[ 0 ] ].mount.y;
        int i;
        bool found_part = x_parts[ 0 ] == part;
        for( i = 1; static_cast<size_t>( i ) < x_parts.size(); i++ ) {
            // if the Y difference is > 1, there's a break in the run
            if( std::abs( parts[ x_parts[ i ] ].mount.y - prev_y )  > 1 ) {
                // if we found the part, this is the run we wanted
                if( found_part ) {
                    break;
                }
                first_part = i;
            }
            found_part |= x_parts[ i ] == part;
            prev_y = parts[ x_parts[ i ] ].mount.y;
        }
        for( size_t j = first_part; j < static_cast<size_t>( i ); j++ ) {
            x_ret.push_back( x_parts[ j ] );
        }
        ret_parts.push_back( x_ret );
    }
    if( y_parts.size() > 1 ) {
        std::vector<int> y_ret;
        const auto y_sorter = [&]( const int lhs, const int rhs ) {
            return parts[lhs].mount.x > parts[rhs].mount.x;
        };
        std::sort( y_parts.begin(), y_parts.end(), y_sorter );
        int first_part = 0;
        int prev_x = parts[ y_parts[ 0 ] ].mount.x;
        int i;
        bool found_part = y_parts[ 0 ] == part;
        for( i = 1; static_cast<size_t>( i ) < y_parts.size(); i++ ) {
            if( std::abs( parts[ y_parts[ i ] ].mount.x - prev_x )  > 1 ) {
                if( found_part ) {
                    break;
                }
                first_part = i;
            }
            found_part |= y_parts[ i ] == part;
            prev_x = parts[ y_parts[ i ] ].mount.x;
        }
        for( size_t j = first_part; j < static_cast<size_t>( i ); j++ ) {
            y_ret.push_back( y_parts[ j ] );
        }
        ret_parts.push_back( y_ret );
    }
    if( y_parts.size() == 1 && x_parts.size() == 1 ) {
        ret_parts.push_back( x_parts );
    }
    return ret_parts;
}

bool vehicle::part_flag( int part, const std::string &flag ) const
{
    if( part < 0 || part >= static_cast<int>( parts.size() ) || parts[part].removed ) {
        return false;
    } else {
        return part_info( part ).has_flag( flag );
    }
}

bool vehicle::part_flag( int part, const vpart_bitflags flag ) const
{
    if( part < 0 || part >= static_cast<int>( parts.size() ) || parts[part].removed ) {
        return false;
    } else {
        return part_info( part ).has_flag( flag );
    }
}

int vehicle::part_at( const point &dp ) const
{
    for( const vpart_reference &vp : get_all_parts() ) {
        if( vp.part().precalc[0].xy() == dp && !vp.part().removed ) {
            return static_cast<int>( vp.part_index() );
        }
    }
    return -1;
}

/**
 * Given a vehicle part which is inside of this vehicle, returns the index of
 * that part. This exists solely because activities relating to vehicle editing
 * require the index of the vehicle part to be passed around.
 * @param part The part to find.
 * @param check_removed Check whether this part can be removed
 * @return The part index, -1 if it is not part of this vehicle.
 */
int vehicle::index_of_part( const vehicle_part *const part, const bool check_removed ) const
{
    if( part != nullptr ) {
        for( const vpart_reference &vp : get_all_parts() ) {
            const vehicle_part &next_part = vp.part();
            if( !check_removed && next_part.removed ) {
                continue;
            }
            if( part->id == next_part.id && part->mount == vp.mount() ) {
                return vp.part_index();
            }
        }
    }
    return -1;
}

/**
 * Returns which part (as an index into the parts list) is the one that will be
 * displayed for the given square. Returns -1 if there are no parts in that
 * square.
 * @param dp The local coordinate.
 * @param below_roof Include parts below roof.
 * @param roof Include roof parts.
 * @return The index of the part that will be displayed.
 */
int vehicle::part_displayed_at( const point &dp, bool include_fake, bool below_roof,
                                bool roof ) const
{
    // Z-order is implicitly defined in game::load_vehiclepart, but as
    // numbers directly set on parts rather than constants that can be
    // used elsewhere. A future refactor might be nice but this way
    // it's clear where the magic number comes from.
    const int ON_ROOF_Z = 9;

    std::vector<int> parts_in_square = parts_at_relative( dp, true, include_fake );

    if( parts_in_square.empty() ) {
        return -1;
    }

    bool in_vehicle = !roof;

    if( roof ) {
        in_vehicle = is_passenger( get_player_character() );
    }

    int hide_z_at_or_above = in_vehicle ? ON_ROOF_Z : INT_MAX;

    int top_part = -1;
    int top_z_order = ( below_roof ? 0 : ON_ROOF_Z ) - 1;
    for( size_t index = 0; index < parts_in_square.size(); index++ ) {
        int test_index = parts_in_square[index];
        const vehicle_part &vp = parts.at( test_index );
        if( !vp.is_real_or_active_fake() ) {
            continue;
        }
        int test_z_order = vp.info().z_order;
        if( ( top_z_order < test_z_order ) && ( test_z_order < hide_z_at_or_above ) ) {
            top_part = index;
            top_z_order = test_z_order;
        }
    }
    if( top_part < 0 ) {
        return top_part;
    }

    return parts_in_square[top_part];
}

int vehicle::roof_at_part( const int part ) const
{
    std::vector<int> parts_in_square = parts_at_relative( parts[part].mount, true );
    for( const int p : parts_in_square ) {
        if( part_info( p ).location == "on_roof" || part_flag( p, "ROOF" ) ) {
            return p;
        }
    }

    return -1;
}

point vehicle::coord_translate( const point &p ) const
{
    tripoint q;
    coord_translate( pivot_rotation[0], pivot_anchor[0], p, q );
    return q.xy();
}

void vehicle::coord_translate( const units::angle &dir, const point &pivot, const point &p,
                               tripoint &q ) const
{
    tileray tdir( dir );
    tdir.advance( p.x - pivot.x );
    q.x = tdir.dx() + tdir.ortho_dx( p.y - pivot.y );
    q.y = tdir.dy() + tdir.ortho_dy( p.y - pivot.y );
}

void vehicle::coord_translate( tileray tdir, const point &pivot, const point &p,
                               tripoint &q ) const
{
    tdir.clear_advance();
    tdir.advance( p.x - pivot.x );
    q.x = tdir.dx() + tdir.ortho_dx( p.y - pivot.y );
    q.y = tdir.dy() + tdir.ortho_dy( p.y - pivot.y );
}

tripoint vehicle::mount_to_tripoint( const point &mount ) const
{
    return mount_to_tripoint( mount, point_zero );
}

tripoint vehicle::mount_to_tripoint( const point &mount, const point &offset ) const
{
    tripoint mnt_translated;
    coord_translate( pivot_rotation[0], pivot_anchor[ 0 ], mount + offset, mnt_translated );
    return global_pos3() + mnt_translated;
}

void vehicle::precalc_mounts( int idir, const units::angle &dir,
                              const point &pivot )
{
    if( idir < 0 || idir > 1 ) {
        idir = 0;
    }
    tileray tdir( dir );
    std::unordered_map<point, tripoint> mount_to_precalc;
    for( vehicle_part &p : parts ) {
        if( p.removed ) {
            continue;
        }
        auto q = mount_to_precalc.find( p.mount );
        if( q == mount_to_precalc.end() ) {
            coord_translate( tdir, pivot, p.mount, p.precalc[idir] );
            mount_to_precalc.insert( { p.mount, p.precalc[idir] } );
        } else {
            p.precalc[idir] = q->second;
        }
    }
    pivot_anchor[idir] = pivot;
    pivot_rotation[idir] = dir;
}

std::vector<int> vehicle::boarded_parts() const
{
    std::vector<int> res;
    for( const vpart_reference &vp : get_avail_parts( VPFLAG_BOARDABLE ) ) {
        if( vp.part().has_flag( vp_flag::passenger_flag ) ) {
            res.push_back( static_cast<int>( vp.part_index() ) );
        }
    }
    return res;
}

std::vector<rider_data> vehicle::get_riders() const
{
    std::vector<rider_data> res;
    creature_tracker &creatures = get_creature_tracker();
    for( const vpart_reference &vp : get_avail_parts( VPFLAG_BOARDABLE ) ) {
        Creature *rider = creatures.creature_at( vp.pos() );
        if( rider ) {
            rider_data r;
            r.prt = vp.part_index();
            r.psg = rider;
            res.emplace_back( r );
        }
    }
    return res;
}

bool vehicle::is_passenger( Character &c ) const
{
    if( !c.in_vehicle ) {
        return false;
    }
    std::vector<int> psg_parts = boarded_parts();
    for( const int &psg_part : psg_parts ) {
        if( get_passenger( psg_part ) == &c ) {
            return true;
        }
    }
    return false;
}

Character *vehicle::get_passenger( int you ) const
{
    you = part_with_feature( you, VPFLAG_BOARDABLE, false );
    if( you >= 0 && parts[you].has_flag( vp_flag::passenger_flag ) ) {
        return g->critter_by_id<Character>( parts[you].passenger_id );
    }
    return nullptr;
}

monster *vehicle::get_monster( int p ) const
{
    p = part_with_feature( p, VPFLAG_BOARDABLE, false );
    if( p >= 0 ) {
        return get_creature_tracker().creature_at<monster>( global_part_pos3( p ), true );
    }
    return nullptr;
}

tripoint_abs_ms vehicle::global_square_location() const
{
    return tripoint_abs_ms( get_map().getabs( global_pos3() ) );
}

tripoint_abs_omt vehicle::global_omt_location() const
{
    return project_to<coords::omt>( global_square_location() );
}

tripoint vehicle::global_pos3() const
{
    return sm_to_ms_copy( sm_pos ) + pos;
}

tripoint_bub_ms vehicle::pos_bub() const
{
    // TODO: fix point types
    return tripoint_bub_ms( global_pos3() );
}

tripoint vehicle::global_part_pos3( const int &index ) const
{
    return global_part_pos3( parts[ index ] );
}

tripoint vehicle::global_part_pos3( const vehicle_part &pt ) const
{
    return global_pos3() + pt.precalc[ 0 ];
}

tripoint_bub_ms vehicle::bub_part_pos( const int index ) const
{
    return bub_part_pos( parts[ index ] );
}

tripoint_bub_ms vehicle::bub_part_pos( const vehicle_part &pt ) const
{
    return pos_bub() + pt.precalc[ 0 ];
}

void vehicle::set_submap_moved( const tripoint &p )
{
    const point_abs_ms old_msp = global_square_location().xy();
    sm_pos = p;
    if( !tracking_on ) {
        return;
    }
    overmap_buffer.move_vehicle( this, old_msp );
}

units::mass vehicle::total_mass() const
{
    if( mass_dirty ) {
        calc_mass_center( true );
    }

    return mass_cache;
}

const point &vehicle::rotated_center_of_mass() const
{
    // TODO: Bring back caching of this point
    calc_mass_center( true );

    return mass_center_precalc;
}

const point &vehicle::local_center_of_mass() const
{
    if( mass_center_no_precalc_dirty ) {
        calc_mass_center( false );
    }

    return mass_center_no_precalc;
}

point vehicle::pivot_displacement() const
{
    // precalc_mounts always produces a result that puts the pivot point at (0,0).
    // If the pivot point changes, this artificially moves the vehicle, as the position
    // of the old pivot point will appear to move from (posx+0, posy+0) to some other point
    // (posx+dx,posy+dy) even if there is no change in vehicle position or rotation.
    // This method finds that movement so it can be canceled out when actually moving
    // the vehicle.

    // rotate the old pivot point around the new pivot point with the old rotation angle
    tripoint dp;
    coord_translate( pivot_rotation[0], pivot_anchor[1], pivot_anchor[0], dp );
    return dp.xy();
}

int64_t vehicle::fuel_left( const itype_id &ftype,
                            const std::function<bool( const vehicle_part & )> &filter ) const
{
    int64_t fl = 0;
    if( ftype == fuel_type_battery ) {
        for( const std::pair<const vehicle *const, float> &pair : search_connected_vehicles() ) {
            const vehicle &veh = *pair.first;
            const float loss = pair.second;
            for( const int part_idx : veh.batteries ) {
                const vehicle_part &vp = veh.parts[part_idx];
                if( vp.ammo_current() != fuel_type_battery || !filter( vp ) ) {
                    continue;
                }
                fl += vp.ammo_remaining() * ( 1.0f - loss );
            }
        }
        return fl;
    }

    for( const int i : fuel_containers ) {
        const vehicle_part &part = parts[i];
        if( part.ammo_current() != ftype ||
            // don't count frozen liquid
            ( !part.base.empty() && part.is_tank() &&
              part.base.legacy_front().made_of( phase_id::SOLID ) ) || !filter( part ) ) {
            continue;
        }
        fl += part.ammo_remaining();
    }

    //muscle engines have infinite fuel
    if( ftype == fuel_type_muscle ) {
        Character &player_character = get_player_character();
        // TODO: Allow NPCs to power those
        const optional_vpart_position vp = get_map().veh_at( player_character.pos() );
        bool player_controlling = player_in_control( player_character );

        //if the engine in the player tile is a muscle engine, and player is controlling vehicle
        if( vp && &vp->vehicle() == this && player_controlling ) {
            const int p = avail_part_with_feature( vp->part_index(), VPFLAG_ENGINE );
            if( p >= 0 ) {
                const vehicle_part &vp = parts[p];
                const vpart_info &vpi = vp.info();
                if( vp.enabled && vpi.fuel_type == fuel_type_muscle ) {
                    // intact limbs allow using muscle engines from working
                    if( ( vpi.has_flag( "MUSCLE_LEGS" ) && player_character.get_working_leg_count() >= 2 ) ||
                        ( vpi.has_flag( "MUSCLE_ARMS" ) && player_character.has_two_arms_lifting() ) ) {
                        fl += 10;
                    }
                }
            }
        }
        // As do any other engine flagged as perpetual
    } else if( item( ftype ).has_flag( flag_PERPETUAL ) ) {
        fl += 10;
    }

    return fl;
}

int vehicle::engine_fuel_left( const vehicle_part &vp ) const
{
    return fuel_left( vp.fuel_current() );
}

int vehicle::fuel_capacity( const itype_id &ftype ) const
{
    if( ftype == fuel_type_battery ) { // batteries get special treatment due to power cables
        int64_t capacity = 0;
        for( const std::pair<const vehicle *const, float> &pair : search_connected_vehicles() ) {
            const vehicle &veh = *pair.first;
            for( const int part_idx : veh.batteries ) {
                const vehicle_part &vp = veh.parts[part_idx];
                capacity += vp.ammo_capacity( fuel_type_battery->ammo->type );
            }
        }
        return capacity;
    }
    const vehicle_part_range vpr = get_all_parts();
    return std::accumulate( vpr.begin(), vpr.end(), int64_t { 0 },
    [&ftype]( const int64_t &lhs, const vpart_reference & rhs ) {
        if( rhs.part().ammo_current() == ftype && ftype->ammo ) {
            return lhs + rhs.part().ammo_capacity( ftype->ammo->type );
        }
        return lhs;
    } );
}

int vehicle::drain( const itype_id &ftype, int amount,
                    const std::function<bool( vehicle_part & )> &filter )
{
    if( ftype == fuel_type_battery ) {
        // Batteries get special handling to take advantage of jumper
        // cables -- discharge_battery knows how to recurse properly
        // (including taking cable power loss into account).
        int remnant = discharge_battery( amount );

        // discharge_battery returns amount of charges that were not
        // found anywhere in the power network, whereas this function
        // returns amount of charges consumed; simple subtraction.
        return amount - remnant;
    }

    int drained = 0;
    for( vehicle_part &p : parts ) {
        if( !filter( p ) ) {
            continue;
        }
        if( amount <= 0 ) {
            break;
        }
        if( p.ammo_current() == ftype ) {
            int qty = p.ammo_consume( amount, global_part_pos3( p ) );
            drained += qty;
            amount -= qty;
        }
    }

    invalidate_mass();
    return drained;
}

int vehicle::drain( const int index, int amount )
{
    if( index < 0 || index >= static_cast<int>( parts.size() ) ) {
        debugmsg( "Tried to drain an invalid part index: %d", index );
        return 0;
    }
    vehicle_part &pt = parts[index];
    if( pt.ammo_current() == fuel_type_battery ) {
        return drain( fuel_type_battery, amount );
    }
    if( !pt.is_tank() || !pt.ammo_remaining() ) {
        debugmsg( "Tried to drain something without any liquid: %s amount: %d ammo: %d",
                  pt.name(), amount, pt.ammo_remaining() );
        return 0;
    }

    const int drained = pt.ammo_consume( amount, global_part_pos3( pt ) );
    invalidate_mass();
    return drained;
}

units::power vehicle::basic_consumption( const itype_id &ftype ) const
{
    units::power fcon = 0_W;
    for( const int p : engines ) {
        const vehicle_part &vp = parts[p];
        if( !is_engine_type_on( vp, ftype ) ) {
            continue;
        }
        if( vp.ammo_current() == fuel_type_battery && part_epower( vp ) >= 0_W ) {
            fcon -= part_epower( vp ); // Electric engine - use epower instead
        } else if( !is_perpetual_type( vp ) ) {
            fcon += part_vpower_w( vp );
            if( vp.has_fault_flag( "DOUBLE_FUEL_CONSUMPTION" ) ) {
                fcon *= 2;
            }
        }
    }
    return fcon;
}

int vehicle::consumption_per_hour( const itype_id &ftype, units::energy fuel_per_s ) const
{
    item fuel = item( ftype );
    if( fuel_per_s == 0_J || fuel.has_flag( flag_PERPETUAL ) || !engine_on ) {
        return 0;
    }

    units::energy energy_per_h = fuel_per_s * 3600;
    units::energy energy_per_liter = fuel.get_base_material().get_fuel_data().energy;

    return -1000 * energy_per_h / energy_per_liter;
}

units::power vehicle::total_power( const bool fueled, const bool safe ) const
{
    units::power pwr = 0_W;
    int count = 0;

    for( const int p : engines ) {
        const vehicle_part &vp = parts[p];
        if( is_engine_on( vp ) && ( !fueled || engine_fuel_left( vp ) ) ) {
            int m2c = safe ? vp.info().engine_m2c() : 100;
            if( vp.has_fault_flag( "REDUCE_ENG_POWER" ) ) {
                m2c *= 0.6;
            }
            pwr += part_vpower_w( vp ) * m2c / 100;
            count++;
        }
    }

    for( const int p : alternators ) {
        const vehicle_part &vp = parts[p];
        if( is_alternator_on( vp ) ) {
            pwr += part_vpower_w( vp ); // alternators have negative power
        }
    }
    pwr = std::max( 0_W, pwr );

    if( count > 1 ) {
        pwr = pwr * 4 / ( 4 + count - 1 );
    }
    return pwr;
}

bool vehicle::is_moving() const
{
    return velocity != 0;
}

bool vehicle::can_use_rails() const
{
    // do not allow vehicles without rail wheels or with mixed wheels
    bool can_use = !rail_wheelcache.empty() && wheelcache.size() == rail_wheelcache.size();
    if( !can_use ) {
        return false;
    }
    map &here = get_map();
    bool is_wheel_on_rail = false;
    for( int part_index : rail_wheelcache ) {
        // at least one wheel should be on track
        if( here.has_flag_ter_or_furn( ter_furn_flag::TFLAG_RAIL, global_part_pos3( part_index ) ) ) {
            is_wheel_on_rail = true;
            break;
        }
    }
    return is_wheel_on_rail;
}

int vehicle::ground_acceleration( const bool fueled, int at_vel_in_vmi ) const
{
    if( !( engine_on || skidding ) ) {
        return 0;
    }
    int target_vmiph = std::max( at_vel_in_vmi, std::max( 1000, max_velocity( fueled ) / 4 ) );
    int cmps = vmiph_to_cmps( target_vmiph );
    double weight = to_kilogram( total_mass() );
    if( is_towing() ) {
        vehicle *other_veh = tow_data.get_towed();
        if( other_veh ) {
            weight = weight + to_kilogram( other_veh->total_mass() );
        }
    }
    int engine_power_ratio = units::to_watt( total_power( fueled ) ) / weight;
    int accel_at_vel = 100 * 100 * engine_power_ratio / cmps;
    add_msg_debug( debugmode::DF_VEHICLE, "%s: accel at %d vimph is %d", name, target_vmiph,
                   cmps_to_vmiph( accel_at_vel ) );
    return cmps_to_vmiph( accel_at_vel );
}

int vehicle::rotor_acceleration( const bool fueled, int at_vel_in_vmi ) const
{
    ( void )at_vel_in_vmi;
    if( !( engine_on || is_flying ) ) {
        return 0;
    }
    const int accel_at_vel = 100 * lift_thrust_of_rotorcraft( fueled ) / to_kilogram( total_mass() );
    return cmps_to_vmiph( accel_at_vel );
}

int vehicle::water_acceleration( const bool fueled, int at_vel_in_vmi ) const
{
    if( !( engine_on || skidding ) ) {
        return 0;
    }
    int target_vmiph = std::max( at_vel_in_vmi, std::max( 1000,
                                 max_water_velocity( fueled ) / 4 ) );
    int cmps = vmiph_to_cmps( target_vmiph );
    double weight = to_kilogram( total_mass() );
    if( is_towing() ) {
        vehicle *other_veh = tow_data.get_towed();
        if( other_veh ) {
            weight = weight + to_kilogram( other_veh->total_mass() );
        }
    }
    int engine_power_ratio = units::to_watt( total_power( fueled ) ) / weight;
    int accel_at_vel = 100 * 100 * engine_power_ratio / cmps;
    add_msg_debug( debugmode::DF_VEHICLE, "%s: water accel at %d vimph is %d", name, target_vmiph,
                   cmps_to_vmiph( accel_at_vel ) );
    return cmps_to_vmiph( accel_at_vel );
}

// cubic equation solution
// don't use complex numbers unless necessary and it's usually not
// see https://math.vanderbilt.edu/schectex/courses/cubic/ for the gory details
static double simple_cubic_solution( double a, double b, double c, double d )
{
    double p = -b / ( 3 * a );
    double q = p * p * p + ( b * c - 3 * a * d ) / ( 6 * a * a );
    double r = c / ( 3 * a );
    double t = r - p * p;
    double tricky_bit = q * q + t * t * t;
    if( tricky_bit < 0 ) {
        double cr = 1.0 / 3.0; // approximate the cube root of a complex number
        std::complex<double> q_complex( q );
        std::complex<double> tricky_complex( std::sqrt( std::complex<double>( tricky_bit ) ) );
        std::complex<double> term1( std::pow( q_complex + tricky_complex, cr ) );
        std::complex<double> term2( std::pow( q_complex - tricky_complex, cr ) );
        std::complex<double> term_sum( term1 + term2 );

        if( imag( term_sum ) < 2 ) {
            return p + real( term_sum );
        } else {
            debugmsg( "cubic solution returned imaginary values" );
            return 0;
        }
    } else {
        double tricky_final = std::sqrt( tricky_bit );
        double term1_part = q + tricky_final;
        double term2_part = q - tricky_final;
        double term1 = std::cbrt( term1_part );
        double term2 = std::cbrt( term2_part );
        return p + term1 + term2;
    }
}

int vehicle::acceleration( const bool fueled, int at_vel_in_vmi ) const
{
    if( is_watercraft() ) {
        return water_acceleration( fueled, at_vel_in_vmi );
    } else if( is_rotorcraft() && is_flying ) {
        return rotor_acceleration( fueled, at_vel_in_vmi );
    }
    return ground_acceleration( fueled, at_vel_in_vmi );
}

int vehicle::current_acceleration( const bool fueled ) const
{
    return acceleration( fueled, std::abs( velocity ) );
}

// Ugly physics below:
// maximum speed occurs when all available thrust is used to overcome air/rolling resistance
// sigma F = 0 as we were taught in Engineering Mechanics 301
// engine power is torque * rotation rate (in rads for simplicity)
// torque / wheel radius = drive force at where the wheel meets the road
// velocity is wheel radius * rotation rate (in rads for simplicity)
// air resistance is -1/2 * air density * drag coeff * cross area * v^2
//        and c_air_drag is -1/2 * air density * drag coeff * cross area
// rolling resistance is mass * accel_g * rolling coeff * 0.000225 * ( 33.3 + v )
//        and c_rolling_drag is mass * accel_g * rolling coeff * 0.000225
//        and rolling_constant_to_variable is 33.3
// or by formula:
// max velocity occurs when F_drag = F_wheel
// F_wheel = engine_power / rotation_rate / wheel_radius
// velocity = rotation_rate * wheel_radius
// F_wheel * velocity = engine_power * rotation_rate * wheel_radius / rotation_rate / wheel_radius
// F_wheel * velocity = engine_power
// F_wheel = engine_power / velocity
// F_drag = F_air_drag + F_rolling_drag
// F_air_drag = c_air_drag * velocity^2
// F_rolling_drag = c_rolling_drag * velocity + rolling_constant_to_variable * c_rolling_drag
// engine_power / v = c_air_drag * v^2 + c_rolling_drag * v + 33 * c_rolling_drag
// c_air_drag * v^3 + c_rolling_drag * v^2 + c_rolling_drag * 33.3 * v - engine power = 0
// solve for v with the simplified cubic equation solver
// got it? quiz on Wednesday.
int vehicle::max_ground_velocity( const bool fueled ) const
{
    int total_engine_w = units::to_watt( total_power( fueled ) );
    double c_rolling_drag = coeff_rolling_drag();
    double max_in_mps = simple_cubic_solution( coeff_air_drag(), c_rolling_drag,
                        c_rolling_drag * vehicles::rolling_constant_to_variable,
                        -total_engine_w );
    add_msg_debug( debugmode::DF_VEHICLE,
                   "%s: power %d, c_air %3.2f, c_rolling %3.2f, max_in_mps %3.2f",
                   name, total_engine_w, coeff_air_drag(), c_rolling_drag, max_in_mps );
    return mps_to_vmiph( max_in_mps );
}

// the same physics as ground velocity, but there's no rolling resistance so the math is easy
// F_drag = F_water_drag + F_air_drag
// F_drag = c_water_drag * velocity^2 + c_air_drag * velocity^2
// F_drag = ( c_water_drag + c_air_drag ) * velocity^2
// F_prop = engine_power / velocity
// F_prop = F_drag
// engine_power / velocity = ( c_water_drag + c_air_drag ) * velocity^2
// engine_power = ( c_water_drag + c_air_drag ) * velocity^3
// velocity^3 = engine_power / ( c_water_drag + c_air_drag )
// velocity = cube root( engine_power / ( c_water_drag + c_air_drag ) )
int vehicle::max_water_velocity( const bool fueled ) const
{
    int total_engine_w = units::to_watt( total_power( fueled ) );
    double total_drag = coeff_water_drag() + coeff_air_drag();
    double max_in_mps = std::cbrt( total_engine_w / total_drag );
    add_msg_debug( debugmode::DF_VEHICLE,
                   "%s: power %d, c_air %3.2f, c_water %3.2f, water max_in_mps %3.2f",
                   name, total_engine_w, coeff_air_drag(), coeff_water_drag(), max_in_mps );
    return mps_to_vmiph( max_in_mps );
}

int vehicle::max_rotor_velocity( const bool fueled ) const
{
    const double max_air_mps = std::sqrt( lift_thrust_of_rotorcraft( fueled ) / coeff_air_drag() );
    // helicopters just cannot go over 250mph at very maximum
    // weird things start happening to their rotors if they do.
    // due to the rotor tips going supersonic.
    return std::min( 25501, mps_to_vmiph( max_air_mps ) );
}

int vehicle::max_velocity( const bool fueled ) const
{
    if( is_flying && is_rotorcraft() ) {
        return max_rotor_velocity( fueled );
    } else if( is_watercraft() ) {
        return max_water_velocity( fueled );
    } else {
        return max_ground_velocity( fueled );
    }
}

int vehicle::max_reverse_velocity( const bool fueled ) const
{
    int max_vel = max_velocity( fueled );
    if( has_engine_type( fuel_type_battery, true ) ) {
        // Electric motors can go in reverse as well as forward
        return -max_vel;
    } else {
        // All other motive powers do poorly in reverse
        return -max_vel / 4;
    }
}

// the same physics as max_ground_velocity, but with a smaller engine power
int vehicle::safe_ground_velocity( const bool fueled ) const
{
    int effective_engine_w = units::to_watt( total_power( fueled, true ) );
    double c_rolling_drag = coeff_rolling_drag();
    double safe_in_mps = simple_cubic_solution( coeff_air_drag(), c_rolling_drag,
                         c_rolling_drag * vehicles::rolling_constant_to_variable,
                         -effective_engine_w );
    return mps_to_vmiph( safe_in_mps );
}

int vehicle::safe_rotor_velocity( const bool fueled ) const
{
    const double max_air_mps = std::sqrt( lift_thrust_of_rotorcraft( fueled,
                                          true ) / coeff_air_drag() );
    return std::min( 22501, mps_to_vmiph( max_air_mps ) );
}

// the same physics as max_water_velocity, but with a smaller engine power
int vehicle::safe_water_velocity( const bool fueled ) const
{
    int total_engine_w = units::to_watt( total_power( fueled, true ) );
    double total_drag = coeff_water_drag() + coeff_air_drag();
    double safe_in_mps = std::cbrt( total_engine_w / total_drag );
    return mps_to_vmiph( safe_in_mps );
}

int vehicle::safe_velocity( const bool fueled ) const
{
    if( is_flying && is_rotorcraft() ) {
        return safe_rotor_velocity( fueled );
    } else if( is_watercraft() ) {
        return safe_water_velocity( fueled );
    } else {
        return safe_ground_velocity( fueled );
    }
}

bool vehicle::do_environmental_effects() const
{
    bool needed = false;
    map &here = get_map();
    // check for smoking parts
    for( const vpart_reference &vp : get_all_parts() ) {
        /* Only lower blood level if:
         * - The part is outside.
         * - The weather is any effect that would cause the player to be wet. */
        if( vp.part().blood > 0 && here.is_outside( vp.pos() ) ) {
            needed = true;
            if( get_weather().weather_id->rains &&
                get_weather().weather_id->precip != precip_class::very_light ) {
                vp.part().blood--;
            }
        }
    }
    return needed;
}

void vehicle::spew_field( double joules, int part, field_type_id type, int intensity ) const
{
    if( rng( 1, 10000 ) > joules ) {
        return;
    }
    intensity = std::max( joules / 10000, static_cast<double>( intensity ) );
    const tripoint dest = exhaust_dest( part );
    get_map().mod_field_intensity( dest, type, intensity );
}

/**
 * Generate noise or smoke from a vehicle with engines turned on
 * load = how hard the engines are working, from 0.0 until 1.0
 * time = how many seconds to generated smoke for
 */
void vehicle::noise_and_smoke( int load, time_duration time )
{
    static const std::array<std::pair<std::string, int>, 8> sounds = { {
            { translate_marker( "hmm" ), 0 }, { translate_marker( "hummm!" ), 15 },
            { translate_marker( "whirrr!" ), 30 }, { translate_marker( "vroom!" ), 60 },
            { translate_marker( "roarrr!" ), 100 }, { translate_marker( "ROARRR!" ), 140 },
            { translate_marker( "BRRROARRR!" ), 180 }, { translate_marker( "BRUMBRUMBRUMBRUM!" ), INT_MAX }
        }
    };
    const std::string heli_noise = translate_marker( "WUMPWUMPWUMP!" );
    double noise = 0.0;
    double mufflesmoke = 0.0;
    double muffle;
    int exhaust_part;
    std::tie( exhaust_part, muffle ) = get_exhaust_part();

    bool bad_filter = false;
    bool combustion = false;

    this->vehicle_noise = 0; // reset noise, in case all combustion engines are dead
    for( const int p : engines ) {
        const vehicle_part &vp = parts[p];
        if( engine_on && is_engine_on( vp ) && engine_fuel_left( vp ) ) {
            // convert current engine load to units of watts/40K
            // then spew more smoke and make more noise as the engine load increases
            int part_watts = units::to_watt( part_vpower_w( vp, true ) );
            double max_stress = static_cast<double>( part_watts / 40000.0 );
            double cur_stress = load / 1000.0 * max_stress;
            // idle stress = 1.0 resulting in nominal working engine noise = engine_noise_factor()
            // and preventing noise = 0
            cur_stress = std::max( cur_stress, 1.0 );
            double part_noise = cur_stress * vp.info().engine_noise_factor();

            if( is_engine_type_combustion( vp ) ) {
                combustion = true;
                double health = vp.health_percent();
                if( vp.has_fault_flag( "ENG_BACKFIRE" ) ) {
                    health = 0.0;
                }
                if( health < vp.info().engine_backfire_threshold() && one_in( 50 + 150 * health ) ) {
                    backfire( vp );
                }
                double j = cur_stress * to_turns<int>( time ) * muffle * 1000;

                if( vp.has_fault_flag( "EXTRA_EXHAUST" ) ) {
                    bad_filter = true;
                    j *= j;
                }

                if( ( exhaust_part == -1 ) && engine_on ) {
                    spew_field( j, p, fd_smoke, bad_filter ? fd_smoke->get_max_intensity() : 1 );
                } else {
                    mufflesmoke += j;
                }
                part_noise = ( part_noise + max_stress * 3 + 5 ) * muffle;
            }
            noise = std::max( noise, part_noise ); // Only the loudest engine counts.
        }
    }
    if( !combustion ) {
        return;
    }
    /// TODO: handle other engine types: muscle / animal / wind / coal / ...

    if( exhaust_part != -1 && engine_on ) {
        spew_field( mufflesmoke, exhaust_part, fd_smoke,
                    bad_filter ? fd_smoke->get_max_intensity() : 1 );
    }
    if( is_rotorcraft() ) {
        noise *= 2;
    }
    // Cap engine noise to avoid deafening.
    noise = std::min( noise, 100.0 );
    // Even a vehicle with engines off will make noise traveling at high speeds
    noise = std::max( noise, static_cast<double>( std::fabs( velocity / 500.0 ) ) );
    int lvl = 0;
    if( one_in( 4 ) && rng( 0, 30 ) < noise ) {
        while( noise > sounds[lvl].second ) {
            lvl++;
        }
    }
    add_msg_debug( debugmode::DF_VEHICLE, "VEH NOISE final: %d", static_cast<int>( noise ) );
    vehicle_noise = static_cast<unsigned char>( noise );
    sounds::sound( global_pos3(), noise, sounds::sound_t::movement,
                   _( is_rotorcraft() ? heli_noise : sounds[lvl].first ), true );
}

int vehicle::wheel_area() const
{
    int total_area = 0;
    for( const int &wheel_index : wheelcache ) {
        total_area += parts[ wheel_index ].wheel_area();
    }

    return total_area;
}

float vehicle::average_or_rating() const
{
    if( wheelcache.empty() ) {
        return 0.0f;
    }
    float total_rating = 0.0f;
    for( const int &wheel_index : wheelcache ) {
        total_rating += part_info( wheel_index ).wheel_or_rating();
    }
    return total_rating / wheelcache.size();
}

static double tile_to_width( int tiles )
{
    if( tiles < 1 ) {
        return 0.1;
    } else if( tiles < 6 ) {
        return 0.5 + 0.4 * tiles;
    } else {
        return 2.5 + 0.15 * ( tiles - 5 );
    }
}

static constexpr int minrow = -122;
static constexpr int maxrow = 122;
struct drag_column {
    int pro = minrow;
    int hboard = minrow;
    int fboard = minrow;
    int aisle = minrow;
    int seat = minrow;
    int exposed = minrow;
    int roof = minrow;
    int shield = minrow;
    int turret = minrow;
    int panel = minrow;
    int windmill = minrow;
    int sail = minrow;
    int rotor = minrow;
    int last = maxrow;
    int lastpart = maxrow;
};

double vehicle::coeff_air_drag() const
{
    if( !coeff_air_dirty ) {
        return coefficient_air_resistance;
    }
    constexpr double c_air_base = 0.25;
    constexpr double c_air_mod = 0.1;
    constexpr double base_height = 1.4;
    constexpr double aisle_height = 0.6;
    constexpr double fullboard_height = 0.5;
    constexpr double roof_height = 0.1;
    constexpr double windmill_height = 0.7;
    constexpr double sail_height = 0.8;
    constexpr double rotor_height = 0.6;

    std::vector<int> structure_indices = all_parts_at_location( part_location_structure );
    int width = mount_max.y - mount_min.y + 1;
    int length = mount_max.x - mount_min.x + 1;
    // a mess of lambdas to make the next bit slightly easier to read
    const auto d_exposed = [&]( const vehicle_part & p ) {
        // if it's not inside, it's a center location, and it doesn't need a roof, it's exposed
        if( p.info().location != part_location_center ) {
            return false;
        }
        return !( p.inside || p.info().has_flag( "NO_ROOF_NEEDED" ) ||
                  p.info().has_flag( "WINDSHIELD" ) ||
                  p.info().has_flag( "OPENABLE" ) );
    };

    const auto d_protrusion = [&]( std::vector<int> parts_at ) {
        if( parts_at.size() > 1 ) {
            return false;
        } else {
            return parts[ parts_at.front() ].info().has_flag( "PROTRUSION" );
        }
    };
    const auto d_check_min = [&]( int &value, const vehicle_part & p, bool test ) {
        value = std::min( value, test ? p.mount.x - mount_min.x : maxrow );
    };
    const auto d_check_max = [&]( int &value, const vehicle_part & p, bool test ) {
        value = std::max( value, test ? p.mount.x - mount_min.x : minrow );
    };

    // raycast down each column. the least drag vehicle has halfboard, windshield, seat with roof,
    // windshield, halfboard and is twice as long as it is wide.
    // find the first instance of each item and compare against the ideal configuration.
    std::vector<drag_column> drag( width );
    for( int p : structure_indices ) {
        if( parts[ p ].removed || parts[ p ].is_fake ) {
            continue;
        }
        int col = parts[ p ].mount.y - mount_min.y;
        std::vector<int> parts_at = parts_at_relative( parts[ p ].mount, true );
        d_check_min( drag[ col ].pro, parts[ p ], d_protrusion( parts_at ) );
        for( int pa_index : parts_at ) {
            const vehicle_part &pa = parts[ pa_index ];
            d_check_max( drag[ col ].hboard, pa, pa.info().has_flag( "HALF_BOARD" ) );
            d_check_max( drag[ col ].fboard, pa, pa.info().has_flag( "FULL_BOARD" ) );
            d_check_max( drag[ col ].aisle, pa, pa.info().has_flag( "AISLE" ) );
            d_check_max( drag[ col ].shield, pa, pa.info().has_flag( "WINDSHIELD" ) &&
                         pa.is_available() );
            d_check_max( drag[ col ].seat, pa, pa.info().has_flag( "SEAT" ) ||
                         pa.info().has_flag( "BED" ) );
            d_check_max( drag[ col ].turret, pa, pa.info().location == part_location_onroof &&
                         !pa.info().has_flag( "SOLAR_PANEL" ) );
            d_check_max( drag[ col ].roof, pa, pa.info().has_flag( "ROOF" ) );
            d_check_max( drag[ col ].panel, pa, pa.info().has_flag( "SOLAR_PANEL" ) );
            d_check_max( drag[ col ].windmill, pa, pa.info().has_flag( "WIND_TURBINE" ) );
            d_check_max( drag[ col ].rotor, pa, pa.info().has_flag( "ROTOR" ) );
            d_check_max( drag[ col ].rotor, pa, pa.info().has_flag( "ROTOR_SIMPLE" ) );
            d_check_max( drag[ col ].sail, pa, pa.info().has_flag( "WIND_POWERED" ) );
            d_check_max( drag[ col ].exposed, pa, d_exposed( pa ) );
            d_check_min( drag[ col ].last, pa, pa.info().has_flag( "LOW_FINAL_AIR_DRAG" ) ||
                         pa.info().has_flag( "HALF_BOARD" ) );
            d_check_min( drag[ col ].lastpart, pa, true );
        }
    }
    double height = 0;
    double c_air_drag = 0;
    // tally the results of each row and prorate them relative to vehicle width
    for( drag_column &dc : drag ) {
        // even as m_debug you rarely want to see this
        add_msg_debug( debugmode::DF_VEHICLE_DRAG,
                       "veh %: pro %d, hboard %d, fboard %d, shield %d, seat %d, roof %d, aisle %d, turret %d, panel %d, exposed %d, last %d\n",
                       name, dc.pro, dc.hboard, dc.fboard, dc.shield, dc.seat, dc.roof, dc.aisle, dc.turret, dc.panel,
                       dc.exposed, dc.last );

        double c_air_drag_c = c_air_base;
        // rams in front of the vehicle mildly worsens air drag
        c_air_drag_c += ( dc.pro > dc.hboard ) ? c_air_mod : 0;
        // not having halfboards in front of any windshields or fullboards moderately worsens
        // air drag
        c_air_drag_c += ( std::max( std::max( dc.hboard, dc.fboard ),
                                    dc.shield ) != dc.hboard ) ? 2 * c_air_mod : 0;
        // not having windshields in front of seats severely worsens air drag
        c_air_drag_c += ( dc.shield < dc.seat ) ? 3 * c_air_mod : 0;
        // missing roofs and open doors severely worsen air drag
        c_air_drag_c += ( dc.exposed > minrow ) ? 3 * c_air_mod : 0;
        // being twice as long as wide mildly reduces air drag
        c_air_drag_c -= ( length >= 2 * width ) ? c_air_mod : 0;
        // trunk doors and halfboards at the tail mildly reduce air drag
        c_air_drag_c -= ( dc.last == dc.lastpart ) ? c_air_mod : 0;
        // turrets severely worsen air drag
        c_air_drag_c += ( dc.turret > minrow ) ? 3 * c_air_mod : 0;
        // having a windmill is terrible for your drag
        c_air_drag_c += ( dc.windmill > minrow ) ? 5 * c_air_mod : 0;
        // rotors are not great for drag!
        c_air_drag_c += ( dc.rotor > minrow ) ? 6 * c_air_mod : 0;
        // having a sail is terrible for your drag
        c_air_drag_c += ( dc.sail > minrow ) ? 7 * c_air_mod : 0;
        c_air_drag += c_air_drag_c;
        // vehicles are 1.4m tall
        double c_height = base_height;
        // plus a bit for a roof
        c_height += ( dc.roof > minrow ) ? roof_height : 0;
        // plus a lot for an aisle
        c_height += ( dc.aisle > minrow ) ?  aisle_height : 0;
        // or fullboards
        c_height += ( dc.fboard > minrow ) ? fullboard_height : 0;
        // and a little for anything on the roof
        c_height += ( dc.turret > minrow ) ? 2 * roof_height : 0;
        // solar panels are better than turrets or floodlights, though
        c_height += ( dc.panel > minrow ) ? roof_height : 0;
        // windmills are tall, too
        c_height += ( dc.windmill > minrow ) ? windmill_height : 0;
        c_height += ( dc.rotor > minrow ) ? rotor_height : 0;
        // sails are tall, too
        c_height += ( dc.sail > minrow ) ? sail_height : 0;
        height += c_height;
    }
    constexpr double air_density = 1.29; // kg/m^3
    // prorate per row height and c_air_drag
    height /= width;
    c_air_drag /= width;
    double cross_area = height * tile_to_width( width );
    add_msg_debug( debugmode::DF_VEHICLE_DRAG,
                   "%s: height %3.2fm, width %3.2fm (%d tiles), c_air %3.2f\n", name, height,
                   tile_to_width( width ), width, c_air_drag );
    // F_air_drag = c_air_drag * cross_area * 1/2 * air_density * v^2
    // coeff_air_resistance = c_air_drag * cross_area * 1/2 * air_density
    coefficient_air_resistance = std::max( 0.1, c_air_drag * cross_area * 0.5 * air_density );
    coeff_air_dirty = false;
    return coefficient_air_resistance;
}

double vehicle::coeff_rolling_drag() const
{
    if( !coeff_rolling_dirty ) {
        return coefficient_rolling_resistance;
    }
    constexpr double wheel_ratio = 1.25;
    constexpr double base_wheels = 4.0;
    // SAE J2452 measurements are in F_rr = N * C_rr * 0.000225 * ( v + 33.33 )
    // Don't ask me why, but it's the numbers we have. We want N * C_rr * 0.000225 here,
    // and N is mass * accel from gravity (aka weight)
    constexpr double sae_ratio = 0.000225;
    constexpr double newton_ratio = accel_g * sae_ratio;
    double wheel_factor = 0;
    if( wheelcache.empty() ) {
        wheel_factor = 50;
    } else {
        // should really sum the each wheel's c_rolling_resistance * it's share of vehicle mass
        for( int wheel : wheelcache ) {
            wheel_factor += parts[ wheel ].info().wheel_rolling_resistance();
        }
        // mildly increasing rolling resistance for vehicles with more than 4 wheels and mildly
        // decrease it for vehicles with less
        wheel_factor *= wheel_ratio /
                        ( base_wheels * wheel_ratio - base_wheels + wheelcache.size() );
    }
    coefficient_rolling_resistance = newton_ratio * wheel_factor * to_kilogram( total_mass() );
    coeff_rolling_dirty = false;
    return coefficient_rolling_resistance;
}

double vehicle::water_hull_height() const
{
    if( coeff_water_dirty ) {
        coeff_water_drag();
    }
    return hull_height;
}

double vehicle::water_draft() const
{
    if( coeff_water_dirty ) {
        coeff_water_drag();
    }
    return draft_m;
}

bool vehicle::can_float() const
{
    if( coeff_water_dirty ) {
        coeff_water_drag();
    }
    // Someday I'll deal with submarines, but now, you can only float if you have freeboard
    return draft_m < hull_height;
}

// apologies for the imperial measurements, they'll get converted before used finally in the vehicle speed at the end of the function.
// sources for the equations to calculate rotor lift thrust were only available in imperial, and the constants used are designed for that.
// r= radius or d = diameter of rotor blades.
// area A [ft^2] = Pi * r^2 -or- A [ft^2] = (Pi/4) * D^2
// Power loading [hp/ft^2] = power( in hp ) / A
// thrust loading [lb/hp]= 8.6859 * Power loading^(-0.3107)
// Lift = Thrust loading * power >>>[lb] = [lb/hp] * [hp]

double vehicle::lift_thrust_of_rotorcraft( const bool fuelled, const bool safe ) const
{
    int rotor_area_in_feet = 0;
    for( const int rotor : rotors ) {
        double rotor_diameter_in_feet = parts[ rotor ].info().rotor_diameter() * 3.28084;
        rotor_area_in_feet += ( M_PI / 4 ) * std::pow( rotor_diameter_in_feet, 2 );
    }
    // take off 15 % due to the imaginary tail rotor power.
    double engine_power_in_hp = 1.34102 * units::to_milliwatt( total_power( fuelled, safe ) );
    // lift_thrust in lbthrust
    double lift_thrust = ( 8.8658 * std::pow( engine_power_in_hp / rotor_area_in_feet,
                           -0.3107 ) ) * engine_power_in_hp;
    add_msg_debug( debugmode::DF_VEHICLE,
                   "lift thrust in lbs of %s = %f, rotor area in feet : %d, engine power in hp %f, thrust in newtons : %f",
                   name, lift_thrust, rotor_area_in_feet, engine_power_in_hp, engine_power_in_hp * 4.45 );
    // convert to newtons.
    return lift_thrust * 4.45;
}

bool vehicle::has_sufficient_rotorlift() const
{
    // comparison of newton to newton - convert kg to newton.
    return lift_thrust_of_rotorcraft( true ) > to_kilogram( total_mass() ) * 9.8;
}

bool vehicle::is_rotorcraft() const
{
    return !rotors.empty() && player_in_control( get_player_character() ) &&
           has_sufficient_rotorlift();
}

bool vehicle::is_flyable() const
{
    return flyable;
}

void vehicle::set_flyable( bool val )
{
    flyable = val;
}

int vehicle::get_z_change() const
{
    return requested_z_change;
}

bool vehicle::would_install_prevent_flyable( const vpart_info &vpinfo, const Character &pc ) const
{
    if( flyable && !rotors.empty() && !( vpinfo.has_flag( "SIMPLE_PART" ) ||
                                         vpinfo.has_flag( "AIRCRAFT_REPAIRABLE_NOPROF" ) ) ) {
        return !pc.has_proficiency( proficiency_prof_aircraft_mechanic );
    } else {
        return false;
    }
}

bool vehicle::would_repair_prevent_flyable( const vehicle_part &vp, const Character &pc ) const
{
    if( flyable && !rotors.empty() ) {
        if( vp.info().has_flag( "SIMPLE_PART" ) ||
            vp.info().has_flag( "AIRCRAFT_REPAIRABLE_NOPROF" ) ) {
            vpart_position vppos = vpart_position( const_cast<vehicle &>( *this ),
                                                   index_of_part( const_cast<vehicle_part *>( &vp ) ) );
            return !vppos.is_inside();
        } else {
            return !pc.has_proficiency( proficiency_prof_aircraft_mechanic );
        }
    } else {
        return false;
    }
}

bool vehicle::would_removal_prevent_flyable( const vehicle_part &vp, const Character &pc ) const
{
    if( flyable && !rotors.empty() && !vp.info().has_flag( "SIMPLE_PART" ) ) {
        return !pc.has_proficiency( proficiency_prof_aircraft_mechanic );
    } else {
        return false;
    }
}

bool vehicle::is_flying_in_air() const
{
    return is_flying;
}

void vehicle::set_flying( bool new_flying_value )
{
    is_flying = new_flying_value;
}

bool vehicle::is_watercraft() const
{
    return in_deep_water || ( in_water && wheelcache.empty() );
}

bool vehicle::is_in_water( bool deep_water ) const
{
    return deep_water ? in_deep_water : in_water;
}

double vehicle::coeff_water_drag() const
{
    if( !coeff_water_dirty ) {
        return coefficient_water_resistance;
    }
    std::vector<int> structure_indices = all_parts_at_location( part_location_structure );
    if( structure_indices.empty() ) {
        // huh?
        coeff_water_dirty = false;
        hull_height = 0.3;
        draft_m = 1.0;
        return 1250.0;
    }
    double hull_coverage = static_cast<double>( floating.size() ) / structure_indices.size();

    int tile_width = mount_max.y - mount_min.y + 1;
    double width_m = tile_to_width( tile_width );

    // actual area of the hull in m^2 (handles non-rectangular shapes)
    // footprint area in tiles = tile width * tile length
    // effective footprint percent = # of structure tiles / footprint area in tiles
    // actual hull area in m^2 = footprint percent * length in meters * width in meters
    // length in meters = length in tiles
    // actual area in m = # of structure tiles * length in tiles * width in meters /
    //                    ( length in tiles * width in tiles )
    // actual area in m = # of structure tiles * width in meters / width in tiles
    double actual_area_m = width_m * structure_indices.size() / tile_width;

    // effective hull area is actual hull area * hull coverage
    double hull_area_m   = actual_area_m * std::max( 0.1, hull_coverage );
    // Treat the hullform as a simple cuboid to calculate displaced depth of
    // water.
    // Apply Archimedes' principle (mass of water displaced is mass of vehicle).
    // area * depth = hull_volume = water_mass / water density
    // water_mass = vehicle_mass
    // area * depth = vehicle_mass / water_density
    // depth = vehicle_mass / water_density / area
    constexpr double water_density = 1000.0; // kg/m^3
    draft_m = to_kilogram( total_mass() ) / water_density / hull_area_m;
    // increase the streamlining as more of the boat is covered in boat boards
    double c_water_drag = 1.25 - hull_coverage;
    // hull height starts at 0.3m and goes up as you add more boat boards
    hull_height = 0.3 + 0.5 * hull_coverage;
    // F_water_drag = c_water_drag * cross_area * 1/2 * water_density * v^2
    // coeff_water_resistance = c_water_drag * cross_area * 1/2 * water_density
    coefficient_water_resistance = c_water_drag * width_m * draft_m * 0.5 * water_density;
    coeff_water_dirty = false;
    return coefficient_water_resistance;
}

float vehicle::k_traction( float wheel_traction_area ) const
{
    if( in_deep_water ) {
        return can_float() ? 1.0f : -1.0f;
    }
    if( is_flying ) {
        return is_rotorcraft() ? 1.0f : -1.0f;
    }
    if( is_watercraft() && can_float() ) {
        return 1.0f;
    }

    const float fraction_without_traction = 1.0f - wheel_traction_area / wheel_area();
    if( fraction_without_traction == 0 ) {
        return 1.0f;
    }
    const float mass_penalty = fraction_without_traction * to_kilogram( total_mass() );
    float traction = std::min( 1.0f, wheel_traction_area / mass_penalty );
    add_msg_debug( debugmode::DF_VEHICLE, "%s has traction %.2f", name, traction );

    // For now make it easy until it gets properly balanced: add a low cap of 0.1
    return std::max( 0.1f, traction );
}

units::power vehicle::static_drag( bool actual ) const
{
    bool is_actively_towed = is_towed();
    if( is_actively_towed ) {
        vehicle *towing_veh = tow_data.get_towed_by();
        if( !towing_veh ) {
            is_actively_towed = false;
        } else {
            const int tow_index = get_tow_part();
            if( tow_index == -1 ) {
                is_actively_towed = false;
            } else {
                const int other_tow_index = towing_veh->get_tow_part();
                if( other_tow_index == -1 ) {
                    is_actively_towed = false;
                } else {
                    map &here = get_map();
                    const tripoint towed_tow_point = here.getabs( global_part_pos3( tow_index ) );
                    const tripoint tower_tow_point = here.getabs( towing_veh->global_part_pos3( other_tow_index ) );
                    is_actively_towed = rl_dist( towed_tow_point, tower_tow_point ) >= 6;
                }
            }
        }
    }

    return extra_drag + ( actual && !engine_on && !is_actively_towed ? -1500_W : 0_W );
}

float vehicle::strain() const
{
    if( velocity == 0.0 ) {
        return 0.0f;
    }
    int mv = max_velocity();
    int sv = safe_velocity();
    if( mv <= sv ) {
        mv = sv + 1;
    }
    if( velocity < sv && velocity > -sv ) {
        return 0;
    } else {
        return static_cast<float>( std::abs( velocity ) - sv ) / static_cast<float>( mv - sv );
    }
}

bool vehicle::sufficient_wheel_config() const
{
    if( wheelcache.empty() ) {
        // No wheels!
        return false;
    } else if( wheelcache.size() == 1 ) {
        //Has to be a stable wheel, and one wheel can only support a 1-3 tile vehicle
        if( !part_info( wheelcache.front() ).has_flag( "STABLE" ) ||
            all_parts_at_location( part_location_structure ).size() > 3 ) {
            return false;
        }
    }
    return true;
}

bool vehicle::is_owned_by( const Character &c, bool available_to_take ) const
{
    if( owner.is_null() ) {
        return available_to_take;
    }
    if( !c.get_faction() ) {
        debugmsg( "vehicle::is_owned_by() player %s has no faction", c.disp_name() );
        return false;
    }
    return c.get_faction()->id == get_owner();
}

bool vehicle::is_old_owner( const Character &c, bool available_to_take ) const
{
    if( old_owner.is_null() ) {
        return available_to_take;
    }
    if( !c.get_faction() ) {
        debugmsg( "vehicle::is_old_owner() player %s has no faction", c.disp_name() );
        return false;
    }
    return c.get_faction()->id == get_old_owner();
}

std::string vehicle::get_owner_name() const
{
    if( !g->faction_manager_ptr->get( owner ) ) {
        debugmsg( "vehicle::get_owner_name() vehicle %s has no valid nor null faction id ", disp_name() );
        return _( "no owner" );
    }
    return _( g->faction_manager_ptr->get( owner )->name );
}

void vehicle::set_owner( const Character &c )
{
    if( !c.get_faction() ) {
        debugmsg( "vehicle::set_owner() player %s has no valid faction", c.disp_name() );
        return;
    }
    owner = c.get_faction()->id;
}

bool vehicle::handle_potential_theft( Character const &you, bool check_only, bool prompt )
{
    const bool is_owned_by_player =
        is_owned_by( you ) || ( you.is_npc() && is_owned_by( get_avatar() ) &&
                                you.as_npc()->is_friendly( get_avatar() ) );
    // the vehicle is yours, that's fine.
    if( is_owned_by_player ) {
        return true;
    }
    std::vector<Creature *> witnesses = g->get_creatures_if( [&you, this]( Creature const & cr ) {
        Character const *const elem = cr.as_character();
        return elem != nullptr && you.getID() != elem->getID() && is_owned_by( *elem ) &&
               rl_dist( elem->pos(), you.pos() ) < MAX_VIEW_DISTANCE && elem->sees( you.pos() );
    } );
    if( !has_owner() || ( witnesses.empty() && ( has_old_owner() || you.is_npc() ) ) ) {
        if( !has_owner() ||
            // if there is a marker for having been stolen, but 15 minutes have passed, then
            // officially transfer ownership
            ( theft_time && calendar::turn - *theft_time > 15_minutes ) ) {
            set_owner( you.get_faction()->id );
            remove_old_owner();
        }
        // No witnesses? then don't need to prompt, we assume the player is in process of stealing it.
        // Ownership transfer checking is handled above, and warnings handled below.
        // This is just to perform interaction with the vehicle without a prompt.
        // It will prompt first-time, even with no witnesses, to inform player it is owned by someone else
        // subsequently, no further prompts, the player should know by then.
        return true;
    }
    // if we are just checking if we could continue without problems, then the rest is assumed false
    if( check_only ) {
        return false;
    }
    // if we got here, there's some theft occurring
    if( prompt ) {
        if( !you.query_yn(
                _( "This vehicle belongs to: %s, there may be consequences if you are observed interacting with it, continue?" ),
                _( get_owner_name() ) ) ) {
            return false;
        }
    }
    // set old owner so that we can restore ownership if there are witnesses.
    set_old_owner( get_owner() );
    bool const make_angry = !witnesses.empty() && you.add_faction_warning( get_owner() );
    for( Creature *elem : witnesses ) {
        if( elem->is_npc() ) {
            npc &n = *elem->as_npc();
            n.say( "<witnessed_thievery>", 7 );
            if( make_angry ) {
                n.make_angry();
            }
        }
        // remove the temporary marker for a successful theft, as it was witnessed.
        remove_old_owner();
    }
    // if we got here, then the action will proceed after the previous warning
    return true;
}

bool vehicle::balanced_wheel_config() const
{
    point min = point_max;
    point max = point_min;
    // find the bounding box of the wheels
    for( const int &w : wheelcache ) {
        const point &pt = parts[ w ].mount;
        min.x = std::min( min.x, pt.x );
        min.y = std::min( min.y, pt.y );
        max.x = std::max( max.x, pt.x );
        max.y = std::max( max.y, pt.y );
    }

    // Check center of mass inside support of wheels (roughly)
    const point &com = local_center_of_mass();
    const inclusive_rectangle<point> support( min, max );
    return support.contains( com );
}

bool vehicle::valid_wheel_config() const
{
    return sufficient_wheel_config() && balanced_wheel_config();
}

float vehicle::steering_effectiveness() const
{
    if( in_deep_water ) {
        // I'M ON A BOAT
        return can_float() ? 1.0f : 0.0f;
    }
    if( is_flying ) {
        // I'M IN THE AIR
        return is_rotorcraft() ? 1.0f : 0.0f;
    }
    // irksome special case for boats in shallow water
    if( is_watercraft() && can_float() ) {
        return 1.0f;
    }

    if( steering.empty() ) {
        return -1.0f; // No steering installed
    }
    // If the only steering part is an animal harness, with no animal in, it
    // is not steerable.
    const vehicle_part &vp = parts[ steering[0] ];
    if( steering.size() == 1 && vp.info().fuel_type == fuel_type_animal ) {
        monster *mon = get_monster( steering[0] );
        if( mon == nullptr || !mon->has_effect( effect_harnessed ) ) {
            return -2.0f;
        }
    }
    // For now, you just need one wheel working for 100% effective steering.
    // TODO: return something less than 1.0 if the steering isn't so good
    // (unbalanced, long wheelbase, back-heavy vehicle with front wheel steering,
    // etc)
    for( int p : steering ) {
        if( parts[ p ].is_available() ) {
            return 1.0f;
        }
    }

    // We have steering, but it's all broken.
    return 0.0f;
}

float vehicle::handling_difficulty() const
{
    const float steer = std::max( 0.0f, steering_effectiveness() );
    const float ktraction = k_traction( get_map().vehicle_wheel_traction( *this ) );
    const float aligned = std::max( 0.0f, 1.0f - ( face_vec() - dir_vec() ).magnitude() );

    // TestVehicle: perfect steering, moving on road at 100 mph (25 tiles per turn) = 0.0
    // TestVehicle but on grass (0.75 friction) = 2.5
    // TestVehicle but with bad steering (0.5 steer) = 5
    // TestVehicle but on fungal bed (0.5 friction) and bad steering = 10
    // TestVehicle but turned 90 degrees during this turn (0 align) = 10
    const float diff_mod = ( 1.0f - steer ) + ( 1.0f - ktraction ) + ( 1.0f - aligned );
    return velocity * diff_mod / vehicles::vmiph_per_tile;
}

units::power vehicle::engine_fuel_usage( const vehicle_part &vp ) const
{
    if( !is_engine_on( vp ) || vp.fuel_current().is_null() || is_perpetual_type( vp ) ) {
        return 0_W;
    }
    const units::power usage = vp.info().energy_consumption;
    if( vp.has_fault_flag( "DOUBLE_FUEL_CONSUMPTION" ) ) {
        return usage * 2;
    }
    return usage;
}

std::map<itype_id, units::power> vehicle::fuel_usage() const
{
    std::map<itype_id, units::power> ret;
    for( const int p : engines ) {
        const vehicle_part &vp = parts[p];
        ret[vp.fuel_current()] += engine_fuel_usage( vp );
    }
    return ret;
}

units::energy vehicle::drain_energy( const itype_id &ftype, units::energy wanted_energy )
{
    units::energy drained = 0_J;
    for( vehicle_part &p : parts ) {
        if( wanted_energy <= 0_J ) {
            break;
        }

        units::energy consumed = p.consume_energy( ftype, wanted_energy );
        drained += consumed;
        wanted_energy -= consumed;
    }

    invalidate_mass();
    return drained;
}

void vehicle::consume_fuel( int load, bool idling )
{
    double st = strain();
    for( const auto &fuel_pr : fuel_usage() ) {
        const itype_id &ft = fuel_pr.first;
        if( idling && ft == fuel_type_battery ) {
            continue;
        }

        units::energy to_consume = fuel_pr.second * 1_seconds;
        to_consume *= load * ( 1 + st * st * 100 ) / 1000;
        auto inserted = fuel_used_last_turn.insert( { ft, 0_J } );
        inserted.first->second += to_consume;
        units::energy remainder = fuel_remainder[ ft ];
        to_consume -= remainder;

        if( to_consume > 0_J ) {
            fuel_remainder[ ft ] = drain_energy( ft, to_consume ) - to_consume;
        } else {
            fuel_remainder[ ft ] = -to_consume;
        }
    }
    // Only process muscle power things when moving.
    if( idling ) {
        return;
    }
    Character &player_character = get_player_character();
    if( load > 0 && fuel_left( fuel_type_muscle ) > 0 &&
        player_character.has_effect( effect_winded ) ) {
        cruise_velocity = 0;
        if( velocity == 0 ) {
            stop();
        }
    }
    // we want this to update the activity level whenever we're using muscle power to move
    if( load > 0 && fuel_left( fuel_type_muscle ) > 0 ) {
        player_character.set_activity_level( ACTIVE_EXERCISE );
        //do this as a function of current load
        // But only if the player is actually there!
        int eff_load = load / 10;
        int mod = 4 * st; // strain
        const int base_staminaRegen = static_cast<int>
                                      ( get_option<float>( "PLAYER_BASE_STAMINA_REGEN_RATE" ) );
        const int actual_staminaRegen = static_cast<int>( base_staminaRegen *
                                        player_character.get_cardiofit() / player_character.get_cardio_acc_base() );
        int base_burn = actual_staminaRegen - 3;
        base_burn = std::max( eff_load / 3, base_burn );
        //charge bionics when using muscle engine
        const item muscle( "muscle" );
        for( const bionic_id &bid : player_character.get_bionic_fueled_with_muscle() ) {
            if( player_character.has_active_bionic( bid ) ) { // active power gen
                // more pedaling = more power
                player_character.mod_power_level( muscle.fuel_energy() *
                                                  bid->fuel_efficiency *
                                                  load / 1000 );
                mod += eff_load / 5;
            } else { // passive power gen
                player_character.mod_power_level( muscle.fuel_energy() *
                                                  bid->passive_fuel_efficiency *
                                                  load / 1000 );
                mod += eff_load / 10;
            }
        }
        // decreased stamina burn scalable with load
        if( player_character.has_active_bionic( bio_jointservo ) ) {
            player_character.mod_power_level( units::from_kilojoule( -std::max( eff_load / 20, 1 ) ) );
            mod -= std::max( eff_load / 5, 5 );
        }

        player_character.mod_stamina( -( base_burn + mod ) );
        add_msg_debug( debugmode::DF_VEHICLE, "Load: %d", load );
        add_msg_debug( debugmode::DF_VEHICLE, "Mod: %d", mod );
        add_msg_debug( debugmode::DF_VEHICLE, "Burn: %d", -( base_burn + mod ) );
    }
}

std::vector<vehicle_part *> vehicle::lights()
{
    std::vector<vehicle_part *> res;
    for( vehicle_part &e : parts ) {
        if( e.enabled && e.is_available() && e.is_light() ) {
            res.push_back( &e );
        }
    }
    return res;
}

units::power vehicle::total_accessory_epower() const
{
    units::power epower = 0_W;
    for( int part : accessories ) {
        const vehicle_part &vp = parts[part];
        if( vp.enabled ) {
            epower += vp.info().epower;
        }
    }
    return epower;
}

std::pair<int, int> vehicle::battery_power_level() const
{
    int total_epower_capacity = 0;
    int remaining_epower = 0;

    for( const int bi : batteries ) {
        const vehicle_part &b = parts[bi];
        if( b.is_available() ) {
            remaining_epower += b.ammo_remaining();
            total_epower_capacity += b.ammo_capacity( ammo_battery );
        }
    }

    return std::make_pair( remaining_epower, total_epower_capacity );
}

std::pair<int, int> vehicle::connected_battery_power_level() const
{
    int total_epower_remaining = 0;
    int total_epower_capacity = 0;

    for( const std::pair<const vehicle *const, float> &pair : search_connected_vehicles() ) {
        int epower_remaining;
        int epower_capacity;
        std::tie( epower_remaining, epower_capacity ) = pair.first->battery_power_level();
        total_epower_remaining += epower_remaining;
        total_epower_capacity += epower_capacity;
    }

    return std::make_pair( total_epower_remaining, total_epower_capacity );
}

bool vehicle::start_engine( vehicle_part &vp, bool turn_on )
{
    if( vp.enabled == turn_on ) {
        return false;
    }
    bool res = false;
    if( turn_on ) {
        vp.enabled = true;
        // prevent starting of the faulty engines
        if( !start_engine( vp ) ) {
            vp.enabled = false;
        } else {
            res = true;
        }
    } else {
        vp.enabled = false;
        res = true;
    }
    return res;
}

units::power vehicle::total_alternator_epower() const
{
    if( !engine_on ) {
        return 0_W;
    }
    units::power epower = 0_W;
    for( const int p : alternators ) {
        const vehicle_part &vp = parts[p];
        if( is_alternator_on( vp ) ) {
            epower += part_epower( vp );
        }
    }
    return epower;
}

units::power vehicle::total_engine_epower() const
{
    if( !engine_on ) {
        return 0_W;
    }
    // Engines: can both produce (plasma) or consume (gas, diesel) epower.
    // Gas engines require epower to run for ignition system, ECU, etc.
    // Electric motor consumption not included, see @ref vpart_info::energy_consumption
    units::power epower = 0_W;
    for( const int p : engines ) {
        const vehicle_part &vp = parts[p];
        if( is_engine_on( vp ) ) {
            epower += part_epower( vp );
        }
    }
    return epower;
}

units::power vehicle::total_solar_epower() const
{
    units::power epower = 0_W;
    map &here = get_map();
    for( const int p : solar_panels ) {
        const vehicle_part &vp = parts[p];
        const tripoint pos = global_part_pos3( vp );
        if( vp.is_unavailable() || !is_sm_tile_outside( here.getabs( pos ) ) ) {
            continue;
        }

        epower += part_epower( vp );
    }
    // Weather doesn't change much across the area of the vehicle, so just
    // sample it once.
    weather_type_id wtype = current_weather( global_pos3() );
    const float intensity = incident_sun_irradiance( wtype, calendar::turn ) / max_sun_irradiance();
    return epower * intensity;
}

units::power vehicle::total_wind_epower() const
{
    map &here = get_map();
    const oter_id &cur_om_ter = overmap_buffer.ter( global_omt_location() );
    weather_manager &weather = get_weather();
    const w_point weatherPoint = *weather.weather_precise;
    units::power epower = 0_W;
    for( const int p : wind_turbines ) {
        const vehicle_part &vp = parts[p];
        const tripoint pos = global_part_pos3( vp );
        if( vp.is_unavailable() || !is_sm_tile_outside( here.getabs( pos ) ) ) {
            continue;
        }

        int windpower = get_local_windpower( weather.windspeed, cur_om_ter, pos,
                                             weather.winddirection, false );
        if( windpower <= ( weather.windspeed / 10.0 ) ) {
            continue;
        }
        epower += part_epower( vp ) * windpower;
    }
    return epower;
}

units::power vehicle::total_water_wheel_epower() const
{
    units::power epower = 0_W;
    map &here = get_map();
    for( const int p : water_wheels ) {
        const vehicle_part &vp = parts[p];
        const tripoint pos = global_part_pos3( vp );
        if( vp.is_unavailable() || !is_sm_tile_over_water( here.getabs( pos ) ) ) {
            continue;
        }

        epower += part_epower( vp );
    }
    // TODO: river current intensity changes power - flat for now.
    return epower;
}

units::power vehicle::net_battery_charge_rate( bool include_reactors ) const
{
    return total_engine_epower() + total_alternator_epower() + total_accessory_epower() +
           total_solar_epower() + total_wind_epower() + total_water_wheel_epower() +
           ( include_reactors ? active_reactor_epower( false ) : 0_W );
}

units::power vehicle::active_reactor_epower( bool connected_vehicles ) const
{
    units::power reactor_w = 0_W;

    for( const int p : reactors ) {
        const vehicle_part &vp = parts[p];
        if( vp.enabled && !vp.is_unavailable() &&
            ( vp.info().has_flag( STATIC( std::string( "PERPETUAL" ) ) ) || vp.ammo_remaining() ) ) {
            reactor_w += part_epower( vp );
        }
    }

    if( reactor_w > 0_W ) {
        // The reactor is providing power, but not all of it will really be used.
        // Only count as much power as will be drawn from the reactor to fill the batteries.
        int total_battery_left;
        int total_battery_capacity;
        std::tie( total_battery_left, total_battery_capacity ) = connected_vehicles ?
                connected_battery_power_level() : battery_power_level();

        // How much battery needs filled?
        int batteries_need = std::max( 0, total_battery_capacity - total_battery_left );

        // How much battery are others adding/draining?
        units::power others_w = net_battery_charge_rate( /* include_reactors = */ false );
        int others_bat = power_to_energy_bat( others_w, 1_turns );

        // How much battery will the reactors add?
        int reactor_bat = power_to_energy_bat( reactor_w, 1_turns );

        batteries_need -= others_bat;

        if( reactor_bat >= batteries_need ) {
            // The reactor will provide more than the batteries need.
            // Since the batteries will be filled up immediately,
            // the reactor will throttle, providing just enough to cancel out
            // any negative draw on the batteries.
            return std::max( 1_kW, -others_w );
        } else {
            // The reactor will not immediately fill up the batteries.
            // Thus it will provide full power.
            return reactor_w;
        }
    } else {
        // No power provded by reactors, don't bother checking battery level.
        return 0_W;
    }
}

units::power vehicle::max_reactor_epower() const
{
    units::power epower = 0_W;
    for( const int p : reactors ) {
        const vehicle_part &vp = parts[p];
        epower += vp.enabled ? part_epower( vp ) : 0_W;
    }
    return epower;
}

void vehicle::update_alternator_load()
{
    if( !engine_on ) {
        alternator_load = 0;
        return;
    }
    units::power engine_vpower = 0_W;
    for( const int p : engines ) {
        const vehicle_part &vp = parts[p];
        if( is_engine_on( vp ) && vp.info().has_flag( "E_ALTERNATOR" ) ) {
            engine_vpower += part_vpower_w( vp );
        }
    }

    if( engine_vpower == 0_W ) {
        alternator_load = 0;
        return;
    }

    units::power alternators_power = 0_W;
    for( const int p : alternators ) {
        const vehicle_part &vp = parts[p];
        if( is_alternator_on( vp ) ) {
            alternators_power += part_vpower_w( vp );
        }
    }
    alternators_power += extra_drag;

    alternator_load = std::abs( 1000 * alternators_power / engine_vpower );
}

void vehicle::power_parts()
{
    update_alternator_load();
    // Things that drain energy: engines and accessories.
    units::power engine_epower = total_engine_epower();
    units::power epower = engine_epower + total_accessory_epower() + total_alternator_epower();

    int delta_energy_bat = power_to_energy_bat( epower, 1_turns );
    Character &player_character = get_player_character();

    if( !reactors.empty() ) {
        // Reactors trigger only on demand -- that is, if they can fill up a battery in the vehicle or any connected vehicles.
        // Check the entire graph of connected vehicles to determine power output.
        int battery_left;
        int battery_capacity;
        std::tie( battery_left, battery_capacity ) = connected_battery_power_level();
        int storage_deficit_bat = std::max( 0, battery_capacity - battery_left - delta_energy_bat );
        if( storage_deficit_bat > 0 ) {
            // Still not enough surplus epower to fully charge battery
            // Produce additional epower from any reactors
            bool reactor_working = false;
            bool reactor_online = false;
            for( const int p : reactors ) {
                vehicle_part &vp = parts[p];
                // Check whether the reactor is on. If not, move on.
                if( !vp.enabled ) {
                    continue;
                }
                // Keep track whether or not the vehicle has any reactors activated
                reactor_online = true;
                // the amount of energy the reactor generates each turn
                const int gen_energy_bat = power_to_energy_bat( part_epower( vp ), 1_turns );
                if( vp.is_unavailable() ) {
                    continue;
                } else if( vp.info().has_flag( STATIC( std::string( "PERPETUAL" ) ) ) ) {
                    reactor_working = true;
                    delta_energy_bat += std::min( storage_deficit_bat, gen_energy_bat );
                } else if( vp.ammo_remaining() > 0 ) {
                    // Efficiency: one unit of fuel is this many units of battery
                    // Note: One battery is 1 kJ
                    const int efficiency = units::to_watt( vp.info().power );
                    const int avail_fuel = vp.ammo_remaining() * efficiency;
                    const int elem_energy_bat = std::min( gen_energy_bat, avail_fuel );
                    // Cap output at what we can achieve and utilize
                    const int reactors_output_bat = std::min( elem_energy_bat, storage_deficit_bat );
                    // Fuel consumed in actual units of the resource
                    int fuel_consumed = reactors_output_bat / efficiency;
                    // Remainder has a chance of resulting in more fuel consumption
                    fuel_consumed += x_in_y( reactors_output_bat % efficiency, efficiency ) ? 1 : 0;
                    vp.ammo_consume( fuel_consumed, global_part_pos3( vp ) );
                    reactor_working = true;
                    delta_energy_bat += reactors_output_bat;
                }
            }

            if( !reactor_working && reactor_online ) {
                // All reactors out of fuel or destroyed
                for( int elem : reactors ) {
                    parts[ elem ].enabled = false;
                }
                if( player_in_control( player_character ) || player_character.sees( global_pos3() ) ) {
                    add_msg( _( "The %s's reactor dies!" ), name );
                }
            }
        }
    }

    int battery_deficit = 0;
    if( delta_energy_bat > 0 ) {
        // store epower surplus in battery
        charge_battery( delta_energy_bat );
    } else if( epower < 0_W ) {
        // draw epower deficit from battery
        battery_deficit = discharge_battery( std::abs( delta_energy_bat ) );
    }

    if( battery_deficit != 0 ) {
        // Scoops need a special case since they consume power during actual use
        for( const vpart_reference &vp : get_enabled_parts( "SCOOP" ) ) {
            vp.part().enabled = false;
        }
        // Rechargers need special case since they consume power on demand
        for( const vpart_reference &vp : get_enabled_parts( "RECHARGE" ) ) {
            vp.part().enabled = false;
        }

        for( const vpart_reference &vp : get_enabled_parts( VPFLAG_ENABLED_DRAINS_EPOWER ) ) {
            vehicle_part &pt = vp.part();
            if( pt.info().epower < 0_W ) {
                pt.enabled = false;
            }
        }

        is_alarm_on = false;
        camera_on = false;
        if( player_in_control( player_character ) || player_character.sees( global_pos3() ) ) {
            add_msg( _( "The %s's battery dies!" ), name );
        }
        if( engine_epower < 0_W ) {
            // Not enough epower to run gas engine ignition system
            engine_on = false;
            if( player_in_control( player_character ) || player_character.sees( global_pos3() ) ) {
                add_msg( _( "The %s's engine dies!" ), name );
            }
        }
        noise_and_smoke( 0, 1_turns ); // refreshes this->vehicle_noise
    }
}

vehicle *vehicle::find_vehicle( const tripoint &where )
{
    map &here = get_map();
    // Is it in the reality bubble?
    tripoint veh_local = here.getlocal( where );
    if( const optional_vpart_position vp = here.veh_at( veh_local ) ) {
        return &vp->vehicle();
    }

    // Nope. Load up its submap...
    point_sm_ms veh_in_sm;
    tripoint_abs_sm veh_sm;
    // TODO: fix point types
    std::tie( veh_sm, veh_in_sm ) = project_remain<coords::sm>( tripoint_abs_ms( where ) );

    const submap *sm = MAPBUFFER.lookup_submap( veh_sm );
    if( sm == nullptr ) {
        return nullptr;
    }

    for( const auto &elem : sm->vehicles ) {
        vehicle *found_veh = elem.get();
        // TODO: fix point types
        if( veh_in_sm.raw() == found_veh->pos ) {
            return found_veh;
        }
    }

    return nullptr;
}

template<typename Vehicle> // Templated to support const and non-const vehicle*
std::map<Vehicle *, float> vehicle::search_connected_vehicles( Vehicle *start )
{
    std::map<Vehicle *, float> distances; // distance represents sum of cable losses
    std::vector<Vehicle *> queue;

    distances[start] = 0;
    queue.emplace_back( start );
    constexpr float infinity_distance = 10000.0f; // should be enough to represent "infinity"

    // Run dijkstra to get shortest distance tree of paths
    // Tree will span from self(root) to other connected vehicles
    // where distance metric is power transfer loss ( resistance to heat inefficiency )
    while( !queue.empty() ) {
        Vehicle *const veh = queue.back();
        queue.pop_back();

        for( const int part_idx : veh->loose_parts ) { // graph "edges" are POWER_TRANSFER parts
            const vehicle_part &vp = veh->part( part_idx );
            const vpart_info &vpi = vp.info();
            if( !vpi.has_flag( "POWER_TRANSFER" ) ) {
                continue;
            }

            Vehicle *const v_next = vehicle::find_vehicle( vp.target.second );
            if( v_next == nullptr ) { // vehicle's rolled away or off-map
                continue;
            }
            // try insert infinity for initial unvisited node distance
            distances.insert( { v_next, infinity_distance } );

            const float loss = units::to_kilowatt<float>( vpi.epower ) / 100.0f;
            const float new_dist = loss + distances[veh];
            if( distances[v_next] > new_dist ) {
                distances[v_next] = new_dist;
                queue.emplace_back( v_next );
            }
        }
    }
    return distances;
}

std::map<vehicle *, float> vehicle::search_connected_vehicles()
{
    return search_connected_vehicles( this );
}

std::map<const vehicle *, float> vehicle::search_connected_vehicles() const
{
    return search_connected_vehicles( this );
}

std::map<vpart_reference, float> vehicle::search_connected_batteries()
{
    std::map<vpart_reference, float> result;

    for( const std::pair<vehicle *const, float> &pair : search_connected_vehicles() ) {
        vehicle *veh = pair.first;
        const float efficiency = pair.second;
        for( const int part_idx : veh->batteries ) {
            const vpart_reference vpr( *veh, part_idx );
            if( vpr.part().is_fake ) {
                continue;
            }
            result.emplace( vpr, efficiency );
        }
    }

    return result;
}

// helper method to calculate power loss weighted by capacity
static double weighted_power_loss( const std::map<vpart_reference, float> &batteries )
{
    double res = 0.0; // sum of power losses
    int64_t total_capacity = 0; // sum of capacity of all batteries
    for( const std::pair<const vpart_reference, float> &pair : batteries ) {
        vehicle_part &vp = pair.first.part();
        const int capacity = vp.ammo_capacity( ammo_battery );
        total_capacity += capacity;
        res += pair.second * capacity;
    }
    return res / total_capacity;
}

// helper method to take a map of batteries, amount of charge, total capacity of batteries
// and distribute given charge_kj over the batteries as evenly as possible
static void distribute_charge_evenly( const std::map<vpart_reference, float> &batteries,
                                      int64_t charge_kj, int64_t total_capacity_kj )
{
    int64_t distributed = 0;
    for( const std::pair<const vpart_reference, float> &pair : batteries ) {
        vehicle_part &vp = pair.first.part();
        const int bat_capacity = vp.ammo_capacity( ammo_battery );
        const float fraction = static_cast<float>( bat_capacity ) / total_capacity_kj;
        const int portion = charge_kj * fraction;
        vp.ammo_set( fuel_type_battery, portion );
        distributed += portion;
    }
    if( distributed < charge_kj ) { // dump indivisible remainder sequentially
        for( const std::pair<const vpart_reference, float> &pair : batteries ) {
            vehicle_part &vp = pair.first.part();
            const int64_t bat_charge = vp.ammo_remaining();
            const int64_t bat_capacity = vp.ammo_capacity( ammo_battery );
            const int chargeable = std::min( charge_kj - distributed, bat_capacity - bat_charge );
            vp.ammo_set( fuel_type_battery, bat_charge + chargeable );
            distributed += chargeable;
            if( distributed >= charge_kj ) {
                break;
            }
        }
    }
    if( distributed < charge_kj ) { // safeguard, this shouldn't happen
        debugmsg( "no capacity to distribute distribute %d kJ", charge_kj - distributed );
    }
}

int64_t vehicle::battery_left( bool apply_loss ) const
{
    int64_t ret = 0;
    for( const std::pair<const vehicle *const, float> &pair : search_connected_vehicles() ) {
        const vehicle &veh = *pair.first;
        const float efficiency = 1.0f - ( apply_loss ? pair.second : 0.0f );
        for( const int part_idx : veh.batteries ) {
            const vehicle_part &vp = veh.parts[part_idx];
            ret += vp.ammo_remaining() * efficiency;
        }
    }
    return ret;
}

int vehicle::charge_battery( int amount, bool apply_loss )
{
    if( amount < 0 ) {
        debugmsg( "called vehicle::charge_battery(%d), potential bug", amount );
        return amount;
    }
    if( amount == 0 ) {
        return 0;
    }
    const std::map<vpart_reference, float> batteries = search_connected_batteries();
    if( batteries.empty() ) {
        return amount;
    }
    const double loss = apply_loss ? weighted_power_loss( batteries ) : 0.0;
    int64_t total_charge = 0; // sum of current charge of all batteries
    int64_t total_capacity = 0; // sum of capacity of all batteries
    for( const std::pair<const vpart_reference, float> &pair : batteries ) {
        vehicle_part &vp = pair.first.part();
        total_charge += vp.ammo_remaining();
        total_capacity += vp.ammo_capacity( ammo_battery );
    }
    const int64_t chargeable = total_capacity - total_charge;
    int64_t lost_amount = roll_remainder( amount * loss );
    int64_t lossy_amount = amount;
    int64_t charged = amount - lost_amount;
    if( charged > chargeable ) { // no battery capacity to absorb all charge, recalculate loss
        charged = chargeable; // cap at the maximum possible charge
        lost_amount = roll_remainder( charged * loss );
        lossy_amount = charged + lost_amount;
    }
    total_charge += charged;
    const int tried_charging = amount;
    amount -= charged + lost_amount;

    distribute_charge_evenly( batteries, total_charge, total_capacity );

    add_msg_debug( debugmode::DF_VEHICLE,
                   "batteries: %d, loss: %.3f, tried charging: %d kJ, actual charged: %d kJ, usable: %d kJ, lost: %d kJ, excess: %d kJ",
                   batteries.size(), loss, tried_charging, lossy_amount, charged, lost_amount, amount );

    return amount; // non zero if batteries couldn't absorb the entire amount
}

int vehicle::discharge_battery( int amount, bool apply_loss )
{
    if( amount < 0 ) {
        debugmsg( "called vehicle::discharge_battery(%d), potential bug", amount );
        return amount;
    }
    if( amount == 0 ) {
        return 0;
    }
    const std::map<vpart_reference, float> batteries = search_connected_batteries();
    if( batteries.empty() ) {
        return amount;
    }
    const double loss = apply_loss ? weighted_power_loss( batteries ) : 0.0;
    int64_t total_charge = 0; // sum of current charge of all batteries
    int64_t total_capacity = 0; // sum of capacity of all batteries
    for( const std::pair<const vpart_reference, float> &pair : batteries ) {
        vehicle_part &vp = pair.first.part();
        total_charge += vp.ammo_remaining();
        total_capacity += vp.ammo_capacity( ammo_battery );
    }

    int64_t discharged = amount;
    int64_t lost_amount = roll_remainder( amount * loss );
    int64_t lossy_amount = amount + lost_amount;
    if( lossy_amount > total_charge ) { // not enough available, recalculate loss
        lossy_amount = total_charge; // cap at the maximum possible discharge
        lost_amount = roll_remainder( lossy_amount * loss );
        discharged = lossy_amount - lost_amount;
    }
    total_charge -= lossy_amount;
    const int tried_discharging = amount;
    amount -= discharged;

    distribute_charge_evenly( batteries, total_charge, total_capacity );

    add_msg_debug( debugmode::DF_VEHICLE,
                   "batteries: %d, loss: %.3f, tried discharging: %d kJ, actual discharged: %d kJ, usable: %d kJ, lost: %d kJ, missing: %d kJ",
                   batteries.size(), loss, tried_discharging, lossy_amount, discharged, lost_amount,
                   amount );

    return amount; // non zero if batteries couldn't provide the entire amount
}

void vehicle::do_engine_damage( vehicle_part &vp, int strain )
{
    strain = std::min( 25, strain );
    if( is_engine_on( vp ) && !is_perpetual_type( vp ) && engine_fuel_left( vp ) &&
        rng( 1, 100 ) < strain ) {
        const int dmg = rng( 0, strain * 4 );
        damage_direct( get_map(), index_of_part( &vp ), dmg );
        if( one_in( 2 ) ) {
            add_msg( _( "Your engine emits a high pitched whine." ) );
        } else {
            add_msg( _( "Your engine emits a loud grinding sound." ) );
        }
    }
}

void vehicle::idle( bool on_map )
{
    avg_velocity = ( velocity + avg_velocity ) / 2;

    power_parts();
    Character &player_character = get_player_character();
    if( engine_on && total_power() > 0_W ) {
        int idle_rate = alternator_load;
        if( idle_rate < 10 ) {
            idle_rate = 10;    // minimum idle is 1% of full throttle
        }
        if( has_engine_type_not( fuel_type_muscle, true ) ) {
            consume_fuel( idle_rate, true );
        }

        if( on_map ) {
            noise_and_smoke( idle_rate, 1_turns );
        }
    } else {
        if( engine_on &&
            ( has_engine_type_not( fuel_type_muscle, true ) && has_engine_type_not( fuel_type_animal, true ) &&
              has_engine_type_not( fuel_type_wind, true ) && has_engine_type_not( fuel_type_mana, true ) ) ) {
            add_msg_if_player_sees( global_pos3(), _( "The %s's engine dies!" ), name );
        }
        engine_on = false;
    }

    if( !warm_enough_to_plant( player_character.pos() ) ) {
        for( int i : planters ) {
            vehicle_part &vp = parts[ i ];
            if( vp.enabled ) {
                add_msg_if_player_sees( global_pos3(), _( "The %s's planter turns off due to low temperature." ),
                                        name );
                vp.enabled = false;
            }
        }
    }

    smart_controller_handle_turn();

    if( !on_map ) {
        return;
    } else {
        update_time( calendar::turn );
    }

    if( has_part( "STEREO", true ) ) {
        play_music();
    }

    if( has_part( "CHIMES", true ) ) {
        play_chimes();
    }

    if( has_part( "CRASH_TERRAIN_AROUND", true ) ) {
        crash_terrain_around();
    }

    if( is_alarm_on ) {
        alarm();
    }
}

void vehicle::on_move()
{
    if( has_part( "TRANSFORM_TERRAIN", true ) ) {
        transform_terrain();
    }
    if( has_part( "SCOOP", true ) ) {
        operate_scoop();
    }
    if( has_part( "PLANTER", true ) ) {
        operate_planter();
    }
    if( has_part( "REAPER", true ) ) {
        operate_reaper();
    }

    Character &pc = get_player_character();
    get_event_bus().send<event_type::vehicle_moves>(
        is_passenger( pc ), player_in_control( pc ), remote_controlled( pc ),
        is_flying_in_air(), is_watercraft() && can_float(), can_use_rails(),
        is_falling, is_in_water( true ) && !can_float(),
        skidding, velocity, sm_pos.z
    );
}

void vehicle::slow_leak()
{
    map &here = get_map();
    // for each badly damaged tanks (lower than 50% health), leak a small amount
    for( int part : fuel_containers ) {
        vehicle_part &p = parts[part];
        if( !p.is_leaking() || p.ammo_remaining() <= 0 ) {
            continue;
        }

        double health = p.health_percent();
        itype_id fuel = p.ammo_current();
        int qty = std::max( ( 0.5 - health ) * ( 0.5 - health ) * p.ammo_remaining() / 10, 1.0 );
        point q = coord_translate( p.mount );
        const tripoint dest = global_pos3() + tripoint( q, 0 );

        // damaged batteries self-discharge without leaking, plutonium leaks slurry
        if( fuel != fuel_type_battery && fuel != fuel_type_plutonium_cell ) {
            item leak( fuel, calendar::turn, qty );
            here.add_item_or_charges( dest, leak );
            p.ammo_consume( qty, global_part_pos3( p ) );
        } else if( fuel == fuel_type_plutonium_cell ) {
            if( p.ammo_remaining() >= PLUTONIUM_CHARGES / 10 ) {
                item leak( "plut_slurry_dense", calendar::turn, qty );
                here.add_item_or_charges( dest, leak );
                p.ammo_consume( qty * PLUTONIUM_CHARGES / 10, global_part_pos3( p ) );
            } else {
                p.ammo_consume( p.ammo_remaining(), global_part_pos3( p ) );
            }
        } else {
            p.ammo_consume( qty, global_part_pos3( p ) );
        }
    }
}

bool vehicle::has_available_electric_engine()
{
    for( const int p : engines ) {
        const vehicle_part &vp = parts[p];
        if( is_engine_type( vp, fuel_type_battery ) && ( vp.is_available() || vp.enabled ) ) {
            return true;
        }
    }
    return false;
}

void vehicle::disable_smart_controller_if_needed()
{
    const auto get_force_smart_controller_off_when_engine_stop = [] {
        std::string force_stop_option = get_option<std::string>( "FORCE_SMART_CONTROLLER_OFF_ON_ENGINE_STOP" );
        if( force_stop_option == "enabled" )
        {
            return true;
        }
        if( force_stop_option == "disabled" )
        {
            return false;
        }
        if( force_stop_option != "ask" )
        {
            debugmsg( "Unexpected option \"%s\" for \"FORCE_SMART_CONTROLLER_OFF_ON_ENGINE_STOP\"",
                      force_stop_option );
        }
        return query_yn( _( "Smart controller engine may turn on engine back.  Disable it?" ) );
    };

    if( has_enabled_smart_controller && !has_available_electric_engine() &&
        get_force_smart_controller_off_when_engine_stop() ) {
        for( const vpart_reference &vp : get_avail_parts( "SMART_ENGINE_CONTROLLER" ) ) {
            vp.part().enabled = false;
            add_msg( _( "Turned off %s." ), vp.part().name() );
        }
    }
}

// total volume of all the things
units::volume vehicle::stored_volume( const int part ) const
{
    return get_items( part ).stored_volume();
}

units::volume vehicle::max_volume( const int part ) const
{
    return get_items( part ).max_volume();
}

units::volume vehicle::free_volume( const int part ) const
{
    return get_items( part ).free_volume();
}

void vehicle::make_active( item_location &loc )
{
    item &target = *loc;
    auto cargo_parts = get_parts_at( loc.position(), "CARGO", part_status_flag::any );
    if( cargo_parts.empty() ) {
        return;
    }
    // System insures that there is only one part in this vector.
    vehicle_part *cargo_part = cargo_parts.front();
    active_items.add( target, cargo_part->mount );
}

int vehicle::add_charges( int part, const item &itm )
{
    if( !itm.count_by_charges() ) {
        debugmsg( "Add charges was called for an item not counted by charges!" );
        return 0;
    }
    const int ret = get_items( part ).amount_can_fit( itm );
    if( ret == 0 ) {
        return 0;
    }

    item itm_copy = itm;
    itm_copy.charges = ret;
    return add_item( part, itm_copy ) ? ret : 0;
}

std::optional<vehicle_stack::iterator> vehicle::add_item( vehicle_part &pt, const item &obj )
{
    int idx = index_of_part( &pt );
    if( idx < 0 ) {
        debugmsg( "Tried to add item to invalid part" );
        return std::nullopt;
    }
    return add_item( idx, obj );
}

std::optional<vehicle_stack::iterator> vehicle::add_item( int part, const item &itm )
{
    if( part < 0 || part >= static_cast<int>( parts.size() ) ) {
        debugmsg( "int part (%d) is out of range", part );
        return std::nullopt;
    }
    // const int max_weight = ?! // TODO: weight limit, calculation per vpart & vehicle stats, not a hard user limit.
    // add creaking sounds and damage to overloaded vpart, outright break it past a certain point, or when hitting bumps etc
    vehicle_part &p = parts[ part ];
    if( p.is_broken() ) {
        return std::nullopt;
    }

    if( p.base.is_gun() ) {
        if( !itm.is_ammo() || !p.base.ammo_types().count( itm.ammo_type() ) ) {
            return std::nullopt;
        }
    }
    bool charge = itm.count_by_charges();
    vehicle_stack istack = get_items( part );
    const int to_move = istack.amount_can_fit( itm );
    if( to_move == 0 || ( charge && to_move < itm.charges ) ) {
        return std::nullopt; // @add_charges should be used in the latter case
    }
    if( charge ) {
        item *here = istack.stacks_with( itm );
        if( here ) {
            invalidate_mass();
            if( !here->merge_charges( itm ) ) {
                return std::nullopt;
            } else {
                return std::optional<vehicle_stack::iterator>( istack.get_iterator_from_pointer( here ) );
            }
        }
    }

    item itm_copy = itm;

    if( itm_copy.is_bucket_nonempty() ) {
        // this is a vehicle, so there is only one pocket.
        // so if it will spill, spill all of it
        itm_copy.spill_contents( global_part_pos3( part ) );
    }

    const vehicle_stack::iterator new_pos = p.items.insert( itm_copy );
    active_items.add( *new_pos, p.mount );

    invalidate_mass();
    return std::optional<vehicle_stack::iterator>( new_pos );
}

bool vehicle::remove_item( int part, item *it )
{
    const cata::colony<item> &veh_items = parts[part].items;
    const cata::colony<item>::const_iterator iter = veh_items.get_iterator_from_pointer( it );
    if( iter == veh_items.end() ) {
        return false;
    }
    remove_item( part, iter );
    return true;
}

vehicle_stack::iterator vehicle::remove_item( int part, const vehicle_stack::const_iterator &it )
{
    cata::colony<item> &veh_items = parts[part].items;

    invalidate_mass();
    return veh_items.erase( it );
}

vehicle_stack vehicle::get_items( const int part )
{
    const tripoint pos = global_part_pos3( part );
    return vehicle_stack( &parts[part].items, pos.xy(), this, part );
}

vehicle_stack vehicle::get_items( const int part ) const
{
    // HACK: callers could modify items through this
    // TODO: a const version of vehicle_stack is needed
    return const_cast<vehicle *>( this )->get_items( part );
}

void vehicle::place_spawn_items()
{
    if( !type.is_valid() ) {
        return;
    }

    for( const vehicle_prototype::part_def &pt : type->parts ) {
        if( pt.with_ammo ) {
            int turret = part_with_feature( pt.pos, "TURRET", true );
            if( turret >= 0 && x_in_y( pt.with_ammo, 100 ) ) {
                parts[ turret ].ammo_set( random_entry( pt.ammo_types ), rng( pt.ammo_qty.first,
                                          pt.ammo_qty.second ) );
            }
        }
    }

    const float spawn_rate = get_option<float>( "ITEM_SPAWNRATE" );
    for( const vehicle_item_spawn &spawn : type->item_spawns ) {
        int part = part_with_feature( spawn.pos, "CARGO", false );
        if( part < 0 ) {
            debugmsg( "No CARGO parts at (%d, %d) of %s!", spawn.pos.x, spawn.pos.y, name );
        } else {
            bool broken = parts[ part ].is_broken();

            std::vector<item> created;
            const int spawn_count = roll_remainder( spawn.chance * std::max( spawn_rate, 1.0f ) / 100.0f );
            for( int i = 0; i < spawn_count; ++i ) {
                // if vehicle part is broken only 50% of items spawn and they will be variably damaged
                if( broken && one_in( 2 ) ) {
                    continue;
                }

                for( const itype_id &e : spawn.item_ids ) {
                    if( rng_float( 0, 1 ) < spawn_rate ) {
                        item spawn( e );
                        created.emplace_back( spawn.in_its_container( spawn.count() ) );
                    }
                }
                for( const std::pair<itype_id, std::string> &e : spawn.variant_ids ) {
                    if( rng_float( 0, 1 ) < spawn_rate ) {
                        item spawn( e.first );
                        item added = spawn.in_its_container( spawn.count() );
                        added.set_itype_variant( e.second );
                        created.push_back( added );
                    }
                }
                for( const item_group_id &e : spawn.item_groups ) {
                    item_group::ItemList group_items = item_group::items_from( e, calendar::start_of_cataclysm,
                                                       spawn_flags::use_spawn_rate );
                    created.insert( created.end(), group_items.begin(), group_items.end() );
                }
            }
            for( item &e : created ) {
                if( e.is_null() ) {
                    continue;
                }
                if( broken && e.mod_damage( rng( 1, e.max_damage() ) ) ) {
                    continue; // we destroyed the item
                }
                if( e.is_tool() || e.is_gun() || e.is_magazine() ) {
                    bool spawn_ammo = rng( 0, 99 ) < spawn.with_ammo && e.ammo_remaining() == 0;
                    bool spawn_mag  = rng( 0, 99 ) < spawn.with_magazine && !e.magazine_integral() &&
                                      !e.magazine_current();

                    if( spawn_mag ) {
                        item mag( e.magazine_default(), e.birthday() );
                        if( spawn_ammo ) {
                            mag.ammo_set( mag.ammo_default() );
                        }
                        e.put_in( mag, item_pocket::pocket_type::MAGAZINE_WELL );
                    } else if( spawn_ammo && e.is_magazine() ) {
                        e.ammo_set( e.ammo_default() );
                    }
                }

                // Copy vehicle owner for items within
                if( has_owner() ) {
                    e.set_owner( get_owner() );
                }

                add_item( part, e );
            }
        }
    }
}

void vehicle::place_zones( map &pmap ) const
{
    if( !type.is_valid() || !has_owner() ) {
        return;
    }
    for( vehicle_prototype::zone_def const &d : type->zone_defs ) {
        tripoint const pt = pmap.getabs( tripoint( pos + d.pt, pmap.get_abs_sub().z() ) );
        mapgen_place_zone( pt, pt, d.zone_type, get_owner(), d.name, d.filter, &pmap );
    }
}

void vehicle::gain_moves()
{
    fuel_used_last_turn.clear();
    check_falling_or_floating();
    const bool pl_control = player_in_control( get_player_character() );
    if( is_moving() || is_falling ) {
        if( !loose_parts.empty() ) {
            shed_loose_parts();
        }
        of_turn = 1 + of_turn_carry;
        const int vslowdown = slowdown( velocity );
        if( vslowdown > std::abs( velocity ) ) {
            if( cruise_on && cruise_velocity && pl_control ) {
                velocity = velocity > 0 ? 1 : -1;
            } else {
                stop();
            }
        } else if( velocity < 0 ) {
            velocity += vslowdown;
        } else {
            velocity -= vslowdown;
        }
        is_on_ramp = false;
    } else {
        of_turn = .001;
    }
    of_turn_carry = 0;
    // cruise control TODO: enable for NPC?
    if( ( pl_control || is_following || is_patrolling ) && cruise_on && cruise_velocity != velocity ) {
        thrust( ( cruise_velocity ) > velocity ? 1 : -1 );
    } else if( is_rotorcraft() && velocity == 0 ) {
        // rotorcraft uses fuel for hover
        // whether it's flying or not is checked inside thrust function
        thrust( 0 );
    }

    // Force off-map connected vehicles to load by visiting them every time we gain moves.
    // This is expensive so we allow a slightly stale result
    if( calendar::once_every( 5_turns ) ) {
        search_connected_vehicles();
    }

    if( check_environmental_effects ) {
        check_environmental_effects = do_environmental_effects();
    }

    // turrets which are enabled will try to reload and then automatically fire
    // Turrets which are disabled but have targets set are a special case
    for( vehicle_part *e : turrets() ) {
        if( e->enabled || e->target.second != e->target.first ) {
            automatic_fire_turret( *e );
        }
    }

    if( velocity < 0 ) {
        beeper_sound();
    }
}

void vehicle::dump_items_from_part( const size_t index )
{
    map &here = get_map();
    vehicle_part &vp = parts[ index ];
    for( item &e : vp.items ) {
        here.add_item_or_charges( global_part_pos3( vp ), e );
    }
    vp.items.clear();
}

bool vehicle::decrement_summon_timer()
{
    if( !summon_time_limit ) {
        return false;
    }
    if( *summon_time_limit <= 0_turns ) {
        for( const vpart_reference &vp : get_all_parts() ) {
            const size_t p = vp.part_index();
            dump_items_from_part( p );
        }
        add_msg_if_player_sees( global_pos3(), m_info, _( "Your %s winks out of existence." ), name );
        get_map().destroy_vehicle( this );
        return true;
    } else {
        *summon_time_limit -= 1_turns;
    }
    return false;
}

void vehicle::suspend_refresh()
{
    // disable refresh and cache recalculation
    no_refresh = true;
    mass_dirty = false;
    mass_center_precalc_dirty = false;
    mass_center_no_precalc_dirty = false;
    coeff_rolling_dirty = false;
    coeff_air_dirty = false;
    coeff_water_dirty = false;
    coeff_air_changed = false;
}

void vehicle::enable_refresh()
{
    // force all caches to recalculate
    no_refresh = false;
    mass_dirty = true;
    mass_center_precalc_dirty = true;
    mass_center_no_precalc_dirty = true;
    coeff_rolling_dirty = true;
    coeff_air_dirty = true;
    coeff_water_dirty = true;
    coeff_air_changed = true;
    refresh();
}

void vehicle::refresh_active_item_cache()
{
    // Need to manually backfill the active item cache since the part loader can't call its vehicle.
    for( const vpart_reference &vp : get_any_parts( VPFLAG_CARGO ) ) {
        auto it = vp.part().items.begin();
        auto end = vp.part().items.end();
        for( ; it != end; ++it ) {
            active_items.add( *it, vp.mount() );
        }
    }
}

/**
 * Refreshes all caches and refinds all parts. Used after the vehicle has had a part added or removed.
 * Makes indices of different part types so they're easy to find. Also calculates power drain.
 */
void vehicle::refresh( const bool remove_fakes )
{
    if( no_refresh ) {
        return;
    }

    alternators.clear();
    engines.clear();
    reactors.clear();
    solar_panels.clear();
    wind_turbines.clear();
    sails.clear();
    water_wheels.clear();
    funnels.clear();
    emitters.clear();
    relative_parts.clear();
    loose_parts.clear();
    wheelcache.clear();
    rail_wheelcache.clear();
    rotors.clear();
    steering.clear();
    speciality.clear();
    floating.clear();
    batteries.clear();
    fuel_containers.clear();
    turret_locations.clear();
    mufflers.clear();
    planters.clear();
    accessories.clear();

    alternator_load = 0;
    extra_drag = 0_W;
    all_wheels_on_one_axis = true;
    int first_wheel_y_mount = INT_MAX;

    // Used to sort part list so it displays properly when examining
    struct sort_veh_part_vector {
        vehicle *veh;
        inline bool operator()( const int p1, const int p2 ) const {
            return veh->part_info( p1 ).list_order < veh->part_info( p2 ).list_order;
        }
    } svpv = { this };

    mount_min.x = 123;
    mount_min.y = 123;
    mount_max.x = -123;
    mount_max.y = -123;

    int railwheel_xmin = INT_MAX;
    int railwheel_ymin = INT_MAX;
    int railwheel_xmax = INT_MIN;
    int railwheel_ymax = INT_MIN;

    has_enabled_smart_controller = false;
    smart_controller_state = std::nullopt;

    bool refresh_done = false;

    // Main loop over all vehicle parts.
    for( const vpart_reference &vp : get_all_parts() ) {
        const size_t p = vp.part_index();
        const vpart_info &vpi = vp.info();
        if( vp.part().removed ) {
            continue;
        }
        refresh_done = true;

        // Build map of point -> all parts in that point
        const point pt = vp.mount();
        mount_min.x = std::min( mount_min.x, pt.x );
        mount_min.y = std::min( mount_min.y, pt.y );
        mount_max.x = std::max( mount_max.x, pt.x );
        mount_max.y = std::max( mount_max.y, pt.y );

        // This will keep the parts at point pt sorted
        std::vector<int>::iterator vii = std::lower_bound( relative_parts[pt].begin(),
                                         relative_parts[pt].end(),
                                         static_cast<int>( p ), svpv );
        relative_parts[pt].insert( vii, p );

        if( vpi.has_flag( VPFLAG_FLOATS ) ) {
            floating.push_back( p );
        }

        if( vp.part().is_unavailable() ) {
            continue;
        }
        if( vpi.has_flag( VPFLAG_ALTERNATOR ) ) {
            alternators.push_back( p );
        }
        if( vpi.has_flag( VPFLAG_ENGINE ) ) {
            engines.push_back( p );
        }
        if( vpi.has_flag( VPFLAG_REACTOR ) ) {
            reactors.push_back( p );
        }
        if( vpi.has_flag( VPFLAG_SOLAR_PANEL ) ) {
            solar_panels.push_back( p );
        }
        if( vpi.has_flag( VPFLAG_ROTOR ) || vpi.has_flag( VPFLAG_ROTOR_SIMPLE ) ) {
            rotors.push_back( p );
        }
        if( vp.part().is_battery() ) {
            batteries.push_back( p );
        }
        if( vp.part().is_fuel_store( false ) ) {
            fuel_containers.push_back( p );
        }
        if( vp.part().is_turret() ) {
            turret_locations.push_back( p );
        }
        if( vpi.has_flag( "WIND_TURBINE" ) ) {
            wind_turbines.push_back( p );
        }
        if( vpi.has_flag( "WIND_POWERED" ) ) {
            sails.push_back( p );
        }
        if( vpi.has_flag( "WATER_WHEEL" ) ) {
            water_wheels.push_back( p );
        }
        if( vpi.has_flag( "FUNNEL" ) ) {
            funnels.push_back( p );
        }
        if( vpi.has_flag( "UNMOUNT_ON_MOVE" ) ) {
            loose_parts.push_back( p );
        }
        if( !vpi.emissions.empty() || !vpi.exhaust.empty() ) {
            emitters.push_back( p );
        }
        if( vpi.has_flag( VPFLAG_WHEEL ) ) {
            wheelcache.push_back( p );
        }
        if( vpi.has_flag( "SMART_ENGINE_CONTROLLER" ) && vp.part().enabled ) {
            has_enabled_smart_controller = true;
        }
        if( vpi.has_flag( VPFLAG_WHEEL ) && vpi.has_flag( VPFLAG_RAIL ) ) {
            rail_wheelcache.push_back( p );
            if( first_wheel_y_mount == INT_MAX ) {
                first_wheel_y_mount = vp.part().mount.y;
            }
            if( first_wheel_y_mount != vp.part().mount.y ) {
                // vehicle have wheels on different axis
                all_wheels_on_one_axis = false;
            }

            railwheel_xmin = std::min( railwheel_xmin, pt.x );
            railwheel_ymin = std::min( railwheel_ymin, pt.y );
            railwheel_xmax = std::max( railwheel_xmax, pt.x );
            railwheel_ymax = std::max( railwheel_ymax, pt.y );
        }
        if( ( vpi.has_flag( "STEERABLE" ) && part_with_feature( pt, "STEERABLE", true ) != -1 ) ||
            vpi.has_flag( "TRACKED" ) ) {
            // TRACKED contributes to steering effectiveness but
            //  (a) doesn't count as a steering axle for install difficulty
            //  (b) still contributes to drag for the center of steering calculation
            steering.push_back( p );
        }
        if( vpi.has_flag( "SECURITY" ) ) {
            speciality.push_back( p );
        }
        if( vp.part().enabled && vpi.has_flag( "EXTRA_DRAG" ) ) {
            extra_drag += vpi.power;
        }
        if( vpi.has_flag( "EXTRA_DRAG" ) && ( vpi.has_flag( "WIND_TURBINE" ) ||
                                              vpi.has_flag( "WATER_WHEEL" ) ) ) {
            extra_drag += vpi.power;
        }
        if( camera_on && vpi.has_flag( "CAMERA" ) ) {
            vp.part().enabled = true;
        } else if( !camera_on && vpi.has_flag( "CAMERA" ) ) {
            vp.part().enabled = false;
        }
        if( vpi.has_flag( "TURRET" ) && !has_part( global_part_pos3( vp.part() ), "TURRET_CONTROLS" ) ) {
            vp.part().enabled = false;
        }
        if( vpi.has_flag( "MUFFLER" ) ) {
            mufflers.push_back( p );
        }
        if( vpi.has_flag( "PLANTER" ) ) {
            planters.push_back( p );
        }
        if( vpi.has_flag( VPFLAG_ENABLED_DRAINS_EPOWER ) ) {
            accessories.push_back( p );
        }
    }

    rail_wheel_bounding_box.p1 = point( railwheel_xmin, railwheel_ymin );
    rail_wheel_bounding_box.p2 = point( railwheel_xmax, railwheel_ymax );
    front_left.x = mount_max.x;
    front_left.y = mount_min.y;
    front_right = mount_max;

    if( !refresh_done ) {
        mount_min = mount_max = point_zero;
        rail_wheel_bounding_box.p1 = point_zero;
        rail_wheel_bounding_box.p2 = point_zero;
    }

    const auto need_fake_part = [&]( const point & real_mount, const std::string & flag ) {
        int real = part_with_feature( real_mount, flag, true );
        if( real >= 0 && real < part_count() ) {
            return real;
        }
        return -1;
    };
    const auto add_fake_part = [&]( const point & real_mount, const std::string & flag ) {
        // to be eligible for a fake copy, you have to be an obstacle or protrusion
        const int real_index = need_fake_part( real_mount, flag );
        if( real_index < 0 ) {
            return;
        }
        // find neighbor info for current mount
        vpart_edge_info edge_info = get_edge_info( real_mount );
        // add fake mounts based on the edge info
        if( edge_info.is_edge_mount() ) {
            // get a copy of the real part and install it as an inactive fake part
            vehicle_part &part_real = parts.at( real_index );
            if( part_real.has_fake &&
                static_cast<size_t>( part_real.fake_part_at ) < parts.size() ) {
                relative_parts[ parts[ part_real.fake_part_at ].mount ].push_back(
                    part_real.fake_part_at );
                return;
            }
            vehicle_part part_fake( parts.at( real_index ) );
            part_real.has_fake = true;
            part_fake.is_fake = true;
            part_fake.fake_part_to = real_index;
            part_fake.mount += edge_info.is_left_edge() ? point_north : point_south;
            if( part_real.info().has_flag( "PROTRUSION" ) ) {
                for( const int vp : relative_parts.at( part_real.mount ) ) {
                    if( parts.at( vp ).is_fake ) {
                        part_fake.fake_protrusion_on = vp;
                        break;
                    }
                }
            }
            int fake_index = parts.size();
            part_real.fake_part_at = fake_index;
            fake_parts.push_back( fake_index );
            relative_parts[ part_fake.mount ].push_back( fake_index );
            edges.emplace( real_mount, edge_info );
            parts.push_back( part_fake );
        }
    };
    // re-install fake parts - this could be done in a separate function, but we want to
    // guarantee that the fake parts were removed before being added
    if( remove_fakes && !has_tag( "wreckage" ) && !is_appliance() ) {
        // add all the obstacles first
        for( const std::pair <const point, std::vector<int>> &rp : relative_parts ) {
            add_fake_part( rp.first, "OBSTACLE" );
        }
        // then add protrusions that hanging on top of fake obstacles.

        std::vector<int> current_fakes = fake_parts; // copy, not a reference
        for( const int fake_index : current_fakes ) {
            add_fake_part( parts.at( fake_index ).mount, "PROTRUSION" );
        }

        // add fake camera parts so vision isn't blocked by fake parts
        for( const std::pair <const point, std::vector<int>> &rp : relative_parts ) {
            add_fake_part( rp.first, "CAMERA" );
        }
        // add fake curtains so vision is correctly blocked
        for( const std::pair <const point, std::vector<int>> &rp : relative_parts ) {
            add_fake_part( rp.first, "OPAQUE" );
        }
    } else {
        // Always repopulate fake parts in relative_parts cache since we cleared it.
        for( const int fake_index : fake_parts ) {
            if( parts[fake_index].removed ) {
                continue;
            }
            point pt = parts[fake_index].mount;
            relative_parts[pt].push_back( fake_index );
        }
    }

    // NB: using the _old_ pivot point, don't recalc here, we only do that when moving!
    precalc_mounts( 0, pivot_rotation[0], pivot_anchor[0] );
    // update the fakes, and then repopulate the cache
    update_active_fakes();
    check_environmental_effects = true;
    insides_dirty = true;
    zones_dirty = true;
    coeff_air_dirty = true;
    invalidate_mass();
    occupied_cache_pos = { -1, -1, -1 };
    refresh_active_item_cache();
}

vpart_edge_info vehicle::get_edge_info( const point &mount ) const
{
    point forward = mount + point_east;
    point aft = mount + point_west;
    point left = mount + point_north;
    point right = mount + point_south;
    int f_index = -1;
    int a_index = -1;
    int l_index = -1;
    int r_index = -1;
    bool left_side = false;
    bool right_side = false;
    if( relative_parts.find( forward ) != relative_parts.end() &&
        !parts.at( relative_parts.at( forward ).front() ).is_fake ) {
        f_index = relative_parts.at( forward ).front();
    }
    if( relative_parts.find( aft ) != relative_parts.end() &&
        !parts.at( relative_parts.at( aft ).front() ).is_fake ) {
        a_index = relative_parts.at( aft ).front();
    }
    if( relative_parts.find( left ) != relative_parts.end() &&
        !parts.at( relative_parts.at( left ).front() ).is_fake ) {
        l_index = relative_parts.at( left ).front();
        if( parts.at( relative_parts.at( left ).front() ).info().has_flag( "PROTRUSION" ) ) {
            left_side = true;
        }
    }
    if( relative_parts.find( right ) != relative_parts.end() &&
        !parts.at( relative_parts.at( right ).front() ).is_fake ) {
        r_index = relative_parts.at( right ).front();
        if( parts.at( relative_parts.at( right ).front() ).info().has_flag( "PROTRUSION" ) ) {
            right_side = true;
        }
    }
    return vpart_edge_info( f_index, a_index, l_index, r_index, left_side, right_side );
}

void vehicle::remove_fake_parts( const bool cleanup )
{
    if( fake_parts.empty() ) {
        edges.clear();
        return;
    }
    for( const int fake_index : fake_parts ) {
        if( fake_index >= part_count() ) {
            debugmsg( "tried to remove fake part at %d but only %zu parts!", fake_index,
                      parts.size() );
            continue;
        }
        vehicle_part &part_fake = parts.at( fake_index );
        int real_index = part_fake.fake_part_to;
        if( real_index >= part_count() ) {
            debugmsg( "tried to remove fake part at %d with real at %d but only %zu parts!",
                      fake_index, real_index, parts.size() );
        } else {
            vehicle_part &part_real = parts.at( real_index );
            part_real.has_fake = false;
            part_real.fake_part_at = -1;
        }
        part_fake.removed = true;
    }
    edges.clear();
    fake_parts.clear();
    if( cleanup ) {
        do_remove_part_actual();
    }
}

const point &vehicle::pivot_point() const
{
    if( pivot_dirty ) {
        refresh_pivot();
    }

    return pivot_cache;
}

void vehicle::refresh_pivot() const
{
    // Const method, but messes with mutable fields
    pivot_dirty = false;

    if( wheelcache.empty() || !valid_wheel_config() ) {
        // No usable wheels, use CoM (dragging)
        pivot_cache = local_center_of_mass();
        return;
    }

    // The model here is:
    //
    //  We are trying to rotate around some point (xc,yc)
    //  This produces a friction force / moment from each wheel resisting the
    //  rotation. We want to find the point that minimizes that resistance.
    //
    //  For a given wheel w at (xw,yw), find:
    //   weight(w): a scaling factor for the friction force based on wheel
    //              size, brokenness, steerability/orientation
    //   center_dist: the distance from (xw,yw) to (xc,yc)
    //   centerline_angle: the angle between the X axis and a line through
    //                     (xw,yw) and (xc,yc)
    //
    //  Decompose the force into two components, assuming that the wheel is
    //  aligned along the X axis and we want to apply different weightings to
    //  the in-line vs perpendicular parts of the force:
    //
    //   Resistance force in line with the wheel (X axis)
    //    Fi = weightI(w) * center_dist * sin(centerline_angle)
    //   Resistance force perpendicular to the wheel (Y axis):
    //    Fp = weightP(w) * center_dist * cos(centerline_angle);
    //
    //  Then find the moment that these two forces would apply around (xc,yc)
    //    moment(w) = center_dist * cos(centerline_angle) * Fi +
    //                center_dist * sin(centerline_angle) * Fp
    //
    //  Note that:
    //    cos(centerline_angle) = (xw-xc) / center_dist
    //    sin(centerline_angle) = (yw-yc) / center_dist
    // -> moment(w) = weightP(w)*(xw-xc)^2 + weightI(w)*(yw-yc)^2
    //              = weightP(w)*xc^2 - 2*weightP(w)*xc*xw + weightP(w)*xw^2 +
    //                weightI(w)*yc^2 - 2*weightI(w)*yc*yw + weightI(w)*yw^2
    //
    //  which happily means that the X and Y axes can be handled independently.
    //  We want to minimize sum(moment(w)) due to wheels w=0,1,..., which
    //  occurs when:
    //
    //    sum( 2*xc*weightP(w) - 2*weightP(w)*xw ) = 0
    //     -> xc = (weightP(0)*x0 + weightP(1)*x1 + ...) /
    //             (weightP(0) + weightP(1) + ...)
    //    sum( 2*yc*weightI(w) - 2*weightI(w)*yw ) = 0
    //     -> yc = (weightI(0)*y0 + weightI(1)*y1 + ...) /
    //             (weightI(0) + weightI(1) + ...)
    //
    // so it turns into a fairly simple weighted average of the wheel positions.

    float xc_numerator = 0.0f;
    float xc_denominator = 0.0f;
    float yc_numerator = 0.0f;
    float yc_denominator = 0.0f;

    for( int p : wheelcache ) {
        const vehicle_part &wheel = parts[p];

        // TODO: load on tire?
        int contact_area = wheel.wheel_area();
        float weight_i;  // weighting for the in-line part
        float weight_p;  // weighting for the perpendicular part
        if( wheel.is_broken() ) {
            // broken wheels don't roll on either axis
            weight_i = contact_area * 2.0;
            weight_p = contact_area * 2.0;
        } else if( part_with_feature( wheel.mount, "STEERABLE", true ) != -1 ) {
            // Unbroken steerable wheels can handle motion on both axes
            // (but roll a little more easily inline)
            weight_i = contact_area * 0.1;
            weight_p = contact_area * 0.2;
        } else {
            // Regular wheels resist perpendicular motion
            weight_i = contact_area * 0.1;
            weight_p = contact_area;
        }

        xc_numerator += weight_p * wheel.mount.x;
        yc_numerator += weight_i * wheel.mount.y;
        xc_denominator += weight_p;
        yc_denominator += weight_i;
    }

    if( xc_denominator < 0.1 || yc_denominator < 0.1 ) {
        debugmsg( "vehicle::refresh_pivot had a bad weight: xc=%.3f/%.3f yc=%.3f/%.3f",
                  xc_numerator, xc_denominator, yc_numerator, yc_denominator );
        pivot_cache = local_center_of_mass();
    } else {
        pivot_cache.x = std::round( xc_numerator / xc_denominator );
        pivot_cache.y = std::round( yc_numerator / yc_denominator );
    }
}

void vehicle::do_towing_move()
{
    if( !no_towing_slack() || velocity <= 0 ) {
        return;
    }
    bool invalidate = false;
    const int tow_index = get_tow_part();
    if( tow_index == -1 ) {
        debugmsg( "tried to do towing move, but no tow part" );
        invalidate = true;
    }
    vehicle *towed_veh = tow_data.get_towed();
    if( !towed_veh ) {
        debugmsg( "tried to do towing move, but towed vehicle doesn't exist." );
        invalidate_towing();
        return;
    }
    const int other_tow_index = towed_veh->get_tow_part();
    if( other_tow_index == -1 ) {
        debugmsg( "tried to do towing move but towed vehicle has no towing part" );
        invalidate = true;
    }
    if( towed_veh->global_pos3().z != global_pos3().z ) {
        // how the hellicopter did this happen?
        // yes, this can happen when towing over a bridge (see #47293)
        invalidate = true;
        add_msg( m_info, _( "A towing cable snaps off of %s." ), towed_veh->disp_name() );
    }
    if( invalidate ) {
        invalidate_towing( true );
        return;
    }
    map &here = get_map();
    const tripoint tower_tow_point = here.getabs( global_part_pos3( tow_index ) );
    const tripoint towed_tow_point = here.getabs( towed_veh->global_part_pos3( other_tow_index ) );
    // same as above, but where the pulling vehicle is pulling from
    units::angle towing_veh_angle = towed_veh->get_angle_from_targ( tower_tow_point );
    const bool reverse = towed_veh->tow_data.tow_direction == TOW_BACK;
    int accel_y = 0;
    tripoint vehpos = global_square_location().raw();
    int turn_x = get_turn_from_angle( towing_veh_angle, vehpos, tower_tow_point, reverse );
    if( rl_dist( towed_tow_point, tower_tow_point ) < 6 ) {
        accel_y = reverse ? -1 : 1;
    }
    if( towed_veh->velocity <= velocity && rl_dist( towed_tow_point, tower_tow_point ) >= 7 ) {
        accel_y = reverse ? 1 : -1;
    }
    if( rl_dist( towed_tow_point, tower_tow_point ) >= 12 ) {
        towed_veh->velocity = velocity * 1.8;
        if( reverse ) {
            towed_veh->velocity = -towed_veh->velocity;
        }
    } else {
        towed_veh->velocity = reverse ? -velocity : velocity;
    }
    if( towed_veh->tow_data.tow_direction == TOW_FRONT ) {
        towed_veh->selfdrive( point( turn_x, accel_y ) );
    } else if( towed_veh->tow_data.tow_direction == TOW_BACK ) {
        accel_y = 10;
        towed_veh->selfdrive( point( turn_x, accel_y ) );
    } else {
        towed_veh->skidding = true;
        std::vector<tripoint> lineto = line_to( here.getlocal( towed_tow_point ),
                                                here.getlocal( tower_tow_point ) );
        tripoint nearby_destination;
        if( lineto.size() >= 2 ) {
            nearby_destination = lineto[1];
        } else {
            nearby_destination = tower_tow_point;
        }
        const tripoint destination_delta( here.getlocal( tower_tow_point ).xy() - nearby_destination.xy() +
                                          tripoint( 0, 0, towed_veh->global_pos3().z ) );
        const tripoint move_destination( clamp( destination_delta.x, -1, 1 ),
                                         clamp( destination_delta.y, -1, 1 ),
                                         clamp( destination_delta.z, -1, 1 ) );
        here.move_vehicle( *towed_veh, move_destination, towed_veh->face );
        towed_veh->move = tileray( destination_delta.xy() );
    }

}

bool vehicle::is_external_part( const tripoint &part_pt ) const
{
    map &here = get_map();
    for( const tripoint &elem : here.points_in_radius( part_pt, 1 ) ) {
        const optional_vpart_position vp = here.veh_at( elem );
        if( !vp ) {
            return true;
        }
        if( &vp->vehicle() != this ) {
            return true;
        }
    }
    return false;
}

bool vehicle::is_towing() const
{
    bool ret = false;
    if( !tow_data.get_towed() ) {
        return ret;
    } else {
        if( !tow_data.get_towed()->tow_data.get_towed_by() ) {
            debugmsg( "vehicle %s is towing, but the towed vehicle has no tower defined", name );
            return ret;
        }
        ret = true;
    }
    return ret;
}

bool vehicle::is_towed() const
{
    bool ret = false;
    if( !tow_data.get_towed_by() ) {
        return ret;
    } else {
        if( !tow_data.get_towed_by()->tow_data.get_towed() ) {
            debugmsg( "vehicle %s is marked as towed, but the tower vehicle has no towed defined", name );
            return ret;
        }
        ret = true;
    }
    return ret;
}

int vehicle::get_tow_part() const
{
    for( const vpart_reference &vpr : get_all_parts() ) {
        const int tow_cable_idx = part_with_feature( vpr.mount(), "TOW_CABLE", true );
        if( tow_cable_idx < 0 ) {
            continue;
        }
        const vehicle_part &vp = part( tow_cable_idx );
        if( !vp.removed && vp.is_available() ) {
            return tow_cable_idx;
        }
    }
    return -1;
}

bool vehicle::has_tow_attached() const
{
    return get_tow_part() != -1;
}

void vehicle::set_tow_directions()
{
    const int length = mount_max.x - mount_min.x + 1;
    const point mount_of_tow = parts[get_tow_part()].mount;
    const point normalized_tow_mount = point( std::abs( mount_of_tow.x - mount_min.x ),
                                       std::abs( mount_of_tow.y - mount_min.y ) );
    if( length >= 3 ) {
        const int trisect = length / 3;
        if( normalized_tow_mount.x <= trisect ) {
            tow_data.tow_direction = TOW_BACK;
        } else if( normalized_tow_mount.x > trisect && normalized_tow_mount.x <= trisect * 2 ) {
            tow_data.tow_direction = TOW_SIDE;
        } else {
            tow_data.tow_direction = TOW_FRONT;
        }
    } else {
        // its a small vehicle, no danger if it flips around.
        tow_data.tow_direction = TOW_FRONT;
    }
}

bool towing_data::set_towing( vehicle *tower_veh, vehicle *towed_veh )
{
    if( !towed_veh || !tower_veh ) {
        return false;
    }
    towed_veh->tow_data.towed_by = tower_veh;
    tower_veh->tow_data.towing = towed_veh;
    tower_veh->set_tow_directions();
    towed_veh->set_tow_directions();
    return true;
}

void vehicle::invalidate_towing( bool first_vehicle )
{
    if( !is_towing() && !is_towed() ) {
        return;
    }
    if( first_vehicle ) {
        vehicle *other_veh = is_towing() ? tow_data.get_towed() :
                             is_towed() ? tow_data.get_towed_by() : nullptr;
        if( other_veh ) {
            other_veh->invalidate_towing();
        }
    }
    tow_data.clear_towing();
    const int tow_cable_idx = get_tow_part();
    if( tow_cable_idx < 0 ) {
        return;
    }
    if( first_vehicle ) {
        vehicle_part &vp = parts[tow_cable_idx];
        item drop = vp.properties_to_item();
        get_map().add_item_or_charges( global_part_pos3( vp ), drop );
    }
    remove_part( tow_cable_idx );
}

// to be called on the towed vehicle
bool vehicle::tow_cable_too_far() const
{
    if( !tow_data.get_towed_by() ) {
        debugmsg( "checking tow cable length on a vehicle that has no towing vehicle" );
        return false;
    }
    int index = get_tow_part();
    if( index == -1 ) {
        debugmsg( "towing data exists but no towing part" );
        return false;
    }
    map &here = get_map();
    tripoint towing_point = here.getabs( global_part_pos3( index ) );
    if( !tow_data.get_towed_by()->tow_data.get_towed() ) {
        debugmsg( "vehicle %s has data for a towing vehicle, but that towing vehicle does not have %s listed as towed",
                  disp_name(), disp_name() );
        return false;
    }
    int other_index = tow_data.get_towed_by()->get_tow_part();
    if( other_index == -1 ) {
        debugmsg( "towing data exists but no towing part" );
        return false;
    }
    tripoint towed_point = here.getabs( tow_data.get_towed_by()->global_part_pos3( other_index ) );
    if( towing_point == tripoint_zero || towed_point == tripoint_zero ) {
        debugmsg( "towing data exists but no towing part" );
        return false;
    }
    return rl_dist( towing_point, towed_point ) >= 25;
}

// the towing cable only starts pulling at a certain distance between the vehicles
// to be called on the towing vehicle
bool vehicle::no_towing_slack() const
{
    if( !tow_data.get_towed() ) {
        return false;
    }
    int index = get_tow_part();
    if( index == -1 ) {
        debugmsg( "towing data exists but no towing part" );
        return false;
    }
    map &here = get_map();
    tripoint towing_point = here.getabs( global_part_pos3( index ) );
    if( !tow_data.get_towed()->tow_data.get_towed_by() ) {
        debugmsg( "vehicle %s has data for a towed vehicle, but that towed vehicle does not have %s listed as tower",
                  disp_name(), disp_name() );
        return false;
    }
    int other_index = tow_data.get_towed()->get_tow_part();
    if( other_index == -1 ) {
        debugmsg( "towing data exists but no towing part" );
        return false;
    }
    tripoint towed_point = here.getabs( tow_data.get_towed()->global_part_pos3( other_index ) );
    if( towing_point == tripoint_zero || towed_point == tripoint_zero ) {
        debugmsg( "towing data exists but no towing part" );
        return false;
    }
    return rl_dist( towing_point, towed_point ) >= 8;

}

void vehicle::remove_remote_part( int part_num )
{
    vehicle *veh = find_vehicle( parts[part_num].target.second );

    // If the target vehicle is still there, ask it to remove its part
    if( veh != nullptr ) {
        const tripoint local_abs = get_map().getabs( global_part_pos3( part_num ) );

        for( size_t j = 0; j < veh->loose_parts.size(); j++ ) {
            int remote_partnum = veh->loose_parts[j];
            const vehicle_part *remote_part = &veh->parts[remote_partnum];

            if( veh->part_flag( remote_partnum, "POWER_TRANSFER" ) && remote_part->target.first == local_abs ) {
                veh->remove_part( remote_partnum );
                return;
            }
        }
    }
}

void vehicle::shed_loose_parts( const tripoint_bub_ms *src, const tripoint_bub_ms *dst )
{
    map &here = get_map();
    // remove_part rebuilds the loose_parts vector, so iterate over a copy to preserve
    // power transfer lines that still have some slack to them
    std::vector<int> lp = loose_parts;
    for( const int &elem : lp ) {
        if( std::find( loose_parts.begin(), loose_parts.end(), elem ) == loose_parts.end() ) {
            // part was removed elsewhere
            continue;
        }
        if( part_flag( elem, "POWER_TRANSFER" ) ) {
            int distance = rl_dist( here.getabs( bub_part_pos( parts[elem] ) ), parts[elem].target.second );
            int max_dist = parts[elem].get_base().type->maximum_charges();
            if( src && ( max_dist - distance ) > 0 ) {
                // power line still has some slack to it, so keep it attached for now
                vehicle *veh = find_vehicle( parts[elem].target.second );
                if( veh != nullptr ) {
                    for( int remote_lp : veh->loose_parts ) {
                        if( veh->part_flag( remote_lp, "POWER_TRANSFER" ) &&
                            veh->parts[remote_lp].target.first == here.getabs( *src ) ) {
                            // update remote part's target to new position
                            veh->parts[remote_lp].target.first = here.getabs( dst ? *dst : bub_part_pos( elem ) );
                            veh->parts[remote_lp].target.second = veh->parts[remote_lp].target.first;
                        }
                    }
                }
                continue;
            }
            add_msg_if_player_sees( global_part_pos3( parts[elem] ), m_warning,
                                    _( "The %s's power connection was detached!" ), name );
            remove_remote_part( elem );
        }
        if( is_towing() || is_towed() ) {
            vehicle *other_veh = is_towing() ? tow_data.get_towed() : tow_data.get_towed_by();
            if( other_veh ) {
                other_veh->remove_part( other_veh->get_tow_part() );
                other_veh->tow_data.clear_towing();
            }
            tow_data.clear_towing();
        }
        const vehicle_part *part = &parts[elem];
        if( !magic && !part->properties_to_item().has_flag( json_flag_POWER_CORD ) ) {
            item drop = part->properties_to_item();
            here.add_item_or_charges( global_part_pos3( *part ), drop );
        }

        remove_part( elem );
    }
}

bool vehicle::enclosed_at( const tripoint &pos )
{
    refresh_insides();
    std::vector<vehicle_part *> parts_here = get_parts_at( pos, "BOARDABLE",
            part_status_flag::working );
    if( !parts_here.empty() ) {
        return parts_here.front()->inside;
    }
    return false;
}

void vehicle::refresh_insides()
{
    if( !insides_dirty ) {
        return;
    }
    insides_dirty = false;
    for( const vpart_reference &vpr : get_all_parts() ) {
        vehicle_part &vp = vpr.part();
        if( vp.removed ) {
            continue;
        }
        /* If there's no roof, or there is a roof but it's broken, it's outside.
         * (Use short-circuiting || so broken frames don't screw this up) */
        if( ( part_with_feature( vp.mount, "ROOF", true ) < 0 ) || !vp.is_available() ) {
            vp.inside = false;
            continue;
        }

        vp.inside = true; // inside if not otherwise
        for( const point &offset : four_adjacent_offsets ) { // let's check four neighbor parts
            bool cover = false; // if we aren't covered from sides, the roof at p won't save us
            for( const int near_idx : parts_at_relative( vp.mount + offset, true ) ) {
                const vehicle_part &vp_near = part( near_idx );
                const vpart_info &vpi_near = vp_near.info();
                if( !vp_near.is_available() ) {
                    continue; // keep looking
                }
                if( vpi_near.has_flag( "ROOF" ) ) { // another roof -- cover
                    cover = true;
                    break;
                } else if( vpi_near.has_flag( "OBSTACLE" ) ) { // obstacle, like board or windshield or door
                    if( vp_near.inside || ( vpi_near.has_flag( "OPENABLE" ) && vp_near.open ) ) {
                        continue; // door and it's open -- can't cover
                    }
                    cover = true;
                    break;
                }
                // keep looking, there might be another part in that square
            }
            if( !cover ) {
                vp.inside = false;
                break;
            }
        }
    }
}

bool vpart_position::is_inside() const
{
    // TODO: this is a bit of a hack as refresh_insides has side effects
    // this should be called elsewhere and not in a function that intends to just query
    // it's also a no-op if the insides are up to date.
    vehicle().refresh_insides();
    return vehicle().part( part_index() ).inside;
}

void vehicle::unboard_all() const
{
    map &here = get_map();
    std::vector<int> bp = boarded_parts();
    for( const int &i : bp ) {
        here.unboard_vehicle( global_part_pos3( i ) );
    }
}

int vehicle::damage( map &here, int p, int dmg, damage_type type, bool aimed )
{
    if( dmg < 1 ) {
        return dmg;
    }

    p = get_non_fake_part( p );
    const vehicle_part &vp_initial = part( p );
    const std::vector<int> parts_here = parts_at_relative( vp_initial.mount, true );
    if( parts_here.empty() ) {
        return dmg; // We ran out of non removed parts at this location already.
    }

    if( !aimed ) {
        bool found_obstacle = false;
        for( const int p_here : parts_here ) {
            const vehicle_part &vp_here = part( p_here );
            const vpart_info &vpi_here = vp_here.info();
            if( vpi_here.has_flag( "OBSTACLE" ) && ( !vpi_here.has_flag( "OPENABLE" ) || !vp_here.open ) ) {
                found_obstacle = true;
                break;
            }
        }
        if( !found_obstacle ) {
            return dmg; // not aimed at this tile and no obstacle here -- fly through
        }
    }

    int target_part = vp_initial.info().rotor_diameter() ? p : random_entry( parts_here );

<<<<<<< HEAD
    // Parts integrated inside a door or board are protected by boards and closed doors
    if( part_flag( target_part, "BOARD_INTERNAL" ) ) {
        int strongest_board_part = -1;
        int strongest_board_durability = INT_MIN;
        for( int part : pl ) {
            if( part_flag( part, "FULL_BOARD" ) ||
                part_flag( part, "HALF_BOARD" ) ||
                ( part_flag( part, "OPENABLE" ) && !parts[part].open ) ) {
                const int board_durability = part_info( part ).durability;
                if( board_durability > strongest_board_durability ) {
                    strongest_board_part = part;
                    strongest_board_durability = board_durability;
                }
            }
        }

        // if we found a stronger part, target it instead
        if( strongest_board_part != -1 ) {
            target_part = strongest_board_part;
        }
=======
    // door motor mechanism is protected by closed doors
    if( part( target_part ).info().has_flag( "DOOR_MOTOR" ) ) {
        int strongest_door_durability = INT_MIN;
        for( const int p_here : parts_here ) { // find the most strong openable that is not open
            const vehicle_part &vp_here = part( p_here );
            const vpart_info &vpi_here = vp_here.info();
            if( vpi_here.has_flag( "OPENABLE" ) && !vp_here.open ) {
                if( vpi_here.durability > strongest_door_durability ) {
                    target_part = p_here; // if we found a closed door, target it instead of the door_motor
                    strongest_door_durability = vpi_here.durability;
                }
            }
        }
>>>>>>> 2fcf05f3
    }

    const int armor_part = part_with_feature( vp_initial.mount, "ARMOR", true );
    if( armor_part < 0 ) { // Not covered by armor -- damage part
        return damage_direct( here, target_part, dmg, type );
    }
    const vehicle_part &vp_target = part( target_part );
    const vpart_info &vpi_target = vp_target.info();
    const vehicle_part &vp_armor = part( armor_part );
    // Covered by armor -- hit both armor and part, but reduce damage by armor's reduction
    const int protection = vp_armor.info().damage_reduction[static_cast<int>( type )];
    // Parts on roof aren't protected
    const bool overhead = vpi_target.has_flag( "ROOF" ) || vpi_target.location == "on_roof";
    // Calling damage_direct may remove the damaged part completely, therefore the
    // other index (target_part) becomes wrong if target_part > armor_part.
    // Damaging the part with the higher index first is save, as removing a part
    // only changes indices after the removed part.
    if( armor_part < target_part ) {
        damage_direct( here, target_part, overhead ? dmg : dmg - protection, type );
        return damage_direct( here, armor_part, dmg, type );
    } else {
        const int damage_dealt = damage_direct( here, armor_part, dmg, type );
        damage_direct( here, target_part, overhead ? dmg : dmg - protection, type );
        return damage_dealt;
    }
}

void vehicle::damage_all( int dmg1, int dmg2, damage_type type, const point &impact )
{
    if( dmg2 < dmg1 ) {
        std::swap( dmg1, dmg2 );
    }

    if( dmg1 < 1 ) {
        return;
    }

    for( const vpart_reference &vpr : get_all_parts() ) {
        const vehicle_part &vp = vpr.part();
        const vpart_info &vpi = vp.info();
        const int distance = 1 + square_dist( vp.mount, impact );
        if( distance > 1 ) {
            int net_dmg = rng( dmg1, dmg2 ) / ( distance * distance );
            if( vpi.location != part_location_structure || !vpi.has_flag( "PROTRUSION" ) ) {
                const int shock_absorber = part_with_feature( vp.mount, "SHOCK_ABSORBER", true );
                if( shock_absorber >= 0 ) {
                    const vehicle_part &vp_shock_absorber = part( shock_absorber );
                    net_dmg = std::max( 0, net_dmg - vp_shock_absorber.info().bonus );
                }
            }
            damage_direct( get_map(), vpr.part_index(), net_dmg, type );
        }
    }
}

/**
 * Shifts all parts of the vehicle by the given amounts, and then shifts the
 * vehicle itself in the opposite direction. The end result is that the vehicle
 * appears to have not moved. Useful for re-zeroing a vehicle to ensure that a
 * (0, 0) part is always present.
 * @param delta How much to shift along each axis
 */
void vehicle::shift_parts( map &here, const point &delta )
{
    // Don't invalidate the active item cache's location!
    active_items.subtract_locations( delta );
    for( vehicle_part &elem : parts ) {
        elem.mount -= delta;
    }

    decltype( labels ) new_labels;
    for( const label &l : labels ) {
        new_labels.insert( label( l - delta, l.text ) );
    }
    labels = new_labels;

    decltype( loot_zones ) new_zones;
    for( auto const &z : loot_zones ) {
        new_zones.emplace( z.first - delta, z.second );
    }
    loot_zones = new_zones;

    pivot_anchor[0] -= delta;
    refresh();
    //Need to also update the map after this
    here.rebuild_vehicle_level_caches();
}

/**
 * Detect if the vehicle is currently missing a 0,0 part, and
 * adjust if necessary.
 * @return bool true if the shift was needed.
 */
bool vehicle::shift_if_needed( map &here )
{
    std::vector<int> vehicle_origin = parts_at_relative( point_zero, true );
    if( !vehicle_origin.empty() && !parts[ vehicle_origin[ 0 ] ].removed ) {
        // Shifting is not needed.
        return false;
    }
    //Find a frame, any frame, to shift to
    for( const vpart_reference &vp : get_all_parts() ) {
        if( vp.info().location == "structure"
            && !vp.has_feature( "PROTRUSION" )
            && !vp.part().removed ) {
            shift_parts( here, vp.mount() );
            refresh();
            return true;
        }
    }
    // There are only parts with PROTRUSION left, choose one of them.
    for( const vpart_reference &vp : get_all_parts() ) {
        if( !vp.part().removed ) {
            shift_parts( here, vp.mount() );
            refresh();
            return true;
        }
    }
    return false;
}

int vehicle::break_off( map &here, int p, int dmg )
{
    /* Already-destroyed part - chance it could be torn off into pieces.
     * Chance increases with damage, and decreases with part max durability
     * (so lights, etc are easily removed; frames and plating not so much) */
    if( rng( 0, part_info( p ).durability / 10 ) >= dmg ) {
        return dmg;
    }
    const tripoint pos = global_part_pos3( p );
    const auto scatter_parts = [&]( const vehicle_part & pt ) {
        for( const item &piece : pt.pieces_for_broken_part() ) {
            // inside the loop, so each piece goes to a different place
            // TODO: this may spawn items behind a wall
            const tripoint where = random_entry( here.points_in_radius( pos, SCATTER_DISTANCE ) );
            // TODO: balance audit, ensure that less pieces are generated than one would need
            // to build the component (smash a vehicle box that took 10 lumps of steel,
            // find 12 steel lumps scattered after atom-smashing it with a tree trunk)
            if( !magic ) {
                here.add_item_or_charges( where, piece );
            }
        }
    };
    std::unique_ptr<RemovePartHandler> handler_ptr;
    if( g && &get_map() == &here ) {
        handler_ptr = std::make_unique<DefaultRemovePartHandler>();
    } else {
        handler_ptr = std::make_unique<MapgenRemovePartHandler>( here );
    }
    if( part_info( p ).location == part_location_structure ) {
        // For structural parts, remove other parts first
        std::vector<int> parts_in_square = parts_at_relative( parts[p].mount, true );
        for( int index = parts_in_square.size() - 1; index >= 0; index-- ) {
            // Ignore the frame being destroyed
            if( parts_in_square[index] == p ) {
                continue;
            }

            if( parts[ parts_in_square[ index ] ].is_broken() ) {
                // Tearing off a broken part - break it up
                add_msg_if_player_sees( pos, m_bad, _( "The %s's %s breaks into pieces!" ), name,
                                        parts[ parts_in_square[ index ] ].name() );
                scatter_parts( parts[parts_in_square[index]] );
            } else {
                // Intact (but possibly damaged) part - remove it in one piece
                add_msg_if_player_sees( pos, m_bad, _( "The %1$s's %2$s is torn off!" ), name,
                                        parts[ parts_in_square[ index ] ].name() );
                if( !magic ) {
                    item part_as_item = parts[parts_in_square[index]].properties_to_item();
                    here.add_item_or_charges( pos, part_as_item );
                }
            }
            remove_part( parts_in_square[index], *handler_ptr );
        }
        // After clearing the frame, remove it.
        add_msg_if_player_sees( pos, m_bad, _( "The %1$s's %2$s is destroyed!" ), name, parts[ p ].name() );
        scatter_parts( parts[p] );
        remove_part( p, *handler_ptr );
        find_and_split_vehicles( here, { p } );
    } else {
        //Just break it off
        add_msg_if_player_sees( pos, m_bad, _( "The %1$s's %2$s is destroyed!" ), name, parts[ p ].name() );

        scatter_parts( parts[p] );
        const point position = parts[p].mount;
        remove_part( p, *handler_ptr );

        // remove parts for which required flags are not present anymore
        if( !part_info( p ).get_flags().empty() ) {
            const std::vector<int> parts_here = parts_at_relative( position, false );
            for( const int &part : parts_here ) {
                bool remove = false;
                for( const std::string &flag : part_info( part ).get_flags() ) {
                    if( !json_flag::get( flag ).requires_flag().empty() ) {
                        remove = true;
                        for( const int &elem : parts_here ) {
                            if( part_info( elem ).has_flag( json_flag::get( flag ).requires_flag() ) ) {
                                remove = false;
                                continue;
                            }
                        }
                    }
                }
                if( remove ) {
                    item part_as_item = parts[part].properties_to_item();
                    here.add_item_or_charges( pos, part_as_item );
                    remove_part( part, *handler_ptr );
                }
            }
        }
    }

    return dmg;
}

bool vehicle::explode_fuel( int p, damage_type type )
{
    const itype_id &ft = part_info( p ).fuel_type;
    item fuel = item( ft );
    if( !fuel.has_explosion_data() ) {
        return false;
    }
    const fuel_explosion_data &data = fuel.get_explosion_data();

    if( parts[ p ].is_broken() ) {
        leak_fuel( parts[ p ] );
    }

    int explosion_chance = type == damage_type::HEAT ? data.explosion_chance_hot :
                           data.explosion_chance_cold;
    if( one_in( explosion_chance ) ) {
        get_event_bus().send<event_type::fuel_tank_explodes>( name );
        const int pow = 120 * ( 1 - std::exp( data.explosion_factor / -5000 *
                                              ( parts[p].ammo_remaining() * data.fuel_size_factor ) ) );
        //debugmsg( "damage check dmg=%d pow=%d amount=%d", dmg, pow, parts[p].amount );

        explosion_handler::explosion( nullptr, global_part_pos3( p ), pow, 0.7, data.fiery_explosion );
        mod_hp( parts[p], -parts[ p ].hp() );
        parts[p].ammo_unset();
    }

    return true;
}

int vehicle::damage_direct( map &here, int p, int dmg, damage_type type )
{
    // Make sure p is within range and hasn't been removed already
    if( ( static_cast<size_t>( p ) >= parts.size() ) || parts[p].removed ) {
        return dmg;
    }
    // If auto-driving and damage happens, bail out
    if( is_autodriving ) {
        stop_autodriving();
    }
    here.set_memory_seen_cache_dirty( global_part_pos3( p ) );
    if( parts[p].is_broken() ) {
        return break_off( here, p, dmg );
    }

    int tsh = std::min( 20, part_info( p ).durability / 10 );
    if( dmg < tsh && type != damage_type::PURE ) {
        if( type == damage_type::HEAT && parts[p].is_fuel_store() ) {
            explode_fuel( p, type );
        }

        return dmg;
    }

    dmg -= std::min<int>( dmg, part_info( p ).damage_reduction[ static_cast<int>( type ) ] );
    int dres = dmg - parts[p].hp();
    if( mod_hp( parts[ p ], -dmg ) ) {
        if( is_flyable() && !rotors.empty() && !parts[p].info().has_flag( VPFLAG_SIMPLE_PART ) ) {
            // If we break a part, we can no longer fly the vehicle.
            set_flyable( false );
        }

        insides_dirty = true;
        pivot_dirty = true;

        // destroyed parts lose any contained fuels, battery charges or ammo
        leak_fuel( parts [ p ] );

        for( const item &e : parts[p].items ) {
            here.add_item_or_charges( global_part_pos3( p ), e );
        }
        parts[p].items.clear();

        invalidate_mass();
        coeff_air_changed = true;

        // refresh cache in case the broken part has changed the status
        refresh();
    }

    if( parts[p].is_fuel_store() ) {
        explode_fuel( p, type );
    } else if( parts[ p ].is_broken() && part_flag( p, "UNMOUNT_ON_DAMAGE" ) ) {
        here.spawn_item( global_part_pos3( p ), part_info( p ).base_item, 1, 0, calendar::turn,
                         part_info( p ).base_item.obj().damage_max() - 1 );
        monster *mon = get_monster( p );
        if( mon != nullptr && mon->has_effect( effect_harnessed ) ) {
            mon->remove_effect( effect_harnessed );
        }
        if( part_flag( p, "TOW_CABLE" ) ) {
            invalidate_towing( true );
        } else {
            if( !g || &get_map() != &here ) {
                MapgenRemovePartHandler handler( here );
                remove_part( p, handler );
            } else {
                remove_part( p );
            }
        }
    }

    return std::max( dres, 0 );
}

void vehicle::leak_fuel( vehicle_part &pt ) const
{
    // only liquid fuels from non-empty tanks can leak out onto map tiles
    if( !pt.is_tank() || pt.ammo_remaining() <= 0 ) {
        return;
    }

    map &here = get_map();
    // leak in random directions but prefer closest tiles and avoid walls or other obstacles
    std::vector<tripoint> tiles = closest_points_first( global_part_pos3( pt ), 1 );
    tiles.erase( std::remove_if( tiles.begin(), tiles.end(), [&here]( const tripoint & e ) {
        return !here.passable( e );
    } ), tiles.end() );

    // leak up to 1/3 of remaining fuel per iteration and continue until the part is empty
    const itype *fuel = item::find_type( pt.ammo_current() );
    while( !tiles.empty() && pt.ammo_remaining() ) {
        int qty = pt.ammo_consume( rng( 0, std::max( pt.ammo_remaining() / 3, 1 ) ),
                                   global_part_pos3( pt ) );
        if( qty > 0 ) {
            here.add_item_or_charges( random_entry( tiles ), item( fuel, calendar::turn, qty ) );
        }
    }

    pt.ammo_unset();
}

std::map<itype_id, int> vehicle::fuels_left() const
{
    std::map<itype_id, int> result;
    for( const vehicle_part &p : parts ) {
        if( p.is_fuel_store() && !p.ammo_current().is_null() ) {
            result[ p.ammo_current() ] += p.ammo_remaining();
        }
    }
    return result;
}

std::list<item *> vehicle::fuel_items_left()
{
    std::list<item *> result;
    for( vehicle_part &p : parts ) {
        if( p.is_fuel_store() && !p.ammo_current().is_null() && !p.base.is_container_empty() ) {
            result.push_back( &p.base.only_item() );
        }
    }
    return result;
}

bool vehicle::is_foldable() const
{
    if( is_appliance() ) {
        return false;
    }
    for( const vehicle_part &vp : real_parts() ) {
        if( !vp.info().folded_volume ) {
            return false;
        }
    }
    return true;
}

time_duration vehicle::folding_time() const
{
    const vehicle_part_range vpr = get_all_parts();
    return std::accumulate( vpr.begin(), vpr.end(), time_duration(),
    []( time_duration & acc, const vpart_reference & part ) {
        return acc + ( part.part().removed ? time_duration() : part.info().get_folding_time() );
    } );
}

time_duration vehicle::unfolding_time() const
{
    const vehicle_part_range vpr = get_all_parts();
    return std::accumulate( vpr.begin(), vpr.end(), time_duration(),
    []( time_duration & acc, const vpart_reference & part ) {
        return acc + ( part.part().removed ? time_duration() : part.info().get_unfolding_time() );
    } );
}

item vehicle::get_folded_item() const
{
    item folded( "generic_folded_vehicle", calendar::turn );
    const std::vector<vehicle_part> parts = real_parts();
    try {
        std::ostringstream veh_data;
        JsonOut json( veh_data );
        json.write( parts );
        folded.set_var( "folded_parts", veh_data.str() );
    } catch( const JsonError &e ) {
        debugmsg( "Error storing vehicle: %s", e.c_str() );
        return folded;
    }

    units::volume folded_volume = 0_ml;
    int sum_of_damage = 0;
    int num_of_parts = 0;
    for( const vehicle_part &vp : real_parts() ) {
        folded_volume += vp.info().folded_volume.value_or( 0_ml );
        sum_of_damage += vp.damage();
        num_of_parts++;
    }

    if( num_of_parts == 0 ) {
        debugmsg( "Error storing vehicle: 0 real parts" );
        return folded;
    }

    // snapshot average damage of parts into both item's hp and item variable
    const int avg_part_damage = static_cast<int>( sum_of_damage / num_of_parts );

    folded.set_var( "tracking", tracking_on ? 1 : 0 );
    folded.set_var( "weight", to_milligram( total_mass() ) );
    folded.set_var( "volume", folded_volume / units::legacy_volume_factor );
    folded.set_var( "name", string_format( _( "folded %s" ), name ) );
    folded.set_var( "vehicle_name", name );
    folded.set_var( "unfolding_time", to_moves<int>( unfolding_time() ) );
    folded.set_var( "avg_part_damage", avg_part_damage );
    folded.set_damage( avg_part_damage );
    std::string desc = string_format( _( "A folded %s." ), name )
                       .append( "\n\n" )
                       .append( string_format( _( "It will take %s to unfold." ), to_string( unfolding_time() ) ) );
    folded.set_var( "description", desc );

    return folded;
}

bool vehicle::restore_folded_parts( const item &it )
{
    const std::string data = it.get_var( "folded_parts" );
    try {
        JsonValue json = json_loader::from_string( data );
        parts.clear();
        json.read( parts );
    } catch( const JsonError &e ) {
        debugmsg( "Error restoring folded vehicle parts: %s", e.c_str() );
        return false;
    }

    // item should have snapshot of average part damage in item var. take difference of current
    // item's damage and snapshotted damage, then randomly apply to parts in chunks to roughly match.
    constexpr int chunk_damage = 400;
    const int avg_part_damage = static_cast<int>( it.get_var( "avg_part_damage", 0.0 ) );
    const int damage_diff = it.damage() - avg_part_damage;
    int damage_to_apply = damage_diff * parts.size();
    if( damage_to_apply > 0 ) {
        add_msg_debug( debugmode::DF_VEHICLE,
                       "unfolding vehicle item with %d damage, damage before folding was %d, "
                       "applying %d damage * %d parts = %d total damage to random parts",
                       it.damage(), avg_part_damage, damage_diff, parts.size(), damage_to_apply );
        std::vector<int> part_sequence;
        int no_damage_applied = 0; // safety from infinite loop (e.g. all parts with flag_UNBREAKABLE)
        while( damage_to_apply > 0 && ( ++no_damage_applied < 100 ) ) {
            if( part_sequence.empty() ) {
                part_sequence = rng_sequence( 16, 0, parts.size() - 1, damage_to_apply );
            }
            const int part_idx = part_sequence.back();
            part_sequence.pop_back();
            if( part_idx > part_count() ) {
                continue;
            }
            vehicle_part &pt = parts[part_idx];
            if( pt.removed || pt.is_fake ) {
                continue;
            }
            const int start_damage = pt.base.damage();
            pt.base.mod_damage( std::min( chunk_damage, damage_to_apply ) );
            const int applied_damage = pt.base.damage() - start_damage;
            if( applied_damage > 0 ) {
                no_damage_applied = 0;
                damage_to_apply -= applied_damage;
                add_msg_debug( debugmode::DF_VEHICLE, "unfolding applied %d damage to %s %d left to apply",
                               applied_damage, pt.name(), damage_to_apply );
            }
        }
    }

    refresh();
    face.init( 0_degrees );
    turn_dir = 0_degrees;
    turn( 0_degrees );
    precalc_mounts( 0, pivot_rotation[0], pivot_anchor[0] );
    precalc_mounts( 1, pivot_rotation[1], pivot_anchor[1] );
    last_update = calendar::turn;
    return true;
}

const std::set<tripoint> &vehicle::get_points( const bool force_refresh ) const
{
    if( force_refresh || occupied_cache_pos != global_pos3() ||
        occupied_cache_direction != face.dir() ) {
        occupied_cache_pos = global_pos3();
        occupied_cache_direction = face.dir();
        occupied_points.clear();
        for( const std::pair<const point, std::vector<int>> &part_location : relative_parts ) {
            occupied_points.insert( global_part_pos3( part_location.second.front() ) );
        }
    }

    return occupied_points;
}

std::list<item> vehicle::use_charges( const vpart_position &vp, const itype_id &type,
                                      int &quantity, const std::function<bool( const item & )> &filter, bool in_tools )
{
    std::list<item> ret;
    // HACK: water_faucet pseudo tool gives access to liquids in tanks
    const itype_id veh_tool_type = type.obj().phase > phase_id::SOLID
                                   ? itype_water_faucet
                                   : type;
    const std::optional<vpart_reference> tool_vp = vp.part_with_tool( veh_tool_type );
    const std::optional<vpart_reference> cargo_vp = vp.part_with_feature( "CARGO", true );

    const auto tool_wants_battery = []( const itype_id & type ) {
        item tool( type, calendar::turn_zero );
        item mag( tool.magazine_default() );
        mag.clear_items();

        return tool.can_contain( mag ).success() &&
               tool.put_in( mag, item_pocket::pocket_type::MAGAZINE_WELL ).success() &&
               tool.ammo_capacity( ammo_battery ) > 0;
    };

    if( tool_vp ) { // handle vehicle tools
        itype_id fuel_type = tool_wants_battery( type ) ? itype_battery : type;
        item tmp( type, calendar::turn_zero ); // TODO: add a sane birthday arg
        // TODO: Handle water poison when crafting starts respecting it
        tmp.charges = tool_vp->vehicle().drain( fuel_type, quantity );
        quantity -= tmp.charges;
        ret.push_back( tmp );

        if( quantity == 0 ) {
            return ret;
        }
    }

    if( cargo_vp ) {
        vehicle_stack veh_stack = get_items( cargo_vp->part_index() );
        std::list<item> tmp = veh_stack.use_charges( type, quantity, vp.pos(), filter, in_tools );
        ret.splice( ret.end(), tmp );
        if( quantity <= 0 ) {
            return ret;
        }
    }

    return ret;
}

vehicle_part &vpart_reference::part() const
{
    cata_assert( part_index() < static_cast<size_t>( vehicle().part_count() ) );
    return vehicle().part( part_index() );
}

const vpart_info &vpart_reference::info() const
{
    return part().info();
}

Character *vpart_reference::get_passenger() const
{
    return vehicle().get_passenger( part_index() );
}

bool vpart_position::operator<( const vpart_position &other ) const
{
    const ::vehicle *const v1 = &vehicle();
    const ::vehicle *const v2 = &other.vehicle();
    return std::make_pair( v1, part_index_ ) < std::make_pair( v2, other.part_index_ );
}

point vpart_position::mount() const
{
    return vehicle().part( part_index() ).mount;
}

tripoint vpart_position::pos() const
{
    return vehicle().global_part_pos3( part_index() );
}

bool vpart_reference::has_feature( const std::string &f ) const
{
    return info().has_flag( f );
}

bool vpart_reference::has_feature( const vpart_bitflags f ) const
{
    return info().has_flag( f );
}

static bool is_sm_tile_over_water( const tripoint &real_global_pos )
{
    tripoint_abs_sm smp;
    point_sm_ms p;
    // TODO: fix point types
    std::tie( smp, p ) = project_remain<coords::sm>( tripoint_abs_ms( real_global_pos ) );
    const submap *sm = MAPBUFFER.lookup_submap( smp );
    if( sm == nullptr ) {
        debugmsg( "is_sm_tile_over_water(): couldn't find submap %s", smp.to_string() );
        return false;
    }

    if( p.x() < 0 || p.x() >= SEEX || p.y() < 0 || p.y() >= SEEY ) {
        debugmsg( "err %s", p.to_string() );
        return false;
    }

    // TODO: fix point types
    return ( sm->get_ter( p.raw() ).obj().has_flag( ter_furn_flag::TFLAG_CURRENT ) ||
             sm->get_furn( p.raw() ).obj().has_flag( ter_furn_flag::TFLAG_CURRENT ) );
}

static bool is_sm_tile_outside( const tripoint &real_global_pos )
{
    tripoint_abs_sm smp;
    point_sm_ms p;
    // TODO: fix point types
    std::tie( smp, p ) = project_remain<coords::sm>( tripoint_abs_ms( real_global_pos ) );
    const submap *sm = MAPBUFFER.lookup_submap( smp );
    if( sm == nullptr ) {
        debugmsg( "is_sm_tile_outside(): couldn't find submap %s", smp.to_string() );
        return false;
    }

    if( p.x() < 0 || p.x() >= SEEX || p.y() < 0 || p.y() >= SEEY ) {
        debugmsg( "err %s", p.to_string() );
        return false;
    }

    // TODO: fix point types
    return !( sm->get_ter( p.raw() ).obj().has_flag( ter_furn_flag::TFLAG_INDOORS ) ||
              sm->get_furn( p.raw() ).obj().has_flag( ter_furn_flag::TFLAG_INDOORS ) );
}

void vehicle::update_time( const time_point &update_to )
{
    const time_point update_from = last_update;
    if( update_to < update_from || update_from == time_point( 0 ) ) {
        // Special case going backwards in time - that happens
        last_update = update_to;
        return;
    }

    map &here = get_map();
    // Parts emitting fields
    const std::pair<int, double> exhaust_and_muffle = get_exhaust_part();
    for( const int emitter_idx : emitters ) {
        const vehicle_part &pt = parts[emitter_idx];
        if( pt.is_unavailable() || !pt.enabled ) {
            continue;
        }
        for( const emit_id &e : pt.info().emissions ) {
            here.emit_field( global_part_pos3( pt ), e );
        }
        for( const emit_id &e : pt.info().exhaust ) {
            if( exhaust_and_muffle.first == -1 ) {
                here.emit_field( global_part_pos3( pt ), e );
            } else {
                here.emit_field( exhaust_dest( exhaust_and_muffle.first ), e );
            }
        }
        // reduce interval of parts with VPFLAG_ENABLED_DRAINS_EPOWER, otherwise their epower
        // get charged twice - once by power_parts in vehicle::idle and once here
        const time_duration interval = pt.info().has_flag( VPFLAG_ENABLED_DRAINS_EPOWER )
                                       ? update_to - last_update - 1_seconds
                                       : update_to - last_update;
        if( interval < 0_seconds ) {
            debugmsg( "emitter simulating negative time interval, something is fishy / buggy" );
            break;
        }
        discharge_battery( power_to_energy_bat( -pt.info().epower, interval ) );
    }

    if( sm_pos.z < 0 ) {
        last_update = update_to;
        return;
    }

    if( update_to >= update_from && update_to - update_from < 1_minutes ) {
        // We don't need to check every turn
        return;
    }
    time_duration elapsed = update_to - last_update;
    last_update = update_to;

    // Weather stuff, only for z-levels >= 0
    // TODO: Have it wash cars from blood?
    if( funnels.empty() && solar_panels.empty() && wind_turbines.empty() && water_wheels.empty() ) {
        return;
    }
    // Get one weather data set per vehicle, they don't differ much across vehicle area
    const weather_sum accum_weather = sum_conditions( update_from, update_to,
                                      global_square_location().raw() );
    // make some reference objects to use to check for reload
    const item water( "water" );
    const item water_clean( "water_clean" );

    for( int idx : funnels ) {
        const vehicle_part &pt = parts[idx];

        // we need an unbroken funnel mounted on the exterior of the vehicle
        if( pt.is_unavailable() || !is_sm_tile_outside( here.getabs( global_part_pos3( pt ) ) ) ) {
            continue;
        }

        // we need an empty tank (or one already containing water) below the funnel
        auto tank = std::find_if( parts.begin(), parts.end(), [&]( const vehicle_part & e ) {
            return pt.mount == e.mount && e.is_tank() &&
                   ( e.can_reload( water ) || e.can_reload( water_clean ) );
        } );

        if( tank == parts.end() ) {
            continue;
        }

        const double area_in_mm2 = std::pow( pt.info().bonus, 2 ) * M_PI;
        const int qty = roll_remainder( funnel_charges_per_turn( area_in_mm2, accum_weather.rain_amount ) );
        int c_qty = qty + ( tank->can_reload( water_clean ) ?  tank->ammo_remaining() : 0 );
        int cost_to_purify = c_qty * itype_water_purifier->charges_to_use();

        if( qty > 0 ) {
            const std::optional<vpart_reference> vp_purifier = vpart_position( *this, idx )
                    .part_with_tool( itype_water_purifier );

            if( vp_purifier && ( fuel_left( itype_battery ) > cost_to_purify ) ) {
                tank->ammo_set( itype_water_clean, c_qty );
                discharge_battery( cost_to_purify );
            } else {
                tank->ammo_set( itype_water, tank->ammo_remaining() + qty );
            }
            invalidate_mass();
        }
    }

    if( !solar_panels.empty() ) {
        units::power epower = 0_W;
        for( const int p : solar_panels ) {
            const vehicle_part &vp = parts[p];
            const tripoint pos = global_part_pos3( vp );
            if( vp.is_unavailable() || !is_sm_tile_outside( here.getabs( pos ) ) ) {
                continue;
            }
            epower += part_epower( vp );
        }
        double intensity = accum_weather.radiant_exposure / max_sun_irradiance() / to_seconds<float>
                           ( elapsed );
        int energy_bat = power_to_energy_bat( epower * intensity, elapsed );
        if( energy_bat > 0 ) {
            add_msg_debug( debugmode::DF_VEHICLE, "%s got %d kJ energy from solar panels", name, energy_bat );
            charge_battery( energy_bat );
        }
    }
    if( !wind_turbines.empty() ) {
        // TODO: use accum_weather wind data to backfill wind turbine
        // generation capacity.
        units::power epower = total_wind_epower();
        int energy_bat = power_to_energy_bat( epower, elapsed );
        if( energy_bat > 0 ) {
            add_msg_debug( debugmode::DF_VEHICLE, "%s got %d kJ energy from wind turbines", name, energy_bat );
            charge_battery( energy_bat );
        }
    }
    if( !water_wheels.empty() ) {
        units::power epower = total_water_wheel_epower();
        int energy_bat = power_to_energy_bat( epower, elapsed );
        if( energy_bat > 0 ) {
            add_msg_debug( debugmode::DF_VEHICLE, "%s got %d kJ energy from water wheels", name, energy_bat );
            charge_battery( energy_bat );
        }
    }
}

void vehicle::invalidate_mass()
{
    mass_dirty = true;
    mass_center_precalc_dirty = true;
    mass_center_no_precalc_dirty = true;
    // Anything that affects mass will also affect the pivot
    pivot_dirty = true;
    coeff_rolling_dirty = true;
    coeff_water_dirty = true;
}

void vehicle::calc_mass_center( bool use_precalc ) const
{
    units::quantity<float, units::mass::unit_type> xf;
    units::quantity<float, units::mass::unit_type> yf;
    units::mass m_total = 0_gram;
    for( const vpart_reference &vp : get_all_parts() ) {
        const size_t i = vp.part_index();
        if( vp.part().removed || vp.part().is_fake ) {
            continue;
        }

        units::mass m_part = 0_gram;
        units::mass m_part_items = 0_gram;
        m_part += vp.part().base.weight();
        for( const item &j : get_items( i ) ) {
            m_part_items += j.weight();
        }
        if( vp.part().info().cargo_weight_modifier != 100 ) {
            m_part_items *= static_cast<float>( vp.part().info().cargo_weight_modifier ) / 100.0f;
        }
        m_part += m_part_items;

        if( vp.has_feature( VPFLAG_BOARDABLE ) ) {
            const Character *p = get_passenger( i );
            const monster *z = get_monster( i );
            // Sometimes flag is wrongly set, don't crash!
            m_part += p != nullptr ? p->get_weight() : 0_gram;
            m_part += z != nullptr ? z->get_weight() : 0_gram;
        }
        if( use_precalc ) {
            xf += vp.part().precalc[0].x * m_part;
            yf += vp.part().precalc[0].y * m_part;
        } else {
            xf += vp.mount().x * m_part;
            yf += vp.mount().y * m_part;
        }

        m_total += m_part;
    }

    mass_cache = m_total;
    mass_dirty = false;

    const float x = xf / mass_cache;
    const float y = yf / mass_cache;
    if( use_precalc ) {
        mass_center_precalc.x = std::round( x );
        mass_center_precalc.y = std::round( y );
        mass_center_precalc_dirty = false;
    } else {
        mass_center_no_precalc.x = std::round( x );
        mass_center_no_precalc.y = std::round( y );
        mass_center_no_precalc_dirty = false;
    }
}

bounding_box vehicle::get_bounding_box( bool use_precalc )
{
    int min_x = INT_MAX;
    int max_x = INT_MIN;
    int min_y = INT_MAX;
    int max_y = INT_MIN;

    face.init( turn_dir );

    precalc_mounts( 0, turn_dir, point() );

    for( const tripoint &p : get_points( true ) ) {
        point pt;
        if( use_precalc ) {
            const int i_use = 0;
            int part_idx = part_at( p.xy() );
            if( part_idx < 0 ) {
                continue;
            }
            pt = parts[part_idx].precalc[i_use].xy();
        } else {
            pt = p.xy();
        }
        if( pt.x < min_x ) {
            min_x = pt.x;
        }
        if( pt.x > max_x ) {
            max_x = pt.x;
        }
        if( pt.y < min_y ) {
            min_y = pt.y;
        }
        if( pt.y > max_y ) {
            max_y = pt.y;
        }
    }
    bounding_box b;
    b.p1 = point( min_x, min_y );
    b.p2 = point( max_x, max_y );
    return b;
}

vehicle_part &vehicle::part( int part_num )
{
    return parts[part_num];
}

const vehicle_part &vehicle::part( int part_num ) const
{
    return parts[part_num];
}

int vehicle::get_non_fake_part( const int part_num )
{
    if( part_num != -1 && part_num < part_count() ) {
        const vehicle_part &vp = parts.at( part_num );
        if( vp.is_fake ) {
            return vp.fake_part_to;
        } else {
            return part_num;
        }
    }
    debugmsg( "Returning -1 for get_non_fake_part on part_num %d on %s, which has %d parts.", part_num,
              disp_name(), parts.size() );
    return -1;
}

vehicle_part_range vehicle::get_all_parts() const
{
    return vehicle_part_range( const_cast<vehicle &>( *this ) );
}

int vehicle::part_count() const
{
    return static_cast<int>( parts.size() );
}

int vehicle::part_count_real() const
{
    return std::count_if( parts.begin(), parts.end(),
    []( const vehicle_part & vp ) {
        return !vp.is_fake;
    } );
}

int vehicle::part_count_real_cached() const
{
    return static_cast<int>( parts.size() - fake_parts.size() );
}

std::vector<vehicle_part> vehicle::real_parts() const
{
    std::vector<vehicle_part> ret;
    for( const vehicle_part &vp : parts ) {
        if( vp.removed || vp.is_fake ) {
            continue;
        }
        ret.emplace_back( vp );
    }
    return ret;
}
std::set<int> vehicle::advance_precalc_mounts( const point &new_pos, const tripoint &src,
        const tripoint &dp, int ramp_offset, const bool adjust_pos,
        std::set<int> parts_to_move )
{
    map &here = get_map();
    std::set<int> smzs;
    // when a vehicle part enters the low end of a down ramp, or the high end of an up ramp,
    // it immediately translates down or up a z-level, respectively, ending up on the low
    // end of an up ramp or high end of a down ramp, respectively.  The two ends are set
    // past each other, like so:
    // (side view)  z+1   Rdh RDl
    //              z+0   RUh Rul
    // A vehicle moving left to right on z+1 drives down to z+0 by entering the ramp down low end.
    // A vehicle moving right to left on z+0 drives up to z+1 by entering the ramp up high end.
    // A vehicle moving left to right on z+0 should ideally collide into a wall before entering
    //   the ramp up high end, but even if it does, it briefly transitions to z+1 before returning
    //   to z0 by entering the ramp down low end.
    // A vehicle moving right to left on z+1 drives down to z+0 by entering the ramp down low end,
    //   then immediately returns to z+1 by entering the ramp up high end.
    // When a vehicle's pivot point transitions a z-level via a ramp, all other pre-calc points
    // make the opposite transition, so that points that were above an ascending pivot point are
    // now level with it, and parts that were level with an ascending pivot point are now below
    // it.
    // parts that enter the translation portion of a ramp on the same displacement as the
    // pivot point stay at the same relative z to the pivot point, as the ramp_offset adjustments
    // cancel out.
    // if a vehicle manages move partially up or down a ramp and then veers off course, it
    // can get split across the z-levels and continue moving, enough though large parts of the
    // vehicle are unsupported.  In that case, move the unsupported parts down until they are
    // supported.
    int index = -1;
    for( vehicle_part &prt : parts ) {
        index += 1;
        if( prt.is_real_or_active_fake() ) {
            here.clear_vehicle_point_from_cache( this, src + prt.precalc[0] );
        }
        // no parts means this is a normal horizontal or vertical move
        if( parts_to_move.empty() ) {
            prt.precalc[0] = prt.precalc[1];
            // partial part movement means we're zero-ing out after missing a ramp
        } else if( adjust_pos && parts_to_move.find( index ) == parts_to_move.end() ) {
            prt.precalc[0].z -= dp.z;
        } else if( !adjust_pos &&  parts_to_move.find( index ) != parts_to_move.end() ) {
            prt.precalc[0].z += dp.z;
        }
        if( here.has_flag( ter_furn_flag::TFLAG_RAMP_UP, src + dp + prt.precalc[0] ) ) {
            prt.precalc[0].z += 1;
        } else if( here.has_flag( ter_furn_flag::TFLAG_RAMP_DOWN, src + dp + prt.precalc[0] ) ) {
            prt.precalc[0].z -= 1;
        }
        prt.precalc[0].z -= ramp_offset;
        prt.precalc[1].z = prt.precalc[0].z;
        smzs.insert( prt.precalc[0].z );
    }
    if( adjust_pos ) {
        if( parts_to_move.empty() ) {
            pivot_anchor[0] = pivot_anchor[1];
            pivot_rotation[0] = pivot_rotation[1];
        }
        pos = new_pos;
    }
    occupied_cache_pos = { -1, -1, -1 };
    return smzs;
}

vehicle_part_with_fakes_range vehicle::get_all_parts_with_fakes( bool with_inactive ) const
{
    return vehicle_part_with_fakes_range( const_cast<vehicle &>( *this ), with_inactive );
}

bool vehicle::refresh_zones()
{
    if( zones_dirty ) {
        map &here = get_map();
        decltype( loot_zones ) new_zones;
        for( auto const &z : loot_zones ) {
            zone_data zone = z.second;
            //Get the global position of the first cargo part at the relative coordinate

            const int part_idx = part_with_feature( z.first, "CARGO", false );
            if( part_idx == -1 ) {
                debugmsg( "Could not find cargo part at %d,%d on vehicle %s for loot zone.  Removing loot zone.",
                          z.first.x, z.first.y, this->name );

                // If this loot zone refers to a part that no longer exists at this location, then its unattached somehow.
                // By continuing here and not adding to new_zones, we effectively remove it
                continue;
            }
            tripoint zone_pos = global_part_pos3( part_idx );
            zone_pos = here.getabs( zone_pos );
            //Set the position of the zone to that part
            zone.set_position( std::pair<tripoint, tripoint>( zone_pos, zone_pos ), false, false, true );
            new_zones.emplace( z.first, zone );
        }
        loot_zones = new_zones;
        zones_dirty = false;
        zone_manager::get_manager().cache_data( false );
        return true;
    }
    return false;
}

std::pair<int, double> vehicle::get_exhaust_part() const
{
    double muffle = 1.0;
    double m = 0.0;
    int exhaust_part = -1;
    for( int part : mufflers ) {
        const vehicle_part &vp = parts[ part ];
        m = 1.0 - ( 1.0 - vp.info().bonus / 100.0 ) * vp.health_percent();
        if( m < muffle ) {
            muffle = m;
            exhaust_part = part;
        }
    }
    return std::make_pair( exhaust_part, muffle );
}

tripoint vehicle::exhaust_dest( int part ) const
{
    point p = parts[part].mount;
    // Move back from engine/muffler until we find an open space
    while( relative_parts.find( p ) != relative_parts.end() ) {
        p.x += ( velocity < 0 ? 1 : -1 );
    }
    point q = coord_translate( p );
    return global_pos3() + tripoint( q, 0 );
}

void vehicle::add_tag( const std::string &tag )
{
    tags.insert( tag );
}

bool vehicle::has_tag( const std::string &tag ) const
{
    return tags.count( tag ) > 0;
}

template<>
bool vehicle_part_with_feature_range<std::string>::matches( const size_t part ) const
{
    const vehicle_part &vp = this->vehicle().part( part );
    return !vp.removed && !vp.is_fake && vp.info().has_flag( feature_ ) &&
           ( !( part_status_flag::working & required_ ) || !vp.is_broken() ) &&
           ( !( part_status_flag::available & required_ ) || vp.is_available() ) &&
           ( !( part_status_flag::enabled & required_ ) || vp.enabled );
}

template<>
bool vehicle_part_with_feature_range<vpart_bitflags>::matches( const size_t part ) const
{
    const vehicle_part &vp = this->vehicle().part( part );
    return !vp.removed && !vp.is_fake && vp.info().has_flag( feature_ ) &&
           ( !( part_status_flag::working & required_ ) || !vp.is_broken() ) &&
           ( !( part_status_flag::available & required_ ) || vp.is_available() ) &&
           ( !( part_status_flag::enabled & required_ ) || vp.enabled );
}

bool vehicle_part_range::matches( const size_t part ) const
{
    return !this->vehicle().part( part ).is_fake;
}

bool vehicle_part_with_fakes_range::matches( const size_t part ) const
{
    return this->with_inactive_fakes_ ||
           ( static_cast<int>( part ) < this->vehicle().part_count() &&
             this->vehicle().part( part ).is_real_or_active_fake() );
}

void MapgenRemovePartHandler::add_item_or_charges(
    const tripoint &loc, item it, bool permit_oob )
{
    if( !m.inbounds( loc ) ) {
        if( !permit_oob ) {
            debugmsg( "Tried to put item %s on invalid tile %s during mapgen!",
                      it.tname(), loc.to_string() );
        }
        tripoint copy = loc;
        m.clip_to_bounds( copy );
        cata_assert( m.inbounds( copy ) ); // prevent infinite recursion
        add_item_or_charges( copy, std::move( it ), false );
        return;
    }
    m.add_item_or_charges( loc, std::move( it ) );
}<|MERGE_RESOLUTION|>--- conflicted
+++ resolved
@@ -6789,43 +6789,20 @@
 
     int target_part = vp_initial.info().rotor_diameter() ? p : random_entry( parts_here );
 
-<<<<<<< HEAD
     // Parts integrated inside a door or board are protected by boards and closed doors
     if( part_flag( target_part, "BOARD_INTERNAL" ) ) {
         int strongest_board_part = -1;
         int strongest_board_durability = INT_MIN;
-        for( int part : pl ) {
+        for( const int part : parts_here ) {
             if( part_flag( part, "FULL_BOARD" ) ||
                 part_flag( part, "HALF_BOARD" ) ||
                 ( part_flag( part, "OPENABLE" ) && !parts[part].open ) ) {
-                const int board_durability = part_info( part ).durability;
-                if( board_durability > strongest_board_durability ) {
-                    strongest_board_part = part;
+                if( part_info( part ).durability > strongest_board_durability ) {
+                    target_part = part;
                     strongest_board_durability = board_durability;
                 }
             }
         }
-
-        // if we found a stronger part, target it instead
-        if( strongest_board_part != -1 ) {
-            target_part = strongest_board_part;
-        }
-=======
-    // door motor mechanism is protected by closed doors
-    if( part( target_part ).info().has_flag( "DOOR_MOTOR" ) ) {
-        int strongest_door_durability = INT_MIN;
-        for( const int p_here : parts_here ) { // find the most strong openable that is not open
-            const vehicle_part &vp_here = part( p_here );
-            const vpart_info &vpi_here = vp_here.info();
-            if( vpi_here.has_flag( "OPENABLE" ) && !vp_here.open ) {
-                if( vpi_here.durability > strongest_door_durability ) {
-                    target_part = p_here; // if we found a closed door, target it instead of the door_motor
-                    strongest_door_durability = vpi_here.durability;
-                }
-            }
-        }
->>>>>>> 2fcf05f3
-    }
 
     const int armor_part = part_with_feature( vp_initial.mount, "ARMOR", true );
     if( armor_part < 0 ) { // Not covered by armor -- damage part
