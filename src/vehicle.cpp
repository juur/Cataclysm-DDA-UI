#include "vehicle.h"
#include "map.h"
#include "output.h"
#include "game.h"
#include "item.h"
#include "item_factory.h"
#include <fstream>
#include <sstream>
#include <stdlib.h>
#include "cursesdef.h"
#include "catacharset.h"

#include "debug.h"

const ammotype fuel_types[num_fuel_types] = { "gasoline", "battery", "plutonium", "plasma", "water" };
/*
 * Speed up all those if ( blarg == "structure" ) statements that are used everywhere;
 *   assemble "structure" once here instead of repeatedly later.
 */
static const std::string fuel_type_gasoline("gasoline");
static const std::string fuel_type_battery("battery");
static const std::string fuel_type_plutonium("plutonium");
static const std::string fuel_type_plasma("plasma");
static const std::string fuel_type_water("water");
static const std::string fuel_type_muscle("muscle");
static const std::string part_location_structure("structure");

enum vehicle_controls {
 toggle_cruise_control,
 toggle_lights,
 toggle_overhead_lights,
 toggle_turrets,
 toggle_tracker,
 activate_horn,
 release_control,
 control_cancel,
 convert_vehicle,
 toggle_reactor,
 toggle_engine,
 toggle_fridge,
 toggle_recharger
};

vehicle::vehicle(std::string type_id, int init_veh_fuel, int init_veh_status): type(type_id)
{
    generation = 0;
    posx = 0;
    posy = 0;
    velocity = 0;
    turn_dir = 0;
    turn_delta_per_tile = 0.0;
    of_turn_carry = 0;
    turret_mode = 0;
    lights_epower = 0;
    overhead_epower = 0;
    fridge_epower = 0;
    recharger_epower = 0;
    tracking_epower = 0;
    cruise_velocity = 0;
    player_thrust = 0;
    skidding = false;
    cruise_on = true;
    lights_on = false;
    tracking_on = false;
    overhead_lights_on = false;
    fridge_on = false;
    recharger_on = false;
    reactor_on = false;
    engine_on = false;
    has_pedals = false;

    refresh();
    //type can be null if the type_id parameter is omitted
    if(type != "null") {
      if(g->vtypes.count(type) > 0) {
        //If this template already exists, copy it
        *this = *(g->vtypes[type]);
        init_state(init_veh_fuel, init_veh_status);
      }
    }
    precalc_mounts(0, face.dir());
    refresh();
}

vehicle::~vehicle()
{
}

bool vehicle::player_in_control (player *p)
{
    int veh_part;
    vehicle *veh = g->m.veh_at (p->posx, p->posy, veh_part);
    if (veh == NULL || veh != this)
        return false;
    return part_with_feature(veh_part, VPFLAG_CONTROLS, false) >= 0 && p->controlling_vehicle;
}

void vehicle::load (std::ifstream &stin)
{
    getline(stin, type);

    if ( type.size() > 1 && ( type[0] == '{' || type[1] == '{' ) ) {
        std::stringstream derp;
        derp << type;
        JsonIn jsin(derp);
        try {
            deserialize(jsin);
        } catch (std::string jsonerr) {
            debugmsg("Bad vehicle json\n%s", jsonerr.c_str() );
        }
    } else {
        load_legacy(stin);
    }
    refresh(); // part index lists are lost on save??
    shift_if_needed();
}

/** Checks all parts to see if frames are missing (as they might be when
 * loading from a game saved before the vehicle construction rules overhaul). */
void vehicle::add_missing_frames()
{
    //No need to check the same (x, y) spot more than once
    std::set< std::pair<int, int> > locations_checked;
    for (int i = 0; i < parts.size(); i++) {
        int next_x = parts[i].mount_dx;
        int next_y = parts[i].mount_dy;
        std::pair<int, int> mount_location = std::make_pair(next_x, next_y);

        if(locations_checked.count(mount_location) == 0) {
            std::vector<int> parts_here = parts_at_relative(next_x, next_y, false);
            bool found = false;
            for(std::vector<int>::iterator here = parts_here.begin();
                    here != parts_here.end(); here++) {
                if(part_info(*here).location == part_location_structure) {
                    found = true;
                    break;
                }
            }
            if(!found) {
                //No frame here! Install one.
                vehicle_part new_part;
                new_part.setid("frame_vertical");
                new_part.mount_dx = next_x;
                new_part.mount_dy = next_y;
                new_part.hp = vehicle_part_types["frame_vertical"].durability;
                new_part.amount = 0;
                new_part.blood = 0;
                new_part.bigness = 0;
                parts.push_back (new_part);
            }
        }

        locations_checked.insert(mount_location);
    }
}

void vehicle::save (std::ofstream &stout)
{
    serialize(stout);
    stout << std::endl;
    return;
}

void vehicle::init_state(int init_veh_fuel, int init_veh_status)
{
    bool destroySeats = false;
    bool destroyControls = false;
    bool destroyTank = false;
    bool destroyEngine = false;
    bool destroyTires = false;
    bool blood_covered = false;
    bool blood_inside = false;

    std::map<std::string, int> consistent_bignesses;

    // veh_fuel_multiplier is percentage of fuel
    // 0 is empty, 100 is full tank, -1 is random 1% to 7%
    int veh_fuel_mult = init_veh_fuel;
    if (init_veh_fuel == - 1) {
        veh_fuel_mult = rng (1,7);
    }
    if (init_veh_fuel > 100) {
        veh_fuel_mult = 100;
    }

    // im assuming vehicles only spawn in active maps
    levx = g->levx;
    levy = g->levy;

    // veh_status is initial vehicle damage
    // -1 = light damage (DEFAULT)
    //  0 = undamaged
    //  1 = disabled, destroyed tires OR engine
    int veh_status = -1;
    if (init_veh_status == 0) {
        veh_status = 0;
    }
    if (init_veh_status == 1) {
     veh_status = 1;
     if (one_in(5)) {           //  seats are destroyed 20%
      destroySeats = true;
     } else if (one_in(5)) {    // controls are destroyed 16%
      destroyControls = true;
     } else if (one_in(5)) {    // battery, minireactor or gasoline tank are destroyed 13%
      destroyTank = true;
     } else if (one_in(5)) {   // engine are destroyed 10%
      destroyEngine = true;
     } else {                   // tires are destroyed 41%
      destroyTires = true;
     }
    }

    //Provide some variety to non-mint vehicles
    if(veh_status != 0) {

        //Leave engine running in some vehicles, if the engine has not been destroyed
        if(veh_fuel_mult > 0
                && all_parts_with_feature("ENGINE", true).size() > 0
                && one_in(8)
                && !destroyEngine) {
            engine_on = true;
        }

        //Turn on lights on some vehicles
        if(one_in(20)) {
            lights_on = true;
        }

        //Turn flasher/overhead lights on separately (more likely since these are rarer)
        if(one_in(4)) {
            overhead_lights_on = true;
        }

        if(one_in(10)) {
            blood_covered = true;
        }

        if(one_in(8)) {
            blood_inside = true;
        }

        //Fridge should always start out activated if present
        if(all_parts_with_feature("FRIDGE").size() > 0) {
            fridge_on = true;
        }
    }

    // Reactor should always start out activated if present
    std::vector<int> fuel_tanks = all_parts_with_feature(VPFLAG_FUEL_TANK);
    for( size_t p = 0; p < fuel_tanks.size(); ++p ) {
        if(part_info(fuel_tanks[p]).fuel_type == fuel_type_plutonium) {
            reactor_on = true;
            break;
        }
    }

    bool blood_inside_set = false;
    int blood_inside_x = 0;
    int blood_inside_y = 0;
    for (int p = 0; p < parts.size(); p++)
    {
        if (part_flag(p, "VARIABLE_SIZE")){ // generate its bigness attribute.?
            if(consistent_bignesses.count(parts[p].id) < 1){
                //generate an item for this type, & cache its bigness
                item tmp (itypes[part_info(p).item], 0);
                consistent_bignesses[parts[p].id] = tmp.bigness;
            }
            parts[p].bigness = consistent_bignesses[parts[p].id];
        }
        if (part_flag(p, "FUEL_TANK")) {   // set fuel status
          parts[p].amount = part_info(p).size * veh_fuel_mult / 100;
        }

        if (part_flag(p, "OPENABLE")) {    // doors are closed
            if(!parts[p].open && one_in(4)) {
              open(p);
            }
        }
        if (part_flag(p, "BOARDABLE")) {      // no passengers
            parts[p].remove_flag(vehicle_part::passenger_flag);
        }

        // initial vehicle damage
        if (veh_status == 0) {
            // Completely mint condition vehicle
            parts[p].hp= part_info(p).durability;
        } else {
         //a bit of initial damage :)
         //clamp 4d8 to the range of [8,20]. 8=broken, 20=undamaged.
         int broken = 8, unhurt = 20;
         int roll = dice(4,8);
         if(roll < unhurt){
            if (roll <= broken)
               parts[p].hp= 0;
            else
               parts[p].hp= ((float)(roll-broken) / (unhurt-broken)) * part_info(p).durability;
            }
         else // new.
         {
            parts[p].hp= part_info(p).durability;
         }

         if (destroySeats) { // vehicle is disabled because no seats
          if (part_flag(p, "SEAT")) {
           parts[p].hp= 0;
          }
          if (part_flag(p, "SEATBELT")) {
           parts[p].hp= 0;
          }
         }
         if (destroyControls) { // vehicle is disabled because no controls
          if (part_flag(p, "CONTROLS")) {
           parts[p].hp= 0;
          }
         }
         if (destroyTank) { // vehicle is disabled because no battery, minireactor or gasoline tank
          if (part_flag(p, "FUEL_TANK")) {
           parts[p].hp= 0;
           parts[p].amount = part_info(p).size * 0;
          }
         }
         if (destroyEngine) { // vehicle is disabled because engine is dead
          if (part_flag(p, "ENGINE")) {
           parts[p].hp= 0;
          }
         }
         if (destroyTires) { // vehicle is disabled because flat tires
          if (part_flag(p, "WHEEL")) {
             parts[p].hp= 0;
          }
         }
         if (part_flag(p, "SOLAR_PANEL") && one_in(4)) {//Solar panels have a 1 in four chance of being broken.
            parts[p].hp= 0;
         }

         /* Bloodsplatter the front-end parts. Assume anything with x > 0 is
          * the "front" of the vehicle (since the driver's seat is at (0, 0).
          * We'll be generous with the blood, since some may disappear before
          * the player gets a chance to see the vehicle. */
         if(blood_covered && parts[p].mount_dx > 0) {
           if(one_in(3)) {
             //Loads of blood. (200 = completely red vehicle part)
             parts[p].blood = rng(200, 600);
           } else {
             //Some blood
             parts[p].blood = rng(50, 200);
           }
         }

         if(blood_inside) {
        // blood is splattered around (blood_inside_x, blood_inside_y),
        // coords relative to mount point; the center is always a seat
            if (blood_inside_set) {
                int distSq = pow((blood_inside_x - parts[p].mount_dx), 2) + \
                             pow((blood_inside_y - parts[p].mount_dy), 2);
                if (distSq <= 1) {
                    parts[p].blood = rng(200, 400) - distSq*100;
                }
            } else if (part_flag(p, "SEAT")) {
                // Set the center of the bloody mess inside
                blood_inside_x = parts[p].mount_dx;
                blood_inside_y = parts[p].mount_dy;
                blood_inside_set = true;
            }
         }

        }

    }
}
/**
 * Smashes up a vehicle that has already been placed; used for generating
 * very damaged vehicles. Additionally, any spot where two vehicles overlapped
 * (ie, any spot with multiple frames) will be completely destroyed, as that
 * was the collision point.
 */
void vehicle::smash() {
    for (int part_index = 0; part_index < parts.size(); part_index++) {
        //Skip any parts already mashed up or removed.
        if(parts[part_index].hp == 0 || parts[part_index].removed) {
            continue;
        }

        vehicle_part next_part = parts[part_index];
        std::vector<int> parts_in_square = parts_at_relative(next_part.mount_dx, next_part.mount_dy);
        int structures_found = 0;
        for (int square_part_index = 0; square_part_index < parts_in_square.size(); square_part_index++) {
            if (part_info(parts_in_square[square_part_index]).location == part_location_structure) {
                structures_found++;
            }
        }

        if(structures_found > 1) {
            //Destroy everything in the square
            for (int square_part_index = 0; square_part_index < parts_in_square.size(); square_part_index++) {
                parts[parts_in_square[square_part_index]].hp = 0;
            }
            continue;
        }

        //Everywhere else, drop by 10-120% of max HP (anything over 100 = broken)
        int damage = (int) (dice(1, 12) * 0.1 * part_info(part_index).durability);
        parts[part_index].hp -= damage;
        if (parts[part_index].hp < 0) {
            parts[part_index].hp = 0;
        }
    }
}

void vehicle::use_controls()
{
    std::vector<vehicle_controls> options_choice;
    std::vector<uimenu_entry> options_message;
    int vpart;
    // Always have this option


    // Let go without turning the engine off.
    if (g->u.controlling_vehicle &&
        g->m.veh_at(g->u.posx, g->u.posy, vpart) == this) {
        options_choice.push_back(release_control);
        options_message.push_back(uimenu_entry(_("Let go of controls"), 'l'));
    }


    bool has_lights = false;
    bool has_overhead_lights = false;
    bool has_horn = false;
    bool has_turrets = false;
    bool has_tracker = false;
    bool has_reactor = false;
    bool has_engine = false;
    bool has_fridge = false;
    bool has_recharger = false;
    for (int p = 0; p < parts.size(); p++) {
        if (part_flag(p, "CONE_LIGHT")) {
            has_lights = true;
        }
        if (part_flag(p, "CIRCLE_LIGHT")) {
            has_overhead_lights = true;
        }
        if (part_flag(p, "LIGHT")) {
            has_lights = true;
        }
        else if (part_flag(p, "TURRET")) {
            has_turrets = true;
        }
        else if (part_flag(p, "HORN")) {
            has_horn = true;
        }
        else if (part_flag(p, "TRACK")) {
            has_tracker = true;
        }
        else if (part_flag(p, VPFLAG_FUEL_TANK) &&
                 part_info(p).fuel_type == fuel_type_plutonium) {
            has_reactor = true;
        }
        else if (part_flag(p, "ENGINE")) {
            has_engine = true;
        }
        else if (part_flag(p, "FRIDGE")) {
            has_fridge = true;
        }
        else if (part_flag(p, "RECHARGE")) {
            has_recharger = true;
        }
    }

    // Toggle engine on/off, stop driving if we are driving.
    if( !has_pedals && has_engine ) {
        options_choice.push_back(toggle_engine);
        if (g->u.controlling_vehicle) {
            options_message.push_back(uimenu_entry(_("Stop driving."), 's'));
        } else {
            options_message.push_back(uimenu_entry((engine_on) ? _("Turn off the engine") :
                                                   _("Turn on the engine"), 'e'));
        }
    }

    options_choice.push_back(toggle_cruise_control);
    options_message.push_back(uimenu_entry((cruise_on) ? _("Disable cruise control") :
                                           _("Enable cruise control"), 'c'));


    // Lights if they are there - Note you can turn them on even when damaged, they just don't work
    if (has_lights) {
        options_choice.push_back(toggle_lights);
        options_message.push_back(uimenu_entry((lights_on) ? _("Turn off headlights") :
                                               _("Turn on headlights"), 'h'));
    }

   if (has_overhead_lights) {
       options_choice.push_back(toggle_overhead_lights);
       options_message.push_back(uimenu_entry(overhead_lights_on ? _("Turn off overhead lights") :
                                              _("Turn on overhead lights"), 'v'));
   }

    //Honk the horn!
    if (has_horn) {
        options_choice.push_back(activate_horn);
        options_message.push_back(uimenu_entry(_("Honk horn"), 'o'));
    }

    // Turrets: off or burst mode
    if (has_turrets) {
        options_choice.push_back(toggle_turrets);
        options_message.push_back(uimenu_entry((0 == turret_mode) ? _("Switch turrets to burst mode") :
                                               _("Disable turrets"), 't'));
    }

    // Turn the fridge on/off
    if (has_fridge) {
        options_choice.push_back(toggle_fridge);
        options_message.push_back(uimenu_entry(fridge_on ? _("Turn off fridge") :
                                               _("Turn on fridge"), 'f'));
    }

    // Turn the recharging station on/off
    if (has_recharger) {
        options_choice.push_back(toggle_recharger);
        options_message.push_back(uimenu_entry(recharger_on ? _("Turn off recharger") :
                                               _("Turn on recharger"), 'r'));
    }

    // Tracking on the overmap
    if (has_tracker) {
        options_choice.push_back(toggle_tracker);
        options_message.push_back(uimenu_entry((tracking_on) ? _("Disable tracking device") :
                                                _("Enable tracking device"), 'g'));

    }

    if( tags.count("convertible") ) {
        options_choice.push_back(convert_vehicle);
        options_message.push_back(uimenu_entry(_("Fold bicycle"), 'f'));
    }

    // Turn the reactor on/off
    if (has_reactor) {
        options_choice.push_back(toggle_reactor);
        options_message.push_back(uimenu_entry(reactor_on ? _("Turn off reactor") :
                                               _("Turn on reactor"), 'm'));
    }

    options_choice.push_back(control_cancel);
    options_message.push_back(uimenu_entry(_("Do nothing"), ' '));

    uimenu selectmenu;
    selectmenu.return_invalid = true;
    selectmenu.text = _("Vehicle controls");
    selectmenu.entries = options_message;
    selectmenu.query();
    int select = selectmenu.ret;

    if (select < 0) {
        return;
    }

    switch(options_choice[select]) {
    case toggle_cruise_control:
        cruise_on = !cruise_on;
        g->add_msg((cruise_on) ? _("Cruise control turned on") : _("Cruise control turned off"));
        break;
    case toggle_lights:
        if(lights_on || fuel_left(fuel_type_battery) ) {
            lights_on = !lights_on;
            g->add_msg((lights_on) ? _("Headlights turned on") : _("Headlights turned off"));
        } else {
            g->add_msg(_("The headlights won't come on!"));
        }
        break;
    case toggle_overhead_lights:
        if( !overhead_lights_on || fuel_left(fuel_type_battery) ) {
            overhead_lights_on = !overhead_lights_on;
            g->add_msg((overhead_lights_on) ? _("Overhead lights turned on") :
                       _("Overhead lights turned off"));
        } else {
            g->add_msg(_("The lights won't come on!"));
        }
        break;
    case activate_horn:
        g->add_msg(_("You honk the horn!"));
        honk_horn();
        break;
    case toggle_turrets:
        cycle_turret_mode();
        break;
    case toggle_fridge:
        if( !fridge_on || fuel_left(fuel_type_battery) ) {
            fridge_on = !fridge_on;
            g->add_msg((fridge_on) ? _("Fridge turned on") :
                       _("Fridge turned off"));
        } else {
            g->add_msg(_("The fridge won't turn on!"));
        }
        break;
    case toggle_recharger:
        if( !recharger_on || fuel_left(fuel_type_battery) ) {
            recharger_on = !recharger_on;
            g->add_msg((recharger_on) ? _("Recharger turned on") :
                       _("Recharger turned off"));
        } else {
            g->add_msg(_("The recharger won't turn on!"));
        }
        break;
    case toggle_reactor:
        if(!reactor_on || fuel_left(fuel_type_plutonium)) {
            reactor_on = !reactor_on;
            g->add_msg((reactor_on) ? _("Reactor turned on") :
                       _("Reactor turned off"));
        }
        else {
            g->add_msg(_("The reactor won't turn on!"));
        }
        break;
    case toggle_engine:
        if (g->u.controlling_vehicle) {
            if (engine_on) {
                engine_on = false;
                g->add_msg(_("You turn the engine off and let go of the controls."));
            } else {
                g->add_msg(_("You let go of the controls."));
            }
            g->u.controlling_vehicle = false;
            break;
        } else if (engine_on) {
            engine_on = false;
            g->add_msg(_("You turn the engine off."));
        } else {
          int pwr, max_pwr;
          pwr = engine_power( &max_pwr );
          if (pwr < 1) {
              if (max_pwr < 1) {
                  g->add_msg (_("The %s doesn't have an engine!"), name.c_str());
              } else if( has_pedals ) {
                  g->add_msg (_("The %s's pedals are out of reach!"), name.c_str());
              } else {
                  g->add_msg (_("The %s's engine emits a sneezing sound."), name.c_str());
              }
          }
          else {
              start_engine();
          }
        }
        break;
    case release_control:
        g->u.controlling_vehicle = false;
        g->add_msg(_("You let go of the controls."));
        break;
    case convert_vehicle:
    {
        if(g->u.controlling_vehicle) {
            g->add_msg(_("As the pitiless metal bars close on your nether regions, you reconsider trying to fold the bicycle while riding it."));
            break;
        }
        g->add_msg(_("You painstakingly pack the bicycle into a portable configuration."));
        // create a folding bicycle item
        item bicycle;
        bicycle.make( itypes["folding_bicycle"] );

        // Drop stuff in containers on ground
        for (int p = 0; p < parts.size(); p++) {
            if( part_flag( p, "CARGO" ) ) {
                for( std::vector<item>::iterator it = parts[p].items.begin();
                     it != parts[p].items.end(); ++it ) {
                    g->m.add_item_or_charges( g->u.posx, g->u.posy, *it );
                }
                parts[p].items.clear();
            }
        }

        // Store data of all parts, iuse::unfold_bicyle only loads
        // some of them (like bigness), some are expect to be
        // vehicle specific and therefor constant (like id, mount_dx).
        // Writing everything here is easier to manage, as only
        // iuse::unfold_bicyle has to adopt to changes.
        try {
            std::ostringstream veh_data;
            JsonOut json(veh_data);
            json.write(parts);
            bicycle.item_vars["folding_bicycle_parts"] = veh_data.str();
        } catch(std::string e) {
            debugmsg("Error storing vehicle: %s", e.c_str());
        }

        g->m.add_item_or_charges(g->u.posx, g->u.posy, bicycle);
        // Remove vehicle
        unboard_all();
        g->m.destroy_vehicle(this);

        g->u.moves -= 500;
        break;
    }
    case toggle_tracker:
        if (tracking_on)
        {
            g->cur_om->remove_vehicle(om_id);
            tracking_on = false;
            g->add_msg(_("tracking device disabled"));
        } else if (fuel_left(fuel_type_battery))
        {
            om_id = g->cur_om->add_vehicle(this);
            tracking_on = true;
            g->add_msg(_("tracking device enabled"));
        } else {
            g->add_msg(_("tracking device won't turn on"));
        }
        break;
    case control_cancel:
        break;
    }
}

void vehicle::start_engine()
{
    bool muscle_powered = false;
    // TODO: Make chance of success based on engine condition.
    for( size_t p = 0; p < engines.size(); ++p ) {
        if(parts[engines[p]].hp > 0) {
            if(part_info(engines[p]).fuel_type == fuel_type_gasoline) {
                int engine_power = part_power(engines[p]);
                if(engine_power < 50) {
                    // Small engines can be pull-started
                    engine_on = true;
                } else {
                    // Starter motor battery draw proportional to engine power
                    if(!discharge_battery(engine_power / 10)) {
                        engine_on = true;
                    }
                }
            } else if (part_info(engines[p]).fuel_type == fuel_type_muscle) {
                muscle_powered = true;
            } else {
                // Electric & plasma engines
                engine_on = true;
            }
        }
    }

    if(engine_on == true) {
        g->add_msg(_("The %s's engine starts up."), name.c_str());
    } else if (!muscle_powered) {
        g->add_msg (_("The %s's engine fails to start."), name.c_str());
    }
}

void vehicle::honk_horn ()
{
    for( size_t p = 0; p < parts.size(); ++p ) {
        if( ! part_flag( p, "HORN" ) )
            continue;
        //Get global position of horn
        const int horn_x = global_x() + parts[p].precalc_dx[0];
        const int horn_y = global_y() + parts[p].precalc_dy[0];
        //Determine sound
        vpart_info &horn_type=part_info(p);
        if( horn_type.bonus >= 40 ){
            g->sound( horn_x, horn_y, horn_type.bonus, _("HOOOOORNK!") );
        } else if( horn_type.bonus >= 20 ){
            g->sound( horn_x, horn_y, horn_type.bonus, _("BEEEP!") );
        } else{
            g->sound( horn_x, horn_y, horn_type.bonus, _("honk.") );
        }
    }
}

vpart_info& vehicle::part_info (int index, bool include_removed)
{
    if (index >= 0 && index < parts.size()) {
        if (!parts[index].removed || include_removed) {
            return vehicle_part_int_types[parts[index].iid];
            // slow autovivication // vehicle_part_types[parts[index].id];
        }
    }
    return vehicle_part_int_types[0];//"null"];
}

// engines & alternators all have power.
// engines provide, whilst alternators consume.
int vehicle::part_power( int index, bool at_full_hp ) {
    if( !part_flag(index, VPFLAG_ENGINE) &&
        !part_flag(index, VPFLAG_ALTERNATOR) ) {
       return 0; // not an engine.
    }
    int pwr;
    if( part_flag (index, VPFLAG_VARIABLE_SIZE) ) { // example: 2.42-L V-twin engine
       pwr = parts[index].bigness;
    } else { // example: foot crank
       pwr = part_info(index).power;
    }
    if( pwr < 0 ) {
        return pwr; // Consumers always draw full power, even if broken
    }
    if( at_full_hp ) {
        return pwr; // Assume full hp
    }
    // The more damaged a part is, the less power it gives
    return pwr * parts[index].hp / part_info(index).durability;
 }

// alternators, solar panels, reactors, and accessories all have epower.
// alternators, solar panels, and reactors provide, whilst accessories consume.
int vehicle::part_epower( int index ) {
    int e = part_info(index).epower;
    if( e < 0 ) {
        return e; // Consumers always draw full power, even if broken
    }
    return e * parts[index].hp / part_info(index).durability;
}

int vehicle::epower_to_power (int epower) {
    // Convert epower units (watts) to power units
    // Used primarily for calculating battery charge/discharge
    // TODO: convert batteries to use energy units based on watts (watt-ticks?)
    const int conversion_factor = 373; // 373 epower == 373 watts == 1 power == 0.5 HP
    int power = epower / conversion_factor;
    // epower remainder results in chance at additional charge/discharge
    if (x_in_y(abs(epower % conversion_factor), conversion_factor)) {
        power += epower >= 0 ? 1 : -1;
    }
    return power;
}

int vehicle::power_to_epower (int power) {
    // Convert power units to epower units (watts)
    // Used primarily for calculating battery charge/discharge
    // TODO: convert batteries to use energy units based on watts (watt-ticks?)
    // Some car values: http://en.wikipedia.org/wiki/Power-to-weight_ratio#Vehicles:tabnext
    const int conversion_factor = 373; // 373 epower == 373 watts == 1 power == 0.5 HP
    return power * conversion_factor;
}

bool vehicle::has_structural_part(int dx, int dy)
{
    std::vector<int> parts_here = parts_at_relative(dx, dy, false);
    for( std::vector<int>::iterator it = parts_here.begin(); it != parts_here.end(); ++it ) {
        if(part_info(*it).location == part_location_structure && !part_info(*it).has_flag("PROTRUSION")) {
            return true;
        }
    }
    return false;
}

/**
 * Returns whether or not the vehicle part with the given id can be mounted in
 * the specified square.
 * @param dx The local x-coordinate to mount in.
 * @param dy The local y-coordinate to mount in.
 * @param id The id of the part to install.
 * @return true if the part can be mounted, false if not.
 */
bool vehicle::can_mount (int dx, int dy, std::string id)
{
    //The part has to actually exist.
    if(vehicle_part_types.count(id) == 0) {
        return false;
    }

    //It also has to be a real part, not the null part
    const vpart_info part = vehicle_part_types[id];
    if(part.has_flag("NOINSTALL")) {
        return false;
    }

    const std::vector<int> parts_in_square = parts_at_relative(dx, dy, false);

    //First part in an empty square MUST be a structural part
    if(parts_in_square.empty() && part.location != part_location_structure) {
        return false;
    }

    //No other part can be placed on a protrusion
    if(!parts_in_square.empty() && part_info(parts_in_square[0]).has_flag("PROTRUSION")) {
        return false;
    }

    //No part type can stack with itself, or any other part in the same slot
    for (std::vector<int>::const_iterator part_it = parts_in_square.begin();
         part_it != parts_in_square.end(); ++part_it) {
        const vpart_info other_part = vehicle_part_types[parts[*part_it].id];

        //Parts with no location can stack with each other (but not themselves)
        if(part.id == other_part.id ||
                (!part.location.empty() && part.location == other_part.location)) {
            return false;
        }
        // Until we have an interface for handling multiple components with CARGO space,
        // exclude them from being mounted in the same tile.
        if( part.has_flag( "CARGO" ) && other_part.has_flag( "CARGO" ) ) {
            return false;
        }

    }

    //All parts after the first must be installed on or next to an existing part
    if(!parts.empty()) {
        if(!has_structural_part(dx, dy) &&
                !has_structural_part(dx+1, dy) &&
                !has_structural_part(dx, dy+1) &&
                !has_structural_part(dx-1, dy) &&
                !has_structural_part(dx, dy-1)) {
            return false;
        }
    }

    // Pedals and engines can't both be installed
    if( part.has_flag("PEDALS") && !engines.empty() ) {
        return false;
    }
    if( part.has_flag(VPFLAG_ENGINE) && has_pedals ) {
        return false;
    }

    // Alternators must be installed on a gas engine
    if(vehicle_part_types[id].has_flag(VPFLAG_ALTERNATOR)) {
        bool anchor_found = false;
        for (std::vector<int>::const_iterator it = parts_in_square.begin();
             it != parts_in_square.end(); ++it) {
            if(part_info(*it).has_flag(VPFLAG_ENGINE) &&
               part_info(*it).fuel_type == fuel_type_gasoline) {
                anchor_found = true;
            }
        }
        if(!anchor_found) {
            return false;
        }
    }

    //Seatbelts must be installed on a seat
    if(vehicle_part_types[id].has_flag("SEATBELT")) {
        bool anchor_found = false;
        for (std::vector<int>::const_iterator it = parts_in_square.begin();
             it != parts_in_square.end(); ++it) {
            if(part_info(*it).has_flag("BELTABLE")) {
                anchor_found = true;
            }
        }
        if(!anchor_found) {
            return false;
        }
    }

    //Internal must be installed into a cargo area.
    if(vehicle_part_types[id].has_flag("INTERNAL")) {
        bool anchor_found = false;
        for (std::vector<int>::const_iterator it = parts_in_square.begin();
             it != parts_in_square.end(); ++it) {
            if(part_info(*it).has_flag("CARGO")) {
                anchor_found = true;
            }
        }
        if(!anchor_found) {
            return false;
        }
    }

    // curtains must be installed on (reinforced)windshields
    // TODO: do this automatically using "location":"on_mountpoint"
    if (vehicle_part_types[id].has_flag("CURTAIN")) {
        bool anchor_found = false;
        for (std::vector<int>::const_iterator it = parts_in_square.begin();
             it != parts_in_square.end(); it++) {
            if (part_info(*it).has_flag("WINDOW")) {
                anchor_found = true;
            }
        }
        if (!anchor_found) {
            return false;
        }
    }

    //Anything not explicitly denied is permitted
    return true;
}

bool vehicle::can_unmount (int p)
{
    if(p < 0 || p > parts.size()) {
        return false;
    }

    int dx = parts[p].mount_dx;
    int dy = parts[p].mount_dy;

    std::vector<int> parts_in_square = parts_at_relative(dx, dy, false);

    // Can't remove an engine if there's still an alternator there
    if(part_flag(p, VPFLAG_ENGINE) && part_with_feature(p, VPFLAG_ALTERNATOR) >= 0) {
        return false;
    }

    //Can't remove a seat if there's still a seatbelt there
    if(part_flag(p, "BELTABLE") && part_with_feature(p, "SEATBELT") >= 0) {
        return false;
    }

    // Can't remove a window with curtains still on it
    if(part_flag(p, "WINDOW") && part_with_feature(p, "CURTAIN") >= 0) {
        return false;
    }

    //Structural parts have extra requirements
    if(part_info(p).location == part_location_structure) {

        /* To remove a structural part, there can be only structural parts left
         * in that square (might be more than one in the case of wreckage) */
        for( size_t part_index = 0; part_index < parts_in_square.size(); ++part_index ) {
            if(part_info(parts_in_square[part_index]).location != part_location_structure) {
                return false;
            }
        }

        //If it's the last part in the square...
        if(parts_in_square.size() == 1) {

            /* This is the tricky part: We can't remove a part that would cause
             * the vehicle to 'break into two' (like removing the middle section
             * of a quad bike, for instance). This basically requires doing some
             * breadth-first searches to ensure previously connected parts are
             * still connected. */

            //First, find all the squares connected to the one we're removing
            std::vector<vehicle_part> connected_parts;

            for(int i = 0; i < 4; i++) {
                int next_x = i < 2 ? (i == 0 ? -1 : 1) : 0;
                int next_y = i < 2 ? 0 : (i == 2 ? -1 : 1);
                std::vector<int> parts_over_there = parts_at_relative(dx + next_x, dy + next_y, false);
                //Ignore empty squares
                if(!parts_over_there.empty()) {
                    //Just need one part from the square to track the x/y
                    connected_parts.push_back(parts[parts_over_there[0]]);
                }
            }

            /* If size = 0, it's the last part of the whole vehicle, so we're OK
             * If size = 1, it's one protruding part (ie, bicycle wheel), so OK
             * Otherwise, it gets complicated... */
            if(connected_parts.size() > 1) {

                /* We'll take connected_parts[0] to be the target part.
                 * Every other part must have some path (that doesn't involve
                 * the part about to be removed) to the target part, in order
                 * for the part to be legally removable. */
                for(int next_part = 1; next_part < connected_parts.size(); next_part++) {
                    if(!is_connected(connected_parts[0], connected_parts[next_part], parts[p])) {
                        //Removing that part would break the vehicle in two
                        return false;
                    }
                }

            }

        }

    }

    //Anything not explicitly denied is permitted
    return true;
}

/**
 * Performs a breadth-first search from one part to another, to see if a path
 * exists between the two without going through the excluded part. Used to see
 * if a part can be legally removed.
 * @param to The part to reach.
 * @param from The part to start the search from.
 * @param excluded The part that is being removed and, therefore, should not
 *        be included in the path.
 * @return true if a path exists without the excluded part, false otherwise.
 */
bool vehicle::is_connected(vehicle_part &to, vehicle_part &from, vehicle_part &excluded)
{
    int target_x = to.mount_dx;
    int target_y = to.mount_dy;

    int excluded_x = excluded.mount_dx;
    int excluded_y = excluded.mount_dy;

    //Breadth-first-search components
    std::list<vehicle_part> discovered;
    vehicle_part current_part;
    std::list<vehicle_part> searched;

    //We begin with just the start point
    discovered.push_back(from);

    while(!discovered.empty()) {
        current_part = discovered.front();
        discovered.pop_front();
        int current_x = current_part.mount_dx;
        int current_y = current_part.mount_dy;

        for(int i = 0; i < 4; i++) {
            int next_x = current_x + (i < 2 ? (i == 0 ? -1 : 1) : 0);
            int next_y = current_y + (i < 2 ? 0 : (i == 2 ? -1 : 1));

            if(next_x == target_x && next_y == target_y) {
                //Success!
                return true;
            } else if(next_x == excluded_x && next_y == excluded_y) {
                //There might be a path, but we're not allowed to go that way
                continue;
            }

            std::vector<int> parts_there = parts_at_relative(next_x, next_y);

            if(!parts_there.empty()) {
                vehicle_part next_part = parts[parts_there[0]];
                //Only add the part if we haven't been here before
                bool found = false;
                for(std::list<vehicle_part>::iterator it = discovered.begin();
                        it != discovered.end(); it++) {
                    if(it->mount_dx == next_x && it->mount_dy == next_y) {
                        found = true;
                        break;
                    }
                }
                if(!found) {
                    for(std::list<vehicle_part>::iterator it = searched.begin();
                        it != searched.end(); it++) {
                        if(it->mount_dx == next_x && it->mount_dy == next_y) {
                            found = true;
                            break;
                        }
                    }
                }
                if(!found) {
                    discovered.push_back(next_part);
                }
            }
        }

        //Now that that's done, we've finished exploring here
        searched.push_back(current_part);

    }

    //If we completely exhaust the discovered list, there's no path
    return false;
}

bool vehicle::change_headlight_direction(int p)
{
    // Need map-relative coordinates to compare to output of look_around.
    int gx = global_x() + parts[p].precalc_dx[0];
    int gy = global_y() + parts[p].precalc_dy[0];
    // Stash offset and set it to the location of the part so look_around will start there.
    int px = g->u.view_offset_x;
    int py = g->u.view_offset_y;
    g->u.view_offset_x = gx - g->u.posx;
    g->u.view_offset_y = gy - g->u.posy;
    popup(_("Choose a facing direction for the new headlight."));
    point headlight_target = g->look_around();
    // Restore previous view offsets.
    g->u.view_offset_x = px;
    g->u.view_offset_y = py;

    int delta_x = headlight_target.x - gx;
    int delta_y = headlight_target.y - gy;

    const double PI = 3.14159265358979f;
    int dir = int(atan2(static_cast<float>(delta_y), static_cast<float>(delta_x)) * 180.0 / PI);
    dir -= face.dir();
    while(dir < 0)
        dir += 360;
    while(dir > 360)
        dir -= 360;

    parts[p].direction = dir;
    return true; // TODO: Allow user to cancel, will then return false
}

/**
 * Installs a part into this vehicle.
 * @param dx The x coordinate of where to install the part.
 * @param dy The y coordinate of where to install the part.
 * @param id The string ID of the part to install. (see vehicle_parts.json)
 * @param hp The starting HP of the part. If negative, default to max HP.
 * @param force true if the part should be installed even if not legal,
 *              false if illegal part installation should fail.
 * @return false if the part could not be installed, true otherwise.
 */
int vehicle::install_part (int dx, int dy, std::string id, int hp, bool force)
{
    if (!force && !can_mount (dx, dy, id)) {
        return -1;  // no money -- no ski!
    }
    vehicle_part new_part;
    new_part.setid(id);
    new_part.mount_dx = dx;
    new_part.mount_dy = dy;
    new_part.hp = hp < 0 ? vehicle_part_types[id].durability : hp;
    new_part.amount = 0;
    new_part.blood = 0;
    item tmp(itypes[vehicle_part_types[id].item], 0);
    new_part.bigness = tmp.bigness;
    parts.push_back (new_part);

    refresh();
    return parts.size() - 1;
}

// share damage & bigness betwixt veh_parts & items.
void vehicle::get_part_properties_from_item(int partnum, item& i)
{
    //transfer bigness if relevant.
    itype_id  pitmid = part_info(partnum).item;
    itype* itemtype = itypes[pitmid];
    if(itemtype->is_var_veh_part())
       parts[partnum].bigness = i.bigness;

    // item damage is 0,1,2,3, or 4. part hp is 1..durability.
    // assuming it rusts. other item materials disentigrate at different rates...
    int health = 5 - i.damage;
    health *= part_info(partnum).durability; //[0,dur]
    health /= 5;
    parts[partnum].hp = health;
}

void vehicle::give_part_properties_to_item(int partnum, item& i)
{
    //transfer bigness if relevant.
    itype_id  pitmid = part_info(partnum).item;
    itype* itemtype = itypes[pitmid];
    if(itemtype->is_var_veh_part())
       i.bigness = parts[partnum].bigness;

    // remove charges if part is made of a tool
    if(itemtype->is_tool())
        i.charges = 0;

    // translate part damage to item damage.
    // max damage is 4, min damage 0.
    // this is very lossy.
    int dam;
    float hpofdur = (float)parts[partnum].hp / part_info(partnum).durability;
    dam = (1 - hpofdur) * 5;
    if (dam > 4) dam = 4;
    if (dam < 0) dam = 0;
    i.damage = dam;
}

/**
 * Mark a part as removed from the vehicle.
 * @return bool true if the vehicle's 0,0 point shifted.
 */
bool vehicle::remove_part (int p)
{
    if (p >= parts.size()) {
        debugmsg("Tried to remove part %d but only %d parts!", p, parts.size());
        return false;
    }
    if (parts[p].removed) {
        debugmsg("Part already removed!");
        // Part already removed.
        return false;
    }
    if (part_flag(p, "TRACK")) {
        // disable tracking if there are no other trackers installed.
        if (tracking_on)
        {
            bool has_tracker = false;
            for (int i = 0; i != parts.size(); i++){
                if (i != p && part_flag(i, "TRACK")){
                    has_tracker = true;
                    break;
                }
            }
            if (!has_tracker){ // disable tracking
                g->cur_om->remove_vehicle(om_id);
                tracking_on = false;
            }
        }
    }

    // if a windshield is removed (usually destroyed) also remove curtains
    // attached to it.
    if(part_flag(p, "WINDOW")) {
        int curtain = part_with_feature(p, "CURTAIN", false);
        if (curtain >= 0) {
            int x = parts[curtain].precalc_dx[0], y = parts[curtain].precalc_dy[0];
            item it = item_from_part(curtain);
            g->m.add_item_or_charges(global_x() + x, global_y() + y, it, 2);
            remove_part(curtain);
        }
    }

    //Ditto for seatbelts
    if(part_flag(p, "SEAT")) {
        int seatbelt = part_with_feature(p, "SEATBELT", false);
        if (seatbelt >= 0) {
            int x = parts[seatbelt].precalc_dx[0], y = parts[seatbelt].precalc_dy[0];
            item it = item_from_part(seatbelt);
            g->m.add_item_or_charges(global_x() + x, global_y() + y, it, 2);
            remove_part(seatbelt);
        }
        // Also unboard entity if seat gets removed
        std::vector<int> bp = boarded_parts();
        for( size_t i = 0; i < bp.size(); i++ ) {
            if( bp[i] == p ) {
                g->m.unboard_vehicle( global_x() + parts[p].precalc_dx[0],
                                      global_y() + parts[p].precalc_dy[0] );
            }
        }
    }

    parts[p].removed = true;
    removed_part_count++;

    const int dx = global_x() + parts[p].precalc_dx[0];
    const int dy = global_y() + parts[p].precalc_dy[0];
    for (int i = 0; i < parts[p].items.size(); i++) {
        g->m.add_item_or_charges(dx + rng(-3, +3), dy + rng(-3, +3), parts[p].items[i]);
    }
    g->m.dirty_vehicle_list.insert(this);
    refresh();
    return shift_if_needed();
}

void vehicle::part_removal_cleanup() {
    bool changed = false;
    for (std::vector<vehicle_part>::iterator it = parts.begin(); it != parts.end(); /* noop */) {
        if ((*it).removed) {
            it = parts.erase(it);
            changed = true;
        }
        else {
            ++it;
        }
    }
    removed_part_count = 0;
    if (changed || parts.empty()) {
        refresh();
        if(parts.empty()) {
            g->m.destroy_vehicle(this);
        } else {
            g->m.update_vehicle_cache(this, false);
        }
    }
    shift_if_needed();
    refresh(); // Rebuild cached indices
}

/**
 * Breaks the specified part into the pieces defined by its breaks_into entry.
 * @param p The index of the part to break.
 * @param x The map x-coordinate to place pieces at (give or take).
 * @param y The map y-coordinate to place pieces at (give or take).
 * @param scatter If true, pieces are scattered near the target square.
 */
void vehicle::break_part_into_pieces(int p, int x, int y, bool scatter) {
    std::vector<break_entry> break_info = part_info(p).breaks_into;
    for( size_t index = 0; index < break_info.size(); ++index ) {
        int quantity = rng(break_info[index].min, break_info[index].max);
        for(int num = 0; num < quantity; num++) {
            const int actual_x = scatter ? x + rng(-SCATTER_DISTANCE, SCATTER_DISTANCE) : x;
            const int actual_y = scatter ? y + rng(-SCATTER_DISTANCE, SCATTER_DISTANCE) : y;
            item piece(itypes[break_info[index].item_id], g->turn);
            g->m.add_item_or_charges(actual_x, actual_y, piece);
        }
    }
}

item vehicle::item_from_part( int part )
{
    itype_id itm = part_info(part).item;
    int bigness = parts[part].bigness;
    itype* parttype = itypes[itm];
    item tmp(parttype, g->turn);

    //transfer damage, etc.
    give_part_properties_to_item(part, tmp);
    if( parttype->is_var_veh_part() ) {
        tmp.bigness = bigness;
    }
    return tmp;
}

const std::vector<int> vehicle::parts_at_relative (const int dx, const int dy, bool use_cache)
{
    if ( use_cache == false ) {
        std::vector<int> res;
        for (int i = 0; i < parts.size(); i++) {
            if (parts[i].mount_dx == dx && parts[i].mount_dy == dy && !parts[i].removed) {
                res.push_back (i);
            }
        }
        return res;
    } else {
        if ( relative_parts.find( point(dx, dy) ) != relative_parts.end() ) {
            return relative_parts[ point(dx, dy) ];
        } else {
            std::vector<int> res;
            return res;
        }
    }
}

int vehicle::part_with_feature (int part, const vpart_bitflags &flag, bool unbroken) {
    if (part_flag(part, flag)) {
        return part;
    }
    std::map<point, std::vector<int> >::const_iterator it = relative_parts.find( point( parts[part].mount_dx, parts[part].mount_dy ) );
    if ( it != relative_parts.end() ) {
        const std::vector<int> & parts_here = it->second;
        for (int i = 0; i < parts_here.size(); i++) {
            if (part_flag(parts_here[i], flag) && (!unbroken || parts[parts_here[i]].hp > 0)) {
                return parts_here[i];
            }
        }
    }
    return -1;
}

int vehicle::part_with_feature (int part, const std::string &flag, bool unbroken)
{
    std::vector<int> parts_here = parts_at_relative(parts[part].mount_dx, parts[part].mount_dy);
    for( std::vector<int>::iterator part_it = parts_here.begin();
         part_it != parts_here.end(); ++part_it ) {
        if (part_flag(*part_it, flag) && (!unbroken || parts[*part_it].hp > 0)) {
            return *part_it;
        }
    }
    return -1;
}

int vehicle::next_part_to_close(int p, bool outside)
{
    std::vector<int> parts_here = parts_at_relative(parts[p].mount_dx, parts[p].mount_dy);
    for(std::vector<int>::iterator part_it = parts_here.begin(); part_it != parts_here.end(); ++part_it)
    {

        if(part_flag(*part_it, VPFLAG_OPENABLE)
           && parts[*part_it].hp > 0  // 0 HP parts can't be opened or closed
           && parts[*part_it].open == 1
           && (!outside || !part_flag(*part_it, "OPENCLOSE_INSIDE")) )
        {
            return *part_it;
        }
    }
    return -1;
}

int vehicle::next_part_to_open(int p, bool outside)
{
    std::vector<int> parts_here = parts_at_relative(parts[p].mount_dx, parts[p].mount_dy);

    // We want reverse, since we open the outermost thing first (curtains), and then the innermost thing (door)
    for(std::vector<int>::reverse_iterator part_it = parts_here.rbegin();
        part_it != parts_here.rend();
        ++part_it)
    {
        if(part_flag(*part_it, VPFLAG_OPENABLE)
           && parts[*part_it].hp > 0
           && parts[*part_it].open == 0
           && (!outside || !part_flag(*part_it, "OPENCLOSE_INSIDE")) )
        {
            return *part_it;
        }
    }
    return -1;
}

/**
 * Returns all parts in the vehicle with the given flag, optionally checking
 * to only return unbroken parts.
 * If performance becomes an issue, certain lists (such as wheels) could be
 * cached and fast-returned here, but this is currently linear-time with
 * respect to the number of parts in the vehicle.
 * @param feature The flag (such as "WHEEL" or "CONE_LIGHT") to find.
 * @param unbroken true if only unbroken parts should be returned, false to
 *        return all matching parts.
 * @return A list of indices to all the parts with the specified feature.
 */
std::vector<int> vehicle::all_parts_with_feature(const std::string& feature, bool unbroken)
{
    std::vector<int> parts_found;
    for( size_t part_index = 0; part_index < parts.size(); ++part_index ) {
        if(part_info(part_index).has_flag(feature) &&
                (!unbroken || parts[part_index].hp > 0)) {
            parts_found.push_back(part_index);
        }
    }
    return parts_found;
}

std::vector<int> vehicle::all_parts_with_feature(const vpart_bitflags & feature, bool unbroken)
{
    std::vector<int> parts_found;
    for( size_t part_index = 0; part_index < parts.size(); ++part_index ) {
        if(part_info(part_index).has_flag(feature) &&
                (!unbroken || parts[part_index].hp > 0)) {
            parts_found.push_back(part_index);
        }
    }
    return parts_found;
}

/**
 * Returns all parts in the vehicle that exist in the given location slot. If
 * the empty string is passed in, returns all parts with no slot.
 * @param location The location slot to get parts for.
 * @return A list of indices to all parts with the specified location.
 */
std::vector<int> vehicle::all_parts_at_location(const std::string& location)
{
    std::vector<int> parts_found;
    for( size_t part_index = 0; part_index < parts.size(); ++part_index ) {
        if(part_info(part_index).location == location && !parts[part_index].removed) {
            parts_found.push_back(part_index);
        }
    }
    return parts_found;
}

bool vehicle::part_flag( int part, const std::string &flag )
{
    if (part < 0 || part >= parts.size() || parts[part].removed) {
        return false;
    } else {
        return part_info(part).has_flag(flag);
    }
}

bool vehicle::part_flag( int part, const vpart_bitflags &flag) {
   if (part < 0 || part >= parts.size() || parts[part].removed) {
        return false;
    } else {
        return part_info(part).has_flag(flag);
    }
}

int vehicle::part_at( int dx, int dy )
{
    for (int p = 0; p < parts.size(); p++) {
        if (parts[p].precalc_dx[0] == dx && parts[p].precalc_dy[0] == dy && !parts[p].removed) {
            return p;
        }
    }
    return -1;
}

int vehicle::global_part_at(int x, int y)
{
 int dx = x - global_x();
 int dy = y - global_y();
 return part_at(dx,dy);
}

/**
 * Given a vehicle part which is inside of this vehicle, returns the index of
 * that part. This exists solely because activities relating to vehicle editing
 * require the index of the vehicle part to be passed around.
 * @param part The part to find.
 * @return The part index, -1 if it is not part of this vehicle.
 */
int vehicle::index_of_part(vehicle_part *part, bool check_removed)
{
  if(part != NULL) {
    for( size_t index = 0; index < parts.size(); ++index ) {
      // @note Doesn't this have a bunch of copy overhead?
      vehicle_part next_part = parts[index];
      if (!check_removed && next_part.removed) {
        continue;
      }
      if(part->id == next_part.id &&
              part->mount_dx == next_part.mount_dx &&
              part->mount_dy == next_part.mount_dy &&
              part->hp == next_part.hp) {
        return index;
      }
    }
  }
  return -1;
}

/**
 * Returns which part (as an index into the parts list) is the one that will be
 * displayed for the given square. Returns -1 if there are no parts in that
 * square.
 * @param local_x The local x-coordinate.
 * @param local_y The local y-coordinate.
 * @return The index of the part that will be displayed.
 */
int vehicle::part_displayed_at(int local_x, int local_y)
{
    std::vector<int> parts_in_square = parts_at_relative(local_x, local_y);

    if(parts_in_square.empty()) {
        return -1;
    }

    int top_part = 0;
    for(int index = 1; index < parts_in_square.size(); index++) {
        if(part_info(parts_in_square[top_part]).z_order <
                part_info(parts_in_square[index]).z_order) {
            top_part = index;
        }
    }

    return parts_in_square[top_part];
}

char vehicle::part_sym( int p )
{
    if (p < 0 || p >= parts.size() || parts[p].removed) {
        return ' ';
    }

    int displayed_part = part_displayed_at(parts[p].mount_dx, parts[p].mount_dy);

    if (part_flag (displayed_part, VPFLAG_OPENABLE) && parts[displayed_part].open) {
        return '\''; // open door
    } else {
        return parts[displayed_part].hp <= 0 ?
            part_info(displayed_part).sym_broken : part_info(displayed_part).sym;
    }
}

// similar to part_sym(int p) but for use when drawing SDL tiles. Called only by cata_tiles during draw_vpart
// vector returns at least 1 element, max of 2 elements. If 2 elements the second denotes if it is open or damaged
std::string vehicle::part_id_string(int p, char &part_mod)
{
    part_mod = 0;
    std::string idinfo;
    if (p < 0 || p >= parts.size()){
        return "";
    }

    int displayed_part = part_displayed_at(parts[p].mount_dx, parts[p].mount_dy);
    idinfo = parts[displayed_part].id;

    if (part_flag (displayed_part, VPFLAG_OPENABLE) && parts[displayed_part].open) {
        part_mod = 1; // open
    } else if (parts[displayed_part].hp <= 0){
        part_mod = 2; // broken
    }

    return idinfo;
}

nc_color vehicle::part_color (int p)
{
    if (p < 0 || p >= parts.size()) {
        return c_black;
    }

    nc_color col;

    int parm = -1;

    //If armoring is present and the option is set, it colors the visible part
    if (OPTIONS["VEHICLE_ARMOR_COLOR"] == true)
      parm = part_with_feature(p, VPFLAG_ARMOR, false);

    if (parm >= 0) {
        col = part_info(parm).color;
    } else {

        int displayed_part = part_displayed_at(parts[p].mount_dx, parts[p].mount_dy);

        if (displayed_part < 0 || displayed_part >= parts.size()) {
            return c_black;
        }
        if (parts[displayed_part].blood > 200) {
            col = c_red;
        } else if (parts[displayed_part].blood > 0) {
            col = c_ltred;
        } else if (parts[displayed_part].hp <= 0) {
            col = part_info(displayed_part).color_broken;
        } else {
            col = part_info(displayed_part).color;
        }

    }

    // curtains turn windshields gray
    int curtains = part_with_feature(p, VPFLAG_CURTAIN, false);
    if (curtains >= 0) {
        if (part_with_feature(p, VPFLAG_WINDOW, true) >= 0 && !parts[curtains].open)
            col = part_info(curtains).color;
    }

    //Invert colors for cargo parts with stuff in them
    int cargo_part = part_with_feature(p, VPFLAG_CARGO);
    if(cargo_part >= 0 && !parts[cargo_part].items.empty()) {
        return invert_color(col);
    } else {
        return col;
    }
}

/**
 * Prints a list of all parts to the screen inside of a boxed window, possibly
 * highlighting a selected one.
 * @param w The window to draw in.
 * @param y1 The y-coordinate to start drawing at.
 * @param width The width of the window.
 * @param p The index of the part being examined.
 * @param hl The index of the part to highlight (if any).
 */
int vehicle::print_part_desc(WINDOW *win, int y1, int width, int p, int hl /*= -1*/)
{
    if (p < 0 || p >= parts.size()) {
        return y1;
    }
    std::vector<int> pl = this->parts_at_relative(parts[p].mount_dx, parts[p].mount_dy);
    int y = y1;
    for (int i = 0; i < pl.size(); i++)
    {
        int dur = part_info (pl[i]).durability;
        int per_cond = parts[pl[i]].hp * 100 / (dur < 1? 1 : dur);
        nc_color col_cond;
        if (parts[pl[i]].hp >= dur) {
            col_cond = c_green;
        } else if (per_cond >= 80) {
            col_cond = c_ltgreen;
        } else if (per_cond >= 50) {
            col_cond = c_yellow;
        } else if (per_cond >= 20) {
            col_cond = c_ltred;
        } else if (parts[pl[i]].hp > 0) {
            col_cond = c_red;
        } else { //Broken
            col_cond = c_dkgray;
        }

        std::string partname;
        // part bigness, if that's relevant.
        if (part_flag(pl[i], "VARIABLE_SIZE") && part_flag(pl[i], "ENGINE")) {
            //~ 2.8-Liter engine
            partname = string_format(_("%4.2f-Liter %s"),
                                     (float)(parts[pl[i]].bigness) / 100,
                                     part_info(pl[i]).name.c_str());
        } else if (part_flag(pl[i], "VARIABLE_SIZE") && part_flag(pl[i], "WHEEL")) {
            //~ 14" wheel
            partname = string_format(_("%d\" %s"),
                                     parts[pl[i]].bigness,
                                     part_info(pl[i]).name.c_str());
        } else {
            partname = part_info(pl[i]).name;
        }

        bool armor = part_flag(pl[i], "ARMOR");
        std::string left_sym, right_sym;
        if(armor) {
            left_sym = "("; right_sym = ")";
        } else if(part_info(pl[i]).location == part_location_structure) {
            left_sym = "["; right_sym = "]";
        } else {
            left_sym = "-"; right_sym = "-";
        }

        mvwprintz(win, y, 1, int(i) == hl? hilite(c_ltgray) : c_ltgray, left_sym.c_str());
        mvwprintz(win, y, 2, int(i) == hl? hilite(col_cond) : col_cond, partname.c_str());
        mvwprintz(win, y, 2 + utf8_width(partname.c_str()), int(i) == hl? hilite(c_ltgray) : c_ltgray, right_sym.c_str());
//         mvwprintz(win, y, 3 + utf8_width(part_info(pl[i]).name), c_ltred, "%d", parts[pl[i]].blood);

        if (i == 0 && is_inside(pl[i])) {
            //~ indicates that a vehicle part is inside
            mvwprintz(win, y, width-2-utf8_width(_("In")), c_ltgray, _("In"));
        } else if (i == 0) {
            //~ indicates that a vehicle part is outside
            mvwprintz(win, y, width-2-utf8_width(_("Out")), c_ltgray, _("Out"));
        }
        y++;
    }

    return y;
}

void vehicle::print_fuel_indicator (void *w, int y, int x, bool fullsize, bool verbose, bool desc)
{
    WINDOW *win = (WINDOW *) w;
    const nc_color fcs[num_fuel_types] = { c_ltred, c_yellow, c_ltgreen, c_ltblue, c_ltcyan };
    const char fsyms[5] = { 'E', '\\', '|', '/', 'F' };
    nc_color col_indf1 = c_ltgray;
    int yofs = 0;
    for (int i = 0; i < num_fuel_types; i++) {
        int cap = fuel_capacity(fuel_types[i]);
        if (cap > 0 && ( basic_consumption(fuel_types[i]) > 0 || fullsize ) ) {
            mvwprintz(win, y + yofs, x, col_indf1, "E...F");
            int amnt = cap > 0? fuel_left(fuel_types[i]) * 99 / cap : 0;
            int indf = (amnt / 20) % 5;
            mvwprintz(win, y + yofs, x + indf, fcs[i], "%c", fsyms[indf]);
            if (verbose) {
                if (g->debugmon) {
                    mvwprintz(win, y + yofs, x + 6, fcs[i], "%d/%d", fuel_left(fuel_types[i]), cap);
                } else {
                    mvwprintz(win, y + yofs, x + 6, fcs[i], "%d", (fuel_left(fuel_types[i]) * 100) / cap);
                    wprintz(win, c_ltgray, "%c", 045);
                }
            }
            if (desc) {
                wprintz(win, c_ltgray, " - %s", ammo_name(fuel_types[i]).c_str() );
            }
            if (fullsize) {
                yofs++;
            }
        }
    }
}

void vehicle::coord_translate (int reldx, int reldy, int &dx, int &dy)
{
    tileray tdir (face.dir());
    tdir.advance (reldx);
    dx = tdir.dx() + tdir.ortho_dx(reldy);
    dy = tdir.dy() + tdir.ortho_dy(reldy);
}

void vehicle::coord_translate (int dir, int reldx, int reldy, int &dx, int &dy)
{
    tileray tdir (dir);
    tdir.advance (reldx);
    dx = tdir.dx() + tdir.ortho_dx(reldy);
    dy = tdir.dy() + tdir.ortho_dy(reldy);
}

void vehicle::precalc_mounts (int idir, int dir)
{
    if (idir < 0 || idir > 1)
        idir = 0;
    for (int p = 0; p < parts.size(); p++)
    {
        if (parts[p].removed) {
            continue;
        }
        int dx, dy;
        coord_translate (dir, parts[p].mount_dx, parts[p].mount_dy, dx, dy);
        parts[p].precalc_dx[idir] = dx;
        parts[p].precalc_dy[idir] = dy;
    }
}

std::vector<int> vehicle::boarded_parts()
{
    std::vector<int> res;
    for (int p = 0; p < parts.size(); p++) {
        if (part_flag (p, VPFLAG_BOARDABLE) &&
                parts[p].has_flag(vehicle_part::passenger_flag)) {
            res.push_back (p);
        }
    }
    return res;
}

int vehicle::free_seat()
{
    for (int p = 0; p < parts.size(); p++) {
        if (part_flag (p, VPFLAG_BOARDABLE) &&
               !parts[p].has_flag(vehicle_part::passenger_flag)) {
            return p;
        }
    }
    return -1;
}

player *vehicle::get_passenger (int p)
{
    p = part_with_feature (p, VPFLAG_BOARDABLE, false);
    if (p >= 0 && parts[p].has_flag(vehicle_part::passenger_flag))
    {
     const int player_id = parts[p].passenger_id;
     if( player_id == g->u.getID()) {
      return &g->u;
     }
     int npcdex = g->npc_by_id (player_id);
     if (npcdex >= 0) {
      return g->active_npc[npcdex];
     }
    }
    return 0;
}

int vehicle::global_x ()
{
    return smx * SEEX + posx;
}

int vehicle::global_y ()
{
    return smy * SEEY + posy;
}

int vehicle::omap_x() {
    return levx + (global_x() / SEEX);
}

int vehicle::omap_y() {
    return levy + (global_y() / SEEY);
}

void vehicle::update_map_x(int x) {
    levx = x;
    if (tracking_on)
        g->cur_om->vehicles[om_id].x = omap_x()/2;
}

void vehicle::update_map_y(int y) {
    levy = y;
    if (tracking_on)
        g->cur_om->vehicles[om_id].y = omap_y()/2;
}

int vehicle::total_mass()
{
    int m = 0;
    for (int i = 0; i < parts.size(); i++)
    {
        if( parts[i].removed )
          continue;
        m += itypes[part_info(i).item]->weight;
        for (int j = 0; j < parts[i].items.size(); j++) {
            m += parts[i].items[j].type->weight;
        }
        if (part_flag(i,VPFLAG_BOARDABLE) && parts[i].has_flag(vehicle_part::passenger_flag)) {
            m += 81500; // TODO: get real weight
        }
    }
    m = std::max(1, m/1000); // Convert to kg, avoid zero values
    cached_mass = m;
    return m/1000;
}

void vehicle::center_of_mass(int &x, int &y)
{
    float xf = 0, yf = 0;
    int m_total = total_mass();
    for (int i = 0; i < parts.size(); i++)
    {
        if( parts[i].removed )
          continue;
        int m_part = 0;
        m_part += itypes[part_info(i).item]->weight;
        for (int j = 0; j < parts[i].items.size(); j++) {
            m_part += parts[i].items[j].type->weight;
        }
        if (part_flag(i,VPFLAG_BOARDABLE) && parts[i].has_flag(vehicle_part::passenger_flag)) {
            m_part += 81500; // TODO: get real weight
        }
        xf += parts[i].precalc_dx[0] * m_part / 1000;
        yf += parts[i].precalc_dy[0] * m_part / 1000;
    }
    xf /= m_total;
    yf /= m_total;
    x = int(xf + 0.5); //round to nearest
    y = int(yf + 0.5);
}

int vehicle::fuel_left (const ammotype & ftype)
{
    int fl = 0;
    for( size_t p = 0; p < fuel.size(); ++p ) {
        if(ftype == part_info(fuel[p]).fuel_type) {
            fl += parts[fuel[p]].amount;
        }
    }
    return fl;
}

int vehicle::fuel_capacity (const ammotype & ftype)
{
    int cap = 0;
    for( size_t p = 0; p < fuel.size(); ++p ) {
        if(ftype == part_info(fuel[p]).fuel_type) {
            cap += part_info(fuel[p]).size;
        }
    }
    return cap;
}

int vehicle::refill (const ammotype & ftype, int amount)
{
    for (int p = 0; p < parts.size(); p++)
    {
        if (part_flag(p, VPFLAG_FUEL_TANK) &&
            part_info(p).fuel_type == ftype &&
            parts[p].amount < part_info(p).size &&
            parts[p].hp > 0)
        {
            int need = part_info(p).size - parts[p].amount;
            if (amount < need)
            {
                parts[p].amount += amount;
                return 0;
            }
            else
            {
                parts[p].amount += need;
                amount -= need;
            }
        }
    }
    return amount;
}

int vehicle::drain (const ammotype & ftype, int amount) {
  int drained = 0;

  for (int p = 0; p < fuel.size(); p++) {
    vehicle_part &tank=parts[fuel[p]];
    if (part_info(fuel[p]).fuel_type == ftype && tank.amount > 0) {
      if (tank.amount > (amount - drained)) {
        tank.amount -= (amount - drained);
        drained = amount;
        break;
      } else {
        drained += tank.amount;
        tank.amount = 0;
      }
    }
  }

  return drained;
}

int vehicle::basic_consumption (const ammotype & ftype)
{
    int fcon = 0;
    for( size_t p = 0; p < engines.size(); ++p ) {
        if(ftype == part_info(engines[p]).fuel_type && parts[engines[p]].hp > 0) {
            if(part_info(engines[p]).fuel_type == fuel_type_battery) {
                // electric engine - use epower instead
                fcon += abs(epower_to_power(part_epower(engines[p])));
            }
            else {
                fcon += part_power(engines[p]);
            }
        }
    }
    return fcon;
}

/**
 * r_power_max = mechanical watts if all non-broken engines were on/repaired/had fuel
 * r_epower is current epower drain (gas) / production (plasma)
 * r_alt_power is alternator power drain on engine
 */
int vehicle::engine_power( int *r_power_max, int *r_epower, int *r_alt_power )
{
    int power_cur = 0; 
    int power_max = 0;
    int epower = 0;
    bool debug = false;
    for (int e = 0; e < engines.size(); e++) {
        int p = engines[e];
        if (parts[p].hp > 0) {
            power_max += part_power(p, true);
            if (debug) g->add_msg("power_max = %d", power_max);
            if (fuel_left(part_info(p).fuel_type)) {
                power_cur += part_power(p);
                if (debug) g->add_msg("power_cur = %d", power_cur);
                epower += part_epower(p);
            } else if (part_info(p).fuel_type == fuel_type_muscle && player_in_control(&g->u)) {
                // Extra logic for pedals so that they only work if player is powering them
                int part_under_player;
                if (g->m.veh_at(g->u.posx, g->u.posy, part_under_player)) {
                    if (p == part_with_feature(int(part_under_player), VPFLAG_ENGINE))
                        power_cur += part_power(p);
                }
            }
        }
    }

    // Penalty for having multiple engines installed
    power_cur = power_cur * 4 / (3 + engines.size());
    power_max = power_max * 4 / (3 + engines.size());

    // Alternators produce epower and reduce available power
    int alt_power = 0;
    for(int p = 0; p < alternators.size(); p++) {
        alt_power += part_power(alternators[p]);
        epower += part_epower(alternators[p]);
    }
    power_cur += alt_power;

    if (r_power_max) *r_power_max = power_max;
    if (r_epower) *r_epower = epower;
    if (r_alt_power) *r_alt_power = alt_power;

    if (engine_on) {
        if (power_cur <= 0) {
            if (g->u_see(global_x(), global_y())) {
                if (alt_power < 0 && power_cur - alt_power > 0) {
                    g->add_msg(_("The %s's alternators choke the engine!"), name.c_str());
                } else {
                    g->add_msg(_("The %s's engine dies!"), name.c_str());
                }
            }
            engine_on = false;
        }
    }
    return power_cur;
}

int vehicle::solar_epower()
{
    int epower = 0;
    for( size_t p = 0; p < solar_panels.size(); ++p ) {
        if(parts[solar_panels[p]].hp > 0) {
            int part_x = global_x() + parts[solar_panels[p]].precalc_dx[0];
            int part_y = global_y() + parts[solar_panels[p]].precalc_dy[0];
            // Can't use g->in_sunlight() because it factors in vehicle roofs.
            if( !g->m.has_flag_ter_or_furn( TFLAG_INDOORS, part_x, part_y ) ) {
                epower += (part_epower(solar_panels[p]) * g->natural_light_level()) / DAYLIGHT_LEVEL;
            }
        }
    }
    return epower;
}

void vehicle::spew_smoke( double joules, int part ) {
    if (joules < 50000 && rng(0, 50000) > joules )
        return;
    point p( parts[part].mount_dx, parts[part].mount_dy );
    int smoke = joules / 50 + 1;
    int dir = 1;
    if ( velocity < 0 )
        dir = -1;
    // Move back from engine/muffler til we find an open space
    while (relative_parts.find(p) != relative_parts.end()) p.x-=dir;
    int rdx, rdy;
    coord_translate (p.x, p.y, rdx, rdy);
    g->m.add_field(global_x() + rdx, global_y() + rdy, fd_smoke, smoke);

bool vehicle::do_environmental_effects()
{
    bool needed = false;
    // check for smoking parts
    for( size_t p = 0; p < parts.size(); p++ ) {
        int part_x = global_x() + parts[p].precalc_dx[0];
        int part_y = global_y() + parts[p].precalc_dy[0];

        /* Only lower blood level if:
         * - The part is outside.
         * - The weather is any effect that would cause the player to be wet. */
        if( parts[p].blood > 0 && g->m.is_outside(part_x, part_y) && g->levz >= 0 ) {
            needed = true;
            if( g->weather >= WEATHER_DRIZZLE && g->weather <= WEATHER_ACID_RAIN ) {
                parts[p].blood--;
            }
        }
        if( part_flag(p, VPFLAG_ENGINE) && parts[p].hp <= 0 && parts[p].amount > 0 ) {
            needed = true;
            parts[p].amount--;
            for( int ix = -1; ix <= 1; ix++ ) {
                for( int iy = -1; iy <= 1; iy++ ) {
                    if( !rng(0, 2) ) {
                        g->m.add_field( part_x + ix, part_y + iy, fd_smoke, rng(2, 4) );
                    }
                }
            }
        }
    }
    return needed;
}

<<<<<<< HEAD
/**
 * Generate noise or smoke from a vehicle with engines turned on
 * engine_output = 0.01 ->  background engine noise while not generating thrust
 * engine_output = 0.5  ->  engine noise at half throttle
 * engine_output = 1.0  ->  max engine noise
 * Also updates exhaust_dx and exhaust_dy if get_smoke is true.
 */
void vehicle::noise_and_smoke( double load, double time ) {
    float noise = 0.0f;
    float mufflesmoke = 0.0f;
    float muffle = 1.0f;
    int exhaust_part = -1;
    for (size_t p = 0; p < parts.size(); p++) {
        if (part_flag(p, "MUFFLER") && parts[p].hp > 0 && part_info(p).bonus < muffle) {
            muffle = float(part_info(p).bonus)/100;
            exhaust_part = int(p);
        }
    }

    for (size_t e = 0; e < engines.size(); e++) {
        int p = engines[e];
        if (parts[p].hp > 0 &&
                (fuel_left (part_info(p).fuel_type) ||
                 part_info(p).fuel_type == fuel_type_muscle) ) {
            float pwr = 10.0f; // Default noise if nothing else found, shouldn't happen
            float max_pwr = float(part_power(p))/100;
            float cur_pwr = load * max_pwr;
            bool is_gas = part_info(p).fuel_type == fuel_type_gasoline;
            bool is_plasma = part_info(p).fuel_type == fuel_type_plasma;
            bool is_battery = part_info(p).fuel_type == fuel_type_battery;
            bool is_muscle = part_info(p).fuel_type == fuel_type_muscle;

            if( is_gas && parts[p].hp > 0 ) { // Otherwise no smoke from this engine
                double j = power_to_epower(part_power(p, true)) * load * time * muffle;
                if (exhaust_part == -1) {
=======
int vehicle::safe_velocity (bool fueled)
{
    int pwrs = 0;
    int cnt = 0;
    for (int p = 0; p < parts.size(); p++) {
        if (part_flag(p, VPFLAG_ENGINE) &&
            (fuel_left (part_info(p).fuel_type) || !fueled ||
             part_info(p).fuel_type == fuel_type_muscle) &&
            parts[p].hp > 0) {
            int m2c = 100;

            if ( part_info(p).fuel_type == fuel_type_gasoline ) {
                m2c = 60;
            } else if( part_info(p).fuel_type == fuel_type_plasma ) {
                m2c = 75;
            } else if( part_info(p).fuel_type == fuel_type_battery ) {
                m2c = 90;
            } else if( part_info(p).fuel_type == fuel_type_muscle ) {
                m2c = 45;
            }

            pwrs += part_power(p) * m2c / 100;
            cnt++;
        } else if (part_flag(p, VPFLAG_ALTERNATOR) && parts[p].hp > 0) { // factor in m2c?
            pwrs += part_power(p); // alternator parts have negative power
        }
    }
    if (cnt > 0) {
        pwrs = pwrs * 4 / (4 + cnt -1);
    }
    return (int) (pwrs * k_dynamics() * k_mass()) * 80;
}

void vehicle::spew_smoke( double joules, int part )
{
    if( rng(1, 100000) > joules ) {
        return;
    }
    point p( parts[part].mount_dx, parts[part].mount_dy );
    int smoke = int(std::max(joules / 10000 , 1.0));
    // Move back from engine/muffler til we find an open space
    while( relative_parts.find(p) != relative_parts.end() ) {
        p.x += ( velocity < 0 ? 1 : -1 );
    }
    int rdx, rdy;
    coord_translate( p.x, p.y, rdx, rdy );
    g->m.add_field( global_x() + rdx, global_y() + rdy, fd_smoke, smoke );
}

/**
 * Generate noise or smoke from a vehicle with engines turned on
 * load = how hard the engines are working, from 0.0 til 1.0
 * time = how many seconds to generated smoke for
 */
void vehicle::noise_and_smoke( double load, double time )
{
    const int sound_levels[] = { 0, 15, 30, 60, 100, 140, 180, INT_MAX };
    const char *sound_msgs[] = { "", "hummm!", "whirrr!", "vroom!", "roarrr!", "ROARRR!",
                                 "BRRROARRR!!", "BRUMBRUMBRUMBRUM!!!" };
    double noise = 0.0;
    double mufflesmoke = 0.0;
    double muffle = 1.0, m;
    int exhaust_part = -1;
    for( size_t p = 0; p < parts.size(); p++ ) {
        if( part_flag(p, "MUFFLER") ) {
            m = 1.0 - (1.0 - part_info(p).bonus / 100.0) * parts[p].hp / part_info(p).durability;
            if( m < muffle ) {
                muffle = m;
                exhaust_part = int(p);
            }
        }
    }

    for( size_t e = 0; e < engines.size(); e++ ) {
        int p = engines[e];
        if( parts[p].hp > 0 &&
                (fuel_left (part_info(p).fuel_type) ||
                 part_info(p).fuel_type == fuel_type_muscle) ) {
            double pwr = 10.0; // Default noise if nothing else found, shouldn't happen
            double max_pwr = double(power_to_epower(part_power(p, true)))/40000;
            double cur_pwr = load * max_pwr;

            if( part_info(p).fuel_type == fuel_type_gasoline ) {
                double j = power_to_epower(part_power(p, true)) * load * time * muffle;
                if( exhaust_part == -1 ) {
>>>>>>> 5f2e32cf
                    spew_smoke( j, p );
                } else {
                    mufflesmoke += j;
                }
<<<<<<< HEAD
            }
            if      (is_gas)      pwr = (cur_pwr*20 + max_pwr*2 + 10)*muffle;
            else if (is_plasma)   pwr = (cur_pwr*10 + 10)*muffle;
            else if (is_battery)  pwr = cur_pwr*3;
            else if (is_muscle)   pwr = cur_pwr*5;
            noise = std::max(noise, pwr); // Only the loudest engine counts.
        }
    }
    if (exhaust_part != -1)
        spew_smoke( mufflesmoke, exhaust_part );
    // Even a car with engines off will make noise rolling over the terrain
    noise = std::max(noise, float(fabs(velocity/2.236/100)));

    std::string soundmessage = "";
    if (!has_pedals) {
      if (noise > 250)
        soundmessage = "BRUMBRUMBRUMBRUM!!!";
      else if (noise > 140)
        soundmessage = "BRRROARRR!!";
      else if (noise > 80)
        soundmessage = "ROARRR!";
      else if (noise > 60)
        soundmessage = "roarrr!";
      else if (noise > 30)
        soundmessage = "vroom!";
      else if (noise > 15)
        soundmessage = "whirrr!";
      else
        soundmessage = "hummm!";
    }
    if (rng(0, 30) > noise)
        g->sound(global_x(), global_y(), noise, soundmessage.c_str());
=======
                pwr = (cur_pwr*15 + max_pwr*3 + 5) * muffle;
            } else if( part_info(p).fuel_type == fuel_type_plasma ) {
                pwr = (cur_pwr*9 + 1) * muffle;
            } else if( part_info(p).fuel_type == fuel_type_battery ) {
                pwr = cur_pwr*3;
            } else if( part_info(p).fuel_type == fuel_type_muscle ) {
                pwr = cur_pwr*5;
            }
            noise = std::max(noise, pwr); // Only the loudest engine counts.
        }
    }

    if( exhaust_part != -1 ) {
        spew_smoke( mufflesmoke, exhaust_part );
    }
    // Even a car with engines off will make noise traveling at high speeds
    noise = std::max( noise, double(fabs(velocity/500.0)) );
    int lvl = 0;
    if( !has_pedals && one_in(4) && rng(0, 30) < noise ) {
       while( noise > sound_levels[lvl] ) {
           lvl++;
       }
    }
    g->sound( global_x(), global_y(), noise, sound_msgs[lvl] );
}

float vehicle::wheels_area (int *cnt)
{
    int count = 0;
    int total_area = 0;
    std::vector<int> wheel_indices = all_parts_with_feature(VPFLAG_WHEEL);
    for (size_t i = 0; i < wheel_indices.size(); ++i) {
        int p = wheel_indices[i];
        int width = part_info(p).wheel_width;
        int bigness = parts[p].bigness;
        // 9 inches, for reference, is about normal for cars.
        total_area += ((float)width / 9) * bigness;
        count++;
    }
    if (cnt) {
        *cnt = count;
    }
    return total_area;
}

float vehicle::k_friction ()
{
    // calculate safe speed reduction due to wheel friction
    float fr0 = 1000.0;
    float kf = ( fr0 / (fr0 + wheels_area()) );
    return kf;
}

float vehicle::k_aerodynamics ()
{
    const int max_obst = 13;
    int obst[max_obst];
    for (int o = 0; o < max_obst; ++o) {
        obst[o] = 0;
    }
    std::vector<int> structure_indices = all_parts_at_location(part_location_structure);
    for (size_t i = 0; i < structure_indices.size(); ++i)
    {
        int p = structure_indices[i];
        int frame_size = part_with_feature(p, VPFLAG_OBSTACLE) ? 30 : 10;
        int pos = parts[p].mount_dy + max_obst / 2;
        if (pos < 0) {
            pos = 0;
        }
        if (pos >= max_obst) {
            pos = max_obst -1;
        }
        if (obst[pos] < frame_size) {
            obst[pos] = frame_size;
        }
    }
    int frame_obst = 0;
    for (int o = 0; o < max_obst; ++o) {
        frame_obst += obst[o];
    }
    float ae0 = 200.0;

    // calculate aerodynamic coefficient
    float ka = ( ae0 / (ae0 + frame_obst) );
    return ka;
}

float vehicle::k_dynamics ()
{
    return ( k_aerodynamics() * k_friction() );
}

float vehicle::k_mass ()
{
    float wa = wheels_area();
    if (wa <= 0)
       return 0;

    float ma0 = 50.0;

    // calculate safe speed reduction due to mass
    float km = ma0 / (ma0 + (total_mass() / 8) / (8 * (float) wa));

    return km;
}

float vehicle::strain ()
{
    int mv = max_velocity();
    int sv = safe_velocity();
    if (mv <= sv)
        mv = sv + 1;
    if (velocity < safe_velocity())
        return 0;
    else
        return (float) (velocity - sv) / (float) (mv - sv);
>>>>>>> 5f2e32cf
}

bool vehicle::valid_wheel_config ()
{
    int x1 = 0, y1 = 0, x2 = 0, y2 = 0;
    int count = 0;
    std::vector<int> wheel_indices = all_parts_with_feature(VPFLAG_WHEEL);
    if(wheel_indices.empty()) {
        //No wheels!
        return false;
    } else if(wheel_indices.size() == 1) {
        //Has to be a stable wheel
        if(part_info(wheel_indices[0]).has_flag("STABLE")) {
            //Valid only if the vehicle is 1 square in size (1 structural part)
            return (all_parts_at_location(part_location_structure).size() == 1);
        } else {
            return false;
        }
    }
    for (int w = 0; w < wheel_indices.size(); w++) {
        int p = wheel_indices[w];
        if (!count) {
            x1 = x2 = parts[p].mount_dx;
            y1 = y2 = parts[p].mount_dy;
        }
        if (parts[p].mount_dx < x1) {
            x1 = parts[p].mount_dx;
        }
        if (parts[p].mount_dx > x2) {
            x2 = parts[p].mount_dx;
        }
        if (parts[p].mount_dy < y1) {
            y1 = parts[p].mount_dy;
        }
        if (parts[p].mount_dy > y2) {
            y2 = parts[p].mount_dy;
        }
        count++;
    }
    float xo = 0, yo = 0;
    float wo = 0, w2;
    for (int p = 0; p < parts.size(); p++)
    { // lets find vehicle's center of masses
        if (parts[p].removed) {
          continue;
        }
        w2 = itypes[part_info(p).item]->weight;
        if (w2 < 1)
            continue;
        xo = xo * wo / (wo + w2) + parts[p].mount_dx * w2 / (wo + w2);
        yo = yo * wo / (wo + w2) + parts[p].mount_dy * w2 / (wo + w2);
        wo += w2;
    }
//    g->add_msg("cm x=%.3f y=%.3f m=%d  x1=%d y1=%d x2=%d y2=%d", xo, yo, (int) wo, x1, y1, x2, y2);
    if ((int)xo < x1 || (int)xo > x2 || (int)yo < y1 || (int)yo > y2) {
        return false; // center of masses not inside support of wheels (roughly)
    }
    return true;
}

/**
 * Power for batteries are in W, but usage for rest is in 0.5*HP, so coeff is 373
 * This does not seem to match up for consumption, as old coeff was 100
 * Keeping coeff of 100, but should probably be adjusted later
 * http://en.wikipedia.org/wiki/Energy_density -> 46MJ/kg, 36MJ/l for gas
 * Gas tanks are 6000 and 30000, assuming that's in milliliters, so 36000J/ml
 * Battery sizes are 1k, 12k, 30k, 50k, 100k
 */
void vehicle::consume_fuel( double load )
{
    ammotype ftypes[3] = { fuel_type_gasoline, fuel_type_battery, fuel_type_plasma };
    int ftype_coeff[3] = {              36000,           3600000,            36000 };
    double base_con[3];
    for( int ft = 0; ft < 3; ft++ )
        base_con[ft] = basic_consumption(ftypes[ft]) / ftype_coeff[ft];
    for (int ft = 0; ft < 3; ft++)
    {
        if( !base_con[ft] )
            continue; // no consumption for engines of that type
        double amnt_precise = load * base_con[ft];
        int amnt = int(amnt_precise);
        // consumption remainder results in chance at additional fuel consumption
        if (x_in_y(int(amnt_precise*1000) % 1000, 1000)) {
            amnt += 1;
        }
        for (int p = 0; p < fuel.size(); p++) {
            if(part_info(fuel[p]).fuel_type == ftypes[ft]) {
                if (parts[fuel[p]].amount >= amnt) {
                    // enough fuel located in this part
                    parts[fuel[p]].amount -= amnt;
                    break;
                }
                else {
                    amnt -= parts[fuel[p]].amount;
                    parts[fuel[p]].amount = 0;
                }
            }
        }
    }
}

void vehicle::charge_battery (int amount)
{
    for(int f=0;f<fuel.size() && amount > 0;f++)
    {
        if(part_info(fuel[f]).fuel_type == fuel_type_battery)
        {
            int empty = part_info(fuel[f]).size - parts[fuel[f]].amount;
            if(empty < amount)
            {
                amount -= empty;
                parts[fuel[f]].amount = part_info(fuel[f]).size;
            }
            else
            {
                parts[fuel[f]].amount += amount;
                amount = 0;
            }
        }
    }
}

int vehicle::discharge_battery (int amount)
{
    int avail_charge;

    for(int f = 0; f < fuel.size() && amount > 0; f++) {
        if(part_info(fuel[f]).fuel_type == fuel_type_battery) {
            avail_charge = parts[fuel[f]].amount;
            if(avail_charge < amount) {
                amount -= avail_charge;
                parts[fuel[f]].amount = 0;
            }
            else {
                parts[fuel[f]].amount -= amount;
                amount = 0;
            }
        }
    }

    return amount; // non-zero if discharge amount exceeds available battery charge
}

void vehicle::thrust(int percent) {
  if (cruise_on) {
      cruise_velocity += percent*10; // Steps of 10 mph
  } else {
      player_thrust = percent; // Store the value and calculate accel later
  }
}

bool vehicle::do_environmental_effects() {
    bool needed = false;
    // check for smoking parts
    for (int p = 0; p < parts.size(); p++)
    {
        int part_x = global_x() + parts[p].precalc_dx[0];
        int part_y = global_y() + parts[p].precalc_dy[0];

        /* Only lower blood level if:
         * - The part is outside.
         * - The weather is any effect that would cause the player to be wet. */
        if (parts[p].blood > 0 &&
                g->m.is_outside(part_x, part_y) && g->levz >= 0 &&
                g->weather >= WEATHER_DRIZZLE && g->weather <= WEATHER_ACID_RAIN) {
            needed = true;
            parts[p].blood--;
        }
        if (part_flag(p, VPFLAG_ENGINE) && parts[p].hp <= 0 && parts[p].amount > 0) {
            needed = true;
            parts[p].amount--;
            for (int ix = -1; ix <= 1; ix++) {
                for (int iy = -1; iy <= 1; iy++) {
                    if (!rng(0, 2)) {
                        g->m.add_field(part_x + ix, part_y + iy, fd_smoke, rng(2, 4));
                    }
                }
            }
        }
    }
    return needed;
}

double vehicle::generate_all_power()
{
    // Producers of epower
    int eng_pwr_max, eng_epower, alt_power, eng_power;
    int epower = solar_epower();
    if( engine_on ) {
        engine_power( &eng_pwr_max, &eng_epower, &alt_power );
    }
    if( engine_on ) { // Engine could have died in line above
        epower += eng_epower;
    }

    // These consume epower (negative values). Values cached in refresh()
    if(lights_on) epower += lights_epower;
    if(overhead_lights_on) epower += overhead_epower;
    if(tracking_on) epower += tracking_epower;
    if(fridge_on) epower += fridge_epower;
    if(recharger_on) epower += recharger_epower;

    int battery_missing = power_to_epower(fuel_capacity(fuel_type_battery) - fuel_left(fuel_type_battery));

    if(reactor_on && battery_missing - epower > 0) {
        // Still not enough surplus epower to fully charge battery
        // Produce additional epower from any reactors
        int reactor_output = 0;
        int reactors_fuel_epower = 0;
        bool reactor_gave_power = false;
        for( size_t r = 0; r < reactors.size(); r++ ) {
            int p = reactors[r];
            if (parts[p].hp > 0 && battery_missing - epower > 0) {
                reactor_output = part_info(p).epower;
                reactors_fuel_epower = power_to_epower(parts[p].amount);
                // check if enough fuel for full reactor output
                reactor_output = std::min(reactors_fuel_epower, reactor_output);
                reactor_output = std::min(battery_missing - epower, reactor_output);
                // calculate battery-equivalent fuel consumption
                int battery_consumed = epower_to_power(reactor_output);
                // 1 plutonium == 100 battery - divide consumption by 100
                int plutonium_consumed = battery_consumed / 100;
                // battery remainder results in chance at additional plutonium consumption
                if (x_in_y(battery_consumed % 100, 100))
                    plutonium_consumed += 1;
                parts[p].amount -= plutonium_consumed;
                epower += reactor_output;
                reactor_gave_power = true;
            }
        }
        if (!reactor_gave_power) {
            // all reactors out of fuel or destroyed
            reactor_on = false;
            if(player_in_control(&g->u) || g->u_see(global_x(), global_y())) {
                g->add_msg(_("The %s's reactor dies!"), name.c_str());
            }
        }
    }

    int battery_deficit = 0;
    if(epower > 0) {
        // store epower surplus in battery
        charge_battery(epower_to_power(epower));
    } else if(epower < 0) {
        // draw epower deficit from battery
        battery_deficit = discharge_battery(abs(epower_to_power(epower)));
    }

    if (battery_deficit) {
        lights_on = false;
        tracking_on = false;
        overhead_lights_on = false;
        fridge_on = false;
        recharger_on = false;
        if(player_in_control(&g->u) || g->u_see(global_x(), global_y())) {
            g->add_msg("The %s's battery dies!",name.c_str());
        }
        if (eng_epower < 0) { // Did gas engines try to more epower than plasma engines provide?
            // Not enough epower to run gas engine ignition system
            engine_on = false;
            if(player_in_control(&g->u) || g->u_see(global_x(), global_y())) {
                g->add_msg("The %s's engine dies!",name.c_str());
            }
        }
    }

    // Return idle engine load, used if engines are not asked to generate thrust this turn
    double load = 0;
    if (engine_on) {
        load = alt_power / eng_pwr_max;
        if (load < 0.01)
            load = 0.01; // Assume min 1%
    }
    return load;
}

void vehicle::do_turn_actions()
{
    if (velocity || player_thrust || cruise_velocity) {
        of_turn = 1 + of_turn_carry;
        of_turn_carry = 0;
        if( of_turn <= 0 )
            of_turn = 0.1f; // Always allow 1 move per turn
    } else {
        of_turn = 0;
    }

    if (has_environmental_effects)
        has_environmental_effects = do_environmental_effects();

    if (turret_mode) { // handle turrets
        bool turret_active = false;
        for (int p = 0; p < parts.size(); p++) {
            if (fire_turret(p))
                turret_active = true;
        }
<<<<<<< HEAD
        if (!turret_active) {
            turret_mode = 0;
            g->add_msg(_("The %s's turrets run out of ammo and shut down."), name.c_str());
=======

        idle_rate = (float)alternator_load / (float)engines_power;
        if (idle_rate < 0.01) idle_rate = 0.01; // minimum idle is 1% of full throttle
        consume_fuel(idle_rate);
        noise_and_smoke( idle_rate );
    }
    else {
        if (g->u_see(global_x(), global_y()) && engine_on) {
            g->add_msg(_("The %s's engine dies!"), name.c_str());
>>>>>>> 5f2e32cf
        }
    }

    double load = generate_all_power();
    if (skidding && player_in_control(&g->u))
        possibly_recover_from_skid();
    if (!engine_on)
        return;

    // Vehicle still wants to turn a bit after last turn, let it
    if (!skidding && abs(turn_dir) < 12 && abs(turn_dir) > 2) {
        g->add_msg("T] Adding leftover turn %d to facing %d.", turn_dir, face.dir());
        face.init(face.dir() + turn_dir);
        move = face;
        turn_dir = 0;
    }
    // Snap face to 15 degrees increments to improve driving experience
    if (!skidding && face.dir() % 15 != 0) {
        g->add_msg("T] Adjusting facing %d to cardinal direction.", face.dir());
        face.init((face.dir()+8)/15*15);
        if (move.dir() != face.dir() )
            move = face;
    }
    double tiles_per_turn = std::max(1.0, TURN_TIME_S * velocity / 223.6 / TILE_SIZE_M);
    turn_delta_per_tile = turn_dir / tiles_per_turn;

    if (of_turn == 0) {
        // Consume fuel etc here, since we're ending the vehicles turn now
        // Otherwise handle this while generating thrust in pass_through_current_maptile()
        consume_fuel( load * 6.0 );
        noise_and_smoke( load, 6.0 );
    }
    if( rng(0, 500) == 0 )
        total_mass(); // Update cached_mass occasionally since we're spending fuel
}

void vehicle::turn( int deg )
{
    if (deg == 0 || velocity == 0)
        return;
    if (velocity < 0)
        deg = -deg;
    turn_dir += deg;
    double tiles_per_turn = std::min(1.0, TURN_TIME_S * velocity / 223.6 / TILE_SIZE_M);
    turn_delta_per_tile += turn_dir / tiles_per_turn;
}

// Can be called while already stopped
void vehicle::stop ()
{
    g->add_msg("STOP! v=%d", velocity);
    velocity = 0;
    skidding = false;
    move = face;
    turn_dir = 0;
    turn_delta_per_tile = 0.0;
    of_turn_carry = 0;
    of_turn = 0;
}

// vel_dec is a positive number that will be subtracted
// if going forwards and subtracted otherwise.
// Will call stop() if no velocity left.
bool vehicle::slow_down( int vel_dec )
{
    g->add_msg("slow v=%d by %d", velocity, vel_dec);
    if (!velocity)
        return true;
    // 20 is slow enough for bicycles to go in reverse.
    if (vel_dec + 20 >= abs(velocity)) {
        stop();
    } else {
        velocity -= (velocity>0 ? vel_dec : -vel_dec);
    }
    return (velocity == 0);
}

double vehicle::calculate_forces( vehicle_forces *vf, double v, double fdir ) {
    bool debug = 0;
    if (debug>=1) g->add_msg("calc_forces %d", int(v*1000));
    // http://en.wikipedia.org/wiki/Density#Air
    double air_density = 1.204; // in kg/m^3  TODO: Vary it based on altitude/temperature
    // http://en.wikipedia.org/wiki/Gravitation
    double gravity = 9.80665;
    // Slow down vehicle due to air resistance.
    // Don't need to consider grip here, since the force acts on car chassis and not tires
    // http://en.wikipedia.org/wiki/Drag_%28physics%29 -> Fd = 1/2 p v^2 Cd A
    // kg*m/s^2 = kg/m^3 * m/s * m/s * m^2 
    vf->drag_newton = air_density * v * v * drag_coeff;
    if (debug>=4) g->add_msg("drag_N = %d", int(vf->drag_newton));

    // http://en.wikipedia.org/wiki/Downforce
    // kg*m/s^2 = kg/m^3 * m/s * m/s * m^2
    vf->downforce_newton = 0.5 * air_density * v * v * downforce;
    if (debug>=5) g->add_msg("downF_N = %d", int(vf->downforce_newton));
    // Add gravity to downforce
    // kg*m/s^2 = 9.81 m/s^2(earth gravity) * kg
    vf->downforce_newton += (cached_mass * gravity);

    vf->wheel_newton_max = vf->tire_friction_coeff * vf->downforce_newton;
    if (debug>=5) g->add_msg("max_wheel_N = %d", int(vf->wheel_newton_max));
    // Allow more slowdown than wheels can handle, could be terrain or car frame slowing down
    vf->ground_res_newton = vf->ground_res_coeff * vf->downforce_newton;
    if (debug>=4) g->add_msg("groundres_N = %d", int(vf->ground_res_newton));

    // Find max force tires can handle. Don't make it go negative from rres
    vf->wheel_newton_available = std::max( vf->wheel_newton_max - vf->ground_res_newton, 0.0 );
    if (debug>=5) g->add_msg("avail_wheel_N = %d", int(vf->wheel_newton_available));

    if( velocity < 0 )
        vf->engine_newton_max *= 0.6; // Less power available in reverse;
    vf->is_thrusting = ( velocity == 0 ||
                ( velocity > 0 ^ fdir < 0 ) ); // XOR operator
    if( vf->is_thrusting ) {
        vf->engine_newton = std::min(vf->engine_newton_max * fdir, vf->wheel_newton_available);
        vf->user_applied_newton = vf->engine_newton;
    } else {
        vf->engine_newton = 0.0;
        vf->user_applied_newton = vf->wheel_newton_available * fdir;
    }
    if( !vf->valid_wheel_config )
        vf->user_applied_newton = 0.0;
    if (debug>=3) g->add_msg("applied_N = %d", int(vf->user_applied_newton));

    // Subtract drag/ground res if driving forwards, add them if driving backwards
    vf->newton_total = vf->user_applied_newton + (vf->ground_res_newton + vf->drag_newton) * (velocity > 0 ? -1 : 1);
    if (debug>=2) g->add_msg("total_N = %d", int(vf->newton_total));

    return vf->newton_total;
}

double vehicle::calculate_time_to_move_one_tile( vehicle_forces *vf, double fdir ) {
    int debug = 0;
    if (debug>=1) g->add_msg("calc_time_ %d", int(fdir*1000));
    double v = velocity/2.236/100; // Convert to m/s
    vf->velocity_start = v;
    vf->distance_traveled = TILE_SIZE_M;
    double t = TURN_TIME_S;

    int nr_calcs = 0;
    do {
        vf->time_taken = t;
        // TODO: engine_newton_max should depend on speed (and lots of other stuff)
        vf->engine_newton_max = std::max(0.0, vf->engine_watt_max * t / TILE_SIZE_M);
        if( debug>=5 ) g->add_msg("eng_N = %d", int(vf->engine_newton_max));
        // Get forces at initial speed (start of tile)
        double newton_start = calculate_forces( vf, v, fdir );
        // note, newton, kinetic, and velocity can all be negative
        // joules = kg*m^2/s^2 = kg * m/s * m/s;
        vf->kinetic_start = 0.5 * cached_mass * v * v * ( v < 0 ? -1 : 1 );
        // Calculate speed at end if drag etc at start of tile were kept constant
        double kin_end = vf->kinetic_start + newton_start * TILE_SIZE_M;
        double v_end = sqrt( 2 * fabs(kin_end) / cached_mass );
        if( kin_end < 0 )
            v_end *= -1;
        // Now we can calculate drag etc using v_end (end of tile)
        double newton_end = calculate_forces( vf, v_end, fdir );
        // Get the average force working on the vehicle through the tile
        vf->newton_average = ( newton_start + newton_end ) / 2;
        // Calculate the correct kinetic value, using average force from tile start til tile end
        vf->kinetic_end = vf->kinetic_start + vf->newton_average * TILE_SIZE_M;
        // And there we have an estimate of the speed
        vf->velocity_end = sqrt( 2 * fabs(vf->kinetic_end) / cached_mass );
        if (vf->kinetic_end < 0.0)
            vf->velocity_end *= -1;
        if ( vf->velocity_start != 0.0 &&
                !(vf->velocity_start > 0.0 ^ vf->velocity_end < 0.0) ) { // XAND
            // Don't go from forward to reverse
            vf->kinetic_end = 0.0;
            vf->velocity_end = 0.0;
        }
        // Update some other values as well now that we know speed etc
        vf->velocity_average = (v + vf->velocity_end) / 2;
        vf->engine_watt_average = vf->newton_average * vf->velocity_average;
        vf->distance_traveled = fabs(vf->velocity_average * t); // No negatives
        // More closely match t to actual time taken, for use in next iteration
        t = t * TILE_SIZE_M / vf->distance_traveled;
        if( fabs(vf->velocity_end) < 0.1 )
            vf->velocity_end = 0.0;
        if( vf->distance_traveled < 0.001 || t >= TURN_TIME_S || t <= 0.001 || vf->velocity_end == 0.0 ) {
            vf->time_taken = TURN_TIME_S;
            break; // For gameplay purposes you can always travel 1 tile in a turn
        }
    } while( fabs( vf->distance_traveled - TILE_SIZE_M ) > 0.0001 && nr_calcs++ < 999);
    if( nr_calcs >= 1000 )
        debugmsg( "Nr of calcs in calculate_time_ more than 1000!" );
    if( vf->time_taken > TURN_TIME_S )
        vf->time_taken = TURN_TIME_S;
    return vf->time_taken;
}

double vehicle::calculate_movement( vehicle_forces *vf, double engine_output, double target_speed, int tile_move_cost )
{
    int debug = 0;
    // tile_move_cost is from 2 (road, dirt) -> 10
    // TODO: Remove tile_move_cost as a parameter and calculate individually for each wheel 
    if (debug>=1) g->add_msg("calc_forces eo=%d ts=%d", int(engine_output*100), int(target_speed));
    int unused1;
    vf->eng_pwr_cur = engine_power(&vf->eng_pwr_max, &unused1, &vf->eng_alt_pwr);
    // TODO: Add gearboxes, vary engine power based on speed/gear
    vf->engine_watt_max = engine_on ? double(power_to_epower(vf->eng_pwr_cur)) : 0.0;
    vf->valid_wheel_config = valid_wheel_config(); // Cache this

    // http://hyperphysics.phy-astr.gsu.edu/hbase/mechanics/frictire.html
    // http://mfes.com/friction.html
    // http://atlasf1.autosport.com/99/san/preview/soerensen.html
    // http://hpwizard.com/tire-friction-coefficient.html
    // http://books.google.no/books?id=5pIpV1LY5HMC&pg=PA358&source=gbs_toc_r&cad=4
    // http://www.datsuns.com/Tech/tech_tires-2.htm
    vf->tire_friction_coeff = std::max(0.1, 0.9 - tile_move_cost/10.0);
    if (debug>=5) g->add_msg("tire_f_coeff*k=%d", int(vf->tire_friction_coeff*1000));
    // TODO: Less available brake/accel force when wheels are damaged?

    // TODO: Add deformation friction, make rolling friction scale with v instead of downforce
    // Slow down vehcile due to ground friction
    // http://en.wikipedia.org/wiki/Rolling_resistance
    // http://www.engineeringtoolbox.com/rolling-friction-resistance-d_1303.html
    // TODO: Calculate rolling res properly
    vf->rolling_res_coeff = wheels_area() < 30 ? 0.0035 : 0.01; // Assume bicycle tires if < 30
    // Riding on the car frame gives lower rres than tires, which are made for max friction
    if (!vf->valid_wheel_config) {
        vf->rolling_res_coeff = 0.4;
    } else if (skidding) {
        vf->rolling_res_coeff = 0.7;
    }
    // TODO: Differentiate between grass/road etc 
    if (debug>=5) g->add_msg("rres_coeff = %d", int(vf->rolling_res_coeff*1000));
    // In difficult terrain you roll a lot worse, plus, debris
    // Just add resistance from rolling res/debris hitting car body here
    vf->ground_res_coeff = vf->rolling_res_coeff + 0.01 * pow(tile_move_cost, 3) / 8 - 0.01;
    if (debug>=5) g->add_msg("gres_coeff = %d", int(vf->ground_res_coeff*1000));


    char buf[100];
    if( engine_output > 1.5 ) { // Special acceleration mode
        vf->engine_watt_max = double(power_to_epower(vf->eng_pwr_cur));
        sprintf( buf, "engine_watt_max = %f", vf->engine_watt_max );
//        debugmsg(buf);
        if( engine_output > 2.5 )
            vf->engine_watt_max = double(power_to_epower(vf->eng_pwr_max));
        sprintf( buf, "engine_watt_max = %f", vf->engine_watt_max );
//        debugmsg(buf);
        if (vf->engine_watt_max < 1)
            return 0.0;
        double total_time = 0.0, tile_time;
        int nr_calcs = 0;
        int old_velocity = velocity;
        velocity = 0;
        do {
            tile_time = calculate_time_to_move_one_tile( vf, 1.0 );
            velocity = int( vf->velocity_end * 223.6 + 0.5 );
            if( velocity == 0 ) {
                velocity = old_velocity;
                return 0.0;
            }
            total_time += tile_time;
            sprintf(buf, "Took %f time for one tile, speed is now %f.", tile_time, vf->velocity_end);
//            debugmsg(buf);
        } while ( nr_calcs++ < 999 && vf->velocity_end < target_speed );
        // Subtract time used for velocity above target_speed
        total_time += -tile_time + tile_time *
                      (target_speed - vf->velocity_start) /
                      (vf->velocity_end - vf->velocity_start);
        velocity = old_velocity;
        return ( nr_calcs < 999 ? total_time : 0.0 );
    }
    if( engine_output >= -1.0 ) { // Normal thrusting mode, no cruise control
        return calculate_time_to_move_one_tile( vf, engine_output );
    }
    double eng_est = -1.0, eng_step = 2.0;
    int nr_calcs = 0;
    bool last_vel_too_high = false;
    do { // -2.0 engine_output, cruise control mode
        calculate_time_to_move_one_tile( vf, eng_est );
        sprintf(buf, "Power %f got speed %f, want %f. step = %f", eng_est, vf->velocity_end, target_speed, eng_step);
//        debugmsg(buf);
        if( vf->velocity_end > target_speed ) {
            if( eng_est <= -1.0 )
                break; // Max engine power is not enough
            if( !last_vel_too_high ) {
                last_vel_too_high = true;
                eng_step = eng_step / 4;
            }
            eng_est = std::max( eng_est - eng_step, -1.0 );
        } else {
            if( eng_est >= 1.0 )
                break; // Max engine power is not enough
            if( last_vel_too_high ) {
                last_vel_too_high = false;
                eng_step = eng_step / 4;
            }
            eng_est = std::min( eng_est + eng_step, 1.0 );
        }
    } while( nr_calcs++ < 999 && fabs(vf->velocity_end - target_speed) > 0.01 );
//    debugmsg( "Exiting function calc_move" );
    if( nr_calcs >= 999 )
        debugmsg("More than 1000 speed calculations trying to cruise control!");
    return vf->time_taken;
}

/**
 * Called to process vehicle actions that occur while it's moving through the tile it's currently in.
 * If it return false, it was unable to move and did not perform any actions.
 * We can afford to do some heavy calcs here, since this routine is only called on moving vehicles
 */
bool vehicle::drive_one_tile()
{
    int debug = 0;
    const bool pl_ctrl = player_in_control(&g->u);
    const int gx = global_x();
    const int gy = global_y();
    if (!g->m.inbounds(gx, gy)) {
        if (g->debugmon) { debugmsg ("stopping out-of-map vehicle. (x,y)=(%d,%d)", gx, gy); }
        stop();
        of_turn = 0;
        return false;
    }

<<<<<<< HEAD
    // Handle wheels. Sink in water, mess up ground, set off traps.
    int curgen, num_wheels, submerged_wheels;
    do {
        std::vector<int> wheel_indices = all_parts_with_feature(VPFLAG_WHEEL, false);
        num_wheels = wheel_indices.size();
        submerged_wheels = 0;
        curgen = generation;
        for (int w = 0; w < num_wheels; w++) {
            const int p = wheel_indices[w];
            const int px = gx + parts[p].precalc_dx[0];
            const int py = gy + parts[p].precalc_dy[0];
            // deep water
            if (g->m.ter_at(px, py).has_flag(TFLAG_DEEP_WATER))
                submerged_wheels++;
    
            if (one_in(2)) {
                if (g->m.displace_water(gx + parts[p].precalc_dx[0],
                                        gy + parts[p].precalc_dy[0]) && pl_ctrl)
                    g->add_msg(_("You hear a splash!"));
=======
    double load;
    if( cruise_on ) {
        load = abs(vel_inc) / (thrusting ? accel : brk);
    } else {
        load = (thrusting ? 1.0 : 0.0);
    }
    if( load < 0.01 ) {
        load = 0.01;
    }
    noise_and_smoke( load );
    // Ugly hack, use full engine power occasionally when thrusting slightly
    // up to cruise control speed. Loses some extra power when in reverse.
    if (thrusting && rng(1, accel) <= vel_inc )
    {
        if (total_power () < 1)
        {
            if (pl_ctrl)
            {
              if (total_power (false) < 1) {
                  g->add_msg (_("The %s doesn't have an engine!"), name.c_str());
              } else if( has_pedals ) {
                  g->add_msg (_("The %s's pedals are out of reach!"), name.c_str());
              } else {
                  g->add_msg (_("The %s's engine emits a sneezing sound."), name.c_str());
              }
>>>>>>> 5f2e32cf
            }

            // now we're gonna handle traps we're standing on
            handle_trap( gx + parts[p].precalc_dx[0], gy + parts[p].precalc_dy[0], p );
            if (curgen != generation)
                break; // Parts have changed
        }
    } while (curgen != generation); // Redo if parts changed

    // submerged wheels threshold is 2/3.
    if (num_wheels && (float)submerged_wheels / num_wheels > .666) {
        g->add_msg(_("Your %s sank."), name.c_str());
        // destroy vehicle (sank to nowhere)
        g->m.destroy_vehicle(this);
        return false;
    }

    if (!valid_wheel_config()) {
        // if not enough wheels, mess up the ground a bit.
        for (size_t p = 0; p < parts.size(); p++) {
            const int px = gx + parts[p].precalc_dx[0];
            const int py = gy + parts[p].precalc_dy[0];
            const ter_id &pter = g->m.ter(px, py);
            if (pter == t_dirt || pter == t_grass) {
                g->m.ter_set(px, py, t_dirtmound);
            }
        }
    }

    // Eventually send vehicle skidding if no-one is controlling it
    if (!boarded_parts().size() && one_in (10)) {
        start_skid(0);
    }

    if (pl_ctrl) {
        int ds = g->u.skillLevel("driving");
        if (skidding) {
            if (one_in(4)) { // Might turn uncontrollably while skidding
                turn(rng(-2, 2) * 15);
            }
            g->u.practice( g->turn, "driving", 1 );
        } else if (pl_ctrl && dice(3, ds*20+25)+ds*20 < velocity/100) {
            g->add_msg(_("You fumble with the %s's controls."), name.c_str());
            int r;
            // TODO: Add somthing that changes velocity for r == 0
            do { r= dice(3, 3) - 6; } while( r == 0 );
            turn(r * 15);
        }
<<<<<<< HEAD
        if( velocity > one_in(ds*ds*20000+40000) ) {
            g->u.practice( g->turn, "driving", 1 );
        }
    } else {
        // cruise control TODO: enable for NPC?
        cruise_on = false;
    }

    // TODO: Maybe add engine strain again
    vehicle_forces vf;
    // TODO: Remove ter cost from these two
    if (skidding) {
        calculate_movement( &vf, 0.0, 0.0, g->m.move_cost_ter_furn(gx, gy));
    } else if (cruise_on) {
        calculate_movement( &vf, -2.0, cruise_velocity / 223.6, g->m.move_cost_ter_furn(gx, gy));
    } else {
        calculate_movement( &vf, player_thrust / 223.6, 0.0, g->m.move_cost_ter_furn(gx, gy));
    }
    velocity = int(vf.velocity_end * 223.6 + 0.5); // m/s to 100*mph

    // Less fuel use/noise if not running at full engine output
    double load = (fabs(vf.engine_watt_average) + power_to_epower(vf.eng_alt_pwr)) /
                           power_to_epower(vf.eng_pwr_max);
    // Assume engine is always running at min 1%
    if( load < 0.01 )
        load = 0.01;

    if( has_pedals && g->u.has_bionic("bio_torsionratchet") ) {
        // Charge one power for every 60 turns pedaling all out
        if( g->turn.get_turn() % 60 == 0 && load * vf.time_taken * 100 > rng(0, 100) )
            g->u.charge_power(1);
    }

    consume_fuel( load * vf.time_taken ); // Consume fuel
    noise_and_smoke( load, vf.time_taken ); // Make smoke and noise

    if( !vf.valid_wheel_config && ( cruise_on || player_thrust ) ) {
        if( pl_ctrl ) {
            if (velocity) {
                g->add_msg(_("The %s tries to change speed, but doesn't have enough wheels!"), name.c_str());
            } else {
                g->add_msg (_("The %s doesn't have enough wheels to move!"), name.c_str());
            }
        }
=======
>>>>>>> 5f2e32cf
    }

    if (debug>=1) g->add_msg("New velocity = %d", int(vf.velocity_end));
    velocity = int(vf.velocity_end * 223.6 + 0.5);

    if (!skidding && fabs(turn_delta_per_tile) > 0.1) {
        int ds = g->u.skillLevel("driving");
        // c_n = kg * v^2 / r = kg * v^2 * tdpt / ( 180 * tilesize )
        double centrifugal_newton = cached_mass * velocity / 223.6 * velocity / 223.6 * turn_delta_per_tile / 180 / TILE_SIZE_M;
        double grip = ( vf.wheel_newton_max / 4 + vf.wheel_newton_available ) * TILE_SIZE_M;
        if (centrifugal_newton > grip) {
            if( dice(3, ds*5+5) > int(centrifugal_newton / grip * 100)) {
                g->add_msg(_("The %s's wheels lose their grip momentarily, but you quickly adjust the steering to compensate."), name.c_str());
                turn_delta_per_tile = 0;
            } else {
                start_skid( 0 );
            }
        } else {
            int td = int(turn_delta_per_tile + rng_float(0.0, 1.0) );
            if (abs(td) >= abs(turn_dir))
                td = turn_dir; // We've turned as much as we wanted to, so stop here
            turn_dir -= td;
            face.init( face.dir() + td );
            if (debug>=3) g->add_msg("M] Turned %d to %d.", int(td), face.dir());
            if ( abs(face.dir() - move.dir()) > 10 )
                move = face;
        }
    } else if (skidding && fabs(turn_delta_per_tile) > 0.1) {
        // We're skidding, absorb turning energy. Estimate moments of inertia 1000-8000 from:
        // http://www.nhtsa.gov/Research/Vehicle+Research+&+Testing+%28VRTC%29/ci.Crash+Avoidance+Data.print
        double moi = cached_mass * cached_mass / 600; // inaccurate, kg*m^2
        double grip = ( vf.wheel_newton_max / 40 + vf.wheel_newton_available ) * TILE_SIZE_M; // J
        double angular_momentum = turn_dir / 360.0 / TURN_TIME_S; // rad/s
        // kg*m^2/s^2 = kg*m^2 * rad/s * rad/s
        double kin_rot = 0.5 * moi * angular_momentum * angular_momentum;
        if (grip > kin_rot) {
            kin_rot = 0.0;
        } else {
            kin_rot -= grip;
        }
        angular_momentum = sqrt( 2 * kin_rot / moi );
        if (debug>=1) g->add_msg("Skidding! Pre-skid: f=%d m=%d t=%d td=%d", face.dir(), move.dir(), turn_dir, int(turn_delta_per_tile));
        turn_dir = int ( angular_momentum * 360 * TURN_TIME_S ) * ( turn_dir < 0 ? -1 : 1 );
        turn_delta_per_tile = turn_dir / (TURN_TIME_S * velocity / 223.6 / TILE_SIZE_M);
    }
    if (debug>=3) g->add_msg("f=%d m=%d t=%d td=%d", face.dir(), move.dir(), turn_dir, int(turn_delta_per_tile));

    return true;
}


// Helper sort function for vehicle::collision
bool _compare_veh_collisions_mass (const veh_collision& first, const veh_collision& second) {
    return (first.mass < second.mass);
}

/**
 * Calculate all the collisions a vehicle is involved in at once.
 * Called from map. If just_detect==true, return true the moment it finds any collition.
 * Otherwise stores all collisions in two vectors, one for vehicles and one for the rest.
 * Then starts processing non-vehicles in order from least mass til most until it's done
 * them all, runs out of velocity, or is destroyed.
 * Vehicles are then processed, which can add velocity to this vehicle again.
 * After all that it returns true, and map will look at its new heading/velocity and
 * move it into the right tile if needed. This repeats until no collisions occur or
 * vehicle loses all velocity and stops (or vehicle is destroyed).
 * Uses precalc_dx/y which shows the positions the car parts would be
 * in if they were allowed to move as expected.
 */
bool vehicle::collision (int dx, int dy, bool just_detect)
{
    std::list<veh_collision> veh_veh_colls;
    std::list<veh_collision> veh_misc_colls;
    std::vector<int> structural_indices = all_parts_at_location(part_location_structure);
    for (int i = 0; i < structural_indices.size(); i++)
    {
        const int p = structural_indices[i];
        // coords of where part will go due to movement (dx/dy)
        // and turning (precalc_dx/dy [1])
        const int x = parts[p].precalc_dx[1];
        const int y = parts[p].precalc_dy[1];
        const int dsx = global_x() + dx + parts[p].precalc_dx[1];
        const int dsy = global_y() + dy + parts[p].precalc_dy[1];
        veh_collision coll = get_point_collision(dsx, dsy);  // TODO: Unsafe, fix
        coll.precalc_x = x;
        coll.precalc_y = y;
        if( coll.type != veh_coll_nothing && just_detect ) {
            return true;
        } else if (coll.type == veh_coll_veh) {
            veh_veh_colls.push_back(coll);
        } else if (coll.type != veh_coll_nothing) { //run over someone?
            veh_misc_colls.push_back(coll);
        }
    }
    if (veh_veh_colls.empty() && veh_misc_colls.empty())
        return false;
    veh_misc_colls.sort(_compare_veh_collisions_mass);
    for (std::list<veh_collision>::iterator i = veh_misc_colls.begin(); i != veh_misc_colls.end(); i++) {
        process_collision(*i);
    }
    
    return false;
}

veh_collision vehicle::get_point_collision (int x, int y)
{
    veh_collision ret;
    ret.x = x;
    ret.y = y;
    ret.target_name = g->m.name(x, y).c_str();
    int target_part; // Not used here
    vehicle *oveh = g->m.veh_at(x, y, target_part);

    // Is it a vehicle collision?
    if (oveh && (oveh->posx != posx || oveh->posy != posy))
    {
       ret.type = veh_coll_veh;
       ret.target = oveh;
       ret.target_name = oveh->name.c_str();
       return ret;
    }

    // Is it a monster collision?
    int mondex = g->mon_at(x, y);
    if (mondex >= 0)
    {
        ret.type = veh_coll_body; // body
        monster *z = &g->zombie(mondex);
        ret.target = z;
//        ret.target_name = z->name().c_str();
        ret.elasticity = 0.30f;
        ret.density = 15;
        switch (z->type->size)
        {
            case MS_TINY:    // Rodent
                ret.mass = 1;
                break;
            case MS_SMALL:   // Half human
                ret.mass = 41;
                break;
            default:
            case MS_MEDIUM:  // Human
                ret.mass = 82;
                break;
            case MS_LARGE:   // Cow
                ret.mass = 120;
                break;
            case MS_HUGE:     // TAAAANK
                ret.mass = 200;
                break;
            return ret;
        }
    }

    // Is it a player/npc collision?
    int npcind = g->npc_at(x, y);
    bool u_here = x == g->u.posx && y == g->u.posy && !g->u.in_vehicle;
    player *ph = (npcind >= 0 ? g->active_npc[npcind] : (u_here ? &g->u : 0));
    // if player is in a vehicle at this point (s)he's inside the vehicle we're checking for collisions
    if (ph && !ph->in_vehicle)
    {
        ret.type = veh_coll_body; // body
        ret.target = ph;
        ret.target_name = ph->name;
        ret.elasticity = 0.30f;
        ret.density = 15;
        ret.mass = 82; // player or NPC
        return ret;
    }

    // In order, starting with the worst thing to collide with
    ret.type = veh_coll_nothing;
    if (g->m.has_flag_ter_or_furn ("TREE", x, y)) {
        ret.type = veh_coll_destructable;
        ret.mass = std::max(dice(2, 9)-7, 2) * std::max(dice(2, 9)-7, 2) * std::max(dice(2, 9)-7, 2) * 100;
        ret.elasticity = 0.40f;
        ret.density = 60;
    } else if (g->m.move_cost_ter_furn(x, y) == 0) {
        if(g->m.is_destructable_ter_furn(x, y)) {
            ret.type = veh_coll_destructable; // destructible (wall)
            ret.mass = 200;
            ret.elasticity = 0.30f;
            ret.density = 60;
        } else {
            ret.type = veh_coll_other; // not destructible
            ret.mass = 1000;
            ret.elasticity = 0.10f;
            ret.density = 80;
        }
    } else if (g->m.has_flag_ter_or_furn ("YOUNG", x, y)) {
        ret.type = veh_coll_bashable;
        ret.mass = (dice(3, 7)-1) * 40;
        ret.elasticity = 0.60f;
        ret.density = 40;
    } else if (g->m.has_flag_ter_or_furn ("THIN_OBSTACLE", x, y)) {
        // if all above fails, go for terrain which might obstruct moving
        ret.type = veh_coll_thin_obstacle; // some fence
        ret.mass = 10;
        ret.elasticity = 0.30f;
        ret.density = 20;
    } else if (g->m.has_flag_ter_or_furn("BASHABLE", x, y)) {
        ret.type = veh_coll_bashable; // (door, window)
        ret.mass = 50;
        ret.elasticity = 0.30f;
        ret.density = 20;
    }
    return ret;
}

/*
        bool veh_veh_coll_flag = false;
        // Used to calculate the epicenter of the collision.
        point epicenter1(0, 0);
        point epicenter2(0, 0);
    
        if (veh_veh_colls.size()) { // we have dynamic crap!
            // effects of colliding with another vehicle:
            // transfers of momentum, skidding,
            // parts are damaged/broken on both sides,
            // remaining times are normalized,
            veh_veh_coll_flag = true;
            veh_collision c = veh_veh_colls[0]; // TODO: Should not ignore collision with any vehicle other than the one in veh_veh_colls[0]
            vehicle* veh2 = (vehicle*) c.target;
            g->add_msg(_("The %1$s's %2$s collides with the %3$s's %4$s."),
                       veh->name.c_str(),  veh->part_info(c.part).name.c_str(),
                       veh2->name.c_str(), veh2->part_info(c.target_part).name.c_str());
    
            // for reference, a cargo truck weighs ~25300, a bicycle 690,
            //  and 38mph is 3800 'velocity'
            rl_vec2d velo_veh1 = veh->velo_vec();
            rl_vec2d velo_veh2 = veh2->velo_vec();
            float m1 = veh->total_mass();
            float m2 = veh2->total_mass();
            //Energy of vehicle1 annd vehicle2 before collision
            float E = 0.5 * m1 * velo_veh1.norm() * velo_veh1.norm() +
                0.5 * m2 * velo_veh2.norm() * velo_veh2.norm();
    
            //collision_axis
            int x_cof1 = 0, y_cof1 = 0, x_cof2 = 0, y_cof2 = 0;
            veh ->center_of_mass(x_cof1, y_cof1);
            veh2->center_of_mass(x_cof2, y_cof2);
            rl_vec2d collision_axis_y;
    
            collision_axis_y.x = ( veh->global_x() + x_cof1 ) -  ( veh2->global_x() + x_cof2 );
            collision_axis_y.y = ( veh->global_y() + y_cof1 ) -  ( veh2->global_y() + y_cof2 );
            collision_axis_y = collision_axis_y.normalized();
            rl_vec2d collision_axis_x = collision_axis_y.get_vertical();
            // imp? & delta? & final? reworked:
            // newvel1 =( vel1 * ( mass1 - mass2 ) + ( 2 * mass2 * vel2 ) ) / ( mass1 + mass2 )
            // as per http://en.wikipedia.org/wiki/Elastic_collision
            //velocity of veh1 before collision in the direction of collision_axis_y
            float vel1_y = collision_axis_y.dot_product(velo_veh1);
            float vel1_x = collision_axis_x.dot_product(velo_veh1);
            //velocity of veh2 before collision in the direction of collision_axis_y
            float vel2_y = collision_axis_y.dot_product(velo_veh2);
            float vel2_x = collision_axis_x.dot_product(velo_veh2);
            // e = 0 -> inelastic collision
            // e = 1 -> elastic collision
            float e = get_collision_factor(vel1_y/100 - vel2_y/100);
    
            //velocity after collision
            float vel1_x_a = vel1_x;
            // vel1_x_a = vel1_x, because in x-direction we have no transmission of force
            float vel2_x_a = vel2_x;
            //transmission of force only in direction of collision_axix_y
            //equation: partially elastic collision
            float vel1_y_a = ( m2 * vel2_y * ( 1 + e ) + vel1_y * ( m1 - m2 * e) ) / ( m1 + m2);
            //equation: partially elastic collision
            float vel2_y_a = ( m1 * vel1_y * ( 1 + e ) + vel2_y * ( m2 - m1 * e) ) / ( m1 + m2);
            //add both components; Note: collision_axis is normalized
            rl_vec2d final1 = collision_axis_y * vel1_y_a + collision_axis_x * vel1_x_a;
            //add both components; Note: collision_axis is normalized
            rl_vec2d final2 = collision_axis_y * vel2_y_a + collision_axis_x * vel2_x_a;
    
            //Energy after collision
            float E_a = 0.5 * m1 * final1.norm() * final1.norm() +
                0.5 * m2 * final2.norm() * final2.norm();
            float d_E = E - E_a;  //Lost energy at collision -> deformation energy
            float dmg = abs( d_E / 1000 / 2000 );  //adjust to balance damage
            float dmg_veh1 = dmg * 0.5;
            float dmg_veh2 = dmg * 0.5;
    
            int coll_parts_cnt = 0; //quantity of colliding parts between veh1 and veh2
            for(int i = 0; i < veh_veh_colls.size(); i++) {
                veh_collision tmp_c = veh_veh_colls[i];
                if(veh2 == (vehicle*) tmp_c.target) { coll_parts_cnt++; }
            }
    
            float dmg1_part = dmg_veh1 / coll_parts_cnt;
            float dmg2_part = dmg_veh2 / coll_parts_cnt;
    
            //damage colliding parts (only veh1 and veh2 parts)
            for(int i = 0; i < veh_veh_colls.size(); i++) {
                veh_collision tmp_c = veh_veh_colls[i];
    
                if (veh2 == (vehicle*) tmp_c.target) { // Ignore all but the first colliding vehicle
                    
                    int parm1 = veh->part_with_feature (tmp_c.part, VPFLAG_ARMOR);
                    if (parm1 < 0) {
                        parm1 = tmp_c.part;
                    }
                    int parm2 = veh2->part_with_feature (tmp_c.target_part, VPFLAG_ARMOR);
                    if (parm2 < 0) {
                        parm2 = tmp_c.target_part;
                    }
                    epicenter1.x += veh->parts[parm1].mount_dx;
                    epicenter1.y += veh->parts[parm1].mount_dy;
                    veh->damage(parm1, dmg1_part, 1);
    
                    epicenter2.x += veh2->parts[parm2].mount_dx;
                    epicenter2.y += veh2->parts[parm2].mount_dy;
                    veh2->damage(parm2, dmg2_part, 1);
                }
            }
            epicenter1.x /= coll_parts_cnt;
            epicenter1.y /= coll_parts_cnt;
            epicenter2.x /= coll_parts_cnt;
            epicenter2.y /= coll_parts_cnt;
    
    
            if (dmg2_part > 100) {
                // shake veh because of collision
                veh2->damage_all(dmg2_part / 2, dmg2_part, 1, epicenter2);
            }
    
            dmg_1 += dmg1_part;
    
            veh->move.init (final1.x, final1.y);
            veh->velocity = final1.norm();
            // shrug it off if the change is less than 8mph.
            if(dmg_veh1 > 800) {
                veh->start_skid(0);
            }
            veh2->move.init(final2.x, final2.y);
            veh2->velocity = final2.norm();
            if(dmg_veh2 > 800) {
                veh2->start_skid(0);
            }
            //give veh2 the initiative to proceed next before veh1
            float avg_of_turn = (veh2->of_turn + veh->of_turn) / 2;
            if(avg_of_turn < .1f)
                avg_of_turn = .1f;
            veh->of_turn = avg_of_turn * .9;
            veh2->of_turn = avg_of_turn * 1.1;
        }
    
    
        int coll_turn = 0;
        if (dmg_1 > 0) {
            int vel1_a = veh->velocity / 100; //velocity of car after collision
            int d_vel = abs(vel1 - vel1_a);
    
            std::vector<int> ppl = veh->boarded_parts();
    
            for (int ps = 0; ps < ppl.size(); ps++) {
                player *psg = veh->get_passenger (ppl[ps]);
                if (!psg) {
                    debugmsg ("throw passenger: empty passenger at part %d", ppl[ps]);
                    continue;
                }
    
                bool throw_from_seat = 0;
                if (veh->part_with_feature (ppl[ps], VPFLAG_SEATBELT) == -1) {
                    throw_from_seat = d_vel * rng(80, 120) / 100 > (psg->str_cur * 1.5 + 5);
                }
    
                //damage passengers if d_vel is too high
                if(d_vel > 60* rng(50,100)/100 && !throw_from_seat) {
                    int dmg = d_vel/4*rng(70,100)/100;
                    psg->hurtall(dmg);
                    if (psg == &g->u) {
                        g->add_msg(_("You take %d damage by the power of the impact!"), dmg);
                    } else if (psg->name.length()) {
                        g->add_msg(_("%s takes %d damage by the power of the impact!"),
                                   psg->name.c_str(), dmg);
                    }
                }
    
                if (throw_from_seat) {
                    if (psg == &g->u) {
                        g->add_msg(_("You are hurled from the %s's seat by the power of the impact!"),
                                   veh->name.c_str());
                    } else if (psg->name.length()) {
                        g->add_msg(_("%s is hurled from the %s's seat by the power of the impact!"),
                                   psg->name.c_str(), veh->name.c_str());
                    }
                    unboard_vehicle(x + veh->parts[ppl[ps]].precalc_dx[0],
                                         y + veh->parts[ppl[ps]].precalc_dy[0]);
                    g->fling_player_or_monster(psg, 0, mdir.dir() + rng(0, 60) - 30,
                                               (vel1 - psg->str_cur < 10 ? 10 :
                                                vel1 - psg->str_cur));
                } else if (veh->part_with_feature (ppl[ps], "CONTROLS") >= 0) {
                    // FIXME: should actually check if passenger is in control,
                    // not just if there are controls there.
                    const int lose_ctrl_roll = rng (0, dmg_1);
                    if (lose_ctrl_roll > psg->dex_cur * 2 + psg->skillLevel("driving") * 3) {
                        if (psg == &g->u) {
                            g->add_msg(_("You lose control of the %s."), veh->name.c_str());
                        } else if (psg->name.length()) {
                            g->add_msg(_("%s loses control of the %s."), psg->name.c_str());
                        }
                        int turn_amount = (rng (1, 3) * sqrt((double)vel1_a) / 2) / 15;
                        if (turn_amount < 1) {
                            turn_amount = 1;
                        }
                        turn_amount *= 15;
                        if (turn_amount > 120) {
                            turn_amount = 120;
                        }
                        coll_turn = one_in (2)? turn_amount : -turn_amount;
                    }
                }
            }
        }
        if (coll_turn) {
            veh->start_skid(coll_turn);
        }
        if (veh_veh_coll_flag) return true;
    
    
*/
void vehicle::process_collision (veh_collision coll)
{
    std::vector<int> structural_indices = all_parts_at_location(part_location_structure);
    for (int i = 0; i < structural_indices.size(); i++)
    {
        const int p = structural_indices[i];
        if (coll.precalc_x == parts[p].precalc_dx[1] && coll.precalc_y == parts[p].precalc_dy[1]) {
            while (parts[p].hp > 0 && apply_damage_from_collision_to_point(p, coll));
        }
    }
}

bool vehicle::apply_damage_from_collision_to_point(int part, veh_collision coll)
{
    int mondex = g->mon_at(coll.x, coll.y);
    int npcind = g->npc_at(coll.x, coll.y);
    bool u_here = coll.x == g->u.posx && coll.y == g->u.posy && !g->u.in_vehicle;
    monster *z = mondex >= 0 ? &g->zombie(mondex) : NULL;
    player *ph = (npcind >= 0 ? g->active_npc[npcind] : (u_here? &g->u : 0));
                        
    float e = coll.elasticity;
    int x = coll.x, y = coll.y;
    bool pl_ctrl = player_in_control (&g->u);

    // Damage armor before damaging any other parts
    int parm = part_with_feature (part, VPFLAG_ARMOR);
    if (parm < 0)
        parm = part; // No armor found, use frame instead
    
    int dmg_mod = part_info(part).dmg_mod;
    float mass = total_mass();
    int degree = rng (70, 100);

    // Calculate damage resulting from d_E
    material_type* vpart_item_mat1 = material_type::find_material(itypes[part_info(parm).item]->m1);
    material_type* vpart_item_mat2 = material_type::find_material(itypes[part_info(parm).item]->m2);
    int vpart_dens;
    if (vpart_item_mat2->ident() == "null") {
        vpart_dens = vpart_item_mat1->density();
    } else {
        vpart_dens = (vpart_item_mat1->density() + vpart_item_mat2->density())/2; //average
    }

    // k=100 -> 100% damage on part, k=0 -> 100% damage on obj
    float material_factor = (coll.density - vpart_dens)*0.5;
    if (material_factor >= 25) material_factor = 25; //saturation
    if (material_factor < -25) material_factor = -25;
    float weight_factor;
    // factor = -25 if mass is much greater than coll.mass
    if (mass >= coll.mass) weight_factor = -25 * ( log(mass) - log(coll.mass) ) / log(mass);
    // factor = +25 if coll.mass is much greater than mass
    else weight_factor = 25 * ( log(coll.mass) - log(mass) ) / log(coll.mass) ;

    float k = 50 + material_factor + weight_factor;
    if (k > 90) k = 90;  // saturation
    if (k < 10) k = 10;

    bool smashed = true;
    std::string snd;
    float part_dmg = 0.0;
    float dmg = 0.0;
    //Calculate Impulse of car
    const float prev_velocity = velocity / 100;
    int turns_stunned = 0;

    do {
        // Impulse of object
        const float vel1 = velocity / 100;

        // Assumption: velocitiy of hit object = 0 mph
        const float vel2 = 0;
        // lost energy at collision -> deformation energy -> damage
        const float d_E = ((mass*coll.mass)*(1-e)*(1-e)*(vel1-vel2)*(vel1-vel2)) / (2*mass + 2*coll.mass);
        // velocity of car after collision
        const float vel1_a = (coll.mass*vel2*(1+e) + vel1*(mass - e*coll.mass)) / (mass + coll.mass);
        // velocity of object after collision
        const float vel2_a = (mass*vel1*(1+e) + vel2*(coll.mass - e*mass)) / (mass + coll.mass);

        // Damage calculation
        // damage dealt overall
        dmg += abs(d_E / k_mvel);
        //damage for vehicle-part - only if not a hallucination
        if(!z || !z->is_hallucination()) {
            part_dmg = dmg * k / 100;
        }
        // damage for object
        const float obj_dmg  = dmg * (100-k)/100;

        if (coll.type == veh_coll_bashable) {
            // something bashable -- use map::bash to determine outcome
            int absorb = -1;
            g->m.bash(x, y, obj_dmg, snd, &absorb);
            smashed = obj_dmg > absorb;
        } else if (coll.type >= veh_coll_thin_obstacle) {
            // some other terrain
            smashed = obj_dmg > coll.mass;
            if (smashed) {
                // destroy obstacle
                switch (coll.type) {
                case veh_coll_thin_obstacle:
                    if (g->m.has_furn(x, y)) {
                        g->m.furn_set(x, y, f_null);
                    } else {
                        g->m.ter_set(x, y, t_dirt);
                    }
                    break;
                case veh_coll_destructable:
                    g->m.destroy(x, y, false);
                    snd = _("crash!");
                    break;
                case veh_coll_other:
                    smashed = false;
                    break;
                default:;
                }
            }
        }
        if (coll.type == veh_coll_body) {
            int dam = obj_dmg*dmg_mod/100;
            if (z) {
                int z_armor = part_flag(part, "SHARP")? z->type->armor_cut : z->type->armor_bash;
                if (z_armor < 0) {
                    z_armor = 0;
                }
                dam -= z_armor;
            }
            if (dam < 0) { dam = 0; }

            // No blood from hallucinations
            if (z && !z->is_hallucination()) {
                if (part_flag(part, "SHARP")) {
                    parts[part].blood += (20 + dam) * 5;
                } else if (dam > rng (10, 30)) {
                    parts[part].blood += (10 + dam / 2) * 5;
                }
                check_environmental_effects = true;
            }

            turns_stunned = rng (0, dam) > 10? rng (1, 2) + (dam > 40? rng (1, 2) : 0) : 0;
            if (part_flag(part, "SHARP")) {
                turns_stunned = 0;
            }
            if (turns_stunned > 6) {
                turns_stunned = 6;
            }
            if (turns_stunned > 0 && z) {
                z->add_effect("stunned", turns_stunned);
            }

            int angle = (100 - degree) * 2 * (one_in(2)? 1 : -1);
            if (z) {
                z->hurt(dam);

                if (vel2_a > rng (10, 20)) {
                    g->fling_player_or_monster (0, z, move.dir() + angle, vel2_a);
                }
                if (z->hp < 1 || z->is_hallucination()) {
                    g->kill_mon (mondex, pl_ctrl);
                }
            } else {
                ph->hitall (dam, 40);
                if (vel2_a > rng (10, 20)) {
                    g->fling_player_or_monster (ph, 0, move.dir() + angle, vel2_a);
                }
            }
        }

        if (vel1_a*100 != velocity) {
            velocity = vel1_a*100;
        } else {
            velocity = 0;
        }

    } while (!smashed && velocity != 0);

    // Apply special effects from collision.
    if (!(coll.type == veh_coll_body)) {
        if (pl_ctrl) {
            if (snd.length() > 0) {
                g->add_msg (_("Your %s's %s rams into a %s with a %s"), name.c_str(),
                            part_info(part).name.c_str(), coll.target_name.c_str(), snd.c_str());
            } else {
                g->add_msg (_("Your %s's %s rams into a %s."), name.c_str(),
                            part_info(part).name.c_str(), coll.target_name.c_str());
            }
        } else if (snd.length() > 0) {
            g->add_msg (_("You hear a %s"), snd.c_str());
        }
        g->sound(x, y, smashed? 80 : 50, "");
    } else {
        std::string dname;
        if (z) {
            dname = z->name().c_str();
        } else {
            dname = ph->name;
        }
        if (pl_ctrl) {
            g->add_msg (_("Your %s's %s rams into %s%s!"),
                        name.c_str(), part_info(part).name.c_str(), dname.c_str(),
                        turns_stunned > 0 && z? _(" and stuns it") : "");
        }

        if (part_flag(part, "SHARP")) {
            g->m.adjust_field_strength(point(x, y), fd_blood, 1 );
        } else {
            g->sound(x, y, 20, "");
        }
    }

    if (smashed) {
        int turn_amount = rng (1, 3) * sqrt ((double)dmg);
        turn_amount /= 15;
        if (turn_amount < 1) {
            turn_amount = 1;
        }
        turn_amount *= 15;
        if (turn_amount > 120) {
            turn_amount = 120;
        }
        int turn_roll = rng (0, 100);
        //probability of skidding increases with higher delta_v
        if (turn_roll < abs(prev_velocity - (float)(velocity / 100)) * 2 ) {
            //delta_v = vel1 - vel1_a
            //delta_v = 50 mph -> 100% probability of skidding
            //delta_v = 25 mph -> 50% probability of skidding
            start_skid(one_in (2)? turn_amount : -turn_amount);
        }
    }
    damage (parm, part_dmg, 1);
    point collision_point(parts[part].mount_dx, parts[part].mount_dy);
    // Shock damage
    damage_all(part_dmg / 2, part_dmg, 1, collision_point);
    return false;
}

void vehicle::handle_trap (int x, int y, int part)
{
    int pwh = part_with_feature (part, VPFLAG_WHEEL);
    if (pwh < 0) {
        return;
    }
    trap_id t = g->m.tr_at(x, y);
    if (t == tr_null) {
        return;
    }
    int noise = 0;
    int chance = 100;
    int expl = 0;
    int shrap = 0;
    bool wreckit = false;
    std::string msg (_("The %s's %s runs over %s."));
    std::string snd;
    // todo; make trapfuncv?

    if ( t == tr_bubblewrap ) {
        noise = 18;
        snd = _("Pop!");
    } else if ( t == tr_beartrap ||
                t == tr_beartrap_buried ) {
        noise = 8;
        snd = _("SNAP!");
        wreckit = true;
        g->m.remove_trap(x, y);
        g->m.spawn_item(x, y, "beartrap");
    } else if ( t == tr_nailboard ) {
        wreckit = true;
    } else if ( t == tr_blade ) {
        noise = 1;
        snd = _("Swinnng!");
        wreckit = true;
    } else if ( t == tr_crossbow ) {
        chance = 30;
        noise = 1;
        snd = _("Clank!");
        wreckit = true;
        g->m.remove_trap(x, y);
        g->m.spawn_item(x, y, "crossbow");
        g->m.spawn_item(x, y, "string_6");
        if (!one_in(10)) {
            g->m.spawn_item(x, y, "bolt_steel");
        }
    } else if ( t == tr_shotgun_2 ||
                t == tr_shotgun_1 ) {
        noise = 60;
        snd = _("Bang!");
        chance = 70;
        wreckit = true;
        if (t == tr_shotgun_2) {
            g->m.add_trap(x, y, tr_shotgun_1);
        } else {
            g->m.remove_trap(x, y);
            g->m.spawn_item(x, y, "shotgun_sawn");
            g->m.spawn_item(x, y, "string_6");
        }
    } else if ( t == tr_landmine_buried ||
                t == tr_landmine ) {
        expl = 10;
        shrap = 8;
        g->m.remove_trap(x, y);
    } else if ( t == tr_boobytrap ) {
        expl = 18;
        shrap = 12;
    } else if ( t == tr_dissector ) {
        noise = 10;
        snd = _("BRZZZAP!");
        wreckit = true;
    } else if ( t == tr_sinkhole ||
                t == tr_pit ||
                t == tr_spike_pit ||
                t == tr_ledge ) {
        wreckit = true;
    } else if ( t == tr_goo ||
                t == tr_portal ||
                t == tr_telepad ||
                t == tr_temple_flood ||
                t == tr_temple_toggle ) {
        msg.clear();
    }
    if (!msg.empty() && g->u_see(x, y)) {
        g->add_msg (msg.c_str(), name.c_str(), part_info(part).name.c_str(), g->traps[t]->name.c_str());
    }
    if (noise > 0) {
        g->sound(x, y, noise, snd);
    }
    if (wreckit && chance >= rng (1, 100)) {
        damage (part, 500);
    }
    if (expl > 0) {
        g->explosion(x, y, expl, shrap, false);
    }
}

// total volume of all the things
int vehicle::stored_volume(int part) {
   if (!part_flag(part, "CARGO")) {
        return 0;
   }
   int cur_volume = 0;
   for (int i = 0; i < parts[part].items.size(); i++) {
       cur_volume += parts[part].items[i].volume();
   }
   return cur_volume;
}

int vehicle::max_volume(int part) {
    if (part_flag(part, "CARGO")) {
        return vehicle_part_types[parts[part].id].size;
    }
    return 0;
}

// free space
int vehicle::free_volume(int part) {
   const int maxvolume = this->max_volume(part);
   return ( maxvolume - stored_volume(part) );
}

// returns true if full, modified by arguments:
// (none):                            size >= max || volume >= max
// (addvolume >= 0):                  size+1 > max || volume + addvolume > max
// (addvolume >= 0, addnumber >= 0):  size + addnumber > max || volume + addvolume > max
bool vehicle::is_full(const int part, const int addvolume, const int addnumber) {
   const int maxitems = MAX_ITEM_IN_VEHICLE_STORAGE;
   const int maxvolume = this->max_volume(part);

   if ( addvolume == -1 ) {
       if ( parts[part].items.size() < maxitems ) return true;
       int cur_volume=stored_volume(part);
       return (cur_volume >= maxvolume ? true : false );
   } else {
       if ( parts[part].items.size() + ( addnumber == -1 ? 1 : addnumber ) > maxitems ) return true;
       int cur_volume=stored_volume(part);
       return ( cur_volume + addvolume > maxvolume ? true : false );
   }

}

bool vehicle::add_item (int part, item itm)
{
    const int max_storage = MAX_ITEM_IN_VEHICLE_STORAGE; // (game.h)
    const int maxvolume = this->max_volume(part);         // (game.h => vehicle::max_volume(part) ) in theory this could differ per vpart ( seat vs trunk )

    // const int max_weight = ?! // TODO: weight limit, calc per vpart & vehicle stats, not a hard user limit.
    // add creaking sounds and damage to overloaded vpart, outright break it past a certian point, or when hitting bumps etc

    if (!part_flag(part, "CARGO")) {
        return false;
    }

    if (parts[part].items.size() >= max_storage)
        return false;
    it_ammo *ammo = dynamic_cast<it_ammo*> (itm.type);
    if (part_flag(part, "TURRET")) {
        if (!ammo || (ammo->type != part_info(part).fuel_type ||
                 ammo->type == fuel_type_gasoline ||
                 ammo->type == fuel_type_plasma)) {
            return false;
        }
    }
    int cur_volume = 0;
    int add_volume = itm.volume();
    bool tryaddcharges=(itm.charges  != -1 && (itm.is_food() || itm.is_ammo()));
    // iterate anyway since we need a volume total
      for (int i = 0; i < parts[part].items.size(); i++) {
        cur_volume += parts[part].items[i].volume();
        if( tryaddcharges && parts[part].items[i].type->id == itm.type->id ) {
          parts[part].items[i].charges+=itm.charges;
          return true;
        }
      }

    if ( cur_volume + add_volume > maxvolume ) {
      return false;
    }
    parts[part].items.push_back (itm);
    return true;
}

void vehicle::remove_item (int part, int itemdex)
{
    if (itemdex < 0 || itemdex >= parts[part].items.size())
        return;
    parts[part].items.erase (parts[part].items.begin() + itemdex);
}

void vehicle::place_spawn_items()
{
    for(std::vector<vehicle_item_spawn>::iterator next_spawn = item_spawns.begin();
            next_spawn != item_spawns.end(); next_spawn++) {
        if(rng(1, 100) <= next_spawn->chance) {
            //Find the cargo part in that square
            int part = part_at(next_spawn->x, next_spawn->y);
            part = part_with_feature(part, "CARGO", false);
            if(part < 0) {
                debugmsg("No CARGO parts at (%d, %d) of %s!",
                        next_spawn->x, next_spawn->y, name.c_str());
            } else {
                bool partbroken = ( parts[part].hp < 1 );
                int idmg = 0;
                for(std::vector<std::string>::iterator next_id = next_spawn->item_ids.begin();
                        next_id != next_spawn->item_ids.end(); next_id++) {
                    if ( partbroken ) {
                        int idmg = rng(1, 10);
                        if ( idmg > 5 ) {
                            continue;
                        }
                    }
                    item new_item = item_controller->create(*next_id, g->turn);
                    new_item = new_item.in_its_container(&(itypes));
                    if ( idmg > 0 ) {
                        new_item.damage = (signed char)idmg;
                    }
                    add_item(part, new_item);
                }
                for(std::vector<std::string>::iterator next_group_id = next_spawn->item_groups.begin();
                        next_group_id != next_spawn->item_groups.end(); next_group_id++) {
                    if ( partbroken ) {
                        int idmg = rng(1, 10);
                        if ( idmg > 5 ) {
                            continue;
                        }
                    }
                    Item_tag group_tag = item_controller->id_from(*next_group_id);
                    item new_item = item_controller->create(group_tag, g->turn);
                    new_item = new_item.in_its_container(&(itypes));
                    if ( idmg > 0 ) {
                        new_item.damage = (signed char)idmg;
                    }
                    add_item(part, new_item);
                }
            }
        }
    }
}

<<<<<<< HEAD
=======
void vehicle::gain_moves()
{
    if (velocity) {
        of_turn = 1 + of_turn_carry;
    } else {
        of_turn = 0;
    }
    of_turn_carry = 0;

    // cruise control TODO: enable for NPC?
    if (player_in_control(&g->u) && cruise_on && cruise_velocity != velocity )
        thrust (cruise_velocity > velocity? 1 : -1);

    if( check_environmental_effects ) {
        check_environmental_effects = do_environmental_effects();
    }

    if (turret_mode) { // handle turrets
        for (int p = 0; p < parts.size(); p++) {
            fire_turret (p);
        }
    }
}

>>>>>>> 5f2e32cf
/**
 * Refreshes all caches and refinds all parts. Used after the vehicle has had a part added or removed.
 * Makes indices of different part types so they're easy to find. Also calculates power drain.
 */
void vehicle::refresh()
{
    lights.clear();
    alternators.clear();
    fuel.clear();
    engines.clear();
    reactors.clear();
    solar_panels.clear();
    relative_parts.clear();
    lights_epower = 0;
    overhead_epower = 0;
    tracking_epower = 0;
    fridge_epower = 0;
    recharger_epower = 0;
    has_pedals = false;

    // Main loop over all vehicle parts.
    for( size_t p = 0; p < parts.size(); p++ ) {
        const vpart_info& vpi = part_info( p );
        if( parts[p].removed )
            continue;
        if( vpi.has_flag(VPFLAG_LIGHT) || vpi.has_flag(VPFLAG_CONE_LIGHT) ) {
            lights.push_back( p );
            lights_epower += vpi.epower;
        }
        if( vpi.has_flag(VPFLAG_CIRCLE_LIGHT) ) {
            overhead_epower += vpi.epower;
        }
        if( vpi.has_flag(VPFLAG_TRACK) ) {
            tracking_epower += vpi.epower;
        }
        if( vpi.has_flag(VPFLAG_FRIDGE) ) {
            fridge_epower += vpi.epower;
        }
        if( vpi.has_flag(VPFLAG_RECHARGE) ) {
            recharger_epower += vpi.epower;
        }
        if( vpi.has_flag(VPFLAG_ALTERNATOR) ) {
            alternators.push_back( p );
        }
        if( vpi.has_flag(VPFLAG_FUEL_TANK) ) {
            fuel.push_back( p );
        }
        if( vpi.has_flag(VPFLAG_ENGINE) ) {
            engines.push_back( p );
        }
        if( vpi.has_flag(VPFLAG_FUEL_TANK) && vpi.fuel_type == fuel_type_plutonium ) {
            reactors.push_back( p );
        }
        if( vpi.has_flag(VPFLAG_SOLAR_PANEL) ) {
            solar_panels.push_back( p );
        }
        if( vpi.has_flag("PEDALS") ) {
            has_pedals = true;
        }
        // Build map of point -> all parts in that point
        point pt( parts[p].mount_dx, parts[p].mount_dy );
        if( relative_parts.find(pt) == relative_parts.end() ) {
            relative_parts[pt].clear();
        }
        relative_parts[pt].push_back( p );
    }
    total_mass(); // Mass in kg, takes some effort to find. Puts it in cached_mass
    calculate_air_resistance(); // Updates air_resistance and downforce

    precalc_mounts( 0, face.dir() );
    check_environmental_effects = true;
    insides_dirty = true;
<<<<<<< HEAD
    generation++; // So that it's possible for other functions to abort if parts change
=======
>>>>>>> 5f2e32cf
}

void vehicle::refresh_insides()
{
    insides_dirty = false;
    for (int p = 0; p < parts.size(); p++) {
        if (parts[p].removed) {
          continue;
        }
        /* If there's no roof, or there is a roof but it's broken, it's outside.
         * (Use short-circuiting && so broken frames don't screw this up) */
        if ( !(part_with_feature(p, "ROOF") >= 0 && parts[p].hp > 0) ) {
            parts[p].inside = false;
            continue;
        }

        parts[p].inside = true; // inside if not otherwise
        for (int i = 0; i < 4; i++) { // let's check four neighbour parts
            int ndx = i < 2? (i == 0? -1 : 1) : 0;
            int ndy = i < 2? 0 : (i == 2? - 1: 1);
            std::vector<int> parts_n3ar = parts_at_relative (parts[p].mount_dx + ndx,
                                                                parts[p].mount_dy + ndy);
            bool cover = false; // if we aren't covered from sides, the roof at p won't save us
            for (int j = 0; j < parts_n3ar.size(); j++) {
                int pn = parts_n3ar[j];
                if (part_flag(pn, "ROOF") && parts[pn].hp > 0) { // another roof -- cover
                    cover = true;
                    break;
                }
                else
                if (part_flag(pn, "OBSTACLE") && parts[pn].hp > 0) {
                    // found an obstacle, like board or windshield or door
                    if (parts[pn].inside || (part_flag(pn, "OPENABLE") && parts[pn].open)) {
                        continue; // door and it's open -- can't cover
                    }
                    cover = true;
                    break;
                }
                //Otherwise keep looking, there might be another part in that square
            }
            if (!cover) {
                parts[p].inside = false;
                break;
            }
        }
    }
}

bool vehicle::is_inside (int p)
{
    if (p < 0 || p >= parts.size()) return false;
    if (insides_dirty) refresh_insides ();
    return parts[p].inside;
}

void vehicle::unboard_all ()
{
    std::vector<int> bp = boarded_parts ();
    for (int i = 0; i < bp.size(); i++) {
        g->m.unboard_vehicle (global_x() + parts[bp[i]].precalc_dx[0],
                              global_y() + parts[bp[i]].precalc_dy[0]);
    }
}

int vehicle::damage (int p, int dmg, int type, bool aimed)
{
    if (dmg < 1) {
        return dmg;
    }

    std::vector<int> pl = parts_at_relative(parts[p].mount_dx, parts[p].mount_dy);
    if (pl.empty()) {
      // We ran out of non removed parts at this location already.
      return dmg;
    }
    if (!aimed)
    {
        bool found_obs = false;
        for (int i = 0; i < pl.size(); i++)
            if (part_flag (pl[i], "OBSTACLE") &&
                (!part_flag (pl[i], "OPENABLE") || !parts[pl[i]].open))
            {
                found_obs = true;
                break;
            }
        if (!found_obs) // not aimed at this tile and no obstacle here -- fly through
            return dmg;
    }
    int parm = part_with_feature (p, "ARMOR");
    int pdm = pl[rng (0, pl.size()-1)];
    int dres;
    if (parm < 0)
        // not covered by armor -- damage part
        dres = damage_direct (pdm, dmg, type);
    else
    {
        // covered by armor -- damage armor first
        // half damage for internal part(over parts not covered)
        bool overhead = part_flag(pdm, "ROOF") ||
                        part_info(pdm).location == "on_roof";
        // Calling damage_direct may remove the damaged part
        // completely, therefor the other indes (pdm) becames
        // wrong if pdm > parm.
        // Damaging the part with the higher index first is save,
        // as removing a part only changes indizes after the
        // removed part.
        if (int(parm) < pdm) {
            damage_direct (pdm, overhead ? dmg : dmg / 2, type);
            dres = damage_direct (parm, dmg, type);
        } else {
            dres = damage_direct (parm, dmg, type);
            damage_direct (pdm, overhead ? dmg : dmg / 2, type);
        }
    }
    return dres;
}

void vehicle::damage_all (int dmg1, int dmg2, int type, const point &impact)
{
    if (dmg2 < dmg1) { std::swap(dmg1, dmg2); }
    if (dmg1 < 1) { return; }
    std::map<int, int> structure_to_damage;
    for (int p = 0; p < parts.size(); p++) {
        int distance = 1 + square_dist( parts[p].mount_dx, parts[p].mount_dy, impact.x, impact.y );
        if( distance > 1 && part_info(p).location == part_location_structure ) {
            structure_to_damage[p] = rng( dmg1, dmg2 ) / (distance * distance);
//            damage_direct (p, rng( dmg1, dmg2 ) / (distance * distance), type);
        }
    }
    for (std::map<int, int>::iterator i = structure_to_damage.begin(); i != structure_to_damage.end(); i++) {
      damage_direct(i->first, i->second, type);
    }
}

/**
 * Shifts all parts of the vehicle by the given amounts, and then shifts the
 * vehicle itself in the opposite direction. The end result is that the vehicle
 * appears to have not moved. Useful for re-zeroing a vehicle to ensure that a
 * (0, 0) part is always present.
 * @param dx How much to shift on the x-axis.
 * @param dy How much to shift on the y-axis.
 */
void vehicle::shift_parts(const int dx, const int dy)
{
    for(int p = 0; p < parts.size(); p++) {
        parts[p].mount_dx -= dx;
        parts[p].mount_dy -= dy;
    }

    //Don't use the cache as it hasn't been updated yet
    std::vector<int> origin_parts = parts_at_relative(0, 0, false);

    posx += parts[origin_parts[0]].precalc_dx[0];
    posy += parts[origin_parts[0]].precalc_dy[0];

    refresh();

    //Need to also update the map after this
    g->m.reset_vehicle_cache();

}

/**
 * Detect if the vehicle is currently missing a 0,0 part, and
 * adjust if necessary.
 * @return bool true if the shift was needed.
 */
bool vehicle::shift_if_needed() {
    if (parts_at_relative(0, 0).empty()) {
        //Find a frame, any frame, to shift to
        for ( size_t next_part = 0; next_part < parts.size(); ++next_part ) {
            if ( part_info(next_part).location == "structure"
                    && !part_info(next_part).has_flag("PROTRUSION")
                    && !parts[next_part].removed) {
                shift_parts(parts[next_part].mount_dx, parts[next_part].mount_dy);
                break;
            }
        }
        refresh();
        return true;
    }
    return false;
}

int vehicle::damage_direct (int p, int dmg, int type)
{
    if (parts[p].hp <= 0) {
        /* Already-destroyed part - chance it could be torn off into pieces.
         * Chance increases with damage, and decreases with part max durability
         * (so lights, etc are easily removed; frames and plating not so much) */
        if(rng(0, part_info(p).durability / 10) < dmg) {
            int x_pos = global_x() + parts[p].precalc_dx[0];
            int y_pos = global_y() + parts[p].precalc_dy[0];
            if(part_info(p).location == part_location_structure) {
                //For structural parts, remove other parts first
                std::vector<int> parts_in_square = parts_at_relative(parts[p].mount_dx, parts[p].mount_dy);
                for(int index = parts_in_square.size(); index > 0; index--) {
                    //Ignore the frame being destroyed
                    if(parts_in_square[index] != p) {
                        if(g->u_see(x_pos, y_pos)) {
                            g->add_msg(_("The %s's %s is torn off!"), name.c_str(),
                                    part_info(parts_in_square[index]).name.c_str());
                        }
                        item part_as_item = item_from_part(parts_in_square[index]);
                        g->m.add_item_or_charges(x_pos, y_pos, part_as_item, true);
                        remove_part(parts_in_square[index]);
                    }
                }
                /* After clearing the frame, remove it if normally legal to do
                 * so (it's not holding the vehicle together). At a later date,
                 * some more complicated system (such as actually making two
                 * vehicles from the split parts) would be ideal. */
                if(can_unmount(p)) {
                    if(g->u_see(x_pos, y_pos)) {
                        g->add_msg(_("The %s's %s is destroyed!"),
                                name.c_str(), part_info(p).name.c_str());
                    }
                    break_part_into_pieces(p, x_pos, y_pos, true);
                    remove_part(p);
                }
            } else {
                //Just break it off
                if(g->u_see(x_pos, y_pos)) {
                    g->add_msg(_("The %s's %s is destroyed!"),
                                    name.c_str(), part_info(p).name.c_str());
                }
                break_part_into_pieces(p, x_pos, y_pos, true);
                remove_part(p);
            }
        }
        return dmg;
    }

    int tsh = part_info(p).durability / 10;
    if (tsh > 20) {
        tsh = 20;
    }
    int dres = dmg;
    if (dmg >= tsh || type != 1)
    {
        dres -= parts[p].hp;
        int last_hp = parts[p].hp;
        parts[p].hp -= dmg;
        if (parts[p].hp < 0)
            parts[p].hp = 0;
        if (!parts[p].hp && last_hp > 0)
            insides_dirty = true;
        if (part_flag(p, "FUEL_TANK"))
        {
            ammotype ft = part_info(p).fuel_type;
            if (ft == fuel_type_gasoline || ft == fuel_type_plasma)
            {
                int pow = parts[p].amount / 40;
    //            debugmsg ("damage check dmg=%d pow=%d", dmg, pow);
                if (parts[p].hp <= 0)
                    leak_fuel (p);
                if (type == 2 ||
                    (one_in (ft == fuel_type_gasoline ? 2 : 4) && pow > 5 && rng (75, 150) < dmg))
                {
                    g->u.add_memorial_log(pgettext("memorial_male","The fuel tank of the %s exploded!"),
                        pgettext("memorial_female", "The fuel tank of the %s exploded!"),
                        name.c_str());
                    g->explosion (global_x() + parts[p].precalc_dx[0], global_y() + parts[p].precalc_dy[0],
                                pow, 0, ft == fuel_type_gasoline);
                    parts[p].hp = 0;
                }
            }
        }
        else
        if (parts[p].hp <= 0 && part_flag(p, "UNMOUNT_ON_DAMAGE"))
        {
            g->m.spawn_item(global_x() + parts[p].precalc_dx[0],
                           global_y() + parts[p].precalc_dy[0],
                           part_info(p).item, 1, 0, g->turn);
            remove_part (p);
        }
    }
    if (dres < 0)
        dres = 0;
    return dres;
}

void vehicle::leak_fuel (int p)
{
    if (!part_flag(p, "FUEL_TANK"))
        return;
    ammotype ft = part_info(p).fuel_type;
    if (ft == fuel_type_gasoline)
    {
        int x = global_x();
        int y = global_y();
        for (int i = x - 2; i <= x + 2; i++)
            for (int j = y - 2; j <= y + 2; j++)
                if (g->m.move_cost(i, j) > 0 && one_in(2))
                {
                    if (parts[p].amount < 100)
                    {
                        parts[p].amount = 0;
                        return;
                    }
                    g->m.spawn_item(i, j, fuel_type_gasoline);
                    g->m.spawn_item(i, j, fuel_type_gasoline);
                    parts[p].amount -= 100;
                }
    }
    parts[p].amount = 0;
}

void vehicle::cycle_turret_mode()
{
    if( ++turret_mode > 1 )
        turret_mode = 0;
    g->add_msg( (0 == turret_mode) ? _("Turrets: Disabled") : _("Turrets: Burst mode") );
}

bool vehicle::fire_turret (int p, bool burst)
{
    if (!part_flag (p, "TURRET"))
        return false;
    it_gun *gun = dynamic_cast<it_gun*> (itypes[part_info(p).item]);
    if (!gun) {
        return false;
    }
    long charges = burst? gun->burst : 1;
    std::string whoosh = "";
    if (!charges)
        charges = 1;
    ammotype amt = part_info (p).fuel_type;
    if (amt == fuel_type_gasoline || amt == fuel_type_plasma || amt == fuel_type_battery)
    {
        if (amt == fuel_type_gasoline) {
            charges = 20; // hacky
        } else if (amt == fuel_type_battery) {
            if (one_in(100)) {
                //~ the sound of a charge-rifle firing a massive ball of plasma
                whoosh = _("whoosh!");
                charges = rng(5,8); // kaboom
            } else {
                charges = rng(1,4);
            }
        }
        int fleft = fuel_left (amt);
        if (fleft < 1) {
            return false;
        }
        it_ammo *ammo = dynamic_cast<it_ammo*>(itypes[amt]);
        if (!ammo) {
            return false;
        }
        if (fire_turret_internal (p, *gun, *ammo, charges, whoosh)) {
            // consume fuel
            if (amt == fuel_type_plasma) {
                charges *= 10; // hacky, too
            } else if (amt == fuel_type_battery) {
                charges *= charges * 5;
            }
            for (int p = 0; p < parts.size(); p++) {
                if (part_flag(p, "FUEL_TANK") &&
                        part_info(p).fuel_type == amt &&
                        parts[p].amount > 0) {
                    parts[p].amount -= charges;
                    if (parts[p].amount < 0) {
                        parts[p].amount = 0;
                    }
                }
            }
        }
    } else {
        if (!parts[p].items.empty()) {
            it_ammo *ammo = dynamic_cast<it_ammo*> (parts[p].items[0].type);
            if (!ammo || ammo->type != amt || parts[p].items[0].charges < 1) {
                return false;
            }
            if (charges > parts[p].items[0].charges) {
                charges = parts[p].items[0].charges;
            }
            const int power = fuel_left(fuel_type_battery);
            if (gun->item_tags.count( "USE_UPS" )) {
                if (power < 5) { return false; }
            } else if (gun->item_tags.count( "USE_UPS_20") ) {
                if (power < 20) { return false; }
            } else if (gun->item_tags.count( "USE_UPS_40") ) {
                if (power < 40) { return false; }
            }
            if (fire_turret_internal (p, *gun, *ammo, charges)) {
                // consume ammo
                if (charges >= parts[p].items[0].charges) {
                    parts[p].items.erase (parts[p].items.begin());
                } else {
                    parts[p].items[0].charges -= charges;
                }
            }
        }
    }
    return true;
}

bool vehicle::fire_turret_internal (int p, it_gun &gun, it_ammo &ammo, long charges, const std::string &extra_sound)
{
    int x = global_x() + parts[p].precalc_dx[0];
    int y = global_y() + parts[p].precalc_dy[0];
    // code copied form mattack::smg, mattack::flamethrower
    int range = ammo.type == fuel_type_gasoline ? 5 : 12;

    // Check for available power for turrets that use it.
    npc tmp;
    tmp.set_fake( true );
    tmp.name = rmp_format(_("<veh_player>The %s"), part_info(p).name.c_str());
    tmp.skillLevel(gun.skill_used).level(8);
    tmp.skillLevel("gun").level(4);
    tmp.recoil = abs(velocity) / 100 / 4;
    tmp.posx = x;
    tmp.posy = y;
    tmp.str_cur = 16;
    tmp.dex_cur = 8;
    tmp.per_cur = 12;
    tmp.weapon = item(&gun, 0);
    it_ammo curam = ammo;
    tmp.weapon.curammo = &curam;
    tmp.weapon.charges = charges;

    const bool u_see = g->u_see(x, y);

    int fire_t, boo_hoo;
    Creature *target = tmp.auto_find_hostile_target(range, boo_hoo, fire_t);
    if (target == NULL) {
        if (u_see) {
            if (boo_hoo > 1) {
                g->add_msg(_("%s points in your direction and emits %d annoyed sounding beeps."),
                tmp.name.c_str(), boo_hoo);
            } else if (boo_hoo > 0) {
                g->add_msg(_("%s points in your direction and emits an IFF warning beep."),
                tmp.name.c_str());
            }
        }
        return false;
    }

    // make a noise, if extra noise is to be made
    if (extra_sound != "") {
        g->sound(x, y, 20, extra_sound);
    }
    // notify player if player can see the shot
    if( g->u_see(x, y) ) {
        g->add_msg(_("The %s fires its %s!"), name.c_str(), part_info(p).name.c_str());
    }
    // Spawn a fake UPS to power any turreted weapons that need electricity.
    item tmp_ups( itypes["UPS_on"], 0 );
    // Drain a ton of power
    tmp_ups.charges = drain( fuel_type_battery, 1000 );
    item &ups_ref = tmp.i_add(tmp_ups);
    tmp.fire_gun(target->xpos(), target->ypos(), true);
    // Return whatever is left.
    refill( fuel_type_battery, ups_ref.charges );

    return true;
}

/**
 * Opens an openable part at the specified index. If it's a multipart, opens
 * all attached parts as well.
 * @param part_index The index in the parts list of the part to open.
 */
void vehicle::open(int part_index)
{
  if(!part_info(part_index).has_flag("OPENABLE")) {
    debugmsg("Attempted to open non-openable part %d (%s) on a %s!", part_index,
               vehicle_part_types[parts[part_index].id].name.c_str(), name.c_str());
  } else {
    open_or_close(part_index, true);
  }
}

/**
 * Opens an openable part at the specified index. If it's a multipart, opens
 * all attached parts as well.
 * @param part_index The index in the parts list of the part to open.
 */
void vehicle::close(int part_index)
{
  if(!part_info(part_index).has_flag("OPENABLE")) {
    debugmsg("Attempted to close non-closeable part %d (%s) on a %s!", part_index,
               vehicle_part_types[parts[part_index].id].name.c_str(), name.c_str());
  } else {
    open_or_close(part_index, false);
  }
}

void vehicle::open_all_at(int p)
{
    std::vector<int> parts_here = parts_at_relative(parts[p].mount_dx, parts[p].mount_dy);
    for(std::vector<int>::iterator part_it = parts_here.begin();
        part_it != parts_here.end(); ++part_it) {
        if(part_flag(*part_it, VPFLAG_OPENABLE)){
            // Note that this will open mutlisquare and non-multipart parts in the tile. This
            // means that adjacent open multisquare openables can still have closed stuff
            // on same tile after this function returns
            open(*part_it);
        }
    }
}

void vehicle::open_or_close(int part_index, bool opening)
{
  parts[part_index].open = opening ? 1 : 0;
  insides_dirty = true;

  if(part_info(part_index).has_flag("MULTISQUARE")) {
    /* Find all other closed parts with the same ID in adjacent squares.
     * This is a tighter restriction than just looking for other Multisquare
     * Openable parts, and stops trunks from opening side doors and the like. */
    for( size_t next_index = 0; next_index < parts.size(); ++next_index ) {
      if (parts[next_index].removed) {
        continue;
      }
      //Look for parts 1 square off in any cardinal direction
      int xdiff = parts[next_index].mount_dx - parts[part_index].mount_dx;
      int ydiff = parts[next_index].mount_dy - parts[part_index].mount_dy;
      if((xdiff * xdiff + ydiff * ydiff == 1) && // (x^2 + y^2) == 1
              (part_info(next_index).id == part_info(part_index).id) &&
              (parts[next_index].open == opening ? 0 : 1)) {
        open_or_close(next_index, opening);
      }
    }
  }
}

void vehicle::start_skid (int turn_deg)
{
    if (turn_deg != 0)
        turn(turn_deg);
    if (skidding) // Already skidding, don't print message
        return;
    skidding = true;
    if (player_in_control(&g->u))
        g->add_msg (_("You lose control of %s."), name.c_str());
}

// a chance to stop skidding if moving in roughly the faced direction
void vehicle::possibly_recover_from_skid () {
   if (!skidding)
       return;
   rl_vec2d mv = move_vec();
   rl_vec2d fv = face_vec();
   float dot = mv.dot_product(fv);
   //threshold of recovery is gaussianesque.

   if (100000 * fabs(dot) * fabs(dot) * fabs(dot) / turn_delta_per_tile / velocity > dice(9,20)) {
      g->add_msg(_("The %s recovers from its skid."), name.c_str());
      skidding = false; //face_vec takes over.
      velocity *= dot; //wheels absorb horizontal velocity.
      if (dot < -.3) {
         //pointed backwards, velo-wise.
         velocity *= -1; //move backwards.
      }
      move = face;
   }
}

// if not skidding, move_vec == face_vec, mv <dot> fv == 1, velocity*1 is returned.
float vehicle::forward_velocity(){
   rl_vec2d mv = move_vec();
   rl_vec2d fv = face_vec();
   float dot = mv.dot_product(fv);
   return velocity * dot;
}

rl_vec2d vehicle::velo_vec(){
    rl_vec2d ret;
    if(skidding)
       ret = move_vec();
    else
       ret = face_vec();
    ret = ret.normalized();
    ret = ret * velocity;
    return ret;
}

// normalized.
rl_vec2d vehicle::move_vec(){
    float mx,my;
    mx = cos (move.dir() * M_PI/180);
    my = sin (move.dir() * M_PI/180);
    rl_vec2d ret(mx,my);
    return ret;
}

// normalized.
rl_vec2d vehicle::face_vec(){
    float fx,fy;
    fx = cos (face.dir() * M_PI/180);
    fy = sin (face.dir() * M_PI/180);
    rl_vec2d ret(fx,fy);
    return ret;
}

float get_collision_factor(float delta_v)
{
    if (abs(delta_v) <= 31) {
        return ( 1 - ( 0.9 * abs(delta_v) ) / 31 );
    } else {
        return 0.1;
    }
}

float vehicle::wheels_area (int *cnt)
{
    int count = 0;
    int total_area = 0;
    std::vector<int> wheel_indices = all_parts_with_feature(VPFLAG_WHEEL);
    for (int i = 0; i < wheel_indices.size(); i++)
    {
        int p = wheel_indices[i];
        int width = part_info(p).wheel_width;
        int bigness = parts[p].bigness;
        // 9 inches, for reference, is about normal for cars.
        total_area += ((float)width/9) * bigness;
        count++;
    }
    if (cnt) {
        *cnt = count;
    }
    return total_area;
}

void vehicle::calculate_air_resistance()
{
    // Calculate air resistance
    int t_form_drag = 0;
    int t_skin_friction = 0;
    int t_downforce = 0;
    const int max_obst = 13;
    int obst[max_obst];
    for (int o = 0; o < max_obst; o++)
        obst[o] = 0;
    std::vector<int> structure_indices = all_parts_at_location(part_location_structure);
    t_skin_friction = structure_indices.size(); // Assume 1 skin friction per square
    for (int i = 0; i < structure_indices.size(); i++)
    {
        int p = structure_indices[i];
        int frame_size = part_with_feature(p, VPFLAG_OBSTACLE) ? 10 : 5;
        int pos = parts[p].mount_dy + max_obst / 2;
        if (pos < 0) {
            pos = 0;
        }
        if (pos >= max_obst) {
            pos = max_obst -1;
        }
        if (obst[pos] < frame_size) {
            obst[pos] = frame_size;
        }
    }
    int last_obst = 0;
    for (int o = 0; o < max_obst; o++) {
        t_form_drag += abs(obst[o]-last_obst); // Surface drag
        if (obst[o] > last_obst)
            t_downforce += 5; // Generate some downforce
        last_obst = obst[o];
    }
    t_form_drag += last_obst; // Last tile -> empty space
    // Some values with these calc. TODO: Add downforce settings to car parts, calc whole body
    // Car type        t_form_drag   t_downforce    t_skin_friction
    // Racecar body             10             5                  3
    // Sports car               20            10                 20
    // Flatbed truck            20            10                 30
    // apc                      20             5                 59
    // Aim for roughly these Cd * A values:
    // http://en.wikipedia.org/wiki/Automobile_drag_coefficient
    // http://www.rapid-racer.com/aerodynamics.php
    drag_coeff = (float(t_form_drag * t_skin_friction) + (t_skin_friction + 10) * (t_skin_friction + 10) + 500) / 3500; // Use i_skin_friction as area
    downforce = float(t_downforce) / 10;
}
<|MERGE_RESOLUTION|>--- conflicted
+++ resolved
@@ -2157,43 +2157,6 @@
     return needed;
 }
 
-<<<<<<< HEAD
-/**
- * Generate noise or smoke from a vehicle with engines turned on
- * engine_output = 0.01 ->  background engine noise while not generating thrust
- * engine_output = 0.5  ->  engine noise at half throttle
- * engine_output = 1.0  ->  max engine noise
- * Also updates exhaust_dx and exhaust_dy if get_smoke is true.
- */
-void vehicle::noise_and_smoke( double load, double time ) {
-    float noise = 0.0f;
-    float mufflesmoke = 0.0f;
-    float muffle = 1.0f;
-    int exhaust_part = -1;
-    for (size_t p = 0; p < parts.size(); p++) {
-        if (part_flag(p, "MUFFLER") && parts[p].hp > 0 && part_info(p).bonus < muffle) {
-            muffle = float(part_info(p).bonus)/100;
-            exhaust_part = int(p);
-        }
-    }
-
-    for (size_t e = 0; e < engines.size(); e++) {
-        int p = engines[e];
-        if (parts[p].hp > 0 &&
-                (fuel_left (part_info(p).fuel_type) ||
-                 part_info(p).fuel_type == fuel_type_muscle) ) {
-            float pwr = 10.0f; // Default noise if nothing else found, shouldn't happen
-            float max_pwr = float(part_power(p))/100;
-            float cur_pwr = load * max_pwr;
-            bool is_gas = part_info(p).fuel_type == fuel_type_gasoline;
-            bool is_plasma = part_info(p).fuel_type == fuel_type_plasma;
-            bool is_battery = part_info(p).fuel_type == fuel_type_battery;
-            bool is_muscle = part_info(p).fuel_type == fuel_type_muscle;
-
-            if( is_gas && parts[p].hp > 0 ) { // Otherwise no smoke from this engine
-                double j = power_to_epower(part_power(p, true)) * load * time * muffle;
-                if (exhaust_part == -1) {
-=======
 int vehicle::safe_velocity (bool fueled)
 {
     int pwrs = 0;
@@ -2279,45 +2242,10 @@
             if( part_info(p).fuel_type == fuel_type_gasoline ) {
                 double j = power_to_epower(part_power(p, true)) * load * time * muffle;
                 if( exhaust_part == -1 ) {
->>>>>>> 5f2e32cf
                     spew_smoke( j, p );
                 } else {
                     mufflesmoke += j;
                 }
-<<<<<<< HEAD
-            }
-            if      (is_gas)      pwr = (cur_pwr*20 + max_pwr*2 + 10)*muffle;
-            else if (is_plasma)   pwr = (cur_pwr*10 + 10)*muffle;
-            else if (is_battery)  pwr = cur_pwr*3;
-            else if (is_muscle)   pwr = cur_pwr*5;
-            noise = std::max(noise, pwr); // Only the loudest engine counts.
-        }
-    }
-    if (exhaust_part != -1)
-        spew_smoke( mufflesmoke, exhaust_part );
-    // Even a car with engines off will make noise rolling over the terrain
-    noise = std::max(noise, float(fabs(velocity/2.236/100)));
-
-    std::string soundmessage = "";
-    if (!has_pedals) {
-      if (noise > 250)
-        soundmessage = "BRUMBRUMBRUMBRUM!!!";
-      else if (noise > 140)
-        soundmessage = "BRRROARRR!!";
-      else if (noise > 80)
-        soundmessage = "ROARRR!";
-      else if (noise > 60)
-        soundmessage = "roarrr!";
-      else if (noise > 30)
-        soundmessage = "vroom!";
-      else if (noise > 15)
-        soundmessage = "whirrr!";
-      else
-        soundmessage = "hummm!";
-    }
-    if (rng(0, 30) > noise)
-        g->sound(global_x(), global_y(), noise, soundmessage.c_str());
-=======
                 pwr = (cur_pwr*15 + max_pwr*3 + 5) * muffle;
             } else if( part_info(p).fuel_type == fuel_type_plasma ) {
                 pwr = (cur_pwr*9 + 1) * muffle;
@@ -2434,7 +2362,6 @@
         return 0;
     else
         return (float) (velocity - sv) / (float) (mv - sv);
->>>>>>> 5f2e32cf
 }
 
 bool vehicle::valid_wheel_config ()
@@ -2731,21 +2658,9 @@
             if (fire_turret(p))
                 turret_active = true;
         }
-<<<<<<< HEAD
         if (!turret_active) {
             turret_mode = 0;
             g->add_msg(_("The %s's turrets run out of ammo and shut down."), name.c_str());
-=======
-
-        idle_rate = (float)alternator_load / (float)engines_power;
-        if (idle_rate < 0.01) idle_rate = 0.01; // minimum idle is 1% of full throttle
-        consume_fuel(idle_rate);
-        noise_and_smoke( idle_rate );
-    }
-    else {
-        if (g->u_see(global_x(), global_y()) && engine_on) {
-            g->add_msg(_("The %s's engine dies!"), name.c_str());
->>>>>>> 5f2e32cf
         }
     }
 
@@ -3064,7 +2979,6 @@
         return false;
     }
 
-<<<<<<< HEAD
     // Handle wheels. Sink in water, mess up ground, set off traps.
     int curgen, num_wheels, submerged_wheels;
     do {
@@ -3084,33 +2998,6 @@
                 if (g->m.displace_water(gx + parts[p].precalc_dx[0],
                                         gy + parts[p].precalc_dy[0]) && pl_ctrl)
                     g->add_msg(_("You hear a splash!"));
-=======
-    double load;
-    if( cruise_on ) {
-        load = abs(vel_inc) / (thrusting ? accel : brk);
-    } else {
-        load = (thrusting ? 1.0 : 0.0);
-    }
-    if( load < 0.01 ) {
-        load = 0.01;
-    }
-    noise_and_smoke( load );
-    // Ugly hack, use full engine power occasionally when thrusting slightly
-    // up to cruise control speed. Loses some extra power when in reverse.
-    if (thrusting && rng(1, accel) <= vel_inc )
-    {
-        if (total_power () < 1)
-        {
-            if (pl_ctrl)
-            {
-              if (total_power (false) < 1) {
-                  g->add_msg (_("The %s doesn't have an engine!"), name.c_str());
-              } else if( has_pedals ) {
-                  g->add_msg (_("The %s's pedals are out of reach!"), name.c_str());
-              } else {
-                  g->add_msg (_("The %s's engine emits a sneezing sound."), name.c_str());
-              }
->>>>>>> 5f2e32cf
             }
 
             // now we're gonna handle traps we're standing on
@@ -3159,7 +3046,6 @@
             do { r= dice(3, 3) - 6; } while( r == 0 );
             turn(r * 15);
         }
-<<<<<<< HEAD
         if( velocity > one_in(ds*ds*20000+40000) ) {
             g->u.practice( g->turn, "driving", 1 );
         }
@@ -3204,8 +3090,6 @@
                 g->add_msg (_("The %s doesn't have enough wheels to move!"), name.c_str());
             }
         }
-=======
->>>>>>> 5f2e32cf
     }
 
     if (debug>=1) g->add_msg("New velocity = %d", int(vf.velocity_end));
@@ -4102,33 +3986,6 @@
     }
 }
 
-<<<<<<< HEAD
-=======
-void vehicle::gain_moves()
-{
-    if (velocity) {
-        of_turn = 1 + of_turn_carry;
-    } else {
-        of_turn = 0;
-    }
-    of_turn_carry = 0;
-
-    // cruise control TODO: enable for NPC?
-    if (player_in_control(&g->u) && cruise_on && cruise_velocity != velocity )
-        thrust (cruise_velocity > velocity? 1 : -1);
-
-    if( check_environmental_effects ) {
-        check_environmental_effects = do_environmental_effects();
-    }
-
-    if (turret_mode) { // handle turrets
-        for (int p = 0; p < parts.size(); p++) {
-            fire_turret (p);
-        }
-    }
-}
-
->>>>>>> 5f2e32cf
 /**
  * Refreshes all caches and refinds all parts. Used after the vehicle has had a part added or removed.
  * Makes indices of different part types so they're easy to find. Also calculates power drain.
@@ -4201,10 +4058,6 @@
     precalc_mounts( 0, face.dir() );
     check_environmental_effects = true;
     insides_dirty = true;
-<<<<<<< HEAD
-    generation++; // So that it's possible for other functions to abort if parts change
-=======
->>>>>>> 5f2e32cf
 }
 
 void vehicle::refresh_insides()
