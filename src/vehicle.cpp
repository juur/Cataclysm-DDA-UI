--- conflicted
+++ resolved
@@ -2111,7 +2111,6 @@
     return epower;
 }
 
-<<<<<<< HEAD
 void vehicle::spew_smoke( double joules, int part ) {
     if (joules < 50000 && rng(0, 50000) > joules )
         return;
@@ -2125,16 +2124,6 @@
     int rdx, rdy;
     coord_translate (p.x, p.y, rdx, rdy);
     g->m.add_field(global_x() + rdx, global_y() + rdy, fd_smoke, smoke);
-=======
-int vehicle::acceleration (bool fueled)
-{
-    return (int) (safe_velocity (fueled) * k_mass() / (1 + strain ()) / 10);
-}
-
-int vehicle::max_velocity (bool fueled)
-{
-    return total_power (fueled) * 80;
-}
 
 bool vehicle::do_environmental_effects()
 {
@@ -2166,40 +2155,6 @@
         }
     }
     return needed;
-}
-
-int vehicle::safe_velocity (bool fueled)
-{
-    int pwrs = 0;
-    int cnt = 0;
-    for (int p = 0; p < parts.size(); p++) {
-        if (part_flag(p, VPFLAG_ENGINE) &&
-            (fuel_left (part_info(p).fuel_type) || !fueled ||
-             part_info(p).fuel_type == fuel_type_muscle) &&
-            parts[p].hp > 0) {
-            int m2c = 100;
-
-            if ( part_info(p).fuel_type == fuel_type_gasoline ) {
-                m2c = 60;
-            } else if( part_info(p).fuel_type == fuel_type_plasma ) {
-                m2c = 75;
-            } else if( part_info(p).fuel_type == fuel_type_battery ) {
-                m2c = 90;
-            } else if( part_info(p).fuel_type == fuel_type_muscle ) {
-                m2c = 45;
-            }
-
-            pwrs += part_power(p) * m2c / 100;
-            cnt++;
-        } else if (part_flag(p, VPFLAG_ALTERNATOR) && parts[p].hp > 0) { // factor in m2c?
-            pwrs += part_power(p); // alternator parts have negative power
-        }
-    }
-    if (cnt > 0) {
-        pwrs = pwrs * 4 / (4 + cnt -1);
-    }
-    return (int) (pwrs * k_dynamics() * k_mass()) * 80;
->>>>>>> 18e48c9d
 }
 
 /**
@@ -3897,58 +3852,6 @@
     }
 }
 
-<<<<<<< HEAD
-=======
-void vehicle::gain_moves()
-{
-    if (velocity) {
-        of_turn = 1 + of_turn_carry;
-    } else {
-        of_turn = 0;
-    }
-    of_turn_carry = 0;
-
-    // cruise control TODO: enable for NPC?
-    if (player_in_control(&g->u) && cruise_on && cruise_velocity != velocity )
-        thrust (cruise_velocity > velocity? 1 : -1);
-
-    if( check_environmental_effects ) {
-        check_environmental_effects = do_environmental_effects();
-    }
-
-    if (turret_mode) { // handle turrets
-        for (int p = 0; p < parts.size(); p++) {
-            fire_turret (p);
-        }
-    }
-}
-
-void vehicle::find_exhaust ()
-{
-    int en = -1;
-    for (int p = 0; p < parts.size(); p++) {
-        if (part_flag(p, VPFLAG_ENGINE) && part_info(p).fuel_type == fuel_type_gasoline) {
-            en = p;
-            break;
-        }
-    }
-    if (en < 0) {
-        exhaust_dy = 0;
-        exhaust_dx = 0;
-        return;
-    }
-    exhaust_dy = parts[en].mount_dy;
-    exhaust_dx = parts[en].mount_dx;
-    for (int p = 0; p < parts.size(); p++) {
-        if (parts[p].mount_dy == exhaust_dy &&
-            parts[p].mount_dx < exhaust_dx && !parts[p].removed) {
-            exhaust_dx = parts[p].mount_dx;
-        }
-    }
-    exhaust_dx--;
-}
-
->>>>>>> 18e48c9d
 /**
  * Refreshes all caches and refinds all parts. Used after the vehicle has had a part added or removed.
  * Makes indices of different part types so they're easy to find. Also calculates power drain.
@@ -4018,14 +3921,9 @@
     total_mass(); // Mass in kg, takes some effort to find. Puts it in cached_mass
     calculate_air_resistance(); // Updates air_resistance and downforce
 
-<<<<<<< HEAD
-    precalc_mounts(0, face.dir());
-=======
     precalc_mounts( 0, face.dir() );
     check_environmental_effects = true;
->>>>>>> 18e48c9d
     insides_dirty = true;
-    has_environmental_effects = true; // Doesn't hurt (much) to check an extra time for these
     generation++; // So that it's possible for other functions to abort if parts change
 }
 
