#include "vehicle.h"

#include "coordinate_conversions.h"
#include "map.h"
#include "mapbuffer.h"
#include "output.h"
#include "game.h"
#include "map.h"
#include "item.h"
#include "item_group.h"
#include "veh_interact.h"
#include "cursesdef.h"
#include "catacharset.h"
#include "overmapbuffer.h"
#include "messages.h"
#include "string_formatter.h"
#include "ui.h"
#include "debug.h"
#include "sounds.h"
#include "translations.h"
#include "ammo.h"
#include "options.h"
#include "material.h"
#include "monster.h"
#include "npc.h"
#include "veh_type.h"
#include "trap.h"
#include "itype.h"
#include "submap.h"
#include "mapdata.h"
#include "mtype.h"
#include "weather.h"
#include "map_iterator.h"
#include "vehicle_selector.h"
#include "cata_utility.h"

#include <sstream>
#include <stdlib.h>
#include <set>
#include <queue>
#include <math.h>
#include <array>
#include <numeric>
#include <algorithm>
#include <cassert>

/*
 * Speed up all those if ( blarg == "structure" ) statements that are used everywhere;
 *   assemble "structure" once here instead of repeatedly later.
 */
static const itype_id fuel_type_none("null");
static const itype_id fuel_type_gasoline("gasoline");
static const itype_id fuel_type_diesel("diesel");
static const itype_id fuel_type_battery("battery");
static const itype_id fuel_type_water("water_clean");
static const itype_id fuel_type_muscle("muscle");

static const std::string part_location_null("null");
static const std::string part_location_structure("structure");

static const fault_id fault_belt( "fault_engine_belt_drive" );
static const fault_id fault_diesel( "fault_engine_pump_diesel" );
static const fault_id fault_glowplug( "fault_engine_glow_plug" );
static const fault_id fault_immobiliser( "fault_engine_immobiliser" );
static const fault_id fault_pump( "fault_engine_pump_fuel" );
static const fault_id fault_starter( "fault_engine_starter" );
static const fault_id fault_filter_air( "fault_engine_filter_air" );
static const fault_id fault_filter_fuel( "fault_engine_filter_fuel" );

const skill_id skill_mechanics( "mechanics" );

const efftype_id effect_stunned( "stunned" );

// Vehicle stack methods.
std::list<item>::iterator vehicle_stack::erase( std::list<item>::iterator it )
{
    return myorigin->remove_item(part_num, it);
}

void vehicle_stack::push_back( const item &newitem )
{
    myorigin->add_item(part_num, newitem);
}

void vehicle_stack::insert_at( std::list<item>::iterator index,
                                   const item &newitem )
{
    myorigin->add_item_at(part_num, index, newitem);
}

units::volume vehicle_stack::max_volume() const
{
    if( myorigin->part_flag( part_num, "CARGO" ) && !myorigin->parts[part_num].is_broken() ) {
        return myorigin->parts[part_num].info().size;
    }
    return 0;
}

// Vehicle class methods.

vehicle::vehicle(const vproto_id &type_id, int init_veh_fuel, int init_veh_status): type(type_id)
{
    turn_dir = 0;
    face.init(0);
    move.init(0);
    of_turn_carry = 0;

    if( !type.str().empty() && type.is_valid() ) {
        const vehicle_prototype &proto = type.obj();
        // Copy the already made vehicle. The blueprint is created when the json data is loaded
        // and is guaranteed to be valid (has valid parts etc.).
        *this = *proto.blueprint;
        init_state(init_veh_fuel, init_veh_status);
    }
    precalc_mounts(0, pivot_rotation[0], pivot_anchor[0]);
    refresh();
}

vehicle::vehicle() : vehicle( vproto_id() )
{
    smx = 0;
    smy = 0;
    smz = 0;
}

vehicle::~vehicle()
{
}

void vehicle::set_hp( vehicle_part &pt, int qty )
{
    if( qty == pt.info().durability ) {
        pt.base.set_damage( 0 );

    } else if( qty == 0 ) {
        pt.base.set_damage( pt.base.max_damage() );

    } else {
        double k = pt.base.max_damage() / double( pt.info().durability );
        pt.base.set_damage( pt.base.max_damage() - ( qty * k ) );
    }
}

bool vehicle::mod_hp( vehicle_part &pt, int qty, damage_type dt )
{
    double k = pt.base.max_damage() / double( pt.info().durability );
    return pt.base.mod_damage( - qty * k, dt );
}

bool vehicle::player_in_control(player const& p) const
{
    // Debug switch to prevent vehicles from skidding
    // without having to place the player in them.
    if( tags.count( "IN_CONTROL_OVERRIDE" ) ) {
        return true;
    }

    int veh_part;

    if( g->m.veh_at( p.pos(), veh_part ) == this &&
        part_with_feature(veh_part, VPFLAG_CONTROLS, false) >= 0 && p.controlling_vehicle ) {
        return true;
    }

    return remote_controlled( p );
}

bool vehicle::remote_controlled(player const &p) const
{
    vehicle *veh = g->remoteveh();
    if( veh != this ) {
        return false;
    }

    auto remote = all_parts_with_feature( "REMOTE_CONTROLS", true );
    for( int part : remote ) {
        if( rl_dist( p.pos(), tripoint( global_pos() + parts[part].precalc[0], p.posz() ) ) <= 40 ) {
            return true;
        }
    }

    add_msg(m_bad, _("Lost connection with the vehicle due to distance!"));
    g->setremoteveh( nullptr );
    return false;
}

void vehicle::load (std::istream &stin)
{
    std::string type;
    getline(stin, type);
    this->type = vproto_id( type );

    std::stringstream derp;
    derp << type;
    JsonIn jsin(derp);
    try {
        deserialize(jsin);
    } catch( const JsonError &jsonerr ) {
        debugmsg("Bad vehicle json\n%s", jsonerr.c_str() );
    }
    refresh(); // part index lists are lost on save??
    shift_if_needed();
}

/** Checks all parts to see if frames are missing (as they might be when
 * loading from a game saved before the vehicle construction rules overhaul). */
void vehicle::add_missing_frames()
{
    static const vpart_id frame_id( "frame_vertical" );
    const vpart_info &frame_part = frame_id.obj(); // NOT static, could be different each time
    //No need to check the same (x, y) spot more than once
    std::set< std::pair<int, int> > locations_checked;
    for (auto &i : parts) {
        int next_x = i.mount.x;
        int next_y = i.mount.y;
        std::pair<int, int> mount_location = std::make_pair(next_x, next_y);

        if(locations_checked.count(mount_location) == 0) {
            std::vector<int> parts_here = parts_at_relative(next_x, next_y, false);
            bool found = false;
            for( auto &elem : parts_here ) {
                if( part_info( elem ).location == part_location_structure ) {
                    found = true;
                    break;
                }
            }
            if( !found ) {
                // Install missing frame
                parts.emplace_back( frame_part.get_id(), next_x, next_y, item( frame_part.item ) );
            }
        }

        locations_checked.insert(mount_location);
    }
}

// Called when loading a vehicle that predates steerable wheels.
// Tries to convert some wheels to steerable versions on the front axle.
void vehicle::add_steerable_wheels()
{
    int axle = INT_MIN;
    std::vector< std::pair<int, vpart_id> > wheels;

    // Find wheels that have steerable versions.
    // Convert the wheel(s) with the largest x value.
    for (size_t p = 0; p < parts.size(); ++p) {
        if (part_flag(p, "STEERABLE") || part_flag(p, "TRACKED")) {
            // Has a wheel that is inherently steerable
            // (e.g. unicycle, casters), this vehicle doesn't
            // need conversion.
            return;
        }

        if (parts[p].mount.x < axle) {
            // there is another axle in front of this
            continue;
        }

        if( part_flag( p, VPFLAG_WHEEL ) ) {
            vpart_id steerable_id( part_info( p ).get_id().str() + "_steerable" );
            if( steerable_id.is_valid() ) {
                // We can convert this.
                if (parts[p].mount.x != axle) {
                    // Found a new axle further forward than the
                    // existing one.
                    wheels.clear();
                    axle = parts[p].mount.x;
                }

                wheels.push_back(std::make_pair(static_cast<int>( p ), steerable_id));
            }
        }
    }

    // Now convert the wheels to their new types.
    for (auto &wheel : wheels) {
        parts[ wheel.first ].id = wheel.second;
    }
}

void vehicle::save (std::ostream &stout)
{
    serialize(stout);
    stout << std::endl;
    return;
}

void vehicle::init_state(int init_veh_fuel, int init_veh_status)
{
    // vehicle parts excluding engines are by default turned off
    for( auto &pt : parts ) {
        pt.enabled = pt.base.is_engine();
    }

    bool destroySeats = false;
    bool destroyControls = false;
    bool destroyTank = false;
    bool destroyEngine = false;
    bool destroyTires = false;
    bool blood_covered = false;
    bool blood_inside = false;
    bool has_no_key = false;
    bool destroyAlarm = false;

    // More realistically it should be -5 days old
    last_update_turn = 0;

    // veh_fuel_multiplier is percentage of fuel
    // 0 is empty, 100 is full tank, -1 is random 7% to 35%
    int veh_fuel_mult = init_veh_fuel;
    if (init_veh_fuel == - 1) {
        veh_fuel_mult = rng (1,7);
    }
    if (init_veh_fuel > 100) {
        veh_fuel_mult = 100;
    }

    // veh_status is initial vehicle damage
    // -1 = light damage (DEFAULT)
    //  0 = undamaged
    //  1 = disabled, destroyed tires OR engine
    int veh_status = -1;
    if (init_veh_status == 0) {
        veh_status = 0;
    }
    if (init_veh_status == 1) {
        int rand = rng( 1, 100 );
        veh_status = 1;

        if( rand <= 5 ) {          //  seats are destroyed 5%
            destroySeats = true;
        } else if( rand <= 15 ) {  // controls are destroyed 10%
            destroyControls = true;
            veh_fuel_mult += rng (0, 7);    // add 0-7% more fuel if controls are destroyed
        } else if( rand <= 23 ) {  // battery, minireactor or gasoline tank are destroyed 8%
            destroyTank = true;
        } else if( rand <= 29 ) {  // engine are destroyed 6%
            destroyEngine = true;
            veh_fuel_mult += rng (3, 12);   // add 3-12% more fuel if engine is destroyed
        } else if( rand <= 66 ) {  // tires are destroyed 37%
            destroyTires = true;
            veh_fuel_mult += rng (0, 18);   // add 0-18% more fuel if tires are destroyed
        } else {                   // vehicle locked 34%
            has_no_key = true;
        }
    }
    // if locked, 16% chance something damaged
    if( one_in(6) && has_no_key ) {
        if( one_in(3) ) {
            destroyTank = true;
        } else if( one_in(2) ) {
            destroyEngine = true;
        } else {
            destroyTires = true;
        }
    } else if( !one_in(3) ){
        //most cars should have a desroyed alarm
        destroyAlarm = true;
    }

    //Provide some variety to non-mint vehicles
    if( veh_status != 0 ) {
        //Leave engine running in some vehicles, if the engine has not been destroyed
        if( veh_fuel_mult > 0 && all_parts_with_feature("ENGINE", true).size() > 0 &&
            one_in(8) && !destroyEngine && !has_no_key && has_engine_type_not(fuel_type_muscle, true) ) {
            engine_on = true;
        }

        auto light_head  = one_in( 20 );
        auto light_dome  = one_in( 16 );
        auto light_aisle = one_in(  8 );
        auto light_overh = one_in(  4 );
        auto light_atom  = one_in(  2 );
        for( auto &pt : parts ) {
            if( pt.has_flag( VPFLAG_CONE_LIGHT ) ) {
                pt.enabled = light_head;
            } else if( pt.has_flag( VPFLAG_DOME_LIGHT ) ) {
                pt.enabled = light_dome;
            } else if( pt.has_flag( VPFLAG_AISLE_LIGHT ) ) {
                pt.enabled = light_aisle;
            } else if( pt.has_flag( VPFLAG_CIRCLE_LIGHT ) ) {
                pt.enabled = light_overh;
            } else if( pt.has_flag( VPFLAG_ATOMIC_LIGHT ) ) {
                pt.enabled = light_atom;
            }
        }

        if( one_in(10) ) {
            blood_covered = true;
        }

        if( one_in(8) ) {
            blood_inside = true;
        }

        for( auto e : get_parts( "FRIDGE" ) ) {
            e->enabled = true;
        }

        for( auto e : get_parts( "WATER_PURIFIER" ) ) {
            e->enabled = true;
        }
    }

    bool blood_inside_set = false;
    int blood_inside_x = 0;
    int blood_inside_y = 0;
    for( size_t p = 0; p < parts.size(); p++ ) {
        auto &pt = parts[ p ];

        if( part_flag( p, "REACTOR" ) ) {
            // De-hardcoded reactors. Should always start active
            parts[ p ].enabled = true;
        }

        if( pt.is_battery() ) {
            if( veh_fuel_mult == 100 ) { // Mint condition vehicle
                pt.ammo_set( "battery", pt.ammo_capacity() );
            } else if( one_in( 2 ) && veh_fuel_mult > 0 ) { // Randomise battery ammo a bit
                pt.ammo_set( "battery", pt.ammo_capacity() * ( veh_fuel_mult + rng( 0, 10 ) ) / 100 );
            } else if( one_in( 2 ) && veh_fuel_mult > 0 ) {
                pt.ammo_set( "battery", pt.ammo_capacity() * ( veh_fuel_mult - rng( 0, 10 ) ) / 100 );
            } else {
                pt.ammo_set( "battery", pt.ammo_capacity() * veh_fuel_mult / 100 );
            }
        }

        if( pt.is_tank() && type->parts[p].fuel != "null" ) {
            int qty = pt.ammo_capacity() * veh_fuel_mult / 100;
            qty *= std::max( item::find_type( type->parts[p].fuel )->stack_size, 1 );
            qty /= to_milliliter( units::legacy_volume_factor );
            pt.ammo_set( type->parts[ p ].fuel, qty );
        }

        if (part_flag(p, "OPENABLE")) {    // doors are closed
            if(!parts[p].open && one_in(4)) {
              open(p);
            }
        }
        if (part_flag(p, "BOARDABLE")) {      // no passengers
            parts[p].remove_flag(vehicle_part::passenger_flag);
        }

        // initial vehicle damage
        if (veh_status == 0) {
            // Completely mint condition vehicle
            set_hp( parts[ p ], part_info( p ).durability );
        } else {
            //a bit of initial damage :)
            //clamp 4d8 to the range of [8,20]. 8=broken, 20=undamaged.
            int broken = 8;
            int unhurt = 20;
            int roll = dice( 4, 8 );
            if(roll < unhurt){
                if (roll <= broken) {
                    set_hp( parts[ p ], 0 );
                    parts[ p ].ammo_unset(); //empty broken batteries and fuel tanks
                } else {
                    set_hp( parts[ p ], ( roll - broken ) / double( unhurt - broken ) * part_info( p ).durability );
                }
            } else {
                set_hp( parts[ p ], part_info( p ).durability );
            }

            if( part_flag( p, VPFLAG_ENGINE ) ) {
                // If possible set an engine fault rather than destroying the engine outright
                if( destroyEngine && parts[ p ].faults_potential().empty() ) {
                    set_hp( parts[ p ], 0 );
                } else if( destroyEngine || one_in( 3 ) ) {
                    do {
                        parts[ p ].fault_set( random_entry( parts[ p ].faults_potential() ) );
                    } while( one_in( 3 ) );
                }

            } else if ((destroySeats && (part_flag(p, "SEAT") || part_flag(p, "SEATBELT"))) ||
                (destroyControls && (part_flag(p, "CONTROLS") || part_flag(p, "SECURITY"))) ||
                (destroyAlarm && part_flag(p, "SECURITY"))) {
                set_hp( parts[ p ], 0 );
            }

            // Fuel tanks should be emptied as well
            if( destroyTank && pt.is_tank() ) {
                set_hp( pt, 0 );
                pt.ammo_unset();
            }

            //Solar panels have 25% of being destroyed
            if (part_flag(p, "SOLAR_PANEL") && one_in(4)) {
                set_hp( parts[ p ], 0 );
            }


            /* Bloodsplatter the front-end parts. Assume anything with x > 0 is
            * the "front" of the vehicle (since the driver's seat is at (0, 0).
            * We'll be generous with the blood, since some may disappear before
            * the player gets a chance to see the vehicle. */
            if(blood_covered && parts[p].mount.x > 0) {
                if(one_in(3)) {
                    //Loads of blood. (200 = completely red vehicle part)
                    parts[p].blood = rng(200, 600);
                } else {
                    //Some blood
                    parts[p].blood = rng(50, 200);
                }
            }

            if(blood_inside) {
                // blood is splattered around (blood_inside_x, blood_inside_y),
                // coords relative to mount point; the center is always a seat
                if (blood_inside_set) {
                    int distSq = std::pow((blood_inside_x - parts[p].mount.x), 2) +
                        std::pow((blood_inside_y - parts[p].mount.y), 2);
                    if (distSq <= 1) {
                        parts[p].blood = rng(200, 400) - distSq * 100;
                    }
                } else if (part_flag(p, "SEAT")) {
                    // Set the center of the bloody mess inside
                    blood_inside_x = parts[p].mount.x;
                    blood_inside_y = parts[p].mount.y;
                    blood_inside_set = true;
                }
            }
        }
        //sets the vehicle to locked, if there is no key and an alarm part exists
        if( part_flag( p, "SECURITY" ) && has_no_key && !parts[p].is_broken() ) {
            is_locked = true;

            if( one_in( 2 ) ) {
                // if vehicle has immobiliser 50% chance to add additional fault
                parts[ p ].fault_set( fault_immobiliser );
            }
        }
    }
    // destroy tires until the vehicle is not drivable
    if( destroyTires && !wheelcache.empty() ) {
        int tries = 0;
        while( valid_wheel_config( false ) && tries < 100 ) {
            // wheel config is still valid, destroy the tire.
            set_hp( parts[random_entry( wheelcache )], 0 );
            tries++;
        }
    }
    
    invalidate_mass();
}
/**
 * Smashes up a vehicle that has already been placed; used for generating
 * very damaged vehicles. Additionally, any spot where two vehicles overlapped
 * (ie, any spot with multiple frames) will be completely destroyed, as that
 * was the collision point.
 */
void vehicle::smash() {
    for( auto &part : parts ) {
        //Skip any parts already mashed up or removed.
        if( part.is_broken() || part.removed ) {
            continue;
        }

        std::vector<int> parts_in_square = parts_at_relative( part.mount.x, part.mount.y );
        int structures_found = 0;
        for( auto &square_part_index : parts_in_square ) {
            if (part_info(square_part_index).location == part_location_structure) {
                structures_found++;
            }
        }

        if(structures_found > 1) {
            //Destroy everything in the square
            for( int idx : parts_in_square ) {
                mod_hp( parts[ idx ], 0 - parts[ idx ].hp(), DT_BASH );
                parts[ idx ].ammo_unset();
            }
            continue;
        }

        //Everywhere else, drop by 10-120% of max HP (anything over 100 = broken)
        if( mod_hp( part, 0 - ( rng_float( 0.1f, 1.2f ) * part.info().durability ) ), DT_BASH ) {
            part.ammo_unset();
        }
    }
}

const std::string vehicle::disp_name() const
{
    return string_format( _("the %s"), name.c_str() );
}


int vehicle::lift_strength() const
{
    units::mass mass = total_mass();
    return mass / STR_LIFT_FACTOR + ( mass.value() % STR_LIFT_FACTOR.value() != 0 );
}

void vehicle::control_doors() {
    std::vector< int > door_motors = all_parts_with_feature( "DOOR_MOTOR", true );
    std::vector< int > doors_with_motors; // Indices of doors
    std::vector< tripoint > locations; // Locations used to display the doors
    doors_with_motors.reserve( door_motors.size() * 2); // it is possible to have one door to open and one to close for single motor
    locations.reserve( door_motors.size() * 2);
    if( door_motors.empty() ) {
        debugmsg( "vehicle::control_doors called but no door motors found" );
        return;
    }

    uimenu pmenu;
    pmenu.title = _("Select door to toggle");
    int doors[2]; // one door to open and one to close
    for( int p : door_motors ) {
        doors[0] = next_part_to_open(p);
        doors[1] = next_part_to_close(p);
        for (int door : doors) {
            if (door == -1)
                continue;

            int val = doors_with_motors.size();
            doors_with_motors.push_back(door);
            locations.push_back(tripoint(global_pos() + parts[p].precalc[0], smz));
            const char *actname = parts[door].open ? _("Close") : _("Open");
            pmenu.addentry(val, true, MENU_AUTOASSIGN, "%s %s", actname, parts[ door ].name().c_str() );
        }
    }

    pmenu.addentry( doors_with_motors.size(), true, 'q', _("Cancel") );
    pointmenu_cb callback( locations );
    pmenu.callback = &callback;
    pmenu.w_y = 0; // Move the menu so that we can see our vehicle
    pmenu.query();

    if( pmenu.ret >= 0 && pmenu.ret < (int)doors_with_motors.size() ) {
        int part = doors_with_motors[pmenu.ret];
        open_or_close( part, !(parts[part].open) );
    }
}

void vehicle::control_engines() {
    int e_toggle = 0;
    bool dirty = false;
    //count active engines
    int active_count = 0;
    for (size_t e = 0; e < engines.size(); ++e){
        if (is_part_on(engines[e])){
            active_count++;
        }
    }

    //show menu until user finishes
    while( e_toggle >= 0 && e_toggle < (int)engines.size() ) {
        e_toggle = select_engine();
        if( e_toggle >= 0 && e_toggle < (int)engines.size() &&
            (active_count > 1 || !is_part_on(engines[e_toggle]))) {
            active_count += (!is_part_on(engines[e_toggle])) ? 1 : -1;
            toggle_specific_engine(e_toggle, !is_part_on(engines[e_toggle]));
            dirty = true;
        }
    }

    if( !dirty ) { return; }

    // if current velocity greater than new configuration safe speed
    // drop down cruise velocity.
    int safe_vel = safe_velocity();
    if( velocity > safe_vel ) {
        cruise_velocity = safe_vel;
    }

    if( engine_on ) {
        add_msg( _("You turn off the %s's engines to change their configurations."), name.c_str() );
        engine_on = false;
    } else if( !g->u.controlling_vehicle ) {
        add_msg( _("You change the %s's engine configuration."), name.c_str() );
        return;
    }

    start_engines();
}

int vehicle::select_engine() {
    uimenu tmenu;
    std::string name;
    tmenu.text = _("Toggle which?");
    for( size_t e = 0; e < engines.size(); ++e ) {
        name = parts[ engines[ e ] ].name();
        tmenu.addentry( e, true, -1, "[%s] %s",
                        ((parts[engines[e]].enabled) ? "x" : " ") , name.c_str() );
    }

    tmenu.addentry(-1, true, 'q', _("Finish"));
    tmenu.query();
    return tmenu.ret;
}

void vehicle::toggle_specific_engine(int e,bool on) {
    toggle_specific_part( engines[e], on );
}
void vehicle::toggle_specific_part(int p,bool on) {
    parts[p].enabled = on;
}
bool vehicle::is_engine_type_on(int e, const itype_id &ft) const
{
    return is_engine_on(e) && is_engine_type(e, ft);
}

bool vehicle::has_engine_type(const itype_id &ft, bool const enabled) const
{
    for( size_t e = 0; e < engines.size(); ++e ) {
        if( is_engine_type(e, ft) && (!enabled || is_engine_on(e)) ) {
            return true;
        }
    }
    return false;
}
bool vehicle::has_engine_type_not(const itype_id &ft, bool const enabled) const
{
    for( size_t e = 0; e < engines.size(); ++e ) {
        if( !is_engine_type(e, ft) && (!enabled || is_engine_on(e)) ) {
            return true;
        }
    }
    return false;
}

bool vehicle::is_engine_type(const int e, const itype_id  &ft) const {
    return part_info(engines[e]).fuel_type == ft;
}

bool vehicle::is_engine_on(int const e) const
{
    return !parts[ engines[ e ] ].is_broken() && is_part_on( engines[ e ] );
}

bool vehicle::is_part_on(int const p) const
{
    return parts[p].enabled;
}

bool vehicle::is_alternator_on(int const a) const
{
    auto alt = parts[ alternators [ a ] ];
    if( alt.is_broken() ) {
        return false;
    }

    return std::any_of( engines.begin(), engines.end(), [this,&alt]( int idx ) {
        auto& eng = parts [ idx ];
        return eng.enabled && eng.mount == alt.mount && !eng.faults().count( fault_belt );
    } );
}

bool vehicle::has_security_working() const
{
    bool found_security = false;
    for (size_t s = 0; s < speciality.size(); s++){
        if( part_flag( speciality[ s ], "SECURITY" ) && !parts[ speciality[ s ] ].is_broken() ) {
            found_security = true;
            break;
        }
    }
    return found_security;
}

bool vehicle::interact_vehicle_locked()
{
    if (is_locked){
        const inventory &crafting_inv = g->u.crafting_inventory();
        add_msg(_("You don't find any keys in the %s."), name.c_str());
        if( crafting_inv.has_quality( quality_id( "SCREW" ) ) ) {
            if (query_yn(_("You don't find any keys in the %s. Attempt to hotwire vehicle?"),
                            name.c_str())) {
                ///\EFFECT_MECHANICS speeds up vehicle hotwiring
                int mechanics_skill = g->u.get_skill_level( skill_mechanics );
                int hotwire_time = 6000 / ((mechanics_skill > 0)? mechanics_skill : 1);
                //assign long activity
                g->u.assign_activity( activity_id( "ACT_HOTWIRE_CAR" ), hotwire_time, -1, INT_MIN, _( "Hotwire" ) );
                // use part 0 as the reference point
                point q = coord_translate(parts[0].mount);
                g->u.activity.values.push_back(global_x() + q.x);//[0]
                g->u.activity.values.push_back(global_y() + q.y);//[1]
                g->u.activity.values.push_back(g->u.get_skill_level( skill_mechanics ));//[2]
            } else {
                if( has_security_working() && query_yn(_("Trigger the %s's Alarm?"), name.c_str()) ) {
                    is_alarm_on = true;
                } else {
                    add_msg(_("You leave the controls alone."));
                }
            }
        } else {
            add_msg(_("You could use a screwdriver to hotwire it."));
        }
    }

    return !(is_locked);
}

void vehicle::smash_security_system(){

    //get security and controls location
    int s = -1;
    int c = -1;
    for (size_t d = 0; d < speciality.size(); d++){
        int p = speciality[d];
        if( part_flag( p, "SECURITY" ) && !parts[ p ].is_broken() ) {
            s = p;
            c = part_with_feature(s, "CONTROLS");
            break;
        }
    }
    //controls and security must both be valid
    if (c >= 0 && s >= 0){
        ///\EFFECT_MECHANICS reduces chance of damaging controls when smashing security system
        int skill = g->u.get_skill_level( skill_mechanics );
        int percent_controls = 70 / (1 + skill);
        int percent_alarm = (skill+3) * 10;
        int rand = rng(1,100);

        if (percent_controls > rand) {
            damage_direct (c, part_info(c).durability / 4);

            if( parts[ c ].removed || parts[ c ].is_broken() ) {
                g->u.controlling_vehicle = false;
                is_alarm_on = false;
                add_msg(_("You destroy the controls..."));
            } else {
                add_msg(_("You damage the controls."));
            }
        }
        if (percent_alarm > rand) {
            damage_direct (s, part_info(s).durability / 5);
            // chance to disable alarm immediately, or disable on destruction
            if( percent_alarm / 4 > rand || parts[ s ].is_broken() ) {
                is_alarm_on = false;
            }
        }
        add_msg((is_alarm_on) ? _("The alarm keeps going.") : _("The alarm stops."));
    } else {
        debugmsg("No security system found on vehicle.");
    }
}

void vehicle::use_controls( const tripoint &pos )
{
    std::vector<uimenu_entry> options;
    std::vector<std::function<void()>> actions;

    auto const keybind = [&]( std::string const &opt ) {
        auto const keys = input_context( "VEHICLE" ).keys_bound_to( opt );
        return keys.empty() ? ' ' : keys.front();
    };

    bool remote = g->remoteveh() == this;
    bool has_electronic_controls = false;

    if( remote ) {
        options.emplace_back( _( "Stop controlling" ), keybind( "RELEASE_CONTROLS" ) );
        actions.push_back( [&]{
            g->u.controlling_vehicle = false;
            g->setremoteveh( nullptr );
            add_msg( _( "You stop controlling the vehicle." ) );
        } );

        has_electronic_controls = has_part( "CTRL_ELECTRONIC" ) || has_part( "REMOTE_CONTROLS" );

    } else if( g->m.veh_at( pos ) == this ) {
        if( g->u.controlling_vehicle ) {
            options.emplace_back( _( "Let go of controls" ), keybind( "RELEASE_CONTROLS" ) );
            actions.push_back( [&]{
                g->u.controlling_vehicle = false;
                add_msg( _( "You let go of the controls." ) );
            } );
        }
        has_electronic_controls = !get_parts( pos, "CTRL_ELECTRONIC" ).empty();
    }

    if( get_parts( pos, "CONTROLS" ).empty() && !has_electronic_controls ) {
        add_msg( m_info, _( "No controls there" ) );
        return;
    }

    if( has_part( "ENGINE" ) ) {
        if( g->u.controlling_vehicle || ( remote && engine_on ) ) {
            options.emplace_back( _( "Stop driving" ), keybind( "TOGGLE_ENGINE" ) );
            actions.push_back( [&] {
                if( engine_on && has_engine_type_not( fuel_type_muscle, true ) ){
                    add_msg( _( "You turn the engine off and let go of the controls." ) );
                } else {
                    add_msg( _( "You let go of the controls." ) );
                }
                engine_on = false;
                g->u.controlling_vehicle = false;
                g->setremoteveh( nullptr );
            } );

        } else if( has_engine_type_not(fuel_type_muscle, true ) ) {
            options.emplace_back( engine_on ? _( "Turn off the engine" ) : _( "Turn on the engine" ), keybind( "TOGGLE_ENGINE" ) );
            actions.push_back( [&] {
                if( engine_on ) {
                    engine_on = false;
                    add_msg( _( "You turn the engine off." ) );
                } else {
                    start_engines();
                }
            } );
        }
    }

    if( has_part( "HORN") ) {
        options.emplace_back( _( "Honk horn" ), keybind( "SOUND_HORN" ) );
        actions.push_back( [&]{ honk_horn(); } );
    }

    auto add_toggle = [&]( const std::string &name, char key, const std::string &flag ) {
        // fetch matching parts and abort early if none found
        auto found = get_parts( flag );
        if( found.empty() ) {
            return;
        }

        // can this menu option be selected by the user?
        bool allow = true;

        // determine target state - currently parts of similar type are all switched concurrently
        bool state = std::none_of( found.begin(), found.end(), []( const vehicle_part *e ) {
            return e->enabled;
        } );

        // if toggled part potentially usable check if could be enabled now (sufficient fuel etc.)
        if( state ) {
            allow = std::any_of( found.begin(), found.end(), [&]( const vehicle_part *e ) {
                return can_enable( *e );
            } );
        }

        auto msg = string_format( state ? _( "Turn on %s" ) : _( "Turn off %s" ), name.c_str() );
        options.emplace_back( -1, allow, key, msg );

        actions.push_back( [=]{
            for( vehicle_part *e : found ) {
                if( e->enabled != state ) {
                    add_msg( state ? _( "Turned on %s" ) : _( "Turned off %s." ), e->name().c_str() );
                    e->enabled = state;
                }
            }
        } );
    };

    add_toggle( _( "reactor" ), keybind( "TOGGLE_REACTOR" ), "REACTOR" );

    if( has_electronic_controls ) {
        add_toggle( _( "headlights" ), keybind( "TOGGLE_HEADLIGHT" ), "CONE_LIGHT" );
        add_toggle( _( "overhead lights" ), keybind( "TOGGLE_OVERHEAD_LIGHT" ), "CIRCLE_LIGHT" );
        add_toggle( _( "aisle lights" ), keybind( "TOGGLE_AISLE_LIGHT" ), "AISLE_LIGHT" );
        add_toggle( _( "dome lights" ), keybind( "TOGGLE_DOME_LIGHT" ), "DOME_LIGHT" );
        add_toggle( _( "atomic lights" ), keybind( "TOGGLE_ATOMIC_LIGHT" ), "ATOMIC_LIGHT" );
        add_toggle( _( "stereo" ), keybind( "TOGGLE_STEREO" ), "STEREO" );
        add_toggle( _( "chimes" ), keybind( "TOGGLE_CHIMES" ), "CHIMES" );
        add_toggle( _( "fridge" ), keybind( "TOGGLE_FRIDGE" ), "FRIDGE" );
        add_toggle( _( "recharger" ), keybind( "TOGGLE_RECHARGER" ), "RECHARGE" );
        add_toggle( _( "plow" ), keybind( "TOGGLE_PLOW" ), "PLOW" );
        add_toggle( _( "reaper" ), keybind( "TOGGLE_REAPER" ), "REAPER" );
        add_toggle( _( "planter" ), keybind( "TOGGLE_PLANTER" ), "PLANTER" );
        add_toggle( _( "scoop" ), keybind( "TOGGLE_SCOOP" ), "SCOOP" );
        add_toggle( _( "water purifier" ), keybind( "TOGGLE_WATER_PURIFIER" ), "WATER_PURIFIER" );

        if( has_part( "DOOR_MOTOR" ) ) {
            options.emplace_back( _( "Toggle doors" ), keybind( "TOGGLE_DOORS" ) );
            actions.push_back( [&]{ control_doors(); } );
        }

        options.emplace_back( cruise_on ? _( "Disable cruise control" ) : _( "Enable cruise control" ),
                              keybind( "TOGGLE_CRUISE_CONTROL" ) );

        actions.emplace_back( [&]{
            cruise_on = !cruise_on;
            add_msg( cruise_on ? _( "Cruise control turned on" ) : _( "Cruise control turned off" ) );
        } );
    }

    options.emplace_back( tracking_on ? _( "Forget vehicle position" ) : _( "Remember vehicle position" ),
                          keybind( "TOGGLE_TRACKING" ) );

    actions.push_back( [&] {
        if( tracking_on ) {
            overmap_buffer.remove_vehicle( this );
            tracking_on = false;
            add_msg( _( "You stop keeping track of the vehicle position." ) );
        } else {
            overmap_buffer.add_vehicle( this );
            tracking_on = true;
            add_msg( _( "You start keeping track of this vehicle's position." ) );
        }
    } );

    if( ( is_foldable() || tags.count( "convertible" ) ) && !remote ) {
        options.emplace_back( string_format( _( "Fold %s" ), name.c_str() ), keybind( "FOLD_VEHICLE" ) );
        actions.push_back( [&]{ fold_up(); } );
    }

    if( has_part( "ENGINE" ) ) {
        options.emplace_back( _( "Control individual engines" ), keybind( "CONTROL_ENGINES" ) );
        actions.push_back( [&]{ control_engines(); } );
    }

    if( is_alarm_on ) {
        if( velocity == 0 && !remote ) {
            options.emplace_back( _( "Try to disarm alarm." ), keybind( "TOGGLE_ALARM" ) );
            actions.push_back( [&]{ smash_security_system(); } );

        } else if( has_electronic_controls && has_part( "SECURITY" ) ) {
            options.emplace_back( _( "Trigger alarm" ), keybind( "TOGGLE_ALARM" ) );
            actions.push_back( [&]{
                is_alarm_on = true;
                add_msg( _( "You trigger the alarm" ) );
            } );
        }
    }

    if( has_part( "TURRET" ) ) {
        options.emplace_back( _( "Set turret targeting modes" ), keybind( "TURRET_TARGET_MODE" ) );
        actions.push_back( [&]{ turrets_set_targeting(); } );

        options.emplace_back( _( "Set turret firing modes" ), keybind( "TURRET_FIRE_MODE" ) );
        actions.push_back( [&]{ turrets_set_mode(); } );
        
        // We can also fire manual turrets with ACTION_FIRE while standing at the controls.
        options.emplace_back( _( "Aim turrets manually" ), keybind( "TURRET_MANUAL_AIM" ) );
        actions.push_back( [&]{ turrets_aim_and_fire( true, false ); } );
        
        // This lets us manually override and set the target for the automatic turrets instead.
        options.emplace_back( _( "Aim automatic turrets" ), keybind( "TURRET_MANUAL_OVERRIDE" ) );
        actions.push_back( [&]{ turrets_aim( false, true ); } );
        
        options.emplace_back( _( "Aim individual turret" ), keybind( "TURRET_SINGLE_FIRE" ) );
        actions.push_back( [&]{ turrets_aim_single(); } );
    }

    if( has_electronic_controls && (camera_on || ( has_part( "CAMERA" ) && has_part( "CAMERA_CONTROL" ) ) ) ) {
        options.emplace_back( camera_on ? _( "Turn off camera system" ) : _( "Turn on camera system" ), keybind( "TOGGLE_CAMERA") );
        actions.push_back( [&]{
            if( camera_on ) {
                camera_on = false;
                add_msg( _("Camera system disabled") );
            } else if( fuel_left(fuel_type_battery, true) ) {
                camera_on = true;
                add_msg( _("Camera system enabled") );
            } else {
                add_msg( _("Camera system won't turn on") );
            }
        } );
    }

    if( !interact_vehicle_locked() ) {
        return;
    }

    uimenu menu;
    menu.return_invalid = true;
    menu.text = _( "Vehicle controls" );
    menu.entries = options;
    menu.query();
    if( menu.ret >= 0 ) {
        actions[menu.ret]();
    }

    refresh();
}

bool vehicle::fold_up() {
    const bool can_be_folded = is_foldable();
    const bool is_convertible = (tags.count("convertible") > 0);
    if( ! ( can_be_folded || is_convertible ) ) {
        debugmsg(_("Tried to fold non-folding vehicle %s"), name.c_str());
        return false;
    }

    if( g->u.controlling_vehicle ) {
        add_msg(m_warning, _("As the pitiless metal bars close on your nether regions, you reconsider trying to fold the %s while riding it."), name.c_str());
        return false;
    }

    if( velocity > 0 ) {
        add_msg(m_warning, _("You can't fold the %s while it's in motion."), name.c_str());
        return false;
    }

    add_msg(_("You painstakingly pack the %s into a portable configuration."), name.c_str());

    std::string itype_id = "folding_bicycle";
    for( const auto &elem : tags ) {
        if( elem.compare( 0, 12, "convertible:" ) == 0 ) {
            itype_id = elem.substr( 12 );
            break;
        }
    }

    // create a folding [non]bicycle item
    item bicycle( can_be_folded ? "generic_folded_vehicle" : "folding_bicycle", calendar::turn );

    // Drop stuff in containers on ground
    for (size_t p = 0; p < parts.size(); p++) {
        if( part_flag( p, "CARGO" ) ) {
            for( auto &elem : get_items(p) ) {
                g->m.add_item_or_charges( g->u.pos(), elem );
            }
            while( !get_items(p).empty() ) {
                get_items(p).erase( get_items(p).begin() );
            }
        }
    }

    unboard_all();

    // Store data of all parts, iuse::unfold_bicyle only loads
    // some of them, some are expect to be
    // vehicle specific and therefor constant (like id, mount).
    // Writing everything here is easier to manage, as only
    // iuse::unfold_bicyle has to adopt to changes.
    try {
        std::ostringstream veh_data;
        JsonOut json(veh_data);
        json.write(parts);
        bicycle.set_var( "folding_bicycle_parts", veh_data.str() );
    } catch( const JsonError &e ) {
        debugmsg("Error storing vehicle: %s", e.c_str());
    }

    if (can_be_folded) {
        bicycle.set_var( "weight", to_gram( total_mass() ) );
        bicycle.set_var( "volume", total_folded_volume() / units::legacy_volume_factor );
        bicycle.set_var( "name", string_format(_("folded %s"), name.c_str()) );
        bicycle.set_var( "vehicle_name", name );
        // TODO: a better description?
        bicycle.set_var( "description", string_format(_("A folded %s."), name.c_str()) );
    }

    g->m.add_item_or_charges( g->u.pos(), bicycle );
    g->m.destroy_vehicle(this);

    // TODO: take longer to fold bigger vehicles
    // TODO: make this interruptable
    g->u.moves -= 500;
    return true;
}

double vehicle::engine_cold_factor( const int e ) const
{
    if( !is_engine_type( e, fuel_type_diesel ) ) { return 0.0; }

    int eff_temp = g->get_temperature();
    if( !parts[ engines[ e ] ].faults().count( fault_glowplug ) ) {
        eff_temp = std::min( eff_temp, 20 );
    }

    return 1.0 - (std::max( 0, std::min( 30, eff_temp ) ) / 30.0);
}

int vehicle::engine_start_time( const int e ) const
{
    if( !is_engine_on( e ) || is_engine_type( e, fuel_type_muscle ) ||
        !fuel_left( part_info( engines[e] ).fuel_type ) ) { return 0; }

    const double dmg = 1.0 - double( parts[engines[e]].hp() ) / part_info( engines[e] ).durability;

    // non-linear range [100-1000]; f(0.0) = 100, f(0.6) = 250, f(0.8) = 500, f(0.9) = 1000
    // diesel engines with working glow plugs always start with f = 0.6 (or better)
    const int cold = ( 1 / tanh( 1 - std::min( engine_cold_factor( e ), 0.9 ) ) ) * 100;

    return ( part_power( engines[ e ], true ) / 16 ) + ( 100 * dmg ) + cold;
}

bool vehicle::start_engine( const int e )
{
    if( !is_engine_on( e ) ) { return false; }

    const vpart_info &einfo = part_info( engines[e] );
    const vehicle_part &eng = parts[ engines[ e ] ];

    if( fuel_left( einfo.fuel_type ) <= 0 && einfo.fuel_type != fuel_type_none ) {
        if( einfo.fuel_type == fuel_type_muscle ) {
            add_msg( _("The %s's mechanism is out of reach!"), name.c_str() );
        } else {
            add_msg( _("Looks like the %1$s is out of %2$s."), eng.name().c_str(),
                item::nname( einfo.fuel_type ).c_str() );
        }
        return false;
    }

    const double dmg = 1.0 - ((double)parts[engines[e]].hp() / einfo.durability);
    const int engine_power = part_power( engines[e], true );
    const double cold_factor = engine_cold_factor( e );

    if( einfo.fuel_type != fuel_type_muscle ) {
        if( einfo.fuel_type == fuel_type_gasoline && dmg > 0.75 && one_in( 20 ) ) {
            backfire( e );
        } else {
            const tripoint pos = global_part_pos3( engines[e] );
            sounds::ambient_sound( pos, engine_start_time( e ) / 10, "" );
        }
    }

    // Immobilisers need removing before the vehicle can be started
    if( eng.faults().count( fault_immobiliser ) ) {
        add_msg( _( "The %s makes a long beeping sound." ), eng.name().c_str() );
        return false;
    }

    // Engine with starter motors can fail on both battery and starter motor
    if( eng.faults_potential().count( fault_starter ) ) {
        if( eng.faults().count( fault_starter ) ) {
            add_msg( _( "The %s makes a single clicking sound." ), eng.name().c_str() );
            return false;
        }
        const int penalty = ( engine_power * dmg / 2 ) + ( engine_power * cold_factor / 5 );
        if( discharge_battery( ( engine_power + penalty ) / 10, true ) != 0 ) {
            add_msg( _( "The %s makes a rapid clicking sound." ), eng.name().c_str() );
            return false;
        }
    }

    // Engines always fail to start with faulty fuel pumps
    if( eng.faults().count( fault_pump ) || eng.faults().count( fault_diesel ) ) {
        add_msg( _( "The %s quickly stutters out." ), eng.name().c_str() );
        return false;
    }

    // Damaged engines have a chance of failing to start
    if( x_in_y( dmg * 100, 120 ) ) {
        add_msg( _( "The %s makes a terrible clanking sound." ), eng.name().c_str() );
        return false;
    }

    return true;
}

void vehicle::start_engines( const bool take_control )
{
    bool has_engine = std::any_of( engines.begin(), engines.end(), [&]( int idx ) {
        return parts[ idx ].enabled && !parts[ idx ].is_broken();
    } );

    // if no engines enabled then enable all before trying to start the vehicle
    if( !has_engine ) {
        for( auto idx : engines ) {
            if( !parts[ idx ].is_broken() ) {
                parts[ idx ].enabled = true;
            }
        }
    }

    int start_time = 0;
    // record the first usable engine as the referenced position checked at the end of the engine starting activity
    bool has_starting_engine_position = false;
    tripoint starting_engine_position;
    for( size_t e = 0; e < engines.size(); ++e ) {
        if( !has_starting_engine_position && !parts[ engines[ e ] ].is_broken() && parts[ engines[ e ] ].enabled ) {
            starting_engine_position = global_part_pos3( engines[ e ] );
            has_starting_engine_position = true;
        }
        has_engine = has_engine || is_engine_on( e );
        start_time = std::max( start_time, engine_start_time( e ) );
    }

    if(!has_starting_engine_position){
        starting_engine_position = global_pos3();
    }

    if( !has_engine ) {
        add_msg( m_info, _("The %s doesn't have an engine!"), name.c_str() );
        return;
    }

    if( take_control && !g->u.controlling_vehicle ) {
        g->u.controlling_vehicle = true;
        add_msg( _("You take control of the %s."), name.c_str() );
    }

    g->u.assign_activity( activity_id( "ACT_START_ENGINES" ), start_time );
    g->u.activity.placement = starting_engine_position - g->u.pos();
    g->u.activity.values.push_back( take_control );
}

void vehicle::backfire( const int e ) const
{
    const int power = part_power( engines[e], true );
    const tripoint pos = global_part_pos3( engines[e] );
    //~ backfire sound
    sounds::ambient_sound( pos, 40 + (power / 30), _( "BANG!" ) );
}

void vehicle::honk_horn()
{
    const bool no_power = ! fuel_left( fuel_type_battery, true );
    bool honked = false;

    for( size_t p = 0; p < parts.size(); ++p ) {
        if( ! part_flag( p, "HORN" ) ) {
            continue;
        }
        //Only bicycle horn doesn't need electricity to work
        const vpart_info &horn_type = part_info( p );
        if( ( horn_type.get_id() != vpart_id( "horn_bicycle" ) ) && no_power ) {
            continue;
        }
        if( ! honked ) {
            add_msg( _("You honk the horn!") );
            honked = true;
        }
        //Get global position of horn
        const auto horn_pos = global_part_pos3( p );
        //Determine sound
        if( horn_type.bonus >= 110 ) {
            //~ Loud horn sound
            sounds::sound( horn_pos, horn_type.bonus, _("HOOOOORNK!") );
        } else if( horn_type.bonus >= 80 ) {
            //~ Moderate horn sound
            sounds::sound( horn_pos, horn_type.bonus, _("BEEEP!") );
        } else {
            //~ Weak horn sound
            sounds::sound( horn_pos, horn_type.bonus, _("honk.") );
        }
    }

    if( ! honked ) {
        add_msg( _("You honk the horn, but nothing happens.") );
    }
}

void vehicle::beeper_sound()
{
    // No power = no sound
    if( fuel_left( fuel_type_battery, true ) == 0 ) {
        return;
    }

    const bool odd_turn = (calendar::turn % 2 == 0);
    for( size_t p = 0; p < parts.size(); ++p ) {
        if( !part_flag( p, "BEEPER" ) ) {
            continue;
        }
        if( ( odd_turn && part_flag( p, VPFLAG_EVENTURN ) ) ||
            ( !odd_turn && part_flag( p, VPFLAG_ODDTURN ) ) ) {
            continue;
        }

        const vpart_info &beeper_type = part_info( p );
        //~ Beeper sound
        sounds::sound( global_part_pos3( p ), beeper_type.bonus, _( "beep!" ) );
    }
}

void vehicle::play_music()
{
    for( auto e : get_parts( "STEREO", true ) ) {
        iuse::play_music( &g->u, global_part_pos3( *e ), 15, 30 );
    }
}

void vehicle::play_chimes()
{
    if( !one_in( 3 ) ) {
        return;
    }

    for( auto e : get_parts( "CHIMES", true ) ) {
        sounds::sound( global_part_pos3( *e ), 40, _( "a simple melody blaring from the loudspeakers." ) );
    }
}

const vpart_info& vehicle::part_info (int index, bool include_removed) const
{
    if (index < (int)parts.size()) {
        if (!parts[index].removed || include_removed) {
            return parts[index].info();
        }
    }
    return vpart_id::NULL_ID().obj();
}

// engines & alternators all have power.
// engines provide, whilst alternators consume.
int vehicle::part_power(int const index, bool const at_full_hp) const
{
    if( !part_flag(index, VPFLAG_ENGINE) &&
        !part_flag(index, VPFLAG_ALTERNATOR) ) {
       return 0; // not an engine.
    }

    const vehicle_part& vp = parts[ index ];

    int pwr = vp.base.engine_displacement();
    if( pwr == 0 ) {
        pwr = vp.info().power;
    }

    if (part_info(index).fuel_type == fuel_type_muscle) {
        int pwr_factor = (part_flag(index, "MUSCLE_LEGS") ? 5 : 0) +
                         (part_flag(index, "MUSCLE_ARMS") ? 2 : 0);
        ///\EFFECT_STR increases power produced for MUSCLE_* vehicles
        pwr += int(((g->u).str_cur - 8) * pwr_factor);
    }

    if( pwr < 0 ) {
        return pwr; // Consumers always draw full power, even if broken
    }
    if( at_full_hp ) {
        return pwr; // Assume full hp
    }
    // Damaged engines give less power, but gas/diesel handle it better
    if( part_info(index).fuel_type == fuel_type_gasoline ||
        part_info(index).fuel_type == fuel_type_diesel ) {
        return pwr * (0.25 + (0.75 * ((double)parts[index].hp() / part_info(index).durability)));
    } else {
        return double( pwr * parts[index].hp() ) / part_info(index).durability;
    }
 }

// alternators, solar panels, reactors, and accessories all have epower.
// alternators, solar panels, and reactors provide, whilst accessories consume.
int vehicle::part_epower(int const index) const
{
    int e = part_info(index).epower;
    if( e < 0 ) {
        return e; // Consumers always draw full power, even if broken
    }
    return e * parts[ index ].hp() / part_info(index).durability;
}

int vehicle::epower_to_power(int const epower)
{
    // Convert epower units (watts) to power units
    // Used primarily for calculating battery charge/discharge
    // TODO: convert batteries to use energy units based on watts (watt-ticks?)
    constexpr int conversion_factor = 373; // 373 epower == 373 watts == 1 power == 0.5 HP
    int power = epower / conversion_factor;
    // epower remainder results in chance at additional charge/discharge
    if (x_in_y(abs(epower % conversion_factor), conversion_factor)) {
        power += epower >= 0 ? 1 : -1;
    }
    return power;
}

int vehicle::power_to_epower(int const power)
{
    // Convert power units to epower units (watts)
    // Used primarily for calculating battery charge/discharge
    // TODO: convert batteries to use energy units based on watts (watt-ticks?)
    constexpr int conversion_factor = 373; // 373 epower == 373 watts == 1 power == 0.5 HP
    return power * conversion_factor;
}

bool vehicle::has_structural_part(int const dx, int const dy) const
{
    std::vector<int> parts_here = parts_at_relative(dx, dy, false);

    for( auto &elem : parts_here ) {
        if( part_info( elem ).location == part_location_structure &&
            !part_info( elem ).has_flag( "PROTRUSION" ) ) {
            return true;
        }
    }
    return false;
}

/**
 * Returns whether or not the vehicle has a structural part queued for removal,
 * @return true if a structural is queue for removal, false if not.
 * */
bool vehicle::is_structural_part_removed() const
{
    for( size_t i = 0; i < parts.size(); ++i ) {
        if (parts[i].removed &&
                part_info( i, true ).location == part_location_structure) {
            return true;
        }
    }
    return false;
}

/**
 * Returns whether or not the vehicle part with the given id can be mounted in
 * the specified square.
 * @param dx The local x-coordinate to mount in.
 * @param dy The local y-coordinate to mount in.
 * @param id The id of the part to install.
 * @return true if the part can be mounted, false if not.
 */
bool vehicle::can_mount(int const dx, int const dy, const vpart_id &id) const
{
    //The part has to actually exist.
    if( !id.is_valid() ) {
        return false;
    }

    //It also has to be a real part, not the null part
    const vpart_info &part = id.obj();
    if(part.has_flag("NOINSTALL")) {
        // debugmsg("NOINSTALL fail");
        return false;
    }

    const std::vector<int> parts_in_square = parts_at_relative(dx, dy, false);

    //First part in an empty square MUST be a structural part
    if(parts_in_square.empty() && part.location != part_location_structure) {
        // debugmsg("No structure fail");
        return false;
    }

    //No other part can be placed on a protrusion
    if(!parts_in_square.empty() && part_info(parts_in_square[0]).has_flag("PROTRUSION")) {
        // debugmsg("Mult protrusion fail");
        return false;
    }

    //No part type can stack with itself, or any other part in the same slot
    for( const auto &elem : parts_in_square ) {
        const vpart_info &other_part = parts[elem].info();

        //Parts with no location can stack with each other (but not themselves)
        if( part.get_id() == other_part.get_id() ||
                (!part.location.empty() && part.location == other_part.location)) {
            // debugmsg("mult id fail");
            return false;
        }
        // Until we have an interface for handling multiple components with CARGO space,
        // exclude them from being mounted in the same tile.
        if( part.has_flag( "CARGO" ) && other_part.has_flag( "CARGO" ) ) {
            // debugmsg("mult CARGO fail");
            return false;
        }

    }

    // All parts after the first must be installed on or next to an existing part
    // the exception is when a single tile only structural object is being repaired
    if(!parts.empty()) {
        if(!is_structural_part_removed() &&
                !has_structural_part(dx, dy) &&
                !has_structural_part(dx+1, dy) &&
                !has_structural_part(dx, dy+1) &&
                !has_structural_part(dx-1, dy) &&
                !has_structural_part(dx, dy-1)) {
            return false;
        }
    }

    // only one muscle engine allowed
    if( part.has_flag(VPFLAG_ENGINE) && part.fuel_type == fuel_type_muscle &&
        has_engine_type(fuel_type_muscle, false) ) {
        return false;
    }

    // Alternators must be installed on a gas engine
    if(part.has_flag(VPFLAG_ALTERNATOR)) {
        bool anchor_found = false;
        for( const auto &elem : parts_in_square ) {
            if( part_info( elem ).has_flag( VPFLAG_ENGINE ) &&
                ( part_info( elem ).fuel_type == fuel_type_gasoline ||
                  part_info( elem ).fuel_type == fuel_type_diesel ||
                  part_info( elem ).fuel_type == fuel_type_muscle)) {
                anchor_found = true;
            }
        }
        if(!anchor_found) {
            return false;
        }
    }

    if(!part.location.empty() && part.location.compare(0,3,"on_") == 0) {
        std::string flag = part.location.substr(3); // masking off the 'on_'
        
        // Convert flag to uppercase for comparison
        for (auto & c: flag) {
            c = toupper(c);
        }
<<<<<<< HEAD
        
=======
    }

    // Cargo locks must go on lockable cargo containers
    // TODO: do this automatically using "location":"on_mountpoint"
    if(part.has_flag("CARGO_LOCKING")) {
        bool anchor_found = false;
        for( std::vector<int>::const_iterator it = parts_in_square.begin();
             it != parts_in_square.end(); ++it ) {
            if(part_info(*it).has_flag("LOCKABLE_CARGO")) {
                anchor_found = true;
            }
        }
        if(!anchor_found) {
            return false;
        }
    }

    //Swappable storage battery must be installed on a BATTERY_MOUNT
    if(part.has_flag("NEEDS_BATTERY_MOUNT")) {
>>>>>>> 4e092656
        bool anchor_found = false;
        for( const auto &elem : parts_in_square ) {
            if( part_info( elem ).has_flag( flag ) ) {
                anchor_found = true;
            }
        }

        if(!anchor_found) {
            debugmsg("location: %s flag: %s fail", part.location.c_str(), flag.c_str());
            return false;
        }
    }

    //Mirrors cannot be mounted on OPAQUE parts
    if( part.has_flag( "VISION" ) && !part.has_flag( "CAMERA" ) ) {
        for( const auto &elem : parts_in_square ) {
            if( part_info( elem ).has_flag( "OPAQUE" ) ) {
                return false;
            }
        }
    }
    //and vice versa
    if( part.has_flag( "OPAQUE" ) ) {
        for( const auto &elem : parts_in_square ) {
            if( part_info( elem ).has_flag( "VISION" ) &&
                !part_info( elem ).has_flag( "CAMERA" ) ) {
                return false;
            }
        }
    }

    //Anything not explicitly denied is permitted
    return true;
}

bool vehicle::can_unmount(int const p) const
{
    if(p < 0 || p > (int)parts.size()) {
        return false;
    }

    int dx = parts[p].mount.x;
    int dy = parts[p].mount.y;

    std::vector<int> parts_in_square = parts_at_relative(dx, dy, false);

    //TODO make this flexable for all "on_" locations

    // Can't remove an engine if there's still an alternator there
    if(part_flag(p, VPFLAG_ENGINE) && part_with_feature(p, VPFLAG_ALTERNATOR) >= 0) {
        return false;
    }

    //Can't remove a seat if there's still a seatbelt there
    if(part_flag(p, "BELTABLE") && part_with_feature(p, "SEATBELT") >= 0) {
        return false;
    }

    // Can't remove a window with curtains still on it
    if(part_flag(p, "WINDOW") && part_with_feature(p, "CURTAIN") >=0) {
        return false;
    }

    //Can't remove controls if there's something attached
    if(part_flag(p, "CONTROLS") && part_with_feature(p, "ON_CONTROLS") >= 0) {
        return false;
    }

    //Can't remove a battery mount if there's still a battery there
    if(part_flag(p, "BATTERY_MOUNT") && part_with_feature(p, "NEEDS_BATTERY_MOUNT") >= 0) {
        return false;
    }

    //Structural parts have extra requirements
    if(part_info(p).location == part_location_structure) {

        /* To remove a structural part, there can be only structural parts left
         * in that square (might be more than one in the case of wreckage) */
        for( auto &elem : parts_in_square ) {
            if( part_info( elem ).location != part_location_structure ) {
                return false;
            }
        }

        //If it's the last part in the square...
        if(parts_in_square.size() == 1) {

            /* This is the tricky part: We can't remove a part that would cause
             * the vehicle to 'break into two' (like removing the middle section
             * of a quad bike, for instance). This basically requires doing some
             * breadth-first searches to ensure previously connected parts are
             * still connected. */

            //First, find all the squares connected to the one we're removing
            std::vector<vehicle_part> connected_parts;

            for(int i = 0; i < 4; i++) {
                int next_x = i < 2 ? (i == 0 ? -1 : 1) : 0;
                int next_y = i < 2 ? 0 : (i == 2 ? -1 : 1);
                std::vector<int> parts_over_there = parts_at_relative(dx + next_x, dy + next_y, false);
                //Ignore empty squares
                if(!parts_over_there.empty()) {
                    //Just need one part from the square to track the x/y
                    connected_parts.push_back(parts[parts_over_there[0]]);
                }
            }

            /* If size = 0, it's the last part of the whole vehicle, so we're OK
             * If size = 1, it's one protruding part (ie, bicycle wheel), so OK
             * Otherwise, it gets complicated... */
            if(connected_parts.size() > 1) {

                /* We'll take connected_parts[0] to be the target part.
                 * Every other part must have some path (that doesn't involve
                 * the part about to be removed) to the target part, in order
                 * for the part to be legally removable. */
                for(auto const &next_part : connected_parts) {
                    if(!is_connected(connected_parts[0], next_part, parts[p])) {
                        //Removing that part would break the vehicle in two
                        return false;
                    }
                }

            }

        }
    }
    //Anything not explicitly denied is permitted
    return true;
}

/**
 * Performs a breadth-first search from one part to another, to see if a path
 * exists between the two without going through the excluded part. Used to see
 * if a part can be legally removed.
 * @param to The part to reach.
 * @param from The part to start the search from.
 * @param excluded_part The part that is being removed and, therefore, should not
 *        be included in the path.
 * @return true if a path exists without the excluded part, false otherwise.
 */
bool vehicle::is_connected(vehicle_part const &to, vehicle_part const &from, vehicle_part const &excluded_part) const
{
    const auto target = to.mount;
    const auto excluded = excluded_part.mount;

    //Breadth-first-search components
    std::list<vehicle_part> discovered;
    vehicle_part current_part;
    std::list<vehicle_part> searched;

    //We begin with just the start point
    discovered.push_back(from);

    while(!discovered.empty()) {
        current_part = discovered.front();
        discovered.pop_front();
        auto current = current_part.mount;

        for(int i = 0; i < 4; i++) {
            point next( current.x + (i < 2 ? (i == 0 ? -1 : 1) : 0),
                        current.y + (i < 2 ? 0 : (i == 2 ? -1 : 1)) );

            if( next == target ) {
                //Success!
                return true;
            } else if( next == excluded ) {
                //There might be a path, but we're not allowed to go that way
                continue;
            }

            std::vector<int> parts_there = parts_at_relative(next.x, next.y);

            if(!parts_there.empty()) {
                vehicle_part next_part = parts[parts_there[0]];
                //Only add the part if we haven't been here before
                bool found = false;
                for( auto &elem : discovered ) {
                    if( elem.mount == next ) {
                        found = true;
                        break;
                    }
                }
                if(!found) {
                    for( auto &elem : searched ) {
                        if( elem.mount == next ) {
                            found = true;
                            break;
                        }
                    }
                }
                if(!found) {
                    discovered.push_back(next_part);
                }
            }
        }
        //Now that that's done, we've finished exploring here
        searched.push_back(current_part);
    }
    //If we completely exhaust the discovered list, there's no path
    return false;
}

/**
 * Installs a part into this vehicle.
 * @param dx The x coordinate of where to install the part.
 * @param dy The y coordinate of where to install the part.
 * @param id The string ID of the part to install. (see vehicle_parts.json)
 * @param force Skip check of whether we can mount the part here.
 * @return false if the part could not be installed, true otherwise.
 */
int vehicle::install_part( int dx, int dy, const vpart_id &id, bool force )
{
    if( !( force || can_mount( dx, dy, id ) ) ) {
        return -1;
    }
    return install_part( dx, dy, vehicle_part( id, dx, dy, item( id.obj().item ) ) );
}

int vehicle::install_part( int dx, int dy, const vpart_id &id, item&& obj, bool force )
{
    if( !( force || can_mount ( dx, dy, id ) ) ) {
        return -1;
    }
    return install_part(dx, dy, vehicle_part( id, dx, dy, std::move( obj ) ) );
}

int vehicle::install_part( int dx, int dy, const vehicle_part &new_part )
{
    // Should be checked before installing the part
    bool enable = false;
    if( new_part.is_engine() ) {
        enable = true;
    } else {
        // @todo read toggle groups from JSON
        static const std::vector<std::string> enable_like = {{
            "CONE_LIGHT",
            "CIRCLE_LIGHT",
            "AISLE_LIGHT",
            "DOME_LIGHT",
            "ATOMIC_LIGHT",
            "STEREO",
            "CHIMES",
            "FRIDGE",
            "RECHARGE",
            "PLOW",
            "REAPER",
            "PLANTER",
            "SCOOP",
            "WATER_PURIFIER"
        }};

        for( const std::string &flag : enable_like ) {
            if( new_part.info().has_flag( flag ) ) {
                enable = has_part( flag, true );
                break;
            }
        }
    }

    parts.push_back( new_part );
    auto &pt = parts.back();

    pt.enabled = enable;

    pt.mount.x = dx;
    pt.mount.y = dy;

    refresh();
    return parts.size() - 1;
}

/**
 * Mark a part as removed from the vehicle.
 * @return bool true if the vehicle's 0,0 point shifted.
 */
bool vehicle::remove_part( int p )
{
    if( p >= (int)parts.size() ) {
        debugmsg("Tried to remove part %d but only %d parts!", p, parts.size());
        return false;
    }
    if( parts[p].removed ) {
        /* This happens only when we had to remove part, because it was depending on
         * other part (using recursive remove_part() call) - currently curtain
         * depending on presence of window and seatbelt depending on presence of seat.
         */
        return false;
    }

    int x = parts[p].precalc[0].x;
    int y = parts[p].precalc[0].y;
    tripoint part_loc( global_x() + x, global_y() + y, smz );

    // if a windshield is removed (usually destroyed) also remove curtains
    // attached to it.
    if( part_flag( p, "WINDOW" ) ) {
        int curtain = part_with_feature( p, "CURTAIN", false );
        if( curtain >= 0 ) {
            item it = parts[curtain].properties_to_item();
            g->m.add_item_or_charges( part_loc, it );
            remove_part( curtain );
            g->m.set_transparency_cache_dirty( smz );
        }
    }

    if( part_flag( p, VPFLAG_OPAQUE ) ) {
        g->m.set_transparency_cache_dirty( smz );
    }

    //Ditto for seatbelts
    if( part_flag( p, "SEAT" ) ) {
        int seatbelt = part_with_feature( p, "SEATBELT", false );
        if( seatbelt >= 0 ) {
            item it = parts[seatbelt].properties_to_item();
            g->m.add_item_or_charges( part_loc, it );
            remove_part( seatbelt );
        }
    }

    // Unboard any entities standing on removed boardable parts
    if( part_flag( p, "BOARDABLE" ) ) {
        std::vector<int> bp = boarded_parts();
        for( auto &elem : bp ) {
            if( elem == p ) {
                g->m.unboard_vehicle( part_loc );
            }
        }
    }

    // Update current engine configuration if needed
    if( part_flag( p, "ENGINE" ) && engines.size() > 1 ) {
        bool any_engine_on = false;

        for( auto &e : engines ) {
            if( e != p && is_part_on( e ) ) {
                any_engine_on = true;
                break;
            }
        }

        if( !any_engine_on ) {
            engine_on = false;
            for( auto &e : engines ) {
                toggle_specific_part( e, true );
            }
        }
    }

    parts[p].removed = true;
    removed_part_count++;

    // If the player is currently working on the removed part, stop them as it's futile now.
    const player_activity &act = g->u.activity;
    if( act.id() == activity_id( "ACT_VEHICLE" ) && act.moves_left > 0 && act.values.size() > 6 ) {
        if( g->m.veh_at( tripoint( act.values[0], act.values[1], g->u.posz() ) ) == this ) {
            if( act.values[6] >= p ) {
                g->u.cancel_activity();
                add_msg( m_info, _( "The vehicle part you were working on has gone!" ) );
            }
        }
    }

    const auto iter = labels.find( label( parts[p].mount.x, parts[p].mount.y ) );
    const bool no_label = iter != labels.end();
    const bool grab_found = g->u.grab_type == OBJECT_VEHICLE && g->u.grab_point == part_loc;
    // Checking these twice to avoid calling the relatively expensive parts_at_relative() unecessarally.
    if( no_label || grab_found ) {
        if( parts_at_relative( parts[p].mount.x, parts[p].mount.y, false ).empty() ) {
            if( no_label ) {
                labels.erase( iter );
            }
            if( grab_found ) {
                add_msg( m_info, _( "The vehicle part you were holding has been destroyed!" ) );
                g->u.grab_type = OBJECT_NONE;
                g->u.grab_point = tripoint_zero;
            }
        }
    }

    for( auto &i : get_items( p ) ) {
        // Note: this can spawn items on the other side of the wall!
        tripoint dest( part_loc.x + rng( -3, 3 ), part_loc.y + rng( -3, 3 ), smz );
        g->m.add_item_or_charges( dest, i );
    }
    g->m.dirty_vehicle_list.insert( this );
    refresh();
    return shift_if_needed();
}

void vehicle::part_removal_cleanup() {
    bool changed = false;
    for( std::vector<vehicle_part>::iterator it = parts.begin(); it != parts.end(); /* noop */ ) {
        if( it->removed ) {
            auto items = get_items( std::distance( parts.begin(), it ) );
            while( !items.empty() ) {
                items.erase( items.begin() );
            }
            it = parts.erase( it );
            changed = true;
        }
        else {
            ++it;
        }
    }
    removed_part_count = 0;
    if( changed || parts.empty() ) {
        refresh();
        if( parts.empty() ) {
            g->m.destroy_vehicle( this );
            return;
        } else {
            g->m.update_vehicle_cache( this, smz );
        }
    }
    shift_if_needed();
    refresh(); // Rebuild cached indices
}

item_location vehicle::part_base( int p )
{
    return item_location( vehicle_cursor( *this, p ), &parts[ p ].base );
}

int vehicle::find_part( const item& it ) const
{
    auto idx = std::find_if( parts.begin(), parts.end(), [&it]( const vehicle_part& e ) {
        return &e.base == &it;
    } );
    return idx != parts.end() ? std::distance( parts.begin(), idx ) : INT_MIN;
}

/**
 * Breaks the specified part into the pieces defined by its breaks_into entry.
 * @param p The index of the part to break.
 * @param x The map x-coordinate to place pieces at (give or take).
 * @param y The map y-coordinate to place pieces at (give or take).
 * @param scatter If true, pieces are scattered near the target square.
 */
void vehicle::break_part_into_pieces(int p, int x, int y, bool scatter) {
    const std::string& group = part_info(p).breaks_into_group;
    if( group.empty() ) {
        return;
    }
    for( item& piece : item_group::items_from( group, calendar::turn ) ) {
        // TODO: balance audit, ensure that less pieces are generated than one would need
        // to build the component (smash a veh box that took 10 lumps of steel,
        // find 12 steel lumps scattered after atom-smashing it with a tree trunk)
            const int actual_x = scatter ? x + rng(-SCATTER_DISTANCE, SCATTER_DISTANCE) : x;
            const int actual_y = scatter ? y + rng(-SCATTER_DISTANCE, SCATTER_DISTANCE) : y;
            tripoint dest( actual_x, actual_y, smz );
            g->m.add_item_or_charges( dest, piece );
    }
}

std::vector<int> vehicle::parts_at_relative (const int dx, const int dy, bool const use_cache) const
{
    if ( use_cache == false ) {
        std::vector<int> res;
        for (size_t i = 0; i < parts.size(); i++) {
            if (parts[i].mount.x == dx && parts[i].mount.y == dy && !parts[i].removed) {
                res.push_back ((int)i);
            }
        }
        return res;
    } else {
        const auto &iter = relative_parts.find( point( dx, dy ) );
        if ( iter != relative_parts.end() ) {
            return iter->second;
        } else {
            std::vector<int> res;
            return res;
        }
    }
}

int vehicle::part_with_feature (int part, vpart_bitflags const flag, bool unbroken) const
{
    if (part_flag(part, flag)) {
        return part;
    }
    const auto it = relative_parts.find( parts[part].mount );
    if ( it != relative_parts.end() ) {
        const std::vector<int> & parts_here = it->second;
        for (auto &i : parts_here) {
            if( part_flag( i, flag ) && ( !unbroken || !parts[i].is_broken() ) ) {
                return i;
            }
        }
    }
    return -1;
}

int vehicle::part_with_feature (int part, const std::string &flag, bool unbroken) const
{
    return part_with_feature_at_relative(parts[part].mount, flag, unbroken);
}

int vehicle::part_with_feature_at_relative (const point &pt, const std::string &flag, bool unbroken) const
{
    std::vector<int> parts_here = parts_at_relative(pt.x, pt.y, false);
    for( auto &elem : parts_here ) {
        if( part_flag( elem, flag ) && ( !unbroken || !parts[ elem ].is_broken() ) ) {
            return elem;
        }
    }
    return -1;
}

bool vehicle::has_part( const std::string &flag, bool enabled ) const
{
    return std::any_of( parts.begin(), parts.end(), [&flag,&enabled]( const vehicle_part &e ) {
        return !e.removed && ( !enabled || e.enabled ) && !e.is_broken() && e.info().has_flag( flag );
    } );
}

bool vehicle::has_part( const tripoint &pos, const std::string &flag, bool enabled ) const
{
    auto px = pos.x - global_x();
    auto py = pos.y - global_y();

    for( const auto &e : parts ) {
        if( e.precalc[0].x != px || e.precalc[0].y != py ) {
            continue;
        }
        if( !e.removed && ( !enabled || e.enabled ) && !e.is_broken() && e.info().has_flag( flag ) ) {
            return true;
        }
    }
    return false;
}

// All 4 functions below look identical except for flag type and consts
template<typename Vehicle, typename Flag, typename Vector>
void get_parts_helper( Vehicle &veh, const Flag &flag, Vector &ret, bool enabled )
{
    for( auto &e : veh.parts ) {
        if( !e.removed && ( !enabled || e.enabled ) && !e.is_broken() && e.info().has_flag( flag ) ) {
            ret.emplace_back( &e );
        }
    }
}

std::vector<vehicle_part *> vehicle::get_parts( const std::string &flag, bool enabled )
{
    std::vector<vehicle_part *> res;
    get_parts_helper( *this, flag, res, enabled );
    return res;
}

std::vector<const vehicle_part *> vehicle::get_parts( const std::string &flag, bool enabled ) const
{
    std::vector<const vehicle_part *> res;
    get_parts_helper( *this, flag, res, enabled );
    return res;
}

std::vector<vehicle_part *> vehicle::get_parts( vpart_bitflags flag, bool enabled )
{
    std::vector<vehicle_part *> res;
    get_parts_helper( *this, flag, res, enabled );
    return res;
}

std::vector<const vehicle_part *> vehicle::get_parts( vpart_bitflags flag, bool enabled ) const
{
    std::vector<const vehicle_part *> res;
    get_parts_helper( *this, flag, res, enabled );
    return res;
}

std::vector<vehicle_part *> vehicle::get_parts( const tripoint &pos, const std::string &flag, bool enabled )
{
    std::vector<vehicle_part *> res;
    for( auto &e : parts ) {
        if( e.precalc[ 0 ].x != pos.x - global_x() ||
            e.precalc[ 0 ].y != pos.y - global_y() ) {
            continue;
        }
        if( !e.removed && ( !enabled || e.enabled ) && !e.is_broken() && ( flag.empty() || e.info().has_flag( flag ) ) ) {
            res.push_back( &e );
        }
    }
    return res;
}

std::vector<const vehicle_part *> vehicle::get_parts( const tripoint &pos, const std::string &flag, bool enabled ) const
{
    std::vector<const vehicle_part *> res;
    for( const auto &e : parts ) {
        if( e.precalc[ 0 ].x != pos.x - global_x() ||
            e.precalc[ 0 ].y != pos.y - global_y() ) {
            continue;
        }
        if( !e.removed && ( !enabled || e.enabled ) && !e.is_broken() && ( flag.empty() || e.info().has_flag( flag ) ) ) {
            res.push_back( &e );
        }
    }
    return res;
}

bool vehicle::can_enable( const vehicle_part &pt, bool alert ) const
{
    if( std::none_of( parts.begin(), parts.end(), [&pt]( const vehicle_part &e ) { return &e == &pt; } ) || pt.removed ) {
        debugmsg( "Cannot enable removed or non-existent part" );
    }

    if( pt.is_broken() ) {
        return false;
    }

    if( pt.info().has_flag( "PLANTER" ) && !warm_enough_to_plant() ) {
        if( alert ) {
            add_msg( m_bad, _( "It is too cold to plant anything now." ) );
        }
        return false;
    }

    // @todo check fuel for combustion engines

    if( pt.info().epower < 0 && fuel_left( fuel_type_battery, true ) <= 0 ) {
        if( alert ) {
            add_msg( m_bad, _( "Insufficient power to enable %s" ), pt.name().c_str() );
        }
        return false;
    }

    return true;
}

/**
 * Returns the label at the coordinates given (mount coordinates)
 */
std::string const& vehicle::get_label(int const x, int const y) const
{
    auto const it = labels.find(label(x, y));
    if (it == labels.end()) {
        static std::string const fallback;
        return fallback;
    }

    return it->text;
}

/**
 * Sets the label at the coordinates given (mount coordinates)
 */
void vehicle::set_label(int x, int y, std::string text)
{
    auto const it = labels.find(label(x, y));
    if (it == labels.end()) {
        labels.insert(label(x, y, std::move(text)));
    } else {
        // labels should really be a map
        labels.insert(labels.erase(it), label(x, y, std::move(text)));
    }
}

int vehicle::next_part_to_close( int p, bool outside ) const
{
    std::vector<int> parts_here = parts_at_relative(parts[p].mount.x, parts[p].mount.y);

    // We want reverse, since we close the outermost thing first (curtains), and then the innermost thing (door)
    for(std::vector<int>::reverse_iterator part_it = parts_here.rbegin();
        part_it != parts_here.rend();
        ++part_it)
    {

        if(part_flag(*part_it, VPFLAG_OPENABLE)
           && !parts[ *part_it ].is_broken()
           && parts[*part_it].open == 1
           && (!outside || !part_flag(*part_it, "OPENCLOSE_INSIDE")) )
        {
            return *part_it;
        }
    }
    return -1;
}

int vehicle::next_part_to_open(int p, bool outside) const
{
    std::vector<int> parts_here = parts_at_relative(parts[p].mount.x, parts[p].mount.y);

    // We want forwards, since we open the innermost thing first (curtains), and then the innermost thing (door)
    for( auto &elem : parts_here ) {
        if( part_flag( elem, VPFLAG_OPENABLE ) && !parts[ elem ].is_broken() && parts[elem].open == 0 &&
            ( !outside || !part_flag( elem, "OPENCLOSE_INSIDE" ) ) ) {
            return elem;
        }
    }
    return -1;
}

/**
 * Returns all parts in the vehicle with the given flag, optionally checking
 * to only return unbroken parts.
 * If performance becomes an issue, certain lists (such as wheels) could be
 * cached and fast-returned here, but this is currently linear-time with
 * respect to the number of parts in the vehicle.
 * @param feature The flag (such as "WHEEL" or "CONE_LIGHT") to find.
 * @param unbroken true if only unbroken parts should be returned, false to
 *        return all matching parts.
 * @return A list of indices to all the parts with the specified feature.
 */
std::vector<int> vehicle::all_parts_with_feature(const std::string& feature, bool const unbroken) const
{
    std::vector<int> parts_found;
    for( size_t part_index = 0; part_index < parts.size(); ++part_index ) {
        if(part_info(part_index).has_flag(feature) &&
                ( !unbroken || !parts[ part_index ].is_broken() ) ) {
            parts_found.push_back(part_index);
        }
    }
    return parts_found;
}

std::vector<int> vehicle::all_parts_with_feature(vpart_bitflags feature, bool const unbroken) const
{
    std::vector<int> parts_found;
    for( size_t part_index = 0; part_index < parts.size(); ++part_index ) {
        if(part_info(part_index).has_flag(feature) &&
                ( !unbroken || !parts[ part_index ].is_broken() ) ) {
            parts_found.push_back(part_index);
        }
    }
    return parts_found;
}

/**
 * Returns all parts in the vehicle that exist in the given location slot. If
 * the empty string is passed in, returns all parts with no slot.
 * @param location The location slot to get parts for.
 * @return A list of indices to all parts with the specified location.
 */
std::vector<int> vehicle::all_parts_at_location(const std::string& location) const
{
    std::vector<int> parts_found;
    for( size_t part_index = 0; part_index < parts.size(); ++part_index ) {
        if(part_info(part_index).location == location && !parts[part_index].removed) {
            parts_found.push_back(part_index);
        }
    }
    return parts_found;
}

bool vehicle::part_flag (int part, const std::string &flag) const
{
    if (part < 0 || part >= (int)parts.size() || parts[part].removed) {
        return false;
    } else {
        return part_info(part).has_flag(flag);
    }
}

bool vehicle::part_flag( int part, const vpart_bitflags flag) const
{
   if (part < 0 || part >= (int)parts.size() || parts[part].removed) {
        return false;
    } else {
        return part_info(part).has_flag(flag);
    }
}

int vehicle::part_at(int const dx, int const dy) const
{
    for (size_t p = 0; p < parts.size(); p++) {
        if (parts[p].precalc[0].x == dx && parts[p].precalc[0].y == dy && !parts[p].removed) {
            return (int)p;
        }
    }
    return -1;
}

int vehicle::global_part_at(int const x, int const y) const
{
    return part_at(x - global_x(), y - global_y());
}

/**
 * Given a vehicle part which is inside of this vehicle, returns the index of
 * that part. This exists solely because activities relating to vehicle editing
 * require the index of the vehicle part to be passed around.
 * @param part The part to find.
 * @param check_removed Check whether this part can be removed
 * @return The part index, -1 if it is not part of this vehicle.
 */
int vehicle::index_of_part(const vehicle_part *const part, bool const check_removed) const
{
  if(part != NULL) {
    for( size_t index = 0; index < parts.size(); ++index ) {
      // @note Doesn't this have a bunch of copy overhead?
      vehicle_part next_part = parts[index];
      if (!check_removed && next_part.removed) {
        continue;
      }
      if( part->id == next_part.id && part->mount == next_part.mount ) {
        return index;
      }
    }
  }
  return -1;
}

/**
 * Returns which part (as an index into the parts list) is the one that will be
 * displayed for the given square. Returns -1 if there are no parts in that
 * square.
 * @param local_x The local x-coordinate.
 * @param local_y The local y-coordinate.
 * @return The index of the part that will be displayed.
 */
int vehicle::part_displayed_at(int const local_x, int const local_y) const
{
    // Z-order is implicitly defined in game::load_vehiclepart, but as
    // numbers directly set on parts rather than constants that can be
    // used elsewhere. A future refactor might be nice but this way
    // it's clear where the magic number comes from.
    const int ON_ROOF_Z = 9;

    std::vector<int> parts_in_square = parts_at_relative(local_x, local_y);

    if(parts_in_square.empty()) {
        return -1;
    }

    bool in_vehicle = g->u.in_vehicle;
    if (in_vehicle) {
        // They're in a vehicle, but are they in /this/ vehicle?
        std::vector<int> psg_parts = boarded_parts();
        in_vehicle = false;
        for( auto &psg_part : psg_parts ) {
            if( get_passenger( psg_part ) == &( g->u ) ) {
                in_vehicle = true;
                break;
            }
        }
    }

    int hide_z_at_or_above = (in_vehicle) ? (ON_ROOF_Z) : INT_MAX;

    int top_part = 0;
    for(size_t index = 1; index < parts_in_square.size(); index++) {
        if((part_info(parts_in_square[top_part]).z_order <
            part_info(parts_in_square[index]).z_order) &&
           (part_info(parts_in_square[index]).z_order <
            hide_z_at_or_above)) {
            top_part = index;
        }
    }

    return parts_in_square[top_part];
}

int vehicle::roof_at_part( const int part ) const
{
    std::vector<int> parts_in_square = parts_at_relative( parts[part].mount.x, parts[part].mount.y );
    for( const int p : parts_in_square ) {
        if( part_info( p ).location == "on_roof" || part_flag( p, "ROOF" ) ) {
            return p;
        }
    }

    return -1;
}

char vehicle::part_sym( const int p, const bool exact ) const
{
    if (p < 0 || p >= (int)parts.size() || parts[p].removed) {
        return ' ';
    }

    const int displayed_part = exact ? p : part_displayed_at(parts[p].mount.x, parts[p].mount.y);

    if (part_flag (displayed_part, VPFLAG_OPENABLE) && parts[displayed_part].open) {
        return '\''; // open door
    } else {
        return parts[ displayed_part ].is_broken() ?
            part_info(displayed_part).sym_broken : part_info(displayed_part).sym;
    }
}

// similar to part_sym(int p) but for use when drawing SDL tiles. Called only by cata_tiles during draw_vpart
// vector returns at least 1 element, max of 2 elements. If 2 elements the second denotes if it is open or damaged
vpart_id vehicle::part_id_string(int const p, char &part_mod) const
{
    part_mod = 0;
    if( p < 0 || p >= (int)parts.size() || parts[p].removed ) {
        return vpart_id::NULL_ID();
    }

    int displayed_part = part_displayed_at(parts[p].mount.x, parts[p].mount.y);
    const vpart_id idinfo = parts[displayed_part].id;

    if (part_flag (displayed_part, VPFLAG_OPENABLE) && parts[displayed_part].open) {
        part_mod = 1; // open
    } else if( parts[ displayed_part ].is_broken() ){
        part_mod = 2; // broken
    }

    return idinfo;
}

nc_color vehicle::part_color( const int p, const bool exact ) const
{
    if (p < 0 || p >= (int)parts.size()) {
        return c_black;
    }

    nc_color col;

    int parm = -1;

    //If armoring is present and the option is set, it colors the visible part
    if( get_option<bool>( "VEHICLE_ARMOR_COLOR" ) ) {
        parm = part_with_feature(p, VPFLAG_ARMOR, false);
    }

    if( parm >= 0 ) {
        col = part_info(parm).color;
    } else {
        const int displayed_part = exact ? p : part_displayed_at(parts[p].mount.x, parts[p].mount.y);

        if (displayed_part < 0 || displayed_part >= (int)parts.size()) {
            return c_black;
        }
        if (parts[displayed_part].blood > 200) {
            col = c_red;
        } else if (parts[displayed_part].blood > 0) {
            col = c_ltred;
        } else if (parts[displayed_part].is_broken()) {
            col = part_info(displayed_part).color_broken;
        } else {
            col = part_info(displayed_part).color;
        }

    }

    if( exact ) {
        return col;
    }

    // curtains turn windshields gray
    int curtains = part_with_feature(p, VPFLAG_CURTAIN, false);
    if (curtains >= 0) {
        if (part_with_feature(p, VPFLAG_WINDOW, true) >= 0 && !parts[curtains].open)
            col = part_info(curtains).color;
    }

    //Invert colors for cargo parts with stuff in them
    int cargo_part = part_with_feature(p, VPFLAG_CARGO);
    if(cargo_part > 0 && !get_items(cargo_part).empty()) {
        return invert_color(col);
    } else {
        return col;
    }
}

/**
 * Prints a list of all parts to the screen inside of a boxed window, possibly
 * highlighting a selected one.
 * @param win The window to draw in.
 * @param y1 The y-coordinate to start drawing at.
 * @param max_y Draw no further than this y-coordinate.
 * @param width The width of the window.
 * @param p The index of the part being examined.
 * @param hl The index of the part to highlight (if any).
 */
int vehicle::print_part_desc(WINDOW *win, int y1, const int max_y, int width, int p, int hl /*= -1*/) const
{
    if (p < 0 || p >= (int)parts.size()) {
        return y1;
    }
    std::vector<int> pl = this->parts_at_relative(parts[p].mount.x, parts[p].mount.y);
    int y = y1;
    for (size_t i = 0; i < pl.size(); i++)
    {
        if ( y >= max_y ) {
            mvwprintz( win, y, 1, c_yellow, _( "More parts here..." ) );
            ++y;
            break;
        }

        const vehicle_part& vp = parts[ pl [ i ] ];
        nc_color col_cond = vp.is_broken() ? c_dkgray : vp.base.damage_color();

        std::string partname = vp.name();

        if( vp.is_tank() && vp.ammo_current() != "null" ) {
            partname += string_format( " (%s)", item::nname( vp.ammo_current() ).c_str() );
        }

        if( part_flag( pl[i], "CARGO" ) ) {
            //~ used/total volume of a cargo vehicle part
            partname += string_format( _(" (vol: %s/%s %s)"),
                                       format_volume( stored_volume( pl[i] ) ).c_str(), 
                                       format_volume( max_volume( pl[i] ) ).c_str(),
                                       volume_units_abbr() );
        }

        bool armor = part_flag(pl[i], "ARMOR");
        std::string left_sym, right_sym;
        if(armor) {
            left_sym = "("; right_sym = ")";
        } else if(part_info(pl[i]).location == part_location_structure) {
            left_sym = "["; right_sym = "]";
        } else {
            left_sym = "-"; right_sym = "-";
        }
        nc_color sym_color = ( int )i == hl ? hilite( c_ltgray ) : c_ltgray;
        mvwprintz( win, y, 1, sym_color, "%s", left_sym.c_str() );
        trim_and_print( win, y, 2, getmaxx( win ) - 4,
                        ( int )i == hl ? hilite( col_cond ) : col_cond, "%s", partname.c_str() );
        wprintz( win, sym_color, "%s", right_sym.c_str() );

        if (i == 0 && is_inside(pl[i])) {
            //~ indicates that a vehicle part is inside
            mvwprintz(win, y, width-2-utf8_width(_("Interior")), c_ltgray, _("Interior"));
        } else if (i == 0) {
            //~ indicates that a vehicle part is outside
            mvwprintz(win, y, width-2-utf8_width(_("Exterior")), c_ltgray, _("Exterior"));
        }
        y++;
    }

    // print the label for this location
    const std::string label = get_label(parts[p].mount.x, parts[p].mount.y);
    if (label != "" && y <= max_y) {
        mvwprintz(win, y++, 1, c_ltred, _("Label: %s"), label.c_str());
    }

    return y;
}

/**
 * Returns an array of fuel types that can be printed
 * @return An array of printable fuel type ids
 */
std::vector<itype_id> vehicle::get_printable_fuel_types() const
{
    std::set<itype_id> opts;
    for( const auto &pt : parts ) {
        if( ( pt.is_tank() || pt.is_battery() || pt.is_reactor() ) && pt.ammo_current() != "null" ) {
            opts.emplace( pt.ammo_current() );
        }
    }

    std::vector<itype_id> res( opts.begin(), opts.end() );

    std::sort( res.begin(), res.end(), [&]( const itype_id &lhs, const itype_id &rhs ) {
        return basic_consumption( rhs ) < basic_consumption( lhs );
    } );

    return res;
}

/**
 * Prints all of the fuel indicators of the vehical
 * @param win Pointer to the window to draw in.
 * @param y Y location to draw at.
 * @param x X location to draw at.
 * @param start_index Starting index in array of fuel gauges to start reading from
 * @param fullsize true if it's expected to print multiple rows
 * @param verbose true if there should be anything after the gauge (either the %, or number)
 * @param desc true if the name of the fuel should be at the end
 * @param isHorizontal true if the menu is not vertical
 */
void vehicle::print_fuel_indicators ( WINDOW *win, int y, int x, int start_index, bool fullsize, bool verbose, bool desc, bool isHorizontal) const
{
    auto fuels = get_printable_fuel_types();

    if( !fullsize ) {
        if( !fuels.empty() ) {
            print_fuel_indicator( win, y, x, fuels.front(), verbose, desc );
        }
        return;
    }

    int yofs = 0;
    int max_gauge = ((isHorizontal) ? 12 : 5) + start_index;
    int max_size = std::min((int)fuels.size(), max_gauge);

    for( int i = start_index; i < max_size; i++ ) {
        const itype_id &f = fuels[i];
        print_fuel_indicator( win, y + yofs, x, f, verbose, desc );
        if (fullsize) {
            yofs++;
        }
    }

    // check if the current index is less than the max size minus 12 or 5, to indicate that there's more
    if((start_index < (int)fuels.size() -  ((isHorizontal) ? 12 : 5)) && fullsize) {
        mvwprintz( win, y + yofs, x, c_ltgreen, ">" );
        wprintz( win, c_ltgray, " for more" );
    }
}

/**
 * Prints a fuel gauge for a vehicle
 * @param w Pointer to the window to draw in.
 * @param y Y location to draw at.
 * @param x X location to draw at.
 * @param fuel_type ID of the fuel type to draw
 * @param verbose true if there should be anything after the gauge (either the %, or number)
 * @param desc true if the name of the fuel should be at the end
 */
void vehicle::print_fuel_indicator (void *w, int y, int x, itype_id fuel_type, bool verbose, bool desc) const
{
    const char fsyms[5] = { 'E', '\\', '|', '/', 'F' };
    WINDOW *win = (WINDOW *) w;
    nc_color col_indf1 = c_ltgray;
    int cap = fuel_capacity( fuel_type );
    int f_left = fuel_left( fuel_type );
    nc_color f_color = item::find_type( fuel_type )->color;
    mvwprintz(win, y, x, col_indf1, "E...F");
    int amnt = cap > 0 ? f_left * 99 / cap : 0;
    int indf = (amnt / 20) % 5;
    mvwprintz( win, y, x + indf, f_color, "%c", fsyms[indf] );
    if (verbose) {
        if( debug_mode ) {
            mvwprintz( win, y, x + 6, f_color, "%d/%d", f_left, cap );
        } else {
            mvwprintz( win, y, x + 6, f_color, "%d", (f_left * 100) / cap );
            wprintz( win, c_ltgray, "%c", 045 );
        }
    }
    if (desc) {
        wprintz(win, c_ltgray, " - %s", item::nname( fuel_type ).c_str() );
    }
}

point vehicle::coord_translate (const point &p) const
{
    point q;
    coord_translate(pivot_rotation[0], pivot_anchor[0], p, q);
    return q;
}

void vehicle::coord_translate (int dir, const point &pivot, const point &p, point &q) const
{
    tileray tdir (dir);
    tdir.advance (p.x - pivot.x);
    q.x = tdir.dx() + tdir.ortho_dx(p.y - pivot.y);
    q.y = tdir.dy() + tdir.ortho_dy(p.y - pivot.y);
}

void vehicle::precalc_mounts (int idir, int dir, const point &pivot)
{
    if (idir < 0 || idir > 1)
        idir = 0;
    for (auto &p : parts)
    {
        if (p.removed) {
            continue;
        }
        coord_translate (dir, pivot, p.mount, p.precalc[idir]);
    }
    pivot_anchor[idir] = pivot;
    pivot_rotation[idir] = dir;
}

std::vector<int> vehicle::boarded_parts() const
{
    std::vector<int> res;
    for (size_t p = 0; p < parts.size(); p++) {
        if (part_flag (p, VPFLAG_BOARDABLE) &&
                parts[p].has_flag(vehicle_part::passenger_flag)) {
            res.push_back ((int)p);
        }
    }
    return res;
}

player *vehicle::get_passenger(int p) const
{
    p = part_with_feature (p, VPFLAG_BOARDABLE, false);
    if (p >= 0 && parts[p].has_flag(vehicle_part::passenger_flag))
    {
     const int player_id = parts[p].passenger_id;
     if( player_id == g->u.getID()) {
      return &g->u;
     }
        return g->npc_by_id( player_id );
    }
    return 0;
}

int vehicle::global_x() const
{
    return smx * SEEX + posx;
}

int vehicle::global_y() const
{
    return smy * SEEY + posy;
}

point vehicle::global_pos() const
{
    return point( smx * SEEX + posx, smy * SEEY + posy );
}

tripoint vehicle::global_pos3() const
{
    return tripoint( smx * SEEX + posx, smy * SEEY + posy, smz );
}

tripoint vehicle::global_part_pos3( const int &index ) const
{
    return global_part_pos3( parts[ index ] );
}

tripoint vehicle::global_part_pos3( const vehicle_part &pt ) const
{
    return global_pos3() + pt.precalc[ 0 ];
}

point vehicle::real_global_pos() const
{
    return g->m.getabs( global_x(), global_y() );
}

tripoint vehicle::real_global_pos3() const
{
    return g->m.getabs( tripoint( global_x(), global_y(), smz ) );
}

void vehicle::set_submap_moved( int x, int y )
{
    const point old_msp = real_global_pos();
    smx = x;
    smy = y;
    if( !tracking_on ) {
        return;
    }
    overmap_buffer.move_vehicle( this, old_msp );
}

units::mass vehicle::total_mass() const
{
    if( mass_dirty ) {
        refresh_mass();
    }

    return mass_cache;
}

units::volume vehicle::total_folded_volume() const
{
    units::volume m = 0;
    for( size_t i = 0; i < parts.size(); i++ ) {
        if( parts[i].removed ) {
            continue;
        }
        m += part_info(i).folded_volume;
    }
    return m;
}

const point &vehicle::rotated_center_of_mass() const
{
    // @todo Bring back caching of this point
    calc_mass_center( true );

    return mass_center_precalc;
}

const point &vehicle::local_center_of_mass() const
{
    if( mass_center_no_precalc_dirty ) {
        calc_mass_center( false );
    }

    return mass_center_no_precalc;
}

point vehicle::pivot_displacement() const
{
    // precalc_mounts always produces a result that puts the pivot point at (0,0).
    // If the pivot point changes, this artificially moves the vehicle, as the position
    // of the old pivot point will appear to move from (posx+0, posy+0) to some other point
    // (posx+dx,posy+dy) even if there is no change in vehicle position or rotation.
    // This method finds that movement so it can be cancelled out when actually moving
    // the vehicle.

    // rotate the old pivot point around the new pivot point with the old rotation angle
    point dp;
    coord_translate(pivot_rotation[0], pivot_anchor[1], pivot_anchor[0], dp);
    return dp;
}

int vehicle::fuel_left (const itype_id & ftype, bool recurse) const
{
    int fl = std::accumulate( parts.begin(), parts.end(), 0, [&ftype]( const int &lhs, const vehicle_part &rhs ) {
        return lhs + ( rhs.ammo_current() == ftype ? rhs.ammo_remaining() : 0 );
    } );

    if(recurse && ftype == fuel_type_battery) {
        auto fuel_counting_visitor = [&] (vehicle const* veh, int amount, int) {
            return amount + veh->fuel_left(ftype, false);
        };

        // HAX: add 1 to the initial amount so traversal doesn't immediately stop just
        // 'cause we have 0 fuel left in the current vehicle. Subtract the 1 immediately
        // after traversal.
        fl = traverse_vehicle_graph(this, fl + 1, fuel_counting_visitor) - 1;
    }

    //muscle engines have infinite fuel
    if (ftype == fuel_type_muscle) {
        int part_under_player;
        // @todo Allow NPCs to power those
        vehicle *veh = g->m.veh_at( g->u.pos(), part_under_player );
        bool player_controlling = player_in_control(g->u);

        //if the engine in the player tile is a muscle engine, and player is controlling vehicle
        if( veh == this && player_controlling && part_under_player >= 0 ) {
            int p = part_with_feature(part_under_player, VPFLAG_ENGINE);
            if( p >= 0 && part_info(p).fuel_type == fuel_type_muscle && is_part_on( p ) ) {
                fl += 10;
            }
        }
    }

    return fl;
}

int vehicle::fuel_capacity (const itype_id &ftype) const
{
    return std::accumulate( parts.begin(), parts.end(), 0, [&ftype]( const int &lhs, const vehicle_part &rhs ) {
        return lhs + ( rhs.ammo_current() == ftype ? rhs.ammo_capacity() : 0 );
    } );
}

int vehicle::drain( const itype_id & ftype, int amount )
{
    if( ftype == fuel_type_battery ) {
        // Batteries get special handling to take advantage of jumper
        // cables -- discharge_battery knows how to recurse properly
        // (including taking cable power loss into account).
        int remnant = discharge_battery(amount, true);

        // discharge_battery returns amount of charges that were not
        // found anywhere in the power network, whereas this function
        // returns amount of charges consumed; simple subtraction.
        return amount - remnant;
    }

    int drained = 0;
    for( auto &p : parts ) {
        if( amount <= 0 ) {
            break;
        }
        if( p.ammo_current() == ftype ) {
            int qty = p.ammo_consume( amount, global_part_pos3( p ) );
            drained += qty;
            amount -= qty;
        }
    }

    invalidate_mass();
    return drained;
}

int vehicle::basic_consumption(const itype_id &ftype) const
{
    int fcon = 0;
    for( size_t e = 0; e < engines.size(); ++e ) {
        if(is_engine_type_on(e, ftype)) {
            if( part_info( engines[e] ).fuel_type == fuel_type_battery &&
                part_epower( engines[e] ) >= 0 ) {
                // Electric engine - use epower instead
                fcon -= epower_to_power( part_epower( engines[e] ) );

            } else if( !is_engine_type( e, fuel_type_muscle ) ) {
                fcon += part_power( engines[e] );
                if( parts[ e ].faults().count( fault_filter_air ) ) {
                    fcon *= 2;
                }
            }
        }
    }
    return fcon;
}

int vehicle::total_power(bool const fueled) const
{
    int pwr = 0;
    int cnt = 0;

    for (size_t e = 0; e < engines.size(); e++) {
        int p = engines[e];
        if (is_engine_on(e) && (fuel_left (part_info(p).fuel_type) || !fueled)) {
            pwr += part_power(p);
            cnt++;
        }
    }

    for (size_t a = 0; a < alternators.size();a++){
        int p = alternators[a];
        if (is_alternator_on(a)) {
            pwr += part_power(p); // alternators have negative power
        }
    }
    if (cnt > 1) {
        pwr = pwr * 4 / (4 + cnt -1);
    }
    return pwr;
}

int vehicle::acceleration(bool const fueled) const
{
    if( ( engine_on && has_engine_type_not( fuel_type_muscle, true ) ) || skidding ) {
        return safe_velocity( fueled ) * k_mass() / ( 1 + strain () ) / 10;

    } else if ((has_engine_type(fuel_type_muscle, true))){
        //limit vehicle weight for muscle engines
        const units::mass mass = total_mass() / 1000;
        ///\EFFECT_STR caps vehicle weight for muscle engines
        const units::mass move_mass = std::max( g->u.str_cur * 25_gram, 150_gram ) * 1000;
        if (mass <= move_mass) {
            return (int) (safe_velocity (fueled) * k_mass() / (1 + strain ()) / 10);
        } else {
            return 0;
        }
    }
    else {
        return 0;
    }
}

int vehicle::max_velocity(bool const fueled) const
{
    return total_power (fueled) * 80;
}

bool vehicle::do_environmental_effects()
{
    bool needed = false;
    // check for smoking parts
    for( size_t p = 0; p < parts.size(); p++ ) {
        auto part_pos = global_pos3() + parts[p].precalc[0];

        /* Only lower blood level if:
         * - The part is outside.
         * - The weather is any effect that would cause the player to be wet. */
        if( parts[p].blood > 0 && g->m.is_outside( part_pos ) ) {
            needed = true;
            if( g->weather >= WEATHER_DRIZZLE && g->weather <= WEATHER_ACID_RAIN ) {
                parts[p].blood--;
            }
        }
    }
    return needed;
}

int vehicle::safe_velocity(bool const fueled) const
{
    int pwrs = 0;
    int cnt = 0;
    for (size_t e = 0; e < engines.size(); e++){
        if (is_engine_on(e) &&
            (!fueled || is_engine_type(e, fuel_type_muscle) ||
            fuel_left (part_info(engines[e]).fuel_type))) {
            int m2c = 100;

            if (is_engine_type(e, fuel_type_gasoline)) {
                m2c = 60;
            } else if(is_engine_type(e, fuel_type_diesel)) {
                m2c = 65;
            } else if(is_engine_type(e, fuel_type_battery)) {
                m2c = 90;
            } else if(is_engine_type(e, fuel_type_muscle)) {
                m2c = 45;
            }

            if( parts[ engines[ e ] ].faults().count( fault_filter_fuel ) ) {
                m2c *= 0.6;
            }

            pwrs += part_power(engines[e]) * m2c / 100;
            cnt++;
        }
    }
    for (int a = 0; a < (int)alternators.size(); a++){
         if (is_alternator_on(a)){
            pwrs += part_power(alternators[a]); // alternator parts have negative power
         }
    }
    if (cnt > 0) {
        pwrs = pwrs * 4 / (4 + cnt -1);
    }
    return (int) (pwrs * k_dynamics() * k_mass()) * 80;
}

void vehicle::spew_smoke( double joules, int part, int density )
{
    if( rng( 1, 10000 ) > joules ) {
        return;
    }
    point p = parts[part].mount;
    density = std::max( joules / 10000, double( density ) );
    // Move back from engine/muffler til we find an open space
    while( relative_parts.find(p) != relative_parts.end() ) {
        p.x += ( velocity < 0 ? 1 : -1 );
    }
    point q = coord_translate(p);
    tripoint dest( global_x() + q.x, global_y() + q.y, smz );
    g->m.adjust_field_strength( dest, fd_smoke, density );
}

/**
 * Generate noise or smoke from a vehicle with engines turned on
 * load = how hard the engines are working, from 0.0 til 1.0
 * time = how many seconds to generated smoke for
 */
void vehicle::noise_and_smoke( double load, double time )
{
    const std::array<int, 8> sound_levels = {{ 0, 15, 30, 60, 100, 140, 180, INT_MAX }};
    const std::array<std::string, 8> sound_msgs = {{
        "", _("hummm!"), _("whirrr!"), _("vroom!"), _("roarrr!"), _("ROARRR!"),
        _("BRRROARRR!!"), _("BRUMBRUMBRUMBRUM!!!")
    }};
    double noise = 0.0;
    double mufflesmoke = 0.0;
    double muffle = 1.0, m;
    int exhaust_part = -1;
    for( size_t p = 0; p < parts.size(); p++ ) {
        if( part_flag(p, "MUFFLER") ) {
            m = 1.0 - (1.0 - part_info(p).bonus / 100.0) * double( parts[p].hp() ) / part_info(p).durability;
            if( m < muffle ) {
                muffle = m;
                exhaust_part = int(p);
            }
        }
    }

    bool bad_filter = false;

    for( size_t e = 0; e < engines.size(); e++ ) {
        int p = engines[e];
        if( is_engine_on(e) &&
                (is_engine_type(e, fuel_type_muscle) || fuel_left (part_info(p).fuel_type)) ) {
            double pwr = 10.0; // Default noise if nothing else found, shouldn't happen
            double max_pwr = double(power_to_epower(part_power(p, true)))/40000;
            double cur_pwr = load * max_pwr;

            if( is_engine_type(e, fuel_type_gasoline) || is_engine_type(e, fuel_type_diesel)) {

                if( is_engine_type( e, fuel_type_gasoline ) ) {
                    double dmg = 1.0 - double( parts[p].hp() ) / part_info( p ).durability;
                    if( parts[ p ].base.faults.count( fault_filter_fuel ) ) {
                        dmg = 1.0;
                    }
                    if( dmg > 0.75 && one_in( 200 - ( 150 * dmg ) ) ) {
                        backfire( e );
                    }
                }
                double j = power_to_epower(part_power(p, true)) * load * time * muffle;

                if( parts[ p ].base.faults.count( fault_filter_air ) ) {
                    bad_filter = true;
                    j *= j;
                }

                if( (exhaust_part == -1) && engine_on ) {
                    spew_smoke( j, p, bad_filter ? MAX_FIELD_DENSITY : 1 );
                } else {
                    mufflesmoke += j;
                }
                pwr = (cur_pwr*15 + max_pwr*3 + 5) * muffle;
            } else if(is_engine_type(e, fuel_type_battery)) {
                pwr = cur_pwr*3;
            } else if(is_engine_type(e, fuel_type_muscle)) {
                pwr = cur_pwr*5;
            }
            noise = std::max(noise, pwr); // Only the loudest engine counts.
        }
    }

    if( (exhaust_part != -1) && engine_on &&
        has_engine_type_not(fuel_type_muscle, true)) { // No engine, no smoke
        spew_smoke( mufflesmoke, exhaust_part, bad_filter ? MAX_FIELD_DENSITY : 1 );
    }
    // Even a vehicle with engines off will make noise traveling at high speeds
    noise = std::max( noise, double(fabs(velocity/500.0)) );
    int lvl = 0;
    if( one_in(4) && rng(0, 30) < noise &&
        has_engine_type_not(fuel_type_muscle, true)) {
       while( noise > sound_levels[lvl] ) {
           lvl++;
       }
    }
    sounds::ambient_sound( global_pos3(), noise, sound_msgs[lvl] );
}

float vehicle::wheel_area( bool boat ) const
{
    float total_area = 0.0f;
    const auto &wheel_indices = boat ? floating : wheelcache;
    for( auto &wheel_index : wheel_indices ) {
        total_area += parts[ wheel_index ].base.wheel_area();
    }

    return total_area;
}

float vehicle::k_friction() const
{
    // calculate safe speed reduction due to wheel friction
    constexpr float fr0 = 9000.0;
    return fr0 / ( fr0 + wheel_area( false ) ) ;
}

float vehicle::k_aerodynamics() const
{
    const int max_obst = 13;
    int obst[max_obst];
    for( auto &elem : obst ) {
        elem = 0;
    }
    std::vector<int> structure_indices = all_parts_at_location(part_location_structure);
    for( auto &structure_indice : structure_indices ) {
        int p = structure_indice;
        int frame_size = part_with_feature(p, VPFLAG_OBSTACLE) ? 30 : 10;
        int pos = parts[p].mount.y + max_obst / 2;
        if (pos < 0) {
            pos = 0;
        }
        if (pos >= max_obst) {
            pos = max_obst -1;
        }
        if (obst[pos] < frame_size) {
            obst[pos] = frame_size;
        }
    }
    int frame_obst = 0;
    for( auto &elem : obst ) {
        frame_obst += elem;
    }
    float ae0 = 200.0;

    // calculate aerodynamic coefficient
    float ka = ( ae0 / (ae0 + frame_obst) );
    return ka;
}

float vehicle::k_dynamics() const
{
    return ( k_aerodynamics() * k_friction() );
}

float vehicle::k_mass() const
{
    // @todo Remove this sum, apply only the relevant wheel type
    float wa = wheel_area( false ) + wheel_area( true );
    if( wa <= 0 ) {
       return 0;
    }

    float ma0 = 50.0;
    // calculate safe speed reduction due to mass
    float km = ma0 / ( ma0 + to_kilogram( total_mass() ) / ( wa * 8.0f / 9.0f ) );

    return km;
}

float vehicle::k_traction( float wheel_traction_area ) const
{
    if( wheel_traction_area <= 0.01f ) {
        return 0.0f;
    }

    const float mass_penalty = ( 1.0f - wheel_traction_area / wheel_area( !floating.empty() ) ) * to_kilogram( total_mass() );

    float traction = std::min( 1.0f, wheel_traction_area / mass_penalty );
    add_msg( m_debug, "%s has traction %.2f", name.c_str(), traction );
    // For now make it easy until it gets properly balanced: add a low cap of 0.1
    return std::max( 0.1f, traction );
}

float vehicle::drag() const
{
    return -extra_drag;
}

float vehicle::strain() const
{
    int mv = max_velocity();
    int sv = safe_velocity();
    if( mv <= sv ) {
        mv = sv + 1;
    }
    if( velocity < sv && velocity > -sv ) {
        return 0;
    } else {
        return (float) (abs(velocity) - sv) / (float) (mv - sv);
    }
}

bool vehicle::sufficient_wheel_config( bool boat ) const
{
    std::vector<int> floats = all_parts_with_feature(VPFLAG_FLOATS);
    // @todo Remove the limitations that boats can't move on land
    if( boat || !floats.empty() ) {
        return boat && floats.size() > 2;
    }
    std::vector<int> wheel_indices = all_parts_with_feature(VPFLAG_WHEEL);
    if(wheel_indices.empty()) {
        // No wheels!
        return false;
    } else if(wheel_indices.size() == 1) {
        //Has to be a stable wheel, and one wheel can only support a 1-3 tile vehicle
        if( !part_info(wheel_indices[0]).has_flag("STABLE") ||
             all_parts_at_location(part_location_structure).size() > 3) {
            return false;
        }
    }
    return true;
}

bool vehicle::balanced_wheel_config( bool boat ) const
{
    int xmin = INT_MAX;
    int ymin = INT_MAX;
    int xmax = INT_MIN;
    int ymax = INT_MIN;
    // find the bounding box of the wheels
    // TODO: find convex hull instead
    const auto &indices = boat ? floating : wheelcache;
    for( auto &w : indices ) {
        const auto &pt = parts[ w ].mount;
        xmin = std::min( xmin, pt.x );
        ymin = std::min( ymin, pt.y );
        xmax = std::max( xmax, pt.x );
        ymax = std::max( ymax, pt.y );
    }

    const point &com = local_center_of_mass();
    if( com.x < xmin || com.x > xmax || com.y < ymin || com.y > ymax ) {
        return false; // center of mass not inside support of wheels (roughly)
    }
    return true;
}

bool vehicle::valid_wheel_config( bool boat ) const
{
    return sufficient_wheel_config( boat ) && balanced_wheel_config( boat );
}

float vehicle::steering_effectiveness() const
{
    if (!floating.empty()) {
        // I'M ON A BOAT
        return 1.0;
    }

    if (steering.empty()) {
        return -1.0; // No steering installed
    }

    // For now, you just need one wheel working for 100% effective steering.
    // TODO: return something less than 1.0 if the steering isn't so good
    // (unbalanced, long wheelbase, back-heavy vehicle with front wheel steering,
    // etc)
    for (int p : steering) {
        if( !parts[ p ].is_broken() ) {
            return 1.0;
        }
    }

    // We have steering, but it's all broken.
    return 0.0;
}

float vehicle::handling_difficulty() const
{
    const float steer = std::max( 0.0f, steering_effectiveness() );
    const float ktraction = k_traction( g->m.vehicle_wheel_traction( *this ) );
    const float kmass = k_mass();
    const float aligned = std::max( 0.0f, 1.0f - ( face_vec() - dir_vec() ).norm() );

    constexpr float tile_per_turn = 10 * 100;

    // TestVehicle: perfect steering, kmass, moving on road at 100 mph (10 tiles per turn) = 0.0
    // TestVehicle but on grass (0.75 friction) = 2.5
    // TestVehicle but overloaded (0.5 kmass) = 5
    // TestVehicle but with bad steering (0.5 steer) and overloaded (0.5 kmass) = 10
    // TestVehicle but on fungal bed (0.5 friction), bad steering and overloaded = 15
    // TestVehicle but turned 90 degrees during this turn (0 align) = 10
    const float diff_mod = ( ( 1.0f - steer ) + ( 1.0f - kmass ) + ( 1.0f - ktraction ) + ( 1.0f - aligned ) );
    return velocity * diff_mod / tile_per_turn;
}

std::map<itype_id, int> vehicle::fuel_usage() const
{
    std::map<itype_id, int> ret;
    for( size_t i = 0; i < engines.size(); i++ ) {
        // Note: functions with "engine" in name do NOT take part indices
        // @todo Use part indices and not engine vector indices
        if( !is_engine_on( i ) ) {
            continue;
        }

        const size_t e = engines[ i ];
        const auto &info = part_info( e );
        static const itype_id null_fuel_type( "null" );
        if( info.fuel_type == null_fuel_type ) {
            continue;
        }

        // @todo Get rid of this special case
        if( info.fuel_type == fuel_type_battery ) {
            // Motor epower is in negatives
            ret[ fuel_type_battery ] -= epower_to_power( part_epower( e ) );
        } else if( !is_engine_type( i, fuel_type_muscle ) ) {
            int usage = part_power( e );
            if( parts[ e ].faults().count( fault_filter_air ) ) {
                usage *= 2;
            }

            ret[ info.fuel_type ] += usage;
        }
    }

    return ret;
}

float vehicle::drain_energy( const itype_id &ftype, float energy )
{
    float drained = 0.0f;
    for( auto &p : parts ) {
        if( energy <= 0.0f ) {
            break;
        }

        float consumed = p.consume_energy( ftype, energy );
        drained += consumed;
        energy -= consumed;
    }

    invalidate_mass();
    return drained;
}

void vehicle::consume_fuel( double load = 1.0 )
{
    float st = strain();
    for( auto &fuel_pr : fuel_usage() ) {
        auto &ft = fuel_pr.first;
        int amnt_fuel_use = fuel_pr.second;

        // In kilojoules
        double amnt_precise = double( amnt_fuel_use );
        amnt_precise *= load * ( 1.0 + st * st * 100.0 );
        double remainder = fuel_remainder[ ft ];
        amnt_precise -= remainder;

        if( amnt_precise > 0.0f ) {
            fuel_remainder[ ft ] = amnt_precise - drain_energy( ft, amnt_precise );
        } else {
            fuel_remainder[ ft ] = -amnt_precise;
        }

        add_msg( m_debug, "%s consumes %s: amnt %.2f, rem %.2f",
                 name.c_str(), ft.c_str(), amnt_precise, fuel_remainder[ ft ] );
    }
    //do this with chance proportional to current load
    // But only if the player is actually there!
    if( load > 0 && one_in( (int) (1 / load) ) &&
        fuel_left( fuel_type_muscle ) > 0 ) {
        //charge bionics when using muscle engine
        if (g->u.has_bionic( bionic_id( "bio_torsionratchet" ) ) ) {
            g->u.charge_power(1);
        }
        //cost proportional to strain
        int mod = 1 + 4 * st;
        if (one_in(10)) {
            g->u.mod_hunger(mod);
            g->u.mod_thirst(mod);
            g->u.mod_fatigue(mod);
        }
        g->u.mod_stat( "stamina", -mod * 20);
    }
}

std::vector<vehicle_part *> vehicle::lights( bool active )
{
    std::vector<vehicle_part *> res;
    for( auto &e : parts ) {
        if( ( !active || e.enabled ) && !e.is_broken() && e.is_light() ) {
            res.push_back( &e );
        }
    }
    return res;
}

void vehicle::power_parts()
{
    int epower = 0;

    for( const auto *pt : get_parts( VPFLAG_ENABLED_DRAINS_EPOWER, true ) ) {
        epower += pt->info().epower;
    }

    // Consumers of epower
    if( is_alarm_on ) epower += alarm_epower;
    if( camera_on ) epower += camera_epower;
    // Engines: can both produce (plasma) or consume (gas, diesel)
    // Gas engines require epower to run for ignition system, ECU, etc.
    int engine_epower = 0;
    if( engine_on ) {
        for( size_t e = 0; e < engines.size(); ++e ) {
            // Electric engines consume power when actually used, not passively
            if( is_engine_on( e ) && !is_engine_type(e, fuel_type_battery) ) {
                engine_epower += part_epower( engines[e] );
            }
        }

        epower += engine_epower;
    }

    // Producers of epower
    if(engine_on) {
        // If the engine is on, the alternators are working.
        int alternators_epower = 0;
        int alternators_power = 0;
        for( size_t p = 0; p < alternators.size(); ++p ) {
            if(is_alternator_on(p)) {
                alternators_epower += part_info(alternators[p]).epower;
                alternators_power += part_power(alternators[p]);
            }
        }
        if(alternators_epower > 0) {
            alternator_load = (float)abs(alternators_power);
            epower += alternators_epower;
        }
    }

    int epower_capacity_left = power_to_epower(fuel_capacity(fuel_type_battery) - fuel_left(fuel_type_battery));
    if( has_part( "REACTOR", true ) && epower_capacity_left - epower > 0 ) {
        // Still not enough surplus epower to fully charge battery
        // Produce additional epower from any reactors
        bool reactor_working = false;
        for( auto &elem : reactors ) {
            if( !parts[ elem ].is_broken() && parts[elem].ammo_remaining() > 0 ) {
                // Efficiency: one unit of fuel is this many units of battery
                // Note: One battery is roughtly 373 units of epower
                const int efficiency = part_info( elem ).power;
                const int avail_fuel = parts[elem].ammo_remaining() * efficiency;

                const int elem_epower = std::min( part_epower( elem ), power_to_epower( avail_fuel ) );
                // Cap output at what we can achieve and utilize
                const int reactors_output = std::min( elem_epower, epower_capacity_left - epower );
                // Units of fuel consumed before adjustment for efficiency
                const int battery_consumed = epower_to_power( reactors_output );
                // Fuel consumed in actual units of the resource
                int fuel_consumed = battery_consumed / efficiency;
                // Remainder has a chance of resulting in more fuel consumption
                if( x_in_y( battery_consumed % efficiency, efficiency ) ) {
                    fuel_consumed++;
                }

                parts[ elem ].ammo_consume( fuel_consumed, global_part_pos3( elem ) );
                reactor_working = true;

                epower += reactors_output;
            }
        }

        if( !reactor_working ) {
            // All reactors out of fuel or destroyed
            for( auto pt : get_parts( "REACTOR" ) ) {
                pt->enabled = false;
            }
            if( player_in_control(g->u) || g->u.sees( global_pos3() ) ) {
                add_msg( _("The %s's reactor dies!"), name.c_str() );
            }
        }
    }

    int battery_deficit = 0;
    if(epower > 0) {
        // store epower surplus in battery
        charge_battery(epower_to_power(epower));
    } else if(epower < 0) {
        // draw epower deficit from battery
        battery_deficit = discharge_battery(abs(epower_to_power(epower)));
    }

    if( battery_deficit != 0 ) {
        // Scoops need a special case since they consume power during actual use
        for( auto *pt : get_parts( "SCOOP" ) ) {
            pt->enabled = false;
        }
        // Rechargers need special case since they consume power on demand
        for( auto *pt : get_parts( "RECHARGE" ) ) {
            pt->enabled = false;
        }

        for( auto *pt : get_parts( VPFLAG_ENABLED_DRAINS_EPOWER, true ) ) {
            if( pt->info().epower < 0 ) {
                pt->enabled = false;
            }
        }

        is_alarm_on = false;
        camera_on = false;
        if( player_in_control( g->u ) || g->u.sees( global_pos3() ) ) {
            add_msg( _("The %s's battery dies!"), name.c_str() );
        }
        if( engine_epower < 0 ) {
            // Not enough epower to run gas engine ignition system
            engine_on = false;
            if( player_in_control( g->u ) || g->u.sees( global_pos3() ) ) {
                add_msg( _("The %s's engine dies!"), name.c_str() );
            }
        }
    }
}

vehicle* vehicle::find_vehicle( const tripoint &where )
{
    // Is it in the reality bubble?
    tripoint veh_local = g->m.getlocal( where );
    vehicle* veh = g->m.veh_at( veh_local );

    if( veh != nullptr ) {
        return veh;
    }

    // Nope. Load up its submap...
    point veh_in_sm = point( where.x, where.y );
    point veh_sm = ms_to_sm_remain( veh_in_sm );

    auto sm = MAPBUFFER.lookup_submap( veh_sm.x, veh_sm.y, where.z );
    if( sm == nullptr ) {
        return nullptr;
    }

    // ...find the right vehicle inside it...
    for( auto &elem : sm->vehicles ) {
        vehicle *found_veh = elem;
        point veh_location( found_veh->posx, found_veh->posy );

        if( veh_in_sm == veh_location ) {
            veh = found_veh;
            break;
        }
    }

    // ...and hand it over.
    return veh;
}

template <typename Func, typename Vehicle>
int vehicle::traverse_vehicle_graph(Vehicle *start_veh, int amount, Func action)
{
    // Breadth-first search! Initialize the queue with a pointer to ourselves and go!
    std::queue< std::pair<Vehicle*, int> > connected_vehs;
    std::set<Vehicle*> visited_vehs;
    connected_vehs.push(std::make_pair(start_veh, 0));

    while(amount > 0 && connected_vehs.size() > 0) {
        auto current_node = connected_vehs.front();
        Vehicle *current_veh = current_node.first;
        int current_loss = current_node.second;

        visited_vehs.insert(current_veh);
        connected_vehs.pop();

        g->u.add_msg_if_player(m_debug, "Traversing graph with %d power", amount);

        for(auto &p : current_veh->loose_parts) {
            if(!current_veh->part_info(p).has_flag("POWER_TRANSFER")) {
                continue; // ignore loose parts that aren't power transfer cables
            }

            auto target_veh = vehicle::find_vehicle(current_veh->parts[p].target.second);
            if(target_veh == nullptr || visited_vehs.count(target_veh) > 0) {
                // Either no destination here (that vehicle's rolled away or off-map) or
                // we've already looked at that vehicle.
                continue;
            }

            // Add this connected vehicle to the queue of vehicles to search next,
            // but only if we haven't seen this one before.
            if(visited_vehs.count(target_veh) < 1) {
                int target_loss = current_loss + current_veh->part_info(p).epower;
                connected_vehs.push(std::make_pair(target_veh, target_loss));

                float loss_amount = ((float)amount * (float)target_loss) / 100;
                g->u.add_msg_if_player(m_debug, "Visiting remote %p with %d power (loss %f, which is %d percent)",
                                        (void*)target_veh, amount, loss_amount, target_loss);

                amount = action(target_veh, amount, (int)loss_amount);
                g->u.add_msg_if_player(m_debug, "After remote %p, %d power", (void*)target_veh, amount);

                if(amount < 1) {
                    break; // No more charge to donate away.
                }
            }
        }
    }
    return amount;
}

int vehicle::charge_battery (int amount, bool include_other_vehicles)
{
    for( auto &p : parts ) {
        if( amount <= 0 ) {
            break;
        }
        if( !p.is_broken() && p.is_battery() ) {
            int qty = std::min( long( amount ), p.ammo_capacity() - p.ammo_remaining() );
            p.ammo_set( fuel_type_battery, p.ammo_remaining() + qty );
            amount -= qty;
        }
    }

    auto charge_visitor = [] (vehicle* veh, int amount, int lost) {
        g->u.add_msg_if_player(m_debug, "CH: %d", amount - lost);
        return veh->charge_battery(amount - lost, false);
    };

    if(amount > 0 && include_other_vehicles) { // still a bit of charge we could send out...
        amount = traverse_vehicle_graph(this, amount, charge_visitor);
    }

    return amount;
}

int vehicle::discharge_battery (int amount, bool recurse)
{
    for( auto &p : parts ) {
        if( amount <= 0 ) {
            break;
        }
        if( !p.is_broken() && p.is_battery() ) {
            amount -= p.ammo_consume( amount, global_part_pos3( p ) );
        }
    }

    auto discharge_visitor = [] (vehicle* veh, int amount, int lost) {
        g->u.add_msg_if_player(m_debug, "CH: %d", amount + lost);
        return veh->discharge_battery(amount + lost, false);
    };
    if(amount > 0 && recurse) { // need more power!
        amount = traverse_vehicle_graph(this, amount, discharge_visitor);
    }

    return amount; // non-zero if we weren't able to fulfill demand.
}

void vehicle::do_engine_damage(size_t e, int strain) {
     if( is_engine_on(e) && !is_engine_type(e, fuel_type_muscle) &&
         fuel_left(part_info(engines[e]).fuel_type) &&  rng (1, 100) < strain ) {
        int dmg = rng(strain * 2, strain * 4);
        damage_direct( engines[e], dmg );
        if(one_in(2)) {
            add_msg(_("Your engine emits a high pitched whine."));
        } else {
            add_msg(_("Your engine emits a loud grinding sound."));
        }
    }
}

void vehicle::idle(bool on_map) {
    int engines_power = 0;
    float idle_rate;

    if (engine_on && total_power() > 0) {
        for (size_t e = 0; e < engines.size(); e++){
            size_t p = engines[e];
            if (fuel_left(part_info(p).fuel_type) && is_engine_on(e)) {
                engines_power += part_power(engines[e]);
            }
        }

        idle_rate = (float)alternator_load / (float)engines_power;
        if (idle_rate < 0.01) idle_rate = 0.01; // minimum idle is 1% of full throttle
        consume_fuel(idle_rate);

        if (on_map) {
            noise_and_smoke( idle_rate, 6.0 );
        }
    } else {
        if( engine_on && g->u.sees( global_pos3() ) &&
            has_engine_type_not(fuel_type_muscle, true) ) {
            add_msg(_("The %s's engine dies!"), name.c_str());
        }
        engine_on = false;
    }

    if( !warm_enough_to_plant() ) {
        for( auto e : get_parts( "PLANTER", true ) ) {
            if( g->u.sees( global_pos3() ) ) {
                add_msg( _( "The %s's planter turns off due to low temperature." ), name.c_str() );
            }
            e->enabled = false;
        }
    }


    if( has_part( "STEREO", true ) ) {
        play_music();
    }

    if( has_part( "CHIMES", true ) ) {
        play_chimes();
    }

    if (on_map && is_alarm_on) {
        alarm();
    }

    if( on_map ) {
        update_time( calendar::turn );
    }
}

void vehicle::on_move(){
    if( has_part( "SCOOP", true ) ) {
        operate_scoop();
    }
    if( has_part( "PLANTER", true ) ) {
        operate_planter();
    }
    if( has_part( "PLOW", true ) ) {
        operate_plow();
    }
    if( has_part( "REAPER", true ) ) {
        operate_reaper();
    }

    occupied_cache_turn = -1;
}

void vehicle::operate_plow(){
    for( const int plow_id : all_parts_with_feature( "PLOW" ) ){
        const tripoint start_plow = global_pos3() + parts[plow_id].precalc[0];
        if( g->m.has_flag("DIGGABLE", start_plow) ){
            g->m.ter_set( start_plow, t_dirtmound );
        } else {
            const int speed = velocity;
            const int v_damage = rng( 3, speed );
            damage( plow_id, v_damage, DT_BASH, false );
            sounds::sound( start_plow, v_damage, _("Clanggggg!") );
        }
    }
}

void vehicle::operate_reaper(){
    const tripoint &veh_start = global_pos3();
    for( const int reaper_id : all_parts_with_feature( "REAPER" ) ){
        const tripoint reaper_pos = veh_start + parts[ reaper_id ].precalc[ 0 ];
        const int plant_produced =  rng( 1, parts[ reaper_id ].info().bonus );
        const int seed_produced = rng( 1, 3 );
        const units::volume max_pickup_volume = parts[ reaper_id ].info().size / 20;
        if( g->m.furn( reaper_pos ) != f_plant_harvest ||
            !g->m.has_items( reaper_pos ) ) {
            continue;
        }
        const item& seed = g->m.i_at( reaper_pos ).front();
        if( seed.typeId() == "fungal_seeds" ||
            seed.typeId() == "marloss_seed" ) {
            // Otherworldly plants, the earth-made reaper can not handle those.
            continue;
        }
        g->m.furn_set( reaper_pos, f_null );
        g->m.i_clear( reaper_pos );
        for( auto &i : iexamine::get_harvest_items(
                 *seed.type, plant_produced, seed_produced, false ) ) {
            g->m.add_item_or_charges( reaper_pos, i );
        }
        sounds::sound( reaper_pos, rng( 10, 25 ), _("Swish") );
        if( part_flag( reaper_id, "CARGO" ) ) {
            map_stack stack( g->m.i_at( reaper_pos ) );
            for( auto iter = stack.begin(); iter != stack.end(); ) {
                if( ( iter->volume() <= max_pickup_volume ) &&
                    add_item( reaper_id, *iter ) ) {
                    iter = stack.erase( iter );
                } else {
                    ++iter;
                }
            }
        }
    }
}

void vehicle::operate_planter(){
    std::vector<int> planters = all_parts_with_feature("PLANTER");
    for( int planter_id : planters ){
        const tripoint &loc = global_pos3() + parts[planter_id].precalc[0];
        vehicle_stack v = get_items(planter_id);
        for( auto i = v.begin(); i != v.end(); i++ ){
            if( i->is_seed() ){
                // If it is an "advanced model" then it will avoid damaging itself or becoming damaged. It's a real feature.
                if( g->m.ter(loc) != t_dirtmound && part_flag(planter_id,  "ADVANCED_PLANTER" ) ) {
                    //then don't put the item there.
                    break;
                } else if( g->m.ter(loc) == t_dirtmound ) {
                    g->m.furn_set(loc, f_plant_seed);
                } else if( !g->m.has_flag( "DIGGABLE", loc ) ) {
                    //If it isn't diggable terrain, then it will most likely be damaged.
                    damage( planter_id, rng(1, 10), DT_BASH, false );
                    sounds::sound( loc, rng(10,20), _("Clink"));
                }
                if( !i->count_by_charges() || i->charges == 1 ) {
                    i->set_age( 0 );
                    g->m.add_item( loc, *i );
                    v.erase( i );
                } else {
                    item tmp = *i;
                    tmp.charges = 1;
                    tmp.set_age( 0 );
                    g->m.add_item( loc, tmp );
                    i->charges--;
                }
                break;
            }
        }
    }
}

void vehicle::operate_scoop()
{
    std::vector<int> scoops = all_parts_with_feature( "SCOOP" );
    for( int scoop : scoops ) {
        const int chance_to_damage_item = 9;
        const units::volume max_pickup_volume = parts[scoop].info().size / 10;
        const std::array<std::string, 4> sound_msgs = {{
            _("Whirrrr"), _("Ker-chunk"), _("Swish"), _("Cugugugugug")
        }};
        sounds::sound( global_pos3() + parts[scoop].precalc[0], rng( 20, 35 ),
                       sound_msgs[rng( 0, 3 )] );
        std::vector<tripoint> parts_points;
        for( const tripoint &current :
                 g->m.points_in_radius( global_pos3() + parts[scoop].precalc[0], 1 ) ) {
            parts_points.push_back( current );
        }
        for( const tripoint &position : parts_points ) {
            g->m.mop_spills( position );
            if( !g->m.has_items( position ) ) {
                continue;
            }
            item *that_item_there = nullptr;
            const map_stack q = g->m.i_at( position );
            if( g->m.has_flag( "SEALED", position) ) {
                continue;//ignore it. Street sweepers are not known for their ability to harvest crops.
            }
            size_t itemdex = 0;
            for( auto it : q ) {
                if( it.volume() < max_pickup_volume ) {
                    that_item_there = g->m.item_from( position, itemdex );
                    break;
                }
                itemdex++;
            }
            if( !that_item_there ) {
                continue;
            }
            if( one_in( chance_to_damage_item ) && that_item_there->damage() < that_item_there->max_damage() ) {
                //The scoop will not destroy the item, but it may damage it a bit.
                that_item_there->inc_damage( DT_BASH );
                //The scoop gets a lot louder when breaking an item.
                sounds::sound( position, rng(10, that_item_there->volume() / units::legacy_volume_factor * 2 + 10),
                               _("BEEEThump") );
            }
            const int battery_deficit = discharge_battery( that_item_there->weight() / 1_gram *
                                                           -part_epower( scoop ) / rng( 8, 15 ) );
            if( battery_deficit == 0 && add_item( scoop, *that_item_there ) ) {
                g->m.i_rem( position, itemdex );
            } else {
                break;
            }
        }
    }
}

void vehicle::alarm() {
    if( one_in(4) ) {
        //first check if the alarm is still installed
        bool found_alarm = has_security_working();

        //if alarm found, make noise, else set alarm disabled
        if( found_alarm ) {
            const std::array<std::string, 4> sound_msgs = {{
                _("WHOOP WHOOP"), _("NEEeu NEEeu NEEeu"), _("BLEEEEEEP"), _("WREEP")
            }};
            sounds::sound( global_pos3(), (int) rng(45,80), sound_msgs[rng(0,3)] );
            if( one_in(1000) ) {
                is_alarm_on = false;
            }
        } else {
            is_alarm_on = false;
        }
    }
}

void vehicle::slow_leak()
{
    // for each badly damaged tanks (lower than 50% health), leak a small amount
    for( auto &p : parts ) {
        auto dmg = double( p.hp() ) / p.info().durability;
        if( dmg > 0.5 || p.ammo_remaining() <= 0 ) {
            continue;
        }

        auto fuel = p.ammo_current();
        if( fuel != fuel_type_gasoline && fuel != fuel_type_diesel &&
            fuel != fuel_type_battery && fuel != fuel_type_water ) {
            continue; // not a liquid fuel or battery
        }

        int qty = std::max( ( 0.5 - dmg ) * ( 0.5 - dmg) * p.ammo_remaining() / 10, 1.0 );

        // damaged batteries self-discharge without leaking
        if( fuel != fuel_type_battery ) {
            item leak( fuel, calendar::turn, qty );
            point q = coord_translate( p.mount );
            tripoint dest( global_x() + q.x, global_y() + q.y, smz );
            g->m.add_item_or_charges( dest, leak );
        }

        p.ammo_consume( qty, global_part_pos3( p ) );
    }
}

void vehicle::thrust( int thd ) {
    //if vehicle is stopped, set target direction to forward.
    //ensure it is not skidding. Set turns used to 0.
    if( velocity == 0 ) {
        turn_dir = face.dir();
        move = face;
        of_turn_carry = 0;
        last_turn = 0;
        skidding = false;
    }

    if( has_part( "STEREO", true ) ) {
        play_music();
    }

    if( has_part( "CHIMES", true ) ) {
        play_chimes();
    }

    // No need to change velocity
    if( !thd ) {
        return;
    }

    bool pl_ctrl = player_in_control( g->u );

    // No need to change velocity if there are no wheels
    if( !valid_wheel_config( !floating.empty() ) && velocity == 0 ) {
        if( pl_ctrl ) {
            if( floating.empty() ) {
                add_msg(_("The %s doesn't have enough wheels to move!"), name.c_str());
            } else {
                add_msg(_("The %s is too leaky!"), name.c_str());
            }
        }
        return;
    }

    // Accelerate (true) or brake (false)
    bool thrusting = true;
    if( velocity ) {
       int sgn = (velocity < 0) ? -1 : 1;
       thrusting = (sgn == thd);
    }

    // @todo Pass this as an argument to avoid recalculating
    float traction = k_traction( g->m.vehicle_wheel_traction( *this ) );
    int accel = acceleration() * traction;
    if( thrusting && accel == 0 ) {
        if( pl_ctrl ) {
            add_msg( _("The %s is too heavy for its engine(s)!"), name.c_str() );
        }

        return;
    }

    int max_vel = max_velocity() * traction;
    // Get braking power
    int brake = 30 * k_mass();
    int brk = abs(velocity) * brake / 100;
    if (brk < accel) {
        brk = accel;
    }
    if (brk < 10 * 100) {
        brk = 10 * 100;
    }
    //pos or neg if acc or brake
    int vel_inc = ((thrusting) ? accel : brk) * thd;
    if( thd == -1 && thrusting ) {
        //accelerate 60% if going backward
        vel_inc = .6 * vel_inc;
    }

    // Keep exact cruise control speed
    if( cruise_on ) {
        if( thd > 0 ) {
            vel_inc = std::min( vel_inc, cruise_velocity - velocity );
        } else {
            vel_inc = std::max( vel_inc, cruise_velocity - velocity );
        }
    }

    //find power ratio used of engines max
    double load;
    if( cruise_on ) {
        load = ((float)abs(vel_inc)) / std::max((thrusting ? accel : brk),1);
    } else {
        load = (thrusting ? 1.0 : 0.0);
    }

    // only consume resources if engine accelerating
    if (load >= 0.01 && thrusting) {
        //abort if engines not operational
        if( total_power () <= 0 || !engine_on || accel == 0 ) {
            if (pl_ctrl) {
                if( total_power( false ) <= 0 ) {
                    add_msg( m_info, _("The %s doesn't have an engine!"), name.c_str() );
                } else if( has_engine_type( fuel_type_muscle, true ) ) {
                    add_msg( m_info, _("The %s's mechanism is out of reach!"), name.c_str() );
                } else if( !engine_on ) {
                    add_msg( _("The %s's engine isn't on!"), name.c_str() );
                } else if( traction < 0.01f ) {
                    add_msg( _("The %s is stuck."), name.c_str() );
                } else {
                    add_msg( _("The %s's engine emits a sneezing sound."), name.c_str() );
                }
            }
            cruise_velocity = 0;
            return;
        }

        //make noise and consume fuel
        noise_and_smoke (load);
        consume_fuel (load);

        //break the engines a bit, if going too fast.
        int strn = (int) (strain () * strain() * 100);
        for (size_t e = 0; e < engines.size(); e++){
            do_engine_damage(e, strn);
        }
    }

    //wheels aren't facing the right way to change velocity properly
    //lower down, since engines should be getting damaged anyway
    if( skidding ) {
        return;
    }

    //change vehicles velocity
    if( (velocity > 0 && velocity + vel_inc < 0) ||
        (velocity < 0 && velocity + vel_inc > 0) ) {
        //velocity within braking distance of 0
        stop ();
    } else {
        // Increase velocity up to max_vel or min_vel, but not above.
        const int min_vel = -max_vel / 4;
        if( vel_inc > 0 ) {
            // Don't allow braking by accelerating (could happen with damaged engines)
            velocity = std::max( velocity, std::min( velocity + vel_inc, max_vel ) );
        } else {
            velocity = std::min( velocity, std::max( velocity + vel_inc, min_vel ) );
        }
    }
}

void vehicle::cruise_thrust (int amount)
{
    if( amount == 0 ) {
        return;
    }
    int safe_vel = safe_velocity();
    int max_vel = max_velocity();
    int max_rev_vel = -max_vel / 4;

    //if the safe velocity is between the cruise velocity and its next value, set to safe velocity
    if( (cruise_velocity < safe_vel && safe_vel < (cruise_velocity + amount)) ||
        (cruise_velocity > safe_vel && safe_vel > (cruise_velocity + amount)) ){
        cruise_velocity = safe_vel;
    } else {
        if (amount < 0 && (cruise_velocity == safe_vel || cruise_velocity == max_vel)){
            // If coming down from safe_velocity or max_velocity decrease by one so
            // the rounding below will drop velocity to a multiple of amount.
            cruise_velocity += -1;
        } else if( amount > 0 && cruise_velocity == max_rev_vel ) {
            // If increasing from max_rev_vel, do the opposite.
            cruise_velocity += 1;
        } else {
            // Otherwise just add the amount.
            cruise_velocity += amount;
        }
        // Integer round to lowest multiple of amount.
        // The result is always equal to the original or closer to zero,
        // even if negative
        cruise_velocity = (cruise_velocity / abs(amount)) * abs(amount);
    }
    // Can't have a cruise speed faster than max speed
    // or reverse speed faster than max reverse speed.
    if (cruise_velocity > max_vel) {
        cruise_velocity = max_vel;
    } else if (cruise_velocity < max_rev_vel) {
        cruise_velocity = max_rev_vel;
    }
}

void vehicle::turn( int deg )
{
    if (deg == 0) {
        return;
    }
    if (velocity < 0) {
        deg = -deg;
    }
    last_turn = deg;
    turn_dir += deg;
    if (turn_dir < 0) {
        turn_dir += 360;
    }
    if (turn_dir >= 360) {
        turn_dir -= 360;
    }
}

void vehicle::stop ()
{
    velocity = 0;
    skidding = false;
    move = face;
    last_turn = 0;
    of_turn_carry = 0;
}

bool vehicle::collision( std::vector<veh_collision> &colls,
                         const tripoint &dp,
                         bool just_detect, bool bash_floor )
{

    /*
     * Big TODO:
     * Rewrite this function so that it has "pre-collision" phase (detection)
     *  and "post-collision" phase (applying damage).
     * Then invoke the functions cyclically (pre-post-pre-post-...) until
     *  velocity == 0 or no collision happens.
     * Make all post-collisions in a given phase use the same momentum.
     *
     * How it works right now: find the first obstacle, then ram it over and over
     *  until either the obstacle is removed or the vehicle stops.
     * Bug: when ramming a critter without enough force to send it flying,
     *  the vehicle will phase into it.
     */

    if( dp.z != 0 && ( dp.x != 0 || dp.y != 0 ) ) {
        // Split into horizontal + vertical
        return collision( colls, tripoint( dp.x, dp.y, 0    ), just_detect, bash_floor ) ||
               collision( colls, tripoint( 0,    0,    dp.z ), just_detect, bash_floor );
    }

    if( dp.z == -1 && !bash_floor ) {
        // First check current level, then the one below if current had no collisions
        // Bash floors on the current one, but not on the one below.
        if( collision( colls, tripoint( 0, 0, 0 ), just_detect, true ) ) {
            return true;
        }
    }

    const bool vertical = bash_floor || dp.z != 0;
    const int &coll_velocity = vertical ? vertical_velocity : velocity;
    if( !just_detect && coll_velocity == 0 ) {
        debugmsg( "Collision check on stationary vehicle %s", name.c_str() );
        just_detect = true;
    }

    const int velocity_before = coll_velocity;
    const int sign_before = sgn( velocity_before );
    std::vector<int> structural_indices = all_parts_at_location(part_location_structure);
    for( size_t i = 0; i < structural_indices.size(); i++ ) {
        const int p = structural_indices[i];
        // Coords of where part will go due to movement (dx/dy/dz)
        //  and turning (precalc[1])
        const tripoint dsp = global_pos3() + dp + parts[p].precalc[1];
        veh_collision coll = part_collision( p, dsp, just_detect, bash_floor );
        if( coll.type == veh_coll_nothing ) {
            continue;
        }

        colls.push_back( coll );

        if( just_detect ) {
            // DO insert the first collision so we can tell what was it
            return true;
        }

        const int velocity_after = coll_velocity;
        // A hack for falling vehicles: restore the velocity so that it hits at full force everywhere
        // TODO: Make this more elegant
        if( vertical ) {
            vertical_velocity = velocity_before;
        } else if( !just_detect && sgn( velocity_after ) != sign_before ) {
            // Sign of velocity inverted, collisions would be in wrong direction
            break;
        }
    }

    if( structural_indices.empty() ) {
        // Hack for dirty vehicles that didn't yet get properly removed
        veh_collision fake_coll;
        fake_coll.type = veh_coll_other;
        colls.push_back( fake_coll );
        velocity = 0;
        vertical_velocity = 0;
        add_msg( m_debug, "Collision check on a dirty vehicle %s", name.c_str() );
        return true;
    }

    return !colls.empty();
}

// A helper to make sure mass and density is always calculated the same way
void terrain_collision_data( const tripoint &p, bool bash_floor,
                             float &mass, float &density, float &elastic )
{
    elastic = 0.30;
    // Just a rough rescale for now to obtain approximately equal numbers
    const int bash_min = g->m.bash_resistance( p, bash_floor );
    const int bash_max = g->m.bash_strength( p, bash_floor );
    mass = ( bash_min + bash_max ) / 2;
    density = bash_min;
}

veh_collision vehicle::part_collision( int part, const tripoint &p,
                                       bool just_detect, bool bash_floor )
{
    // Vertical collisions need to be handled differently
    // All collisions have to be either fully vertical or fully horizontal for now
    const bool vert_coll = bash_floor || p.z != smz;
    const bool pl_ctrl = player_in_control( g->u );
    Creature *critter = g->critter_at( p, true );
    player *ph = dynamic_cast<player*>( critter );

    Creature *driver = pl_ctrl ? &g->u : nullptr;

    // If in a vehicle assume it's this one
    if( ph != nullptr && ph->in_vehicle ) {
        critter = nullptr;
        ph = nullptr;
    }

    int target_part = -1;
    vehicle *oveh = g->m.veh_at( p, target_part );
    // Disable veh/critter collisions when bashing floor
    // TODO: More elegant code
    const bool is_veh_collision = !bash_floor && oveh != nullptr && oveh != this;
    const bool is_body_collision = !bash_floor && critter != nullptr;

    veh_collision ret;
    ret.type = veh_coll_nothing;
    ret.part = part;

    // Vehicle collisions are a special case. just return the collision.
    // The map takes care of the dynamic stuff.
    if( is_veh_collision ) {
       ret.type = veh_coll_veh;
       //"imp" is too simplistic for veh-veh collisions
       ret.target = oveh;
       ret.target_part = target_part;
       ret.target_name = oveh->disp_name();
       return ret;
    }

    // Non-vehicle collisions can't happen when the vehicle is not moving
    int &coll_velocity = vert_coll ? vertical_velocity : velocity;
    if( !just_detect && coll_velocity == 0 ) {
        return ret;
    }

    // Damage armor before damaging any other parts
    // Actually target, not just damage - spiked plating will "hit back", for example
    const int armor_part = part_with_feature( ret.part, VPFLAG_ARMOR );
    if( armor_part >= 0 ) {
        ret.part = armor_part;
    }

    int dmg_mod = part_info( ret.part ).dmg_mod;
    // Let's calculate type of collision & mass of object we hit
    float mass2 = 0;
    float e = 0.3; // e = 0 -> plastic collision
    // e = 1 -> inelastic collision
    float part_dens = 0; //part density

    if( is_body_collision ) {
        // Check any monster/NPC/player on the way
        ret.type = veh_coll_body; // body
        ret.target = critter;
        e = 0.30;
        part_dens = 15;
        switch( critter->get_size() ) {
        case MS_TINY:    // Rodent
            mass2 = 1;
            break;
        case MS_SMALL:   // Half human
            mass2 = 41;
            break;
        default:
        case MS_MEDIUM:  // Human
            mass2 = 82;
            break;
        case MS_LARGE:   // Cow
            mass2 = 400;
            break;
        case MS_HUGE:     // TAAAANK
            mass2 = 1000;
            break;
        }
        ret.target_name = critter->disp_name();
    } else if( ( bash_floor && g->m.is_bashable_ter_furn( p, true ) ) ||
               ( g->m.is_bashable_ter_furn( p, false ) && g->m.move_cost_ter_furn( p ) != 2 &&
                // Don't collide with tiny things, like flowers, unless we have a wheel in our space.
                (part_with_feature(ret.part, VPFLAG_WHEEL) >= 0 ||
                 !g->m.has_flag_ter_or_furn("TINY", p)) &&
                // Protrusions don't collide with short terrain.
                // Tiny also doesn't, but it's already excluded unless there's a wheel present.
                !(part_with_feature(ret.part, "PROTRUSION") >= 0 &&
                  g->m.has_flag_ter_or_furn("SHORT", p)) &&
                // These are bashable, but don't interact with vehicles.
                !g->m.has_flag_ter_or_furn("NOCOLLIDE", p) ) ) {
        // Movecost 2 indicates flat terrain like a floor, no collision there.
        ret.type = veh_coll_bashable;
        terrain_collision_data( p, bash_floor, mass2, part_dens, e );
        ret.target_name = g->m.disp_name( p );
    } else if( g->m.impassable_ter_furn( p ) ||
               ( bash_floor && !g->m.has_flag( TFLAG_NO_FLOOR, p ) ) ) {
        ret.type = veh_coll_other; // not destructible
        mass2 = 1000;
        e = 0.10;
        part_dens = 80;
        ret.target_name = g->m.disp_name( p );
    }

    if( ret.type == veh_coll_nothing || just_detect ) {
        // Hit nothing or we aren't actually hitting
        return ret;
    }

    // Calculate mass AFTER checking for collision
    //  because it involves iterating over all cargo
    const float mass = to_kilogram( total_mass() );

    //Calculate damage resulting from d_E
    const itype *type = item::find_type( part_info( ret.part ).item );
    const auto &mats = type->materials;
    float vpart_dens = 0;
    if( !mats.empty() ) {
        for( auto &mat_id : mats ) {
            vpart_dens += mat_id.obj().density();
        }
        vpart_dens /= mats.size(); // average
    }

    //k=100 -> 100% damage on part
    //k=0 -> 100% damage on obj
    float material_factor = (part_dens - vpart_dens)*0.5;
    material_factor = std::max( -25.0f, std::min( 25.0f, material_factor ) );
    // factor = -25 if mass is much greater than mass2
    // factor = +25 if mass2 is much greater than mass
    const float weight_factor = mass >= mass2 ?
        -25 * ( log(mass) - log(mass2) ) / log(mass) :
         25 * ( log(mass2) - log(mass) ) / log(mass2);

    float k = 50 + material_factor + weight_factor;
    k = std::max( 10.0f, std::min( 90.0f, k ) );

    bool smashed = true;
    std::string snd; // NOTE: Unused!
    float dmg = 0.0f;
    float part_dmg = 0.0f;
    // Calculate Impulse of car
    int turns_stunned = 0;

    const int prev_velocity = coll_velocity;
    const int vel_sign = sgn( coll_velocity );
    // Velocity of the object we're hitting
    // Assuming it starts at 0, but we'll probably hit it many times
    // in one collision, so accumulate the velocity gain from each hit.
    float vel2 = 0.0f;
    do {
        smashed = false;
        // Impulse of vehicle
        const float vel1 = coll_velocity / 100.0f;
        // Velocity of car after collision
        const float vel1_a = (mass*vel1 + mass2*vel2 + e*mass2*(vel2 - vel1)) / (mass + mass2);
        // Velocity of object after collision
        const float vel2_a = (mass*vel1 + mass2*vel2 + e*mass *(vel1 - vel2)) / (mass + mass2);
        // Lost energy at collision -> deformation energy -> damage
        const float E_before = 0.5f * (mass * vel1 * vel1)   + 0.5f * (mass2 * vel2 * vel2);
        const float E_after =  0.5f * (mass * vel1_a*vel1_a) + 0.5f * (mass2 * vel2_a*vel2_a);
        const float d_E = E_before - E_after;
        if( d_E <= 0 ) {
            // Deformation energy is signed
            // If it's negative, it means something went wrong
            // But it still does happen sometimes...
            if( fabs(vel1_a) < fabs(vel1) ) {
                // Lower vehicle's speed to prevent infinite loops
                coll_velocity = vel1_a * 90;
            }
            if( fabs(vel2_a) > fabs(vel2) ) {
                vel2 = vel2_a;
            }

            continue;
        }

        add_msg( m_debug, "Deformation energy: %.2f", d_E );
        // Damage calculation
        // Damage dealt overall
        dmg += d_E / 400;
        // Damage for vehicle-part
        // Always if no critters, otherwise if critter is real
        if( critter == nullptr || !critter->is_hallucination() ) {
            part_dmg = dmg * k / 100;
            add_msg( m_debug, "Part collision damage: %.2f", part_dmg );
        }
        // Damage for object
        const float obj_dmg = dmg * (100-k)/100;

        if( ret.type == veh_coll_other ) {
        } else if( ret.type == veh_coll_bashable ) {
            // Something bashable -- use map::bash to determine outcome
            // NOTE: Floor bashing disabled for balance reasons
            //       Floor values are still used to set damage dealt to vehicle
            smashed = g->m.is_bashable_ter_furn( p, false ) &&
                      g->m.bash_resistance( p, bash_floor ) <= obj_dmg &&
                      g->m.bash( p, obj_dmg, false, false, false, this ).success;
            if( smashed ) {
                if( g->m.is_bashable_ter_furn( p, bash_floor ) ) {
                    // There's new terrain there to smash
                    smashed = false;
                    terrain_collision_data( p, bash_floor, mass2, part_dens, e );
                    ret.target_name = g->m.disp_name( p );
                } else if( g->m.impassable_ter_furn( p ) ) {
                    // There's new terrain there, but we can't smash it!
                    smashed = false;
                    ret.type = veh_coll_other;
                    mass2 = 1000;
                    e = 0.10;
                    part_dens = 80;
                    ret.target_name = g->m.disp_name( p );
                }
            }
        } else if( ret.type == veh_coll_body ) {
            int dam = obj_dmg*dmg_mod/100;

            // No blood from hallucinations
            if( !critter->is_hallucination() ) {
                if( part_flag( ret.part, "SHARP" ) ) {
                    parts[ret.part].blood += (20 + dam) * 5;
                } else if( dam > rng ( 10, 30 ) ) {
                    parts[ret.part].blood += (10 + dam / 2) * 5;
                }

                check_environmental_effects = true;
            }

            turns_stunned = ( rng( 0, dam ) > 10 ) + ( rng( 0, dam ) > 40 );
            if( turns_stunned > 0 ) {
                critter->add_effect( effect_stunned, turns_stunned );
            }

            if( ph != nullptr ) {
                ph->hitall( dam, 40, driver );
            } else {
                const int armor = part_flag( ret.part, "SHARP" ) ?
                    critter->get_armor_cut( bp_torso ) :
                    critter->get_armor_bash( bp_torso );
                dam = std::max( 0, dam - armor );
                critter->apply_damage( driver, bp_torso, dam );
                add_msg( m_debug, "Critter collision damage: %d", dam );
            }

            // Don't fling if vertical - critter got smashed into the ground
            if( !vert_coll ) {
                if( fabs(vel2_a) > 10.0f ||
                    fabs(e * mass * vel1_a) > fabs(mass2 * (10.0f - vel2_a)) ) {
                    const int angle = rng( -60, 60 );
                    // Also handle the weird case when we don't have enough force
                    // but still have to push (in such case compare momentum)
                    const float push_force = std::max<float>( fabs( vel2_a ), 10.1f );
                    // move.dir is where the vehicle is facing. If velocity is negative,
                    // we're moving backwards and have to adjust the angle accordingly.
                    const int angle_sum = angle + move.dir() + ( vel2_a > 0 ? 0 : 180 );
                    g->fling_creature( critter, angle_sum, push_force );
                } else if( fabs( vel2_a ) > fabs( vel2 ) ) {
                    vel2 = vel2_a;
                } else {
                    // Vehicle's momentum isn't big enough to push the critter
                    velocity = 0;
                    break;
                }

                if( critter->is_dead_state() ) {
                    smashed = true;
                } else {
                    // Only count critter as pushed away if it actually changed position
                    smashed = (critter->pos() != p);
                }
            }
        }

        coll_velocity = vel1_a * ( smashed ? 100 : 90 );
        // Stop processing when sign inverts, not when we reach 0
    } while( !smashed && sgn( coll_velocity ) == vel_sign );

    // Apply special effects from collision.
    if( critter != nullptr ) {
        if( pl_ctrl ) {
            if( turns_stunned > 0 ) {
                //~ 1$s - vehicle name, 2$s - part name, 3$s - NPC or monster
                add_msg (m_warning, _("Your %1$s's %2$s rams into %3$s and stuns it!"),
                         name.c_str(), parts[ ret.part ].name().c_str(), ret.target_name.c_str());
            } else {
                //~ 1$s - vehicle name, 2$s - part name, 3$s - NPC or monster
                add_msg (m_warning, _("Your %1$s's %2$s rams into %3$s!"),
                         name.c_str(), parts[ ret.part ].name().c_str(), ret.target_name.c_str());
            }
        }

        if( part_flag( ret.part, "SHARP" ) ) {
            critter->bleed();
        } else {
            sounds::sound( p, 20, snd );
        }
    } else {
        if( pl_ctrl ) {
            if( snd.length() > 0 ) {
                //~ 1$s - vehicle name, 2$s - part name, 3$s - collision object name, 4$s - sound message
                add_msg (m_warning, _("Your %1$s's %2$s rams into %3$s with a %4$s"),
                         name.c_str(), parts[ ret.part ].name().c_str(), ret.target_name.c_str(), snd.c_str());
            } else {
                //~ 1$s - vehicle name, 2$s - part name, 3$s - collision object name
                add_msg (m_warning, _("Your %1$s's %2$s rams into %3$s."),
                         name.c_str(), parts[ ret.part ].name().c_str(), ret.target_name.c_str());
            }
        }

        sounds::sound(p, smashed ? 80 : 50, snd );
    }

    if( smashed && !vert_coll ) {
        int turn_amount = rng( 1, 3 ) * sqrt((double)part_dmg);
        turn_amount /= 15;
        if( turn_amount < 1 ) {
            turn_amount = 1;
        }
        turn_amount *= 15;
        if( turn_amount > 120 ) {
            turn_amount = 120;
        }
        int turn_roll = rng( 0, 100 );
        // Probability of skidding increases with higher delta_v
        if( turn_roll < std::abs((prev_velocity - coll_velocity) / 100.0f * 2.0f) ) {
            //delta_v = vel1 - vel1_a
            //delta_v = 50 mph -> 100% probability of skidding
            //delta_v = 25 mph -> 50% probability of skidding
            skidding = true;
            turn( one_in( 2 ) ? turn_amount : -turn_amount );
        }
    }

    ret.imp = part_dmg;
    return ret;
}

void vehicle::handle_trap( const tripoint &p, int part )
{
    int pwh = part_with_feature( part, VPFLAG_WHEEL );
    if( pwh < 0 ) {
        return;
    }
    const trap &tr = g->m.tr_at(p);
    const trap_id t = tr.loadid;
    int noise = 0;
    int chance = 100;
    int expl = 0;
    int shrap = 0;
    int part_damage = 0;
    std::string snd;
    // todo; make trapfuncv?

    if ( t == tr_bubblewrap ) {
        noise = 18;
        snd = _("Pop!");
    } else if ( t == tr_beartrap || t == tr_beartrap_buried ) {
        noise = 8;
        snd = _("SNAP!");
        part_damage = 300;
        g->m.remove_trap(p);
        g->m.spawn_item(p, "beartrap");
    } else if ( t == tr_nailboard || t == tr_caltrops ) {
        part_damage = 300;
    } else if ( t == tr_blade ) {
        noise = 1;
        snd = _("Swinnng!");
        part_damage = 300;
    } else if ( t == tr_crossbow ) {
        chance = 30;
        noise = 1;
        snd = _("Clank!");
        part_damage = 300;
        g->m.remove_trap(p);
        g->m.spawn_item(p, "crossbow");
        g->m.spawn_item(p, "string_6");
        if (!one_in(10)) {
            g->m.spawn_item(p, "bolt_steel");
        }
    } else if ( t == tr_shotgun_2 || t == tr_shotgun_1 ) {
        noise = 60;
        snd = _("Bang!");
        chance = 70;
        part_damage = 300;
        if (t == tr_shotgun_2) {
            g->m.trap_set(p, tr_shotgun_1);
        } else {
            g->m.remove_trap(p);
            g->m.spawn_item(p, "shotgun_s");
            g->m.spawn_item(p, "string_6");
        }
    } else if ( t == tr_landmine_buried || t == tr_landmine ) {
        expl = 10;
        shrap = 8;
        g->m.remove_trap(p);
        part_damage = 1000;
    } else if ( t == tr_boobytrap ) {
        expl = 18;
        shrap = 12;
        part_damage = 1000;
    } else if ( t == tr_dissector ) {
        noise = 10;
        snd = _("BRZZZAP!");
        part_damage = 500;
    } else if( t == tr_sinkhole || t == tr_pit || t == tr_spike_pit || t == tr_glass_pit ) {
        part_damage = 500;
    } else if( t == tr_ledge ) {
        falling = true;
        // Don't print message
        return;
    } else {
        return;
    }
    if( g->u.sees(p) ) {
        if( g->u.knows_trap( p ) ) {
            //~ %1$s: name of the vehicle; %2$s: name of the related vehicle part; %3$s: trap name
            add_msg(m_bad, _("The %1$s's %2$s runs over %3$s."), name.c_str(),
                    parts[ part ].name().c_str(), tr.name().c_str() );
        } else {
            add_msg(m_bad, _("The %1$s's %2$s runs over something."), name.c_str(),
                    parts[ part ].name().c_str() );
        }
    }
    if (noise > 0) {
        sounds::sound(p, noise, snd);
    }
    if( part_damage && chance >= rng (1, 100) ) {
        // Hit the wheel directly since it ran right over the trap.
        damage_direct( pwh, part_damage );
    }
    if( expl > 0 ) {
        g->explosion( p, expl, 0.5f, false, shrap );
    }
}

// total volume of all the things
units::volume vehicle::stored_volume(int const part) const
{
    return get_items( part ).stored_volume();
}

units::volume vehicle::max_volume(int const part) const
{
    return get_items( part ).max_volume();
}

units::volume vehicle::free_volume(int const part) const
{
    return get_items( part ).free_volume();
}

void vehicle::make_active( item_location &loc )
{
    item *target = loc.get_item();
    if( !target->needs_processing() ) {
        return;
    }
    auto cargo_parts = get_parts( loc.position(), "CARGO" );
    if( cargo_parts.empty() ) {
        return;
    }
    // System insures that there is only one part in this vector.
    vehicle_part *cargo_part = cargo_parts.front();
    auto &item_stack = cargo_part->items;
    auto item_index = std::find_if( item_stack.begin(), item_stack.end(),
                                    [&target]( const item &i ) { return &i == target; } );
    active_items.add( item_index, cargo_part->mount );
}

long vehicle::add_charges( int part, const item &itm )
{
    if( !itm.count_by_charges() ) {
        debugmsg( "Add charges was called for an item not counted by charges!" );
        return 0;
    }
    const long ret = get_items( part ).amount_can_fit( itm );
    if( ret == 0 ) {
        return 0;
    }

    item itm_copy = itm;
    itm_copy.charges = ret;
    return add_item( part, itm_copy ) ? ret : 0;
}

bool vehicle::add_item( int part, const item &itm )
{
    if( part < 0 || part >= ( int )parts.size() ) {
        debugmsg( "int part (%d) is out of range", part );
        return false;
    }
    // const int max_weight = ?! // TODO: weight limit, calc per vpart & vehicle stats, not a hard user limit.
    // add creaking sounds and damage to overloaded vpart, outright break it past a certian point, or when hitting bumps etc

    if( parts[ part ].base.is_gun() ) {
        if( !itm.is_ammo() || itm.ammo_type() != parts[ part ].base.ammo_type() ) {
            return false;
        }
    }
    bool charge = itm.count_by_charges();
    vehicle_stack istack = get_items( part );
    const long to_move = istack.amount_can_fit( itm );    
    if( to_move == 0 || ( charge && to_move < itm.charges ) ) {
        return false; // @add_charges should be used in the latter case
    }
    if( charge ) {
        item *here = istack.stacks_with( itm );
        if( here ) {
            invalidate_mass();
            return here->merge_charges( itm );
        }
    }
    return add_item_at( part, parts[part].items.end(), itm );
}

bool vehicle::add_item( vehicle_part &pt, const item &obj )
{
    int idx = index_of_part( &pt );
    if( idx < 0 ) {
        debugmsg( "Tried to add item to invalid part" );
        return false;
    }
    return add_item( idx, obj );
}

bool vehicle::add_item_at(int part, std::list<item>::iterator index, item itm)
{
    if( itm.is_bucket_nonempty() ) {
        for( auto &elem : itm.contents ) {
            g->m.add_item_or_charges( global_part_pos3( part ), elem );
        }

        itm.contents.clear();
    }

    const auto new_pos = parts[part].items.insert( index, itm );
    if( itm.needs_processing() ) {
        active_items.add( new_pos, parts[part].mount );
    }

    invalidate_mass();
    return true;
}

bool vehicle::remove_item( int part, int itemdex )
{
    if( itemdex < 0 || itemdex >= (int)parts[part].items.size() ) {
        return false;
    }

    remove_item( part, std::next(parts[part].items.begin(), itemdex) );
    return true;
}

bool vehicle::remove_item( int part, const item *it )
{
    bool rc = false;
    std::list<item>& veh_items = parts[part].items;

    for( auto iter = veh_items.begin(); iter != veh_items.end(); iter++ ) {
        //delete the item if the pointer memory addresses are the same
        if( it == &*iter ) {
            remove_item(part, iter);
            rc = true;
            break;
        }
    }
    return rc;
}

std::list<item>::iterator vehicle::remove_item( int part, std::list<item>::iterator it )
{
    std::list<item>& veh_items = parts[part].items;

    if( active_items.has( it, parts[part].mount ) ) {
        active_items.remove( it, parts[part].mount );
    }

    invalidate_mass();
    return veh_items.erase(it);
}

vehicle_stack vehicle::get_items(int const part)
{
    return vehicle_stack( &parts[part].items, global_pos() + parts[part].precalc[0],
                          this, part );
}

vehicle_stack vehicle::get_items( int const part ) const
{
    // HACK: callers could modify items through this
    // TODO: a const version of vehicle_stack is needed
    return const_cast<vehicle*>(this)->get_items(part);
}

void vehicle::place_spawn_items()
{
    if( !type.is_valid() ) {
        return;
    }

    for( const auto &pt : type->parts ) {
        if( pt.with_ammo ) {
            int turret = part_with_feature_at_relative( pt.pos, "TURRET" );
            if( turret >= 0 && x_in_y( pt.with_ammo, 100 ) ) {
                parts[ turret ].ammo_set( random_entry( pt.ammo_types ), rng( pt.ammo_qty.first, pt.ammo_qty.second ) );
            }
        }
    }

    for( const auto& spawn : type.obj().item_spawns ) {
        if( rng( 1, 100 ) <= spawn.chance ) {
            int part = part_with_feature_at_relative( spawn.pos, "CARGO", false );
            if( part < 0 ) {
                debugmsg( "No CARGO parts at (%d, %d) of %s!", spawn.pos.x, spawn.pos.y, name.c_str() );

            } else {
                // if vehicle part is broken only 50% of items spawn and they will be variably damaged
                bool broken = parts[ part ].is_broken();
                if( broken && one_in( 2 ) ) {
                    continue;
                }

                std::vector<item> created;
                for( const itype_id& e : spawn.item_ids ) {
                    created.emplace_back( item( e ).in_its_container() );
                }
                for( const std::string& e : spawn.item_groups ) {
                    created.emplace_back( item_group::item_from( e, calendar::turn ) );
                }

                for( item& e : created ) {
                    if( e.is_null() ) {
                        continue;
                    }
                    if( broken && e.mod_damage( rng( 1, e.max_damage() ) ) ) {
                        continue; // we destroyed the item
                    }
                    if( e.is_tool() || e.is_gun() || e.is_magazine() ) {
                        bool spawn_ammo = rng( 0, 99 ) < spawn.with_ammo && e.ammo_remaining() == 0;
                        bool spawn_mag  = rng( 0, 99 ) < spawn.with_magazine && !e.magazine_integral() && !e.magazine_current();

                        if( spawn_mag ) {
                            e.contents.emplace_back( e.magazine_default(), e.birthday() );
                        }
                        if( spawn_ammo ) {
                            e.ammo_set( e.ammo_type()->default_ammotype() );
                        }
                    }
                    add_item( part, e);
                }
            }
        }
    }
}

void vehicle::gain_moves()
{
    if( velocity != 0 || falling ) {
        if( loose_parts.size() > 0 ) {
            shed_loose_parts();
        }
        of_turn = 1 + of_turn_carry;
    } else {
        of_turn = 0;
    }
    of_turn_carry = 0;

    // cruise control TODO: enable for NPC?
    if( player_in_control(g->u) && cruise_on && cruise_velocity != velocity ) {
        thrust( (cruise_velocity) > velocity ? 1 : -1 );
    }

    // Force off-map vehicles to load by visiting them every time we gain moves.
    // Shouldn't be too expensive if there aren't fifty trillion vehicles in the graph...
    // ...and if there are, it's the player's fault for putting them there.
    auto nil_visitor = [] (vehicle*, int amount, int) { return amount; };
    traverse_vehicle_graph(this, 1, nil_visitor);

    if( check_environmental_effects ) {
        check_environmental_effects = do_environmental_effects();
    }

    // turrets which are enabled will try to reload and then automatically fire
    // Turrets which are disabled but have targets set are a special case
    for( auto e : turrets() ) {
        if( e->enabled || e->target.second != e->target.first ) {
            automatic_fire_turret( *e );
        }
    }

    if( velocity < 0 ) {
        beeper_sound();
    }
}

/**
 * Refreshes all caches and refinds all parts. Used after the vehicle has had a part added or removed.
 * Makes indices of different part types so they're easy to find. Also calculates power drain.
 */
void vehicle::refresh()
{
    alternators.clear();
    engines.clear();
    reactors.clear();
    solar_panels.clear();
    funnels.clear();
    relative_parts.clear();
    loose_parts.clear();
    wheelcache.clear();
    steering.clear();
    speciality.clear();
    floating.clear();
    tracking_epower = 0;
    alternator_load = 0;
    camera_epower = 0;
    extra_drag = 0;
    // Used to sort part list so it displays properly when examining
    struct sort_veh_part_vector {
        vehicle *veh;
        inline bool operator() (const int p1, const int p2) {
            return veh->part_info(p1).list_order < veh->part_info(p2).list_order;
        }
    } svpv = { this };
    std::vector<int>::iterator vii;

    // Main loop over all vehicle parts.
    for( size_t p = 0; p < parts.size(); p++ ) {
        const vpart_info& vpi = part_info( p );
        if( parts[p].removed ) {
            continue;
        }
        if( vpi.has_flag(VPFLAG_ALTERNATOR) ) {
            alternators.push_back( p );
        }
        if( vpi.has_flag(VPFLAG_ENGINE) ) {
            engines.push_back( p );
        }
        if( vpi.has_flag("REACTOR") ) {
            reactors.push_back( p );
        }
        if( vpi.has_flag(VPFLAG_SOLAR_PANEL) ) {
            solar_panels.push_back( p );
        }
        if( vpi.has_flag("FUNNEL") ) {
            funnels.push_back( p );
        }
        if( vpi.has_flag("UNMOUNT_ON_MOVE") ) {
            loose_parts.push_back(p);
        }
        if( vpi.has_flag( VPFLAG_WHEEL ) ) {
            wheelcache.push_back( p );
        }
        if (vpi.has_flag("STEERABLE") || vpi.has_flag("TRACKED")) {
            // TRACKED contributes to steering effectiveness but
            //  (a) doesn't count as a steering axle for install difficulty
            //  (b) still contributes to drag for the center of steering calc
            steering.push_back(p);
        }
        if (vpi.has_flag("SECURITY")){
            speciality.push_back(p);
        }
        if( vpi.has_flag( "CAMERA" ) ) {
            camera_epower += vpi.epower;
        }
        if( vpi.has_flag( VPFLAG_FLOATS ) ) {
            floating.push_back( p );
        }
        if( parts[ p ].enabled ) {
            if( vpi.has_flag( "PLOW" ) ) {
                extra_drag += vpi.power;
            }
            if( vpi.has_flag( "PLANTER" ) ) {
                extra_drag += vpi.power;
            }
            if( vpi.has_flag( "REAPER" ) ) {
                extra_drag += vpi.power;
            }
        }
        // Build map of point -> all parts in that point
        const point pt = parts[p].mount;
        // This will keep the parts at point pt sorted
        vii = std::lower_bound( relative_parts[pt].begin(), relative_parts[pt].end(), static_cast<int>( p ), svpv );
        relative_parts[pt].insert( vii, p );
    }

    // NB: using the _old_ pivot point, don't recalc here, we only do that when moving!
    precalc_mounts( 0, pivot_rotation[0], pivot_anchor[0] );
    check_environmental_effects = true;
    insides_dirty = true;
    invalidate_mass();
}

const point &vehicle::pivot_point() const {
    if (pivot_dirty) {
        refresh_pivot();
    }

    return pivot_cache;
}

void vehicle::refresh_pivot() const {
    // Const method, but messes with mutable fields
    pivot_dirty = false;

    if( wheelcache.empty() || !valid_wheel_config( false ) ) {
        // No usable wheels, use CoM (dragging)
        pivot_cache = local_center_of_mass();
        return;
    }

    // The model here is:
    //
    //  We are trying to rotate around some point (xc,yc)
    //  This produces a friction force / moment from each wheel resisting the
    //  rotation. We want to find the point that minimizes that resistance.
    //
    //  For a given wheel w at (xw,yw), find:
    //   weight(w): a scaling factor for the friction force based on wheel
    //              size, brokenness, steerability/orientation
    //   center_dist: the distance from (xw,yw) to (xc,yc)
    //   centerline_angle: the angle between the X axis and a line through
    //                     (xw,yw) and (xc,yc)
    //
    //  Decompose the force into two components, assuming that the wheel is
    //  aligned along the X axis and we want to apply diffferent weightings to
    //  the in-line vs perpendicular parts of the force:
    //
    //   Resistance force in line with the wheel (X axis)
    //    Fi = weightI(w) * center_dist * sin(centerline_angle)
    //   Resistance force perpendicular to the wheel (Y axis):
    //    Fp = weightP(w) * center_dist * cos(centerline_angle);
    //
    //  Then find the moment that these two forces would apply around (xc,yc)
    //    moment(w) = center_dist * cos(centerline_angle) * Fi +
    //                center_dist * sin(centerline_angle) * Fp
    //
    //  Note that:
    //    cos(centerline_angle) = (xw-xc) / center_dist
    //    sin(centerline_angle) = (yw-yc) / center_dist
    // -> moment(w) = weightP(w)*(xw-xc)^2 + weightI(w)*(yw-yc)^2
    //              = weightP(w)*xc^2 - 2*weightP(w)*xc*xw + weightP(w)*xw^2 +
    //                weightI(w)*yc^2 - 2*weightI(w)*yc*yw + weightI(w)*yw^2
    //
    //  which happily means that the X and Y axes can be handled independently.
    //  We want to minimize sum(moment(w)) due to wheels w=0,1,..., which
    //  occurs when:
    //
    //    sum( 2*xc*weightP(w) - 2*weightP(w)*xw ) = 0
    //     -> xc = (weightP(0)*x0 + weightP(1)*x1 + ...) /
    //             (weightP(0) + weightP(1) + ...)
    //    sum( 2*yc*weightI(w) - 2*weightI(w)*yw ) = 0
    //     -> yc = (weightI(0)*y0 + weightI(1)*y1 + ...) /
    //             (weightI(0) + weightI(1) + ...)
    //
    // so it turns into a fairly simple weighted average of the wheel positions.

    float xc_numerator = 0, xc_denominator = 0;
    float yc_numerator = 0, yc_denominator = 0;

    for (int p : wheelcache) {
        const auto &wheel = parts[p];

        // @todo: load on tyre?
        float contact_area = wheel.wheel_area();
        float weight_i;  // weighting for the in-line part
        float weight_p;  // weighting for the perpendicular part
        if( wheel.is_broken() ) {
            // broken wheels don't roll on either axis
            weight_i = contact_area * 2;
            weight_p = contact_area * 2;
        } else if (wheel.info().has_flag("STEERABLE")) {
            // Unbroken steerable wheels can handle motion on both axes
            // (but roll a little more easily inline)
            weight_i = contact_area * 0.1;
            weight_p = contact_area * 0.2;
        } else {
            // Regular wheels resist perpendicular motion
            weight_i = contact_area * 0.1;
            weight_p = contact_area;
        }

        xc_numerator += weight_p * wheel.mount.x;
        yc_numerator += weight_i * wheel.mount.y;
        xc_denominator += weight_p;
        yc_denominator += weight_i;
    }

    if (xc_denominator < 0.1 || yc_denominator < 0.1) {
        debugmsg("vehicle::refresh_pivot had a bad weight: xc=%.3f/%.3f yc=%.3f/%.3f",
                 xc_numerator, xc_denominator, yc_numerator, yc_denominator);
        pivot_cache = local_center_of_mass();
    } else {
        pivot_cache.x = round(xc_numerator / xc_denominator);
        pivot_cache.y = round(yc_numerator / yc_denominator);
    }
}

void vehicle::remove_remote_part(int part_num) {
    auto veh = find_vehicle(parts[part_num].target.second);

    // If the target vehicle is still there, ask it to remove its part
    if (veh != nullptr) {
        auto pos = global_pos3() + parts[part_num].precalc[0];
        tripoint local_abs = g->m.getabs( pos );

        for( size_t j = 0; j < veh->loose_parts.size(); j++) {
            int remote_partnum = veh->loose_parts[j];
            auto remote_part = &veh->parts[remote_partnum];

            if( veh->part_flag(remote_partnum, "POWER_TRANSFER") && remote_part->target.first == local_abs) {
                veh->remove_part(remote_partnum);
                return;
            }
        }
    }
}

void vehicle::shed_loose_parts() {
    // remove_part rebuilds the loose_parts vector, when all of those parts have been removed,
    // it will stay empty.
    while( !loose_parts.empty() ) {
        int const elem = loose_parts.front();
        if( part_flag( elem, "POWER_TRANSFER" ) ) {
            remove_remote_part( elem );
        }

        auto part = &parts[elem];
        auto pos = global_pos3() + part->precalc[0];
        item drop = part->properties_to_item();
        g->m.add_item_or_charges( pos, drop );

        remove_part( elem );
    }
}

void vehicle::refresh_insides ()
{
    insides_dirty = false;
    for (size_t p = 0; p < parts.size(); p++) {
        if (parts[p].removed) {
          continue;
        }
        /* If there's no roof, or there is a roof but it's broken, it's outside.
         * (Use short-circuiting && so broken frames don't screw this up) */
        if ( !( part_with_feature( p, "ROOF" ) >= 0 && !parts[ p ].is_broken() ) ) {
            parts[p].inside = false;
            continue;
        }

        parts[p].inside = true; // inside if not otherwise
        for (int i = 0; i < 4; i++) { // let's check four neighbour parts
            int ndx = i < 2? (i == 0? -1 : 1) : 0;
            int ndy = i < 2? 0 : (i == 2? - 1: 1);
            std::vector<int> parts_n3ar = parts_at_relative (parts[p].mount.x + ndx,
                                                             parts[p].mount.y + ndy);
            bool cover = false; // if we aren't covered from sides, the roof at p won't save us
            for (auto &j : parts_n3ar) {
                if( part_flag( j, "ROOF" ) && !parts[ j ].is_broken() ) { // another roof -- cover
                    cover = true;
                    break;
                }
                else
                if( part_flag( j, "OBSTACLE" ) && !parts[ j ].is_broken() ) {
                    // found an obstacle, like board or windshield or door
                    if (parts[j].inside || (part_flag(j, "OPENABLE") && parts[j].open)) {
                        continue; // door and it's open -- can't cover
                    }
                    cover = true;
                    break;
                }
                //Otherwise keep looking, there might be another part in that square
            }
            if (!cover) {
                parts[p].inside = false;
                break;
            }
        }
    }
}

bool vehicle::is_inside(int const p) const
{
    if (p < 0 || p >= (int)parts.size()) {
        return false;
    }
    if (insides_dirty) {
        // TODO: this is a bit of a hack as refresh_insides has side effects
        // this should be called elsewhere and not in a function that intends to just query
        const_cast<vehicle*>(this)->refresh_insides();
    }
    return parts[p].inside;
}

void vehicle::unboard_all ()
{
    std::vector<int> bp = boarded_parts();
    for( auto &i : bp ) {
        g->m.unboard_vehicle( tripoint( global_x() + parts[i].precalc[0].x,
                                        global_y() + parts[i].precalc[0].y,
                                        smz ) );
    }
}

int vehicle::damage( int p, int dmg, damage_type type, bool aimed )
{
    if( dmg < 1 ) {
        return dmg;
    }

    std::vector<int> pl = parts_at_relative( parts[p].mount.x, parts[p].mount.y );
    if( pl.empty() ) {
      // We ran out of non removed parts at this location already.
      return dmg;
    }

    if( !aimed ) {
        bool found_obs = false;
        for( auto &i : pl ) {
            if( part_flag( i, "OBSTACLE" ) &&
                (!part_flag( i, "OPENABLE" ) || !parts[i].open) ) {
                found_obs = true;
                break;
            }
        }

        if( !found_obs ) { // not aimed at this tile and no obstacle here -- fly through
            return dmg;
        }
    }

    int target_part = random_entry( pl );

    // door motor mechanism is protected by closed doors
    if( part_flag( target_part, "DOOR_MOTOR" ) ) {
        // find the most strong openable thats not open
        int strongest_door_part = -1;
        int strongest_door_durability = INT_MIN;
        for( int part : pl ) {
            if( part_flag( part, "OPENABLE" ) && !parts[part].open ) {
                int door_durability = part_info( part ).durability;
                if (door_durability > strongest_door_durability) {
                   strongest_door_part = part;
                   strongest_door_durability = door_durability;
                }
            }
        }

        // if we found a closed door, target it instead of the door_motor
        if (strongest_door_part != -1) {
            target_part = strongest_door_part;
        }
    }

    int damage_dealt;

    int armor_part = part_with_feature( p, "ARMOR" );
    if( armor_part < 0 ) {
        // Not covered by armor -- damage part
        damage_dealt = damage_direct( target_part, dmg, type );
    } else {
        // Covered by armor -- hit both armor and part, but reduce damage by armor's reduction
        int protection = part_info( armor_part ).damage_reduction[ type ];
        // Parts on roof aren't protected
        bool overhead = part_flag( target_part, "ROOF" ) || part_info( target_part ).location == "on_roof";
        // Calling damage_direct may remove the damaged part
        // completely, therefor the other indes (target_part) becames
        // wrong if target_part > armor_part.
        // Damaging the part with the higher index first is save,
        // as removing a part only changes indizes after the
        // removed part.
        if( armor_part < target_part ) {
            damage_direct( target_part, overhead ? dmg : dmg - protection, type );
            damage_dealt = damage_direct( armor_part, dmg, type );
        } else {
            damage_dealt = damage_direct( armor_part, dmg, type );
            damage_direct( target_part, overhead ? dmg : dmg - protection, type );
        }
    }

    return damage_dealt;
}

void vehicle::damage_all( int dmg1, int dmg2, damage_type type, const point &impact )
{
    if( dmg2 < dmg1 ) {
        std::swap( dmg1, dmg2 );
    }

    if( dmg1 < 1 ) {
        return;
    }

    for( size_t p = 0; p < parts.size(); p++ ) {
        int distance = 1 + square_dist( parts[p].mount.x, parts[p].mount.y, impact.x, impact.y );
        if( distance > 1 && part_info(p).location == part_location_structure &&
            !part_info(p).has_flag("PROTRUSION") ) {
            damage_direct( p, rng( dmg1, dmg2 ) / (distance * distance), type );
        }
    }
}

/**
 * Shifts all parts of the vehicle by the given amounts, and then shifts the
 * vehicle itself in the opposite direction. The end result is that the vehicle
 * appears to have not moved. Useful for re-zeroing a vehicle to ensure that a
 * (0, 0) part is always present.
 * @param delta How much to shift along each axis
 */
void vehicle::shift_parts( const point delta )
{
    // Don't invalidate the active item cache's location!
    active_items.subtract_locations( delta );
    for( auto &elem : parts ) {
        elem.mount -= delta;
    }

    decltype(labels) new_labels;
    for( auto &l : labels ) {
        new_labels.insert( label( l.x - delta.x, l.y - delta.y, l.text ) );
    }
    labels = new_labels;

    pivot_anchor[0] -= delta;
    refresh();

    //Need to also update the map after this
    g->m.reset_vehicle_cache( smz );

}

/**
 * Detect if the vehicle is currently missing a 0,0 part, and
 * adjust if necessary.
 * @return bool true if the shift was needed.
 */
bool vehicle::shift_if_needed() {
    if( !parts_at_relative(0, 0).empty() ) {
        // Shifting is not needed.
        return false;
    }
    //Find a frame, any frame, to shift to
    for ( size_t next_part = 0; next_part < parts.size(); ++next_part ) {
        if ( part_info(next_part).location == "structure"
                && !part_info(next_part).has_flag("PROTRUSION")
                && !parts[next_part].removed) {
            shift_parts( parts[next_part].mount );
            refresh();
            return true;
        }
    }
    // There are only parts with PROTRUSION left, choose one of them.
    for ( size_t next_part = 0; next_part < parts.size(); ++next_part ) {
        if ( !parts[next_part].removed ) {
            shift_parts( parts[next_part].mount );
            refresh();
            return true;
        }
    }
    return false;
}

int vehicle::break_off( int p, int dmg )
{
    /* Already-destroyed part - chance it could be torn off into pieces.
     * Chance increases with damage, and decreases with part max durability
     * (so lights, etc are easily removed; frames and plating not so much) */
    if( rng( 0, part_info(p).durability / 10 ) >= dmg ) {
        return dmg;
    }

    const auto pos = global_part_pos3( p );
    if( part_info(p).location == part_location_structure ) {
        // For structural parts, remove other parts first
        std::vector<int> parts_in_square = parts_at_relative( parts[p].mount.x, parts[p].mount.y );
        for( int index = parts_in_square.size() - 1; index >= 0; index-- ) {
            // Ignore the frame being destroyed
            if( parts_in_square[index] == p ) {
                continue;
            }

            if( parts[ parts_in_square[ index ] ].is_broken() ) {
                // Tearing off a broken part - break it up
                if( g->u.sees( pos ) ) {
                    add_msg(m_bad, _("The %s's %s breaks into pieces!"), name.c_str(),
                            parts[ parts_in_square[ index ] ].name().c_str() );
                }
                break_part_into_pieces(parts_in_square[index], pos.x, pos.y, true);
            } else {
                // Intact (but possibly damaged) part - remove it in one piece
                if( g->u.sees( pos ) ) {
                    add_msg(m_bad, _("The %1$s's %2$s is torn off!"), name.c_str(),
                            parts[ parts_in_square[ index ] ].name().c_str() );
                }
                item part_as_item = parts[parts_in_square[index]].properties_to_item();
                g->m.add_item_or_charges( pos, part_as_item );
            }
            remove_part( parts_in_square[index] );
        }
        /* After clearing the frame, remove it if normally legal to do
         * so (it's not holding the vehicle together). At a later date,
         * some more complicated system (such as actually making two
         * vehicles from the split parts) would be ideal. */
        if( can_unmount(p) ) {
            if( g->u.sees( pos ) ) {
                add_msg(m_bad, _("The %1$s's %2$s is destroyed!"),
                        name.c_str(), parts[ p ].name().c_str() );
            }
            break_part_into_pieces( p, pos.x, pos.y, true );
            remove_part(p);
        }
    } else {
        //Just break it off
        if( g->u.sees( pos ) ) {
            add_msg(m_bad, _("The %1$s's %2$s is destroyed!"),
                            name.c_str(), parts[ p ].name().c_str() );
        }

        break_part_into_pieces( p, pos.x, pos.y, true );
        remove_part( p );
    }

    return dmg;
}

bool vehicle::explode_fuel( int p, damage_type type )
{
    const itype_id &ft = part_info(p).fuel_type;
    struct fuel_explosion {
        // TODO: Move the values below to jsons
        int explosion_chance_hot ;
        int explosion_chance_cold;
        float explosion_factor;
        bool fiery_explosion;
        float fuel_size_factor;
    };

    static const std::map<itype_id, fuel_explosion> explosive_fuels = {{
        { fuel_type_gasoline,   { 2, 5, 1.0f, true, 0.1f } },
        { fuel_type_diesel,     { 20, 1000, 0.2f, false, 0.1f } }
    }};

    const auto iter = explosive_fuels.find( ft );
    if( iter == explosive_fuels.end() ) {
        // Not on the list means not explosive
        return false;
    }

    const fuel_explosion &data = iter->second;
    const int pow = 120 * (1 - exp(data.explosion_factor / -5000 * (parts[p].ammo_remaining() * data.fuel_size_factor)));
    //debugmsg( "damage check dmg=%d pow=%d amount=%d", dmg, pow, parts[p].amount );
    if( parts[ p ].is_broken() ) {
        leak_fuel( parts[ p ] );
    }

    int explosion_chance = type == DT_HEAT ? data.explosion_chance_hot : data.explosion_chance_cold;
    if( one_in( explosion_chance ) ) {
        g->u.add_memorial_log(pgettext("memorial_male","The fuel tank of the %s exploded!"),
            pgettext("memorial_female", "The fuel tank of the %s exploded!"),
            name.c_str());
        g->explosion( global_part_pos3( p ), pow, 0.7, data.fiery_explosion );
        mod_hp( parts[p], 0 - parts[ p ].hp(), DT_HEAT );
        parts[p].ammo_unset();
    }

    return true;
}

int vehicle::damage_direct( int p, int dmg, damage_type type )
{
    if( parts[p].is_broken() ) {
        return break_off( p, dmg );
    }

    int tsh = std::min( 20, part_info(p).durability / 10 );
    if( dmg < tsh && type != DT_TRUE ) {
        if( type == DT_HEAT && parts[p].is_tank() ) {
            explode_fuel( p, type );
        }

        return dmg;
    }

    dmg -= std::min<int>( dmg, part_info( p ).damage_reduction[ type ] );
    int dres = dmg - parts[p].hp();
    if( mod_hp( parts[ p ], 0 - dmg, type ) ) {
        insides_dirty = true;
        pivot_dirty = true;

        // destroyed parts lose any contained fuels, battery charges or ammo
        leak_fuel( parts [ p ] );
    }

    if( parts[p].is_tank() ) {
        explode_fuel( p, type );
    } else if( parts[ p ].is_broken() && part_flag(p, "UNMOUNT_ON_DAMAGE") ) {
        g->m.spawn_item( global_part_pos3( p ), part_info( p ).item, 1, 0, calendar::turn );
        remove_part( p );
    }

    return std::max( dres, 0 );
}

void vehicle::leak_fuel( vehicle_part &pt )
{
    // only liquid fuels from non-empty tanks can leak out onto map tiles
    if( !pt.is_tank() || pt.ammo_remaining() <= 0 ) {
        return;
    }

    // leak in random directions but prefer closest tiles and avoid walls or other obstacles
    auto tiles = closest_tripoints_first( 1, global_part_pos3( pt ) );
    tiles.erase( std::remove_if( tiles.begin(), tiles.end(), []( const tripoint& e ) {
        return !g->m.passable( e );
    } ), tiles.end() );

    // leak up to 1/3 ofremaining fuel per iteration and continue until the part is empty
    auto *fuel = item::find_type( pt.ammo_current() );
    while( !tiles.empty() && pt.ammo_remaining() ) {
        int qty = pt.ammo_consume( rng( 0, std::max( pt.ammo_remaining() / 3, 1L ) ), global_part_pos3( pt ) );
        if( qty > 0 ) {
            g->m.add_item_or_charges( random_entry( tiles ), item( fuel, calendar::turn, qty ) );
        }
    }

    pt.ammo_unset();
}

std::map<itype_id, long> vehicle::fuels_left() const
{
    std::map<itype_id, long> result;
    for( const auto &p : parts ) {
        if( p.is_tank() && p.ammo_current() != "null" ) {
            result[ p.ammo_current() ] += p.ammo_remaining();
        }
    }
    return result;
}

bool vehicle::assign_seat( vehicle_part &pt, const npc& who )
{
    if( !pt.is_seat() || !pt.set_crew( who ) ) {
        return false;
    }

    // NPC's can only be assigned to one seat in the vehicle
    for( auto &e : parts ) {
        if( &e == &pt ) {
            continue; // skip this part
        }

        if( e.is_seat() ) {
            const npc *n = e.crew();
            if( n && n->getID() == who.getID() ) {
                e.unset_crew();
            }
        }
    }

    return true;
}

/**
 * Opens an openable part at the specified index. If it's a multipart, opens
 * all attached parts as well.
 * @param part_index The index in the parts list of the part to open.
 */
void vehicle::open(int part_index)
{
  if(!part_info(part_index).has_flag("OPENABLE")) {
    debugmsg("Attempted to open non-openable part %d (%s) on a %s!", part_index,
               parts[ part_index ].name().c_str(), name.c_str());
  } else {
    open_or_close(part_index, true);
  }
}

/**
 * Opens an openable part at the specified index. If it's a multipart, opens
 * all attached parts as well.
 * @param part_index The index in the parts list of the part to open.
 */
void vehicle::close(int part_index)
{
  if(!part_info(part_index).has_flag("OPENABLE")) {
    debugmsg("Attempted to close non-closeable part %d (%s) on a %s!", part_index,
               parts[ part_index ].name().c_str(), name.c_str());
  } else {
    open_or_close(part_index, false);
  }
}

void vehicle::open_all_at(int p)
{
    std::vector<int> parts_here = parts_at_relative(parts[p].mount.x, parts[p].mount.y);
    for( auto &elem : parts_here ) {
        if( part_flag( elem, VPFLAG_OPENABLE ) ) {
            // Note that this will open mutlisquare and non-multipart parts in the tile. This
            // means that adjacent open multisquare openables can still have closed stuff
            // on same tile after this function returns
            open( elem );
        }
    }
}

void vehicle::open_or_close(int const part_index, bool const opening)
{
    parts[part_index].open = opening ? 1 : 0;
    insides_dirty = true;
    g->m.set_transparency_cache_dirty( smz );

    if (!part_info(part_index).has_flag("MULTISQUARE")) {
        return;
    }

    /* Find all other closed parts with the same ID in adjacent squares.
     * This is a tighter restriction than just looking for other Multisquare
     * Openable parts, and stops trunks from opening side doors and the like. */
    for( size_t next_index = 0; next_index < parts.size(); ++next_index ) {
        if (parts[next_index].removed) {
            continue;
        }

        //Look for parts 1 square off in any cardinal direction
        const int dx = parts[next_index].mount.x - parts[part_index].mount.x;
        const int dy = parts[next_index].mount.y - parts[part_index].mount.y;
        const int delta = dx * dx + dy * dy;

        const bool is_near = (delta == 1);
        const bool is_id = part_info(next_index).get_id() == part_info(part_index).get_id();
        const bool do_next = !!parts[next_index].open ^ opening;

        if (is_near && is_id && do_next) {
            open_or_close(next_index, opening);
        }
    }
}

// A chance to stop skidding if moving in roughly the faced direction
void vehicle::possibly_recover_from_skid() {
    if( last_turn > 13 ) {
        // Turning on the initial skid is delayed, so move==face, initially. This filters out that case.
        return;
    }

    rl_vec2d mv = move_vec();
    rl_vec2d fv = face_vec();
    float dot = mv.dot_product(fv);
    // Threshold of recovery is gaussianesque.

    if( fabs( dot ) * 100 > dice( 9,20 ) ){
        add_msg(_("The %s recovers from its skid."), name.c_str());
        skidding = false; // face_vec takes over.
        velocity *= dot; // Wheels absorb horizontal velocity.
        if(dot < -.8){
            // Pointed backwards, velo-wise.
            velocity *= -1; // Move backwards.
        }

        move = face;
    }
}

// if not skidding, move_vec == face_vec, mv <dot> fv == 1, velocity*1 is returned.
float vehicle::forward_velocity() const
{
   rl_vec2d mv = move_vec();
   rl_vec2d fv = face_vec();
   float dot = mv.dot_product(fv);
   return velocity * dot;
}

rl_vec2d vehicle::velo_vec() const
{
    rl_vec2d ret;
    if(skidding)
       ret = move_vec();
    else
       ret = face_vec();
    ret = ret.normalized();
    ret = ret * velocity;
    return ret;
}

inline rl_vec2d degree_to_vec( double degrees )
{
    return rl_vec2d( cos( degrees * M_PI/180 ), sin( degrees * M_PI/180 ) );
}

// normalized.
rl_vec2d vehicle::move_vec() const
{
    return degree_to_vec( move.dir() );
}

// normalized.
rl_vec2d vehicle::face_vec() const
{
    return degree_to_vec( face.dir() );
}

rl_vec2d vehicle::dir_vec() const
{
    return degree_to_vec( turn_dir );
}

float get_collision_factor(float const delta_v)
{
    if (std::abs(delta_v) <= 31) {
        return ( 1 - ( 0.9 * std::abs(delta_v) ) / 31 );
    } else {
        return 0.1;
    }
}

bool vehicle::is_foldable() const
{
    for (size_t i = 0; i < parts.size(); i++) {
        if (!part_flag(i, "FOLDABLE")) {
            return false;
        }
    }
    return true;
}

bool vehicle::restore(const std::string &data)
{
    std::istringstream veh_data(data);
    try {
        JsonIn json(veh_data);
        parts.clear();
        json.read(parts);
    } catch( const JsonError &e ) {
        debugmsg("Error restoring vehicle: %s", e.c_str());
        return false;
    }
    refresh();
    face.init(0);
    turn_dir = 0;
    turn(0);
    precalc_mounts(0, pivot_rotation[0], pivot_anchor[0]);
    precalc_mounts(1, pivot_rotation[1], pivot_anchor[1]);
    return true;
}

int vehicle::obstacle_at_part( int p ) const
{
    if( part_flag( p, VPFLAG_OBSTACLE ) && !parts[ p ].is_broken() ) {
        return p;
    }

    int part = part_with_feature( p, VPFLAG_OBSTACLE, true );
    if( part < 0 ) {
        return -1; // No obstacle here
    }

    if( part_flag( part, VPFLAG_OPENABLE ) && parts[part].open ) {
        return -1; // Open door here
    }

    return part;
}

std::set<tripoint> &vehicle::get_points( const bool force_refresh )
{
    if( force_refresh || occupied_cache_turn != calendar::turn ) {
        occupied_cache_turn = calendar::turn;
        occupied_points.clear();
        tripoint pos = global_pos3();
        for( const auto &p : parts ) {
            const auto &pt = p.precalc[0];
            occupied_points.insert( tripoint( pos.x + pt.x, pos.y + pt.y, pos.z ) );
        }
    }

    return occupied_points;
}

inline int modulo(int v, int m) {
    // C++11: negative v and positive m result in negative v%m (or 0),
    // but this is supposed to be mathematical modulo: 0 <= v%m < m,
    const int r = v % m;
    // Adding m in that (and only that) case.
    return r >= 0 ? r : r + m;
}

bool is_sm_tile_outside( const tripoint &real_global_pos )
{
    const tripoint smp = ms_to_sm_copy( real_global_pos );
    const int px = modulo( real_global_pos.x, SEEX );
    const int py = modulo( real_global_pos.y, SEEY );
    auto sm = MAPBUFFER.lookup_submap( smp );
    if( sm == nullptr ) {
        debugmsg( "is_sm_tile_outside(): couldn't find submap %d,%d,%d", smp.x, smp.y, smp.z );
        return false;
    }

    if( px < 0 || px >= SEEX || py < 0 || py >= SEEY ) {
        debugmsg("err %d,%d", px, py);
        return false;
    }

    return !(sm->ter[px][py].obj().has_flag(TFLAG_INDOORS) ||
        sm->get_furn(px, py).obj().has_flag(TFLAG_INDOORS));
}

void vehicle::update_time( const calendar &update_to )
{
    if( smz < 0 ) {
        return;
    }

    const auto update_from = last_update_turn;
    if( update_to < update_from ) {
        // Special case going backwards in time - that happens
        last_update_turn = update_to;
        return;
    }

    if( update_to >= update_from && update_to - update_from < MINUTES(1) ) {
        // We don't need to check every turn
        return;
    }
    last_update_turn = update_to;

    // Weather stuff, only for z-levels >= 0
    // TODO: Have it wash cars from blood?
    if( funnels.empty() && solar_panels.empty() ) {
        return;
    }

    // Get one weather data set per veh, they don't differ much across veh area
    const tripoint veh_loc = real_global_pos3();
    auto accum_weather = sum_conditions( update_from, update_to, veh_loc );

    for( int idx : funnels ) {
        const auto &pt = parts[idx];

        // we need an unbroken funnel mounted on the exterior of the vehicle
        if( pt.is_broken() || !is_sm_tile_outside( veh_loc + pt.precalc[0] ) ) {
            continue;
        }

        // we need an empty tank (or one already containing water) below the funnel
        auto tank = std::find_if( parts.begin(), parts.end(), [&pt]( const vehicle_part &e ) {
            return pt.mount == e.mount && e.is_tank() && ( e.can_reload( "water" ) || e.can_reload( "water_clean" ) );
        } );

        if( tank == parts.end() ) {
            continue;
        }

        double area = pow( pt.info().size / units::legacy_volume_factor, 2 ) * M_PI;
        int qty = divide_roll_remainder( funnel_charges_per_turn( area, accum_weather.rain_amount ), 1.0 );
        double cost_to_purify = epower_to_power( ( qty + ( tank->can_reload( "water_clean" ) ? tank->ammo_remaining() : 0 ) )
                                  * item::find_type( "water_purifier" )->charges_to_use() );

        if( qty > 0 ) {
            if( has_part( global_part_pos3( pt ), "WATER_PURIFIER", true ) && ( fuel_left( "battery" ) > cost_to_purify  ) ) {
                tank->ammo_set( "water_clean", tank->ammo_remaining() + qty );
                discharge_battery( cost_to_purify );
            } else {
                tank->ammo_set( "water", tank->ammo_remaining() + qty );
            }
            invalidate_mass();
        }
    }

    if( !solar_panels.empty() ) {
        int epower = 0;
        for( int part : solar_panels ) {
            if( parts[ part ].is_broken() ) {
                continue;
            }

            const tripoint part_loc = veh_loc + parts[part].precalc[0];
            if( !is_sm_tile_outside( part_loc ) ) {
                continue;
            }

            epower += ( part_epower( part ) * accum_weather.sunlight ) / DAYLIGHT_LEVEL;
        }

        if( epower > 0 ) {
            add_msg( m_debug, "%s got %d epower from solars", name.c_str(), epower );
            charge_battery( epower_to_power( epower ) );
        }
    }
}

/*-----------------------------------------------------------------------------
 *                              VEHICLE_PART
 *-----------------------------------------------------------------------------*/
vehicle_part::vehicle_part()
    : mount( 0, 0 ), id( vpart_id::NULL_ID() ) {}

vehicle_part::vehicle_part( const vpart_id& vp, int const dx, int const dy, item&& obj )
    : mount( dx, dy ), id( vp ), base( std::move( obj ) )
{
        // Mark base item as being installed as a vehicle part
        base.item_tags.insert( "VEHICLE" );

    if( base.typeId() != vp->item ) {
        debugmsg( "incorrect vehicle part item, expected: %s, received: %s",
                  vp->item.c_str(), base.typeId().c_str() );
    }
}

vehicle_part::operator bool() const {
    return id != vpart_id::NULL_ID();
}

const item& vehicle_part::get_base() const 
{
    return base;
}

item vehicle_part::properties_to_item() const
{
    item tmp = base;
    tmp.item_tags.erase( "VEHICLE" );

    // Cables get special handling: their target coordinates need to remain
    // stored, and if a cable actually drops, it should be half-connected.
    if( tmp.has_flag("CABLE_SPOOL") ) {
        tripoint local_pos = g->m.getlocal(target.first);
        if(g->m.veh_at( local_pos ) == nullptr) {
            tmp.item_tags.insert("NO_DROP"); // That vehicle ain't there no more.
        }

        tmp.set_var( "source_x", target.first.x );
        tmp.set_var( "source_y", target.first.y );
        tmp.set_var( "source_z", target.first.z );
        tmp.set_var( "state", "pay_out_cable" );
        tmp.active = true;
    }

    return tmp;
}

std::string vehicle_part::name() const {
    auto res = info().name();

    if( base.engine_displacement() > 0 ) {
        res.insert( 0, string_format( _( "%2.1fL " ), base.engine_displacement() / 100.0 ) );

    } else if( wheel_diameter() > 0 ) {
        res.insert( 0, string_format( _( "%d\" " ), wheel_diameter() ) );
    }

    if( base.is_faulty() ) {
        res += ( _( " (faulty)" ) );
    }

    return res;
}

int vehicle_part::hp() const
{
    double dur = info().durability;
    return dur - ( dur * base.damage() / base.max_damage() );
}

float vehicle_part::damage() const
{
    return base.damage();
}

/** parts are considered broken at zero health */
bool vehicle_part::is_broken() const
{
    return base.damage() >= base.max_damage();
}

itype_id vehicle_part::ammo_current() const
{
    if( is_battery() ) {
        return "battery";
    }

    if( is_reactor() || is_turret() ) {
        return base.ammo_current();
    }

    if( is_tank() && !base.contents.empty() ) {
        return base.contents.front().typeId();
    }

    if( is_engine() ) {
        return info().fuel_type != "muscle" ? info().fuel_type : "null";
    }

    return "null";
}

long vehicle_part::ammo_capacity() const
{
    if( is_battery() || is_reactor() || is_turret() ) {
        return base.ammo_capacity();
    }

    if( base.is_watertight_container() ) {
        return base.get_container_capacity() / std::max( item::find_type( ammo_current() )->volume, units::from_milliliter( 1 ) );
    }

    return 0;
}

long vehicle_part::ammo_remaining() const
{
    if( is_battery() || is_reactor() || is_turret() ) {
        return base.ammo_remaining();
    }

    if( base.is_watertight_container() ) {
        return base.contents.empty() ? 0 : base.contents.back().charges;
    }

    return 0;
}

int vehicle_part::ammo_set( const itype_id &ammo, long qty )
{
    if( is_turret() ) {
        return base.ammo_set( ammo, qty ).ammo_remaining();
    }

    if( is_battery() || is_reactor() ) {
        base.ammo_set( ammo, qty >= 0 ? qty : ammo_capacity() );
        return base.ammo_remaining();
    }

    const itype *liquid = item::find_type( ammo );
    if( is_tank() && liquid->phase == LIQUID ) {
        base.contents.clear();
        auto stack = units::legacy_volume_factor / std::max( liquid->stack_size, 1 );
        long limit = units::from_milliliter( ammo_capacity() ) / stack;
        base.emplace_back( ammo, calendar::turn, qty >= 0 ? std::min( qty, limit ) : limit );
        return qty;
    }

    return -1;
}

void vehicle_part::ammo_unset() {
    if( is_battery() || is_reactor() || is_turret() ) {
        base.ammo_unset();

    } else if( is_tank() ) {
        base.contents.clear();
    }
}

long vehicle_part::ammo_consume( long qty, const tripoint& pos )
{
    if( is_battery() || is_reactor() ) {
        return base.ammo_consume( qty, pos );
    }

    int res = std::min( ammo_remaining(), qty );

    if( base.is_watertight_container() && !base.contents.empty() ) {
        item& liquid = base.contents.back();
        liquid.charges -= res;
        if( liquid.charges == 0 ) {
            base.contents.clear();
        }
    }

    return res;
}

float vehicle_part::consume_energy( const itype_id &ftype, float energy )
{
    if( base.contents.empty() || ( !is_battery() && !is_reactor() && !base.is_watertight_container() ) ) {
        return 0.0f;
    }

    item &fuel = base.contents.back();
    if( fuel.typeId() != ftype ) {
        return 0.0f;
    }

    assert( fuel.is_fuel() );
    float energy_per_unit = fuel.fuel_energy();
    long charges_to_use = static_cast<int>( std::ceil( energy / energy_per_unit ) );
    if( charges_to_use > fuel.charges ) {
        long had_charges = fuel.charges;
        base.contents.clear();
        return had_charges * energy_per_unit;
    }

    fuel.charges -= charges_to_use;
    return charges_to_use * energy_per_unit;
}

bool vehicle_part::can_reload( const itype_id &obj ) const
{
    // first check part is not destroyed and can contain ammo
    if( is_broken() || ammo_capacity() <= 0 ) {
        return false;
    }

    if( is_reactor() ) {
        return base.is_reloadable_with( obj );
    }

    if( is_tank() ) {
        if( !obj.empty() ) {
            // forbid filling tanks with non-liquids
            if( item::find_type( obj )->phase != LIQUID ) {
                return false;
            }
            // prevent mixing of different liquids
            if( ammo_current() != "null" && ammo_current() != obj ) {
                return false;
            }
        }
        // For tanks with set type, prevent filling with different types
        if( info().fuel_type != fuel_type_none && info().fuel_type != obj ) {
            return false;
        }
        return ammo_remaining() < ammo_capacity();
    }

    return false;
}

bool vehicle_part::fill_with( item &liquid, long qty )
{
    if( liquid.active || liquid.rotten() ) {
        // cannot refill using active liquids (those that rot) due to #18570
        return false;
    }

    if( !is_tank() || !can_reload( liquid.typeId() ) ) {
        return false;
    }

    base.fill_with( liquid, qty );
    return true;
}

const std::set<fault_id>& vehicle_part::faults() const
{
    return base.faults;
}

std::set<fault_id> vehicle_part::faults_potential() const
{
    return base.faults_potential();
}

bool vehicle_part::fault_set( const fault_id &f )
{
    if( !faults_potential().count( f ) ) {
        return false;
    }
    base.faults.insert( f );
    return true;
}

int vehicle_part::wheel_area() const
{
    return base.is_wheel() ? base.type->wheel->diameter * base.type->wheel->width : 0;
}

/** Get wheel diameter (inches) or return 0 if part is not wheel */
int vehicle_part::wheel_diameter() const
{
    return base.is_wheel() ? base.type->wheel->diameter : 0;
}

/** Get wheel width (inches) or return 0 if part is not wheel */
int vehicle_part::wheel_width() const
{
    return base.is_wheel() ? base.type->wheel->width : 0;
}

npc * vehicle_part::crew() const
{
    if( is_broken() || crew_id < 0 ) {
        return nullptr;
    }

    npc *const res = g->npc_by_id( crew_id );
    if( !res ) {
        return nullptr;
    }
    return !res->is_dead_state() && res->is_friend() ? res : nullptr;
}

bool vehicle_part::set_crew( const npc &who )
{
    if( who.is_dead_state() || !who.is_friend() ) {
        return false;
    }
    if( is_broken() || ( !is_seat() && !is_turret() ) ) {
        return false;
    }
    crew_id = who.getID();
    return true;
}

void vehicle_part::unset_crew()
{
    crew_id = -1;
}

void vehicle_part::reset_target( tripoint pos )
{
    target.first = pos;
    target.second = pos;
}

bool vehicle_part::is_engine() const
{
    return info().has_flag( VPFLAG_ENGINE );
}

bool vehicle_part::is_light() const
{
    const auto &vp = info();
    return vp.has_flag( VPFLAG_CONE_LIGHT ) ||
           vp.has_flag( VPFLAG_CIRCLE_LIGHT ) ||
           vp.has_flag( VPFLAG_AISLE_LIGHT ) ||
           vp.has_flag( VPFLAG_DOME_LIGHT ) ||
           vp.has_flag( VPFLAG_ATOMIC_LIGHT );
}

bool vehicle_part::is_tank() const
{
    return base.is_watertight_container();
}

bool vehicle_part::is_battery() const
{
    return base.is_magazine() && base.ammo_type() == "battery";
}

bool vehicle_part::is_reactor() const
{
    return info().has_flag( "REACTOR" );
}

bool vehicle_part::is_turret() const
{
    return base.is_gun();
}

bool vehicle_part::is_seat() const
{
    return info().has_flag( "SEAT" );
}

const vpart_info &vehicle_part::info() const
{
    if( !info_cache ) {
        info_cache = &id.obj();
    }
    return *info_cache;
}

void vehicle::invalidate_mass()
{
    mass_dirty = true;
    mass_center_precalc_dirty = true;
    mass_center_no_precalc_dirty = true;
    // Anything that affects mass will also affect the pivot
    pivot_dirty = true;
}

void vehicle::refresh_mass() const
{
    calc_mass_center( true );
}

void vehicle::calc_mass_center( bool use_precalc ) const
{
    units::quantity<float, units::mass::unit_type> xf = 0;
    units::quantity<float, units::mass::unit_type> yf = 0;
    units::mass m_total = 0;
    for( size_t i = 0; i < parts.size(); i++ )
    {
        if( parts[i].removed ) {
            continue;
        }

        units::mass m_part = 0;
        const auto &pi = part_info( i );
        m_part += parts[i].base.weight();
        for( const auto &j : get_items( i ) ) {
            //m_part += j.type->weight;
            // Change back to the above if it runs too slowly
            m_part += j.weight();
        }

        if( pi.has_flag( VPFLAG_BOARDABLE ) && parts[i].has_flag( vehicle_part::passenger_flag ) ) {
            const player *p = get_passenger( i );
            // Sometimes flag is wrongly set, don't crash!
            m_part += p != nullptr ? p->get_weight() : units::mass( 0 );
        }

        if( use_precalc ) {
            xf += parts[i].precalc[0].x * m_part;
            yf += parts[i].precalc[0].y * m_part;
        } else {
            xf += parts[i].mount.x * m_part;
            yf += parts[i].mount.y * m_part;
        }

        m_total += m_part;
    }

    mass_cache = m_total;
    mass_dirty = false;

    const float x = xf / mass_cache;
    const float y = yf / mass_cache;
    if( use_precalc ) {
        mass_center_precalc.x = round( x );
        mass_center_precalc.y = round( y );
        mass_center_precalc_dirty = false;
    } else {
        mass_center_no_precalc.x = round( x );
        mass_center_no_precalc.y = round( y );
        mass_center_no_precalc_dirty = false;
    }
}<|MERGE_RESOLUTION|>--- conflicted
+++ resolved
@@ -1572,29 +1572,7 @@
         for (auto & c: flag) {
             c = toupper(c);
         }
-<<<<<<< HEAD
-        
-=======
-    }
-
-    // Cargo locks must go on lockable cargo containers
-    // TODO: do this automatically using "location":"on_mountpoint"
-    if(part.has_flag("CARGO_LOCKING")) {
-        bool anchor_found = false;
-        for( std::vector<int>::const_iterator it = parts_in_square.begin();
-             it != parts_in_square.end(); ++it ) {
-            if(part_info(*it).has_flag("LOCKABLE_CARGO")) {
-                anchor_found = true;
-            }
-        }
-        if(!anchor_found) {
-            return false;
-        }
-    }
-
-    //Swappable storage battery must be installed on a BATTERY_MOUNT
-    if(part.has_flag("NEEDS_BATTERY_MOUNT")) {
->>>>>>> 4e092656
+
         bool anchor_found = false;
         for( const auto &elem : parts_in_square ) {
             if( part_info( elem ).has_flag( flag ) ) {
