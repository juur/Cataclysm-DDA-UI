#include "vehicle.h" // IWYU pragma: associated
#include "vpart_position.h" // IWYU pragma: associated
#include "vpart_range.h" // IWYU pragma: associated

#include <algorithm>
#include <array>
#include <cmath>
#include <complex>
#include <cstdint>
#include <cstdlib>
#include <list>
#include <memory>
#include <numeric>
#include <queue>
#include <set>
#include <sstream>
#include <tuple>
#include <unordered_map>
#include <unordered_set>
#include <utility>

#include "activity_type.h"
#include "avatar.h"
#include "bionics.h"
#include "cata_assert.h"
#include "cata_utility.h"
#include "character.h"
#include "clzones.h"
#include "colony.h"
#include "coordinate_conversions.h"
#include "coordinates.h"
#include "creature.h"
#include "creature_tracker.h"
#include "cuboid_rectangle.h"
#include "debug.h"
#include "enum_traits.h"
#include "enums.h"
#include "event.h"
#include "event_bus.h"
#include "explosion.h"
#include "faction.h"
#include "field_type.h"
#include "flag.h"
#include "game.h"
#include "item.h"
#include "item_group.h"
#include "item_pocket.h"
#include "itype.h"
#include "json.h"
#include "make_static.h"
#include "map.h"
#include "map_iterator.h"
#include "mapbuffer.h"
#include "mapdata.h"
#include "material.h"
#include "math_defines.h"
#include "messages.h"
#include "monster.h"
#include "move_mode.h"
#include "npc.h"
#include "options.h"
#include "output.h"
#include "overmapbuffer.h"
#include "pimpl.h"
#include "player_activity.h"
#include "ret_val.h"
#include "rng.h"
#include "sounds.h"
#include "string_formatter.h"
#include "submap.h"
#include "translations.h"
#include "units_utility.h"
#include "value_ptr.h"
#include "veh_type.h"
#include "vehicle_selector.h"
#include "weather.h"
#include "weather_gen.h"
#include "weather_type.h"

/*
 * Speed up all those if ( blarg == "structure" ) statements that are used everywhere;
 *   assemble "structure" once here instead of repeatedly later.
 */
static const std::string part_location_structure( "structure" );
static const std::string part_location_center( "center" );
static const std::string part_location_onroof( "on_roof" );

static const activity_id ACT_VEHICLE( "ACT_VEHICLE" );

static const ammotype ammo_battery( "battery" );
static const ammotype ammo_plutonium( "plutonium" );

static const bionic_id bio_jointservo( "bio_jointservo" );

static const efftype_id effect_harnessed( "harnessed" );
static const efftype_id effect_winded( "winded" );

static const fault_id fault_engine_immobiliser( "fault_engine_immobiliser" );

static const flag_id json_flag_POWER_CORD( "POWER_CORD" );

static const itype_id fuel_type_animal( "animal" );
static const itype_id fuel_type_battery( "battery" );
static const itype_id fuel_type_mana( "mana" );
static const itype_id fuel_type_muscle( "muscle" );
static const itype_id fuel_type_null( "null" );
static const itype_id fuel_type_plutonium_cell( "plut_cell" );
static const itype_id fuel_type_wind( "wind" );
static const itype_id itype_battery( "battery" );
static const itype_id itype_plut_cell( "plut_cell" );
static const itype_id itype_pseudo_water_purifier( "pseudo_water_purifier" );
static const itype_id itype_water( "water" );
static const itype_id itype_water_clean( "water_clean" );
static const itype_id itype_water_faucet( "water_faucet" );

static const proficiency_id proficiency_prof_aircraft_mechanic( "prof_aircraft_mechanic" );

static const vproto_id vehicle_prototype_none( "none" );

static const zone_type_id zone_type_VEHICLE_PATROL( "VEHICLE_PATROL" );

static const std::string flag_E_COMBUSTION( "E_COMBUSTION" );

static const std::string flag_APPLIANCE( "APPLIANCE" );

static bool is_sm_tile_outside( const tripoint &real_global_pos );
static bool is_sm_tile_over_water( const tripoint &real_global_pos );

// 1 kJ per battery charge
static const int bat_energy_j = 1000;

void DefaultRemovePartHandler::removed( vehicle &veh, const int part )
{
    avatar &player_character = get_avatar();
    // If the player is currently working on the removed part, stop them as it's futile now.
    const player_activity &act = player_character.activity;
    map &here = get_map();
    if( act.id() == ACT_VEHICLE && act.moves_left > 0 && act.values.size() > 6 ) {
        if( veh_pointer_or_null( here.veh_at( tripoint( act.values[0], act.values[1],
                                              player_character.posz() ) ) ) == &veh ) {
            if( act.values[6] >= part ) {
                player_character.cancel_activity();
                add_msg( m_info, _( "The vehicle part you were working on has gone!" ) );
            }
        }
    }
    // TODO: maybe do this for all the nearby NPCs as well?
    if( player_character.get_grab_type() == object_type::VEHICLE &&
        player_character.pos() + player_character.grab_point == veh.global_part_pos3( part ) ) {
        if( veh.parts_at_relative( veh.part( part ).mount, false ).empty() ) {
            add_msg( m_info, _( "The vehicle part you were holding has been destroyed!" ) );
            player_character.grab( object_type::NONE );
        }
    }

    here.dirty_vehicle_list.insert( &veh );
}


// Vehicle stack methods.
vehicle_stack::iterator vehicle_stack::erase( vehicle_stack::const_iterator it )
{
    return myorigin->remove_item( part_num, it );
}

void vehicle_stack::insert( const item &newitem )
{
    myorigin->add_item( part_num, newitem );
}

units::volume vehicle_stack::max_volume() const
{
    if( myorigin->part_flag( part_num, "CARGO" ) && !myorigin->part( part_num ).is_broken() ) {
        // Set max volume for vehicle cargo to prevent integer overflow
        return std::min( myorigin->part( part_num ).info().size, 10000_liter );
    }
    return 0_ml;
}

// Vehicle class methods.

vehicle::vehicle( map &placed_on, const vproto_id &type_id, int init_veh_fuel,
                  int init_veh_status, bool may_spawn_locked ): type( type_id )
{
    turn_dir = 0_degrees;
    face.init( 0_degrees );
    move.init( 0_degrees );
    of_turn_carry = 0;

    if( !type.str().empty() && type.is_valid() ) {
        const vehicle_prototype &proto = type.obj();
        // Copy the already made vehicle. The blueprint is created when the json data is loaded
        // and is guaranteed to be valid (has valid parts etc.).
        *this = *proto.blueprint;
        // The game language may have changed after the blueprint was created,
        // so translated the prototype name again.
        name = proto.name.translated();
        init_state( placed_on, init_veh_fuel, init_veh_status, may_spawn_locked );
    }
    precalc_mounts( 0, pivot_rotation[0], pivot_anchor[0] );
    refresh();
}

vehicle::vehicle() : vehicle( get_map(), vproto_id() )
{
    sm_pos = tripoint_zero;
}

vehicle::~vehicle() = default;

bool vehicle::player_in_control( const Character &p ) const
{
    // Debug switch to prevent vehicles from skidding
    // without having to place the player in them.
    if( tags.count( "IN_CONTROL_OVERRIDE" ) ) {
        return true;
    }

    const optional_vpart_position vp = get_map().veh_at( p.pos() );
    if( vp && &vp->vehicle() == this &&
        p.controlling_vehicle &&
        ( ( part_with_feature( vp->part_index(), "CONTROL_ANIMAL", true ) >= 0 &&
            has_engine_type( fuel_type_animal, false ) && has_harnessed_animal() ) ||
          ( part_with_feature( vp->part_index(), VPFLAG_CONTROLS, false ) >= 0 ) )
      ) {
        return true;
    }

    return remote_controlled( p );
}

bool vehicle::remote_controlled( const Character &p ) const
{
    vehicle *veh = g->remoteveh();
    if( veh != this ) {
        return false;
    }

    for( const vpart_reference &vp : get_avail_parts( "REMOTE_CONTROLS" ) ) {
        if( rl_dist( p.pos(), vp.pos() ) <= 40 ) {
            return true;
        }
    }

    add_msg( m_bad, _( "Lost connection with the vehicle due to distance!" ) );
    g->setremoteveh( nullptr );
    return false;
}

void vehicle::init_state( map &placed_on, int init_veh_fuel, int init_veh_status,
                          bool may_spawn_locked )
{
    // vehicle parts excluding engines are by default turned off
    for( vehicle_part &pt : parts ) {
        pt.enabled = pt.is_engine();
    }

    bool destroySeats = false;
    bool destroyControls = false;
    bool destroyTank = false;
    bool destroyEngine = false;
    bool destroyTires = false;
    bool blood_covered = false;
    bool blood_inside = false;
    bool has_no_key = false;
    bool destroyAlarm = false;

    // More realistically it should be -5 days old
    last_update = calendar::turn_zero;

    if( get_option<bool>( "OVERRIDE_VEHICLE_INIT_STATE" ) ) {
        init_veh_status = get_option<int>( "VEHICLE_STATUS_AT_SPAWN" );
        init_veh_fuel = get_option<int>( "VEHICLE_FUEL_AT_SPAWN" );
    }

    // veh_fuel_multiplier is percentage of fuel
    // 0 is empty, 100 is full tank, -1 is random 7% to 35%
    int veh_fuel_mult = init_veh_fuel;
    if( init_veh_fuel == - 1 ) {
        veh_fuel_mult = rng( 1, 7 );
    }
    if( init_veh_fuel > 100 ) {
        veh_fuel_mult = 100;
    }

    // veh_status is initial vehicle damage
    // -1 = light damage (DEFAULT)
    //  0 = undamaged
    //  1 = disabled: destroyed seats, controls, tanks, tires, OR engine
    int veh_status = -1;
    if( init_veh_status == 0 ) {
        veh_status = 0;
    }
    if( init_veh_status == 1 ) {
        veh_status = 1;

        const int rand = rng( 1, 5 );
        switch( rand ) {
            case 1:
                destroySeats = true;
                break;
            case 2:
                destroyControls = true;
                break;
            case 3:
                destroyTank = true;
                break;
            case 4:
                destroyEngine = true;
                break;
            case 5:
                destroyTires = true;
                break;
        }
    }

    if( one_in( 3 ) && may_spawn_locked ) {
        //33% chance for a locked vehicle
        has_no_key = true;
    }

    if( !one_in( 3 ) ) {
        //most cars should have a destroyed alarm
        destroyAlarm = true;
    }
    // Make engine faults more likely
    destroyEngine = destroyEngine || one_in( 3 );

    //Provide some variety to non-mint vehicles
    if( veh_status != 0 ) {
        //Leave engine running in some vehicles, if the engine has not been destroyed
        //chance decays from 1 in 4 vehicles on day 0 to 1 in (day + 4) in the future.
        int current_day = std::max( to_days<int>( calendar::turn - calendar::turn_zero ), 0 );
        if( veh_fuel_mult > 0 && !empty( get_avail_parts( "ENGINE" ) ) &&
            one_in( current_day + 4 ) && !destroyEngine && !has_no_key &&
            has_engine_type_not( fuel_type_muscle, true ) ) {
            engine_on = true;
        }

        bool light_head  = one_in( 20 );
        bool light_whead  = one_in( 20 ); // wide-angle headlight
        bool light_dome  = one_in( 16 );
        bool light_aisle = one_in( 8 );
        bool light_hoverh = one_in( 4 ); // half circle overhead light
        bool light_overh = one_in( 4 );
        bool light_atom  = one_in( 2 );
        for( vehicle_part &pt : parts ) {
            if( pt.has_flag( VPFLAG_CONE_LIGHT ) ) {
                pt.enabled = light_head;
            } else if( pt.has_flag( VPFLAG_WIDE_CONE_LIGHT ) ) {
                pt.enabled = light_whead;
            } else if( pt.has_flag( VPFLAG_DOME_LIGHT ) ) {
                pt.enabled = light_dome;
            } else if( pt.has_flag( VPFLAG_AISLE_LIGHT ) ) {
                pt.enabled = light_aisle;
            } else if( pt.has_flag( VPFLAG_HALF_CIRCLE_LIGHT ) ) {
                pt.enabled = light_hoverh;
            } else if( pt.has_flag( VPFLAG_CIRCLE_LIGHT ) ) {
                pt.enabled = light_overh;
            } else if( pt.has_flag( VPFLAG_ATOMIC_LIGHT ) ) {
                pt.enabled = light_atom;
            }
        }

        if( one_in( 10 ) ) {
            blood_covered = true;
        }

        if( one_in( 8 ) ) {
            blood_inside = true;
        }

        for( const vpart_reference &vp : get_parts_including_carried( "FRIDGE" ) ) {
            vp.part().enabled = true;
        }

        for( const vpart_reference &vp : get_parts_including_carried( "FREEZER" ) ) {
            vp.part().enabled = true;
        }

        for( const vpart_reference &vp : get_parts_including_carried( "WATER_PURIFIER" ) ) {
            vp.part().enabled = true;
        }
    }

    cata::optional<point> blood_inside_pos;
    for( const vpart_reference &vp : get_all_parts() ) {
        const size_t p = vp.part_index();
        vehicle_part &pt = vp.part();

        if( vp.has_feature( VPFLAG_REACTOR ) ) {
            // De-hardcoded reactors. Should always start active
            pt.enabled = true;
        }

        if( pt.is_reactor() ) {
            if( veh_fuel_mult == 100 ) { // Mint condition vehicle
                pt.ammo_set( itype_plut_cell );
            } else if( one_in( 2 ) && veh_fuel_mult > 0 ) { // Randomize charge a bit
                pt.ammo_set( itype_plut_cell, pt.ammo_capacity( ammo_plutonium ) * ( veh_fuel_mult + rng( 0,
                             10 ) ) / 100 );
            } else if( one_in( 2 ) && veh_fuel_mult > 0 ) {
                pt.ammo_set( itype_plut_cell, pt.ammo_capacity( ammo_plutonium ) * ( veh_fuel_mult - rng( 0,
                             10 ) ) / 100 );
            } else {
                pt.ammo_set( itype_plut_cell, pt.ammo_capacity( ammo_plutonium ) * veh_fuel_mult / 100 );
            }
        }

        if( pt.is_battery() ) {
            if( veh_fuel_mult == 100 ) { // Mint condition vehicle
                pt.ammo_set( itype_battery );
            } else if( one_in( 2 ) && veh_fuel_mult > 0 ) { // Randomize battery ammo a bit
                pt.ammo_set( itype_battery, pt.ammo_capacity( ammo_battery ) * ( veh_fuel_mult + rng( 0,
                             10 ) ) / 100 );
            } else if( one_in( 2 ) && veh_fuel_mult > 0 ) {
                pt.ammo_set( itype_battery, pt.ammo_capacity( ammo_battery ) * ( veh_fuel_mult - rng( 0,
                             10 ) ) / 100 );
            } else {
                pt.ammo_set( itype_battery, pt.ammo_capacity( ammo_battery ) * veh_fuel_mult / 100 );
            }
        }

        if( !type->parts[p].fuel.is_null() ) {
            const itype *loaded = item::find_type( type->parts[p].fuel );
            const ammotype loaded_ammotype = loaded->ammo->type;
            if( pt.is_tank() ) {
                int qty = pt.ammo_capacity( loaded_ammotype ) * veh_fuel_mult / 100;
                qty *= std::max( loaded->stack_size, 1 );
                qty /= to_milliliter( units::legacy_volume_factor );
                pt.ammo_set( type->parts[p].fuel, qty );
            } else if( pt.is_fuel_store() ) {
                int qty = pt.ammo_capacity( loaded_ammotype ) * veh_fuel_mult / 100;
                pt.ammo_set( type->parts[p].fuel, qty );
            }
        }

        if( vp.has_feature( "OPENABLE" ) ) { // doors are closed
            if( !pt.open && one_in( 4 ) ) {
                open( p );
            }
        }
        if( vp.has_feature( "BOARDABLE" ) ) {   // no passengers
            pt.remove_flag( vehicle_part::passenger_flag );
        }

        // initial vehicle damage
        if( veh_status == 0 ) {
            // Completely mint condition vehicle
            set_hp( pt, vp.info().durability, false );
        } else {
            //a bit of initial damage :)
            //clamp 4d8 to the range of [8,20]. 8=broken, 20=undamaged.
            int broken = 8;
            int unhurt = 20;
            int roll = dice( 4, 8 );
            if( roll < unhurt ) {
                if( roll <= broken ) {
                    set_hp( pt, 0, false );
                    pt.ammo_unset(); //empty broken batteries and fuel tanks
                } else {
                    set_hp( pt, ( roll - broken ) / static_cast<double>( unhurt - broken ) * vp.info().durability,
                            false );
                }
            } else {
                set_hp( pt, vp.info().durability, false );
            }

            if( vp.has_feature( VPFLAG_ENGINE ) ) {
                // If possible set an engine fault rather than destroying the engine outright
                if( destroyEngine && pt.faults_potential().empty() ) {
                    set_hp( pt, 0, false );
                } else if( destroyEngine ) {
                    do {
                        pt.fault_set( random_entry( pt.faults_potential() ) );
                    } while( one_in( 3 ) );
                }

            } else if( ( destroySeats && ( vp.has_feature( "SEAT" ) || vp.has_feature( "SEATBELT" ) ) ) ||
                       ( destroyControls && ( vp.has_feature( "CONTROLS" ) || vp.has_feature( "SECURITY" ) ) ) ||
                       ( destroyAlarm && vp.has_feature( "SECURITY" ) ) ) {
                set_hp( pt, 0, false );
            }

            // Fuel tanks should be emptied as well
            if( destroyTank && pt.is_fuel_store() ) {
                set_hp( pt, 0, false );
                pt.ammo_unset();
            }

            //Solar panels have 25% of being destroyed
            if( vp.has_feature( "SOLAR_PANEL" ) && one_in( 4 ) ) {
                set_hp( pt, 0, false );
            }

            /* Bloodsplatter the front-end parts. Assume anything with x > 0 is
            * the "front" of the vehicle (since the driver's seat is at (0, 0).
            * We'll be generous with the blood, since some may disappear before
            * the player gets a chance to see the vehicle. */
            if( blood_covered && vp.mount().x > 0 ) {
                if( one_in( 3 ) ) {
                    //Loads of blood. (200 = completely red vehicle part)
                    pt.blood = rng( 200, 600 );
                } else {
                    //Some blood
                    pt.blood = rng( 50, 200 );
                }
            }

            if( blood_inside ) {
                // blood is splattered around (blood_inside_pos),
                // coordinates relative to mount point; the center is always a seat
                if( blood_inside_pos ) {
                    const int distSq = std::pow( blood_inside_pos->x - vp.mount().x, 2 ) +
                                       std::pow( blood_inside_pos->y - vp.mount().y, 2 );
                    if( distSq <= 1 ) {
                        pt.blood = rng( 200, 400 ) - distSq * 100;
                    }
                } else if( vp.has_feature( "SEAT" ) ) {
                    // Set the center of the bloody mess inside
                    blood_inside_pos.emplace( vp.mount() );
                }
            }
        }
        //sets the vehicle to locked, if there is no key and an alarm part exists
        if( vp.has_feature( "SECURITY" ) && has_no_key && pt.is_available() ) {
            is_locked = true;

            if( one_in( 2 ) ) {
                // if vehicle has immobilizer 50% chance to add additional fault
                pt.fault_set( fault_engine_immobiliser );
            }
        }
    }
    // destroy tires until the vehicle is not drivable
    if( destroyTires && !wheelcache.empty() ) {
        int tries = 0;
        while( valid_wheel_config() && tries < 100 ) {
            // wheel config is still valid, destroy the tire.
            set_hp( parts[random_entry( wheelcache )], 0, false );
            tries++;
        }
    }

    // Additional 50% chance for heavy damage to disabled vehicles
    if( veh_status == 1 && one_in( 2 ) ) {
        smash( placed_on, 0.5 );
    }

    for( size_t i = 0; i < engines.size(); i++ ) {
        auto_select_fuel( i );
    }

    invalidate_mass();
}

void vehicle::activate_magical_follow()
{
    for( vehicle_part &vp : parts ) {
        if( vp.info().fuel_type == fuel_type_mana ) {
            vp.enabled = true;
            is_following = true;
            engine_on = true;
        } else {
            vp.enabled = true;
        }
    }
    refresh();
}

void vehicle::activate_animal_follow()
{
    for( size_t e = 0; e < parts.size(); e++ ) {
        vehicle_part &vp = parts[ e ];
        if( vp.info().fuel_type == fuel_type_animal ) {
            monster *mon = get_monster( e );
            if( mon && mon->has_effect( effect_harnessed ) ) {
                vp.enabled = true;
                is_following = true;
                engine_on = true;
            }
        } else {
            vp.enabled = true;
        }
    }
    refresh();
}

void vehicle::autopilot_patrol()
{
    /** choose one single zone ( multiple zones too complex for now )
     * choose a point at the far edge of the zone
     * the edge chosen is the edge that is smaller, therefore the longer side
     * of the rectangle is the one the vehicle drives mostly parallel too.
     * if its  perfect square then choose a point that is on any edge that the
     * vehicle is not currently at
     * drive to that point.
     * then once arrived, choose a random opposite point of the zone.
     * this should ( in a simple fashion ) cause a patrolling behavior
     * in a criss-cross fashion.
     * in an auto-tractor, this would eventually cover the entire rectangle.
     */
    map &here = get_map();
    // if we are close to a waypoint, then return to come back to this function next turn.
    if( autodrive_local_target != tripoint_zero ) {
        if( rl_dist( global_square_location().raw(), autodrive_local_target ) <= 3 ) {
            autodrive_local_target = tripoint_zero;
            return;
        }
        if( !here.inbounds( here.getlocal( autodrive_local_target ) ) ) {
            autodrive_local_target = tripoint_zero;
            is_patrolling = false;
            return;
        }
        drive_to_local_target( autodrive_local_target, false );
        return;
    }
    zone_manager &mgr = zone_manager::get_manager();
    const auto &zone_src_set =
        mgr.get_near( zone_type_VEHICLE_PATROL, global_square_location(), 60 );
    if( zone_src_set.empty() ) {
        is_patrolling = false;
        return;
    }
    // get corners.
    tripoint_abs_ms min;
    tripoint_abs_ms max;
    for( const tripoint_abs_ms &box : zone_src_set ) {
        if( min == tripoint_abs_ms() ) {
            min = box;
            max = box;
            continue;
        }
        min.x() = std::min( box.x(), min.x() );
        min.y() = std::min( box.y(), min.y() );
        min.z() = std::min( box.z(), min.z() );
        max.x() = std::max( box.x(), max.x() );
        max.y() = std::max( box.y(), max.y() );
        max.z() = std::max( box.z(), max.z() );
    }
    const bool x_side = ( max.x() - min.x() ) < ( max.y() - min.y() );
    const int point_along = x_side ? rng( min.x(), max.x() ) : rng( min.y(), max.y() );
    const tripoint_abs_ms max_tri = x_side ? tripoint_abs_ms( point_along, max.y(), min.z() ) :
                                    tripoint_abs_ms( max.x(), point_along, min.z() );
    const tripoint_abs_ms min_tri = x_side ? tripoint_abs_ms( point_along, min.y(), min.z() ) :
                                    tripoint_abs_ms( min.x(), point_along, min.z() );
    tripoint_abs_ms chosen_tri = min_tri;
    if( rl_dist( max_tri, global_square_location() ) >=
        rl_dist( min_tri, global_square_location() ) ) {
        chosen_tri = max_tri;
    }
    // TODO: fix point types
    autodrive_local_target = chosen_tri.raw();
    drive_to_local_target( autodrive_local_target, false );
}

std::set<point> vehicle::immediate_path( const units::angle &rotate )
{
    std::set<point> points_to_check;
    const int distance_to_check = 10 + ( velocity / 800 );
    units::angle adjusted_angle = normalize( face.dir() + rotate );
    // clamp to multiples of 15.
    adjusted_angle = round_to_multiple_of( adjusted_angle, 15_degrees );
    tileray collision_vector;
    collision_vector.init( adjusted_angle );
    map &here = get_map();
    point top_left_actual = global_pos3().xy() + coord_translate( front_left );
    point top_right_actual = global_pos3().xy() + coord_translate( front_right );
    std::vector<point> front_row = line_to( here.getabs( top_left_actual ),
                                            here.getabs( top_right_actual ) );
    for( const point &elem : front_row ) {
        for( int i = 0; i < distance_to_check; ++i ) {
            collision_vector.advance( i );
            point point_to_add = elem + point( collision_vector.dx(), collision_vector.dy() );
            points_to_check.emplace( point_to_add );
        }
    }
    collision_check_points = points_to_check;
    return points_to_check;
}

static int get_turn_from_angle( const units::angle &angle, const tripoint &vehpos,
                                const tripoint &target, bool reverse = false )
{
    if( angle > 10.0_degrees && angle <= 45.0_degrees ) {
        return reverse ? 4 : 1;
    } else if( angle > 45.0_degrees && angle <= 90.0_degrees ) {
        return 3;
    } else if( angle > 90.0_degrees && angle < 180.0_degrees ) {
        return reverse ? 1 : 4;
    } else if( angle < -10.0_degrees && angle >= -45.0_degrees ) {
        return reverse ? -4 : -1;
    } else if( angle < -45.0_degrees && angle >= -90.0_degrees ) {
        return -3;
    } else if( angle < -90.0_degrees && angle > -180.0_degrees ) {
        return reverse ? -1 : -4;
        // edge case of being exactly on the button for the target.
        // just keep driving, the next path point will be picked up.
    } else if( ( angle == 180_degrees || angle == -180_degrees ) && vehpos == target ) {
        return 0;
    }
    return 0;
}

void vehicle::drive_to_local_target( const tripoint &target, bool follow_protocol )
{
    Character &player_character = get_player_character();
    if( follow_protocol && player_character.in_vehicle ) {
        stop_autodriving();
        return;
    }
    refresh();
    map &here = get_map();
    tripoint vehpos = global_square_location().raw();
    units::angle angle = get_angle_from_targ( target );
    // now we got the angle to the target, we can work out when we are heading towards disaster.
    // Check the tileray in the direction we need to head towards.
    std::set<point> points_to_check = immediate_path( angle );
    bool stop = false;
    creature_tracker &creatures = get_creature_tracker();
    for( const point &pt_elem : points_to_check ) {
        point elem = here.getlocal( pt_elem );
        if( stop ) {
            break;
        }
        const optional_vpart_position ovp = here.veh_at( tripoint( elem, sm_pos.z ) );
        if( here.impassable_ter_furn( tripoint( elem, sm_pos.z ) ) || ( ovp &&
                &ovp->vehicle() != this ) ) {
            stop = true;
            break;
        }
        if( elem == player_character.pos().xy() ) {
            if( follow_protocol || player_character.in_vehicle ) {
                continue;
            } else {
                stop = true;
                break;
            }
        }
        bool its_a_pet = false;
        if( creatures.creature_at( tripoint( elem, sm_pos.z ) ) ) {
            npc *guy = creatures.creature_at<npc>( tripoint( elem, sm_pos.z ) );
            if( guy && !guy->in_vehicle ) {
                stop = true;
                break;
            }
            for( const vehicle_part &p : parts ) {
                monster *mon = get_monster( index_of_part( &p ) );
                if( mon && mon->pos().xy() == elem ) {
                    its_a_pet = true;
                    break;
                }
            }
            if( !its_a_pet ) {
                stop = true;
                break;
            }
        }
    }
    if( stop ) {
        if( autopilot_on ) {
            sounds::sound( global_pos3(), 30, sounds::sound_t::alert,
                           string_format( _( "the %s emitting a beep and saying \"Obstacle detected!\"" ),
                                          name ) );
        }
        stop_autodriving();
        return;
    }
    int turn_x = get_turn_from_angle( angle, vehpos, target );
    int accel_y = 0;
    // best to cruise around at a safe velocity or 40mph, whichever is lowest
    // accelerate when it doesn't need to turn.
    // when following player, take distance to player into account.
    // we really want to avoid running the player over.
    // If its a helicopter, we dont need to worry about airborne obstacles so much
    // And fuel efficiency is terrible at low speeds.
    const int safe_player_follow_speed = 400 *
                                         player_character.current_movement_mode()->move_speed_mult();
    if( follow_protocol ) {
        if( ( ( turn_x > 0 || turn_x < 0 ) && velocity > safe_player_follow_speed ) ||
            rl_dist( vehpos, here.getabs( player_character.pos() ) ) < 7 + ( ( mount_max.y * 3 ) + 4 ) ) {
            accel_y = 1;
        }
        if( ( velocity < std::min( safe_velocity(), safe_player_follow_speed ) && turn_x == 0 &&
              rl_dist( vehpos, here.getabs( player_character.pos() ) ) > 8 + ( ( mount_max.y * 3 ) + 4 ) ) ||
            velocity < 100 ) {
            accel_y = -1;
        }
    } else {
        if( ( turn_x > 0 || turn_x < 0 ) && velocity > 1000 ) {
            accel_y = 1;
        }
        if( ( velocity < std::min( safe_velocity(), is_rotorcraft() &&
                                   is_flying_in_air() ? 12000 : 32 * 100 ) && turn_x == 0 ) || velocity < 500 ) {
            accel_y = -1;
        }
        if( is_patrolling && velocity > 400 ) {
            accel_y = 1;
        }
    }
    selfdrive( point( turn_x, accel_y ) );
}

units::angle vehicle::get_angle_from_targ( const tripoint &targ ) const
{
    tripoint vehpos = global_square_location().raw();
    rl_vec2d facevec = face_vec();
    point rel_pos_target = targ.xy() - vehpos.xy();
    rl_vec2d targetvec = rl_vec2d( rel_pos_target.x, rel_pos_target.y );
    // cross product
    double crossy = ( facevec.x * targetvec.y ) - ( targetvec.x * facevec.y );
    // dot product.
    double dotx = ( facevec.x * targetvec.x ) + ( facevec.y * targetvec.y );

    return units::atan2( crossy, dotx );
}

/**
 * Smashes up a vehicle that has already been placed; used for generating
 * very damaged vehicles. Additionally, any spot where two vehicles overlapped
 * (i.e., any spot with multiple frames) will be completely destroyed, as that
 * was the collision point.
 */
void vehicle::smash( map &m, float hp_percent_loss_min, float hp_percent_loss_max,
                     float percent_of_parts_to_affect, point damage_origin, float damage_size )
{
    for( vehicle_part &part : parts ) {
        //Skip any parts already mashed up or removed.
        if( part.is_broken() || part.removed ) {
            continue;
        }

        std::vector<int> parts_in_square = parts_at_relative( part.mount, true );
        int structures_found = 0;
        for( int &square_part_index : parts_in_square ) {
            if( part_info( square_part_index ).location == part_location_structure ) {
                structures_found++;
            }
        }

        if( structures_found > 1 ) {
            //Destroy everything in the square
            for( int idx : parts_in_square ) {
                mod_hp( parts[ idx ], 0 - parts[ idx ].hp(), damage_type::BASH );
                parts[ idx ].ammo_unset();
            }
            continue;
        }

        int roll = dice( 1, 1000 );
        int pct_af = ( percent_of_parts_to_affect * 1000.0f );
        if( roll < pct_af ) {
            double dist =  damage_size == 0.0f ? 1.0f :
                           clamp( 1.0f - trig_dist( damage_origin, part.precalc[0].xy() ) /
                                  damage_size, 0.0f, 1.0f );
            //Everywhere else, drop by 10-120% of max HP (anything over 100 = broken)
            if( mod_hp( part, 0 - ( rng_float( hp_percent_loss_min * dist,
                                               hp_percent_loss_max * dist ) *
                                    part.info().durability ), damage_type::BASH ) ) {
                part.ammo_unset();
            }
        }
    }

    std::unique_ptr<RemovePartHandler> handler_ptr;
    // clear out any duplicated locations
    for( int p = static_cast<int>( parts.size() ) - 1; p >= 0; p-- ) {
        vehicle_part &part = parts[ p ];
        if( part.removed ) {
            continue;
        }
        std::vector<int> parts_here = parts_at_relative( part.mount, true );
        for( int other_i = static_cast<int>( parts_here.size() ) - 1; other_i >= 0; other_i -- ) {
            int other_p = parts_here[ other_i ];
            if( p == other_p ) {
                continue;
            }
            const vpart_info &p_info = part_info( p );
            const vpart_info &other_p_info = part_info( other_p );

            if( p_info.get_id() == other_p_info.get_id() ||
                ( !p_info.location.empty() && p_info.location == other_p_info.location ) ) {
                // Deferred creation of the handler to here so it is only created when actually needed.
                if( !handler_ptr ) {
                    // This is a heuristic: we just assume the default handler is good enough when called
                    // on the main game map. And assume that we run from some mapgen code if called on
                    // another instance.
                    if( g && &get_map() == &m ) {
                        handler_ptr = std::make_unique<DefaultRemovePartHandler>();
                    } else {
                        handler_ptr = std::make_unique<MapgenRemovePartHandler>( m );
                    }
                }
                remove_part( other_p, *handler_ptr );
            }
        }
    }
}

int vehicle::lift_strength() const
{
    units::mass mass = total_mass();
    return std::max<std::int64_t>( mass / 10000_gram, 1 );
}

void vehicle::toggle_specific_engine( int e, bool on )
{
    toggle_specific_part( engines[e], on );
}
void vehicle::toggle_specific_part( int p, bool on )
{
    parts[p].enabled = on;
}
bool vehicle::is_engine_type_on( int e, const itype_id &ft ) const
{
    return is_engine_on( e ) && is_engine_type( e, ft );
}

bool vehicle::has_engine_type( const itype_id &ft, const bool enabled ) const
{
    for( size_t e = 0; e < engines.size(); ++e ) {
        if( is_engine_type( e, ft ) && ( !enabled || is_engine_on( e ) ) ) {
            return true;
        }
    }
    return false;
}
bool vehicle::has_engine_type_not( const itype_id &ft, const bool enabled ) const
{
    for( size_t e = 0; e < engines.size(); ++e ) {
        if( !is_engine_type( e, ft ) && ( !enabled || is_engine_on( e ) ) ) {
            return true;
        }
    }
    return false;
}

bool vehicle::has_engine_conflict( const vpart_info *possible_conflict,
                                   std::string &conflict_type ) const
{
    std::vector<std::string> new_excludes = possible_conflict->engine_excludes();
    // skip expensive string comparisons if there are no exclusions
    if( new_excludes.empty() ) {
        return false;
    }

    bool has_conflict = false;

    for( int engine : engines ) {
        std::vector<std::string> install_excludes = part_info( engine ).engine_excludes();
        std::vector<std::string> conflicts;
        std::set_intersection( new_excludes.begin(), new_excludes.end(), install_excludes.begin(),
                               install_excludes.end(), back_inserter( conflicts ) );
        if( !conflicts.empty() ) {
            has_conflict = true;
            conflict_type = conflicts.front();
            break;
        }
    }
    return has_conflict;
}

bool vehicle::is_engine_type( const int e, const itype_id  &ft ) const
{
    return parts[engines[e]].ammo_current().is_null() ? parts[engines[e]].fuel_current() == ft :
           parts[engines[e]].ammo_current() == ft;
}

bool vehicle::is_combustion_engine_type( const int e ) const
{
    return parts[engines[e]].info().has_flag( flag_E_COMBUSTION );
}

bool vehicle::is_perpetual_type( const int e ) const
{
    const itype_id  &ft = part_info( engines[e] ).fuel_type;
    return item( ft ).has_flag( flag_PERPETUAL );
}

bool vehicle::is_engine_on( const int e ) const
{
    return parts[ engines[ e ] ].is_available() && is_part_on( engines[ e ] );
}

bool vehicle::is_part_on( const int p ) const
{
    return parts[p].enabled;
}

bool vehicle::is_alternator_on( const int a ) const
{
    vehicle_part alt = parts[ alternators [ a ] ];
    if( alt.is_unavailable() ) {
        return false;
    }

    return std::any_of( engines.begin(), engines.end(), [this, &alt]( int idx ) {
        const vehicle_part &eng = parts [ idx ];
        //fuel_left checks that the engine can produce power to be absorbed
        return eng.mount == alt.mount && eng.is_available() && eng.enabled &&
               fuel_left( eng.fuel_current() ) &&
               !eng.has_fault_flag( "NO_ALTERNATOR_CHARGE" );
    } );
}

bool vehicle::has_security_working() const
{
    bool found_security = false;
    if( fuel_left( fuel_type_battery ) > 0 ) {
        for( int s : speciality ) {
            if( part_flag( s, "SECURITY" ) && parts[ s ].is_available() ) {
                found_security = true;
                break;
            }
        }
    }
    return found_security;
}

void vehicle::backfire( const int e ) const
{
    const int power = part_vpower_w( engines[e], true );
    const tripoint pos = global_part_pos3( engines[e] );
    sounds::sound( pos, 40 + power / 10000, sounds::sound_t::movement,
                   // single space after the exclamation mark because it does not end the sentence
                   //~ backfire sound
                   string_format( _( "a loud BANG! from the %s" ), // NOLINT(cata-text-style)
                                  parts[ engines[ e ] ].name() ), true, "vehicle", "engine_backfire" );
}

const vpart_info &vehicle::part_info( int index, bool include_removed ) const
{
    if( index < static_cast<int>( parts.size() ) ) {
        if( !parts[index].removed || include_removed ) {
            return parts[index].info();
        }
    }
    return vpart_id::NULL_ID().obj();
}

// engines & alternators all have power.
// engines provide, whilst alternators consume.
int vehicle::part_vpower_w( const int index, const bool at_full_hp ) const
{
    const vehicle_part &vp = parts[ index ];
    int pwr = vp.info().power;
    if( part_flag( index, VPFLAG_ENGINE ) ) {
        if( pwr == 0 ) {
            pwr = vhp_to_watts( vp.base.engine_displacement() );
        }
        if( vp.info().fuel_type == fuel_type_animal ) {
            monster *mon = get_monster( index );
            if( mon != nullptr && mon->has_effect( effect_harnessed ) ) {
                // An animal that can carry twice as much weight, can pull a cart twice as hard.
                pwr = mon->get_speed() * ( mon->get_size() - 1 ) * 3
                      * ( mon->get_mountable_weight_ratio() * 5 );
            } else {
                pwr = 0;
            }
        }
        // Weary multiplier
        const float weary_mult = get_player_character().exertion_adjusted_move_multiplier();
        ///\EFFECT_STR increases power produced for MUSCLE_* vehicles
        pwr += ( get_player_character().str_cur - 8 ) * part_info( index ).engine_muscle_power_factor() *
               weary_mult;
        /// wind-powered vehicles have differing power depending on wind direction
        if( vp.info().fuel_type == fuel_type_wind ) {
            weather_manager &weather = get_weather();
            int windpower = weather.windspeed;
            rl_vec2d windvec;
            double raddir = ( ( weather.winddirection + 180 ) % 360 ) * ( M_PI / 180 );
            windvec = windvec.normalized();
            windvec.y = -std::cos( raddir );
            windvec.x = std::sin( raddir );
            rl_vec2d fv = face_vec();
            double dot = windvec.dot_product( fv );
            if( dot <= 0 ) {
                dot = std::min( -0.1, dot );
            } else {
                dot = std::max( 0.1, dot );
            }
            int windeffectint = static_cast<int>( ( windpower * dot ) * 200 );
            pwr = std::max( 1, pwr + windeffectint );
        }
    }

    if( pwr < 0 ) {
        return pwr; // Consumers always draw full power, even if broken
    }
    if( at_full_hp ) {
        return pwr; // Assume full hp
    }
    // Damaged engines give less power, but some engines handle it better
    double health = parts[index].health_percent();
    // dpf is 0 for engines that scale power linearly with damage and
    // provides a floor otherwise
    float dpf = part_info( index ).engine_damaged_power_factor();
    double effective_percent = dpf + ( ( 1 - dpf ) * health );
    return static_cast<int>( pwr * effective_percent );
}

// alternators, solar panels, reactors, and accessories all have epower.
// alternators, solar panels, and reactors provide, whilst accessories consume.
// for motor consumption see @ref vpart_info::energy_consumption instead
int vehicle::part_epower_w( const int index ) const
{
    int e = part_info( index ).epower;
    if( e < 0 ) {
        return e; // Consumers always draw full power, even if broken
    }
    return e * parts[ index ].health_percent();
}

int vehicle::power_to_energy_bat( const int power_w, const time_duration &d ) const
{
    // Integrate constant epower (watts) over time to get units of battery energy
    // Thousands of watts over millions of seconds can happen, so 32-bit int
    // insufficient.
    int64_t energy_j = power_w * to_seconds<int64_t>( d );
    int energy_bat = energy_j / bat_energy_j;
    int sign = power_w >= 0 ? 1 : -1;
    // energy_bat remainder results in chance at additional charge/discharge
    energy_bat += x_in_y( std::abs( energy_j % bat_energy_j ), bat_energy_j ) ? sign : 0;
    return energy_bat;
}

int vehicle::vhp_to_watts( const int power_vhp )
{
    // Convert vhp units (0.5 HP ) to watts
    // Used primarily for calculating battery charge/discharge
    // TODO: convert batteries to use energy units based on watts (watt-ticks?)
    constexpr int conversion_factor = 373; // 373 watts == 1 power_vhp == 0.5 HP
    return power_vhp * conversion_factor;
}

bool vehicle::has_structural_part( const point &dp ) const
{
    for( const int elem : parts_at_relative( dp, false ) ) {
        if( part_info( elem ).location == part_location_structure &&
            !part_info( elem ).has_flag( "PROTRUSION" ) ) {
            return true;
        }
    }
    return false;
}

/**
 * Returns whether or not the vehicle has a structural part queued for removal,
 * @return true if a structural is queue for removal, false if not.
 * */
bool vehicle::is_structural_part_removed() const
{
    for( const vpart_reference &vp : get_all_parts() ) {
        if( vp.part().removed && vp.info().location == part_location_structure ) {
            return true;
        }
    }
    return false;
}

/**
 * Returns whether or not the vehicle part with the given id can be mounted in
 * the specified square.
 * @param dp The local coordinate to mount in.
 * @param id The id of the part to install.
 * @return true if the part can be mounted, false if not.
 */
bool vehicle::can_mount( const point &dp, const vpart_id &id ) const
{
    //The part has to actually exist.
    if( !id.is_valid() ) {
        return false;
    }

    //It also has to be a real part, not the null part
    const vpart_info &part = id.obj();
    if( part.has_flag( "NOINSTALL" ) ) {
        return false;
    }

    const std::vector<int> parts_in_square = parts_at_relative( dp, false, false );

    //First part in an empty square MUST be a structural part or be an appliance
    if( parts_in_square.empty() &&  part.location != part_location_structure &&
        !part.has_flag( flag_APPLIANCE ) ) {
        return false;
    }
    // If its a part that harnesses animals that don't allow placing on it.
    if( !parts_in_square.empty() && part_info( parts_in_square[0] ).has_flag( "ANIMAL_CTRL" ) ) {
        return false;
    }
    //No other part can be placed on a protrusion
    if( !parts_in_square.empty() && part_info( parts_in_square[0] ).has_flag( "PROTRUSION" ) ) {
        return false;
    }

    //No part type can stack with itself, or any other part in the same slot
    for( const int &elem : parts_in_square ) {
        const vpart_info &other_part = parts[elem].info();

        //Parts with no location can stack with each other (but not themselves)
        if( part.get_id() == other_part.get_id() ||
            ( !part.location.empty() && part.location == other_part.location ) ) {
            return false;
        }
        // Until we have an interface for handling multiple components with CARGO space,
        // exclude them from being mounted in the same tile.
        if( part.has_flag( "CARGO" ) && other_part.has_flag( "CARGO" ) ) {
            return false;
        }

    }

    // All parts after the first must be installed on or next to an existing part
    // the exception is when a single tile only structural object is being repaired
    if( !parts.empty() ) {
        if( !is_structural_part_removed() &&
            !has_structural_part( dp ) &&
            !has_structural_part( dp + point_east ) &&
            !has_structural_part( dp + point_south ) &&
            !has_structural_part( dp + point_west ) &&
            !has_structural_part( dp + point_north ) ) {
            return false;
        }
    }

    // only one exclusive engine allowed
    std::string empty;
    if( has_engine_conflict( &part, empty ) ) {
        return false;
    }

    // Check all the flags of the part to see if they require other flags
    // If other flags are required check if those flags are present
    for( const std::string &flag : part.get_flags() ) {
        if( !json_flag::get( flag ).requires_flag().empty() ) {
            bool anchor_found = false;
            for( const int &elem : parts_in_square ) {
                if( part_info( elem ).has_flag( json_flag::get( flag ).requires_flag() ) ) {
                    anchor_found = true;
                }
            }
            if( !anchor_found ) {
                return false;
            }
        }
    }

    //Mirrors cannot be mounted on OPAQUE parts
    if( part.has_flag( "VISION" ) && !part.has_flag( "CAMERA" ) ) {
        for( const int &elem : parts_in_square ) {
            if( part_info( elem ).has_flag( "OPAQUE" ) ) {
                return false;
            }
        }
    }
    //Opaque parts cannot be mounted on mirrors parts
    if( part.has_flag( "OPAQUE" ) ) {
        for( const int &elem : parts_in_square ) {
            if( part_info( elem ).has_flag( "VISION" ) &&
                !part_info( elem ).has_flag( "CAMERA" ) ) {
                return false;
            }
        }
    }

    //Turret mounts must NOT be installed on other (modded) turret mounts
    if( part.has_flag( "TURRET_MOUNT" ) ) {
        for( const int &elem : parts_in_square ) {
            if( part_info( elem ).has_flag( "TURRET_MOUNT" ) ) {
                return false;
            }
        }
    }

    //Anything not explicitly denied is permitted
    return true;
}

bool vehicle::can_unmount( const int p ) const
{
    std::string no_reason;
    return can_unmount( p, no_reason );
}

bool vehicle::can_unmount( const int p, std::string &reason ) const
{
    if( p < 0 || p > static_cast<int>( parts.size() ) ) {
        return false;
    }

    const vehicle_part &vp_to_remove = parts[p];
    const std::vector<int> parts_here = parts_at_relative( vp_to_remove.mount, false );

    // make sure there are no parts which require flags from this part
    for( const int &elem : parts_here ) {
        for( const std::string &flag : part_info( elem ).get_flags() ) {
            if( vp_to_remove.info().has_flag( json_flag::get( flag ).requires_flag() ) ) {
                reason = string_format( _( "Remove the attached %s first." ), part_info( elem ).name() );
                return false;
            }
        }
    }

    if( vp_to_remove.has_flag( vehicle_part::animal_flag ) ) {
        reason = _( "Remove carried animal first." );
        return false;
    }

    if( vp_to_remove.has_flag( vehicle_part::carrying_flag ) ||
        vp_to_remove.has_flag( vehicle_part::carried_flag ) ) {
        reason = _( "Unracking is required before removing this part." );
        return false;
    }

    if( vp_to_remove.info().location != part_location_structure ) {
        return true; // non-structure parts don't have extra requirements
    }

    // structure parts can only be removed when no non-structure parts are on tile
    for( const int &elem : parts_here ) {
        if( part_info( elem ).location != part_location_structure ) {
            reason = _( "Remove all other attached parts first." );
            return false;
        }
    }

    // reaching here means only structure parts left on this tile

    if( parts_here.size() > 1 ) {
        return true; // wrecks can have more than one structure part, so it's valid for removal
    }

    // find all the vehicle's tiles adjacent to the one we're removing
    std::vector<vehicle_part> adjacent_parts;
    for( const point &offset : four_adjacent_offsets ) {
        const std::vector<int> parts_over_there = parts_at_relative( vp_to_remove.mount + offset, false );
        if( !parts_over_there.empty() ) {
            //Just need one part from the square to track the x/y
            adjacent_parts.push_back( parts[parts_over_there[0]] );
        }
    }

    if( adjacent_parts.empty() ) {
        return true; // this is the only vehicle tile left, valid to remove
    }

    if( adjacent_parts.size() == 1 ) {
        // removing this will create invalid vehicle with only a PROTRUSION part (wing mirror, forklift etc)
        if( adjacent_parts[0].info().has_flag( "PROTRUSION" ) ) {
            reason = _( "Remove other parts before removing last structure part." );
            return false;
        }
    }

    if( adjacent_parts.size() > 1 ) {
        // Reaching here means there is more than one adjacent tile, which means it's possible
        // for removal of this part to split the vehicle in two or more disjoint parts, for
        // example removing the middle section of a quad bike. To prevent that we'll run BFS
        // on every pair combination of adjacent parts to verify each pair is connected.
        for( size_t i = 0; i < adjacent_parts.size(); i++ ) {
            for( size_t j = i + 1; j < adjacent_parts.size(); j++ ) {
                if( !is_connected( adjacent_parts[i], adjacent_parts[j], vp_to_remove ) ) {
                    reason = _( "Removing this part would split the vehicle." );
                    return false;
                }
            }
        }
    }

    return true; // Anything not explicitly denied is permitted
}

/**
 * Performs a breadth-first search from one part to another, to see if a path
 * exists between the two without going through the excluded part. Used to see
 * if a part can be legally removed.
 * @param to The part to reach.
 * @param from The part to start the search from.
 * @param excluded_part The part that is being removed and, therefore, should not
 *        be included in the path.
 * @return true if a path exists without the excluded part, false otherwise.
 */
bool vehicle::is_connected( const vehicle_part &to, const vehicle_part &from,
                            const vehicle_part &excluded_part ) const
{
    const point target = to.mount;
    const point excluded = excluded_part.mount;

    std::queue<point> queue;
    std::unordered_set<point> visited;

    queue.push( from.mount );
    visited.insert( from.mount );
    while( !queue.empty() ) {
        const point current_pt = queue.front();
        queue.pop();

        // in this case BFS "edges" are north/east/west/south tiles, diagonals don't connect
        for( const point &offset : four_adjacent_offsets ) {
            const point next = current_pt + offset;

            if( next == target ) {
                return true; // found a path, bail out early from BFS
            }

            if( next == excluded ) {
                continue; // can't traverse excluded tile
            }

            const std::vector<int> parts_there = parts_at_relative( next, false );

            if( parts_there.empty() ) {
                continue; // can't traverse empty tiles
            }

            // 2022-08-27 assuming structure part is on 0th index is questionable but it worked before so...
            vehicle_part vp_next = parts[ parts_there[ 0 ] ];

            if( vp_next.info().location != part_location_structure || // not a structure part
                vp_next.info().has_flag( "PROTRUSION" ) ||            // protrusions are not really structure
                vp_next.has_flag( vehicle_part::carried_flag ) ) {    // carried frames are not structure
                continue; // can't connect if it's not structure
            }

            if( visited.insert( vp_next.mount ).second ) { // .second is false if already in visited
                queue.push( vp_next.mount ); // not visited, need to explore
            }
        }
    }
    return false;
}

/**
 * Installs a part into this vehicle.
 * @param dp The coordinate of where to install the part.
 * @param id The string ID of the part to install. (see vehicle_parts.json)
 * @param force Skip check of whether we can mount the part here.
 * @return false if the part could not be installed, true otherwise.
 */
int vehicle::install_part( const point &dp, const vpart_id &id, const std::string &variant_id,
                           bool force )
{
    if( !( force || can_mount( dp, id ) ) ) {
        return -1;
    }
    return install_part( dp, vehicle_part( id, variant_id, dp, item( id.obj().base_item ) ) );
}

int vehicle::install_part( const point &dp, const vpart_id &id, item &&obj,
                           const std::string &variant_id, bool force )
{
    if( !( force || can_mount( dp, id ) ) ) {
        return -1;
    }
    return install_part( dp, vehicle_part( id, variant_id, dp, std::move( obj ) ) );
}

int vehicle::install_part( const point &dp, const vehicle_part &new_part )
{
    // Should be checked before installing the part
    bool enable = false;
    if( new_part.is_engine() ) {
        enable = true;
    } else {
        // TODO: read toggle groups from JSON
        static const std::vector<std::string> enable_like = {{
                "CONE_LIGHT",
                "CIRCLE_LIGHT",
                "AISLE_LIGHT",
                "AUTOPILOT",
                "DOME_LIGHT",
                "ATOMIC_LIGHT",
                "STEREO",
                "CHIMES",
                "FRIDGE",
                "FREEZER",
                "RECHARGE",
                "PLOW",
                "REAPER",
                "PLANTER",
                "SCOOP",
                "SPACE_HEATER",
                "COOLER",
                "WATER_PURIFIER",
                "ROCKWHEEL",
                "ROADHEAD"
            }
        };

        for( const std::string &flag : enable_like ) {
            if( new_part.info().has_flag( flag ) ) {
                enable = has_part( flag, true );
                break;
            }
        }
    }
    // refresh will add them back if needed
    remove_fake_parts( false );
    parts.push_back( new_part );
    vehicle_part &pt = parts.back();
    int new_part_index = parts.size() - 1;

    pt.enabled = enable;

    pt.mount = dp;

    refresh();
    coeff_air_changed = true;
    return new_part_index;
}

bool vehicle::try_to_rack_nearby_vehicle( std::vector<std::vector<int>> &list_of_racks,
        bool do_not_rack )
{
    map &here = get_map();
    for( std::vector<int> &this_bike_rack : list_of_racks ) {
        std::vector<vehicle *> carry_vehs;
        carry_vehs.assign( 4, nullptr );
        vehicle *test_veh = nullptr;
        std::set<tripoint> veh_partial_match;
        std::vector<std::set<tripoint>> partial_matches;
        partial_matches.assign( 4, veh_partial_match );

        //do not attempt to rack onto already filled bike racks
        this_bike_rack.erase( std::remove_if( this_bike_rack.begin(),
        this_bike_rack.end(), [this]( const int &rack ) {
            return parts[rack].has_flag( vehicle_part::carrying_flag );
        } ), this_bike_rack.end() );

        for( int &rack_part : this_bike_rack ) {
            tripoint rack_pos = global_part_pos3( rack_part );
            int i = 0;
            for( const point &offset : four_cardinal_directions ) {
                tripoint search_pos( rack_pos + offset );
                test_veh = veh_pointer_or_null( here.veh_at( search_pos ) );
                if( test_veh == nullptr || test_veh == this ) {
                    continue;
                } else if( test_veh != carry_vehs[ i ] ) {
                    carry_vehs[ i ] = test_veh;
                    partial_matches[ i ].clear();
                }
                partial_matches[ i ].insert( search_pos );

                std::set<tripoint> test_veh_points;
                for( const vpart_reference &vpr : test_veh->get_all_parts() ) {
                    if( !vpr.part().removed && !vpr.part().is_fake ) {
                        test_veh_points.insert( vpr.pos() );
                    }
                }

                if( partial_matches[ i ] == test_veh_points ) {
                    if( do_not_rack ) {
                        return true;
                    } else {
                        return merge_rackable_vehicle( test_veh, this_bike_rack );
                    }
                }
                ++i;
            }
        }
    }
    return false;
}

bool vehicle::merge_rackable_vehicle( vehicle *carry_veh, const std::vector<int> &rack_parts )
{
    // Mapping between the old vehicle and new vehicle mounting points
    struct mapping {
        // All the parts attached to this mounting point
        std::vector<int> carry_parts_here;

        // the index where the racking part is on the vehicle with the rack
        int rack_part = 0;

        // the mount point we are going to add to the vehicle with the rack
        point carry_mount;

        // the mount point on the old vehicle (carry_veh) that will be destroyed
        point old_mount;
    };
    remove_fake_parts();
    invalidate_towing( true );
    // By structs, we mean all the parts of the carry vehicle that are at the structure location
    // of the vehicle (i.e. frames)
    std::vector<int> carry_veh_structs = carry_veh->all_parts_at_location( part_location_structure );
    std::vector<mapping> carry_data;
    carry_data.reserve( carry_veh_structs.size() );

    //X is forward/backward, Y is left/right
    std::string axis;
    if( carry_veh_structs.size() == 1 ) {
        axis = "X";
    } else {
        for( const int &carry_part : carry_veh_structs ) {
            if( carry_veh->parts[ carry_part ].mount.x || carry_veh->parts[ carry_part ].mount.y ) {
                axis = carry_veh->parts[ carry_part ].mount.x ? "X" : "Y";
            }
        }
    }

    units::angle relative_dir = normalize( carry_veh->face.dir() - face.dir() );
    units::angle relative_180 = units::fmod( relative_dir, 180_degrees );
    units::angle face_dir_180 = normalize( face.dir(), 180_degrees );

    // if the carrier is skewed N/S and the carried vehicle isn't aligned with
    // the carrier, force the carried vehicle to be at a right angle
    if( face_dir_180 >= 45_degrees && face_dir_180 <= 135_degrees ) {
        if( relative_180 >= 45_degrees && relative_180 <= 135_degrees ) {
            if( relative_dir < 180_degrees ) {
                relative_dir = 90_degrees;
            } else {
                relative_dir = 270_degrees;
            }
        }
    }

    // We look at each of the structure parts (mount points, i.e. frames) for the
    // carry vehicle and then find a rack part adjacent to it. If we don't find a rack part,
    // then we can't merge.
    bool found_all_parts = true;
    for( const int &carry_part : carry_veh_structs ) {

        // The current position on the original vehicle for this part
        tripoint carry_pos = carry_veh->global_part_pos3( carry_part );

        bool merged_part = false;
        for( int rack_part : rack_parts ) {
            size_t j = 0;
            // There's no mathematical transform from global pos3 to vehicle mount, so search for the
            // carry part in global pos3 after translating
            point carry_mount;
            for( const point &offset : four_cardinal_directions ) {
                carry_mount = parts[ rack_part ].mount + offset;
                tripoint possible_pos = mount_to_tripoint( carry_mount );
                if( possible_pos == carry_pos ) {
                    break;
                }
                ++j;
            }

            // We checked the adjacent points from the mounting rack and managed
            // to find the current structure part were looking for nearby. If the part was not
            // near this particular rack, we would look at each in the list of rack_parts
            const bool carry_part_next_to_this_rack = j < four_adjacent_offsets.size();
            if( carry_part_next_to_this_rack ) {
                mapping carry_map;
                point old_mount = carry_veh->parts[ carry_part ].mount;
                carry_map.carry_parts_here = carry_veh->parts_at_relative( old_mount, true );
                carry_map.rack_part = rack_part;
                carry_map.carry_mount = carry_mount;
                carry_map.old_mount = old_mount;
                carry_data.push_back( carry_map );
                merged_part = true;
                break;
            }
        }

        // We checked all the racks and could not find a place for this structure part.
        if( !merged_part ) {
            found_all_parts = false;
            break;
        }
    }

    // Now that we have mapped all the parts of the carry vehicle to the vehicle with the rack
    // we can go ahead and merge
    const point mount_zero{};
    if( found_all_parts ) {
        decltype( loot_zones ) new_zones;
        for( const mapping &carry_map : carry_data ) {
            std::string offset = string_format( "%s%3d", carry_map.old_mount == mount_zero ? axis : " ",
                                                axis == "X" ? carry_map.old_mount.x : carry_map.old_mount.y );
            std::string unique_id = string_format( "%s%3d%s", offset,
                                                   static_cast<int>( to_degrees( relative_dir ) ),
                                                   carry_veh->name );
            for( const int &carry_part : carry_map.carry_parts_here ) {
                parts.push_back( carry_veh->parts[ carry_part ] );
                vehicle_part &carried_part = parts.back();
                carried_part.mount = carry_map.carry_mount;
                carried_part.carry_names.push( unique_id );
                carried_part.enabled = false;
                carried_part.set_flag( vehicle_part::carried_flag );
                //give each carried part a tracked_flag so that we can re-enable overmap tracking on unloading if necessary
                if( carry_veh->tracking_on ) {
                    carried_part.set_flag( vehicle_part::tracked_flag );
                }

                if( carried_part.has_flag( vehicle_part::passenger_flag ) ) {
                    carried_part.remove_flag( vehicle_part::passenger_flag );
                    carried_part.passenger_id = character_id();
                }

                parts[ carry_map.rack_part ].set_flag( vehicle_part::carrying_flag );
            }

            const std::pair<std::unordered_multimap<point, zone_data>::iterator, std::unordered_multimap<point, zone_data>::iterator>
            zones_on_point = carry_veh->loot_zones.equal_range( carry_map.old_mount );
            for( std::unordered_multimap<point, zone_data>::const_iterator it = zones_on_point.first;
                 it != zones_on_point.second; ++it ) {
                new_zones.emplace( carry_map.carry_mount, it->second );
            }
        }

        for( auto &new_zone : new_zones ) {
            zone_manager::get_manager().create_vehicle_loot_zone(
                *this, new_zone.first, new_zone.second );
        }

        // Now that we've added zones to this vehicle, we need to make sure their positions
        // update when we next interact with them
        zones_dirty = true;

        map &here = get_map();
        //~ %1$s is the vehicle being loaded onto the bicycle rack
        add_msg( _( "You load the %1$s on the rack." ), carry_veh->name );
        here.destroy_vehicle( carry_veh );
        here.dirty_vehicle_list.insert( this );
        here.set_transparency_cache_dirty( sm_pos.z );
        here.set_seen_cache_dirty( tripoint_zero );
        refresh();
    } else {
        //~ %1$s is the vehicle being loaded onto the bicycle rack
        add_msg( m_bad, _( "You can't get the %1$s on the rack." ), carry_veh->name );
    }
    return found_all_parts;
}

bool vehicle::merge_vehicle_parts( vehicle *veh )
{
    for( const vehicle_part &part : veh->parts ) {
        point part_loc = veh->mount_to_tripoint( part.mount ).xy();

        parts.push_back( part );
        vehicle_part &copied_part = parts.back();
        copied_part.mount = part_loc - global_pos3().xy();

        refresh();
    }

    map &here = get_map();
    here.destroy_vehicle( veh );

    return true;
}

/**
 * Mark a part as removed from the vehicle.
 * @return bool true if the vehicle's 0,0 point shifted.
 */
bool vehicle::remove_part( const int p )
{
    DefaultRemovePartHandler handler;
    return remove_part( p, handler );
}

bool vehicle::remove_part( const int p, RemovePartHandler &handler )
{
    // NOTE: Don't access g or g->m or anything from it directly here.
    // Forward all access to the handler.
    // There are currently two implementations of it:
    // - one for normal game play (vehicle is on the main map g->m),
    // - one for mapgen (vehicle is on a temporary map used only during mapgen).
    if( p >= static_cast<int>( parts.size() ) ) {
        debugmsg( "Tried to remove part %d but only %d parts!", p, parts.size() );
        return false;
    }
    if( parts[p].removed ) {
        /* This happens only when we had to remove part, because it was depending on
         * other part (using recursive remove_part() call) - currently curtain
         * depending on presence of window and seatbelt depending on presence of seat.
         */
        return false;
    }

    const tripoint part_loc = global_part_pos3( p );

    if( !handler.get_map_ref().inbounds( part_loc ) ) {
        debugmsg( "Removing out of bounds vehicle part at %s from vehicle %s (%s)",
                  part_loc.to_string(), name, type.str() );
    }

    // Unboard any entities standing on removed boardable parts
    if( part_flag( p, "BOARDABLE" ) && parts[p].has_flag( vehicle_part::passenger_flag ) ) {
        handler.unboard( part_loc );
    }

    // If `p` has flag `parent_flag`, remove child with flag `child_flag`
    // Returns true if removal occurs
    const auto remove_dependent_part = [&]( const std::string & parent_flag,
    const std::string & child_flag ) {
        if( part_flag( p, parent_flag ) ) {
            int dep = part_with_feature( p, child_flag, false );
            if( dep >= 0 && !magic ) {
                handler.add_item_or_charges( part_loc, parts[dep].properties_to_item(), false );
                remove_part( dep, handler );
                return true;
            }
        }
        return false;
    };

    // if a windshield is removed (usually destroyed) also remove curtains
    // attached to it.
    if( remove_dependent_part( "WINDOW", "CURTAIN" ) || part_flag( p, VPFLAG_OPAQUE ) ) {
        handler.set_transparency_cache_dirty( sm_pos.z );
    }

    if( part_flag( p, VPFLAG_ROOF ) || part_flag( p, VPFLAG_OPAQUE ) ) {
        handler.set_floor_cache_dirty( sm_pos.z + 1 );
    }

    remove_dependent_part( "SEAT", "SEATBELT" );
    remove_dependent_part( "BATTERY_MOUNT", "NEEDS_BATTERY_MOUNT" );
    remove_dependent_part( "HANDHELD_BATTERY_MOUNT", "NEEDS_HANDHELD_BATTERY_MOUNT" );

    // Release any animal held by the part
    if( parts[p].has_flag( vehicle_part::animal_flag ) ) {
        item base = parts[p].get_base();
        handler.spawn_animal_from_part( base, part_loc );
        parts[p].set_base( base );
        parts[p].remove_flag( vehicle_part::animal_flag );
    }

    // Update current engine configuration if needed
    if( part_flag( p, "ENGINE" ) && engines.size() > 1 ) {
        bool any_engine_on = false;

        for( const int &e : engines ) {
            if( e != p && is_part_on( e ) ) {
                any_engine_on = true;
                break;
            }
        }

        if( !any_engine_on ) {
            engine_on = false;
            for( const int &e : engines ) {
                toggle_specific_part( e, true );
            }
        }
    }

    //Remove loot zone if Cargo was removed.
    const auto lz_iter = loot_zones.find( parts[p].mount );
    const bool no_zone = lz_iter != loot_zones.end();

    if( no_zone && part_flag( p, "CARGO" ) ) {
        // Using the key here (instead of the iterator) will remove all zones on
        // this mount points regardless of how many there are
        loot_zones.erase( parts[p].mount );
        zones_dirty = true;
    }
    parts[p].removed = true;
    if( parts[p].has_fake && parts[p].fake_part_at < static_cast<int>( parts.size() ) ) {
        parts[parts[p].fake_part_at].removed = true;
    }
    removed_part_count++;

    handler.removed( *this, p );

    const point &vp_mount = parts[p].mount;
    const auto iter = labels.find( label( vp_mount ) );
    if( iter != labels.end() && parts_at_relative( vp_mount, false ).empty() ) {
        labels.erase( iter );
    }

    for( item &i : get_items( p ) ) {
        // Note: this can spawn items on the other side of the wall!
        // TODO: fix this ^^
        if( !magic ) {
            tripoint dest( part_loc + point( rng( -3, 3 ), rng( -3, 3 ) ) );
            // This new point might be out of the map bounds.  It's not
            // reasonable to try to spawn it outside the currently valid map,
            // so we pass true here to cause such points to be clamped to the
            // valid bounds without printing an error (as would normally
            // occur).
            handler.add_item_or_charges( dest, i, true );
        }
    }
    refresh( false );
    coeff_air_changed = true;
    return shift_if_needed( handler.get_map_ref() );
}

bool vehicle::do_remove_part_actual()
{
    bool changed = false;
    map &here = get_map();
    for( std::vector<vehicle_part>::iterator it = parts.end(); it != parts.begin(); /*noop*/ ) {
        --it;
        if( it->removed || it->is_fake ) {
            // We are first stripping out removed parts and marking
            // their corresponding real parts as "not fake" so they are regenerated,
            // and then removing any parts that have been marked as removed.
            // This is assured by iterating from the end to the beginning as
            // fake parts are always at the end of the parts vector.
            if( it->is_fake ) {
                parts[it->fake_part_to].has_fake = false;
            } else {
                vehicle_stack items = get_items( std::distance( parts.begin(), it ) );
                while( !items.empty() ) {
                    items.erase( items.begin() );
                }
            }
            if( !it->is_fake || it->is_active_fake ) {
                const tripoint pt = global_part_pos3( *it );
                here.clear_vehicle_point_from_cache( this, pt );
            }
            it = parts.erase( it );
            changed = true;
        }
    }
    return changed;
}
void vehicle::part_removal_cleanup()
{
    map &here = get_map();
    remove_fake_parts( false );
    const bool changed =  do_remove_part_actual();
    removed_part_count = 0;
    if( changed || parts.empty() ) {
        refresh();
        if( parts.empty() ) {
            here.destroy_vehicle( this );
            return;
        } else {
            here.add_vehicle_to_cache( this );
        }
    }
    shift_if_needed( here );
    refresh( false ); // Rebuild cached indices
    coeff_air_dirty = coeff_air_changed;
    coeff_air_changed = false;
}

void vehicle::remove_carried_flag()
{
    for( vehicle_part &part : parts ) {
        if( part.carry_names.empty() ) {
            // note: we get here if the part was added while the vehicle was carried / mounted. This is not expected.
            // still try to remove the carried flag, if any.
            part.remove_flag( vehicle_part::carried_flag );
        } else {
            part.carry_names.pop();
            if( part.carry_names.empty() ) {
                part.remove_flag( vehicle_part::carried_flag );
            }
        }
    }
}

void vehicle::remove_tracked_flag()
{
    for( vehicle_part &part : parts ) {
        if( part.carry_names.empty() ) {
            part.remove_flag( vehicle_part::tracked_flag );
        } else {
            part.carry_names.pop();
            if( part.carry_names.empty() ) {
                part.remove_flag( vehicle_part::tracked_flag );
            }
        }
    }
}

bool vehicle::remove_carried_vehicle( const std::vector<int> &carried_parts )
{
    if( carried_parts.empty() ) {
        return false;
    }
    std::string veh_record;
    tripoint new_pos3;
    bool x_aligned = false;
    bool tracked_parts =
        false; // we will set this to true if any of the vehicle parts carry a tracked_flag
    for( int carried_part : carried_parts ) {
        //check if selected part carries tracking flag
        if( parts[carried_part].has_flag(
                vehicle_part::tracked_flag ) ) { //this should only need to run once
            tracked_parts = true;
        }
        const auto &carry_names = parts[carried_part].carry_names;
        if( !carry_names.empty() ) {
            std::string id_string = carry_names.top().substr( 0, 1 );
            if( id_string == "X" || id_string == "Y" ) {
                veh_record = carry_names.top();
                new_pos3 = global_part_pos3( carried_part );
                x_aligned = id_string == "X";
                break;
            }
        }
    }
    if( veh_record.empty() ) {
        return false;
    }
    units::angle new_dir =
        normalize( units::from_degrees( std::stoi( veh_record.substr( 4, 3 ) ) ) + face.dir() );
    units::angle host_dir = normalize( face.dir(), 180_degrees );
    // if the host is skewed N/S, and the carried vehicle is going to come at an angle,
    // force it to east/west instead
    if( host_dir >= 45_degrees && host_dir <= 135_degrees ) {
        if( new_dir <= 45_degrees || new_dir >= 315_degrees ) {
            new_dir = 0_degrees;
        } else if( new_dir >= 135_degrees && new_dir <= 225_degrees ) {
            new_dir = 180_degrees;
        }
    }
    map &here = get_map();
    vehicle *new_vehicle = here.add_vehicle( vehicle_prototype_none, new_pos3, new_dir );
    if( new_vehicle == nullptr ) {
        add_msg_debug( debugmode::DF_VEHICLE, "Unable to unload bike rack, host face %d, new_dir %d!",
                       to_degrees( face.dir() ), to_degrees( new_dir ) );
        return false;
    }

    std::vector<point> new_mounts;
    new_vehicle->name = veh_record.substr( vehicle_part::name_offset );
    for( int carried_part : carried_parts ) {
        point new_mount;
        std::string mount_str;
        if( !parts[carried_part].carry_names.empty() ) {
            // the mount string should be something like "X 0 0" for ex. We get the first number out of it.
            mount_str = parts[carried_part].carry_names.top().substr( 1, 3 );
        } else {
            // FIX #28712; if we get here it means that a part was added to the bike while the latter was a carried vehicle.
            // This part didn't get a carry_names because those are assigned when the carried vehicle is loaded.
            // We can't be sure to which vehicle it really belongs to, so it will be detached from the vehicle.
            // We can at least inform the player that there's something wrong.
            add_msg( m_warning,
                     _( "A part of the vehicle ('%s') has no containing vehicle's name.  It will be detached from the %s vehicle." ),
                     parts[carried_part].name(),  new_vehicle->name );

            // check if any other parts at the same location have a valid carry name so we can still have a valid mount location.
            for( const int &local_part : parts_at_relative( parts[carried_part].mount, true ) ) {
                if( !parts[local_part].carry_names.empty() ) {
                    mount_str = parts[local_part].carry_names.top().substr( 1, 3 );
                    break;
                }
            }
        }
        if( mount_str.empty() ) {
            add_msg( m_bad,
                     _( "There's not viable mount location on this vehicle: %s. It can't be unloaded from the rack." ),
                     new_vehicle->name );
            return false;
        }
        if( x_aligned ) {
            new_mount.x = std::stoi( mount_str );
        } else {
            new_mount.y = std::stoi( mount_str );
        }
        new_mounts.push_back( new_mount );
    }

    std::vector<vehicle *> new_vehicles;
    new_vehicles.push_back( new_vehicle );
    std::vector<std::vector<int>> carried_vehicles;
    carried_vehicles.push_back( carried_parts );
    std::vector<std::vector<point>> carried_mounts;
    carried_mounts.push_back( new_mounts );
    const bool success = split_vehicles( here, carried_vehicles, new_vehicles, carried_mounts );
    if( success ) {
        //~ %s is the vehicle being loaded onto the bicycle rack
        add_msg( _( "You unload the %s from the bike rack." ), new_vehicle->name );
        new_vehicle->remove_carried_flag();
        if( tracked_parts ) {
            new_vehicle->toggle_tracking(); //turn on tracking for our newly created vehicle
            new_vehicle->remove_tracked_flag(); //remove our tracking flags now that the vehicle isn't carried
        }
        here.dirty_vehicle_list.insert( this );
        part_removal_cleanup();
        new_vehicle->enable_refresh();
        for( int idx : new_vehicle->engines ) {
            if( !new_vehicle->parts[idx].is_broken() ) {
                new_vehicle->parts[idx].enabled = true;
            }
        }
    } else {
        //~ %s is the vehicle being loaded onto the bicycle rack
        add_msg( m_bad, _( "You can't unload the %s from the bike rack." ), new_vehicle->name );
    }
    return success;
}

// split the current vehicle into up to 3 new vehicles that do not connect to each other
bool vehicle::find_and_split_vehicles( map &here, int exclude )
{
    std::vector<int> valid_parts = all_parts_at_location( part_location_structure );
    std::set<int> checked_parts;
    checked_parts.insert( exclude );

    return find_and_split_vehicles( here, checked_parts );
}

bool vehicle::find_and_split_vehicles( map &here, std::set<int> exclude )
{
    std::vector<int> valid_parts = all_parts_at_location( part_location_structure );
    std::set<int> checked_parts = std::move( exclude );

    std::vector<std::vector <int>> all_vehicles;

    for( size_t cnt = 0; cnt < 4; cnt++ ) {
        int test_part = -1;
        for( const int &p : valid_parts ) {
            if( parts[p].removed ) {
                continue;
            }
            if( checked_parts.find( p ) == checked_parts.end() ) {
                test_part = p;
                break;
            }
        }
        if( test_part == -1 || static_cast<size_t>( test_part ) > parts.size() ) {
            break;
        }

        std::queue<std::pair<int, std::vector<int>>> search_queue;

        const auto push_neighbor = [&]( int p, const std::vector<int> &with_p ) {
            std::pair<int, std::vector<int>> data( p, with_p );
            search_queue.push( data );
        };
        auto pop_neighbor = [&]() {
            std::pair<int, std::vector<int>> result = search_queue.front();
            search_queue.pop();
            return result;
        };

        std::vector<int> veh_parts;
        push_neighbor( test_part, parts_at_relative( parts[test_part].mount, true ) );
        while( !search_queue.empty() ) {
            std::pair<int, std::vector<int>> test_set = pop_neighbor();
            test_part = test_set.first;
            if( checked_parts.find( test_part ) != checked_parts.end() ) {
                continue;
            }
            for( const int &p : test_set.second ) {
                veh_parts.push_back( p );
            }
            checked_parts.insert( test_part );
            for( const point &offset : four_adjacent_offsets ) {
                const point dp = parts[test_part].mount + offset;
                std::vector<int> all_neighbor_parts = parts_at_relative( dp, true );
                int neighbor_struct_part = -1;
                for( int p : all_neighbor_parts ) {
                    if( parts[p].removed ) {
                        continue;
                    }
                    if( part_info( p ).location == part_location_structure ) {
                        neighbor_struct_part = p;
                        break;
                    }
                }
                if( neighbor_struct_part != -1 ) {
                    push_neighbor( neighbor_struct_part, all_neighbor_parts );
                }
            }
        }
        // don't include the first vehicle's worth of parts
        if( cnt > 0 ) {
            all_vehicles.push_back( veh_parts );
        }
    }

    if( !all_vehicles.empty() ) {
        bool success = split_vehicles( here, all_vehicles );
        if( success ) {
            // update the active cache
            shift_parts( here, point_zero );
            return true;
        }
    }
    return false;
}

void vehicle::relocate_passengers( const std::vector<Character *> &passengers ) const
{
    const auto boardables = get_avail_parts( "BOARDABLE" );
    for( Character *passenger : passengers ) {
        for( const vpart_reference &vp : boardables ) {
            if( vp.part().passenger_id == passenger->getID() ) {
                passenger->setpos( vp.pos() );
            }
        }
    }
}

// Split a vehicle into an old vehicle and one or more new vehicles by moving vehicle_parts
// from one the old vehicle to the new vehicles.
// some of the logic borrowed from remove_part
// skipped the grab, curtain, player activity, and engine checks because they deal
// with pos, not a vehicle pointer
// @param new_vehs vector of vectors of part indexes to move to new vehicles
// @param new_vehicles vector of vehicle pointers containing the new vehicles; if empty, new
// vehicles will be created
// @param new_mounts vector of vector of mount points. must have one vector for every vehicle*
// in new_vehicles, and forces the part indices in new_vehs to be mounted on the new vehicle
// at those mount points
bool vehicle::split_vehicles( map &here,
                              const std::vector<std::vector <int>> &new_vehs,
                              const std::vector<vehicle *> &new_vehicles,
                              const std::vector<std::vector <point>> &new_mounts )
{
    bool did_split = false;
    size_t i = 0;
    for( i = 0; i < new_vehs.size(); i ++ ) {
        std::vector<int> split_parts = new_vehs[ i ];
        if( split_parts.empty() ) {
            continue;
        }
        std::vector<point> split_mounts = new_mounts[ i ];
        did_split = true;
        // Once a vehicle is split, we treat it differently, mostly for fake parts.
        add_tag( "wreckage" );

        vehicle *new_vehicle = nullptr;
        if( i < new_vehicles.size() ) {
            new_vehicle = new_vehicles[ i ];
        }
        int split_part0 = split_parts.front();
        tripoint new_v_pos3;
        point mnt_offset;

        decltype( labels ) new_labels;
        decltype( loot_zones ) new_zones;
        if( new_vehicle == nullptr ) {
            // make sure the split_part0 is a legal 0,0 part
            if( split_parts.size() > 1 ) {
                for( size_t sp = 0; sp < split_parts.size(); sp++ ) {
                    int p = split_parts[ sp ];
                    if( part_info( p ).location == part_location_structure &&
                        !part_info( p ).has_flag( "PROTRUSION" ) ) {
                        split_part0 = sp;
                        break;
                    }
                }
            }
            new_v_pos3 = global_part_pos3( parts[ split_part0 ] );
            mnt_offset = parts[ split_part0 ].mount;
            new_vehicle = here.add_vehicle( vehicle_prototype_none, new_v_pos3, face.dir() );
            if( new_vehicle == nullptr ) {
                // the split part was out of the map bounds.
                continue;
            }
            new_vehicle->name = name;
            new_vehicle->move = move;
            new_vehicle->turn_dir = turn_dir;
            new_vehicle->velocity = velocity;
            new_vehicle->vertical_velocity = vertical_velocity;
            new_vehicle->cruise_velocity = cruise_velocity;
            new_vehicle->cruise_on = cruise_on;
            new_vehicle->engine_on = engine_on;
            new_vehicle->tracking_on = tracking_on;
            new_vehicle->camera_on = camera_on;
        }
        new_vehicle->add_tag( "wreckage" );

        std::vector<Character *> passengers;
        for( size_t new_part = 0; new_part < split_parts.size(); new_part++ ) {
            int mov_part = split_parts[ new_part ];
            point cur_mount = parts[ mov_part ].mount;
            point new_mount = cur_mount;
            if( !split_mounts.empty() ) {
                new_mount = split_mounts[ new_part ];
            } else {
                new_mount -= mnt_offset;
            }

            Character *passenger = nullptr;
            // Unboard any entities standing on any transferred part
            if( part_flag( mov_part, "BOARDABLE" ) ) {
                passenger = get_passenger( mov_part );
                if( passenger ) {
                    passengers.push_back( passenger );
                }
            }
            // if this part is a towing part, transfer the tow_data to the new vehicle.
            if( part_flag( mov_part, "TOW_CABLE" ) ) {
                if( is_towed() ) {
                    tow_data.get_towed_by()->tow_data.set_towing( tow_data.get_towed_by(), new_vehicle );
                    tow_data.clear_towing();
                } else if( is_towing() ) {
                    tow_data.get_towed()->tow_data.set_towing( new_vehicle, tow_data.get_towed() );
                    tow_data.clear_towing();
                }
            }
            // transfer the vehicle_part to the new vehicle
            new_vehicle->parts.emplace_back( parts[ mov_part ] );
            new_vehicle->parts.back().mount = new_mount;

            // remove labels associated with the mov_part
            const auto iter = labels.find( label( cur_mount ) );
            if( iter != labels.end() ) {
                std::string label_str = iter->text;
                labels.erase( iter );
                new_labels.insert( label( new_mount, label_str ) );
            }
            // Prepare the zones to be moved to the new vehicle
            const std::pair<std::unordered_multimap<point, zone_data>::iterator, std::unordered_multimap<point, zone_data>::iterator>
            zones_on_point = loot_zones.equal_range( cur_mount );
            for( std::unordered_multimap<point, zone_data>::const_iterator lz_iter = zones_on_point.first;
                 lz_iter != zones_on_point.second; ++lz_iter ) {
                new_zones.emplace( new_mount, lz_iter->second );
            }

            // Erasing on the key removes all the zones from the point at once
            loot_zones.erase( cur_mount );

            // The zone manager will be updated when we next interact with it through get_vehicle_zones
            zones_dirty = true;

            // remove the passenger from the old vehicle
            if( passenger ) {
                parts[ mov_part ].remove_flag( vehicle_part::passenger_flag );
                parts[ mov_part ].passenger_id = character_id();
            }
            // indicate the part needs to be removed from the old vehicle
            parts[ mov_part].removed = true;
            removed_part_count++;
        }

        // We want to create the vehicle zones after we've setup the parts
        // because we need only to move the zone once per mount, not per part. If we move per
        // part, we will end up with duplicates of the zone per part on the same mount
        for( std::pair<point, zone_data> zone : new_zones ) {
            zone_manager::get_manager().create_vehicle_loot_zone( *new_vehicle, zone.first, zone.second );
        }

        // create_vehicle_loot_zone marks the vehicle as not dirty but since we got these zones
        // in an unknown state from the previous vehicle, we need to let the cache rebuild next
        // time we interact with them
        new_vehicle->zones_dirty = true;

        here.dirty_vehicle_list.insert( new_vehicle );
        here.set_transparency_cache_dirty( sm_pos.z );
        here.set_seen_cache_dirty( tripoint_zero );
        if( !new_labels.empty() ) {
            new_vehicle->labels = new_labels;
        }

        if( split_mounts.empty() ) {
            new_vehicle->refresh();
        } else {
            // include refresh
            new_vehicle->shift_parts( here, point_zero - mnt_offset );
        }

        // update the precalc points
        new_vehicle->precalc_mounts( 0, new_vehicle->turn_dir, point() );
        new_vehicle->precalc_mounts( 1, new_vehicle->skidding ?
                                     new_vehicle->turn_dir : new_vehicle->face.dir(),
                                     new_vehicle->pivot_point() );
        if( !passengers.empty() ) {
            new_vehicle->relocate_passengers( passengers );
        }
    }
    return did_split;
}

bool vehicle::split_vehicles( map &here, const std::vector<std::vector <int>> &new_vehs )
{
    std::vector<vehicle *> null_vehicles;
    std::vector<std::vector <point>> null_mounts;
    std::vector<point> nothing;
    null_vehicles.assign( new_vehs.size(), nullptr );
    null_mounts.assign( new_vehs.size(), nothing );
    return split_vehicles( here, new_vehs, null_vehicles, null_mounts );
}

item_location vehicle::part_base( int p )
{
    return item_location( vehicle_cursor( *this, p ), &parts[ p ].base );
}

int vehicle::find_part( const item &it ) const
{
    int index = INT_MIN;
    for( const vpart_reference &vpr : get_all_parts() ) {
        if( &vpr.part().base == &it ) {
            index = vpr.part_index();
            break;
        }
    }
    return index;
}

item_group::ItemList vehicle_part::pieces_for_broken_part() const
{
    const item_group_id &group = info().breaks_into_group;
    // TODO: make it optional? Or use id of empty item group?
    if( group.is_empty() ) {
        return {};
    }

    return item_group::items_from( group, calendar::turn );
}

std::vector<int> vehicle::parts_at_relative( const point &dp, const bool use_cache,
        bool include_fake ) const
{
    std::vector<int> res;
    if( !use_cache ) {
        if( include_fake ) {
            for( const vpart_reference &vp : get_all_parts_with_fakes() ) {
                if( vp.mount() == dp && !vp.part().removed ) {
                    res.push_back( static_cast<int>( vp.part_index() ) );
                }
            }
        } else {
            for( const vpart_reference &vp : get_all_parts() ) {
                if( vp.mount() == dp && !vp.part().removed ) {
                    res.push_back( static_cast<int>( vp.part_index() ) );
                }
            }
        }
    } else {
        const auto &iter = relative_parts.find( dp );
        if( iter != relative_parts.end() ) {
            if( include_fake ) {
                return iter->second;
            } else {
                for( const int vp : iter->second ) {
                    if( !parts.at( vp ).is_fake ) {
                        res.push_back( vp );
                    }
                }
            }
        }
    }
    return res;
}

cata::optional<vpart_reference> vpart_position::obstacle_at_part() const
{
    cata::optional<vpart_reference> part = part_with_feature( VPFLAG_OBSTACLE, true );
    if( !part ) {
        return cata::nullopt; // No obstacle here
    }

    if( part->has_feature( VPFLAG_OPENABLE ) && part->part().open ) {
        return cata::nullopt; // Open door here
    }

    return part;
}

cata::optional<vpart_reference> vpart_position::part_displayed() const
{
    int part_id = vehicle().part_displayed_at( mount(), true );
    if( part_id == -1 ) {
        return cata::nullopt;
    }
    return vpart_reference( vehicle(), part_id );
}

cata::optional<vpart_reference> vpart_position::part_with_tool( const itype_id &tool_type ) const
{
    for( const int idx : vehicle().parts_at_relative( mount(), false ) ) {
        const vpart_reference vp( vehicle(), idx );
        if( !vp.part().is_broken() && vp.info().has_tool( tool_type ) ) {
            return vp;
        }
    }
    return cata::optional<vpart_reference>();
}

std::vector<std::pair<itype_id, int>> vpart_position::get_tools() const
{
    std::set<std::pair<itype_id, int>> tools;
    for( const int part_idx : this->vehicle().parts_at_relative( this->mount(), false ) ) {
        const vpart_reference vp( this->vehicle(), part_idx );
        if( vp.part().is_broken() ) {
            continue;
        }
        std::set<std::pair<itype_id, int>> items = vp.part().info().get_pseudo_tools();
        std::copy( items.cbegin(), items.cend(), std::inserter( tools, tools.end() ) );
    }

    return std::vector<std::pair<itype_id, int>>( tools.cbegin(), tools.cend() );
}

cata::optional<vpart_reference> vpart_position::part_with_feature( const std::string &f,
        const bool unbroken ) const
{
    const int i = vehicle().part_with_feature( part_index(), f, unbroken );
    if( i < 0 ) {
        return cata::nullopt;
    }
    return vpart_reference( vehicle(), i );
}

cata::optional<vpart_reference> vpart_position::part_with_feature( const vpart_bitflags f,
        const bool unbroken ) const
{
    const int i = vehicle().part_with_feature( part_index(), f, unbroken );
    if( i < 0 ) {
        return cata::nullopt;
    }
    return vpart_reference( vehicle(), i );
}

cata::optional<vpart_reference> vpart_position::avail_part_with_feature(
    const std::string &f ) const
{
    const int i = vehicle().avail_part_with_feature( part_index(), f );
    return i >= 0 ? vpart_reference( vehicle(), i ) : cata::optional<vpart_reference>();
}

cata::optional<vpart_reference> vpart_position::avail_part_with_feature( vpart_bitflags f ) const
{
    const int i = vehicle().avail_part_with_feature( part_index(), f );
    return i >= 0 ? vpart_reference( vehicle(), i ) : cata::optional<vpart_reference>();
}

cata::optional<vpart_reference> optional_vpart_position::part_with_feature( const std::string &f,
        const bool unbroken ) const
{
    return has_value() ? value().part_with_feature( f, unbroken ) : cata::nullopt;
}

cata::optional<vpart_reference> optional_vpart_position::part_with_feature( const vpart_bitflags f,
        const bool unbroken ) const
{
    return has_value() ? value().part_with_feature( f, unbroken ) : cata::nullopt;
}

cata::optional<vpart_reference> optional_vpart_position::avail_part_with_feature(
    const std::string &f ) const
{
    return has_value() ? value().avail_part_with_feature( f ) : cata::nullopt;
}

cata::optional<vpart_reference> optional_vpart_position::avail_part_with_feature(
    vpart_bitflags f ) const
{
    return has_value() ? value().avail_part_with_feature( f ) : cata::nullopt;
}

cata::optional<vpart_reference> optional_vpart_position::obstacle_at_part() const
{
    return has_value() ? value().obstacle_at_part() : cata::nullopt;
}

cata::optional<vpart_reference> optional_vpart_position::part_displayed() const
{
    return has_value() ? value().part_displayed() : cata::nullopt;
}

cata::optional<vpart_reference> optional_vpart_position::part_with_tool(
    const itype_id &tool_type ) const
{
    return has_value() ? value().part_with_tool( tool_type ) : cata::nullopt;
}

int vehicle::part_with_feature( int part, vpart_bitflags const flag, bool unbroken ) const
{
    if( part_flag( part, flag ) && ( !unbroken || !parts[part].is_broken() ) ) {
        return part;
    }
    const auto it = relative_parts.find( parts[part].mount );
    if( it != relative_parts.end() ) {
        const std::vector<int> &parts_here = it->second;
        for( const int &i : parts_here ) {
            if( part_flag( i, flag ) && ( !unbroken || !parts[i].is_broken() ) ) {
                return i;
            }
        }
    }
    return -1;
}

int vehicle::part_with_feature( int part, const std::string &flag, bool unbroken ) const
{
    return part_with_feature( parts[part].mount, flag, unbroken );
}

std::vector<std::pair<itype_id, int>> optional_vpart_position::get_tools() const
{
    return has_value() ? value().get_tools() : std::vector<std::pair<itype_id, int>>();
}

int vehicle::part_with_feature( const point &pt, const std::string &flag, bool unbroken ) const
{
    std::vector<int> parts_here = parts_at_relative( pt, false );
    for( const int &elem : parts_here ) {
        if( part_flag( elem, flag ) && ( !unbroken || !parts[ elem ].is_broken() ) ) {
            return elem;
        }
    }
    return -1;
}

int vehicle::avail_part_with_feature( int part, vpart_bitflags const flag ) const
{
    int part_a = part_with_feature( part, flag, true );
    if( ( part_a >= 0 ) && parts[ part_a ].is_available() ) {
        return part_a;
    }
    return -1;
}

int vehicle::avail_part_with_feature( int part, const std::string &flag ) const
{
    return avail_part_with_feature( parts[ part ].mount, flag );
}

int vehicle::avail_part_with_feature( const point &pt, const std::string &flag ) const
{
    int part_a = part_with_feature( pt, flag, true );
    if( ( part_a >= 0 ) && parts[ part_a ].is_available() ) {
        return part_a;
    }
    return -1;
}

bool vehicle::has_part( const std::string &flag, bool enabled ) const
{
    for( const vpart_reference &vpr : get_all_parts() ) {
        if( !vpr.part().removed && ( !enabled || vpr.part().enabled ) && !vpr.part().is_broken() &&
            vpr.part().info().has_flag( flag ) ) {
            return true;
        }
    }
    return false;
}

bool vehicle::has_part( const tripoint &pos, const std::string &flag, bool enabled ) const
{
    const tripoint relative_pos = pos - global_pos3();

    for( const vpart_reference &vpr : get_all_parts() ) {
        if( vpr.part().precalc[0] != relative_pos ) {
            continue;
        }
        if( !vpr.part().removed && ( !enabled || vpr.part().enabled ) && !vpr.part().is_broken() &&
            vpr.part().info().has_flag( flag ) ) {
            return true;
        }
    }
    return false;
}

// NOLINTNEXTLINE(readability-make-member-function-const)
std::vector<vehicle_part *> vehicle::get_parts_at( const tripoint &pos, const std::string &flag,
        const part_status_flag condition )
{
    // TODO: provide access to fake parts via argument ?
    const tripoint relative_pos = pos - global_pos3();
    std::vector<vehicle_part *> res;
    for( const vpart_reference &vpr : get_all_parts() ) {
        if( vpr.part().precalc[ 0 ] != relative_pos ) {
            continue;
        }
        if( !vpr.part().removed &&
            ( flag.empty() || vpr.part().info().has_flag( flag ) ) &&
            ( !( condition & part_status_flag::enabled ) || vpr.part().enabled ) &&
            ( !( condition & part_status_flag::working ) || !vpr.part().is_broken() ) ) {
            res.push_back( &vpr.part() );
        }
    }
    return res;
}

std::vector<const vehicle_part *> vehicle::get_parts_at( const tripoint &pos,
        const std::string &flag,
        const part_status_flag condition ) const
{
    const tripoint relative_pos = pos - global_pos3();
    std::vector<const vehicle_part *> res;
    for( const vpart_reference &vpr : get_all_parts() ) {
        if( vpr.part().precalc[ 0 ] != relative_pos ) {
            continue;
        }
        if( !vpr.part().removed &&
            ( flag.empty() || vpr.part().info().has_flag( flag ) ) &&
            ( !( condition & part_status_flag::enabled ) || vpr.part().enabled ) &&
            ( !( condition & part_status_flag::working ) || !vpr.part().is_broken() ) ) {
            res.push_back( &vpr.part() );
        }
    }
    return res;
}

cata::optional<std::string> vpart_position::get_label() const
{
    const auto it = vehicle().labels.find( label( mount() ) );
    if( it == vehicle().labels.end() ) {
        return cata::nullopt;
    }
    if( it->text.empty() ) {
        // legacy support TODO: change labels into a map and keep track of deleted labels
        return cata::nullopt;
    }
    return it->text;
}

void vpart_position::set_label( const std::string &text ) const
{
    std::set<label> &labels = vehicle().labels;
    const auto it = labels.find( label( mount() ) );
    // TODO: empty text should remove the label instead of just storing an empty string, see get_label
    if( it == labels.end() ) {
        labels.insert( label( mount(), text ) );
    } else {
        // labels should really be a map
        labels.insert( labels.erase( it ), label( mount(), text ) );
    }
}

int vehicle::next_part_to_close( int p, bool outside ) const
{
    std::vector<int> parts_here = parts_at_relative( parts[p].mount, true, true );

    // We want reverse, since we close the outermost thing first (curtains), and then the innermost thing (door)
    for( std::vector<int>::reverse_iterator part_it = parts_here.rbegin();
         part_it != parts_here.rend();
         ++part_it ) {

        if( part_flag( *part_it, VPFLAG_OPENABLE )
            && parts[ *part_it ].is_available()
            && parts[*part_it].open == 1
            && ( !outside || !part_flag( *part_it, "OPENCLOSE_INSIDE" ) ) ) {
            return *part_it;
        }
    }
    return -1;
}

int vehicle::next_part_to_open( int p, bool outside ) const
{
    std::vector<int> parts_here = parts_at_relative( parts[p].mount, true, true );

    // We want forwards, since we open the innermost thing first (curtains), and then the innermost thing (door)
    for( const int &elem : parts_here ) {
        if( part_flag( elem, VPFLAG_OPENABLE ) && parts[ elem ].is_available() && parts[elem].open == 0 &&
            ( !outside || !part_flag( elem, "OPENCLOSE_INSIDE" ) ) ) {
            return elem;
        }
    }
    return -1;
}

vehicle_part_with_feature_range<std::string> vehicle::get_avail_parts( std::string feature ) const
{
    return vehicle_part_with_feature_range<std::string>( const_cast<vehicle &>( *this ),
            std::move( feature ),
            static_cast<part_status_flag>( part_status_flag::working |
                                           part_status_flag::available ) );
}

vehicle_part_with_feature_range<vpart_bitflags> vehicle::get_avail_parts(
    const vpart_bitflags feature ) const
{
    return vehicle_part_with_feature_range<vpart_bitflags>( const_cast<vehicle &>( *this ), feature,
            static_cast<part_status_flag>( part_status_flag::working |
                                           part_status_flag::available ) );
}

vehicle_part_with_feature_range<std::string> vehicle::get_parts_including_carried(
    std::string feature ) const
{
    return vehicle_part_with_feature_range<std::string>( const_cast<vehicle &>( *this ),
            std::move( feature ), part_status_flag::working );
}

vehicle_part_with_feature_range<vpart_bitflags> vehicle::get_parts_including_carried(
    const vpart_bitflags feature ) const
{
    return vehicle_part_with_feature_range<vpart_bitflags>( const_cast<vehicle &>( *this ), feature,
            part_status_flag::working );
}

vehicle_part_with_feature_range<std::string> vehicle::get_any_parts( std::string feature ) const
{
    return vehicle_part_with_feature_range<std::string>( const_cast<vehicle &>( *this ),
            std::move( feature ), part_status_flag::any );
}

vehicle_part_with_feature_range<vpart_bitflags> vehicle::get_any_parts(
    const vpart_bitflags feature ) const
{
    return vehicle_part_with_feature_range<vpart_bitflags>( const_cast<vehicle &>( *this ), feature,
            part_status_flag::any );
}

vehicle_part_with_feature_range<std::string> vehicle::get_enabled_parts(
    std::string feature ) const
{
    return vehicle_part_with_feature_range<std::string>( const_cast<vehicle &>( *this ),
            std::move( feature ),
            static_cast<part_status_flag>( part_status_flag::enabled |
                                           part_status_flag::working |
                                           part_status_flag::available ) );
}

vehicle_part_with_feature_range<vpart_bitflags> vehicle::get_enabled_parts(
    const vpart_bitflags feature ) const
{
    return vehicle_part_with_feature_range<vpart_bitflags>( const_cast<vehicle &>( *this ), feature,
            static_cast<part_status_flag>( part_status_flag::enabled |
                                           part_status_flag::working |
                                           part_status_flag::available ) );
}

/**
 * Returns all parts in the vehicle that exist in the given location slot. If
 * the empty string is passed in, returns all parts with no slot.
 * @param location The location slot to get parts for.
 * @return A list of indices to all parts with the specified location.
 */
std::vector<int> vehicle::all_parts_at_location( const std::string &location ) const
{
    std::vector<int> parts_found;
    vehicle_part_range all_parts = get_all_parts();
    for( const vpart_reference &vpr : all_parts ) {
        if( vpr.info().location == location && !parts[vpr.part_index()].removed ) {
            parts_found.push_back( vpr.part_index() );
        }
    }
    return parts_found;
}

// another NPC probably removed a part in the time it took to walk here and start the activity.
// as the part index was first "chosen" before the NPC started traveling here.
// therefore the part index is now invalid shifted by one or two ( depending on how many other NPCs working on this vehicle )
// so loop over the part indexes in reverse order to get the next one down that matches the part type we wanted to remove
int vehicle::get_next_shifted_index( int original_index, Character &you ) const
{
    int ret_index = original_index;
    bool found_shifted_index = false;
    for( const vpart_reference &vpr : get_all_parts() ) {
        if( you.get_value( "veh_index_type" ) == vpr.info().name() ) {
            ret_index = vpr.part_index();
            found_shifted_index = true;
            break;
        }
    }
    if( !found_shifted_index ) {
        // we are probably down to a few parts left, and things get messy here, so an alternative index maybe can't be found
        // if loads of npcs are all removing parts at the same time.
        // if that's the case, just bail out and give up, somebody else is probably doing the job right now anyway.
        return -1;
    } else {
        return ret_index;
    }
}

/**
 * Returns all parts in the vehicle that have the specified flag in their vpinfo and
 * are on the same X-axis or Y-axis as the input part and are contiguous with each other.
 * @param part The part to find adjacent parts to
 * @param flag The flag to match
 * @return A list of lists of indices of all parts sharing the flag and contiguous with the part
 * on the X or Y axis. Returns 0, 1, or 2 lists of indices.
 */
std::vector<std::vector<int>> vehicle::find_lines_of_parts( int part, const std::string &flag )
{
    const auto possible_parts = get_avail_parts( flag );
    std::vector<std::vector<int>> ret_parts;
    if( empty( possible_parts ) ) {
        return ret_parts;
    }

    std::vector<int> x_parts;
    std::vector<int> y_parts;

    if( parts[part].is_fake ) {
        // start from the real part, otherwise it fails in certain orientations
        part = parts[part].fake_part_to;
    }

    vpart_id part_id = part_info( part ).get_id();
    // create vectors of parts on the same X or Y axis
    point target = parts[ part ].mount;
    for( const vpart_reference &vp : possible_parts ) {
        if( vp.part().is_unavailable() ||
            !vp.has_feature( "MULTISQUARE" ) ||
            vp.info().get_id() != part_id )  {
            continue;
        }
        if( vp.mount().x == target.x ) {
            x_parts.push_back( vp.part_index() );
        }
        if( vp.mount().y == target.y ) {
            y_parts.push_back( vp.part_index() );
        }
    }

    if( x_parts.size() > 1 ) {
        std::vector<int> x_ret;
        // sort by Y-axis, since they're all on the same X-axis
        const auto x_sorter = [&]( const int lhs, const int rhs ) {
            return parts[lhs].mount.y > parts[rhs].mount.y;
        };
        std::sort( x_parts.begin(), x_parts.end(), x_sorter );
        int first_part = 0;
        int prev_y = parts[ x_parts[ 0 ] ].mount.y;
        int i;
        bool found_part = x_parts[ 0 ] == part;
        for( i = 1; static_cast<size_t>( i ) < x_parts.size(); i++ ) {
            // if the Y difference is > 1, there's a break in the run
            if( std::abs( parts[ x_parts[ i ] ].mount.y - prev_y )  > 1 ) {
                // if we found the part, this is the run we wanted
                if( found_part ) {
                    break;
                }
                first_part = i;
            }
            found_part |= x_parts[ i ] == part;
            prev_y = parts[ x_parts[ i ] ].mount.y;
        }
        for( size_t j = first_part; j < static_cast<size_t>( i ); j++ ) {
            x_ret.push_back( x_parts[ j ] );
        }
        ret_parts.push_back( x_ret );
    }
    if( y_parts.size() > 1 ) {
        std::vector<int> y_ret;
        const auto y_sorter = [&]( const int lhs, const int rhs ) {
            return parts[lhs].mount.x > parts[rhs].mount.x;
        };
        std::sort( y_parts.begin(), y_parts.end(), y_sorter );
        int first_part = 0;
        int prev_x = parts[ y_parts[ 0 ] ].mount.x;
        int i;
        bool found_part = y_parts[ 0 ] == part;
        for( i = 1; static_cast<size_t>( i ) < y_parts.size(); i++ ) {
            if( std::abs( parts[ y_parts[ i ] ].mount.x - prev_x )  > 1 ) {
                if( found_part ) {
                    break;
                }
                first_part = i;
            }
            found_part |= y_parts[ i ] == part;
            prev_x = parts[ y_parts[ i ] ].mount.x;
        }
        for( size_t j = first_part; j < static_cast<size_t>( i ); j++ ) {
            y_ret.push_back( y_parts[ j ] );
        }
        ret_parts.push_back( y_ret );
    }
    if( y_parts.size() == 1 && x_parts.size() == 1 ) {
        ret_parts.push_back( x_parts );
    }
    return ret_parts;
}

bool vehicle::part_flag( int part, const std::string &flag ) const
{
    if( part < 0 || part >= static_cast<int>( parts.size() ) || parts[part].removed ) {
        return false;
    } else {
        return part_info( part ).has_flag( flag );
    }
}

bool vehicle::part_flag( int part, const vpart_bitflags flag ) const
{
    if( part < 0 || part >= static_cast<int>( parts.size() ) || parts[part].removed ) {
        return false;
    } else {
        return part_info( part ).has_flag( flag );
    }
}

int vehicle::part_at( const point &dp ) const
{
    for( const vpart_reference &vp : get_all_parts() ) {
        if( vp.part().precalc[0].xy() == dp && !vp.part().removed ) {
            return static_cast<int>( vp.part_index() );
        }
    }
    return -1;
}

/**
 * Given a vehicle part which is inside of this vehicle, returns the index of
 * that part. This exists solely because activities relating to vehicle editing
 * require the index of the vehicle part to be passed around.
 * @param part The part to find.
 * @param check_removed Check whether this part can be removed
 * @return The part index, -1 if it is not part of this vehicle.
 */
int vehicle::index_of_part( const vehicle_part *const part, const bool check_removed ) const
{
    if( part != nullptr ) {
        for( const vpart_reference &vp : get_all_parts() ) {
            const vehicle_part &next_part = vp.part();
            if( !check_removed && next_part.removed ) {
                continue;
            }
            if( part->id == next_part.id && part->mount == vp.mount() ) {
                return vp.part_index();
            }
        }
    }
    return -1;
}

/**
 * Returns which part (as an index into the parts list) is the one that will be
 * displayed for the given square. Returns -1 if there are no parts in that
 * square.
 * @param dp The local coordinate.
 * @return The index of the part that will be displayed.
 */
int vehicle::part_displayed_at( const point &dp, bool include_fake ) const
{
    // Z-order is implicitly defined in game::load_vehiclepart, but as
    // numbers directly set on parts rather than constants that can be
    // used elsewhere. A future refactor might be nice but this way
    // it's clear where the magic number comes from.
    const int ON_ROOF_Z = 9;

    std::vector<int> parts_in_square = parts_at_relative( dp, true, include_fake );

    if( parts_in_square.empty() ) {
        return -1;
    }

    Character &player_character = get_player_character();
    bool in_vehicle = player_character.in_vehicle;
    if( in_vehicle ) {
        // They're in a vehicle, but are they in /this/ vehicle?
        std::vector<int> psg_parts = boarded_parts();
        in_vehicle = false;
        for( const int &psg_part : psg_parts ) {
            if( get_passenger( psg_part ) == &player_character ) {
                in_vehicle = true;
                break;
            }
        }
    }

    int hide_z_at_or_above = in_vehicle ? ON_ROOF_Z : INT_MAX;

    int top_part = -1;
    int top_z_order = -1;
    for( size_t index = 0; index < parts_in_square.size(); index++ ) {
        int test_index = parts_in_square[index];
        if( parts.at( test_index ).is_fake && !parts.at( test_index ).is_active_fake ) {
            continue;
        }
        int test_z_order = part_info( test_index ).z_order;
        if( ( top_z_order < test_z_order ) && ( test_z_order < hide_z_at_or_above ) ) {
            top_part = index;
            top_z_order = test_z_order;
        }
    }
    if( top_part < 0 ) {
        return top_part;
    }

    return parts_in_square[top_part];
}

int vehicle::roof_at_part( const int part ) const
{
    std::vector<int> parts_in_square = parts_at_relative( parts[part].mount, true );
    for( const int p : parts_in_square ) {
        if( part_info( p ).location == "on_roof" || part_flag( p, "ROOF" ) ) {
            return p;
        }
    }

    return -1;
}

point vehicle::coord_translate( const point &p ) const
{
    tripoint q;
    coord_translate( pivot_rotation[0], pivot_anchor[0], p, q );
    return q.xy();
}

void vehicle::coord_translate( const units::angle &dir, const point &pivot, const point &p,
                               tripoint &q ) const
{
    tileray tdir( dir );
    tdir.advance( p.x - pivot.x );
    q.x = tdir.dx() + tdir.ortho_dx( p.y - pivot.y );
    q.y = tdir.dy() + tdir.ortho_dy( p.y - pivot.y );
}

void vehicle::coord_translate( tileray tdir, const point &pivot, const point &p,
                               tripoint &q ) const
{
    tdir.clear_advance();
    tdir.advance( p.x - pivot.x );
    q.x = tdir.dx() + tdir.ortho_dx( p.y - pivot.y );
    q.y = tdir.dy() + tdir.ortho_dy( p.y - pivot.y );
}

tripoint vehicle::mount_to_tripoint( const point &mount ) const
{
    return mount_to_tripoint( mount, point_zero );
}

tripoint vehicle::mount_to_tripoint( const point &mount, const point &offset ) const
{
    tripoint mnt_translated;
    coord_translate( pivot_rotation[0], pivot_anchor[ 0 ], mount + offset, mnt_translated );
    return global_pos3() + mnt_translated;
}

std::set<int> vehicle::precalc_mounts( int idir, const units::angle &dir, const point &pivot )
{
    if( idir < 0 || idir > 1 ) {
        idir = 0;
    }
    tileray tdir( dir );
    std::unordered_map<point, tripoint> mount_to_precalc;
    std::set<int> smzs;
    const int pivot_z = global_pos3().z;
    for( vehicle_part &p : parts ) {
        if( p.removed ) {
            continue;
        }
        auto q = mount_to_precalc.find( p.mount );
        if( q == mount_to_precalc.end() ) {
            coord_translate( tdir, pivot, p.mount, p.precalc[idir] );
            mount_to_precalc.insert( { p.mount, p.precalc[idir] } );
            smzs.insert( p.precalc[0].z + pivot_z );
        } else {
            p.precalc[idir] = q->second;
        }
    }
    pivot_anchor[idir] = pivot;
    pivot_rotation[idir] = dir;
    return smzs;
}

std::vector<int> vehicle::boarded_parts() const
{
    std::vector<int> res;
    for( const vpart_reference &vp : get_avail_parts( VPFLAG_BOARDABLE ) ) {
        if( vp.part().has_flag( vehicle_part::passenger_flag ) ) {
            res.push_back( static_cast<int>( vp.part_index() ) );
        }
    }
    return res;
}

std::vector<rider_data> vehicle::get_riders() const
{
    std::vector<rider_data> res;
    creature_tracker &creatures = get_creature_tracker();
    for( const vpart_reference &vp : get_avail_parts( VPFLAG_BOARDABLE ) ) {
        Creature *rider = creatures.creature_at( vp.pos() );
        if( rider ) {
            rider_data r;
            r.prt = vp.part_index();
            r.psg = rider;
            res.emplace_back( r );
        }
    }
    return res;
}

Character *vehicle::get_passenger( int you ) const
{
    you = part_with_feature( you, VPFLAG_BOARDABLE, false );
    if( you >= 0 && parts[you].has_flag( vehicle_part::passenger_flag ) ) {
        return g->critter_by_id<Character>( parts[you].passenger_id );
    }
    return nullptr;
}

monster *vehicle::get_monster( int p ) const
{
    p = part_with_feature( p, VPFLAG_BOARDABLE, false );
    if( p >= 0 ) {
        return get_creature_tracker().creature_at<monster>( global_part_pos3( p ), true );
    }
    return nullptr;
}

tripoint_abs_ms vehicle::global_square_location() const
{
    return tripoint_abs_ms( get_map().getabs( global_pos3() ) );
}

tripoint_abs_omt vehicle::global_omt_location() const
{
    return project_to<coords::omt>( global_square_location() );
}

tripoint vehicle::global_pos3() const
{
    return sm_to_ms_copy( sm_pos ) + pos;
}

tripoint_bub_ms vehicle::pos_bub() const
{
    // TODO: fix point types
    return tripoint_bub_ms( global_pos3() );
}

tripoint vehicle::global_part_pos3( const int &index ) const
{
    return global_part_pos3( parts[ index ] );
}

tripoint vehicle::global_part_pos3( const vehicle_part &pt ) const
{
    return global_pos3() + pt.precalc[ 0 ];
}

tripoint_bub_ms vehicle::bub_part_pos( const int index ) const
{
    return bub_part_pos( parts[ index ] );
}

tripoint_bub_ms vehicle::bub_part_pos( const vehicle_part &pt ) const
{
    return pos_bub() + pt.precalc[ 0 ];
}

void vehicle::set_submap_moved( const tripoint &p )
{
    const point_abs_ms old_msp = global_square_location().xy();
    sm_pos = p;
    if( !tracking_on ) {
        return;
    }
    overmap_buffer.move_vehicle( this, old_msp );
}

units::mass vehicle::total_mass() const
{
    if( mass_dirty ) {
        refresh_mass();
    }

    return mass_cache;
}

const point &vehicle::rotated_center_of_mass() const
{
    // TODO: Bring back caching of this point
    calc_mass_center( true );

    return mass_center_precalc;
}

const point &vehicle::local_center_of_mass() const
{
    if( mass_center_no_precalc_dirty ) {
        calc_mass_center( false );
    }

    return mass_center_no_precalc;
}

point vehicle::pivot_displacement() const
{
    // precalc_mounts always produces a result that puts the pivot point at (0,0).
    // If the pivot point changes, this artificially moves the vehicle, as the position
    // of the old pivot point will appear to move from (posx+0, posy+0) to some other point
    // (posx+dx,posy+dy) even if there is no change in vehicle position or rotation.
    // This method finds that movement so it can be canceled out when actually moving
    // the vehicle.

    // rotate the old pivot point around the new pivot point with the old rotation angle
    tripoint dp;
    coord_translate( pivot_rotation[0], pivot_anchor[1], pivot_anchor[0], dp );
    return dp.xy();
}

int64_t vehicle::fuel_left( const itype_id &ftype, bool recurse,
                            const std::function<bool( const vehicle_part & )> &filter ) const
{
    int64_t fl = 0;

    for( const int i : fuel_containers ) {
        const vehicle_part &part = parts[i];
        if( part.ammo_current() != ftype ||
            // don't count frozen liquid
            ( !part.base.empty() && part.is_tank() &&
              part.base.legacy_front().made_of( phase_id::SOLID ) ) || !filter( part ) ) {
            continue;
        }
        fl += part.ammo_remaining();
    }

    if( recurse && ftype == fuel_type_battery ) {
        auto fuel_counting_visitor = [&]( vehicle const * veh, int amount, int ) {
            return amount + veh->fuel_left( ftype, false );
        };

        // HAX: add 1 to the initial amount so traversal doesn't immediately stop just
        // 'cause we have 0 fuel left in the current vehicle. Subtract the 1 immediately
        // after traversal.
        fl = traverse_vehicle_graph( this, fl + 1, fuel_counting_visitor ) - 1;
    }

    //muscle engines have infinite fuel
    if( ftype == fuel_type_muscle ) {
        Character &player_character = get_player_character();
        // TODO: Allow NPCs to power those
        const optional_vpart_position vp = get_map().veh_at( player_character.pos() );
        bool player_controlling = player_in_control( player_character );

        //if the engine in the player tile is a muscle engine, and player is controlling vehicle
        if( vp && &vp->vehicle() == this && player_controlling ) {
            const int p = avail_part_with_feature( vp->part_index(), VPFLAG_ENGINE );
            if( p >= 0 && is_part_on( p ) && part_info( p ).fuel_type == fuel_type_muscle ) {
                //Broken limbs prevent muscle engines from working
                if( ( part_info( p ).has_flag( "MUSCLE_LEGS" ) &&
                      ( player_character.get_working_leg_count() >= 2 ) ) ||
                    ( part_info( p ).has_flag( "MUSCLE_ARMS" ) &&
                      player_character.has_two_arms_lifting() ) ) {
                    fl += 10;
                }
            }
        }
        // As do any other engine flagged as perpetual
    } else if( item( ftype ).has_flag( flag_PERPETUAL ) ) {
        fl += 10;
    }

    return fl;
}

int vehicle::engine_fuel_left( const int e, bool recurse ) const
{
    if( static_cast<size_t>( e ) < engines.size() ) {
        return fuel_left( parts[ engines[ e ] ].fuel_current(), recurse );
    }
    return 0;
}

itype_id vehicle::engine_fuel_current( int e ) const
{
    return parts[ engines[ e ] ].fuel_current();
}

int vehicle::fuel_capacity( const itype_id &ftype ) const
{
    vehicle_part_range vpr = get_all_parts();
    return std::accumulate( vpr.begin(), vpr.end(), 0, [&ftype]( const int &lhs,
    const vpart_reference & rhs ) {
        cata::value_ptr<islot_ammo> a_val = item::find_type( ftype )->ammo;
        return lhs + ( rhs.part().ammo_current() == ftype ?
                       rhs.part().ammo_capacity( !!a_val ? a_val->type : ammotype::NULL_ID() ) :
                       0 );
    } );
}

units::specific_energy vehicle::fuel_specific_energy( const itype_id &ftype ) const
{
    float total_energy = 0.0f; // J
    float total_mass = 0.0f; // g
    for( const vpart_reference &vpr : get_all_parts() ) {
        if( vpr.part().is_tank() && vpr.part().ammo_current() == ftype &&
            vpr.part().base.only_item().made_of( phase_id::LIQUID ) ) {
            total_energy += vpr.part().base.only_item().get_item_thermal_energy();
            total_mass += to_gram( vpr.part().base.only_item().weight() );
        }
    }
    return units::from_joule_per_gram( total_energy / total_mass );
}

int vehicle::drain( const itype_id &ftype, int amount,
                    const std::function<bool( vehicle_part & )> &filter )
{
    if( ftype == fuel_type_battery ) {
        // Batteries get special handling to take advantage of jumper
        // cables -- discharge_battery knows how to recurse properly
        // (including taking cable power loss into account).
        int remnant = discharge_battery( amount, true );

        // discharge_battery returns amount of charges that were not
        // found anywhere in the power network, whereas this function
        // returns amount of charges consumed; simple subtraction.
        return amount - remnant;
    }

    int drained = 0;
    for( vehicle_part &p : parts ) {
        if( !filter( p ) ) {
            continue;
        }
        if( amount <= 0 ) {
            break;
        }
        if( p.ammo_current() == ftype ) {
            int qty = p.ammo_consume( amount, global_part_pos3( p ) );
            drained += qty;
            amount -= qty;
        }
    }

    invalidate_mass();
    return drained;
}

int vehicle::drain( const int index, int amount )
{
    if( index < 0 || index >= static_cast<int>( parts.size() ) ) {
        debugmsg( "Tried to drain an invalid part index: %d", index );
        return 0;
    }
    vehicle_part &pt = parts[index];
    if( pt.ammo_current() == fuel_type_battery ) {
        return drain( fuel_type_battery, amount );
    }
    if( !pt.is_tank() || !pt.ammo_remaining() ) {
        debugmsg( "Tried to drain something without any liquid: %s amount: %d ammo: %d",
                  pt.name(), amount, pt.ammo_remaining() );
        return 0;
    }

    const int drained = pt.ammo_consume( amount, global_part_pos3( pt ) );
    invalidate_mass();
    return drained;
}

int vehicle::basic_consumption( const itype_id &ftype ) const
{
    int fcon = 0;
    for( size_t e = 0; e < engines.size(); ++e ) {
        if( is_engine_type_on( e, ftype ) ) {
            if( parts[ engines[e] ].ammo_current() == fuel_type_battery &&
                part_epower_w( engines[e] ) >= 0 ) {
                // Electric engine - use epower instead
                fcon -= part_epower_w( engines[e] );

            } else if( !is_perpetual_type( e ) ) {
                fcon += part_vpower_w( engines[e] );
                if( parts[ e ].has_fault_flag( "DOUBLE_FUEL_CONSUMPTION" ) ) {
                    fcon *= 2;
                }
            }
        }
    }
    return fcon;
}

int vehicle::consumption_per_hour( const itype_id &ftype, units::energy fuel_per_s ) const
{
    item fuel = item( ftype );
    if( fuel_per_s == 0_J || fuel.has_flag( flag_PERPETUAL ) || !engine_on ) {
        return 0;
    }

<<<<<<< HEAD
    // constant is 3600 sec/hr * 1/1000 J/kJ
    // fuel_per_s is energy per X
    // fuel.fuel_energy() is energy per L
    // expression units are mL/hr
    return -3.6 * fuel_per_s / fuel.fuel_energy() / 1000;
=======
    units::energy energy_per_h = fuel_per_s * 3600;
    units::energy energy_per_liter = fuel.get_base_material().get_fuel_data().energy;

    return -1000 * energy_per_h / energy_per_liter;
>>>>>>> b1fb6f24
}

int vehicle::total_power_w( const bool fueled, const bool safe ) const
{
    int pwr = 0;
    int cnt = 0;

    for( size_t e = 0; e < engines.size(); e++ ) {
        int p = engines[e];
        if( is_engine_on( e ) && ( !fueled || engine_fuel_left( e ) ) ) {
            int m2c = safe ? part_info( engines[e] ).engine_m2c() : 100;
            if( parts[ engines[e] ].has_fault_flag( "REDUCE_ENG_POWER" ) ) {
                m2c *= 0.6;
            }
            pwr += part_vpower_w( p ) * m2c / 100;
            cnt++;
        }
    }

    for( size_t a = 0; a < alternators.size(); a++ ) {
        int p = alternators[a];
        if( is_alternator_on( a ) ) {
            pwr += part_vpower_w( p ); // alternators have negative power
        }
    }
    pwr = std::max( 0, pwr );

    if( cnt > 1 ) {
        pwr = pwr * 4 / ( 4 + cnt - 1 );
    }
    return pwr;
}

bool vehicle::is_moving() const
{
    return velocity != 0;
}

bool vehicle::can_use_rails() const
{
    // do not allow vehicles without rail wheels or with mixed wheels
    bool can_use = !rail_wheelcache.empty() && wheelcache.size() == rail_wheelcache.size();
    if( !can_use ) {
        return false;
    }
    map &here = get_map();
    bool is_wheel_on_rail = false;
    for( int part_index : rail_wheelcache ) {
        // at least one wheel should be on track
        if( here.has_flag_ter_or_furn( ter_furn_flag::TFLAG_RAIL, global_part_pos3( part_index ) ) ) {
            is_wheel_on_rail = true;
            break;
        }
    }
    return is_wheel_on_rail;
}

int vehicle::ground_acceleration( const bool fueled, int at_vel_in_vmi ) const
{
    if( !( engine_on || skidding ) ) {
        return 0;
    }
    int target_vmiph = std::max( at_vel_in_vmi, std::max( 1000, max_velocity( fueled ) / 4 ) );
    int cmps = vmiph_to_cmps( target_vmiph );
    double weight = to_kilogram( total_mass() );
    if( is_towing() ) {
        vehicle *other_veh = tow_data.get_towed();
        if( other_veh ) {
            weight = weight + to_kilogram( other_veh->total_mass() );
        }
    }
    int engine_power_ratio = total_power_w( fueled ) / weight;
    int accel_at_vel = 100 * 100 * engine_power_ratio / cmps;
    add_msg_debug( debugmode::DF_VEHICLE, "%s: accel at %d vimph is %d", name, target_vmiph,
                   cmps_to_vmiph( accel_at_vel ) );
    return cmps_to_vmiph( accel_at_vel );
}

int vehicle::rotor_acceleration( const bool fueled, int at_vel_in_vmi ) const
{
    ( void )at_vel_in_vmi;
    if( !( engine_on || is_flying ) ) {
        return 0;
    }
    const int accel_at_vel = 100 * lift_thrust_of_rotorcraft( fueled ) / to_kilogram( total_mass() );
    return cmps_to_vmiph( accel_at_vel );
}

int vehicle::water_acceleration( const bool fueled, int at_vel_in_vmi ) const
{
    if( !( engine_on || skidding ) ) {
        return 0;
    }
    int target_vmiph = std::max( at_vel_in_vmi, std::max( 1000,
                                 max_water_velocity( fueled ) / 4 ) );
    int cmps = vmiph_to_cmps( target_vmiph );
    double weight = to_kilogram( total_mass() );
    if( is_towing() ) {
        vehicle *other_veh = tow_data.get_towed();
        if( other_veh ) {
            weight = weight + to_kilogram( other_veh->total_mass() );
        }
    }
    int engine_power_ratio = total_power_w( fueled ) / weight;
    int accel_at_vel = 100 * 100 * engine_power_ratio / cmps;
    add_msg_debug( debugmode::DF_VEHICLE, "%s: water accel at %d vimph is %d", name, target_vmiph,
                   cmps_to_vmiph( accel_at_vel ) );
    return cmps_to_vmiph( accel_at_vel );
}

// cubic equation solution
// don't use complex numbers unless necessary and it's usually not
// see https://math.vanderbilt.edu/schectex/courses/cubic/ for the gory details
static double simple_cubic_solution( double a, double b, double c, double d )
{
    double p = -b / ( 3 * a );
    double q = p * p * p + ( b * c - 3 * a * d ) / ( 6 * a * a );
    double r = c / ( 3 * a );
    double t = r - p * p;
    double tricky_bit = q * q + t * t * t;
    if( tricky_bit < 0 ) {
        double cr = 1.0 / 3.0; // approximate the cube root of a complex number
        std::complex<double> q_complex( q );
        std::complex<double> tricky_complex( std::sqrt( std::complex<double>( tricky_bit ) ) );
        std::complex<double> term1( std::pow( q_complex + tricky_complex, cr ) );
        std::complex<double> term2( std::pow( q_complex - tricky_complex, cr ) );
        std::complex<double> term_sum( term1 + term2 );

        if( imag( term_sum ) < 2 ) {
            return p + real( term_sum );
        } else {
            debugmsg( "cubic solution returned imaginary values" );
            return 0;
        }
    } else {
        double tricky_final = std::sqrt( tricky_bit );
        double term1_part = q + tricky_final;
        double term2_part = q - tricky_final;
        double term1 = std::cbrt( term1_part );
        double term2 = std::cbrt( term2_part );
        return p + term1 + term2;
    }
}

int vehicle::acceleration( const bool fueled, int at_vel_in_vmi ) const
{
    if( is_watercraft() ) {
        return water_acceleration( fueled, at_vel_in_vmi );
    } else if( is_rotorcraft() && is_flying ) {
        return rotor_acceleration( fueled, at_vel_in_vmi );
    }
    return ground_acceleration( fueled, at_vel_in_vmi );
}

int vehicle::current_acceleration( const bool fueled ) const
{
    return acceleration( fueled, std::abs( velocity ) );
}

// Ugly physics below:
// maximum speed occurs when all available thrust is used to overcome air/rolling resistance
// sigma F = 0 as we were taught in Engineering Mechanics 301
// engine power is torque * rotation rate (in rads for simplicity)
// torque / wheel radius = drive force at where the wheel meets the road
// velocity is wheel radius * rotation rate (in rads for simplicity)
// air resistance is -1/2 * air density * drag coeff * cross area * v^2
//        and c_air_drag is -1/2 * air density * drag coeff * cross area
// rolling resistance is mass * accel_g * rolling coeff * 0.000225 * ( 33.3 + v )
//        and c_rolling_drag is mass * accel_g * rolling coeff * 0.000225
//        and rolling_constant_to_variable is 33.3
// or by formula:
// max velocity occurs when F_drag = F_wheel
// F_wheel = engine_power / rotation_rate / wheel_radius
// velocity = rotation_rate * wheel_radius
// F_wheel * velocity = engine_power * rotation_rate * wheel_radius / rotation_rate / wheel_radius
// F_wheel * velocity = engine_power
// F_wheel = engine_power / velocity
// F_drag = F_air_drag + F_rolling_drag
// F_air_drag = c_air_drag * velocity^2
// F_rolling_drag = c_rolling_drag * velocity + rolling_constant_to_variable * c_rolling_drag
// engine_power / v = c_air_drag * v^2 + c_rolling_drag * v + 33 * c_rolling_drag
// c_air_drag * v^3 + c_rolling_drag * v^2 + c_rolling_drag * 33.3 * v - engine power = 0
// solve for v with the simplified cubic equation solver
// got it? quiz on Wednesday.
int vehicle::max_ground_velocity( const bool fueled ) const
{
    int total_engine_w = total_power_w( fueled );
    double c_rolling_drag = coeff_rolling_drag();
    double max_in_mps = simple_cubic_solution( coeff_air_drag(), c_rolling_drag,
                        c_rolling_drag * vehicles::rolling_constant_to_variable,
                        -total_engine_w );
    add_msg_debug( debugmode::DF_VEHICLE,
                   "%s: power %d, c_air %3.2f, c_rolling %3.2f, max_in_mps %3.2f",
                   name, total_engine_w, coeff_air_drag(), c_rolling_drag, max_in_mps );
    return mps_to_vmiph( max_in_mps );
}

// the same physics as ground velocity, but there's no rolling resistance so the math is easy
// F_drag = F_water_drag + F_air_drag
// F_drag = c_water_drag * velocity^2 + c_air_drag * velocity^2
// F_drag = ( c_water_drag + c_air_drag ) * velocity^2
// F_prop = engine_power / velocity
// F_prop = F_drag
// engine_power / velocity = ( c_water_drag + c_air_drag ) * velocity^2
// engine_power = ( c_water_drag + c_air_drag ) * velocity^3
// velocity^3 = engine_power / ( c_water_drag + c_air_drag )
// velocity = cube root( engine_power / ( c_water_drag + c_air_drag ) )
int vehicle::max_water_velocity( const bool fueled ) const
{
    int total_engine_w = total_power_w( fueled );
    double total_drag = coeff_water_drag() + coeff_air_drag();
    double max_in_mps = std::cbrt( total_engine_w / total_drag );
    add_msg_debug( debugmode::DF_VEHICLE,
                   "%s: power %d, c_air %3.2f, c_water %3.2f, water max_in_mps %3.2f",
                   name, total_engine_w, coeff_air_drag(), coeff_water_drag(), max_in_mps );
    return mps_to_vmiph( max_in_mps );
}

int vehicle::max_rotor_velocity( const bool fueled ) const
{
    const double max_air_mps = std::sqrt( lift_thrust_of_rotorcraft( fueled ) / coeff_air_drag() );
    // helicopters just cannot go over 250mph at very maximum
    // weird things start happening to their rotors if they do.
    // due to the rotor tips going supersonic.
    return std::min( 25501, mps_to_vmiph( max_air_mps ) );
}

int vehicle::max_velocity( const bool fueled ) const
{
    if( is_flying && is_rotorcraft() ) {
        return max_rotor_velocity( fueled );
    } else if( is_watercraft() ) {
        return max_water_velocity( fueled );
    } else {
        return max_ground_velocity( fueled );
    }
}

int vehicle::max_reverse_velocity( const bool fueled ) const
{
    int max_vel = max_velocity( fueled );
    if( has_engine_type( fuel_type_battery, true ) ) {
        // Electric motors can go in reverse as well as forward
        return -max_vel;
    } else {
        // All other motive powers do poorly in reverse
        return -max_vel / 4;
    }
}

// the same physics as max_ground_velocity, but with a smaller engine power
int vehicle::safe_ground_velocity( const bool fueled ) const
{
    int effective_engine_w = total_power_w( fueled, true );
    double c_rolling_drag = coeff_rolling_drag();
    double safe_in_mps = simple_cubic_solution( coeff_air_drag(), c_rolling_drag,
                         c_rolling_drag * vehicles::rolling_constant_to_variable,
                         -effective_engine_w );
    return mps_to_vmiph( safe_in_mps );
}

int vehicle::safe_rotor_velocity( const bool fueled ) const
{
    const double max_air_mps = std::sqrt( lift_thrust_of_rotorcraft( fueled,
                                          true ) / coeff_air_drag() );
    return std::min( 22501, mps_to_vmiph( max_air_mps ) );
}

// the same physics as max_water_velocity, but with a smaller engine power
int vehicle::safe_water_velocity( const bool fueled ) const
{
    int total_engine_w = total_power_w( fueled, true );
    double total_drag = coeff_water_drag() + coeff_air_drag();
    double safe_in_mps = std::cbrt( total_engine_w / total_drag );
    return mps_to_vmiph( safe_in_mps );
}

int vehicle::safe_velocity( const bool fueled ) const
{
    if( is_flying && is_rotorcraft() ) {
        return safe_rotor_velocity( fueled );
    } else if( is_watercraft() ) {
        return safe_water_velocity( fueled );
    } else {
        return safe_ground_velocity( fueled );
    }
}

bool vehicle::do_environmental_effects() const
{
    bool needed = false;
    map &here = get_map();
    // check for smoking parts
    for( const vpart_reference &vp : get_all_parts() ) {
        /* Only lower blood level if:
         * - The part is outside.
         * - The weather is any effect that would cause the player to be wet. */
        if( vp.part().blood > 0 && here.is_outside( vp.pos() ) ) {
            needed = true;
            if( get_weather().weather_id->rains &&
                get_weather().weather_id->precip != precip_class::very_light ) {
                vp.part().blood--;
            }
        }
    }
    return needed;
}

void vehicle::spew_field( double joules, int part, field_type_id type, int intensity ) const
{
    if( rng( 1, 10000 ) > joules ) {
        return;
    }
    intensity = std::max( joules / 10000, static_cast<double>( intensity ) );
    const tripoint dest = exhaust_dest( part );
    get_map().mod_field_intensity( dest, type, intensity );
}

/**
 * Generate noise or smoke from a vehicle with engines turned on
 * load = how hard the engines are working, from 0.0 until 1.0
 * time = how many seconds to generated smoke for
 */
void vehicle::noise_and_smoke( int load, time_duration time )
{
    static const std::array<std::pair<std::string, int>, 8> sounds = { {
            { translate_marker( "hmm" ), 0 }, { translate_marker( "hummm!" ), 15 },
            { translate_marker( "whirrr!" ), 30 }, { translate_marker( "vroom!" ), 60 },
            { translate_marker( "roarrr!" ), 100 }, { translate_marker( "ROARRR!" ), 140 },
            { translate_marker( "BRRROARRR!" ), 180 }, { translate_marker( "BRUMBRUMBRUMBRUM!" ), INT_MAX }
        }
    };
    const std::string heli_noise = translate_marker( "WUMPWUMPWUMP!" );
    double noise = 0.0;
    double mufflesmoke = 0.0;
    double muffle;
    int exhaust_part;
    std::tie( exhaust_part, muffle ) = get_exhaust_part();

    bool bad_filter = false;
    bool combustion = false;

    this->vehicle_noise = 0; // reset noise, in case all combustion engines are dead
    for( size_t e = 0; e < engines.size(); e++ ) {
        int p = engines[e];
        if( engine_on && is_engine_on( e ) && engine_fuel_left( e ) ) {
            // convert current engine load to units of watts/40K
            // then spew more smoke and make more noise as the engine load increases
            int part_watts = part_vpower_w( p, true );
            double max_stress = static_cast<double>( part_watts / 40000.0 );
            double cur_stress = load / 1000.0 * max_stress;
            // idle stress = 1.0 resulting in nominal working engine noise = engine_noise_factor()
            // and preventing noise = 0
            cur_stress = std::max( cur_stress, 1.0 );
            double part_noise = cur_stress * part_info( p ).engine_noise_factor();

            if( part_info( p ).has_flag( "E_COMBUSTION" ) ) {
                combustion = true;
                double health = parts[p].health_percent();
                if( parts[ p ].has_fault_flag( "ENG_BACKFIRE" ) ) {
                    health = 0.0;
                }
                if( health < part_info( p ).engine_backfire_threshold() && one_in( 50 + 150 * health ) ) {
                    backfire( e );
                }
                double j = cur_stress * to_turns<int>( time ) * muffle * 1000;

                if( parts[ p ].has_fault_flag( "EXTRA_EXHAUST" ) ) {
                    bad_filter = true;
                    j *= j;
                }

                if( ( exhaust_part == -1 ) && engine_on ) {
                    spew_field( j, p, fd_smoke, bad_filter ? fd_smoke->get_max_intensity() : 1 );
                } else {
                    mufflesmoke += j;
                }
                part_noise = ( part_noise + max_stress * 3 + 5 ) * muffle;
            }
            noise = std::max( noise, part_noise ); // Only the loudest engine counts.
        }
    }
    if( !combustion ) {
        return;
    }
    /// TODO: handle other engine types: muscle / animal / wind / coal / ...

    if( exhaust_part != -1 && engine_on ) {
        spew_field( mufflesmoke, exhaust_part, fd_smoke,
                    bad_filter ? fd_smoke->get_max_intensity() : 1 );
    }
    if( is_rotorcraft() ) {
        noise *= 2;
    }
    // Cap engine noise to avoid deafening.
    noise = std::min( noise, 100.0 );
    // Even a vehicle with engines off will make noise traveling at high speeds
    noise = std::max( noise, static_cast<double>( std::fabs( velocity / 500.0 ) ) );
    int lvl = 0;
    if( one_in( 4 ) && rng( 0, 30 ) < noise ) {
        while( noise > sounds[lvl].second ) {
            lvl++;
        }
    }
    add_msg_debug( debugmode::DF_VEHICLE, "VEH NOISE final: %d", static_cast<int>( noise ) );
    vehicle_noise = static_cast<unsigned char>( noise );
    sounds::sound( global_pos3(), noise, sounds::sound_t::movement,
                   _( is_rotorcraft() ? heli_noise : sounds[lvl].first ), true );
}

int vehicle::wheel_area() const
{
    int total_area = 0;
    for( const int &wheel_index : wheelcache ) {
        total_area += parts[ wheel_index ].wheel_area();
    }

    return total_area;
}

float vehicle::average_or_rating() const
{
    if( wheelcache.empty() ) {
        return 0.0f;
    }
    float total_rating = 0.0f;
    for( const int &wheel_index : wheelcache ) {
        total_rating += part_info( wheel_index ).wheel_or_rating();
    }
    return total_rating / wheelcache.size();
}

static double tile_to_width( int tiles )
{
    if( tiles < 1 ) {
        return 0.1;
    } else if( tiles < 6 ) {
        return 0.5 + 0.4 * tiles;
    } else {
        return 2.5 + 0.15 * ( tiles - 5 );
    }
}

static constexpr int minrow = -122;
static constexpr int maxrow = 122;
struct drag_column {
    int pro = minrow;
    int hboard = minrow;
    int fboard = minrow;
    int aisle = minrow;
    int seat = minrow;
    int exposed = minrow;
    int roof = minrow;
    int shield = minrow;
    int turret = minrow;
    int panel = minrow;
    int windmill = minrow;
    int sail = minrow;
    int rotor = minrow;
    int last = maxrow;
};

double vehicle::coeff_air_drag() const
{
    if( !coeff_air_dirty ) {
        return coefficient_air_resistance;
    }
    constexpr double c_air_base = 0.25;
    constexpr double c_air_mod = 0.1;
    constexpr double base_height = 1.4;
    constexpr double aisle_height = 0.6;
    constexpr double fullboard_height = 0.5;
    constexpr double roof_height = 0.1;
    constexpr double windmill_height = 0.7;
    constexpr double sail_height = 0.8;
    constexpr double rotor_height = 0.6;

    std::vector<int> structure_indices = all_parts_at_location( part_location_structure );
    int width = mount_max.y - mount_min.y + 1;

    // a mess of lambdas to make the next bit slightly easier to read
    const auto d_exposed = [&]( const vehicle_part & p ) {
        // if it's not inside, it's a center location, and it doesn't need a roof, it's exposed
        if( p.info().location != part_location_center ) {
            return false;
        }
        return !( p.inside || p.info().has_flag( "NO_ROOF_NEEDED" ) ||
                  p.info().has_flag( "WINDSHIELD" ) ||
                  p.info().has_flag( "OPENABLE" ) );
    };

    const auto d_protrusion = [&]( std::vector<int> parts_at ) {
        if( parts_at.size() > 1 ) {
            return false;
        } else {
            return parts[ parts_at.front() ].info().has_flag( "PROTRUSION" );
        }
    };
    const auto d_check_min = [&]( int &value, const vehicle_part & p, bool test ) {
        value = std::min( value, test ? p.mount.x - mount_min.x : maxrow );
    };
    const auto d_check_max = [&]( int &value, const vehicle_part & p, bool test ) {
        value = std::max( value, test ? p.mount.x - mount_min.x : minrow );
    };

    // raycast down each column. the least drag vehicle has halfboard, windshield, seat with roof,
    // windshield, halfboard and is twice as long as it is wide.
    // find the first instance of each item and compare against the ideal configuration.
    std::vector<drag_column> drag( width );
    for( int p : structure_indices ) {
        if( parts[ p ].removed || parts[ p ].is_fake ) {
            continue;
        }
        int col = parts[ p ].mount.y - mount_min.y;
        std::vector<int> parts_at = parts_at_relative( parts[ p ].mount, true );
        d_check_min( drag[ col ].pro, parts[ p ], d_protrusion( parts_at ) );
        for( int pa_index : parts_at ) {
            const vehicle_part &pa = parts[ pa_index ];
            d_check_max( drag[ col ].hboard, pa, pa.info().has_flag( "HALF_BOARD" ) );
            d_check_max( drag[ col ].fboard, pa, pa.info().has_flag( "FULL_BOARD" ) );
            d_check_max( drag[ col ].aisle, pa, pa.info().has_flag( "AISLE" ) );
            d_check_max( drag[ col ].shield, pa, pa.info().has_flag( "WINDSHIELD" ) &&
                         pa.is_available() );
            d_check_max( drag[ col ].seat, pa, pa.info().has_flag( "SEAT" ) ||
                         pa.info().has_flag( "BED" ) );
            d_check_max( drag[ col ].turret, pa, pa.info().location == part_location_onroof &&
                         !pa.info().has_flag( "SOLAR_PANEL" ) );
            d_check_max( drag[ col ].roof, pa, pa.info().has_flag( "ROOF" ) );
            d_check_max( drag[ col ].panel, pa, pa.info().has_flag( "SOLAR_PANEL" ) );
            d_check_max( drag[ col ].windmill, pa, pa.info().has_flag( "WIND_TURBINE" ) );
            d_check_max( drag[ col ].rotor, pa, pa.info().has_flag( "ROTOR" ) );
            d_check_max( drag[ col ].rotor, pa, pa.info().has_flag( "ROTOR_SIMPLE" ) );
            d_check_max( drag[ col ].sail, pa, pa.info().has_flag( "WIND_POWERED" ) );
            d_check_max( drag[ col ].exposed, pa, d_exposed( pa ) );
            d_check_min( drag[ col ].last, pa, pa.info().has_flag( "LOW_FINAL_AIR_DRAG" ) ||
                         pa.info().has_flag( "HALF_BOARD" ) );
        }
    }
    double height = 0;
    double c_air_drag = 0;
    // tally the results of each row and prorate them relative to vehicle width
    for( drag_column &dc : drag ) {
        // even as m_debug you rarely want to see this
        add_msg_debug( debugmode::DF_VEHICLE_DRAG,
                       "veh %: pro %d, hboard %d, fboard %d, shield %d, seat %d, roof %d, aisle %d, turret %d, panel %d, exposed %d, last %d\n",
                       name, dc.pro, dc.hboard, dc.fboard, dc.shield, dc.seat, dc.roof, dc.aisle, dc.turret, dc.panel,
                       dc.exposed, dc.last );

        double c_air_drag_c = c_air_base;
        // rams in front of the vehicle mildly worsens air drag
        c_air_drag_c += ( dc.pro > dc.hboard ) ? c_air_mod : 0;
        // not having halfboards in front of any windshields or fullboards moderately worsens
        // air drag
        c_air_drag_c += ( std::max( std::max( dc.hboard, dc.fboard ),
                                    dc.shield ) != dc.hboard ) ? 2 * c_air_mod : 0;
        // not having windshields in front of seats severely worsens air drag
        c_air_drag_c += ( dc.shield < dc.seat ) ? 3 * c_air_mod : 0;
        // missing roofs and open doors severely worsen air drag
        c_air_drag_c += ( dc.exposed > minrow ) ? 3 * c_air_mod : 0;
        // being twice as long as wide mildly reduces air drag
        c_air_drag_c -= ( 2 * ( mount_max.x - mount_min.x ) > width ) ? c_air_mod : 0;
        // trunk doors and halfboards at the tail mildly reduce air drag
        c_air_drag_c -= ( dc.last == mount_min.x ) ? c_air_mod : 0;
        // turrets severely worsen air drag
        c_air_drag_c += ( dc.turret > minrow ) ? 3 * c_air_mod : 0;
        // having a windmill is terrible for your drag
        c_air_drag_c += ( dc.windmill > minrow ) ? 5 * c_air_mod : 0;
        // rotors are not great for drag!
        c_air_drag_c += ( dc.rotor > minrow ) ? 6 * c_air_mod : 0;
        // having a sail is terrible for your drag
        c_air_drag_c += ( dc.sail > minrow ) ? 7 * c_air_mod : 0;
        c_air_drag += c_air_drag_c;
        // vehicles are 1.4m tall
        double c_height = base_height;
        // plus a bit for a roof
        c_height += ( dc.roof > minrow ) ? roof_height : 0;
        // plus a lot for an aisle
        c_height += ( dc.aisle > minrow ) ?  aisle_height : 0;
        // or fullboards
        c_height += ( dc.fboard > minrow ) ? fullboard_height : 0;
        // and a little for anything on the roof
        c_height += ( dc.turret > minrow ) ? 2 * roof_height : 0;
        // solar panels are better than turrets or floodlights, though
        c_height += ( dc.panel > minrow ) ? roof_height : 0;
        // windmills are tall, too
        c_height += ( dc.windmill > minrow ) ? windmill_height : 0;
        c_height += ( dc.rotor > minrow ) ? rotor_height : 0;
        // sails are tall, too
        c_height += ( dc.sail > minrow ) ? sail_height : 0;
        height += c_height;
    }
    constexpr double air_density = 1.29; // kg/m^3
    // prorate per row height and c_air_drag
    height /= width;
    c_air_drag /= width;
    double cross_area = height * tile_to_width( width );
    add_msg_debug( debugmode::DF_VEHICLE_DRAG,
                   "%s: height %3.2fm, width %3.2fm (%d tiles), c_air %3.2f\n", name, height,
                   tile_to_width( width ), width, c_air_drag );
    // F_air_drag = c_air_drag * cross_area * 1/2 * air_density * v^2
    // coeff_air_resistance = c_air_drag * cross_area * 1/2 * air_density
    coefficient_air_resistance = std::max( 0.1, c_air_drag * cross_area * 0.5 * air_density );
    coeff_air_dirty = false;
    return coefficient_air_resistance;
}

double vehicle::coeff_rolling_drag() const
{
    if( !coeff_rolling_dirty ) {
        return coefficient_rolling_resistance;
    }
    constexpr double wheel_ratio = 1.25;
    constexpr double base_wheels = 4.0;
    // SAE J2452 measurements are in F_rr = N * C_rr * 0.000225 * ( v + 33.33 )
    // Don't ask me why, but it's the numbers we have. We want N * C_rr * 0.000225 here,
    // and N is mass * accel from gravity (aka weight)
    constexpr double sae_ratio = 0.000225;
    constexpr double newton_ratio = accel_g * sae_ratio;
    double wheel_factor = 0;
    if( wheelcache.empty() ) {
        wheel_factor = 50;
    } else {
        // should really sum the each wheel's c_rolling_resistance * it's share of vehicle mass
        for( int wheel : wheelcache ) {
            wheel_factor += parts[ wheel ].info().wheel_rolling_resistance();
        }
        // mildly increasing rolling resistance for vehicles with more than 4 wheels and mildly
        // decrease it for vehicles with less
        wheel_factor *= wheel_ratio /
                        ( base_wheels * wheel_ratio - base_wheels + wheelcache.size() );
    }
    coefficient_rolling_resistance = newton_ratio * wheel_factor * to_kilogram( total_mass() );
    coeff_rolling_dirty = false;
    return coefficient_rolling_resistance;
}

double vehicle::water_hull_height() const
{
    if( coeff_water_dirty ) {
        coeff_water_drag();
    }
    return hull_height;
}

double vehicle::water_draft() const
{
    if( coeff_water_dirty ) {
        coeff_water_drag();
    }
    return draft_m;
}

bool vehicle::can_float() const
{
    if( coeff_water_dirty ) {
        coeff_water_drag();
    }
    // Someday I'll deal with submarines, but now, you can only float if you have freeboard
    return draft_m < hull_height;
}

// apologies for the imperial measurements, they'll get converted before used finally in the vehicle speed at the end of the function.
// sources for the equations to calculate rotor lift thrust were only available in imperial, and the constants used are designed for that.
// r= radius or d = diameter of rotor blades.
// area A [ft^2] = Pi * r^2 -or- A [ft^2] = (Pi/4) * D^2
// Power loading [hp/ft^2] = power( in hp ) / A
// thrust loading [lb/hp]= 8.6859 * Power loading^(-0.3107)
// Lift = Thrust loading * power >>>[lb] = [lb/hp] * [hp]

double vehicle::lift_thrust_of_rotorcraft( const bool fuelled, const bool safe ) const
{
    int total_diameter = 0;
    for( const int rotor : rotors ) {
        total_diameter += parts[ rotor ].info().rotor_diameter();
    }
    int total_engine_w = total_power_w( fuelled, safe );
    // take off 15 % due to the imaginary tail rotor power.
    double engine_power_in_hp = total_engine_w * 0.00134102;
    int rotor_area_in_feet = ( M_PI / 4 ) * std::pow( total_diameter * 3.28084, 2 );
    // lift_thrust in lbthrust
    double lift_thrust = ( 8.8658 * std::pow( engine_power_in_hp / rotor_area_in_feet,
                           -0.3107 ) ) * engine_power_in_hp;
    add_msg_debug( debugmode::DF_VEHICLE,
                   "lift thrust in lbs of %s = %f, rotor area in feet : %d, engine power in hp %f, thrust in newtons : %f",
                   name, lift_thrust, rotor_area_in_feet, engine_power_in_hp, engine_power_in_hp * 4.45 );
    // convert to newtons.
    return lift_thrust * 4.45;
}

bool vehicle::has_sufficient_rotorlift() const
{
    // comparison of newton to newton - convert kg to newton.
    return lift_thrust_of_rotorcraft( true ) > to_kilogram( total_mass() ) * 9.8;
}

bool vehicle::is_rotorcraft() const
{
    return !rotors.empty() && player_in_control( get_player_character() ) &&
           has_sufficient_rotorlift();
}

bool vehicle::is_flyable() const
{
    return flyable;
}

void vehicle::set_flyable( bool val )
{
    flyable = val;
}

int vehicle::get_z_change() const
{
    return requested_z_change;
}

bool vehicle::would_install_prevent_flyable( const vpart_info &vpinfo, Character &pc ) const
{
    if( flyable && !rotors.empty() && !( vpinfo.has_flag( "SIMPLE_PART" ) ||
                                         vpinfo.has_flag( "AIRCRAFT_REPAIRABLE_NOPROF" ) ) ) {
        return !pc.has_proficiency( proficiency_prof_aircraft_mechanic );
    } else {
        return false;
    }
}

bool vehicle::would_repair_prevent_flyable( vehicle_part &vp, Character &pc ) const
{
    if( flyable && !rotors.empty() ) {
        if( vp.info().has_flag( "SIMPLE_PART" ) ||
            vp.info().has_flag( "AIRCRAFT_REPAIRABLE_NOPROF" ) ) {
            vpart_position vppos = vpart_position( const_cast<vehicle &>( *this ),
                                                   index_of_part( const_cast<vehicle_part *>( &vp ) ) );
            return !vppos.is_inside();
        } else {
            return !pc.has_proficiency( proficiency_prof_aircraft_mechanic );
        }
    } else {
        return false;
    }
}

bool vehicle::would_removal_prevent_flyable( vehicle_part &vp, Character &pc ) const
{
    if( flyable && !rotors.empty() && !vp.info().has_flag( "SIMPLE_PART" ) ) {
        return !pc.has_proficiency( proficiency_prof_aircraft_mechanic );
    } else {
        return false;
    }
}

bool vehicle::is_flying_in_air() const
{
    return is_flying;
}

void vehicle::set_flying( bool new_flying_value )
{
    is_flying = new_flying_value;
}

bool vehicle::is_watercraft() const
{
    return is_floating || ( in_water && wheelcache.empty() );
}

bool vehicle::is_in_water( bool deep_water ) const
{
    return deep_water ? is_floating : in_water;
}

double vehicle::coeff_water_drag() const
{
    if( !coeff_water_dirty ) {
        return coefficient_water_resistance;
    }
    std::vector<int> structure_indices = all_parts_at_location( part_location_structure );
    if( structure_indices.empty() ) {
        // huh?
        coeff_water_dirty = false;
        hull_height = 0.3;
        draft_m = 1.0;
        return 1250.0;
    }
    double hull_coverage = static_cast<double>( floating.size() ) / structure_indices.size();

    int tile_width = mount_max.y - mount_min.y + 1;
    double width_m = tile_to_width( tile_width );

    // actual area of the hull in m^2 (handles non-rectangular shapes)
    // footprint area in tiles = tile width * tile length
    // effective footprint percent = # of structure tiles / footprint area in tiles
    // actual hull area in m^2 = footprint percent * length in meters * width in meters
    // length in meters = length in tiles
    // actual area in m = # of structure tiles * length in tiles * width in meters /
    //                    ( length in tiles * width in tiles )
    // actual area in m = # of structure tiles * width in meters / width in tiles
    double actual_area_m = width_m * structure_indices.size() / tile_width;

    // effective hull area is actual hull area * hull coverage
    double hull_area_m   = actual_area_m * std::max( 0.1, hull_coverage );
    // Treat the hullform as a simple cuboid to calculate displaced depth of
    // water.
    // Apply Archimedes' principle (mass of water displaced is mass of vehicle).
    // area * depth = hull_volume = water_mass / water density
    // water_mass = vehicle_mass
    // area * depth = vehicle_mass / water_density
    // depth = vehicle_mass / water_density / area
    constexpr double water_density = 1000.0; // kg/m^3
    draft_m = to_kilogram( total_mass() ) / water_density / hull_area_m;
    // increase the streamlining as more of the boat is covered in boat boards
    double c_water_drag = 1.25 - hull_coverage;
    // hull height starts at 0.3m and goes up as you add more boat boards
    hull_height = 0.3 + 0.5 * hull_coverage;
    // F_water_drag = c_water_drag * cross_area * 1/2 * water_density * v^2
    // coeff_water_resistance = c_water_drag * cross_area * 1/2 * water_density
    coefficient_water_resistance = c_water_drag * width_m * draft_m * 0.5 * water_density;
    coeff_water_dirty = false;
    return coefficient_water_resistance;
}

float vehicle::k_traction( float wheel_traction_area ) const
{
    if( is_floating ) {
        return can_float() ? 1.0f : -1.0f;
    }
    if( is_flying ) {
        return is_rotorcraft() ? 1.0f : -1.0f;
    }
    if( is_watercraft() && can_float() ) {
        return 1.0f;
    }

    const float fraction_without_traction = 1.0f - wheel_traction_area / wheel_area();
    if( fraction_without_traction == 0 ) {
        return 1.0f;
    }
    const float mass_penalty = fraction_without_traction * to_kilogram( total_mass() );
    float traction = std::min( 1.0f, wheel_traction_area / mass_penalty );
    add_msg_debug( debugmode::DF_VEHICLE, "%s has traction %.2f", name, traction );

    // For now make it easy until it gets properly balanced: add a low cap of 0.1
    return std::max( 0.1f, traction );
}

int vehicle::static_drag( bool actual ) const
{
    bool is_actively_towed = is_towed();
    if( is_actively_towed ) {
        vehicle *towing_veh = tow_data.get_towed_by();
        if( !towing_veh ) {
            is_actively_towed = false;
        } else {
            const int tow_index = get_tow_part();
            if( tow_index == -1 ) {
                is_actively_towed = false;
            } else {
                const int other_tow_index = towing_veh->get_tow_part();
                if( other_tow_index == -1 ) {
                    is_actively_towed = false;
                } else {
                    map &here = get_map();
                    const tripoint towed_tow_point = here.getabs( global_part_pos3( tow_index ) );
                    const tripoint tower_tow_point = here.getabs( towing_veh->global_part_pos3( other_tow_index ) );
                    is_actively_towed = rl_dist( towed_tow_point, tower_tow_point ) >= 6;
                }
            }
        }
    }

    return extra_drag + ( actual && !engine_on && !is_actively_towed ? -1500 : 0 );
}

float vehicle::strain() const
{
    if( velocity == 0.0 ) {
        return 0.0f;
    }
    int mv = max_velocity();
    int sv = safe_velocity();
    if( mv <= sv ) {
        mv = sv + 1;
    }
    if( velocity < sv && velocity > -sv ) {
        return 0;
    } else {
        return static_cast<float>( std::abs( velocity ) - sv ) / static_cast<float>( mv - sv );
    }
}

bool vehicle::sufficient_wheel_config() const
{
    if( wheelcache.empty() ) {
        // No wheels!
        return false;
    } else if( wheelcache.size() == 1 ) {
        //Has to be a stable wheel, and one wheel can only support a 1-3 tile vehicle
        if( !part_info( wheelcache.front() ).has_flag( "STABLE" ) ||
            all_parts_at_location( part_location_structure ).size() > 3 ) {
            return false;
        }
    }
    return true;
}

bool vehicle::is_owned_by( const Character &c, bool available_to_take ) const
{
    if( owner.is_null() ) {
        return available_to_take;
    }
    if( !c.get_faction() ) {
        debugmsg( "vehicle::is_owned_by() player %s has no faction", c.disp_name() );
        return false;
    }
    return c.get_faction()->id == get_owner();
}

bool vehicle::is_old_owner( const Character &c, bool available_to_take ) const
{
    if( old_owner.is_null() ) {
        return available_to_take;
    }
    if( !c.get_faction() ) {
        debugmsg( "vehicle::is_old_owner() player %s has no faction", c.disp_name() );
        return false;
    }
    return c.get_faction()->id == get_old_owner();
}

std::string vehicle::get_owner_name() const
{
    if( !g->faction_manager_ptr->get( owner ) ) {
        debugmsg( "vehicle::get_owner_name() vehicle %s has no valid nor null faction id ", disp_name() );
        return _( "no owner" );
    }
    return _( g->faction_manager_ptr->get( owner )->name );
}

void vehicle::set_owner( const Character &c )
{
    if( !c.get_faction() ) {
        debugmsg( "vehicle::set_owner() player %s has no valid faction", c.disp_name() );
        return;
    }
    owner = c.get_faction()->id;
}

bool vehicle::handle_potential_theft( Character const &you, bool check_only, bool prompt )
{
    const bool is_owned_by_player =
        is_owned_by( you ) || ( you.is_npc() && is_owned_by( get_avatar() ) &&
                                you.as_npc()->is_friendly( get_avatar() ) );
    // the vehicle is yours, that's fine.
    if( is_owned_by_player ) {
        return true;
    }
    std::vector<Creature *> witnesses = g->get_creatures_if( [&you, this]( Creature const & cr ) {
        Character const *const elem = cr.as_character();
        return elem != nullptr && you.getID() != elem->getID() && is_owned_by( *elem ) &&
               rl_dist( elem->pos(), you.pos() ) < MAX_VIEW_DISTANCE && elem->sees( you.pos() );
    } );
    if( !has_owner() || ( witnesses.empty() && ( has_old_owner() || you.is_npc() ) ) ) {
        if( !has_owner() ||
            // if there is a marker for having been stolen, but 15 minutes have passed, then
            // officially transfer ownership
            ( theft_time && calendar::turn - *theft_time > 15_minutes ) ) {
            set_owner( you.get_faction()->id );
            remove_old_owner();
        }
        // No witnesses? then don't need to prompt, we assume the player is in process of stealing it.
        // Ownership transfer checking is handled above, and warnings handled below.
        // This is just to perform interaction with the vehicle without a prompt.
        // It will prompt first-time, even with no witnesses, to inform player it is owned by someone else
        // subsequently, no further prompts, the player should know by then.
        return true;
    }
    // if we are just checking if we could continue without problems, then the rest is assumed false
    if( check_only ) {
        return false;
    }
    // if we got here, there's some theft occurring
    if( prompt ) {
        if( !you.query_yn(
                _( "This vehicle belongs to: %s, there may be consequences if you are observed interacting with it, continue?" ),
                _( get_owner_name() ) ) ) {
            return false;
        }
    }
    // set old owner so that we can restore ownership if there are witnesses.
    set_old_owner( get_owner() );
    bool const make_angry = !witnesses.empty() && you.add_faction_warning( get_owner() );
    for( Creature *elem : witnesses ) {
        if( elem->is_npc() ) {
            npc &n = *elem->as_npc();
            n.say( "<witnessed_thievery>", 7 );
            if( make_angry ) {
                n.make_angry();
            }
        }
        // remove the temporary marker for a successful theft, as it was witnessed.
        remove_old_owner();
    }
    // if we got here, then the action will proceed after the previous warning
    return true;
}

bool vehicle::balanced_wheel_config() const
{
    point min = point_max;
    point max = point_min;
    // find the bounding box of the wheels
    for( const int &w : wheelcache ) {
        const point &pt = parts[ w ].mount;
        min.x = std::min( min.x, pt.x );
        min.y = std::min( min.y, pt.y );
        max.x = std::max( max.x, pt.x );
        max.y = std::max( max.y, pt.y );
    }

    // Check center of mass inside support of wheels (roughly)
    const point &com = local_center_of_mass();
    const inclusive_rectangle<point> support( min, max );
    return support.contains( com );
}

bool vehicle::valid_wheel_config() const
{
    return sufficient_wheel_config() && balanced_wheel_config();
}

float vehicle::steering_effectiveness() const
{
    if( is_floating ) {
        // I'M ON A BOAT
        return can_float() ? 1.0f : 0.0f;
    }
    if( is_flying ) {
        // I'M IN THE AIR
        return is_rotorcraft() ? 1.0f : 0.0f;
    }
    // irksome special case for boats in shallow water
    if( is_watercraft() && can_float() ) {
        return 1.0f;
    }

    if( steering.empty() ) {
        return -1.0f; // No steering installed
    }
    // If the only steering part is an animal harness, with no animal in, it
    // is not steerable.
    const vehicle_part &vp = parts[ steering[0] ];
    if( steering.size() == 1 && vp.info().fuel_type == fuel_type_animal ) {
        monster *mon = get_monster( steering[0] );
        if( mon == nullptr || !mon->has_effect( effect_harnessed ) ) {
            return -2.0f;
        }
    }
    // For now, you just need one wheel working for 100% effective steering.
    // TODO: return something less than 1.0 if the steering isn't so good
    // (unbalanced, long wheelbase, back-heavy vehicle with front wheel steering,
    // etc)
    for( int p : steering ) {
        if( parts[ p ].is_available() ) {
            return 1.0f;
        }
    }

    // We have steering, but it's all broken.
    return 0.0f;
}

float vehicle::handling_difficulty() const
{
    const float steer = std::max( 0.0f, steering_effectiveness() );
    const float ktraction = k_traction( get_map().vehicle_wheel_traction( *this ) );
    const float aligned = std::max( 0.0f, 1.0f - ( face_vec() - dir_vec() ).magnitude() );

    // TestVehicle: perfect steering, moving on road at 100 mph (25 tiles per turn) = 0.0
    // TestVehicle but on grass (0.75 friction) = 2.5
    // TestVehicle but with bad steering (0.5 steer) = 5
    // TestVehicle but on fungal bed (0.5 friction) and bad steering = 10
    // TestVehicle but turned 90 degrees during this turn (0 align) = 10
    const float diff_mod = ( 1.0f - steer ) + ( 1.0f - ktraction ) + ( 1.0f - aligned );
    return velocity * diff_mod / vehicles::vmiph_per_tile;
}

units::energy vehicle::engine_fuel_usage( int e ) const
{
    if( !is_engine_on( e ) ) {
        return 0_J;
    }

    const itype_id &cur_fuel = parts[engines[e]].fuel_current();
    if( cur_fuel  == fuel_type_null ) {
        return 0_J;
    }

    if( is_perpetual_type( e ) ) {
        return 0_J;
    }
    const vpart_info &info = part_info( engines[ e ] );

    units::energy usage = info.energy_consumption;
    if( parts[ engines[ e ] ].has_fault_flag( "DOUBLE_FUEL_CONSUMPTION" ) ) {
        usage *= 2;
    }

    return usage;
}

std::map<itype_id, units::energy> vehicle::fuel_usage() const
{
    std::map<itype_id, units::energy> ret;
    for( size_t i = 0; i < engines.size(); i++ ) {
        // Note: functions with "engine" in name do NOT take part indices
        // TODO: Use part indices and not engine vector indices
        const size_t e = engines[i];
        const itype_id &cur_fuel = parts[e].fuel_current();
        ret[cur_fuel] += engine_fuel_usage( i );
    }

    return ret;
}

units::energy vehicle::drain_energy( const itype_id &ftype, units::energy wanted_energy )
{
    units::energy drained = 0_J;
    for( vehicle_part &p : parts ) {
        if( wanted_energy <= 0_J ) {
            break;
        }

        units::energy consumed = p.consume_energy( ftype, wanted_energy );
        drained += consumed;
        wanted_energy -= consumed;
    }

    invalidate_mass();
    return drained;
}

void vehicle::consume_fuel( int load, bool idling )
{
    double st = strain();
    for( const auto &fuel_pr : fuel_usage() ) {
        const itype_id &ft = fuel_pr.first;
        if( idling && ft == fuel_type_battery ) {
            continue;
        }

        units::energy to_consume = fuel_pr.second;
        to_consume *= load * ( 1 + st * st * 100 ) / 1000;
        auto inserted = fuel_used_last_turn.insert( { ft, 0_J } );
        inserted.first->second += to_consume;
        units::energy remainder = fuel_remainder[ ft ];
        to_consume -= remainder;

        if( to_consume > 0_J ) {
            fuel_remainder[ ft ] = drain_energy( ft, to_consume ) - to_consume;
        } else {
            fuel_remainder[ ft ] = -to_consume;
        }
    }
    // Only process muscle power things when moving.
    if( idling ) {
        return;
    }
    Character &player_character = get_player_character();
    if( load > 0 && fuel_left( fuel_type_muscle ) > 0 &&
        player_character.has_effect( effect_winded ) ) {
        cruise_velocity = 0;
        if( velocity == 0 ) {
            stop();
        }
    }
    // we want this to update the activity level whenever we're using muscle power to move
    if( load > 0 && fuel_left( fuel_type_muscle ) > 0 ) {
        player_character.set_activity_level( ACTIVE_EXERCISE );
        //do this as a function of current load
        // But only if the player is actually there!
        int eff_load = load / 10;
        int mod = 4 * st; // strain
        const int base_staminaRegen = static_cast<int>
                                      ( get_option<float>( "PLAYER_BASE_STAMINA_REGEN_RATE" ) );
        const int actual_staminaRegen = static_cast<int>( base_staminaRegen *
                                        player_character.get_cardiofit() / player_character.base_bmr() );
        int base_burn = actual_staminaRegen - 3;
        base_burn = std::max( eff_load / 3, base_burn );
        //charge bionics when using muscle engine
        const item muscle( "muscle" );
        for( const bionic_id &bid : player_character.get_bionic_fueled_with( muscle ) ) {
            if( player_character.has_active_bionic( bid ) ) { // active power gen
                // more pedaling = more power
                player_character.mod_power_level( muscle.fuel_energy() *
                                                  bid->fuel_efficiency *
                                                  load / 1000 );
                mod += eff_load / 5;
            } else { // passive power gen
                player_character.mod_power_level( muscle.fuel_energy() *
                                                  bid->passive_fuel_efficiency *
                                                  load / 1000 );
                mod += eff_load / 10;
            }
        }
        // decreased stamina burn scalable with load
        if( player_character.has_active_bionic( bio_jointservo ) ) {
            player_character.mod_power_level( units::from_kilojoule( -std::max( eff_load / 20, 1 ) ) );
            mod -= std::max( eff_load / 5, 5 );
        }

        player_character.mod_stamina( -( base_burn + mod ) );
        add_msg_debug( debugmode::DF_VEHICLE, "Load: %d", load );
        add_msg_debug( debugmode::DF_VEHICLE, "Mod: %d", mod );
        add_msg_debug( debugmode::DF_VEHICLE, "Burn: %d", -( base_burn + mod ) );
    }
}

std::vector<vehicle_part *> vehicle::lights( bool active )
{
    std::vector<vehicle_part *> res;
    for( vehicle_part &e : parts ) {
        if( ( !active || e.enabled ) && e.is_available() && e.is_light() ) {
            res.push_back( &e );
        }
    }
    return res;
}

int vehicle::total_accessory_epower_w() const
{
    int epower = 0;
    for( int part : accessories ) {
        const vehicle_part &vp = parts[part];
        if( vp.enabled ) {
            epower += vp.info().epower;
        }
    }
    return epower;
}

std::pair<int, int> vehicle::battery_power_level() const
{
    int total_epower_capacity = 0;
    int remaining_epower = 0;

    for( const int bi : batteries ) {
        const vehicle_part &b = parts[bi];
        if( b.is_available() ) {
            remaining_epower += b.ammo_remaining();
            total_epower_capacity += b.ammo_capacity( ammo_battery );
        }
    }

    return std::make_pair( remaining_epower, total_epower_capacity );
}

std::pair<int, int> vehicle::connected_battery_power_level() const
{
    int total_epower_capacity = 0;
    int remaining_epower = 0;

    std::tie( remaining_epower, total_epower_capacity ) = battery_power_level();

    auto get_power_visitor = [&]( vehicle const * veh, int amount, int ) {
        int other_total_epower_capacity = 0;
        int other_remaining_epower = 0;

        std::tie( other_remaining_epower, other_total_epower_capacity ) = veh->battery_power_level();

        total_epower_capacity += other_total_epower_capacity;
        remaining_epower += other_remaining_epower;

        return amount;
    };

    traverse_vehicle_graph( this, 1, get_power_visitor );

    return std::make_pair( remaining_epower, total_epower_capacity );
}

bool vehicle::start_engine( int e, bool turn_on )
{
    if( parts[engines[e]].enabled == turn_on ) {
        return false;
    }
    bool res = false;
    if( turn_on ) {
        toggle_specific_engine( e, true );
        // prevent starting of the faulty engines
        if( ! start_engine( e ) ) {
            toggle_specific_engine( e, false );
        } else {
            res = true;
        }
    } else {
        toggle_specific_engine( e, false );
        res = true;
    }
    return res;
}

int vehicle::total_alternator_epower_w() const
{
    int epower = 0;
    if( engine_on ) {
        // If the engine is on, the alternators are working.
        for( size_t p = 0; p < alternators.size(); ++p ) {
            if( is_alternator_on( p ) ) {
                epower += part_epower_w( alternators[p] );
            }
        }
    }
    return epower;
}

int vehicle::total_engine_epower_w() const
{
    int epower = 0;

    // Engines: can both produce (plasma) or consume (gas, diesel) epower.
    // Gas engines require epower to run for ignition system, ECU, etc.
    // Electric motor consumption not included, see @ref vpart_info::energy_consumption
    if( engine_on ) {
        for( size_t e = 0; e < engines.size(); ++e ) {
            if( is_engine_on( e ) ) {
                epower += part_epower_w( engines[e] );
            }
        }
    }

    return epower;
}

int vehicle::total_solar_epower_w() const
{
    int epower_w = 0;
    map &here = get_map();
    for( int part : solar_panels ) {
        if( parts[ part ].is_unavailable() ) {
            continue;
        }

        if( !is_sm_tile_outside( here.getabs( global_part_pos3( part ) ) ) ) {
            continue;
        }

        epower_w += part_epower_w( part );
    }
    // Weather doesn't change much across the area of the vehicle, so just
    // sample it once.
    weather_type_id wtype = current_weather( global_pos3() );
    const float intensity = incident_sun_irradiance( wtype, calendar::turn ) / max_sun_irradiance();
    return epower_w * intensity;
}

int vehicle::total_wind_epower_w() const
{
    map &here = get_map();
    const oter_id &cur_om_ter = overmap_buffer.ter( global_omt_location() );
    weather_manager &weather = get_weather();
    const w_point weatherPoint = *weather.weather_precise;
    int epower_w = 0;
    for( int part : wind_turbines ) {
        if( parts[ part ].is_unavailable() ) {
            continue;
        }

        if( !is_sm_tile_outside( here.getabs( global_part_pos3( part ) ) ) ) {
            continue;
        }

        int windpower = get_local_windpower( weather.windspeed, cur_om_ter, global_part_pos3( part ),
                                             weather.winddirection, false );
        if( windpower <= ( weather.windspeed / 10.0 ) ) {
            continue;
        }
        epower_w += part_epower_w( part ) * windpower;
    }
    return epower_w;
}

int vehicle::total_water_wheel_epower_w() const
{
    int epower_w = 0;
    map &here = get_map();
    for( int part : water_wheels ) {
        if( parts[ part ].is_unavailable() ) {
            continue;
        }

        if( !is_sm_tile_over_water( here.getabs( global_part_pos3( part ) ) ) ) {
            continue;
        }

        epower_w += part_epower_w( part );
    }
    // TODO: river current intensity changes power - flat for now.
    return epower_w;
}

int vehicle::net_battery_charge_rate_w( bool include_reactors ) const
{
    return total_engine_epower_w() + total_alternator_epower_w() + total_accessory_epower_w() +
           total_solar_epower_w() + total_wind_epower_w() + total_water_wheel_epower_w() +
           ( include_reactors ? active_reactor_epower_w( false ) : 0 );
}

int vehicle::active_reactor_epower_w( bool connected_vehicles ) const
{
    int reactor_w = 0;

    for( int elem : reactors ) {
        if( is_part_on( elem ) && !parts[elem].is_unavailable() &&
            ( parts[ elem ].info().has_flag( STATIC( std::string( "PERPETUAL" ) ) ) ||
              parts[elem].ammo_remaining() > 0 ) ) {
            reactor_w += part_epower_w( elem );
        }
    }

    if( reactor_w > 0 ) {
        // The reactor is providing power, but not all of it will really be used.
        // Only count as much power as will be drawn from the reactor to fill the batteries.
        int total_battery_left;
        int total_battery_capacity;
        std::tie( total_battery_left, total_battery_capacity ) = connected_vehicles ?
                connected_battery_power_level() : battery_power_level();

        // How much battery needs filled?
        int batteries_need = std::max( 0, total_battery_capacity - total_battery_left );

        // How much battery are others adding/draining?
        int others_w = net_battery_charge_rate_w( false );
        int others_bat = power_to_energy_bat( others_w, 1_turns );

        // How much battery will the reactors add?
        int reactor_bat = power_to_energy_bat( reactor_w, 1_turns );

        batteries_need -= others_bat;

        if( reactor_bat >= batteries_need ) {
            // The reactor will provide more than the batteries need.
            // Since the batteries will be filled up immediately,
            // the reactor will throttle, providing just enough to cancel out
            // any negative draw on the batteries.
            return std::max( 1, -others_w );
        } else {
            // The reactor will not immediately fill up the batteries.
            // Thus it will provide full power.
            return reactor_w;
        }
    } else {
        // No power provded by reactors, don't bother checking battery level.
        return 0;
    }
}

int vehicle::max_reactor_epower_w() const
{
    int epower_w = 0;
    for( int elem : reactors ) {
        epower_w += is_part_on( elem ) ? part_epower_w( elem ) : 0;
    }
    return epower_w;
}

void vehicle::update_alternator_load()
{
    // Update alternator load
    if( engine_on ) {
        int engine_vpower = 0;
        for( size_t e = 0; e < engines.size(); ++e ) {
            if( is_engine_on( e ) && parts[engines[e]].info().has_flag( "E_ALTERNATOR" ) ) {
                engine_vpower += part_vpower_w( engines[e] );
            }
        }
        int alternators_power = 0;
        for( size_t p = 0; p < alternators.size(); ++p ) {
            if( is_alternator_on( p ) ) {
                alternators_power += part_vpower_w( alternators[p] );
            }
        }
        alternator_load =
            engine_vpower
            ? 1000 * ( std::abs( alternators_power ) + std::abs( extra_drag ) ) / engine_vpower
            : 0;
    } else {
        alternator_load = 0;
    }
}

void vehicle::power_parts()
{
    update_alternator_load();
    // Things that drain energy: engines and accessories.
    int engine_epower = total_engine_epower_w();
    int epower = engine_epower + total_accessory_epower_w() + total_alternator_epower_w();

    int delta_energy_bat = power_to_energy_bat( epower, 1_turns );
    Character &player_character = get_player_character();

    if( !reactors.empty() ) {
        // Reactors trigger only on demand -- that is, if they can fill up a battery in the vehicle or any connected vehicles.
        // Check the entire graph of connected vehicles to determine power output.
        int battery_left;
        int battery_capacity;
        std::tie( battery_left, battery_capacity ) = connected_battery_power_level();
        int storage_deficit_bat = std::max( 0, battery_capacity - battery_left - delta_energy_bat );
        if( storage_deficit_bat > 0 ) {
            // Still not enough surplus epower to fully charge battery
            // Produce additional epower from any reactors
            bool reactor_working = false;
            bool reactor_online = false;
            for( int elem : reactors ) {
                // Check whether the reactor is on. If not, move on.
                if( !is_part_on( elem ) ) {
                    continue;
                }
                // Keep track whether or not the vehicle has any reactors activated
                reactor_online = true;
                // the amount of energy the reactor generates each turn
                const int gen_energy_bat = power_to_energy_bat( part_epower_w( elem ), 1_turns );
                if( parts[ elem ].is_unavailable() ) {
                    continue;
                } else if( parts[ elem ].info().has_flag( STATIC( std::string( "PERPETUAL" ) ) ) ) {
                    reactor_working = true;
                    delta_energy_bat += std::min( storage_deficit_bat, gen_energy_bat );
                } else if( parts[elem].ammo_remaining() > 0 ) {
                    // Efficiency: one unit of fuel is this many units of battery
                    // Note: One battery is 1 kJ
                    const int efficiency = part_info( elem ).power;
                    const int avail_fuel = parts[elem].ammo_remaining() * efficiency;
                    const int elem_energy_bat = std::min( gen_energy_bat, avail_fuel );
                    // Cap output at what we can achieve and utilize
                    const int reactors_output_bat = std::min( elem_energy_bat, storage_deficit_bat );
                    // Fuel consumed in actual units of the resource
                    int fuel_consumed = reactors_output_bat / efficiency;
                    // Remainder has a chance of resulting in more fuel consumption
                    fuel_consumed += x_in_y( reactors_output_bat % efficiency, efficiency ) ? 1 : 0;
                    parts[ elem ].ammo_consume( fuel_consumed, global_part_pos3( elem ) );
                    reactor_working = true;
                    delta_energy_bat += reactors_output_bat;
                }
            }

            if( !reactor_working && reactor_online ) {
                // All reactors out of fuel or destroyed
                for( int elem : reactors ) {
                    parts[ elem ].enabled = false;
                }
                if( player_in_control( player_character ) || player_character.sees( global_pos3() ) ) {
                    add_msg( _( "The %s's reactor dies!" ), name );
                }
            }
        }
    }

    int battery_deficit = 0;
    if( delta_energy_bat > 0 ) {
        // store epower surplus in battery
        charge_battery( delta_energy_bat );
    } else if( epower < 0 ) {
        // draw epower deficit from battery
        battery_deficit = discharge_battery( std::abs( delta_energy_bat ) );
    }

    if( battery_deficit != 0 ) {
        // Scoops need a special case since they consume power during actual use
        for( const vpart_reference &vp : get_enabled_parts( "SCOOP" ) ) {
            vp.part().enabled = false;
        }
        // Rechargers need special case since they consume power on demand
        for( const vpart_reference &vp : get_enabled_parts( "RECHARGE" ) ) {
            vp.part().enabled = false;
        }

        for( const vpart_reference &vp : get_enabled_parts( VPFLAG_ENABLED_DRAINS_EPOWER ) ) {
            vehicle_part &pt = vp.part();
            if( pt.info().epower < 0 ) {
                pt.enabled = false;
            }
        }

        is_alarm_on = false;
        camera_on = false;
        if( player_in_control( player_character ) || player_character.sees( global_pos3() ) ) {
            add_msg( _( "The %s's battery dies!" ), name );
        }
        if( engine_epower < 0 ) {
            // Not enough epower to run gas engine ignition system
            engine_on = false;
            if( player_in_control( player_character ) || player_character.sees( global_pos3() ) ) {
                add_msg( _( "The %s's engine dies!" ), name );
            }
        }
        noise_and_smoke( 0, 1_turns ); // refreshes this->vehicle_noise
    }
}

vehicle *vehicle::find_vehicle( const tripoint &where )
{
    map &here = get_map();
    // Is it in the reality bubble?
    tripoint veh_local = here.getlocal( where );
    if( const optional_vpart_position vp = here.veh_at( veh_local ) ) {
        return &vp->vehicle();
    }

    // Nope. Load up its submap...
    point_sm_ms veh_in_sm;
    tripoint_abs_sm veh_sm;
    // TODO: fix point types
    std::tie( veh_sm, veh_in_sm ) = project_remain<coords::sm>( tripoint_abs_ms( where ) );

    const submap *sm = MAPBUFFER.lookup_submap( veh_sm );
    if( sm == nullptr ) {
        return nullptr;
    }

    for( const auto &elem : sm->vehicles ) {
        vehicle *found_veh = elem.get();
        // TODO: fix point types
        if( veh_in_sm.raw() == found_veh->pos ) {
            return found_veh;
        }
    }

    return nullptr;
}

void vehicle::enumerate_vehicles( std::map<vehicle *, bool> &connected_vehicles,
                                  std::set<vehicle *> &vehicle_list )
{
    auto enumerate_visitor = [&connected_vehicles]( vehicle * veh, int amount, int ) {
        // Only emplaces if element is not present already.
        connected_vehicles.emplace( veh, false );
        return amount;
    };
    for( vehicle *veh : vehicle_list ) {
        // This autovivifies, and also overwrites the value if already present.
        connected_vehicles[veh] = true;
        traverse_vehicle_graph( veh, 1, enumerate_visitor );
    }
}

template <typename Func, typename Vehicle>
int vehicle::traverse_vehicle_graph( Vehicle *start_veh, int amount, Func action )
{
    if( start_veh->loose_parts.empty() ) {
        return amount;
    }
    // Breadth-first search! Initialize the queue with a pointer to ourselves and go!
    std::queue< std::pair<Vehicle *, int> > connected_vehs;
    std::set<Vehicle *> visited_vehs;
    std::set<tripoint> visted_targets;
    connected_vehs.push( std::make_pair( start_veh, 0 ) );

    while( amount > 0 && !connected_vehs.empty() ) {
        auto current_node = connected_vehs.front();
        Vehicle *current_veh = current_node.first;
        int current_loss = current_node.second;

        visited_vehs.insert( current_veh );
        connected_vehs.pop();

        add_msg_debug( debugmode::DF_VEHICLE, "Traversing graph with %d power", amount );

        for( int p : current_veh->loose_parts ) {
            if( !current_veh->part_info( p ).has_flag( "POWER_TRANSFER" ) ) {
                continue; // ignore loose parts that aren't power transfer cables
            }

            if( visted_targets.count( current_veh->parts[p].target.second ) > 0 ) {
                // If we've already looked at the target location, don't bother the expensive vehicle lookup.
                continue;
            }

            visted_targets.insert( current_veh->parts[p].target.second );

            vehicle *target_veh = vehicle::find_vehicle( current_veh->parts[p].target.second );
            if( target_veh == nullptr || visited_vehs.count( target_veh ) > 0 ) {
                // Either no destination here (that vehicle's rolled away or off-map) or
                // we've already looked at that vehicle.
                continue;
            }

            // Add this connected vehicle to the queue of vehicles to search next,
            // but only if we haven't seen this one before.
            if( visited_vehs.count( target_veh ) < 1 ) {
                int target_loss = current_loss + current_veh->part_info( p ).epower;
                connected_vehs.push( std::make_pair( target_veh, target_loss ) );

                float loss_amount = ( static_cast<float>( amount ) * static_cast<float>( target_loss ) ) / 100.0f;
                add_msg_debug( debugmode::DF_VEHICLE,
                               "Visiting remote %p with %d power (loss %f, which is %d percent)",
                               static_cast<void *>( target_veh ), amount, loss_amount, target_loss );

                amount = action( target_veh, amount, static_cast<int>( loss_amount ) );
                add_msg_debug( debugmode::DF_VEHICLE, "After remote %p, %d power",
                               static_cast<void *>( target_veh ), amount );

                if( amount < 1 ) {
                    break; // No more charge to donate away.
                }
            }
        }
    }
    return amount;
}

int vehicle::charge_battery( int amount, bool include_other_vehicles )
{
    // Key parts by percentage charge level.
    std::multimap<int, vehicle_part *> chargeable_parts;
    for( vehicle_part &p : parts ) {
        if( p.is_available() && p.is_battery() &&
            p.ammo_capacity( ammo_battery ) > p.ammo_remaining() ) {
            chargeable_parts.insert( { ( p.ammo_remaining() * 100 ) / p.ammo_capacity( ammo_battery ), &p } );
        }
    }
    while( amount > 0 && !chargeable_parts.empty() ) {
        // Grab first part, charge until it reaches the next %, then re-insert with new % key.
        auto iter = chargeable_parts.begin();
        int charge_level = iter->first;
        vehicle_part *p = iter->second;
        chargeable_parts.erase( iter );
        // Calculate number of charges to reach the next %, but insure it's at least
        // one more than current charge.
        int next_charge_level = ( ( charge_level + 1 ) * p->ammo_capacity( ammo_battery ) ) / 100;
        next_charge_level = std::max( next_charge_level, p->ammo_remaining() + 1 );
        int qty = std::min( amount, next_charge_level - p->ammo_remaining() );
        p->ammo_set( fuel_type_battery, p->ammo_remaining() + qty );
        amount -= qty;
        if( p->ammo_capacity( ammo_battery ) > p->ammo_remaining() ) {
            chargeable_parts.insert( { ( p->ammo_remaining() * 100 ) / p->ammo_capacity( ammo_battery ), p } );
        }
    }

    auto charge_visitor = []( vehicle * veh, int amount, int lost ) {
        add_msg_debug( debugmode::DF_VEHICLE, "CH: %d", amount - lost );
        return veh->charge_battery( amount - lost, false );
    };

    if( amount > 0 && include_other_vehicles ) { // still a bit of charge we could send out...
        amount = traverse_vehicle_graph( this, amount, charge_visitor );
    }

    return amount;
}

int vehicle::discharge_battery( int amount, bool recurse )
{
    // Key parts by percentage charge level.
    std::multimap<int, vehicle_part *> dischargeable_parts;
    for( vehicle_part &p : parts ) {
        if( p.is_available() && p.is_battery() && p.ammo_remaining() > 0 ) {
            dischargeable_parts.insert( { ( p.ammo_remaining() * 100 ) / p.ammo_capacity( ammo_battery ), &p } );
        }
    }
    while( amount > 0 && !dischargeable_parts.empty() ) {
        // Grab first part, discharge until it reaches the next %, then re-insert with new % key.
        auto iter = std::prev( dischargeable_parts.end() );
        int charge_level = iter->first;
        vehicle_part *p = iter->second;
        dischargeable_parts.erase( iter );
        // Calculate number of charges to reach the previous %.
        int prev_charge_level = ( ( charge_level - 1 ) * p->ammo_capacity( ammo_battery ) ) / 100;
        int amount_to_discharge = std::min( p->ammo_remaining() - prev_charge_level, amount );
        p->ammo_consume( amount_to_discharge, global_part_pos3( *p ) );
        amount -= amount_to_discharge;
        if( p->ammo_remaining() > 0 ) {
            dischargeable_parts.insert( { ( p->ammo_remaining() * 100 ) / p->ammo_capacity( ammo_battery ), p } );
        }
    }

    auto discharge_visitor = []( vehicle * veh, int amount, int lost ) {
        add_msg_debug( debugmode::DF_VEHICLE, "CH: %d", amount + lost );
        return veh->discharge_battery( amount + lost, false );
    };
    if( amount > 0 && recurse ) { // need more power!
        amount = traverse_vehicle_graph( this, amount, discharge_visitor );
    }

    return amount; // non-zero if we weren't able to fulfill demand.
}

void vehicle::do_engine_damage( size_t e, int strain )
{
    strain = std::min( 25, strain );
    if( is_engine_on( e ) && !is_perpetual_type( e ) &&
        engine_fuel_left( e ) && rng( 1, 100 ) < strain ) {
        int dmg = rng( 0, strain * 4 );
        damage_direct( get_map(), engines[e], dmg );
        if( one_in( 2 ) ) {
            add_msg( _( "Your engine emits a high pitched whine." ) );
        } else {
            add_msg( _( "Your engine emits a loud grinding sound." ) );
        }
    }
}

void vehicle::idle( bool on_map )
{
    avg_velocity = ( velocity + avg_velocity ) / 2;

    power_parts();
    Character &player_character = get_player_character();
    if( engine_on && total_power_w() > 0 ) {
        int idle_rate = alternator_load;
        if( idle_rate < 10 ) {
            idle_rate = 10;    // minimum idle is 1% of full throttle
        }
        if( has_engine_type_not( fuel_type_muscle, true ) ) {
            consume_fuel( idle_rate, true );
        }

        if( on_map ) {
            noise_and_smoke( idle_rate, 1_turns );
        }
    } else {
        if( engine_on &&
            ( has_engine_type_not( fuel_type_muscle, true ) && has_engine_type_not( fuel_type_animal, true ) &&
              has_engine_type_not( fuel_type_wind, true ) && has_engine_type_not( fuel_type_mana, true ) ) ) {
            add_msg_if_player_sees( global_pos3(), _( "The %s's engine dies!" ), name );
        }
        engine_on = false;
    }

    if( !warm_enough_to_plant( player_character.pos() ) ) {
        for( int i : planters ) {
            vehicle_part &vp = parts[ i ];
            if( vp.enabled ) {
                add_msg_if_player_sees( global_pos3(), _( "The %s's planter turns off due to low temperature." ),
                                        name );
                vp.enabled = false;
            }
        }
    }

    smart_controller_handle_turn();

    if( !on_map ) {
        return;
    } else {
        update_time( calendar::turn );
    }

    if( has_part( "STEREO", true ) ) {
        play_music();
    }

    if( has_part( "CHIMES", true ) ) {
        play_chimes();
    }

    if( has_part( "CRASH_TERRAIN_AROUND", true ) ) {
        crash_terrain_around();
    }

    if( is_alarm_on ) {
        alarm();
    }
}

void vehicle::on_move()
{
    if( has_part( "TRANSFORM_TERRAIN", true ) ) {
        transform_terrain();
    }
    if( has_part( "SCOOP", true ) ) {
        operate_scoop();
    }
    if( has_part( "PLANTER", true ) ) {
        operate_planter();
    }
    if( has_part( "REAPER", true ) ) {
        operate_reaper();
    }
}

void vehicle::slow_leak()
{
    map &here = get_map();
    // for each badly damaged tanks (lower than 50% health), leak a small amount
    for( int part : fuel_containers ) {
        vehicle_part &p = parts[part];
        if( !p.is_leaking() || p.ammo_remaining() <= 0 ) {
            continue;
        }

        double health = p.health_percent();
        itype_id fuel = p.ammo_current();
        int qty = std::max( ( 0.5 - health ) * ( 0.5 - health ) * p.ammo_remaining() / 10, 1.0 );
        point q = coord_translate( p.mount );
        const tripoint dest = global_pos3() + tripoint( q, 0 );

        // damaged batteries self-discharge without leaking, plutonium leaks slurry
        if( fuel != fuel_type_battery && fuel != fuel_type_plutonium_cell ) {
            item leak( fuel, calendar::turn, qty );
            here.add_item_or_charges( dest, leak );
            p.ammo_consume( qty, global_part_pos3( p ) );
        } else if( fuel == fuel_type_plutonium_cell ) {
            if( p.ammo_remaining() >= PLUTONIUM_CHARGES / 10 ) {
                item leak( "plut_slurry_dense", calendar::turn, qty );
                here.add_item_or_charges( dest, leak );
                p.ammo_consume( qty * PLUTONIUM_CHARGES / 10, global_part_pos3( p ) );
            } else {
                p.ammo_consume( p.ammo_remaining(), global_part_pos3( p ) );
            }
        } else {
            p.ammo_consume( qty, global_part_pos3( p ) );
        }
    }
}

// total volume of all the things
units::volume vehicle::stored_volume( const int part ) const
{
    return get_items( part ).stored_volume();
}

units::volume vehicle::max_volume( const int part ) const
{
    return get_items( part ).max_volume();
}

units::volume vehicle::free_volume( const int part ) const
{
    return get_items( part ).free_volume();
}

void vehicle::make_active( item_location &loc )
{
    item &target = *loc;
    if( !target.needs_processing() ) {
        return;
    }
    auto cargo_parts = get_parts_at( loc.position(), "CARGO", part_status_flag::any );
    if( cargo_parts.empty() ) {
        return;
    }
    // System insures that there is only one part in this vector.
    vehicle_part *cargo_part = cargo_parts.front();
    active_items.add( target, cargo_part->mount );
}

int vehicle::add_charges( int part, const item &itm )
{
    if( !itm.count_by_charges() ) {
        debugmsg( "Add charges was called for an item not counted by charges!" );
        return 0;
    }
    const int ret = get_items( part ).amount_can_fit( itm );
    if( ret == 0 ) {
        return 0;
    }

    item itm_copy = itm;
    itm_copy.charges = ret;
    return add_item( part, itm_copy ) ? ret : 0;
}

cata::optional<vehicle_stack::iterator> vehicle::add_item( vehicle_part &pt, const item &obj )
{
    int idx = index_of_part( &pt );
    if( idx < 0 ) {
        debugmsg( "Tried to add item to invalid part" );
        return cata::nullopt;
    }
    return add_item( idx, obj );
}

cata::optional<vehicle_stack::iterator> vehicle::add_item( int part, const item &itm )
{
    if( part < 0 || part >= static_cast<int>( parts.size() ) ) {
        debugmsg( "int part (%d) is out of range", part );
        return cata::nullopt;
    }
    // const int max_weight = ?! // TODO: weight limit, calculation per vpart & vehicle stats, not a hard user limit.
    // add creaking sounds and damage to overloaded vpart, outright break it past a certain point, or when hitting bumps etc
    vehicle_part &p = parts[ part ];
    if( p.is_broken() ) {
        return cata::nullopt;
    }

    if( p.base.is_gun() ) {
        if( !itm.is_ammo() || !p.base.ammo_types().count( itm.ammo_type() ) ) {
            return cata::nullopt;
        }
    }
    bool charge = itm.count_by_charges();
    vehicle_stack istack = get_items( part );
    const int to_move = istack.amount_can_fit( itm );
    if( to_move == 0 || ( charge && to_move < itm.charges ) ) {
        return cata::nullopt; // @add_charges should be used in the latter case
    }
    if( charge ) {
        item *here = istack.stacks_with( itm );
        if( here ) {
            invalidate_mass();
            if( !here->merge_charges( itm ) ) {
                return cata::nullopt;
            } else {
                return cata::optional<vehicle_stack::iterator>( istack.get_iterator_from_pointer( here ) );
            }
        }
    }

    item itm_copy = itm;

    if( itm_copy.is_bucket_nonempty() ) {
        // this is a vehicle, so there is only one pocket.
        // so if it will spill, spill all of it
        itm_copy.spill_contents( global_part_pos3( part ) );
    }

    const vehicle_stack::iterator new_pos = p.items.insert( itm_copy );
    if( itm_copy.needs_processing() ) {
        active_items.add( *new_pos, p.mount );
    }

    invalidate_mass();
    return cata::optional<vehicle_stack::iterator>( new_pos );
}

bool vehicle::remove_item( int part, item *it )
{
    const cata::colony<item> &veh_items = parts[part].items;
    const cata::colony<item>::const_iterator iter = veh_items.get_iterator_from_pointer( it );
    if( iter == veh_items.end() ) {
        return false;
    }
    remove_item( part, iter );
    return true;
}

vehicle_stack::iterator vehicle::remove_item( int part, const vehicle_stack::const_iterator &it )
{
    cata::colony<item> &veh_items = parts[part].items;

    // remove from the active items cache (if it isn't there does nothing)
    active_items.remove( &*it );

    invalidate_mass();
    return veh_items.erase( it );
}

vehicle_stack vehicle::get_items( const int part )
{
    const tripoint pos = global_part_pos3( part );
    return vehicle_stack( &parts[part].items, pos.xy(), this, part );
}

vehicle_stack vehicle::get_items( const int part ) const
{
    // HACK: callers could modify items through this
    // TODO: a const version of vehicle_stack is needed
    return const_cast<vehicle *>( this )->get_items( part );
}

void vehicle::place_spawn_items()
{
    if( !type.is_valid() ) {
        return;
    }

    for( const vehicle_prototype::part_def &pt : type->parts ) {
        if( pt.with_ammo ) {
            int turret = part_with_feature( pt.pos, "TURRET", true );
            if( turret >= 0 && x_in_y( pt.with_ammo, 100 ) ) {
                parts[ turret ].ammo_set( random_entry( pt.ammo_types ), rng( pt.ammo_qty.first,
                                          pt.ammo_qty.second ) );
            }
        }
    }

    const float spawn_rate = get_option<float>( "ITEM_SPAWNRATE" );
    for( const vehicle_item_spawn &spawn : type->item_spawns ) {
        int part = part_with_feature( spawn.pos, "CARGO", false );
        if( part < 0 ) {
            debugmsg( "No CARGO parts at (%d, %d) of %s!", spawn.pos.x, spawn.pos.y, name );
        } else {
            bool broken = parts[ part ].is_broken();

            std::vector<item> created;
            const int spawn_count = roll_remainder( spawn.chance * std::max( spawn_rate, 1.0f ) / 100.0f );
            for( int i = 0; i < spawn_count; ++i ) {
                // if vehicle part is broken only 50% of items spawn and they will be variably damaged
                if( broken && one_in( 2 ) ) {
                    continue;
                }

                for( const itype_id &e : spawn.item_ids ) {
                    if( rng_float( 0, 1 ) < spawn_rate ) {
                        created.emplace_back( item( e ).in_its_container() );
                    }
                }
                for( const std::pair<itype_id, std::string> &e : spawn.variant_ids ) {
                    if( rng_float( 0, 1 ) < spawn_rate ) {
                        item added = item( e.first ).in_its_container();
                        added.set_itype_variant( e.second );
                        created.push_back( added );
                    }
                }
                for( const item_group_id &e : spawn.item_groups ) {
                    item_group::ItemList group_items = item_group::items_from( e, calendar::start_of_cataclysm,
                                                       spawn_flags::use_spawn_rate );
                    created.insert( created.end(), group_items.begin(), group_items.end() );
                }
            }
            for( item &e : created ) {
                if( e.is_null() ) {
                    continue;
                }
                if( broken && e.mod_damage( rng( 1, e.max_damage() ) ) ) {
                    continue; // we destroyed the item
                }
                if( e.is_tool() || e.is_gun() || e.is_magazine() ) {
                    bool spawn_ammo = rng( 0, 99 ) < spawn.with_ammo && e.ammo_remaining() == 0;
                    bool spawn_mag  = rng( 0, 99 ) < spawn.with_magazine && !e.magazine_integral() &&
                                      !e.magazine_current();

                    if( spawn_mag ) {
                        item mag( e.magazine_default(), e.birthday() );
                        if( spawn_ammo ) {
                            mag.ammo_set( mag.ammo_default() );
                        }
                        e.put_in( mag, item_pocket::pocket_type::MAGAZINE_WELL );
                    } else if( spawn_ammo && e.is_magazine() ) {
                        e.ammo_set( e.ammo_default() );
                    }
                }

                // Copy vehicle owner for items within
                if( has_owner() ) {
                    e.set_owner( get_owner() );
                }

                add_item( part, e );
            }
        }
    }
}

void vehicle::place_zones( map &pmap ) const
{
    if( !type.is_valid() || !has_owner() ) {
        return;
    }
    for( vehicle_prototype::zone_def const &d : type->zone_defs ) {
        tripoint const pt = pmap.getabs( tripoint( pos + d.pt, pmap.get_abs_sub().z() ) );
        mapgen_place_zone( pt, pt, d.zone_type, get_owner(), d.name, d.filter, &pmap );
    }
}

void vehicle::gain_moves()
{
    fuel_used_last_turn.clear();
    check_falling_or_floating();
    const bool pl_control = player_in_control( get_player_character() );
    if( is_moving() || is_falling ) {
        if( !loose_parts.empty() ) {
            shed_loose_parts();
        }
        of_turn = 1 + of_turn_carry;
        const int vslowdown = slowdown( velocity );
        if( vslowdown > std::abs( velocity ) ) {
            if( cruise_on && cruise_velocity && pl_control ) {
                velocity = velocity > 0 ? 1 : -1;
            } else {
                stop();
            }
        } else if( velocity < 0 ) {
            velocity += vslowdown;
        } else {
            velocity -= vslowdown;
        }
        is_on_ramp = false;
    } else {
        of_turn = .001;
    }
    of_turn_carry = 0;
    // cruise control TODO: enable for NPC?
    if( ( pl_control || is_following || is_patrolling ) && cruise_on && cruise_velocity != velocity ) {
        thrust( ( cruise_velocity ) > velocity ? 1 : -1 );
    } else if( is_rotorcraft() && velocity == 0 ) {
        // rotorcraft uses fuel for hover
        // whether it's flying or not is checked inside thrust function
        thrust( 0 );
    }

    // Force off-map vehicles to load by visiting them every time we gain moves.
    // Shouldn't be too expensive if there aren't fifty trillion vehicles in the graph...
    // ...and if there are, it's the player's fault for putting them there.
    auto nil_visitor = []( vehicle *, int amount, int ) {
        return amount;
    };
    traverse_vehicle_graph( this, 1, nil_visitor );

    if( check_environmental_effects ) {
        check_environmental_effects = do_environmental_effects();
    }

    // turrets which are enabled will try to reload and then automatically fire
    // Turrets which are disabled but have targets set are a special case
    for( vehicle_part *e : turrets() ) {
        if( e->enabled || e->target.second != e->target.first ) {
            automatic_fire_turret( *e );
        }
    }

    if( velocity < 0 ) {
        beeper_sound();
    }
}

void vehicle::dump_items_from_part( const size_t index )
{
    map &here = get_map();
    vehicle_part &vp = parts[ index ];
    for( item &e : vp.items ) {
        here.add_item_or_charges( global_part_pos3( vp ), e );
    }
    vp.items.clear();
}

bool vehicle::decrement_summon_timer()
{
    if( !summon_time_limit ) {
        return false;
    }
    if( *summon_time_limit <= 0_turns ) {
        for( const vpart_reference &vp : get_all_parts() ) {
            const size_t p = vp.part_index();
            dump_items_from_part( p );
        }
        add_msg_if_player_sees( global_pos3(), m_info, _( "Your %s winks out of existence." ), name );
        get_map().destroy_vehicle( this );
        return true;
    } else {
        *summon_time_limit -= 1_turns;
    }
    return false;
}

void vehicle::suspend_refresh()
{
    // disable refresh and cache recalculation
    no_refresh = true;
    mass_dirty = false;
    mass_center_precalc_dirty = false;
    mass_center_no_precalc_dirty = false;
    coeff_rolling_dirty = false;
    coeff_air_dirty = false;
    coeff_water_dirty = false;
    coeff_air_changed = false;
}

void vehicle::enable_refresh()
{
    // force all caches to recalculate
    no_refresh = false;
    mass_dirty = true;
    mass_center_precalc_dirty = true;
    mass_center_no_precalc_dirty = true;
    coeff_rolling_dirty = true;
    coeff_air_dirty = true;
    coeff_water_dirty = true;
    coeff_air_changed = true;
    refresh();
}

/**
 * Refreshes all caches and refinds all parts. Used after the vehicle has had a part added or removed.
 * Makes indices of different part types so they're easy to find. Also calculates power drain.
 */
void vehicle::refresh( const bool remove_fakes )
{
    if( no_refresh ) {
        return;
    }

    alternators.clear();
    engines.clear();
    reactors.clear();
    solar_panels.clear();
    wind_turbines.clear();
    sails.clear();
    water_wheels.clear();
    funnels.clear();
    emitters.clear();
    relative_parts.clear();
    loose_parts.clear();
    wheelcache.clear();
    rail_wheelcache.clear();
    rotors.clear();
    steering.clear();
    speciality.clear();
    floating.clear();
    batteries.clear();
    fuel_containers.clear();
    turret_locations.clear();
    mufflers.clear();
    planters.clear();
    accessories.clear();

    alternator_load = 0;
    extra_drag = 0;
    all_wheels_on_one_axis = true;
    int first_wheel_y_mount = INT_MAX;

    // Used to sort part list so it displays properly when examining
    struct sort_veh_part_vector {
        vehicle *veh;
        inline bool operator()( const int p1, const int p2 ) const {
            return veh->part_info( p1 ).list_order < veh->part_info( p2 ).list_order;
        }
    } svpv = { this };

    mount_min.x = 123;
    mount_min.y = 123;
    mount_max.x = -123;
    mount_max.y = -123;

    int railwheel_xmin = INT_MAX;
    int railwheel_ymin = INT_MAX;
    int railwheel_xmax = INT_MIN;
    int railwheel_ymax = INT_MIN;

    has_enabled_smart_controller = false;
    smart_controller_state = cata::nullopt;

    bool refresh_done = false;

    // Main loop over all vehicle parts.
    for( const vpart_reference &vp : get_all_parts() ) {
        const size_t p = vp.part_index();
        const vpart_info &vpi = vp.info();
        if( vp.part().removed ) {
            continue;
        }
        refresh_done = true;

        // Build map of point -> all parts in that point
        const point pt = vp.mount();
        mount_min.x = std::min( mount_min.x, pt.x );
        mount_min.y = std::min( mount_min.y, pt.y );
        mount_max.x = std::max( mount_max.x, pt.x );
        mount_max.y = std::max( mount_max.y, pt.y );

        // This will keep the parts at point pt sorted
        std::vector<int>::iterator vii = std::lower_bound( relative_parts[pt].begin(),
                                         relative_parts[pt].end(),
                                         static_cast<int>( p ), svpv );
        relative_parts[pt].insert( vii, p );

        if( vpi.has_flag( VPFLAG_FLOATS ) ) {
            floating.push_back( p );
        }

        if( vp.part().is_unavailable() ) {
            continue;
        }
        if( vpi.has_flag( VPFLAG_ALTERNATOR ) ) {
            alternators.push_back( p );
        }
        if( vpi.has_flag( VPFLAG_ENGINE ) ) {
            engines.push_back( p );
        }
        if( vpi.has_flag( VPFLAG_REACTOR ) ) {
            reactors.push_back( p );
        }
        if( vpi.has_flag( VPFLAG_SOLAR_PANEL ) ) {
            solar_panels.push_back( p );
        }
        if( vpi.has_flag( VPFLAG_ROTOR ) || vpi.has_flag( VPFLAG_ROTOR_SIMPLE ) ) {
            rotors.push_back( p );
        }
        if( vp.part().is_battery() ) {
            batteries.push_back( p );
        }
        if( vp.part().is_fuel_store( false ) ) {
            fuel_containers.push_back( p );
        }
        if( vp.part().is_turret() ) {
            turret_locations.push_back( p );
        }
        if( vpi.has_flag( "WIND_TURBINE" ) ) {
            wind_turbines.push_back( p );
        }
        if( vpi.has_flag( "WIND_POWERED" ) ) {
            sails.push_back( p );
        }
        if( vpi.has_flag( "WATER_WHEEL" ) ) {
            water_wheels.push_back( p );
        }
        if( vpi.has_flag( "FUNNEL" ) ) {
            funnels.push_back( p );
        }
        if( vpi.has_flag( "UNMOUNT_ON_MOVE" ) ) {
            loose_parts.push_back( p );
        }
        if( !vpi.emissions.empty() || !vpi.exhaust.empty() ) {
            emitters.push_back( p );
        }
        if( vpi.has_flag( VPFLAG_WHEEL ) ) {
            wheelcache.push_back( p );
        }
        if( vpi.has_flag( "SMART_ENGINE_CONTROLLER" ) && vp.part().enabled ) {
            has_enabled_smart_controller = true;
        }
        if( vpi.has_flag( VPFLAG_WHEEL ) && vpi.has_flag( VPFLAG_RAIL ) ) {
            rail_wheelcache.push_back( p );
            if( first_wheel_y_mount == INT_MAX ) {
                first_wheel_y_mount = vp.part().mount.y;
            }
            if( first_wheel_y_mount != vp.part().mount.y ) {
                // vehicle have wheels on different axis
                all_wheels_on_one_axis = false;
            }

            railwheel_xmin = std::min( railwheel_xmin, pt.x );
            railwheel_ymin = std::min( railwheel_ymin, pt.y );
            railwheel_xmax = std::max( railwheel_xmax, pt.x );
            railwheel_ymax = std::max( railwheel_ymax, pt.y );
        }
        if( ( vpi.has_flag( "STEERABLE" ) && part_with_feature( pt, "STEERABLE", true ) != -1 ) ||
            vpi.has_flag( "TRACKED" ) ) {
            // TRACKED contributes to steering effectiveness but
            //  (a) doesn't count as a steering axle for install difficulty
            //  (b) still contributes to drag for the center of steering calculation
            steering.push_back( p );
        }
        if( vpi.has_flag( "SECURITY" ) ) {
            speciality.push_back( p );
        }
        if( vp.part().enabled && vpi.has_flag( "EXTRA_DRAG" ) ) {
            extra_drag += vpi.power;
        }
        if( vpi.has_flag( "EXTRA_DRAG" ) && ( vpi.has_flag( "WIND_TURBINE" ) ||
                                              vpi.has_flag( "WATER_WHEEL" ) ) ) {
            extra_drag += vpi.power;
        }
        if( camera_on && vpi.has_flag( "CAMERA" ) ) {
            vp.part().enabled = true;
        } else if( !camera_on && vpi.has_flag( "CAMERA" ) ) {
            vp.part().enabled = false;
        }
        if( vpi.has_flag( "TURRET" ) && !has_part( global_part_pos3( vp.part() ), "TURRET_CONTROLS" ) ) {
            vp.part().enabled = false;
        }
        if( vpi.has_flag( "MUFFLER" ) ) {
            mufflers.push_back( p );
        }
        if( vpi.has_flag( "PLANTER" ) ) {
            planters.push_back( p );
        }
        if( vpi.has_flag( VPFLAG_ENABLED_DRAINS_EPOWER ) ) {
            accessories.push_back( p );
        }
    }

    rail_wheel_bounding_box.p1 = point( railwheel_xmin, railwheel_ymin );
    rail_wheel_bounding_box.p2 = point( railwheel_xmax, railwheel_ymax );
    front_left.x = mount_max.x;
    front_left.y = mount_min.y;
    front_right = mount_max;

    if( !refresh_done ) {
        mount_min = mount_max = point_zero;
        rail_wheel_bounding_box.p1 = point_zero;
        rail_wheel_bounding_box.p2 = point_zero;
    }

    const auto need_fake_part = [&]( const point & real_mount, const std::string & flag ) {
        int real = part_with_feature( real_mount, flag, true );
        if( real >= 0 && real < num_parts() ) {
            return real;
        }
        return -1;
    };
    const auto add_fake_part = [&]( const point & real_mount, const std::string & flag ) {
        // to be eligible for a fake copy, you have to be an obstacle or protrusion
        const int real_index = need_fake_part( real_mount, flag );
        if( real_index < 0 ) {
            return;
        }
        // find neighbor info for current mount
        vpart_edge_info edge_info = get_edge_info( real_mount );
        // add fake mounts based on the edge info
        if( edge_info.is_edge_mount() ) {
            // get a copy of the real part and install it as an inactive fake part
            vehicle_part &part_real = parts.at( real_index );
            if( part_real.has_fake &&
                static_cast<size_t>( part_real.fake_part_at ) < parts.size() ) {
                relative_parts[ parts[ part_real.fake_part_at ].mount ].push_back(
                    part_real.fake_part_at );
                return;
            }
            vehicle_part part_fake( parts.at( real_index ) );
            part_real.has_fake = true;
            part_fake.is_fake = true;
            part_fake.fake_part_to = real_index;
            part_fake.mount += edge_info.is_left_edge() ? point_north : point_south;
            if( part_real.info().has_flag( "PROTRUSION" ) ) {
                for( const int vp : relative_parts.at( part_real.mount ) ) {
                    if( parts.at( vp ).is_fake ) {
                        part_fake.fake_protrusion_on = vp;
                        break;
                    }
                }
            }
            int fake_index = parts.size();
            part_real.fake_part_at = fake_index;
            fake_parts.push_back( fake_index );
            relative_parts[ part_fake.mount ].push_back( fake_index );
            edges.emplace( real_mount, edge_info );
            parts.push_back( part_fake );
        }
    };
    // re-install fake parts - this could be done in a separate function, but we want to
    // guarantee that the fake parts were removed before being added
    if( remove_fakes && !has_tag( "wreckage" ) ) {
        // add all the obstacles first
        for( const std::pair <const point, std::vector<int>> &rp : relative_parts ) {
            add_fake_part( rp.first, "OBSTACLE" );
        }
        // then add protrusions that hanging on top of fake obstacles.

        std::vector<int> current_fakes = fake_parts; // copy, not a reference
        for( const int fake_index : current_fakes ) {
            add_fake_part( parts.at( fake_index ).mount, "PROTRUSION" );
        }

        // add fake camera parts so vision isn't blocked by fake parts
        for( const std::pair <const point, std::vector<int>> &rp : relative_parts ) {
            add_fake_part( rp.first, "CAMERA" );
        }
    } else {
        // Always repopulate fake parts in relative_parts cache since we cleared it.
        for( const int fake_index : fake_parts ) {
            if( parts[fake_index].removed ) {
                continue;
            }
            point pt = parts[fake_index].mount;
            relative_parts[pt].push_back( fake_index );
        }
    }

    // NB: using the _old_ pivot point, don't recalc here, we only do that when moving!
    std::set<int> smzs = precalc_mounts( 0, pivot_rotation[0], pivot_anchor[0] );
    // update the fakes, and then repopulate the cache
    update_active_fakes();
    check_environmental_effects = true;
    insides_dirty = true;
    zones_dirty = true;
    invalidate_mass();
    occupied_cache_pos = { -1, -1, -1 };
}

vpart_edge_info vehicle::get_edge_info( const point &mount ) const
{
    point forward = mount + point_east;
    point aft = mount + point_west;
    point left = mount + point_north;
    point right = mount + point_south;
    int f_index = -1;
    int a_index = -1;
    int l_index = -1;
    int r_index = -1;
    bool left_side = false;
    bool right_side = false;
    if( relative_parts.find( forward ) != relative_parts.end() &&
        !parts.at( relative_parts.at( forward ).front() ).is_fake ) {
        f_index = relative_parts.at( forward ).front();
    }
    if( relative_parts.find( aft ) != relative_parts.end() &&
        !parts.at( relative_parts.at( aft ).front() ).is_fake ) {
        a_index = relative_parts.at( aft ).front();
    }
    if( relative_parts.find( left ) != relative_parts.end() &&
        !parts.at( relative_parts.at( left ).front() ).is_fake ) {
        l_index = relative_parts.at( left ).front();
        if( parts.at( relative_parts.at( left ).front() ).info().has_flag( "PROTRUSION" ) ) {
            left_side = true;
        }
    }
    if( relative_parts.find( right ) != relative_parts.end() &&
        !parts.at( relative_parts.at( right ).front() ).is_fake ) {
        r_index = relative_parts.at( right ).front();
        if( parts.at( relative_parts.at( right ).front() ).info().has_flag( "PROTRUSION" ) ) {
            right_side = true;
        }
    }
    return vpart_edge_info( f_index, a_index, l_index, r_index, left_side, right_side );
}

void vehicle::remove_fake_parts( const bool cleanup )
{
    if( fake_parts.empty() ) {
        edges.clear();
        return;
    }
    for( const int fake_index : fake_parts ) {
        if( fake_index >= num_parts() ) {
            debugmsg( "tried to remove fake part at %d but only %zu parts!", fake_index,
                      parts.size() );
            continue;
        }
        vehicle_part &part_fake = parts.at( fake_index );
        int real_index = part_fake.fake_part_to;
        if( real_index >= num_parts() ) {
            debugmsg( "tried to remove fake part at %d with real at %d but only %zu parts!",
                      fake_index, real_index, parts.size() );
        } else {
            vehicle_part &part_real = parts.at( real_index );
            part_real.has_fake = false;
            part_real.fake_part_at = -1;
        }
        part_fake.removed = true;
    }
    edges.clear();
    fake_parts.clear();
    if( cleanup ) {
        do_remove_part_actual();
    }
}

bool vehicle::real_or_active_fake_part( const int part_num ) const
{
    if( part_num < num_parts() ) {
        return !parts.at( part_num ).is_fake || parts.at( part_num ).is_active_fake;
    }
    return false;
}

tripoint vehicle::get_abs_diff( const tripoint &one, const tripoint &two ) const
{
    return ( one - two ).abs();
}

const point &vehicle::pivot_point() const
{
    if( pivot_dirty ) {
        refresh_pivot();
    }

    return pivot_cache;
}

void vehicle::refresh_pivot() const
{
    // Const method, but messes with mutable fields
    pivot_dirty = false;

    if( wheelcache.empty() || !valid_wheel_config() ) {
        // No usable wheels, use CoM (dragging)
        pivot_cache = local_center_of_mass();
        return;
    }

    // The model here is:
    //
    //  We are trying to rotate around some point (xc,yc)
    //  This produces a friction force / moment from each wheel resisting the
    //  rotation. We want to find the point that minimizes that resistance.
    //
    //  For a given wheel w at (xw,yw), find:
    //   weight(w): a scaling factor for the friction force based on wheel
    //              size, brokenness, steerability/orientation
    //   center_dist: the distance from (xw,yw) to (xc,yc)
    //   centerline_angle: the angle between the X axis and a line through
    //                     (xw,yw) and (xc,yc)
    //
    //  Decompose the force into two components, assuming that the wheel is
    //  aligned along the X axis and we want to apply different weightings to
    //  the in-line vs perpendicular parts of the force:
    //
    //   Resistance force in line with the wheel (X axis)
    //    Fi = weightI(w) * center_dist * sin(centerline_angle)
    //   Resistance force perpendicular to the wheel (Y axis):
    //    Fp = weightP(w) * center_dist * cos(centerline_angle);
    //
    //  Then find the moment that these two forces would apply around (xc,yc)
    //    moment(w) = center_dist * cos(centerline_angle) * Fi +
    //                center_dist * sin(centerline_angle) * Fp
    //
    //  Note that:
    //    cos(centerline_angle) = (xw-xc) / center_dist
    //    sin(centerline_angle) = (yw-yc) / center_dist
    // -> moment(w) = weightP(w)*(xw-xc)^2 + weightI(w)*(yw-yc)^2
    //              = weightP(w)*xc^2 - 2*weightP(w)*xc*xw + weightP(w)*xw^2 +
    //                weightI(w)*yc^2 - 2*weightI(w)*yc*yw + weightI(w)*yw^2
    //
    //  which happily means that the X and Y axes can be handled independently.
    //  We want to minimize sum(moment(w)) due to wheels w=0,1,..., which
    //  occurs when:
    //
    //    sum( 2*xc*weightP(w) - 2*weightP(w)*xw ) = 0
    //     -> xc = (weightP(0)*x0 + weightP(1)*x1 + ...) /
    //             (weightP(0) + weightP(1) + ...)
    //    sum( 2*yc*weightI(w) - 2*weightI(w)*yw ) = 0
    //     -> yc = (weightI(0)*y0 + weightI(1)*y1 + ...) /
    //             (weightI(0) + weightI(1) + ...)
    //
    // so it turns into a fairly simple weighted average of the wheel positions.

    float xc_numerator = 0.0f;
    float xc_denominator = 0.0f;
    float yc_numerator = 0.0f;
    float yc_denominator = 0.0f;

    for( int p : wheelcache ) {
        const vehicle_part &wheel = parts[p];

        // TODO: load on tire?
        int contact_area = wheel.wheel_area();
        float weight_i;  // weighting for the in-line part
        float weight_p;  // weighting for the perpendicular part
        if( wheel.is_broken() ) {
            // broken wheels don't roll on either axis
            weight_i = contact_area * 2.0;
            weight_p = contact_area * 2.0;
        } else if( part_with_feature( wheel.mount, "STEERABLE", true ) != -1 ) {
            // Unbroken steerable wheels can handle motion on both axes
            // (but roll a little more easily inline)
            weight_i = contact_area * 0.1;
            weight_p = contact_area * 0.2;
        } else {
            // Regular wheels resist perpendicular motion
            weight_i = contact_area * 0.1;
            weight_p = contact_area;
        }

        xc_numerator += weight_p * wheel.mount.x;
        yc_numerator += weight_i * wheel.mount.y;
        xc_denominator += weight_p;
        yc_denominator += weight_i;
    }

    if( xc_denominator < 0.1 || yc_denominator < 0.1 ) {
        debugmsg( "vehicle::refresh_pivot had a bad weight: xc=%.3f/%.3f yc=%.3f/%.3f",
                  xc_numerator, xc_denominator, yc_numerator, yc_denominator );
        pivot_cache = local_center_of_mass();
    } else {
        pivot_cache.x = std::round( xc_numerator / xc_denominator );
        pivot_cache.y = std::round( yc_numerator / yc_denominator );
    }
}

void vehicle::do_towing_move()
{
    if( !no_towing_slack() || velocity <= 0 ) {
        return;
    }
    bool invalidate = false;
    if( !tow_data.get_towed() ) {
        debugmsg( "tried to do towing move, but no towed vehicle!" );
        invalidate = true;
    }
    const int tow_index = get_tow_part();
    if( tow_index == -1 ) {
        debugmsg( "tried to do towing move, but no tow part" );
        invalidate = true;
    }
    vehicle *towed_veh = tow_data.get_towed();
    if( !towed_veh ) {
        debugmsg( "tried to do towing move, but towed vehicle doesn't exist." );
        invalidate_towing();
        return;
    }
    const int other_tow_index = towed_veh->get_tow_part();
    if( other_tow_index == -1 ) {
        debugmsg( "tried to do towing move but towed vehicle has no towing part" );
        invalidate = true;
    }
    if( towed_veh->global_pos3().z != global_pos3().z ) {
        // how the hellicopter did this happen?
        // yes, this can happen when towing over a bridge (see #47293)
        invalidate = true;
        add_msg( m_info, _( "A towing cable snaps off of %s." ), tow_data.get_towed()->disp_name() );
    }
    if( invalidate ) {
        invalidate_towing( true );
        return;
    }
    map &here = get_map();
    const tripoint tower_tow_point = here.getabs( global_part_pos3( tow_index ) );
    const tripoint towed_tow_point = here.getabs( towed_veh->global_part_pos3( other_tow_index ) );
    // same as above, but where the pulling vehicle is pulling from
    units::angle towing_veh_angle = towed_veh->get_angle_from_targ( tower_tow_point );
    const bool reverse = towed_veh->tow_data.tow_direction == TOW_BACK;
    int accel_y = 0;
    tripoint vehpos = global_square_location().raw();
    int turn_x = get_turn_from_angle( towing_veh_angle, vehpos, tower_tow_point, reverse );
    if( rl_dist( towed_tow_point, tower_tow_point ) < 6 ) {
        accel_y = reverse ? -1 : 1;
    }
    if( towed_veh->velocity <= velocity && rl_dist( towed_tow_point, tower_tow_point ) >= 7 ) {
        accel_y = reverse ? 1 : -1;
    }
    if( rl_dist( towed_tow_point, tower_tow_point ) >= 12 ) {
        towed_veh->velocity = velocity * 1.8;
        if( reverse ) {
            towed_veh->velocity = -towed_veh->velocity;
        }
    } else {
        towed_veh->velocity = reverse ? -velocity : velocity;
    }
    if( towed_veh->tow_data.tow_direction == TOW_FRONT ) {
        towed_veh->selfdrive( point( turn_x, accel_y ) );
    } else if( towed_veh->tow_data.tow_direction == TOW_BACK ) {
        accel_y = 10;
        towed_veh->selfdrive( point( turn_x, accel_y ) );
    } else {
        towed_veh->skidding = true;
        std::vector<tripoint> lineto = line_to( here.getlocal( towed_tow_point ),
                                                here.getlocal( tower_tow_point ) );
        tripoint nearby_destination;
        if( lineto.size() >= 2 ) {
            nearby_destination = lineto[1];
        } else {
            nearby_destination = tower_tow_point;
        }
        const tripoint destination_delta( here.getlocal( tower_tow_point ).xy() - nearby_destination.xy() +
                                          tripoint( 0, 0, towed_veh->global_pos3().z ) );
        const tripoint move_destination( clamp( destination_delta.x, -1, 1 ),
                                         clamp( destination_delta.y, -1, 1 ),
                                         clamp( destination_delta.z, -1, 1 ) );
        here.move_vehicle( *towed_veh, move_destination, towed_veh->face );
        towed_veh->move = tileray( destination_delta.xy() );
    }

}

bool vehicle::is_external_part( const tripoint &part_pt ) const
{
    map &here = get_map();
    for( const tripoint &elem : here.points_in_radius( part_pt, 1 ) ) {
        const optional_vpart_position vp = here.veh_at( elem );
        if( !vp ) {
            return true;
        }
        if( &vp->vehicle() != this ) {
            return true;
        }
    }
    return false;
}

bool vehicle::is_towing() const
{
    bool ret = false;
    if( !tow_data.get_towed() ) {
        return ret;
    } else {
        if( !tow_data.get_towed()->tow_data.get_towed_by() ) {
            debugmsg( "vehicle %s is towing, but the towed vehicle has no tower defined", name );
            return ret;
        }
        ret = true;
    }
    return ret;
}

bool vehicle::is_towed() const
{
    bool ret = false;
    if( !tow_data.get_towed_by() ) {
        return ret;
    } else {
        if( !tow_data.get_towed_by()->tow_data.get_towed() ) {
            debugmsg( "vehicle %s is marked as towed, but the tower vehicle has no towed defined", name );
            return ret;
        }
        ret = true;
    }
    return ret;
}

int vehicle::get_tow_part() const
{
    for( const vpart_reference &vp : get_all_parts() ) {
        const size_t p = vp.part_index();
        if( vp.part().removed ) {
            continue;
        }

        if( part_with_feature( p, "TOW_CABLE", true ) >= 0 && vp.part().is_available() ) {
            return p;
        }
    }
    return -1;
}

bool vehicle::has_tow_attached() const
{
    bool ret = false;
    for( const vpart_reference &vp : get_all_parts() ) {
        const size_t p = vp.part_index();
        if( vp.part().removed ) {
            continue;
        }

        if( part_with_feature( p, "TOW_CABLE", true ) >= 0 && vp.part().is_available() ) {
            ret = true;
            break;
        }
    }
    return ret;
}

void vehicle::set_tow_directions()
{
    const int length = mount_max.x - mount_min.x + 1;
    const point mount_of_tow = parts[get_tow_part()].mount;
    const point normalized_tow_mount = point( std::abs( mount_of_tow.x - mount_min.x ),
                                       std::abs( mount_of_tow.y - mount_min.y ) );
    if( length >= 3 ) {
        const int trisect = length / 3;
        if( normalized_tow_mount.x <= trisect ) {
            tow_data.tow_direction = TOW_BACK;
        } else if( normalized_tow_mount.x > trisect && normalized_tow_mount.x <= trisect * 2 ) {
            tow_data.tow_direction = TOW_SIDE;
        } else {
            tow_data.tow_direction = TOW_FRONT;
        }
    } else {
        // its a small vehicle, no danger if it flips around.
        tow_data.tow_direction = TOW_FRONT;
    }
}

bool towing_data::set_towing( vehicle *tower_veh, vehicle *towed_veh )
{
    if( !towed_veh || !tower_veh ) {
        return false;
    }
    towed_veh->tow_data.towed_by = tower_veh;
    tower_veh->tow_data.towing = towed_veh;
    tower_veh->set_tow_directions();
    towed_veh->set_tow_directions();
    return true;
}

void vehicle::invalidate_towing( bool first_vehicle )
{
    if( !is_towing() && !is_towed() ) {
        return;
    }
    vehicle *other_veh = nullptr;
    if( is_towing() ) {
        other_veh = tow_data.get_towed();
    } else if( is_towed() ) {
        other_veh = tow_data.get_towed_by();
    }
    if( other_veh && first_vehicle ) {
        other_veh->invalidate_towing();
    }
    map &here = get_map();
    for( const vpart_reference &vp : get_all_parts() ) {
        const size_t p = vp.part_index();
        if( vp.part().removed ) {
            continue;
        }

        if( part_with_feature( p, "TOW_CABLE", true ) >= 0 ) {
            if( first_vehicle ) {
                vehicle_part *part = &parts[part_with_feature( p, "TOW_CABLE", true )];
                item drop = part->properties_to_item();
                here.add_item_or_charges( global_part_pos3( *part ), drop );
            }
            remove_part( part_with_feature( p, "TOW_CABLE", true ) );
            break;
        }
    }
    tow_data.clear_towing();
}

// to be called on the towed vehicle
bool vehicle::tow_cable_too_far() const
{
    if( !tow_data.get_towed_by() ) {
        debugmsg( "checking tow cable length on a vehicle that has no towing vehicle" );
        return false;
    }
    int index = get_tow_part();
    if( index == -1 ) {
        debugmsg( "towing data exists but no towing part" );
        return false;
    }
    map &here = get_map();
    tripoint towing_point = here.getabs( global_part_pos3( index ) );
    if( !tow_data.get_towed_by()->tow_data.get_towed() ) {
        debugmsg( "vehicle %s has data for a towing vehicle, but that towing vehicle does not have %s listed as towed",
                  disp_name(), disp_name() );
        return false;
    }
    int other_index = tow_data.get_towed_by()->get_tow_part();
    if( other_index == -1 ) {
        debugmsg( "towing data exists but no towing part" );
        return false;
    }
    tripoint towed_point = here.getabs( tow_data.get_towed_by()->global_part_pos3( other_index ) );
    if( towing_point == tripoint_zero || towed_point == tripoint_zero ) {
        debugmsg( "towing data exists but no towing part" );
        return false;
    }
    return rl_dist( towing_point, towed_point ) >= 25;
}

// the towing cable only starts pulling at a certain distance between the vehicles
// to be called on the towing vehicle
bool vehicle::no_towing_slack() const
{
    if( !tow_data.get_towed() ) {
        return false;
    }
    int index = get_tow_part();
    if( index == -1 ) {
        debugmsg( "towing data exists but no towing part" );
        return false;
    }
    map &here = get_map();
    tripoint towing_point = here.getabs( global_part_pos3( index ) );
    if( !tow_data.get_towed()->tow_data.get_towed_by() ) {
        debugmsg( "vehicle %s has data for a towed vehicle, but that towed vehicle does not have %s listed as tower",
                  disp_name(), disp_name() );
        return false;
    }
    int other_index = tow_data.get_towed()->get_tow_part();
    if( other_index == -1 ) {
        debugmsg( "towing data exists but no towing part" );
        return false;
    }
    tripoint towed_point = here.getabs( tow_data.get_towed()->global_part_pos3( other_index ) );
    if( towing_point == tripoint_zero || towed_point == tripoint_zero ) {
        debugmsg( "towing data exists but no towing part" );
        return false;
    }
    return rl_dist( towing_point, towed_point ) >= 8;

}

void vehicle::remove_remote_part( int part_num )
{
    vehicle *veh = find_vehicle( parts[part_num].target.second );

    // If the target vehicle is still there, ask it to remove its part
    if( veh != nullptr ) {
        const tripoint local_abs = get_map().getabs( global_part_pos3( part_num ) );

        for( size_t j = 0; j < veh->loose_parts.size(); j++ ) {
            int remote_partnum = veh->loose_parts[j];
            const vehicle_part *remote_part = &veh->parts[remote_partnum];

            if( veh->part_flag( remote_partnum, "POWER_TRANSFER" ) && remote_part->target.first == local_abs ) {
                veh->remove_part( remote_partnum );
                return;
            }
        }
    }
}

void vehicle::shed_loose_parts( const tripoint_bub_ms *src, const tripoint_bub_ms *dst )
{
    map &here = get_map();
    // remove_part rebuilds the loose_parts vector, so iterate over a copy to preserve
    // power transfer lines that still have some slack to them
    std::vector<int> lp = loose_parts;
    for( const int &elem : lp ) {
        if( std::find( loose_parts.begin(), loose_parts.end(), elem ) == loose_parts.end() ) {
            // part was removed elsewhere
            continue;
        }
        if( part_flag( elem, "POWER_TRANSFER" ) ) {
            int distance = rl_dist( here.getabs( bub_part_pos( parts[elem] ) ), parts[elem].target.second );
            int max_dist = parts[elem].get_base().type->maximum_charges();
            if( src && ( max_dist - distance ) > 0 ) {
                // power line still has some slack to it, so keep it attached for now
                vehicle *veh = find_vehicle( parts[elem].target.second );
                if( veh != nullptr ) {
                    for( int remote_lp : veh->loose_parts ) {
                        if( veh->part_flag( remote_lp, "POWER_TRANSFER" ) &&
                            veh->parts[remote_lp].target.first == here.getabs( *src ) ) {
                            // update remote part's target to new position
                            veh->parts[remote_lp].target.first = here.getabs( dst ? *dst : bub_part_pos( elem ) );
                            veh->parts[remote_lp].target.second = veh->parts[remote_lp].target.first;
                        }
                    }
                }
                continue;
            }
            add_msg_if_player_sees( global_part_pos3( parts[elem] ), m_warning,
                                    _( "The %s's power connection was detached!" ), name );
            remove_remote_part( elem );
        }
        if( is_towing() || is_towed() ) {
            vehicle *other_veh = is_towing() ? tow_data.get_towed() : tow_data.get_towed_by();
            if( other_veh ) {
                other_veh->remove_part( other_veh->part_with_feature( other_veh->get_tow_part(), "TOW_CABLE",
                                        true ) );
                other_veh->tow_data.clear_towing();
            }
            tow_data.clear_towing();
        }
        const vehicle_part *part = &parts[elem];
        if( !magic && !part->properties_to_item().has_flag( json_flag_POWER_CORD ) ) {
            item drop = part->properties_to_item();
            here.add_item_or_charges( global_part_pos3( *part ), drop );
        }

        remove_part( elem );
    }
}

bool vehicle::enclosed_at( const tripoint &pos )
{
    refresh_insides();
    std::vector<vehicle_part *> parts_here = get_parts_at( pos, "BOARDABLE",
            part_status_flag::working );
    if( !parts_here.empty() ) {
        return parts_here.front()->inside;
    }
    return false;
}

void vehicle::refresh_insides()
{
    if( !insides_dirty ) {
        return;
    }
    insides_dirty = false;
    for( const vpart_reference &vp : get_all_parts() ) {
        const size_t p = vp.part_index();
        if( vp.part().removed ) {
            continue;
        }
        /* If there's no roof, or there is a roof but it's broken, it's outside.
         * (Use short-circuiting && so broken frames don't screw this up) */
        if( !( part_with_feature( p, "ROOF", true ) >= 0 && vp.part().is_available() ) ) {
            vp.part().inside = false;
            continue;
        }

        // inside if not otherwise
        parts[p].inside = true;
        // let's check four neighbor parts
        for( const point &offset : four_adjacent_offsets ) {
            point near_mount = parts[ p ].mount + offset;
            std::vector<int> parts_n3ar = parts_at_relative( near_mount, true );
            // if we aren't covered from sides, the roof at p won't save us
            bool cover = false;
            for( const int &j : parts_n3ar ) {
                // another roof -- cover
                if( part_flag( j, "ROOF" ) && parts[ j ].is_available() ) {
                    cover = true;
                    break;
                } else if( part_flag( j, "OBSTACLE" ) && parts[ j ].is_available() ) {
                    // found an obstacle, like board or windshield or door
                    if( parts[j].inside || ( part_flag( j, "OPENABLE" ) && parts[j].open ) ) {
                        // door and it's open -- can't cover
                        continue;
                    }
                    cover = true;
                    break;
                }
                //Otherwise keep looking, there might be another part in that square
            }
            if( !cover ) {
                vp.part().inside = false;
                break;
            }
        }
    }
}

bool vpart_position::is_inside() const
{
    // TODO: this is a bit of a hack as refresh_insides has side effects
    // this should be called elsewhere and not in a function that intends to just query
    // it's also a no-op if the insides are up to date.
    vehicle().refresh_insides();
    return vehicle().part( part_index() ).inside;
}

void vehicle::unboard_all() const
{
    map &here = get_map();
    std::vector<int> bp = boarded_parts();
    for( const int &i : bp ) {
        here.unboard_vehicle( global_part_pos3( i ) );
    }
}

int vehicle::damage( map &here, int p, int dmg, damage_type type, bool aimed )
{
    if( dmg < 1 ) {
        return dmg;
    }

    p = get_non_fake_part( p );
    std::vector<int> pl = parts_at_relative( parts[p].mount, true );
    if( pl.empty() ) {
        // We ran out of non removed parts at this location already.
        return dmg;
    }

    if( !aimed ) {
        bool found_obs = false;
        for( const int &i : pl ) {
            if( part_flag( i, "OBSTACLE" ) &&
                ( !part_flag( i, "OPENABLE" ) || !parts[i].open ) ) {
                found_obs = true;
                break;
            }
        }

        if( !found_obs ) { // not aimed at this tile and no obstacle here -- fly through
            return dmg;
        }
    }

    int target_part = part_info( p ).rotor_diameter() ? p : random_entry( pl );

    // door motor mechanism is protected by closed doors
    if( part_flag( target_part, "DOOR_MOTOR" ) ) {
        // find the most strong openable that is not open
        int strongest_door_part = -1;
        int strongest_door_durability = INT_MIN;
        for( int part : pl ) {
            if( part_flag( part, "OPENABLE" ) && !parts[part].open ) {
                int door_durability = part_info( part ).durability;
                if( door_durability > strongest_door_durability ) {
                    strongest_door_part = part;
                    strongest_door_durability = door_durability;
                }
            }
        }

        // if we found a closed door, target it instead of the door_motor
        if( strongest_door_part != -1 ) {
            target_part = strongest_door_part;
        }
    }

    int damage_dealt;

    int armor_part = part_with_feature( p, "ARMOR", true );
    if( armor_part < 0 ) {
        // Not covered by armor -- damage part
        damage_dealt = damage_direct( here, target_part, dmg, type );
    } else {
        // Covered by armor -- hit both armor and part, but reduce damage by armor's reduction
        int protection = part_info( armor_part ).damage_reduction[ static_cast<int>( type )];
        // Parts on roof aren't protected
        bool overhead = part_flag( target_part, "ROOF" ) || part_info( target_part ).location == "on_roof";
        // Calling damage_direct may remove the damaged part
        // completely, therefore the other index (target_part) becomes
        // wrong if target_part > armor_part.
        // Damaging the part with the higher index first is save,
        // as removing a part only changes indices after the
        // removed part.
        if( armor_part < target_part ) {
            damage_direct( here, target_part, overhead ? dmg : dmg - protection, type );
            damage_dealt = damage_direct( here, armor_part, dmg, type );
        } else {
            damage_dealt = damage_direct( here, armor_part, dmg, type );
            damage_direct( here, target_part, overhead ? dmg : dmg - protection, type );
        }
    }

    return damage_dealt;
}

void vehicle::damage_all( int dmg1, int dmg2, damage_type type, const point &impact )
{
    if( dmg2 < dmg1 ) {
        std::swap( dmg1, dmg2 );
    }

    if( dmg1 < 1 ) {
        return;
    }

    for( const vpart_reference &vp : get_all_parts() ) {
        const size_t p = vp.part_index();
        int distance = 1 + square_dist( vp.mount(), impact );
        if( distance > 1 ) {
            int net_dmg = rng( dmg1, dmg2 ) / ( distance * distance );
            if( part_info( p ).location != part_location_structure ||
                !part_info( p ).has_flag( "PROTRUSION" ) ) {
                int shock_absorber = part_with_feature( p, "SHOCK_ABSORBER", true );
                if( shock_absorber >= 0 ) {
                    net_dmg = std::max( 0, net_dmg - parts[ shock_absorber ].info().bonus );
                }
            }
            damage_direct( get_map(), p, net_dmg, type );
        }
    }
}

/**
 * Shifts all parts of the vehicle by the given amounts, and then shifts the
 * vehicle itself in the opposite direction. The end result is that the vehicle
 * appears to have not moved. Useful for re-zeroing a vehicle to ensure that a
 * (0, 0) part is always present.
 * @param delta How much to shift along each axis
 */
void vehicle::shift_parts( map &here, const point &delta )
{
    // Don't invalidate the active item cache's location!
    active_items.subtract_locations( delta );
    for( vehicle_part &elem : parts ) {
        elem.mount -= delta;
    }

    decltype( labels ) new_labels;
    for( const label &l : labels ) {
        new_labels.insert( label( l - delta, l.text ) );
    }
    labels = new_labels;

    decltype( loot_zones ) new_zones;
    for( auto const &z : loot_zones ) {
        new_zones.emplace( z.first - delta, z.second );
    }
    loot_zones = new_zones;

    pivot_anchor[0] -= delta;
    refresh();
    //Need to also update the map after this
    here.rebuild_vehicle_level_caches();
}

/**
 * Detect if the vehicle is currently missing a 0,0 part, and
 * adjust if necessary.
 * @return bool true if the shift was needed.
 */
bool vehicle::shift_if_needed( map &here )
{
    std::vector<int> vehicle_origin = parts_at_relative( point_zero, true );
    if( !vehicle_origin.empty() && !parts[ vehicle_origin[ 0 ] ].removed ) {
        // Shifting is not needed.
        return false;
    }
    //Find a frame, any frame, to shift to
    for( const vpart_reference &vp : get_all_parts() ) {
        if( vp.info().location == "structure"
            && !vp.has_feature( "PROTRUSION" )
            && !vp.part().removed ) {
            shift_parts( here, vp.mount() );
            refresh();
            return true;
        }
    }
    // There are only parts with PROTRUSION left, choose one of them.
    for( const vpart_reference &vp : get_all_parts() ) {
        if( !vp.part().removed ) {
            shift_parts( here, vp.mount() );
            refresh();
            return true;
        }
    }
    return false;
}

int vehicle::break_off( int p, int dmg )
{
    return break_off( get_map(), p, dmg );
}

int vehicle::break_off( map &here, int p, int dmg )
{
    /* Already-destroyed part - chance it could be torn off into pieces.
     * Chance increases with damage, and decreases with part max durability
     * (so lights, etc are easily removed; frames and plating not so much) */
    if( rng( 0, part_info( p ).durability / 10 ) >= dmg ) {
        return dmg;
    }
    const tripoint pos = global_part_pos3( p );
    const auto scatter_parts = [&]( const vehicle_part & pt ) {
        for( const item &piece : pt.pieces_for_broken_part() ) {
            // inside the loop, so each piece goes to a different place
            // TODO: this may spawn items behind a wall
            const tripoint where = random_entry( here.points_in_radius( pos, SCATTER_DISTANCE ) );
            // TODO: balance audit, ensure that less pieces are generated than one would need
            // to build the component (smash a vehicle box that took 10 lumps of steel,
            // find 12 steel lumps scattered after atom-smashing it with a tree trunk)
            if( !magic ) {
                here.add_item_or_charges( where, piece );
            }
        }
    };
    std::unique_ptr<RemovePartHandler> handler_ptr;
    if( g && &get_map() == &here ) {
        handler_ptr = std::make_unique<DefaultRemovePartHandler>();
    } else {
        handler_ptr = std::make_unique<MapgenRemovePartHandler>( here );
    }
    if( part_info( p ).location == part_location_structure ) {
        // For structural parts, remove other parts first
        std::vector<int> parts_in_square = parts_at_relative( parts[p].mount, true );
        for( int index = parts_in_square.size() - 1; index >= 0; index-- ) {
            // Ignore the frame being destroyed
            if( parts_in_square[index] == p ) {
                continue;
            }

            if( parts[ parts_in_square[ index ] ].is_broken() ) {
                // Tearing off a broken part - break it up
                add_msg_if_player_sees( pos, m_bad, _( "The %s's %s breaks into pieces!" ), name,
                                        parts[ parts_in_square[ index ] ].name() );
                scatter_parts( parts[parts_in_square[index]] );
            } else {
                // Intact (but possibly damaged) part - remove it in one piece
                add_msg_if_player_sees( pos, m_bad, _( "The %1$s's %2$s is torn off!" ), name,
                                        parts[ parts_in_square[ index ] ].name() );
                if( !magic ) {
                    item part_as_item = parts[parts_in_square[index]].properties_to_item();
                    here.add_item_or_charges( pos, part_as_item );
                }
            }
            remove_part( parts_in_square[index], *handler_ptr );
        }
        // After clearing the frame, remove it.
        add_msg_if_player_sees( pos, m_bad, _( "The %1$s's %2$s is destroyed!" ), name, parts[ p ].name() );
        scatter_parts( parts[p] );
        remove_part( p, *handler_ptr );
        find_and_split_vehicles( here, p );
    } else {
        //Just break it off
        add_msg_if_player_sees( pos, m_bad, _( "The %1$s's %2$s is destroyed!" ), name, parts[ p ].name() );

        scatter_parts( parts[p] );
        const point position = parts[p].mount;
        remove_part( p, *handler_ptr );

        // remove parts for which required flags are not present anymore
        if( !part_info( p ).get_flags().empty() ) {
            const std::vector<int> parts_here = parts_at_relative( position, false );
            for( const int &part : parts_here ) {
                bool remove = false;
                for( const std::string &flag : part_info( part ).get_flags() ) {
                    if( !json_flag::get( flag ).requires_flag().empty() ) {
                        remove = true;
                        for( const int &elem : parts_here ) {
                            if( part_info( elem ).has_flag( json_flag::get( flag ).requires_flag() ) ) {
                                remove = false;
                                continue;
                            }
                        }
                    }
                }
                if( remove ) {
                    item part_as_item = parts[part].properties_to_item();
                    here.add_item_or_charges( pos, part_as_item );
                    remove_part( part, *handler_ptr );
                }
            }
        }
    }

    return dmg;
}

bool vehicle::explode_fuel( int p, damage_type type )
{
    const itype_id &ft = part_info( p ).fuel_type;
    item fuel = item( ft );
    if( !fuel.has_explosion_data() ) {
        return false;
    }
    const fuel_explosion_data &data = fuel.get_explosion_data();

    if( parts[ p ].is_broken() ) {
        leak_fuel( parts[ p ] );
    }

    int explosion_chance = type == damage_type::HEAT ? data.explosion_chance_hot :
                           data.explosion_chance_cold;
    if( one_in( explosion_chance ) ) {
        get_event_bus().send<event_type::fuel_tank_explodes>( name );
        const int pow = 120 * ( 1 - std::exp( data.explosion_factor / -5000 *
                                              ( parts[p].ammo_remaining() * data.fuel_size_factor ) ) );
        //debugmsg( "damage check dmg=%d pow=%d amount=%d", dmg, pow, parts[p].amount );

        explosion_handler::explosion( global_part_pos3( p ), pow, 0.7, data.fiery_explosion );
        mod_hp( parts[p], 0 - parts[ p ].hp(), damage_type::HEAT );
        parts[p].ammo_unset();
    }

    return true;
}

int vehicle::damage_direct( map &here, int p, int dmg, damage_type type )
{
    // Make sure p is within range and hasn't been removed already
    if( ( static_cast<size_t>( p ) >= parts.size() ) || parts[p].removed ) {
        return dmg;
    }
    // If auto-driving and damage happens, bail out
    if( is_autodriving ) {
        stop_autodriving();
    }
    here.set_memory_seen_cache_dirty( global_part_pos3( p ) );
    if( parts[p].is_broken() ) {
        return break_off( here, p, dmg );
    }

    int tsh = std::min( 20, part_info( p ).durability / 10 );
    if( dmg < tsh && type != damage_type::PURE ) {
        if( type == damage_type::HEAT && parts[p].is_fuel_store() ) {
            explode_fuel( p, type );
        }

        return dmg;
    }

    dmg -= std::min<int>( dmg, part_info( p ).damage_reduction[ static_cast<int>( type ) ] );
    int dres = dmg - parts[p].hp();
    if( mod_hp( parts[ p ], 0 - dmg, type ) ) {
        if( is_flyable() && !rotors.empty() && !parts[p].has_flag( VPFLAG_SIMPLE_PART ) ) {
            // If we break a part, we can no longer fly the vehicle.
            set_flyable( false );
        }

        insides_dirty = true;
        pivot_dirty = true;

        // destroyed parts lose any contained fuels, battery charges or ammo
        leak_fuel( parts [ p ] );

        for( const item &e : parts[p].items ) {
            here.add_item_or_charges( global_part_pos3( p ), e );
        }
        parts[p].items.clear();

        invalidate_mass();
        coeff_air_changed = true;

        // refresh cache in case the broken part has changed the status
        refresh();
    }

    if( parts[p].is_fuel_store() ) {
        explode_fuel( p, type );
    } else if( parts[ p ].is_broken() && part_flag( p, "UNMOUNT_ON_DAMAGE" ) ) {
        here.spawn_item( global_part_pos3( p ), part_info( p ).base_item, 1, 0, calendar::turn,
                         part_info( p ).base_item.obj().damage_max() - 1 );
        monster *mon = get_monster( p );
        if( mon != nullptr && mon->has_effect( effect_harnessed ) ) {
            mon->remove_effect( effect_harnessed );
        }
        if( part_flag( p, "TOW_CABLE" ) ) {
            invalidate_towing( true );
        } else {
            if( !g || &get_map() != &here ) {
                MapgenRemovePartHandler handler( here );
                remove_part( p, handler );
            } else {
                remove_part( p );
            }
        }
    }

    return std::max( dres, 0 );
}

void vehicle::leak_fuel( vehicle_part &pt ) const
{
    // only liquid fuels from non-empty tanks can leak out onto map tiles
    if( !pt.is_tank() || pt.ammo_remaining() <= 0 ) {
        return;
    }

    map &here = get_map();
    // leak in random directions but prefer closest tiles and avoid walls or other obstacles
    std::vector<tripoint> tiles = closest_points_first( global_part_pos3( pt ), 1 );
    tiles.erase( std::remove_if( tiles.begin(), tiles.end(), [&here]( const tripoint & e ) {
        return !here.passable( e );
    } ), tiles.end() );

    // leak up to 1/3 of remaining fuel per iteration and continue until the part is empty
    const itype *fuel = item::find_type( pt.ammo_current() );
    while( !tiles.empty() && pt.ammo_remaining() ) {
        int qty = pt.ammo_consume( rng( 0, std::max( pt.ammo_remaining() / 3, 1 ) ),
                                   global_part_pos3( pt ) );
        if( qty > 0 ) {
            here.add_item_or_charges( random_entry( tiles ), item( fuel, calendar::turn, qty ) );
        }
    }

    pt.ammo_unset();
}

std::map<itype_id, int> vehicle::fuels_left() const
{
    std::map<itype_id, int> result;
    for( const vehicle_part &p : parts ) {
        if( p.is_fuel_store() && !p.ammo_current().is_null() ) {
            result[ p.ammo_current() ] += p.ammo_remaining();
        }
    }
    return result;
}

std::list<item *> vehicle::fuel_items_left()
{
    std::list<item *> result;
    for( vehicle_part &p : parts ) {
        if( p.is_fuel_store() && !p.ammo_current().is_null() && !p.base.is_container_empty() ) {
            result.push_back( &p.base.only_item() );
        }
    }
    return result;
}

bool vehicle::is_foldable() const
{
    if( has_tag( flag_APPLIANCE ) ) {
        return false;
    }
    for( const vpart_reference &vp : get_all_parts() ) {
        if( !vp.has_feature( "FOLDABLE" ) ) {
            return false;
        }
    }
    return true;
}

time_duration vehicle::folding_time() const
{
    const vehicle_part_range vpr = get_all_parts();
    return std::accumulate( vpr.begin(), vpr.end(), time_duration(),
    []( time_duration & acc, const vpart_reference & part ) {
        return acc + ( part.part().removed ? time_duration() : part.info().get_folding_time() );
    } );
}

time_duration vehicle::unfolding_time() const
{
    const vehicle_part_range vpr = get_all_parts();
    return std::accumulate( vpr.begin(), vpr.end(), time_duration(),
    []( time_duration & acc, const vpart_reference & part ) {
        return acc + ( part.part().removed ? time_duration() : part.info().get_unfolding_time() );
    } );
}

item vehicle::get_folded_item() const
{
    item folded( "generic_folded_vehicle", calendar::turn );
    const std::vector<vehicle_part> parts = real_parts();
    try {
        std::ostringstream veh_data;
        JsonOut json( veh_data );
        json.write( parts );
        folded.set_var( "folded_parts", veh_data.str() );
    } catch( const JsonError &e ) {
        debugmsg( "Error storing vehicle: %s", e.c_str() );
    }

    units::volume folded_volume = 0_ml;
    double sum_of_damage = 0;
    int num_of_parts = 0;
    for( const vehicle_part &vp : parts ) {
        if( vp.removed ) {
            continue;
        }
        folded_volume += vp.info().folded_volume;
        sum_of_damage += vp.damage_percent();
        num_of_parts++;
    }

    // snapshot average damage of parts into both item's hp and item variable
    const int avg_part_damage = static_cast<int>( sum_of_damage / num_of_parts * folded.max_damage() );

    folded.set_var( "tracking", tracking_on ? 1 : 0 );
    folded.set_var( "weight", to_milligram( total_mass() ) );
    folded.set_var( "volume", folded_volume / units::legacy_volume_factor );
    folded.set_var( "name", string_format( _( "folded %s" ), name ) );
    folded.set_var( "vehicle_name", name );
    folded.set_var( "unfolding_time", to_moves<int>( unfolding_time() ) );
    folded.set_var( "avg_part_damage", avg_part_damage );
    folded.set_damage( avg_part_damage );
    // TODO: a better description?
    std::string desc = string_format( _( "A folded %s." ), name )
                       .append( "\n\n" )
                       .append( string_format( _( "It will take %s to unfold." ), to_string( unfolding_time() ) ) );
    folded.set_var( "description", desc );

    return folded;
}

bool vehicle::restore_folded_parts( const item &it )
{
    // TODO: Remove folding_bicycle_parts after savegames migrate
    const std::string data = it.has_var( "folding_bicycle_parts" )
                             ? it.get_var( "folding_bicycle_parts" )
                             : it.get_var( "folded_parts" );
    std::istringstream veh_data( data );
    try {
        parts.clear();
        JsonIn( veh_data ).read( parts );
    } catch( const JsonError &e ) {
        debugmsg( "Error restoring folded vehicle parts: %s", e.c_str() );
        return false;
    }

    // item should have snapshot of average part damage in item var. take difference of current
    // item's damage and snapshotted damage, then randomly apply to parts in chunks to roughly match.
    constexpr double damage_chunk = 0.25;
    const double damage_diff = it.damage() - static_cast<int>( it.get_var( "avg_part_damage", 0.0 ) );
    const int count = damage_diff / it.max_damage() * real_parts().size() / damage_chunk;
    const int seed = static_cast<int>( damage_diff );
    for( int part_idx : rng_sequence( count, 0, parts.size() - 1, seed ) ) {
        vehicle_part &pt = parts[part_idx];
        if( pt.removed || pt.is_fake ) {
            continue;
        }
        pt.base.mod_damage( damage_chunk * pt.base.max_damage() );
    }

    refresh();
    face.init( 0_degrees );
    turn_dir = 0_degrees;
    turn( 0_degrees );
    precalc_mounts( 0, pivot_rotation[0], pivot_anchor[0] );
    precalc_mounts( 1, pivot_rotation[1], pivot_anchor[1] );
    last_update = calendar::turn;
    return true;
}

const std::set<tripoint> &vehicle::get_points( const bool force_refresh ) const
{
    if( force_refresh || occupied_cache_pos != global_pos3() ||
        occupied_cache_direction != face.dir() ) {
        occupied_cache_pos = global_pos3();
        occupied_cache_direction = face.dir();
        occupied_points.clear();
        for( const std::pair<const point, std::vector<int>> &part_location : relative_parts ) {
            occupied_points.insert( global_part_pos3( part_location.second.front() ) );
        }
    }

    return occupied_points;
}

std::list<item> vehicle::use_charges( const vpart_position &vp, const itype_id &type,
                                      int &quantity, const std::function<bool( const item & )> &filter, bool in_tools )
{
    std::list<item> ret;
    // HACK: water_faucet pseudo tool gives access to liquids in tanks
    const itype_id veh_tool_type = type.obj().phase > phase_id::SOLID
                                   ? itype_water_faucet
                                   : type;
    const cata::optional<vpart_reference> tool_vp = vp.part_with_tool( veh_tool_type );
    const cata::optional<vpart_reference> cargo_vp = vp.part_with_feature( "CARGO", true );

    const auto tool_wants_battery = []( const itype_id & type ) {
        item tool( type, calendar::turn_zero );
        item mag( tool.magazine_default() );
        mag.clear_items();

        return tool.can_contain( mag ).success() &&
               tool.put_in( mag, item_pocket::pocket_type::MAGAZINE_WELL ).success() &&
               tool.ammo_capacity( ammo_battery ) > 0;
    };

    if( tool_vp ) { // handle vehicle tools
        itype_id fuel_type = tool_wants_battery( type ) ? itype_battery : type;
        item tmp( type, calendar::turn_zero ); // TODO: add a sane birthday arg
        // TODO: Handle water poison when crafting starts respecting it
        tmp.charges = tool_vp->vehicle().drain( fuel_type, quantity );
        quantity -= tmp.charges;
        ret.push_back( tmp );

        if( quantity == 0 ) {
            return ret;
        }
    }

    if( cargo_vp ) {
        vehicle_stack veh_stack = get_items( cargo_vp->part_index() );
        std::list<item> tmp = veh_stack.use_charges( type, quantity, vp.pos(), filter, in_tools );
        ret.splice( ret.end(), tmp );
        if( quantity <= 0 ) {
            return ret;
        }
    }

    return ret;
}

vehicle_part &vpart_reference::part() const
{
    cata_assert( part_index() < static_cast<size_t>( vehicle().part_count() ) );
    return vehicle().part( part_index() );
}

const vpart_info &vpart_reference::info() const
{
    return part().info();
}

Character *vpart_reference::get_passenger() const
{
    return vehicle().get_passenger( part_index() );
}

point vpart_position::mount() const
{
    return vehicle().part( part_index() ).mount;
}

tripoint vpart_position::pos() const
{
    return vehicle().global_part_pos3( part_index() );
}

bool vpart_reference::has_feature( const std::string &f ) const
{
    return info().has_flag( f );
}

bool vpart_reference::has_feature( const vpart_bitflags f ) const
{
    return info().has_flag( f );
}

static bool is_sm_tile_over_water( const tripoint &real_global_pos )
{
    tripoint_abs_sm smp;
    point_sm_ms p;
    // TODO: fix point types
    std::tie( smp, p ) = project_remain<coords::sm>( tripoint_abs_ms( real_global_pos ) );
    const submap *sm = MAPBUFFER.lookup_submap( smp );
    if( sm == nullptr ) {
        debugmsg( "is_sm_tile_over_water(): couldn't find submap %s", smp.to_string() );
        return false;
    }

    if( p.x() < 0 || p.x() >= SEEX || p.y() < 0 || p.y() >= SEEY ) {
        debugmsg( "err %s", p.to_string() );
        return false;
    }

    // TODO: fix point types
    return ( sm->get_ter( p.raw() ).obj().has_flag( ter_furn_flag::TFLAG_CURRENT ) ||
             sm->get_furn( p.raw() ).obj().has_flag( ter_furn_flag::TFLAG_CURRENT ) );
}

static bool is_sm_tile_outside( const tripoint &real_global_pos )
{
    tripoint_abs_sm smp;
    point_sm_ms p;
    // TODO: fix point types
    std::tie( smp, p ) = project_remain<coords::sm>( tripoint_abs_ms( real_global_pos ) );
    const submap *sm = MAPBUFFER.lookup_submap( smp );
    if( sm == nullptr ) {
        debugmsg( "is_sm_tile_outside(): couldn't find submap %s", smp.to_string() );
        return false;
    }

    if( p.x() < 0 || p.x() >= SEEX || p.y() < 0 || p.y() >= SEEY ) {
        debugmsg( "err %s", p.to_string() );
        return false;
    }

    // TODO: fix point types
    return !( sm->get_ter( p.raw() ).obj().has_flag( ter_furn_flag::TFLAG_INDOORS ) ||
              sm->get_furn( p.raw() ).obj().has_flag( ter_furn_flag::TFLAG_INDOORS ) );
}

void vehicle::update_time( const time_point &update_to )
{
    double muffle;
    int exhaust_part;
    std::tie( exhaust_part, muffle ) = get_exhaust_part();

    map &here = get_map();
    // Parts emitting fields
    for( int idx : emitters ) {
        const vehicle_part &pt = parts[idx];
        if( pt.is_unavailable() || !pt.enabled ) {
            continue;
        }
        for( const emit_id &e : pt.info().emissions ) {
            here.emit_field( global_part_pos3( pt ), e );
        }
        for( const emit_id &e : pt.info().exhaust ) {
            if( exhaust_part == -1 ) {
                here.emit_field( global_part_pos3( pt ), e );
            } else {
                here.emit_field( exhaust_dest( exhaust_part ), e );
            }
        }
        discharge_battery( pt.info().epower );
    }

    if( sm_pos.z < 0 ) {
        return;
    }

    const time_point update_from = last_update;
    if( update_to < update_from || update_from == time_point( 0 ) ) {
        // Special case going backwards in time - that happens
        last_update = update_to;
        return;
    }

    if( update_to >= update_from && update_to - update_from < 1_minutes ) {
        // We don't need to check every turn
        return;
    }
    time_duration elapsed = update_to - last_update;
    last_update = update_to;

    // Weather stuff, only for z-levels >= 0
    // TODO: Have it wash cars from blood?
    if( funnels.empty() && solar_panels.empty() && wind_turbines.empty() && water_wheels.empty() ) {
        return;
    }
    // Get one weather data set per vehicle, they don't differ much across vehicle area
    const weather_sum accum_weather = sum_conditions( update_from, update_to,
                                      global_square_location().raw() );
    // make some reference objects to use to check for reload
    const item water( "water" );
    const item water_clean( "water_clean" );

    for( int idx : funnels ) {
        const vehicle_part &pt = parts[idx];

        // we need an unbroken funnel mounted on the exterior of the vehicle
        if( pt.is_unavailable() || !is_sm_tile_outside( here.getabs( global_part_pos3( pt ) ) ) ) {
            continue;
        }

        // we need an empty tank (or one already containing water) below the funnel
        auto tank = std::find_if( parts.begin(), parts.end(), [&]( const vehicle_part & e ) {
            return pt.mount == e.mount && e.is_tank() &&
                   ( e.can_reload( water ) || e.can_reload( water_clean ) );
        } );

        if( tank == parts.end() ) {
            continue;
        }

        double area = std::pow( pt.info().size / units::legacy_volume_factor, 2 ) * M_PI;
        int qty = roll_remainder( funnel_charges_per_turn( area, accum_weather.rain_amount ) );
        int c_qty = qty + ( tank->can_reload( water_clean ) ?  tank->ammo_remaining() : 0 );
        int cost_to_purify = c_qty * item::find_type( itype_pseudo_water_purifier )->charges_to_use();

        if( qty > 0 ) {
            const cata::optional<vpart_reference> vp_purifier = vpart_position( *this, idx )
                    .part_with_tool( itype_pseudo_water_purifier );

            if( vp_purifier && ( fuel_left( itype_battery, true ) > cost_to_purify ) ) {
                tank->ammo_set( itype_water_clean, c_qty );
                discharge_battery( cost_to_purify );
            } else {
                tank->ammo_set( itype_water, tank->ammo_remaining() + qty );
            }
            invalidate_mass();
        }
    }

    if( !solar_panels.empty() ) {
        int epower_w = 0;
        for( int part : solar_panels ) {
            if( parts[ part ].is_unavailable() ) {
                continue;
            }

            if( !is_sm_tile_outside( here.getabs( global_part_pos3( part ) ) ) ) {
                continue;
            }

            epower_w += part_epower_w( part );
        }
        double intensity = accum_weather.radiant_exposure / max_sun_irradiance() / to_seconds<float>
                           ( elapsed );
        int energy_bat = power_to_energy_bat( epower_w * intensity, elapsed );
        if( energy_bat > 0 ) {
            add_msg_debug( debugmode::DF_VEHICLE, "%s got %d kJ energy from solar panels", name, energy_bat );
            charge_battery( energy_bat );
        }
    }
    if( !wind_turbines.empty() ) {
        // TODO: use accum_weather wind data to backfill wind turbine
        // generation capacity.
        int epower_w = total_wind_epower_w();
        int energy_bat = power_to_energy_bat( epower_w, elapsed );
        if( energy_bat > 0 ) {
            add_msg_debug( debugmode::DF_VEHICLE, "%s got %d kJ energy from wind turbines", name, energy_bat );
            charge_battery( energy_bat );
        }
    }
    if( !water_wheels.empty() ) {
        int epower_w = total_water_wheel_epower_w();
        int energy_bat = power_to_energy_bat( epower_w, elapsed );
        if( energy_bat > 0 ) {
            add_msg_debug( debugmode::DF_VEHICLE, "%s got %d kJ energy from water wheels", name, energy_bat );
            charge_battery( energy_bat );
        }
    }
}

void vehicle::invalidate_mass()
{
    mass_dirty = true;
    mass_center_precalc_dirty = true;
    mass_center_no_precalc_dirty = true;
    // Anything that affects mass will also affect the pivot
    pivot_dirty = true;
    coeff_rolling_dirty = true;
    coeff_water_dirty = true;
}

void vehicle::refresh_mass() const
{
    calc_mass_center( true );
}

void vehicle::calc_mass_center( bool use_precalc ) const
{
    units::quantity<float, units::mass::unit_type> xf;
    units::quantity<float, units::mass::unit_type> yf;
    units::mass m_total = 0_gram;
    for( const vpart_reference &vp : get_all_parts() ) {
        const size_t i = vp.part_index();
        if( vp.part().removed || vp.part().is_fake ) {
            continue;
        }

        units::mass m_part = 0_gram;
        units::mass m_part_items = 0_gram;
        m_part += vp.part().base.weight();
        for( const item &j : get_items( i ) ) {
            m_part_items += j.weight();
        }
        if( vp.part().info().cargo_weight_modifier != 100 ) {
            m_part_items *= static_cast<float>( vp.part().info().cargo_weight_modifier ) / 100.0f;
        }
        m_part += m_part_items;

        if( vp.has_feature( VPFLAG_BOARDABLE ) && vp.part().has_flag( vehicle_part::passenger_flag ) ) {
            const Character *p = get_passenger( i );
            // Sometimes flag is wrongly set, don't crash!
            m_part += p != nullptr ? p->get_weight() : 0_gram;
        }

        if( use_precalc ) {
            xf += vp.part().precalc[0].x * m_part;
            yf += vp.part().precalc[0].y * m_part;
        } else {
            xf += vp.mount().x * m_part;
            yf += vp.mount().y * m_part;
        }

        m_total += m_part;
    }

    mass_cache = m_total;
    mass_dirty = false;

    const float x = xf / mass_cache;
    const float y = yf / mass_cache;
    if( use_precalc ) {
        mass_center_precalc.x = std::round( x );
        mass_center_precalc.y = std::round( y );
        mass_center_precalc_dirty = false;
    } else {
        mass_center_no_precalc.x = std::round( x );
        mass_center_no_precalc.y = std::round( y );
        mass_center_no_precalc_dirty = false;
    }
}

bounding_box vehicle::get_bounding_box( bool use_precalc )
{
    int min_x = INT_MAX;
    int max_x = INT_MIN;
    int min_y = INT_MAX;
    int max_y = INT_MIN;

    face.init( turn_dir );

    precalc_mounts( 0, turn_dir, point() );

    for( const tripoint &p : get_points( true ) ) {
        point pt;
        if( use_precalc ) {
            const int i_use = 0;
            int part_idx = part_at( p.xy() );
            if( part_idx < 0 ) {
                continue;
            }
            pt = parts[part_idx].precalc[i_use].xy();
        } else {
            pt = p.xy();
        }
        if( pt.x < min_x ) {
            min_x = pt.x;
        }
        if( pt.x > max_x ) {
            max_x = pt.x;
        }
        if( pt.y < min_y ) {
            min_y = pt.y;
        }
        if( pt.y > max_y ) {
            max_y = pt.y;
        }
    }
    bounding_box b;
    b.p1 = point( min_x, min_y );
    b.p2 = point( max_x, max_y );
    return b;
}

bool vehicle::has_any_parts() const
{
    return !parts.empty();
}

int vehicle::num_parts() const
{
    return static_cast<int>( parts.size() );
}

int vehicle::num_true_parts() const
{
    return static_cast<int>( parts.size() - fake_parts.size() );
}

int vehicle::num_fake_parts() const
{
    return static_cast<int>( fake_parts.size() );
}

int vehicle::num_active_fake_parts() const
{
    int ret = 0;
    for( const int fake_index : fake_parts ) {
        ret += parts.at( fake_index ).is_active_fake ? 1 : 0;
    }
    return ret;
}

vehicle_part &vehicle::part( int part_num )
{
    return parts[part_num];
}

const vehicle_part &vehicle::part( int part_num ) const
{
    return parts[part_num];
}

int vehicle::get_non_fake_part( const int part_num )
{
    if( part_num != -1 && part_num < num_parts() ) {
        if( parts.at( part_num ).is_fake ) {
            return parts.at( part_num ).fake_part_to;
        } else {
            return part_num;
        }
    }
    debugmsg( "Returning -1 for get_non_fake_part on part_num %d on %s, which has %d parts.", part_num,
              disp_name(), parts.size() );
    return -1;
}

void vehicle::force_erase_part( int part_num )
{
    parts.erase( parts.begin() + part_num );
}

vehicle_part_range vehicle::get_all_parts() const
{
    return vehicle_part_range( const_cast<vehicle &>( *this ) );
}

int vehicle::part_count( bool no_fake ) const
{
    return no_fake ? std::count_if( parts.begin(), parts.end(), []( const vehicle_part & vp ) {
        return !vp.is_fake;
    } ) : static_cast<int>( parts.size() );
}

std::vector<vehicle_part> vehicle::real_parts() const
{
    std::vector<vehicle_part> ret;
    for( const vehicle_part &vp : parts ) {
        if( vp.removed || vp.is_fake ) {
            continue;
        }
        ret.emplace_back( vp );
    }
    return ret;
}
std::set<int> vehicle::advance_precalc_mounts( const point &new_pos, const tripoint &src,
        const tripoint &dp, int ramp_offset, const bool adjust_pos,
        std::set<int> parts_to_move )
{
    map &here = get_map();
    std::set<int> smzs;
    // when a vehicle part enters the low end of a down ramp, or the high end of an up ramp,
    // it immediately translates down or up a z-level, respectively, ending up on the low
    // end of an up ramp or high end of a down ramp, respectively.  The two ends are set
    // past each other, like so:
    // (side view)  z+1   Rdh RDl
    //              z+0   RUh Rul
    // A vehicle moving left to right on z+1 drives down to z+0 by entering the ramp down low end.
    // A vehicle moving right to left on z+0 drives up to z+1 by entering the ramp up high end.
    // A vehicle moving left to right on z+0 should ideally collide into a wall before entering
    //   the ramp up high end, but even if it does, it briefly transitions to z+1 before returning
    //   to z0 by entering the ramp down low end.
    // A vehicle moving right to left on z+1 drives down to z+0 by entering the ramp down low end,
    //   then immediately returns to z+1 by entering the ramp up high end.
    // When a vehicle's pivot point transitions a z-level via a ramp, all other pre-calc points
    // make the opposite transition, so that points that were above an ascending pivot point are
    // now level with it, and parts that were level with an ascending pivot point are now below
    // it.
    // parts that enter the translation portion of a ramp on the same displacement as the
    // pivot point stay at the same relative z to the pivot point, as the ramp_offset adjustments
    // cancel out.
    // if a vehicle manages move partially up or down a ramp and then veers off course, it
    // can get split across the z-levels and continue moving, enough though large parts of the
    // vehicle are unsupported.  In that case, move the unsupported parts down until they are
    // supported.
    int index = -1;
    for( vehicle_part &prt : parts ) {
        index += 1;
        if( !prt.is_fake || prt.is_active_fake ) {
            here.clear_vehicle_point_from_cache( this, src + prt.precalc[0] );
        }
        // no parts means this is a normal horizontal or vertical move
        if( parts_to_move.empty() ) {
            prt.precalc[0] = prt.precalc[1];
            // partial part movement means we're zero-ing out after missing a ramp
        } else if( adjust_pos && parts_to_move.find( index ) == parts_to_move.end() ) {
            prt.precalc[0].z -= dp.z;
        } else if( !adjust_pos &&  parts_to_move.find( index ) != parts_to_move.end() ) {
            prt.precalc[0].z += dp.z;
        }
        if( here.has_flag( ter_furn_flag::TFLAG_RAMP_UP, src + dp + prt.precalc[0] ) ) {
            prt.precalc[0].z += 1;
        } else if( here.has_flag( ter_furn_flag::TFLAG_RAMP_DOWN, src + dp + prt.precalc[0] ) ) {
            prt.precalc[0].z -= 1;
        }
        prt.precalc[0].z -= ramp_offset;
        prt.precalc[1].z = prt.precalc[0].z;
        smzs.insert( prt.precalc[0].z );
    }
    if( adjust_pos ) {
        if( parts_to_move.empty() ) {
            pivot_anchor[0] = pivot_anchor[1];
            pivot_rotation[0] = pivot_rotation[1];
        }
        pos = new_pos;
    }
    occupied_cache_pos = { -1, -1, -1 };
    return smzs;
}

vehicle_part_with_fakes_range vehicle::get_all_parts_with_fakes( bool with_inactive ) const
{
    return vehicle_part_with_fakes_range( const_cast<vehicle &>( *this ), with_inactive );
}

bool vehicle::refresh_zones()
{
    if( zones_dirty ) {
        map &here = get_map();
        decltype( loot_zones ) new_zones;
        for( auto const &z : loot_zones ) {
            zone_data zone = z.second;
            //Get the global position of the first cargo part at the relative coordinate

            const int part_idx = part_with_feature( z.first, "CARGO", false );
            if( part_idx == -1 ) {
                debugmsg( "Could not find cargo part at %d,%d on vehicle %s for loot zone.  Removing loot zone.",
                          z.first.x, z.first.y, this->name );

                // If this loot zone refers to a part that no longer exists at this location, then its unattached somehow.
                // By continuing here and not adding to new_zones, we effectively remove it
                continue;
            }
            tripoint zone_pos = global_part_pos3( part_idx );
            zone_pos = here.getabs( zone_pos );
            //Set the position of the zone to that part
            zone.set_position( std::pair<tripoint, tripoint>( zone_pos, zone_pos ), false, false );
            new_zones.emplace( z.first, zone );
        }
        loot_zones = new_zones;
        zones_dirty = false;
        return true;
    }
    return false;
}

std::pair<int, double> vehicle::get_exhaust_part() const
{
    double muffle = 1.0;
    double m = 0.0;
    int exhaust_part = -1;
    for( int part : mufflers ) {
        const vehicle_part &vp = parts[ part ];
        m = 1.0 - ( 1.0 - vp.info().bonus / 100.0 ) * vp.health_percent();
        if( m < muffle ) {
            muffle = m;
            exhaust_part = part;
        }
    }
    return std::make_pair( exhaust_part, muffle );
}

tripoint vehicle::exhaust_dest( int part ) const
{
    point p = parts[part].mount;
    // Move back from engine/muffler until we find an open space
    while( relative_parts.find( p ) != relative_parts.end() ) {
        p.x += ( velocity < 0 ? 1 : -1 );
    }
    point q = coord_translate( p );
    return global_pos3() + tripoint( q, 0 );
}

void vehicle::add_tag( const std::string &tag )
{
    tags.insert( tag );
}

bool vehicle::has_tag( const std::string &tag ) const
{
    return tags.count( tag ) > 0;
}

template<>
bool vehicle_part_with_feature_range<std::string>::matches( const size_t part ) const
{
    const vehicle_part &vp = this->vehicle().part( part );
    return !vp.removed && !vp.is_fake && vp.info().has_flag( feature_ ) &&
           ( !( part_status_flag::working & required_ ) || !vp.is_broken() ) &&
           ( !( part_status_flag::available & required_ ) || vp.is_available() ) &&
           ( !( part_status_flag::enabled & required_ ) || vp.enabled );
}

template<>
bool vehicle_part_with_feature_range<vpart_bitflags>::matches( const size_t part ) const
{
    const vehicle_part &vp = this->vehicle().part( part );
    return !vp.removed && !vp.is_fake && vp.info().has_flag( feature_ ) &&
           ( !( part_status_flag::working & required_ ) || !vp.is_broken() ) &&
           ( !( part_status_flag::available & required_ ) || vp.is_available() ) &&
           ( !( part_status_flag::enabled & required_ ) || vp.enabled );
}

bool vehicle_part_range::matches( const size_t part ) const
{
    return !this->vehicle().part( part ).is_fake;
}

bool vehicle_part_with_fakes_range::matches( const size_t part ) const
{
    return this->with_inactive_fakes_ || this->vehicle().real_or_active_fake_part( part );
}

void MapgenRemovePartHandler::add_item_or_charges(
    const tripoint &loc, item it, bool permit_oob )
{
    if( !m.inbounds( loc ) ) {
        if( !permit_oob ) {
            debugmsg( "Tried to put item %s on invalid tile %s during mapgen!",
                      it.tname(), loc.to_string() );
        }
        tripoint copy = loc;
        m.clip_to_bounds( copy );
        cata_assert( m.inbounds( copy ) ); // prevent infinite recursion
        add_item_or_charges( copy, std::move( it ), false );
        return;
    }
    m.add_item_or_charges( loc, std::move( it ) );
}<|MERGE_RESOLUTION|>--- conflicted
+++ resolved
@@ -3445,18 +3445,11 @@
         return 0;
     }
 
-<<<<<<< HEAD
     // constant is 3600 sec/hr * 1/1000 J/kJ
     // fuel_per_s is energy per X
     // fuel.fuel_energy() is energy per L
     // expression units are mL/hr
     return -3.6 * fuel_per_s / fuel.fuel_energy() / 1000;
-=======
-    units::energy energy_per_h = fuel_per_s * 3600;
-    units::energy energy_per_liter = fuel.get_base_material().get_fuel_data().energy;
-
-    return -1000 * energy_per_h / energy_per_liter;
->>>>>>> b1fb6f24
 }
 
 int vehicle::total_power_w( const bool fueled, const bool safe ) const
