--- conflicted
+++ resolved
@@ -3370,19 +3370,13 @@
 
 int vehicle::fuel_capacity( const itype_id &ftype ) const
 {
-<<<<<<< HEAD
     vehicle_part_range vpr = get_all_parts();
     return std::accumulate( vpr.begin(), vpr.end(), 0, [&ftype]( const int &lhs,
     const vpart_reference & rhs ) {
-        return lhs + ( rhs.part().ammo_current() == ftype ? rhs.part().ammo_capacity( item::find_type(
-                           ftype )->ammo->type ) : 0 );
-=======
-    return std::accumulate( parts.begin(), parts.end(), 0, [&ftype]( const int &lhs,
-    const vehicle_part & rhs ) {
         cata::value_ptr<islot_ammo> a_val = item::find_type( ftype )->ammo;
-        return lhs + ( ( rhs.is_available() && rhs.ammo_current() == ftype ) ?
-                       rhs.ammo_capacity( !!a_val ? a_val->type : ammotype::NULL_ID() ) : 0 );
->>>>>>> 9fb70802
+        return lhs + ( rhs.part().ammo_current() == ftype ?
+                       rhs.part().ammo_capacity( !!a_val ? a_val->type : ammotype::NULL_ID() ) :
+                       0 );
     } );
 }
 
