#include "vehicle.h"

#include "coordinate_conversions.h"
#include "map.h"
#include "mapbuffer.h"
#include "output.h"
#include "game.h"
#include "item.h"
#include "item_group.h"
#include "veh_interact.h"
#include "cursesdef.h"
#include "catacharset.h"
#include "overmapbuffer.h"
#include "messages.h"
#include "vpart_position.h"
#include "vpart_reference.h"
#include "string_formatter.h"
#include "ui.h"
#include "debug.h"
#include "sounds.h"
#include "translations.h"
#include "ammo.h"
#include "options.h"
#include "monster.h"
#include "npc.h"
#include "veh_type.h"
#include "itype.h"
#include "submap.h"
#include "mapdata.h"
#include "weather.h"
#include "json.h"
#include "map_iterator.h"
#include "vehicle_selector.h"
#include "cata_utility.h"

#include <sstream>
#include <stdlib.h>
#include <set>
#include <queue>
#include <math.h>
#include <array>
#include <numeric>
#include <algorithm>
#include <cassert>

/*
 * Speed up all those if ( blarg == "structure" ) statements that are used everywhere;
 *   assemble "structure" once here instead of repeatedly later.
 */
static const itype_id fuel_type_none( "null" );
static const itype_id fuel_type_gasoline( "gasoline" );
static const itype_id fuel_type_diesel( "diesel" );
static const itype_id fuel_type_battery( "battery" );
static const itype_id fuel_type_water( "water_clean" );
static const itype_id fuel_type_muscle( "muscle" );
static const std::string part_location_structure( "structure" );

static const fault_id fault_belt( "fault_engine_belt_drive" );
static const fault_id fault_diesel( "fault_engine_pump_diesel" );
static const fault_id fault_glowplug( "fault_engine_glow_plug" );
static const fault_id fault_immobiliser( "fault_engine_immobiliser" );
static const fault_id fault_pump( "fault_engine_pump_fuel" );
static const fault_id fault_starter( "fault_engine_starter" );
static const fault_id fault_filter_air( "fault_engine_filter_air" );
static const fault_id fault_filter_fuel( "fault_engine_filter_fuel" );

const skill_id skill_mechanics( "mechanics" );

// Vehicle stack methods.
std::list<item>::iterator vehicle_stack::erase( std::list<item>::iterator it )
{
    return myorigin->remove_item( part_num, it );
}

void vehicle_stack::push_back( const item &newitem )
{
    myorigin->add_item( part_num, newitem );
}

void vehicle_stack::insert_at( std::list<item>::iterator index,
                               const item &newitem )
{
    myorigin->add_item_at( part_num, index, newitem );
}

units::volume vehicle_stack::max_volume() const
{
    if( myorigin->part_flag( part_num, "CARGO" ) && !myorigin->parts[part_num].is_broken() ) {
        return myorigin->parts[part_num].info().size;
    }
    return 0;
}

// Vehicle class methods.

vehicle::vehicle( const vproto_id &type_id, int init_veh_fuel,
                  int init_veh_status ): type( type_id )
{
    turn_dir = 0;
    face.init( 0 );
    move.init( 0 );
    of_turn_carry = 0;

    if( !type.str().empty() && type.is_valid() ) {
        const vehicle_prototype &proto = type.obj();
        // Copy the already made vehicle. The blueprint is created when the json data is loaded
        // and is guaranteed to be valid (has valid parts etc.).
        *this = *proto.blueprint;
        init_state( init_veh_fuel, init_veh_status );
    }
    precalc_mounts( 0, pivot_rotation[0], pivot_anchor[0] );
    refresh();
}

vehicle::vehicle() : vehicle( vproto_id() )
{
    smx = 0;
    smy = 0;
    smz = 0;
}

vehicle::~vehicle() = default;

<<<<<<< HEAD
void vehicle::set_hp( vehicle_part &pt, int qty )
{
    if( qty == pt.info().durability || pt.info().durability <= 0 ) {
        pt.base.set_damage( 0 );

    } else if( qty == 0 ) {
        pt.base.set_damage( pt.base.max_damage() );

    } else {
        pt.base.set_damage( pt.base.max_damage() - pt.base.max_damage() * qty / pt.info().durability );
    }
}

bool vehicle::mod_hp( vehicle_part &pt, int qty, damage_type dt )
{
    if( pt.info().durability > 0 ) {
        return pt.base.mod_damage( -( pt.base.max_damage() * qty / pt.info().durability ), dt );
    } else {
        return false;
    }
}

=======
>>>>>>> 96a64077
bool vehicle::player_in_control(player const& p) const
{
    // Debug switch to prevent vehicles from skidding
    // without having to place the player in them.
    if( tags.count( "IN_CONTROL_OVERRIDE" ) ) {
        return true;
    }

    const optional_vpart_position vp = g->m.veh_at( p.pos() );
    if( vp && &vp->vehicle() == this &&
        part_with_feature( vp->part_index(), VPFLAG_CONTROLS, false ) >= 0 && p.controlling_vehicle ) {
        return true;
    }

    return remote_controlled( p );
}

bool vehicle::remote_controlled(player const &p) const
{
    vehicle *veh = g->remoteveh();
    if( veh != this ) {
        return false;
    }

    auto remote = all_parts_with_feature( "REMOTE_CONTROLS", true );
    for( int part : remote ) {
        if( rl_dist( p.pos(), tripoint( global_pos() + parts[part].precalc[0], p.posz() ) ) <= 40 ) {
            return true;
        }
    }

    add_msg(m_bad, _("Lost connection with the vehicle due to distance!"));
    g->setremoteveh( nullptr );
    return false;
}

/** Checks all parts to see if frames are missing (as they might be when
 * loading from a game saved before the vehicle construction rules overhaul). */
void vehicle::add_missing_frames()
{
    static const vpart_id frame_id( "frame_vertical" );
    const vpart_info &frame_part = frame_id.obj(); // NOT static, could be different each time
    //No need to check the same (x, y) spot more than once
    std::set< std::pair<int, int> > locations_checked;
    for (auto &i : parts) {
        int next_x = i.mount.x;
        int next_y = i.mount.y;
        std::pair<int, int> mount_location = std::make_pair(next_x, next_y);

        if(locations_checked.count(mount_location) == 0) {
            std::vector<int> parts_here = parts_at_relative(next_x, next_y, false);
            bool found = false;
            for( auto &elem : parts_here ) {
                if( part_info( elem ).location == part_location_structure ) {
                    found = true;
                    break;
                }
            }
            if( !found ) {
                // Install missing frame
                parts.emplace_back( frame_part.get_id(), next_x, next_y, item( frame_part.item ) );
            }
        }

        locations_checked.insert(mount_location);
    }
}

// Called when loading a vehicle that predates steerable wheels.
// Tries to convert some wheels to steerable versions on the front axle.
void vehicle::add_steerable_wheels()
{
    int axle = INT_MIN;
    std::vector< std::pair<int, vpart_id> > wheels;

    // Find wheels that have steerable versions.
    // Convert the wheel(s) with the largest x value.
    for (size_t p = 0; p < parts.size(); ++p) {
        if (part_flag(p, "STEERABLE") || part_flag(p, "TRACKED")) {
            // Has a wheel that is inherently steerable
            // (e.g. unicycle, casters), this vehicle doesn't
            // need conversion.
            return;
        }

        if (parts[p].mount.x < axle) {
            // there is another axle in front of this
            continue;
        }

        if( part_flag( p, VPFLAG_WHEEL ) ) {
            vpart_id steerable_id( part_info( p ).get_id().str() + "_steerable" );
            if( steerable_id.is_valid() ) {
                // We can convert this.
                if (parts[p].mount.x != axle) {
                    // Found a new axle further forward than the
                    // existing one.
                    wheels.clear();
                    axle = parts[p].mount.x;
                }

                wheels.push_back(std::make_pair(static_cast<int>( p ), steerable_id));
            }
        }
    }

    // Now convert the wheels to their new types.
    for (auto &wheel : wheels) {
        parts[ wheel.first ].id = wheel.second;
    }
}

void vehicle::init_state(int init_veh_fuel, int init_veh_status)
{
    // vehicle parts excluding engines are by default turned off
    for( auto &pt : parts ) {
        pt.enabled = pt.base.is_engine();
    }

    bool destroySeats = false;
    bool destroyControls = false;
    bool destroyTank = false;
    bool destroyEngine = false;
    bool destroyTires = false;
    bool blood_covered = false;
    bool blood_inside = false;
    bool has_no_key = false;
    bool destroyAlarm = false;

    // More realistically it should be -5 days old
    last_update = 0;

    // veh_fuel_multiplier is percentage of fuel
    // 0 is empty, 100 is full tank, -1 is random 7% to 35%
    int veh_fuel_mult = init_veh_fuel;
    if (init_veh_fuel == - 1) {
        veh_fuel_mult = rng (1,7);
    }
    if (init_veh_fuel > 100) {
        veh_fuel_mult = 100;
    }

    // veh_status is initial vehicle damage
    // -1 = light damage (DEFAULT)
    //  0 = undamaged
    //  1 = disabled, destroyed tires OR engine
    int veh_status = -1;
    if (init_veh_status == 0) {
        veh_status = 0;
    }
    if (init_veh_status == 1) {
        int rand = rng( 1, 100 );
        veh_status = 1;

        if( rand <= 5 ) {          //  seats are destroyed 5%
            destroySeats = true;
        } else if( rand <= 15 ) {  // controls are destroyed 10%
            destroyControls = true;
            veh_fuel_mult += rng (0, 7);    // add 0-7% more fuel if controls are destroyed
        } else if( rand <= 23 ) {  // battery, minireactor or gasoline tank are destroyed 8%
            destroyTank = true;
        } else if( rand <= 29 ) {  // engine are destroyed 6%
            destroyEngine = true;
            veh_fuel_mult += rng (3, 12);   // add 3-12% more fuel if engine is destroyed
        } else if( rand <= 66 ) {  // tires are destroyed 37%
            destroyTires = true;
            veh_fuel_mult += rng (0, 18);   // add 0-18% more fuel if tires are destroyed
        } else {                   // vehicle locked 34%
            has_no_key = true;
        }
    }
    // if locked, 16% chance something damaged
    if( one_in(6) && has_no_key ) {
        if( one_in(3) ) {
            destroyTank = true;
        } else if( one_in(2) ) {
            destroyEngine = true;
        } else {
            destroyTires = true;
        }
    } else if( !one_in(3) ){
        //most cars should have a destroyed alarm
        destroyAlarm = true;
    }

    //Provide some variety to non-mint vehicles
    if( veh_status != 0 ) {
        //Leave engine running in some vehicles, if the engine has not been destroyed
        if( veh_fuel_mult > 0 && all_parts_with_feature("ENGINE", true).size() > 0 &&
            one_in(8) && !destroyEngine && !has_no_key && has_engine_type_not(fuel_type_muscle, true) ) {
            engine_on = true;
        }

        auto light_head  = one_in( 20 );
        auto light_dome  = one_in( 16 );
        auto light_aisle = one_in(  8 );
        auto light_overh = one_in(  4 );
        auto light_atom  = one_in(  2 );
        for( auto &pt : parts ) {
            if( pt.has_flag( VPFLAG_CONE_LIGHT ) ) {
                pt.enabled = light_head;
            } else if( pt.has_flag( VPFLAG_DOME_LIGHT ) ) {
                pt.enabled = light_dome;
            } else if( pt.has_flag( VPFLAG_AISLE_LIGHT ) ) {
                pt.enabled = light_aisle;
            } else if( pt.has_flag( VPFLAG_CIRCLE_LIGHT ) ) {
                pt.enabled = light_overh;
            } else if( pt.has_flag( VPFLAG_ATOMIC_LIGHT ) ) {
                pt.enabled = light_atom;
            }
        }

        if( one_in(10) ) {
            blood_covered = true;
        }

        if( one_in(8) ) {
            blood_inside = true;
        }

        for( auto e : get_parts( "FRIDGE" ) ) {
            e->enabled = true;
        }

        for( auto e : get_parts( "FREEZER" ) ) {
            e->enabled = true;
        }

        for( auto e : get_parts( "WATER_PURIFIER" ) ) {
            e->enabled = true;
        }
    }

    bool blood_inside_set = false;
    int blood_inside_x = 0;
    int blood_inside_y = 0;
    for( size_t p = 0; p < parts.size(); p++ ) {
        auto &pt = parts[ p ];

        if( part_flag( p, "REACTOR" ) ) {
            // De-hardcoded reactors. Should always start active
            parts[ p ].enabled = true;
        }

        if( pt.is_battery() ) {
            if( veh_fuel_mult == 100 ) { // Mint condition vehicle
                pt.ammo_set( "battery", pt.ammo_capacity() );
            } else if( one_in( 2 ) && veh_fuel_mult > 0 ) { // Randomize battery ammo a bit
                pt.ammo_set( "battery", pt.ammo_capacity() * ( veh_fuel_mult + rng( 0, 10 ) ) / 100 );
            } else if( one_in( 2 ) && veh_fuel_mult > 0 ) {
                pt.ammo_set( "battery", pt.ammo_capacity() * ( veh_fuel_mult - rng( 0, 10 ) ) / 100 );
            } else {
                pt.ammo_set( "battery", pt.ammo_capacity() * veh_fuel_mult / 100 );
            }
        }

        if( pt.is_tank() && type->parts[p].fuel != "null" ) {
            int qty = pt.ammo_capacity() * veh_fuel_mult / 100;
            qty *= std::max( item::find_type( type->parts[p].fuel )->stack_size, 1 );
            qty /= to_milliliter( units::legacy_volume_factor );
            pt.ammo_set( type->parts[ p ].fuel, qty );
        }

        if (part_flag(p, "OPENABLE")) {    // doors are closed
            if(!parts[p].open && one_in(4)) {
              open(p);
            }
        }
        if (part_flag(p, "BOARDABLE")) {      // no passengers
            parts[p].remove_flag(vehicle_part::passenger_flag);
        }

        // initial vehicle damage
        if (veh_status == 0) {
            // Completely mint condition vehicle
            set_hp( parts[ p ], part_info( p ).durability );
        } else {
            //a bit of initial damage :)
            //clamp 4d8 to the range of [8,20]. 8=broken, 20=undamaged.
            int broken = 8;
            int unhurt = 20;
            int roll = dice( 4, 8 );
            if(roll < unhurt){
                if (roll <= broken) {
                    set_hp( parts[ p ], 0 );
                    parts[ p ].ammo_unset(); //empty broken batteries and fuel tanks
                } else {
                    set_hp( parts[ p ], ( roll - broken ) / double( unhurt - broken ) * part_info( p ).durability );
                }
            } else {
                set_hp( parts[ p ], part_info( p ).durability );
            }

            if( part_flag( p, VPFLAG_ENGINE ) ) {
                // If possible set an engine fault rather than destroying the engine outright
                if( destroyEngine && parts[ p ].faults_potential().empty() ) {
                    set_hp( parts[ p ], 0 );
                } else if( destroyEngine || one_in( 3 ) ) {
                    do {
                        parts[ p ].fault_set( random_entry( parts[ p ].faults_potential() ) );
                    } while( one_in( 3 ) );
                }

            } else if ((destroySeats && (part_flag(p, "SEAT") || part_flag(p, "SEATBELT"))) ||
                (destroyControls && (part_flag(p, "CONTROLS") || part_flag(p, "SECURITY"))) ||
                (destroyAlarm && part_flag(p, "SECURITY"))) {
                set_hp( parts[ p ], 0 );
            }

            // Fuel tanks should be emptied as well
            if( destroyTank && pt.is_tank() ) {
                set_hp( pt, 0 );
                pt.ammo_unset();
            }

            //Solar panels have 25% of being destroyed
            if (part_flag(p, "SOLAR_PANEL") && one_in(4)) {
                set_hp( parts[ p ], 0 );
            }


            /* Bloodsplatter the front-end parts. Assume anything with x > 0 is
            * the "front" of the vehicle (since the driver's seat is at (0, 0).
            * We'll be generous with the blood, since some may disappear before
            * the player gets a chance to see the vehicle. */
            if(blood_covered && parts[p].mount.x > 0) {
                if(one_in(3)) {
                    //Loads of blood. (200 = completely red vehicle part)
                    parts[p].blood = rng(200, 600);
                } else {
                    //Some blood
                    parts[p].blood = rng(50, 200);
                }
            }

            if(blood_inside) {
                // blood is splattered around (blood_inside_x, blood_inside_y),
                // coordinates relative to mount point; the center is always a seat
                if (blood_inside_set) {
                    int distSq = std::pow((blood_inside_x - parts[p].mount.x), 2) +
                        std::pow((blood_inside_y - parts[p].mount.y), 2);
                    if (distSq <= 1) {
                        parts[p].blood = rng(200, 400) - distSq * 100;
                    }
                } else if (part_flag(p, "SEAT")) {
                    // Set the center of the bloody mess inside
                    blood_inside_x = parts[p].mount.x;
                    blood_inside_y = parts[p].mount.y;
                    blood_inside_set = true;
                }
            }
        }
        //sets the vehicle to locked, if there is no key and an alarm part exists
        if( part_flag( p, "SECURITY" ) && has_no_key && !parts[p].is_broken() ) {
            is_locked = true;

            if( one_in( 2 ) ) {
                // if vehicle has immobilizer 50% chance to add additional fault
                parts[ p ].fault_set( fault_immobiliser );
            }
        }
    }
    // destroy tires until the vehicle is not drivable
    if( destroyTires && !wheelcache.empty() ) {
        int tries = 0;
        while( valid_wheel_config( false ) && tries < 100 ) {
            // wheel config is still valid, destroy the tire.
            set_hp( parts[random_entry( wheelcache )], 0 );
            tries++;
        }
    }

    invalidate_mass();
}

/**
 * Smashes up a vehicle that has already been placed; used for generating
 * very damaged vehicles. Additionally, any spot where two vehicles overlapped
 * (ie, any spot with multiple frames) will be completely destroyed, as that
 * was the collision point.
 */
void vehicle::smash( float hp_percent_loss_min, float hp_percent_loss_max,
                     float percent_of_parts_to_affect, point damage_origin, float damage_size )
{
    for( auto &part : parts ) {
        //Skip any parts already mashed up or removed.
        if( part.is_broken() || part.removed ) {
            continue;
        }

        std::vector<int> parts_in_square = parts_at_relative( part.mount.x, part.mount.y );
        int structures_found = 0;
        for( auto &square_part_index : parts_in_square ) {
            if( part_info( square_part_index ).location == part_location_structure ) {
                structures_found++;
            }
        }

        if( structures_found > 1 ) {
            //Destroy everything in the square
            for( int idx : parts_in_square ) {
                mod_hp( parts[ idx ], 0 - parts[ idx ].hp(), DT_BASH );
                parts[ idx ].ammo_unset();
            }
            continue;
        }

        int roll = dice( 1, 1000 );
        int pct_af = ( percent_of_parts_to_affect * 1000.0f );
        if( roll < pct_af ) {
            point line = ( damage_origin - part.precalc[0] );
            float dist = 1.0f - ( std::sqrt( line.x * line.x + line.y * line.y ) / damage_size );
            dist = clamp( dist, 0.0f, 1.0f );
            if( damage_size == 0 ) {
                dist = 1.0f;
            }
            //Everywhere else, drop by 10-120% of max HP (anything over 100 = broken)
            if( mod_hp( part, 0 - ( rng_float( hp_percent_loss_min * dist,
                                               hp_percent_loss_max * dist ) * part.info().durability ), DT_BASH ) ) {
                part.ammo_unset();
            }
        }


    }
}

int vehicle::lift_strength() const
{
    units::mass mass = total_mass();
    return std::max( mass / 10000_gram, 1 );
}

void vehicle::toggle_specific_engine( int e, bool on )
{
    toggle_specific_part( engines[e], on );
}
void vehicle::toggle_specific_part( int p, bool on )
{
    parts[p].enabled = on;
}
bool vehicle::is_engine_type_on( int e, const itype_id &ft ) const
{
    return is_engine_on( e ) && is_engine_type( e, ft );
}

bool vehicle::has_engine_type( const itype_id &ft, bool const enabled ) const
{
    for( size_t e = 0; e < engines.size(); ++e ) {
        if( is_engine_type( e, ft ) && ( !enabled || is_engine_on( e ) ) ) {
            return true;
        }
    }
    return false;
}
bool vehicle::has_engine_type_not( const itype_id &ft, bool const enabled ) const
{
    for( size_t e = 0; e < engines.size(); ++e ) {
        if( !is_engine_type( e, ft ) && ( !enabled || is_engine_on( e ) ) ) {
            return true;
        }
    }
    return false;
}

bool vehicle::has_engine_conflict( const vpart_info *possible_conflict,
                                   std::string &conflict_type ) const
{
    std::vector<std::string> new_excludes = possible_conflict->engine_excludes();
    // skip expensive string comparisons if there are no exclusions
    if( new_excludes.empty() ) {
       return false;
    }

    bool has_conflict = false;

    for( size_t e = 0; e < engines.size(); ++e ) {
        std::vector<std::string> install_excludes = part_info( engines[e] ).engine_excludes();
        std::vector<std::string> conflicts;
        std::set_intersection( new_excludes.begin(), new_excludes.end(), install_excludes.begin(),
                               install_excludes.end(), back_inserter( conflicts ) );
        if( !conflicts.empty() ) {
            has_conflict = true;
            conflict_type = conflicts.front();
            break;
        }
    }
    return has_conflict;
}

bool vehicle::is_engine_type( const int e, const itype_id  &ft ) const
{
    return part_info( engines[e] ).fuel_type == ft;
}

bool vehicle::is_engine_on( int const e ) const
{
    return !parts[ engines[ e ] ].is_broken() && is_part_on( engines[ e ] );
}

bool vehicle::is_part_on( int const p ) const
{
    return parts[p].enabled;
}

bool vehicle::is_alternator_on( int const a ) const
{
    auto alt = parts[ alternators [ a ] ];
    if( alt.is_broken() ) {
        return false;
    }

    return std::any_of( engines.begin(), engines.end(), [this, &alt]( int idx ) {
        auto &eng = parts [ idx ];
        return eng.enabled && !eng.is_broken() && eng.mount == alt.mount &&
               !eng.faults().count( fault_belt );
    } );
}

bool vehicle::has_security_working() const
{
    bool found_security = false;
    for( size_t s = 0; s < speciality.size(); s++ ) {
        if( part_flag( speciality[ s ], "SECURITY" ) && !parts[ speciality[ s ] ].is_broken() ) {
            found_security = true;
            break;
        }
    }
    return found_security;
}

void vehicle::backfire( const int e ) const
{
    const int power = part_power( engines[e], true );
    const tripoint pos = global_part_pos3( engines[e] );
    //~ backfire sound
    sounds::ambient_sound( pos, 40 + ( power / 30 ), _( "BANG!" ) );
}

const vpart_info& vehicle::part_info (int index, bool include_removed) const
{
    if (index < (int)parts.size()) {
        if (!parts[index].removed || include_removed) {
            return parts[index].info();
        }
    }
    return vpart_id::NULL_ID().obj();
}

// engines & alternators all have power.
// engines provide, whilst alternators consume.
int vehicle::part_power(int const index, bool const at_full_hp) const
{
    if( !part_flag(index, VPFLAG_ENGINE) &&
        !part_flag(index, VPFLAG_ALTERNATOR) ) {
       return 0; // not an engine.
    }

    const vehicle_part& vp = parts[ index ];

    int pwr = vp.info().power;
    if( pwr == 0 ) {
        pwr = vp.base.engine_displacement();
    }

    ///\EFFECT_STR increases power produced for MUSCLE_* vehicles
    pwr += ( g->u.str_cur - 8 ) * part_info( index ).engine_muscle_power_factor();

    if( pwr < 0 ) {
        return pwr; // Consumers always draw full power, even if broken
    }
    if( at_full_hp ) {
        return pwr; // Assume full hp
    }
    // Damaged engines give less power, but some engines handle it better
    double health = parts[index].health_percent();
    // dpf is 0 for engines that scale power linearly with damage and
    // provides a floor otherwise
    float dpf = part_info( index ).engine_damaged_power_factor();
    double effective_percent = dpf + ( ( 1 - dpf ) * health );
    return ( int )( pwr * effective_percent );
}

// alternators, solar panels, reactors, and accessories all have epower.
// alternators, solar panels, and reactors provide, whilst accessories consume.
int vehicle::part_epower(int const index) const
{
    int e = part_info(index).epower;
    if( e < 0 ) {
        return e; // Consumers always draw full power, even if broken
    }
    return e * parts[ index ].health_percent();
}

int vehicle::epower_to_power(int const epower)
{
    // Convert epower units (watts) to power units
    // Used primarily for calculating battery charge/discharge
    // TODO: convert batteries to use energy units based on watts (watt-ticks?)
    constexpr int conversion_factor = 373; // 373 epower == 373 watts == 1 power == 0.5 HP
    int power = epower / conversion_factor;
    // epower remainder results in chance at additional charge/discharge
    if (x_in_y(abs(epower % conversion_factor), conversion_factor)) {
        power += epower >= 0 ? 1 : -1;
    }
    return power;
}

int vehicle::power_to_epower(int const power)
{
    // Convert power units to epower units (watts)
    // Used primarily for calculating battery charge/discharge
    // TODO: convert batteries to use energy units based on watts (watt-ticks?)
    constexpr int conversion_factor = 373; // 373 epower == 373 watts == 1 power == 0.5 HP
    return power * conversion_factor;
}

bool vehicle::has_structural_part(int const dx, int const dy) const
{
    std::vector<int> parts_here = parts_at_relative(dx, dy, false);

    for( auto &elem : parts_here ) {
        if( part_info( elem ).location == part_location_structure &&
            !part_info( elem ).has_flag( "PROTRUSION" ) ) {
            return true;
        }
    }
    return false;
}

/**
 * Returns whether or not the vehicle has a structural part queued for removal,
 * @return true if a structural is queue for removal, false if not.
 * */
bool vehicle::is_structural_part_removed() const
{
    for( size_t i = 0; i < parts.size(); ++i ) {
        if (parts[i].removed &&
                part_info( i, true ).location == part_location_structure) {
            return true;
        }
    }
    return false;
}

/**
 * Returns whether or not the vehicle part with the given id can be mounted in
 * the specified square.
 * @param dx The local x-coordinate to mount in.
 * @param dy The local y-coordinate to mount in.
 * @param id The id of the part to install.
 * @return true if the part can be mounted, false if not.
 */
bool vehicle::can_mount(int const dx, int const dy, const vpart_id &id) const
{
    //The part has to actually exist.
    if( !id.is_valid() ) {
        return false;
    }

    //It also has to be a real part, not the null part
    const vpart_info &part = id.obj();
    if(part.has_flag("NOINSTALL")) {
        return false;
    }

    const std::vector<int> parts_in_square = parts_at_relative(dx, dy, false);

    //First part in an empty square MUST be a structural part
    if(parts_in_square.empty() && part.location != part_location_structure) {
        return false;
    }

    //No other part can be placed on a protrusion
    if(!parts_in_square.empty() && part_info(parts_in_square[0]).has_flag("PROTRUSION")) {
        return false;
    }

    //No part type can stack with itself, or any other part in the same slot
    for( const auto &elem : parts_in_square ) {
        const vpart_info &other_part = parts[elem].info();

        //Parts with no location can stack with each other (but not themselves)
        if( part.get_id() == other_part.get_id() ||
                (!part.location.empty() && part.location == other_part.location)) {
            return false;
        }
        // Until we have an interface for handling multiple components with CARGO space,
        // exclude them from being mounted in the same tile.
        if( part.has_flag( "CARGO" ) && other_part.has_flag( "CARGO" ) ) {
            return false;
        }

    }

    // All parts after the first must be installed on or next to an existing part
    // the exception is when a single tile only structural object is being repaired
    if(!parts.empty()) {
        if(!is_structural_part_removed() &&
                !has_structural_part(dx, dy) &&
                !has_structural_part(dx+1, dy) &&
                !has_structural_part(dx, dy+1) &&
                !has_structural_part(dx-1, dy) &&
                !has_structural_part(dx, dy-1)) {
            return false;
        }
    }

    // only one exclusive engine allowed
    std::string empty;
    if( has_engine_conflict( &part, empty ) ) {
        return false;
    }

    // Alternators must be installed on a gas engine
    if( part.has_flag( VPFLAG_ALTERNATOR ) ) {
        bool anchor_found = false;
        for( const auto &elem : parts_in_square ) {
            if( part_info( elem ).has_flag( "E_ALTERNATOR" ) ) {
                anchor_found = true;
            }
        }
        if( !anchor_found ) {
            return false;
        }
    }

    //Seatbelts must be installed on a seat
    if(part.has_flag("SEATBELT")) {
        bool anchor_found = false;
        for( const auto &elem : parts_in_square ) {
            if( part_info( elem ).has_flag( "BELTABLE" ) ) {
                anchor_found = true;
            }
        }
        if(!anchor_found) {
            return false;
        }
    }

    //Internal must be installed into a cargo area.
    if(part.has_flag("INTERNAL")) {
        bool anchor_found = false;
        for( const auto &elem : parts_in_square ) {
            if( part_info( elem ).has_flag( "CARGO" ) ) {
                anchor_found = true;
            }
        }
        if(!anchor_found) {
            return false;
        }
    }

    // curtains must be installed on (reinforced)windshields
    // TODO: do this automatically using "location":"on_mountpoint"
    if ( part.has_flag( "WINDOW_CURTAIN" ) ) {
        bool anchor_found = false;
        for( const auto &elem : parts_in_square ) {
            if( part_info( elem ).has_flag( "WINDOW" ) ) {
                anchor_found = true;
            }
        }
        if (!anchor_found) {
            return false;
        }
    }

    // Security system must be installed on controls
    if(part.has_flag("ON_CONTROLS")) {
        bool anchor_found = false;
        for( std::vector<int>::const_iterator it = parts_in_square.begin();
             it != parts_in_square.end(); ++it ) {
            if(part_info(*it).has_flag("CONTROLS")) {
                anchor_found = true;
            }
        }
        if(!anchor_found) {
            return false;
        }
    }

    // Cargo locks must go on lockable cargo containers
    // TODO: do this automatically using "location":"on_mountpoint"
    if(part.has_flag("CARGO_LOCKING")) {
        bool anchor_found = false;
        for( std::vector<int>::const_iterator it = parts_in_square.begin();
             it != parts_in_square.end(); ++it ) {
            if(part_info(*it).has_flag("LOCKABLE_CARGO")) {
                anchor_found = true;
            }
        }
        if(!anchor_found) {
            return false;
        }
    }

    //Swappable storage battery must be installed on a BATTERY_MOUNT
    if(part.has_flag("NEEDS_BATTERY_MOUNT")) {
        bool anchor_found = false;
        for( const auto &elem : parts_in_square ) {
            if( part_info( elem ).has_flag( "BATTERY_MOUNT" ) ) {
                anchor_found = true;
            }
        }
        if(!anchor_found) {
            return false;
        }
    }

    //Door motors need OPENABLE
    if( part.has_flag( "DOOR_MOTOR" ) ) {
        bool anchor_found = false;
        for( const auto &elem : parts_in_square ) {
            if( part_info( elem ).has_flag( "OPENABLE" ) ) {
                anchor_found = true;
            }
        }
        if(!anchor_found) {
            return false;
        }
    }

    //Mirrors cannot be mounted on OPAQUE parts
    if( part.has_flag( "VISION" ) && !part.has_flag( "CAMERA" ) ) {
        for( const auto &elem : parts_in_square ) {
            if( part_info( elem ).has_flag( "OPAQUE" ) ) {
                return false;
            }
        }
    }
    //and vice versa
    if( part.has_flag( "OPAQUE" ) ) {
        for( const auto &elem : parts_in_square ) {
            if( part_info( elem ).has_flag( "VISION" ) &&
                !part_info( elem ).has_flag( "CAMERA" ) ) {
                return false;
            }
        }
    }

    //Turrets must be installed on a turret mount
    if( part.has_flag( "TURRET" ) ) {
        bool anchor_found = false;
        for( const auto &elem : parts_in_square ) {
            if( part_info( elem ).has_flag( "TURRET_MOUNT" ) ) {
                anchor_found = true;
                break;
            }
        }
        if( !anchor_found ) {
            return false;
        }
    }

    //Anything not explicitly denied is permitted
    return true;
}

bool vehicle::can_unmount(int const p) const
{
    if(p < 0 || p > (int)parts.size()) {
        return false;
    }

    int dx = parts[p].mount.x;
    int dy = parts[p].mount.y;

    // Can't remove an engine if there's still an alternator there
    if(part_flag(p, VPFLAG_ENGINE) && part_with_feature(p, VPFLAG_ALTERNATOR) >= 0) {
        return false;
    }

    //Can't remove a seat if there's still a seatbelt there
    if(part_flag(p, "BELTABLE") && part_with_feature(p, "SEATBELT") >= 0) {
        return false;
    }

    // Can't remove a window with curtains still on it
    if(part_flag(p, "WINDOW") && part_with_feature(p, "CURTAIN") >=0) {
        return false;
    }

    //Can't remove controls if there's something attached
    if(part_flag(p, "CONTROLS") && part_with_feature(p, "ON_CONTROLS") >= 0) {
        return false;
    }

    //Can't remove a battery mount if there's still a battery there
    if(part_flag(p, "BATTERY_MOUNT") && part_with_feature(p, "NEEDS_BATTERY_MOUNT") >= 0) {
        return false;
    }

    //Can't remove a turret mount if there's still a turret there
    if( part_flag( p, "TURRET_MOUNT" ) && part_with_feature( p, "TURRET" ) >= 0 ) {
        return false;
    }

    //Structural parts have extra requirements
    if(part_info(p).location == part_location_structure) {

        std::vector<int> parts_in_square = parts_at_relative(dx, dy, false);
        /* To remove a structural part, there can be only structural parts left
         * in that square (might be more than one in the case of wreckage) */
        for( auto &elem : parts_in_square ) {
            if( part_info( elem ).location != part_location_structure ) {
                return false;
            }
        }

        //If it's the last part in the square...
        if(parts_in_square.size() == 1) {

            /* This is the tricky part: We can't remove a part that would cause
             * the vehicle to 'break into two' (like removing the middle section
             * of a quad bike, for instance). This basically requires doing some
             * breadth-first searches to ensure previously connected parts are
             * still connected. */

            //First, find all the squares connected to the one we're removing
            std::vector<vehicle_part> connected_parts;

            for(int i = 0; i < 4; i++) {
                int next_x = i < 2 ? (i == 0 ? -1 : 1) : 0;
                int next_y = i < 2 ? 0 : (i == 2 ? -1 : 1);
                std::vector<int> parts_over_there = parts_at_relative(dx + next_x, dy + next_y, false);
                //Ignore empty squares
                if(!parts_over_there.empty()) {
                    //Just need one part from the square to track the x/y
                    connected_parts.push_back(parts[parts_over_there[0]]);
                }
            }

            /* If size = 0, it's the last part of the whole vehicle, so we're OK
             * If size = 1, it's one protruding part (ie, bicycle wheel), so OK
             * Otherwise, it gets complicated... */
            if(connected_parts.size() > 1) {

                /* We'll take connected_parts[0] to be the target part.
                 * Every other part must have some path (that doesn't involve
                 * the part about to be removed) to the target part, in order
                 * for the part to be legally removable. */
                for(auto const &next_part : connected_parts) {
                    if(!is_connected(connected_parts[0], next_part, parts[p])) {
                        //Removing that part would break the vehicle in two
                        return false;
                    }
                }

            }

        }
    }
    //Anything not explicitly denied is permitted
    return true;
}

/**
 * Performs a breadth-first search from one part to another, to see if a path
 * exists between the two without going through the excluded part. Used to see
 * if a part can be legally removed.
 * @param to The part to reach.
 * @param from The part to start the search from.
 * @param excluded_part The part that is being removed and, therefore, should not
 *        be included in the path.
 * @return true if a path exists without the excluded part, false otherwise.
 */
bool vehicle::is_connected(vehicle_part const &to, vehicle_part const &from, vehicle_part const &excluded_part) const
{
    const auto target = to.mount;
    const auto excluded = excluded_part.mount;

    //Breadth-first-search components
    std::list<vehicle_part> discovered;
    vehicle_part current_part;
    std::list<vehicle_part> searched;

    //We begin with just the start point
    discovered.push_back(from);

    while(!discovered.empty()) {
        current_part = discovered.front();
        discovered.pop_front();
        auto current = current_part.mount;

        for(int i = 0; i < 4; i++) {
            point next( current.x + (i < 2 ? (i == 0 ? -1 : 1) : 0),
                        current.y + (i < 2 ? 0 : (i == 2 ? -1 : 1)) );

            if( next == target ) {
                //Success!
                return true;
            } else if( next == excluded ) {
                //There might be a path, but we're not allowed to go that way
                continue;
            }

            std::vector<int> parts_there = parts_at_relative(next.x, next.y);

            if(!parts_there.empty()) {
                //Only add the part if we haven't been here before
                bool found = false;
                for( auto &elem : discovered ) {
                    if( elem.mount == next ) {
                        found = true;
                        break;
                    }
                }
                if(!found) {
                    for( auto &elem : searched ) {
                        if( elem.mount == next ) {
                            found = true;
                            break;
                        }
                    }
                }
                if(!found) {
                    vehicle_part next_part = parts[parts_there[0]];
                    discovered.push_back(next_part);
                }
            }
        }
        //Now that that's done, we've finished exploring here
        searched.push_back(current_part);
    }
    //If we completely exhaust the discovered list, there's no path
    return false;
}

/**
 * Installs a part into this vehicle.
 * @param dx The x coordinate of where to install the part.
 * @param dy The y coordinate of where to install the part.
 * @param id The string ID of the part to install. (see vehicle_parts.json)
 * @param force Skip check of whether we can mount the part here.
 * @return false if the part could not be installed, true otherwise.
 */
int vehicle::install_part( int dx, int dy, const vpart_id &id, bool force )
{
    if( !( force || can_mount( dx, dy, id ) ) ) {
        return -1;
    }
    return install_part( dx, dy, vehicle_part( id, dx, dy, item( id.obj().item ) ) );
}

int vehicle::install_part( int dx, int dy, const vpart_id &id, item&& obj, bool force )
{
    if( !( force || can_mount ( dx, dy, id ) ) ) {
        return -1;
    }
    return install_part(dx, dy, vehicle_part( id, dx, dy, std::move( obj ) ) );
}

int vehicle::install_part( int dx, int dy, const vehicle_part &new_part )
{
    // Should be checked before installing the part
    bool enable = false;
    if( new_part.is_engine() ) {
        enable = true;
    } else {
        // @todo: read toggle groups from JSON
        static const std::vector<std::string> enable_like = {{
            "CONE_LIGHT",
            "CIRCLE_LIGHT",
            "AISLE_LIGHT",
            "DOME_LIGHT",
            "ATOMIC_LIGHT",
            "STEREO",
            "CHIMES",
            "FRIDGE",
            "FREEZER",
            "RECHARGE",
            "PLOW",
            "REAPER",
            "PLANTER",
            "SCOOP",
            "WATER_PURIFIER",
            "ROCKWHEEL"
        }};

        for( const std::string &flag : enable_like ) {
            if( new_part.info().has_flag( flag ) ) {
                enable = has_part( flag, true );
                break;
            }
        }
    }

    parts.push_back( new_part );
    auto &pt = parts.back();

    pt.enabled = enable;

    pt.mount.x = dx;
    pt.mount.y = dy;

    refresh();
    return parts.size() - 1;
}

/**
 * Mark a part as removed from the vehicle.
 * @return bool true if the vehicle's 0,0 point shifted.
 */
bool vehicle::remove_part( int p )
{
    if( p >= (int)parts.size() ) {
        debugmsg("Tried to remove part %d but only %d parts!", p, parts.size());
        return false;
    }
    if( parts[p].removed ) {
        /* This happens only when we had to remove part, because it was depending on
         * other part (using recursive remove_part() call) - currently curtain
         * depending on presence of window and seatbelt depending on presence of seat.
         */
        return false;
    }

    int x = parts[p].precalc[0].x;
    int y = parts[p].precalc[0].y;
    tripoint part_loc( global_x() + x, global_y() + y, smz );

    // If `p` has flag `parent_flag`, remove child with flag `child_flag`
    // Returns true if removal occurs
    const auto remove_dependent_part = [&]( const std::string& parent_flag,
            const std::string& child_flag ) {
        if( part_flag( p, parent_flag ) ) {
            int dep = part_with_feature( p, child_flag, false );
            if( dep >= 0 ) {
                item it = parts[dep].properties_to_item();
                g->m.add_item_or_charges( part_loc, it );
                remove_part( dep );
                return true;
            }
        }
        return false;
    };

    // if a windshield is removed (usually destroyed) also remove curtains
    // attached to it.
    if( remove_dependent_part( "WINDOW", "CURTAIN" ) || part_flag( p, VPFLAG_OPAQUE ) ) {
        g->m.set_transparency_cache_dirty( smz );
    }

    remove_dependent_part( "SEAT", "SEATBELT" );
    remove_dependent_part( "BATTERY_MOUNT", "NEEDS_BATTERY_MOUNT" );

    // Unboard any entities standing on removed boardable parts
    if( part_flag( p, "BOARDABLE" ) ) {
        std::vector<int> bp = boarded_parts();
        for( auto &elem : bp ) {
            if( elem == p ) {
                g->m.unboard_vehicle( part_loc );
            }
        }
    }

    // Update current engine configuration if needed
    if( part_flag( p, "ENGINE" ) && engines.size() > 1 ) {
        bool any_engine_on = false;

        for( auto &e : engines ) {
            if( e != p && is_part_on( e ) ) {
                any_engine_on = true;
                break;
            }
        }

        if( !any_engine_on ) {
            engine_on = false;
            for( auto &e : engines ) {
                toggle_specific_part( e, true );
            }
        }
    }

    parts[p].removed = true;
    removed_part_count++;

    // If the player is currently working on the removed part, stop them as it's futile now.
    const player_activity &act = g->u.activity;
    if( act.id() == activity_id( "ACT_VEHICLE" ) && act.moves_left > 0 && act.values.size() > 6 ) {
        if( veh_pointer_or_null( g->m.veh_at( tripoint( act.values[0], act.values[1], g->u.posz() ) ) ) == this ) {
            if( act.values[6] >= p ) {
                g->u.cancel_activity();
                add_msg( m_info, _( "The vehicle part you were working on has gone!" ) );
            }
        }
    }

    const auto iter = labels.find( label( parts[p].mount.x, parts[p].mount.y ) );
    const bool no_label = iter != labels.end();
    const bool grab_found = g->u.grab_type == OBJECT_VEHICLE && g->u.grab_point == part_loc;
    // Checking these twice to avoid calling the relatively expensive parts_at_relative() unnecessarily.
    if( no_label || grab_found ) {
        if( parts_at_relative( parts[p].mount.x, parts[p].mount.y, false ).empty() ) {
            if( no_label ) {
                labels.erase( iter );
            }
            if( grab_found ) {
                add_msg( m_info, _( "The vehicle part you were holding has been destroyed!" ) );
                g->u.grab_type = OBJECT_NONE;
                g->u.grab_point = tripoint_zero;
            }
        }
    }

    for( auto &i : get_items( p ) ) {
        // Note: this can spawn items on the other side of the wall!
        tripoint dest( part_loc.x + rng( -3, 3 ), part_loc.y + rng( -3, 3 ), smz );
        g->m.add_item_or_charges( dest, i );
    }
    g->m.dirty_vehicle_list.insert( this );
    refresh();
    return shift_if_needed();
}

void vehicle::part_removal_cleanup() {
    bool changed = false;
    for( std::vector<vehicle_part>::iterator it = parts.begin(); it != parts.end(); /* noop */ ) {
        if( it->removed ) {
            auto items = get_items( std::distance( parts.begin(), it ) );
            while( !items.empty() ) {
                items.erase( items.begin() );
            }
            it = parts.erase( it );
            changed = true;
        }
        else {
            ++it;
        }
    }
    removed_part_count = 0;
    if( changed || parts.empty() ) {
        refresh();
        if( parts.empty() ) {
            g->m.destroy_vehicle( this );
            return;
        } else {
            g->m.update_vehicle_cache( this, smz );
        }
    }
    shift_if_needed();
    refresh(); // Rebuild cached indices
}

item_location vehicle::part_base( int p )
{
    return item_location( vehicle_cursor( *this, p ), &parts[ p ].base );
}

int vehicle::find_part( const item& it ) const
{
    auto idx = std::find_if( parts.begin(), parts.end(), [&it]( const vehicle_part& e ) {
        return &e.base == &it;
    } );
    return idx != parts.end() ? std::distance( parts.begin(), idx ) : INT_MIN;
}

/**
 * Breaks the specified part into the pieces defined by its breaks_into entry.
 * @param p The index of the part to break.
 * @param x The map x-coordinate to place pieces at (give or take).
 * @param y The map y-coordinate to place pieces at (give or take).
 * @param scatter If true, pieces are scattered near the target square.
 */
void vehicle::break_part_into_pieces(int p, int x, int y, bool scatter) {
    const std::string& group = part_info(p).breaks_into_group;
    if( group.empty() ) {
        return;
    }
    for( item& piece : item_group::items_from( group, calendar::turn ) ) {
        // TODO: balance audit, ensure that less pieces are generated than one would need
        // to build the component (smash a vehicle box that took 10 lumps of steel,
        // find 12 steel lumps scattered after atom-smashing it with a tree trunk)
            const int actual_x = scatter ? x + rng(-SCATTER_DISTANCE, SCATTER_DISTANCE) : x;
            const int actual_y = scatter ? y + rng(-SCATTER_DISTANCE, SCATTER_DISTANCE) : y;
            tripoint dest( actual_x, actual_y, smz );
            g->m.add_item_or_charges( dest, piece );
    }
}

std::vector<int> vehicle::parts_at_relative (const int dx, const int dy, bool const use_cache) const
{
    if( !use_cache ) {
        std::vector<int> res;
        for (size_t i = 0; i < parts.size(); i++) {
            if (parts[i].mount.x == dx && parts[i].mount.y == dy && !parts[i].removed) {
                res.push_back ((int)i);
            }
        }
        return res;
    } else {
        const auto &iter = relative_parts.find( point( dx, dy ) );
        if ( iter != relative_parts.end() ) {
            return iter->second;
        } else {
            std::vector<int> res;
            return res;
        }
    }
}

cata::optional<vpart_reference> vpart_position::obstacle_at_part() const
{
    const cata::optional<vpart_reference> part = part_with_feature( VPFLAG_OBSTACLE, true );
    if( !part ) {
        return cata::nullopt; // No obstacle here
    }

    const ::vehicle &v = vehicle();
    if( v.part_flag( part->part_index(), VPFLAG_OPENABLE ) && v.parts[part->part_index()].open ) {
        return cata::nullopt; // Open door here
    }

    return part;
}

cata::optional<vpart_reference> vpart_position::part_with_feature( const std::string &f, const bool unbroken ) const
{
    const int i = vehicle().part_with_feature( part_index(), f, unbroken );
    if( i < 0 ) {
        return cata::nullopt;
    }
    return vpart_reference( vehicle(), i );
}

cata::optional<vpart_reference> vpart_position::part_with_feature( const vpart_bitflags f, const bool unbroken ) const
{
    const int i = vehicle().part_with_feature( part_index(), f, unbroken );
    if( i < 0 ) {
        return cata::nullopt;
    }
    return vpart_reference( vehicle(), i );
}

cata::optional<vpart_reference> optional_vpart_position::part_with_feature( const std::string &f,
        const bool unbroken ) const
{
    return has_value() ? value().part_with_feature( f, unbroken ) : cata::nullopt;
}

cata::optional<vpart_reference> optional_vpart_position::part_with_feature( const vpart_bitflags f,
        const bool unbroken ) const
{
    return has_value() ? value().part_with_feature( f, unbroken ) : cata::nullopt;
}

cata::optional<vpart_reference> optional_vpart_position::obstacle_at_part() const
{
    return has_value() ? value().obstacle_at_part() : cata::nullopt;
}

int vehicle::part_with_feature (int part, vpart_bitflags const flag, bool unbroken) const
{
    if (part_flag(part, flag)) {
        return part;
    }
    const auto it = relative_parts.find( parts[part].mount );
    if ( it != relative_parts.end() ) {
        const std::vector<int> & parts_here = it->second;
        for (auto &i : parts_here) {
            if( part_flag( i, flag ) && ( !unbroken || !parts[i].is_broken() ) ) {
                return i;
            }
        }
    }
    return -1;
}

int vehicle::part_with_feature (int part, const std::string &flag, bool unbroken) const
{
    return part_with_feature_at_relative(parts[part].mount, flag, unbroken);
}

int vehicle::part_with_feature_at_relative (const point &pt, const std::string &flag, bool unbroken) const
{
    std::vector<int> parts_here = parts_at_relative(pt.x, pt.y, false);
    for( auto &elem : parts_here ) {
        if( part_flag( elem, flag ) && ( !unbroken || !parts[ elem ].is_broken() ) ) {
            return elem;
        }
    }
    return -1;
}

bool vehicle::has_part( const std::string &flag, bool enabled ) const
{
    return std::any_of( parts.begin(), parts.end(), [&flag,&enabled]( const vehicle_part &e ) {
        return !e.removed && ( !enabled || e.enabled ) && !e.is_broken() && e.info().has_flag( flag );
    } );
}

bool vehicle::has_part( const tripoint &pos, const std::string &flag, bool enabled ) const
{
    auto px = pos.x - global_x();
    auto py = pos.y - global_y();

    for( const auto &e : parts ) {
        if( e.precalc[0].x != px || e.precalc[0].y != py ) {
            continue;
        }
        if( !e.removed && ( !enabled || e.enabled ) && !e.is_broken() && e.info().has_flag( flag ) ) {
            return true;
        }
    }
    return false;
}

// All 4 functions below look identical except for flag type and consts
template<typename Vehicle, typename Flag, typename Vector>
void get_parts_helper( Vehicle &veh, const Flag &flag, Vector &ret, bool enabled,
                       bool return_broken_parts_too = false )
{
    for( auto &e : veh.parts ) {
        if( !e.removed && ( !enabled || e.enabled ) && ( !e.is_broken() || return_broken_parts_too ) &&
            e.info().has_flag( flag ) ) {
            ret.emplace_back( &e );
        }
    }
}

std::vector<vehicle_part *> vehicle::get_parts( const std::string &flag, bool enabled )
{
    std::vector<vehicle_part *> res;
    get_parts_helper( *this, flag, res, enabled );
    return res;
}

std::vector<const vehicle_part *> vehicle::get_parts( const std::string &flag, bool enabled ) const
{
    std::vector<const vehicle_part *> res;
    get_parts_helper( *this, flag, res, enabled );
    return res;
}

std::vector<vehicle_part *> vehicle::get_parts( vpart_bitflags flag, bool enabled,
        bool include_broken_parts )
{
    std::vector<vehicle_part *> res;
    get_parts_helper( *this, flag, res, enabled, include_broken_parts );
    return res;
}

std::vector<const vehicle_part *> vehicle::get_parts( vpart_bitflags flag, bool enabled,
        bool include_broken_parts ) const
{
    std::vector<const vehicle_part *> res;
    get_parts_helper( *this, flag, res, enabled, include_broken_parts );
    return res;
}

std::vector<vehicle_part *> vehicle::get_parts( const tripoint &pos, const std::string &flag, bool enabled, bool include_broken_parts )
{
    std::vector<vehicle_part *> res;
    for( auto &e : parts ) {
        if( e.precalc[ 0 ].x != pos.x - global_x() ||
            e.precalc[ 0 ].y != pos.y - global_y() ) {
            continue;
        }
        if( !e.removed && ( !enabled || e.enabled ) && (!e.is_broken() || include_broken_parts) && ( flag.empty() || e.info().has_flag( flag ) ) ) {
            res.push_back( &e );
        }
    }
    return res;
}

std::vector<const vehicle_part *> vehicle::get_parts( const tripoint &pos, const std::string &flag, bool enabled, bool include_broken_parts ) const
{
    std::vector<const vehicle_part *> res;
    for( const auto &e : parts ) {
        if( e.precalc[ 0 ].x != pos.x - global_x() ||
            e.precalc[ 0 ].y != pos.y - global_y() ) {
            continue;
        }
        if( !e.removed && ( !enabled || e.enabled ) && (!e.is_broken() || include_broken_parts) && ( flag.empty() || e.info().has_flag( flag ) ) ) {
            res.push_back( &e );
        }
    }
    return res;
}

cata::optional<std::string> vpart_position::get_label() const
{
    const vehicle_part &part = vehicle().parts[part_index()];
    const auto it = vehicle().labels.find( label( part.mount.x, part.mount.y ) );
    if( it == vehicle().labels.end() ) {
        return cata::nullopt;
    }
    if( it->text.empty() ) {
        // legacy support @todo change labels into a map and keep track of deleted labels
        return cata::nullopt;
    }
    return it->text;
}

void vpart_position::set_label( const std::string &text ) const
{
    auto &labels = vehicle().labels;
    const vehicle_part &part = vehicle().parts[part_index()];
    const auto it = labels.find( label( part.mount.x, part.mount.y ) );
    //@todo empty text should remove the label instead of just storing an empty string, see get_label
    if( it == labels.end() ) {
        labels.insert( label( part.mount.x, part.mount.y, text ) );
    } else {
        // labels should really be a map
        labels.insert( labels.erase( it ), label( part.mount.x, part.mount.y, text ) );
    }
}

int vehicle::next_part_to_close( int p, bool outside ) const
{
    std::vector<int> parts_here = parts_at_relative(parts[p].mount.x, parts[p].mount.y);

    // We want reverse, since we close the outermost thing first (curtains), and then the innermost thing (door)
    for(std::vector<int>::reverse_iterator part_it = parts_here.rbegin();
        part_it != parts_here.rend();
        ++part_it)
    {

        if(part_flag(*part_it, VPFLAG_OPENABLE)
           && !parts[ *part_it ].is_broken()
           && parts[*part_it].open == 1
           && (!outside || !part_flag(*part_it, "OPENCLOSE_INSIDE")) )
        {
            return *part_it;
        }
    }
    return -1;
}

int vehicle::next_part_to_open(int p, bool outside) const
{
    std::vector<int> parts_here = parts_at_relative(parts[p].mount.x, parts[p].mount.y);

    // We want forwards, since we open the innermost thing first (curtains), and then the innermost thing (door)
    for( auto &elem : parts_here ) {
        if( part_flag( elem, VPFLAG_OPENABLE ) && !parts[ elem ].is_broken() && parts[elem].open == 0 &&
            ( !outside || !part_flag( elem, "OPENCLOSE_INSIDE" ) ) ) {
            return elem;
        }
    }
    return -1;
}

/**
 * Returns all parts in the vehicle with the given flag, optionally checking
 * to only return unbroken parts.
 * If performance becomes an issue, certain lists (such as wheels) could be
 * cached and fast-returned here, but this is currently linear-time with
 * respect to the number of parts in the vehicle.
 * @param feature The flag (such as "WHEEL" or "CONE_LIGHT") to find.
 * @param unbroken true if only unbroken parts should be returned, false to
 *        return all matching parts.
 * @return A list of indices to all the parts with the specified feature.
 */
std::vector<int> vehicle::all_parts_with_feature(const std::string& feature, bool const unbroken) const
{
    std::vector<int> parts_found;
    for( size_t part_index = 0; part_index < parts.size(); ++part_index ) {
        if(part_info(part_index).has_flag(feature) &&
                ( !unbroken || !parts[ part_index ].is_broken() ) ) {
            parts_found.push_back(part_index);
        }
    }
    return parts_found;
}

std::vector<int> vehicle::all_parts_with_feature(vpart_bitflags feature, bool const unbroken) const
{
    std::vector<int> parts_found;
    for( size_t part_index = 0; part_index < parts.size(); ++part_index ) {
        if(part_info(part_index).has_flag(feature) &&
                ( !unbroken || !parts[ part_index ].is_broken() ) ) {
            parts_found.push_back(part_index);
        }
    }
    return parts_found;
}

/**
 * Returns all parts in the vehicle that exist in the given location slot. If
 * the empty string is passed in, returns all parts with no slot.
 * @param location The location slot to get parts for.
 * @return A list of indices to all parts with the specified location.
 */
std::vector<int> vehicle::all_parts_at_location(const std::string& location) const
{
    std::vector<int> parts_found;
    for( size_t part_index = 0; part_index < parts.size(); ++part_index ) {
        if(part_info(part_index).location == location && !parts[part_index].removed) {
            parts_found.push_back(part_index);
        }
    }
    return parts_found;
}

bool vehicle::part_flag (int part, const std::string &flag) const
{
    if (part < 0 || part >= (int)parts.size() || parts[part].removed) {
        return false;
    } else {
        return part_info(part).has_flag(flag);
    }
}

bool vehicle::part_flag( int part, const vpart_bitflags flag) const
{
   if (part < 0 || part >= (int)parts.size() || parts[part].removed) {
        return false;
    } else {
        return part_info(part).has_flag(flag);
    }
}

int vehicle::part_at(int const dx, int const dy) const
{
    for (size_t p = 0; p < parts.size(); p++) {
        if (parts[p].precalc[0].x == dx && parts[p].precalc[0].y == dy && !parts[p].removed) {
            return (int)p;
        }
    }
    return -1;
}

int vehicle::global_part_at(int const x, int const y) const
{
    return part_at(x - global_x(), y - global_y());
}

/**
 * Given a vehicle part which is inside of this vehicle, returns the index of
 * that part. This exists solely because activities relating to vehicle editing
 * require the index of the vehicle part to be passed around.
 * @param part The part to find.
 * @param check_removed Check whether this part can be removed
 * @return The part index, -1 if it is not part of this vehicle.
 */
int vehicle::index_of_part(const vehicle_part *const part, bool const check_removed) const
{
  if(part != NULL) {
    for( size_t index = 0; index < parts.size(); ++index ) {
      // @note Doesn't this have a bunch of copy overhead?
      vehicle_part next_part = parts[index];
      if (!check_removed && next_part.removed) {
        continue;
      }
      if( part->id == next_part.id && part->mount == next_part.mount ) {
        return index;
      }
    }
  }
  return -1;
}

/**
 * Returns which part (as an index into the parts list) is the one that will be
 * displayed for the given square. Returns -1 if there are no parts in that
 * square.
 * @param local_x The local x-coordinate.
 * @param local_y The local y-coordinate.
 * @return The index of the part that will be displayed.
 */
int vehicle::part_displayed_at(int const local_x, int const local_y) const
{
    // Z-order is implicitly defined in game::load_vehiclepart, but as
    // numbers directly set on parts rather than constants that can be
    // used elsewhere. A future refactor might be nice but this way
    // it's clear where the magic number comes from.
    const int ON_ROOF_Z = 9;

    std::vector<int> parts_in_square = parts_at_relative(local_x, local_y);

    if(parts_in_square.empty()) {
        return -1;
    }

    bool in_vehicle = g->u.in_vehicle;
    if (in_vehicle) {
        // They're in a vehicle, but are they in /this/ vehicle?
        std::vector<int> psg_parts = boarded_parts();
        in_vehicle = false;
        for( auto &psg_part : psg_parts ) {
            if( get_passenger( psg_part ) == &( g->u ) ) {
                in_vehicle = true;
                break;
            }
        }
    }

    int hide_z_at_or_above = (in_vehicle) ? (ON_ROOF_Z) : INT_MAX;

    int top_part = 0;
    for(size_t index = 1; index < parts_in_square.size(); index++) {
        if((part_info(parts_in_square[top_part]).z_order <
            part_info(parts_in_square[index]).z_order) &&
           (part_info(parts_in_square[index]).z_order <
            hide_z_at_or_above)) {
            top_part = index;
        }
    }

    return parts_in_square[top_part];
}

int vehicle::roof_at_part( const int part ) const
{
    std::vector<int> parts_in_square = parts_at_relative( parts[part].mount.x, parts[part].mount.y );
    for( const int p : parts_in_square ) {
        if( part_info( p ).location == "on_roof" || part_flag( p, "ROOF" ) ) {
            return p;
        }
    }

    return -1;
}

point vehicle::coord_translate (const point &p) const
{
    point q;
    coord_translate(pivot_rotation[0], pivot_anchor[0], p, q);
    return q;
}

void vehicle::coord_translate (int dir, const point &pivot, const point &p, point &q) const
{
    tileray tdir (dir);
    tdir.advance (p.x - pivot.x);
    q.x = tdir.dx() + tdir.ortho_dx(p.y - pivot.y);
    q.y = tdir.dy() + tdir.ortho_dy(p.y - pivot.y);
}

void vehicle::precalc_mounts (int idir, int dir, const point &pivot)
{
    if (idir < 0 || idir > 1)
        idir = 0;
    for (auto &p : parts)
    {
        if (p.removed) {
            continue;
        }
        coord_translate (dir, pivot, p.mount, p.precalc[idir]);
    }
    pivot_anchor[idir] = pivot;
    pivot_rotation[idir] = dir;
}

std::vector<int> vehicle::boarded_parts() const
{
    std::vector<int> res;
    for (size_t p = 0; p < parts.size(); p++) {
        if (part_flag (p, VPFLAG_BOARDABLE) &&
                parts[p].has_flag(vehicle_part::passenger_flag)) {
            res.push_back ((int)p);
        }
    }
    return res;
}

player *vehicle::get_passenger(int p) const
{
    p = part_with_feature (p, VPFLAG_BOARDABLE, false);
    if (p >= 0 && parts[p].has_flag(vehicle_part::passenger_flag))
    {
        return g->critter_by_id<player>( parts[p].passenger_id );
    }
    return 0;
}

int vehicle::global_x() const
{
    return smx * SEEX + posx;
}

int vehicle::global_y() const
{
    return smy * SEEY + posy;
}

point vehicle::global_pos() const
{
    return point( smx * SEEX + posx, smy * SEEY + posy );
}

tripoint vehicle::global_pos3() const
{
    return tripoint( smx * SEEX + posx, smy * SEEY + posy, smz );
}

tripoint vehicle::global_part_pos3( const int &index ) const
{
    return global_part_pos3( parts[ index ] );
}

tripoint vehicle::global_part_pos3( const vehicle_part &pt ) const
{
    return global_pos3() + pt.precalc[ 0 ];
}

point vehicle::real_global_pos() const
{
    return g->m.getabs( global_x(), global_y() );
}

tripoint vehicle::real_global_pos3() const
{
    return g->m.getabs( tripoint( global_x(), global_y(), smz ) );
}

void vehicle::set_submap_moved( int x, int y )
{
    const point old_msp = real_global_pos();
    smx = x;
    smy = y;
    if( !tracking_on ) {
        return;
    }
    overmap_buffer.move_vehicle( this, old_msp );
}

units::mass vehicle::total_mass() const
{
    if( mass_dirty ) {
        refresh_mass();
    }

    return mass_cache;
}

units::volume vehicle::total_folded_volume() const
{
    units::volume m = 0;
    for( size_t i = 0; i < parts.size(); i++ ) {
        if( parts[i].removed ) {
            continue;
        }
        m += part_info(i).folded_volume;
    }
    return m;
}

const point &vehicle::rotated_center_of_mass() const
{
    // @todo: Bring back caching of this point
    calc_mass_center( true );

    return mass_center_precalc;
}

const point &vehicle::local_center_of_mass() const
{
    if( mass_center_no_precalc_dirty ) {
        calc_mass_center( false );
    }

    return mass_center_no_precalc;
}

point vehicle::pivot_displacement() const
{
    // precalc_mounts always produces a result that puts the pivot point at (0,0).
    // If the pivot point changes, this artificially moves the vehicle, as the position
    // of the old pivot point will appear to move from (posx+0, posy+0) to some other point
    // (posx+dx,posy+dy) even if there is no change in vehicle position or rotation.
    // This method finds that movement so it can be canceled out when actually moving
    // the vehicle.

    // rotate the old pivot point around the new pivot point with the old rotation angle
    point dp;
    coord_translate(pivot_rotation[0], pivot_anchor[1], pivot_anchor[0], dp);
    return dp;
}

int vehicle::fuel_left (const itype_id & ftype, bool recurse) const
{
    int fl = std::accumulate( parts.begin(), parts.end(), 0, [&ftype]( const int &lhs, const vehicle_part &rhs ) {
        return lhs + ( rhs.ammo_current() == ftype ? rhs.ammo_remaining() : 0 );
    } );

    if(recurse && ftype == fuel_type_battery) {
        auto fuel_counting_visitor = [&] (vehicle const* veh, int amount, int) {
            return amount + veh->fuel_left(ftype, false);
        };

        // HAX: add 1 to the initial amount so traversal doesn't immediately stop just
        // 'cause we have 0 fuel left in the current vehicle. Subtract the 1 immediately
        // after traversal.
        fl = traverse_vehicle_graph(this, fl + 1, fuel_counting_visitor) - 1;
    }

    //muscle engines have infinite fuel
    if (ftype == fuel_type_muscle) {
        // @todo: Allow NPCs to power those
        const optional_vpart_position vp = g->m.veh_at( g->u.pos() );
        bool player_controlling = player_in_control(g->u);

        //if the engine in the player tile is a muscle engine, and player is controlling vehicle
        if( vp && &vp->vehicle() == this && player_controlling ) {
            const int p = part_with_feature( vp->part_index(), VPFLAG_ENGINE );
            if( p >= 0 && part_info(p).fuel_type == fuel_type_muscle && is_part_on( p ) ) {
                fl += 10;
            }
        }
    }

    return fl;
}

int vehicle::fuel_capacity (const itype_id &ftype) const
{
    return std::accumulate( parts.begin(), parts.end(), 0, [&ftype]( const int &lhs, const vehicle_part &rhs ) {
        return lhs + ( rhs.ammo_current() == ftype ? rhs.ammo_capacity() : 0 );
    } );
}

int vehicle::drain( const itype_id & ftype, int amount )
{
    if( ftype == fuel_type_battery ) {
        // Batteries get special handling to take advantage of jumper
        // cables -- discharge_battery knows how to recurse properly
        // (including taking cable power loss into account).
        int remnant = discharge_battery(amount, true);

        // discharge_battery returns amount of charges that were not
        // found anywhere in the power network, whereas this function
        // returns amount of charges consumed; simple subtraction.
        return amount - remnant;
    }

    int drained = 0;
    for( auto &p : parts ) {
        if( amount <= 0 ) {
            break;
        }
        if( p.ammo_current() == ftype ) {
            int qty = p.ammo_consume( amount, global_part_pos3( p ) );
            drained += qty;
            amount -= qty;
        }
    }

    invalidate_mass();
    return drained;
}

int vehicle::basic_consumption(const itype_id &ftype) const
{
    int fcon = 0;
    for( size_t e = 0; e < engines.size(); ++e ) {
        if(is_engine_type_on(e, ftype)) {
            if( part_info( engines[e] ).fuel_type == fuel_type_battery &&
                part_epower( engines[e] ) >= 0 ) {
                // Electric engine - use epower instead
                fcon -= epower_to_power( part_epower( engines[e] ) );

            } else if( !is_engine_type( e, fuel_type_muscle ) ) {
                fcon += part_power( engines[e] );
                if( parts[ e ].faults().count( fault_filter_air ) ) {
                    fcon *= 2;
                }
            }
        }
    }
    return fcon;
}

int vehicle::total_power(bool const fueled) const
{
    int pwr = 0;
    int cnt = 0;

    for (size_t e = 0; e < engines.size(); e++) {
        int p = engines[e];
        if (is_engine_on(e) && (fuel_left (part_info(p).fuel_type) || !fueled)) {
            pwr += part_power(p);
            cnt++;
        }
    }

    for (size_t a = 0; a < alternators.size();a++){
        int p = alternators[a];
        if (is_alternator_on(a)) {
            pwr += part_power(p); // alternators have negative power
        }
    }
    if (cnt > 1) {
        pwr = pwr * 4 / (4 + cnt -1);
    }
    return pwr;
}

int vehicle::acceleration(bool const fueled) const
{
    if( ( engine_on && has_engine_type_not( fuel_type_muscle, true ) ) || skidding ) {
        return safe_velocity( fueled ) * k_mass() / ( 1 + strain () ) / 10;

    } else if ((has_engine_type(fuel_type_muscle, true))){
        //limit vehicle weight for muscle engines
        const units::mass mass = total_mass() / 1000;
        ///\EFFECT_STR caps vehicle weight for muscle engines
        const units::mass move_mass = std::max( g->u.str_cur * 25_gram, 150_gram ) * 1000;
        if (mass <= move_mass) {
            return (int) (safe_velocity (fueled) * k_mass() / (1 + strain ()) / 10);
        } else {
            return 0;
        }
    }
    else {
        return 0;
    }
}

int vehicle::max_velocity(bool const fueled) const
{
    return total_power (fueled) * 80;
}

bool vehicle::do_environmental_effects()
{
    bool needed = false;
    // check for smoking parts
    for( size_t p = 0; p < parts.size(); p++ ) {
        auto part_pos = global_pos3() + parts[p].precalc[0];

        /* Only lower blood level if:
         * - The part is outside.
         * - The weather is any effect that would cause the player to be wet. */
        if( parts[p].blood > 0 && g->m.is_outside( part_pos ) ) {
            needed = true;
            if( g->weather >= WEATHER_DRIZZLE && g->weather <= WEATHER_ACID_RAIN ) {
                parts[p].blood--;
            }
        }
    }
    return needed;
}

int vehicle::safe_velocity( bool const fueled ) const
{
    int pwrs = 0;
    int cnt = 0;
    for( size_t e = 0; e < engines.size(); e++ ) {
        if( is_engine_on( e ) &&
            ( !fueled || is_engine_type( e, fuel_type_muscle ) ||
              fuel_left( part_info( engines[e] ).fuel_type ) ) ) {
            int m2c = part_info( engines[e] ).engine_m2c();

            if( parts[ engines[e] ].faults().count( fault_filter_fuel ) ) {
                m2c *= 0.6;
            }

            pwrs += part_power( engines[e] ) * m2c / 100;
            cnt++;
        }
    }
    for( int a = 0; a < ( int )alternators.size(); a++ ) {
        if( is_alternator_on( a ) ) {
            pwrs += part_power( alternators[a] ); // alternator parts have negative power
        }
    }
    if( cnt > 0 ) {
        pwrs = pwrs * 4 / ( 4 + cnt - 1 );
    }
    return ( int )( pwrs * k_dynamics() * k_mass() ) * 80;
}

void vehicle::spew_smoke( double joules, int part, int density )
{
    if( rng( 1, 10000 ) > joules ) {
        return;
    }
    point p = parts[part].mount;
    density = std::max( joules / 10000, double( density ) );
    // Move back from engine/muffler until we find an open space
    while( relative_parts.find(p) != relative_parts.end() ) {
        p.x += ( velocity < 0 ? 1 : -1 );
    }
    point q = coord_translate(p);
    tripoint dest( global_x() + q.x, global_y() + q.y, smz );
    g->m.adjust_field_strength( dest, fd_smoke, density );
}

/**
 * Generate noise or smoke from a vehicle with engines turned on
 * load = how hard the engines are working, from 0.0 until 1.0
 * time = how many seconds to generated smoke for
 */
void vehicle::noise_and_smoke( double load, double time )
{
    const std::array<int, 8> sound_levels = {{ 0, 15, 30, 60, 100, 140, 180, INT_MAX }};
    const std::array<std::string, 8> sound_msgs = {{
            "", _( "hummm!" ), _( "whirrr!" ), _( "vroom!" ), _( "roarrr!" ), _( "ROARRR!" ),
            _( "BRRROARRR!" ), _( "BRUMBRUMBRUMBRUM!" )
        }
    };
    double noise = 0.0;
    double mufflesmoke = 0.0;
    double muffle = 1.0;
    double m = 0.0;
    int exhaust_part = -1;
    for( size_t p = 0; p < parts.size(); p++ ) {
        if( part_flag( p, "MUFFLER" ) ) {
            m = 1.0 - ( 1.0 - part_info( p ).bonus / 100.0 ) * parts[p].health_percent();
            if( m < muffle ) {
                muffle = m;
                exhaust_part = int( p );
            }
        }
    }

    bool bad_filter = false;

    for( size_t e = 0; e < engines.size(); e++ ) {
        int p = engines[e];
        // FIXME: fuel_left should be called with the vehicle_part's fuel_type for flexfuel support
        if( is_engine_on( e ) &&
            ( is_engine_type( e, fuel_type_muscle ) || fuel_left( part_info( p ).fuel_type ) ) ) {
            // convert current engine load to units of watts/40K
            // then spew more smoke and make more noise as the engine load increases
            int part_watts = power_to_epower( part_power( p, true ) );
            double max_epwr = double( part_watts / 40000.0 );
            double cur_epwr = load * max_epwr;
            double part_noise = cur_epwr * part_info( p ).engine_noise_factor();

            if( part_info( p ).has_flag( "E_COMBUSTION" ) ) {
                double health = parts[p].health_percent();
                if( parts[ p ].base.faults.count( fault_filter_fuel ) ) {
                    health = 0.0;
                }
                if( health < part_info( p ).engine_backfire_threshold() && one_in( 50 + 150 * health ) ) {
                    backfire( e );
                }
                double j = part_watts * load * time * muffle;

                if( parts[ p ].base.faults.count( fault_filter_air ) ) {
                    bad_filter = true;
                    j *= j;
                }

                if( ( exhaust_part == -1 ) && engine_on ) {
                    spew_smoke( j, p, bad_filter ? MAX_FIELD_DENSITY : 1 );
                } else {
                    mufflesmoke += j;
                }
                part_noise = ( part_noise + max_epwr * 3 + 5 ) * muffle;
            }
            noise = std::max( noise, part_noise ); // Only the loudest engine counts.
        }
    }

    if( ( exhaust_part != -1 ) && engine_on &&
        has_engine_type_not( fuel_type_muscle, true ) ) { // No engine, no smoke
        spew_smoke( mufflesmoke, exhaust_part, bad_filter ? MAX_FIELD_DENSITY : 1 );
    }
    // Even a vehicle with engines off will make noise traveling at high speeds
    noise = std::max( noise, double( fabs( velocity / 500.0 ) ) );
    int lvl = 0;
    if( one_in( 4 ) && rng( 0, 30 ) < noise &&
        has_engine_type_not( fuel_type_muscle, true ) ) {
        while( noise > sound_levels[lvl] ) {
            lvl++;
        }
    }
    sounds::ambient_sound( global_pos3(), noise, sound_msgs[lvl] );
}

float vehicle::wheel_area( bool boat ) const
{
    float total_area = 0.0f;
    const auto &wheel_indices = boat ? floating : wheelcache;
    for( auto &wheel_index : wheel_indices ) {
        total_area += parts[ wheel_index ].base.wheel_area();
    }

    return total_area;
}

float vehicle::k_friction() const
{
    // calculate safe speed reduction due to wheel friction
    constexpr float fr0 = 9000.0;
    return fr0 / ( fr0 + wheel_area( false ) ) ;
}

float vehicle::k_aerodynamics() const
{
    const int max_obst = 13;
    int obst[max_obst];
    for( auto &elem : obst ) {
        elem = 0;
    }
    std::vector<int> structure_indices = all_parts_at_location(part_location_structure);
    for( auto &structure_indice : structure_indices ) {
        int p = structure_indice;
        int frame_size = part_with_feature(p, VPFLAG_OBSTACLE) ? 30 : 10;
        int pos = parts[p].mount.y + max_obst / 2;
        if (pos < 0) {
            pos = 0;
        }
        if (pos >= max_obst) {
            pos = max_obst -1;
        }
        if (obst[pos] < frame_size) {
            obst[pos] = frame_size;
        }
    }
    int frame_obst = 0;
    for( auto &elem : obst ) {
        frame_obst += elem;
    }
    float ae0 = 200.0;

    // calculate aerodynamic coefficient
    float ka = ( ae0 / (ae0 + frame_obst) );
    return ka;
}

float vehicle::k_dynamics() const
{
    return ( k_aerodynamics() * k_friction() );
}

float vehicle::k_mass() const
{
    // @todo: Remove this sum, apply only the relevant wheel type
    float wa = wheel_area( false ) + wheel_area( true );
    if( wa <= 0 ) {
       return 0;
    }

    float ma0 = 50.0;
    // calculate safe speed reduction due to mass
    float km = ma0 / ( ma0 + to_kilogram( total_mass() ) / ( wa * 8.0f / 9.0f ) );

    return km;
}

float vehicle::k_traction( float wheel_traction_area ) const
{
    if( wheel_traction_area <= 0.01f ) {
        return 0.0f;
    }

    const float mass_penalty = ( 1.0f - wheel_traction_area / wheel_area( !floating.empty() ) ) * to_kilogram( total_mass() );

    float traction = std::min( 1.0f, wheel_traction_area / mass_penalty );
    add_msg( m_debug, "%s has traction %.2f", name.c_str(), traction );
    // For now make it easy until it gets properly balanced: add a low cap of 0.1
    return std::max( 0.1f, traction );
}

float vehicle::drag() const
{
    return -extra_drag;
}

float vehicle::strain() const
{
    int mv = max_velocity();
    int sv = safe_velocity();
    if( mv <= sv ) {
        mv = sv + 1;
    }
    if( velocity < sv && velocity > -sv ) {
        return 0;
    } else {
        return (float) (abs(velocity) - sv) / (float) (mv - sv);
    }
}

bool vehicle::sufficient_wheel_config( bool boat ) const
{
    std::vector<int> floats = all_parts_with_feature(VPFLAG_FLOATS);
    // @todo: Remove the limitations that boats can't move on land
    if( boat || !floats.empty() ) {
        return boat && floats.size() > 2;
    }
    std::vector<int> wheel_indices = all_parts_with_feature(VPFLAG_WHEEL);
    if(wheel_indices.empty()) {
        // No wheels!
        return false;
    } else if(wheel_indices.size() == 1) {
        //Has to be a stable wheel, and one wheel can only support a 1-3 tile vehicle
        if( !part_info(wheel_indices[0]).has_flag("STABLE") ||
             all_parts_at_location(part_location_structure).size() > 3) {
            return false;
        }
    }
    return true;
}

bool vehicle::balanced_wheel_config( bool boat ) const
{
    int xmin = INT_MAX;
    int ymin = INT_MAX;
    int xmax = INT_MIN;
    int ymax = INT_MIN;
    // find the bounding box of the wheels
    // TODO: find convex hull instead
    const auto &indices = boat ? floating : wheelcache;
    for( auto &w : indices ) {
        const auto &pt = parts[ w ].mount;
        xmin = std::min( xmin, pt.x );
        ymin = std::min( ymin, pt.y );
        xmax = std::max( xmax, pt.x );
        ymax = std::max( ymax, pt.y );
    }

    const point &com = local_center_of_mass();
    if( com.x < xmin || com.x > xmax || com.y < ymin || com.y > ymax ) {
        return false; // center of mass not inside support of wheels (roughly)
    }
    return true;
}

bool vehicle::valid_wheel_config( bool boat ) const
{
    return sufficient_wheel_config( boat ) && balanced_wheel_config( boat );
}

float vehicle::steering_effectiveness() const
{
    if (!floating.empty()) {
        // I'M ON A BOAT
        return 1.0;
    }

    if (steering.empty()) {
        return -1.0; // No steering installed
    }

    // For now, you just need one wheel working for 100% effective steering.
    // TODO: return something less than 1.0 if the steering isn't so good
    // (unbalanced, long wheelbase, back-heavy vehicle with front wheel steering,
    // etc)
    for (int p : steering) {
        if( !parts[ p ].is_broken() ) {
            return 1.0;
        }
    }

    // We have steering, but it's all broken.
    return 0.0;
}

float vehicle::handling_difficulty() const
{
    const float steer = std::max( 0.0f, steering_effectiveness() );
    const float ktraction = k_traction( g->m.vehicle_wheel_traction( *this ) );
    const float kmass = k_mass();
    const float aligned = std::max( 0.0f, 1.0f - ( face_vec() - dir_vec() ).magnitude() );

    constexpr float tile_per_turn = 10 * 100;

    // TestVehicle: perfect steering, kmass, moving on road at 100 mph (10 tiles per turn) = 0.0
    // TestVehicle but on grass (0.75 friction) = 2.5
    // TestVehicle but overloaded (0.5 kmass) = 5
    // TestVehicle but with bad steering (0.5 steer) and overloaded (0.5 kmass) = 10
    // TestVehicle but on fungal bed (0.5 friction), bad steering and overloaded = 15
    // TestVehicle but turned 90 degrees during this turn (0 align) = 10
    const float diff_mod = ( ( 1.0f - steer ) + ( 1.0f - kmass ) + ( 1.0f - ktraction ) + ( 1.0f - aligned ) );
    return velocity * diff_mod / tile_per_turn;
}

std::map<itype_id, int> vehicle::fuel_usage() const
{
    std::map<itype_id, int> ret;
    for( size_t i = 0; i < engines.size(); i++ ) {
        // Note: functions with "engine" in name do NOT take part indices
        // @todo: Use part indices and not engine vector indices
        if( !is_engine_on( i ) ) {
            continue;
        }

        const size_t e = engines[ i ];
        const auto &info = part_info( e );
        static const itype_id null_fuel_type( "null" );
        if( info.fuel_type == null_fuel_type ) {
            continue;
        }

        // @todo: Get rid of this special case
        if( info.fuel_type == fuel_type_battery ) {
            // Motor epower is in negatives
            ret[ fuel_type_battery ] -= epower_to_power( part_epower( e ) );
        } else if( !is_engine_type( i, fuel_type_muscle ) ) {
            int usage = part_power( e );
            if( parts[ e ].faults().count( fault_filter_air ) ) {
                usage *= 2;
            }

            ret[ info.fuel_type ] += usage;
        }
    }

    return ret;
}

float vehicle::drain_energy( const itype_id &ftype, float energy )
{
    float drained = 0.0f;
    for( auto &p : parts ) {
        if( energy <= 0.0f ) {
            break;
        }

        float consumed = p.consume_energy( ftype, energy );
        drained += consumed;
        energy -= consumed;
    }

    invalidate_mass();
    return drained;
}

void vehicle::consume_fuel( double load = 1.0 )
{
    float st = strain();
    for( auto &fuel_pr : fuel_usage() ) {
        auto &ft = fuel_pr.first;
        int amnt_fuel_use = fuel_pr.second;

        // In kilojoules
        double amnt_precise = double( amnt_fuel_use );
        amnt_precise *= load * ( 1.0 + st * st * 100.0 );
        double remainder = fuel_remainder[ ft ];
        amnt_precise -= remainder;

        if( amnt_precise > 0.0f ) {
            fuel_remainder[ ft ] = amnt_precise - drain_energy( ft, amnt_precise );
        } else {
            fuel_remainder[ ft ] = -amnt_precise;
        }

        add_msg( m_debug, "%s consumes %s: amount %.2f, remainder %.2f",
                 name.c_str(), ft.c_str(), amnt_precise, fuel_remainder[ ft ] );
    }
    //do this with chance proportional to current load
    // But only if the player is actually there!
    if( load > 0 && one_in( (int) (1 / load) ) &&
        fuel_left( fuel_type_muscle ) > 0 ) {
        //charge bionics when using muscle engine
        if (g->u.has_bionic( bionic_id( "bio_torsionratchet" ) ) ) {
            g->u.charge_power(1);
        }
        //cost proportional to strain
        int mod = 1 + 4 * st;
        if (one_in(10)) {
            g->u.mod_hunger(mod);
            g->u.mod_thirst(mod);
            g->u.mod_fatigue(mod);
        }
        g->u.mod_stat( "stamina", -mod * 20);
    }
}

std::vector<vehicle_part *> vehicle::lights( bool active )
{
    std::vector<vehicle_part *> res;
    for( auto &e : parts ) {
        if( ( !active || e.enabled ) && !e.is_broken() && e.is_light() ) {
            res.push_back( &e );
        }
    }
    return res;
}

void vehicle::power_parts()
{
    int epower = 0;

    for( const auto *pt : get_parts( VPFLAG_ENABLED_DRAINS_EPOWER, true ) ) {
        epower += pt->info().epower;
    }

    // Consumers of epower
    if( is_alarm_on ) epower += alarm_epower;
    if( camera_on ) epower += camera_epower;
    // Engines: can both produce (plasma) or consume (gas, diesel)
    // Gas engines require epower to run for ignition system, ECU, etc.
    int engine_epower = 0;
    if( engine_on ) {
        for( size_t e = 0; e < engines.size(); ++e ) {
            // Electric engines consume power when actually used, not passively
            if( is_engine_on( e ) && !is_engine_type(e, fuel_type_battery) ) {
                engine_epower += part_epower( engines[e] );
            }
        }

        epower += engine_epower;

        // Producers of epower

        // If the engine is on, the alternators are working.
        int alternators_epower = 0;
        int alternators_power = 0;
        for( size_t p = 0; p < alternators.size(); ++p ) {
            if(is_alternator_on(p)) {
                alternators_epower += part_info(alternators[p]).epower;
                alternators_power += part_power(alternators[p]);
            }
        }
        if(alternators_epower > 0) {
            alternator_load = (float)abs(alternators_power);
            epower += alternators_epower;
        }
    }

    int epower_capacity_left = power_to_epower(fuel_capacity(fuel_type_battery) - fuel_left(fuel_type_battery));
    if( has_part( "REACTOR", true ) && epower_capacity_left - epower > 0 ) {
        // Still not enough surplus epower to fully charge battery
        // Produce additional epower from any reactors
        bool reactor_working = false;
        for( auto &elem : reactors ) {
            if( !parts[ elem ].is_broken() && parts[elem].ammo_remaining() > 0 ) {
                // Efficiency: one unit of fuel is this many units of battery
                // Note: One battery is roughly 373 units of epower
                const int efficiency = part_info( elem ).power;
                const int avail_fuel = parts[elem].ammo_remaining() * efficiency;

                const int elem_epower = std::min( part_epower( elem ), power_to_epower( avail_fuel ) );
                // Cap output at what we can achieve and utilize
                const int reactors_output = std::min( elem_epower, epower_capacity_left - epower );
                // Units of fuel consumed before adjustment for efficiency
                const int battery_consumed = epower_to_power( reactors_output );
                // Fuel consumed in actual units of the resource
                int fuel_consumed = battery_consumed / efficiency;
                // Remainder has a chance of resulting in more fuel consumption
                if( x_in_y( battery_consumed % efficiency, efficiency ) ) {
                    fuel_consumed++;
                }

                parts[ elem ].ammo_consume( fuel_consumed, global_part_pos3( elem ) );
                reactor_working = true;

                epower += reactors_output;
            }
        }

        if( !reactor_working ) {
            // All reactors out of fuel or destroyed
            for( auto pt : get_parts( "REACTOR" ) ) {
                pt->enabled = false;
            }
            if( player_in_control(g->u) || g->u.sees( global_pos3() ) ) {
                add_msg( _("The %s's reactor dies!"), name.c_str() );
            }
        }
    }

    int battery_deficit = 0;
    if(epower > 0) {
        // store epower surplus in battery
        charge_battery(epower_to_power(epower));
    } else if(epower < 0) {
        // draw epower deficit from battery
        battery_deficit = discharge_battery(abs(epower_to_power(epower)));
    }

    if( battery_deficit != 0 ) {
        // Scoops need a special case since they consume power during actual use
        for( auto *pt : get_parts( "SCOOP" ) ) {
            pt->enabled = false;
        }
        // Rechargers need special case since they consume power on demand
        for( auto *pt : get_parts( "RECHARGE" ) ) {
            pt->enabled = false;
        }

        for( auto *pt : get_parts( VPFLAG_ENABLED_DRAINS_EPOWER, true ) ) {
            if( pt->info().epower < 0 ) {
                pt->enabled = false;
            }
        }

        is_alarm_on = false;
        camera_on = false;
        if( player_in_control( g->u ) || g->u.sees( global_pos3() ) ) {
            add_msg( _("The %s's battery dies!"), name.c_str() );
        }
        if( engine_epower < 0 ) {
            // Not enough epower to run gas engine ignition system
            engine_on = false;
            if( player_in_control( g->u ) || g->u.sees( global_pos3() ) ) {
                add_msg( _("The %s's engine dies!"), name.c_str() );
            }
        }
    }
}

vehicle* vehicle::find_vehicle( const tripoint &where )
{
    // Is it in the reality bubble?
    tripoint veh_local = g->m.getlocal( where );
    if( const optional_vpart_position vp = g->m.veh_at( veh_local ) ) {
        return &vp->vehicle();
    }

    // Nope. Load up its submap...
    point veh_in_sm = point( where.x, where.y );
    point veh_sm = ms_to_sm_remain( veh_in_sm );

    auto sm = MAPBUFFER.lookup_submap( veh_sm.x, veh_sm.y, where.z );
    if( sm == nullptr ) {
        return nullptr;
    }

    for( auto &elem : sm->vehicles ) {
        vehicle *found_veh = elem;
        point veh_location( found_veh->posx, found_veh->posy );

        if( veh_in_sm == veh_location ) {
            return found_veh;
        }
    }

    return nullptr;
}

template <typename Func, typename Vehicle>
int vehicle::traverse_vehicle_graph(Vehicle *start_veh, int amount, Func action)
{
    // Breadth-first search! Initialize the queue with a pointer to ourselves and go!
    std::queue< std::pair<Vehicle*, int> > connected_vehs;
    std::set<Vehicle*> visited_vehs;
    connected_vehs.push(std::make_pair(start_veh, 0));

    while(amount > 0 && connected_vehs.size() > 0) {
        auto current_node = connected_vehs.front();
        Vehicle *current_veh = current_node.first;
        int current_loss = current_node.second;

        visited_vehs.insert(current_veh);
        connected_vehs.pop();

        g->u.add_msg_if_player(m_debug, "Traversing graph with %d power", amount);

        for(auto &p : current_veh->loose_parts) {
            if(!current_veh->part_info(p).has_flag("POWER_TRANSFER")) {
                continue; // ignore loose parts that aren't power transfer cables
            }

            auto target_veh = vehicle::find_vehicle(current_veh->parts[p].target.second);
            if(target_veh == nullptr || visited_vehs.count(target_veh) > 0) {
                // Either no destination here (that vehicle's rolled away or off-map) or
                // we've already looked at that vehicle.
                continue;
            }

            // Add this connected vehicle to the queue of vehicles to search next,
            // but only if we haven't seen this one before.
            if(visited_vehs.count(target_veh) < 1) {
                int target_loss = current_loss + current_veh->part_info(p).epower;
                connected_vehs.push(std::make_pair(target_veh, target_loss));

                float loss_amount = ((float)amount * (float)target_loss) / 100;
                g->u.add_msg_if_player(m_debug, "Visiting remote %p with %d power (loss %f, which is %d percent)",
                                        (void*)target_veh, amount, loss_amount, target_loss);

                amount = action(target_veh, amount, (int)loss_amount);
                g->u.add_msg_if_player(m_debug, "After remote %p, %d power", (void*)target_veh, amount);

                if(amount < 1) {
                    break; // No more charge to donate away.
                }
            }
        }
    }
    return amount;
}

int vehicle::charge_battery (int amount, bool include_other_vehicles)
{
    for( auto &p : parts ) {
        if( amount <= 0 ) {
            break;
        }
        if( !p.is_broken() && p.is_battery() ) {
            int qty = std::min( long( amount ), p.ammo_capacity() - p.ammo_remaining() );
            p.ammo_set( fuel_type_battery, p.ammo_remaining() + qty );
            amount -= qty;
        }
    }

    auto charge_visitor = [] (vehicle* veh, int amount, int lost) {
        g->u.add_msg_if_player(m_debug, "CH: %d", amount - lost);
        return veh->charge_battery(amount - lost, false);
    };

    if(amount > 0 && include_other_vehicles) { // still a bit of charge we could send out...
        amount = traverse_vehicle_graph(this, amount, charge_visitor);
    }

    return amount;
}

int vehicle::discharge_battery (int amount, bool recurse)
{
    for( auto &p : parts ) {
        if( amount <= 0 ) {
            break;
        }
        if( !p.is_broken() && p.is_battery() ) {
            amount -= p.ammo_consume( amount, global_part_pos3( p ) );
        }
    }

    auto discharge_visitor = [] (vehicle* veh, int amount, int lost) {
        g->u.add_msg_if_player(m_debug, "CH: %d", amount + lost);
        return veh->discharge_battery(amount + lost, false);
    };
    if(amount > 0 && recurse) { // need more power!
        amount = traverse_vehicle_graph(this, amount, discharge_visitor);
    }

    return amount; // non-zero if we weren't able to fulfill demand.
}

void vehicle::do_engine_damage(size_t e, int strain) {
     if( is_engine_on(e) && !is_engine_type(e, fuel_type_muscle) &&
         fuel_left(part_info(engines[e]).fuel_type) &&  rng (1, 100) < strain ) {
        int dmg = rng(strain * 2, strain * 4);
        damage_direct( engines[e], dmg );
        if(one_in(2)) {
            add_msg(_("Your engine emits a high pitched whine."));
        } else {
            add_msg(_("Your engine emits a loud grinding sound."));
        }
    }
}

void vehicle::idle(bool on_map) {
    int engines_power = 0;
    float idle_rate;

    if (engine_on && total_power() > 0) {
        for (size_t e = 0; e < engines.size(); e++){
            size_t p = engines[e];
            if (fuel_left(part_info(p).fuel_type) && is_engine_on(e)) {
                engines_power += part_power(engines[e]);
            }
        }

        idle_rate = (float)alternator_load / (float)engines_power;
        if (idle_rate < 0.01) idle_rate = 0.01; // minimum idle is 1% of full throttle
        consume_fuel(idle_rate);

        if (on_map) {
            noise_and_smoke( idle_rate, 6.0 );
        }
    } else {
        if( engine_on && g->u.sees( global_pos3() ) &&
            has_engine_type_not(fuel_type_muscle, true) ) {
            add_msg(_("The %s's engine dies!"), name.c_str());
        }
        engine_on = false;
    }

    if( !warm_enough_to_plant() ) {
        for( auto e : get_parts( "PLANTER", true ) ) {
            if( g->u.sees( global_pos3() ) ) {
                add_msg( _( "The %s's planter turns off due to low temperature." ), name.c_str() );
            }
            e->enabled = false;
        }
    }


    if( has_part( "STEREO", true ) ) {
        play_music();
    }

    if( has_part( "CHIMES", true ) ) {
        play_chimes();
    }

    if (on_map && is_alarm_on) {
        alarm();
    }

    if( on_map ) {
        update_time( calendar::turn );
    }
}

void vehicle::on_move(){
    if( has_part( "SCOOP", true ) ) {
        operate_scoop();
    }
    if( has_part( "PLANTER", true ) ) {
        operate_planter();
    }
    if( has_part( "PLOW", true ) ) {
        operate_plow();
    }
    if( has_part( "REAPER", true ) ) {
        operate_reaper();
    }
    if( has_part( "ROCKWHEEL", true ) ) {
        operate_rockwheel();
    }

    occupied_cache_time = calendar::before_time_starts;
}

void vehicle::slow_leak()
{
    // for each badly damaged tanks (lower than 50% health), leak a small amount
    for( auto &p : parts ) {
        auto health = p.health_percent();
        if( health > 0.5 || p.ammo_remaining() <= 0 ) {
            continue;
        }

        auto fuel = p.ammo_current();
        if( fuel != fuel_type_gasoline && fuel != fuel_type_diesel &&
            fuel != fuel_type_battery && fuel != fuel_type_water ) {
            continue; // not a liquid fuel or battery
        }

        int qty = std::max( ( 0.5 - health ) * ( 0.5 - health ) * p.ammo_remaining() / 10, 1.0 );

        // damaged batteries self-discharge without leaking
        if( fuel != fuel_type_battery ) {
            item leak( fuel, calendar::turn, qty );
            point q = coord_translate( p.mount );
            tripoint dest( global_x() + q.x, global_y() + q.y, smz );
            g->m.add_item_or_charges( dest, leak );
        }

        p.ammo_consume( qty, global_part_pos3( p ) );
    }
}

// total volume of all the things
units::volume vehicle::stored_volume(int const part) const
{
    return get_items( part ).stored_volume();
}

units::volume vehicle::max_volume(int const part) const
{
    return get_items( part ).max_volume();
}

units::volume vehicle::free_volume(int const part) const
{
    return get_items( part ).free_volume();
}

void vehicle::make_active( item_location &loc )
{
    item *target = loc.get_item();
    if( !target->needs_processing() ) {
        return;
    }
    auto cargo_parts = get_parts( loc.position(), "CARGO" );
    if( cargo_parts.empty() ) {
        return;
    }
    // System insures that there is only one part in this vector.
    vehicle_part *cargo_part = cargo_parts.front();
    auto &item_stack = cargo_part->items;
    auto item_index = std::find_if( item_stack.begin(), item_stack.end(),
                                    [&target]( const item &i ) { return &i == target; } );
    active_items.add( item_index, cargo_part->mount );
}

long vehicle::add_charges( int part, const item &itm )
{
    if( !itm.count_by_charges() ) {
        debugmsg( "Add charges was called for an item not counted by charges!" );
        return 0;
    }
    const long ret = get_items( part ).amount_can_fit( itm );
    if( ret == 0 ) {
        return 0;
    }

    item itm_copy = itm;
    itm_copy.charges = ret;
    return add_item( part, itm_copy ) ? ret : 0;
}

bool vehicle::add_item( int part, const item &itm )
{
    if( part < 0 || part >= ( int )parts.size() ) {
        debugmsg( "int part (%d) is out of range", part );
        return false;
    }
    // const int max_weight = ?! // TODO: weight limit, calculation per vpart & vehicle stats, not a hard user limit.
    // add creaking sounds and damage to overloaded vpart, outright break it past a certain point, or when hitting bumps etc

    if( parts[ part ].base.is_gun() ) {
        if( !itm.is_ammo() || itm.ammo_type() != parts[ part ].base.ammo_type() ) {
            return false;
        }
    }
    bool charge = itm.count_by_charges();
    vehicle_stack istack = get_items( part );
    const long to_move = istack.amount_can_fit( itm );
    if( to_move == 0 || ( charge && to_move < itm.charges ) ) {
        return false; // @add_charges should be used in the latter case
    }
    if( charge ) {
        item *here = istack.stacks_with( itm );
        if( here ) {
            invalidate_mass();
            return here->merge_charges( itm );
        }
    }
    return add_item_at( part, parts[part].items.end(), itm );
}

bool vehicle::add_item( vehicle_part &pt, const item &obj )
{
    int idx = index_of_part( &pt );
    if( idx < 0 ) {
        debugmsg( "Tried to add item to invalid part" );
        return false;
    }
    return add_item( idx, obj );
}

bool vehicle::add_item_at(int part, std::list<item>::iterator index, item itm)
{
    if( itm.is_bucket_nonempty() ) {
        for( auto &elem : itm.contents ) {
            g->m.add_item_or_charges( global_part_pos3( part ), elem );
        }

        itm.contents.clear();
    }

    const auto new_pos = parts[part].items.insert( index, itm );
    if( itm.needs_processing() ) {
        active_items.add( new_pos, parts[part].mount );
    }

    invalidate_mass();
    return true;
}

bool vehicle::remove_item( int part, int itemdex )
{
    if( itemdex < 0 || itemdex >= (int)parts[part].items.size() ) {
        return false;
    }

    remove_item( part, std::next(parts[part].items.begin(), itemdex) );
    return true;
}

bool vehicle::remove_item( int part, const item *it )
{
    bool rc = false;
    std::list<item>& veh_items = parts[part].items;

    for( auto iter = veh_items.begin(); iter != veh_items.end(); iter++ ) {
        //delete the item if the pointer memory addresses are the same
        if( it == &*iter ) {
            remove_item(part, iter);
            rc = true;
            break;
        }
    }
    return rc;
}

std::list<item>::iterator vehicle::remove_item( int part, std::list<item>::iterator it )
{
    std::list<item>& veh_items = parts[part].items;

    if( active_items.has( it, parts[part].mount ) ) {
        active_items.remove( it, parts[part].mount );
    }

    invalidate_mass();
    return veh_items.erase(it);
}

vehicle_stack vehicle::get_items(int const part)
{
    return vehicle_stack( &parts[part].items, global_pos() + parts[part].precalc[0],
                          this, part );
}

vehicle_stack vehicle::get_items( int const part ) const
{
    // HACK: callers could modify items through this
    // TODO: a const version of vehicle_stack is needed
    return const_cast<vehicle*>(this)->get_items(part);
}

void vehicle::place_spawn_items()
{
    if( !type.is_valid() ) {
        return;
    }

    for( const auto &pt : type->parts ) {
        if( pt.with_ammo ) {
            int turret = part_with_feature_at_relative( pt.pos, "TURRET" );
            if( turret >= 0 && x_in_y( pt.with_ammo, 100 ) ) {
                parts[ turret ].ammo_set( random_entry( pt.ammo_types ), rng( pt.ammo_qty.first, pt.ammo_qty.second ) );
            }
        }
    }

    for( const auto& spawn : type.obj().item_spawns ) {
        if( rng( 1, 100 ) <= spawn.chance ) {
            int part = part_with_feature_at_relative( spawn.pos, "CARGO", false );
            if( part < 0 ) {
                debugmsg( "No CARGO parts at (%d, %d) of %s!", spawn.pos.x, spawn.pos.y, name.c_str() );

            } else {
                // if vehicle part is broken only 50% of items spawn and they will be variably damaged
                bool broken = parts[ part ].is_broken();
                if( broken && one_in( 2 ) ) {
                    continue;
                }

                std::vector<item> created;
                for( const itype_id& e : spawn.item_ids ) {
                    created.emplace_back( item( e ).in_its_container() );
                }
                for( const std::string& e : spawn.item_groups ) {
                    created.emplace_back( item_group::item_from( e, calendar::time_of_cataclysm ) );
                }

                for( item& e : created ) {
                    if( e.is_null() ) {
                        continue;
                    }
                    if( broken && e.mod_damage( rng( 1, e.max_damage() ) ) ) {
                        continue; // we destroyed the item
                    }
                    if( e.is_tool() || e.is_gun() || e.is_magazine() ) {
                        bool spawn_ammo = rng( 0, 99 ) < spawn.with_ammo && e.ammo_remaining() == 0;
                        bool spawn_mag  = rng( 0, 99 ) < spawn.with_magazine && !e.magazine_integral() && !e.magazine_current();

                        if( spawn_mag ) {
                            e.contents.emplace_back( e.magazine_default(), e.birthday() );
                        }
                        if( spawn_ammo ) {
                            e.ammo_set( e.ammo_type()->default_ammotype() );
                        }
                    }
                    add_item( part, e);
                }
            }
        }
    }
}

void vehicle::gain_moves()
{
    if( velocity != 0 || falling ) {
        if( loose_parts.size() > 0 ) {
            shed_loose_parts();
        }
        of_turn = 1 + of_turn_carry;
    } else {
        of_turn = 0;
    }
    of_turn_carry = 0;

    // cruise control TODO: enable for NPC?
    if( player_in_control(g->u) && cruise_on && cruise_velocity != velocity ) {
        thrust( (cruise_velocity) > velocity ? 1 : -1 );
    }

    // Force off-map vehicles to load by visiting them every time we gain moves.
    // Shouldn't be too expensive if there aren't fifty trillion vehicles in the graph...
    // ...and if there are, it's the player's fault for putting them there.
    auto nil_visitor = [] (vehicle*, int amount, int) { return amount; };
    traverse_vehicle_graph(this, 1, nil_visitor);

    if( check_environmental_effects ) {
        check_environmental_effects = do_environmental_effects();
    }

    // turrets which are enabled will try to reload and then automatically fire
    // Turrets which are disabled but have targets set are a special case
    for( auto e : turrets() ) {
        if( e->enabled || e->target.second != e->target.first ) {
            automatic_fire_turret( *e );
        }
    }

    if( velocity < 0 ) {
        beeper_sound();
    }
}

/**
 * Refreshes all caches and refinds all parts. Used after the vehicle has had a part added or removed.
 * Makes indices of different part types so they're easy to find. Also calculates power drain.
 */
void vehicle::refresh()
{
    alternators.clear();
    engines.clear();
    reactors.clear();
    solar_panels.clear();
    funnels.clear();
    relative_parts.clear();
    loose_parts.clear();
    wheelcache.clear();
    steering.clear();
    speciality.clear();
    floating.clear();
    tracking_epower = 0;
    alternator_load = 0;
    camera_epower = 0;
    extra_drag = 0;
    // Used to sort part list so it displays properly when examining
    struct sort_veh_part_vector {
        vehicle *veh;
        inline bool operator() ( const int p1, const int p2 ) {
            return veh->part_info( p1 ).list_order < veh->part_info( p2 ).list_order;
        }
    } svpv = { this };
    std::vector<int>::iterator vii;

    // Main loop over all vehicle parts.
    for( size_t p = 0; p < parts.size(); p++ ) {
        const vpart_info& vpi = part_info( p );
        if( parts[p].removed ) {
            continue;
        }
        if( vpi.has_flag(VPFLAG_ALTERNATOR) ) {
            alternators.push_back( p );
        }
        if( vpi.has_flag(VPFLAG_ENGINE) ) {
            engines.push_back( p );
        }
        if( vpi.has_flag("REACTOR") ) {
            reactors.push_back( p );
        }
        if( vpi.has_flag(VPFLAG_SOLAR_PANEL) ) {
            solar_panels.push_back( p );
        }
        if( vpi.has_flag("FUNNEL") ) {
            funnels.push_back( p );
        }
        if( vpi.has_flag("UNMOUNT_ON_MOVE") ) {
            loose_parts.push_back( p );
        }
        if( vpi.has_flag( VPFLAG_WHEEL ) ) {
            wheelcache.push_back( p );
        }
        if ( vpi.has_flag( "STEERABLE" ) || vpi.has_flag( "TRACKED" ) ) {
            // TRACKED contributes to steering effectiveness but
            //  (a) doesn't count as a steering axle for install difficulty
            //  (b) still contributes to drag for the center of steering calculation
            steering.push_back( p );
        }
        if ( vpi.has_flag( "SECURITY" ) ){
            speciality.push_back( p );
        }
        if( vpi.has_flag( "CAMERA" ) ) {
            camera_epower += vpi.epower;
        }
        if( vpi.has_flag( VPFLAG_FLOATS ) ) {
            floating.push_back( p );
        }
        if( parts[ p ].enabled && vpi.has_flag( "EXTRA_DRAG" ) ) {
            extra_drag += vpi.power;
        }
        // Build map of point -> all parts in that point
        const point pt = parts[p].mount;
        // This will keep the parts at point pt sorted
        vii = std::lower_bound( relative_parts[pt].begin(), relative_parts[pt].end(), static_cast<int>( p ), svpv );
        relative_parts[pt].insert( vii, p );
    }

    // NB: using the _old_ pivot point, don't recalc here, we only do that when moving!
    precalc_mounts( 0, pivot_rotation[0], pivot_anchor[0] );
    check_environmental_effects = true;
    insides_dirty = true;
    invalidate_mass();
}

const point &vehicle::pivot_point() const {
    if (pivot_dirty) {
        refresh_pivot();
    }

    return pivot_cache;
}

void vehicle::refresh_pivot() const {
    // Const method, but messes with mutable fields
    pivot_dirty = false;

    if( wheelcache.empty() || !valid_wheel_config( false ) ) {
        // No usable wheels, use CoM (dragging)
        pivot_cache = local_center_of_mass();
        return;
    }

    // The model here is:
    //
    //  We are trying to rotate around some point (xc,yc)
    //  This produces a friction force / moment from each wheel resisting the
    //  rotation. We want to find the point that minimizes that resistance.
    //
    //  For a given wheel w at (xw,yw), find:
    //   weight(w): a scaling factor for the friction force based on wheel
    //              size, brokenness, steerability/orientation
    //   center_dist: the distance from (xw,yw) to (xc,yc)
    //   centerline_angle: the angle between the X axis and a line through
    //                     (xw,yw) and (xc,yc)
    //
    //  Decompose the force into two components, assuming that the wheel is
    //  aligned along the X axis and we want to apply different weightings to
    //  the in-line vs perpendicular parts of the force:
    //
    //   Resistance force in line with the wheel (X axis)
    //    Fi = weightI(w) * center_dist * sin(centerline_angle)
    //   Resistance force perpendicular to the wheel (Y axis):
    //    Fp = weightP(w) * center_dist * cos(centerline_angle);
    //
    //  Then find the moment that these two forces would apply around (xc,yc)
    //    moment(w) = center_dist * cos(centerline_angle) * Fi +
    //                center_dist * sin(centerline_angle) * Fp
    //
    //  Note that:
    //    cos(centerline_angle) = (xw-xc) / center_dist
    //    sin(centerline_angle) = (yw-yc) / center_dist
    // -> moment(w) = weightP(w)*(xw-xc)^2 + weightI(w)*(yw-yc)^2
    //              = weightP(w)*xc^2 - 2*weightP(w)*xc*xw + weightP(w)*xw^2 +
    //                weightI(w)*yc^2 - 2*weightI(w)*yc*yw + weightI(w)*yw^2
    //
    //  which happily means that the X and Y axes can be handled independently.
    //  We want to minimize sum(moment(w)) due to wheels w=0,1,..., which
    //  occurs when:
    //
    //    sum( 2*xc*weightP(w) - 2*weightP(w)*xw ) = 0
    //     -> xc = (weightP(0)*x0 + weightP(1)*x1 + ...) /
    //             (weightP(0) + weightP(1) + ...)
    //    sum( 2*yc*weightI(w) - 2*weightI(w)*yw ) = 0
    //     -> yc = (weightI(0)*y0 + weightI(1)*y1 + ...) /
    //             (weightI(0) + weightI(1) + ...)
    //
    // so it turns into a fairly simple weighted average of the wheel positions.

    float xc_numerator = 0;
    float xc_denominator = 0;
    float yc_numerator = 0;
    float yc_denominator = 0;

    for (int p : wheelcache) {
        const auto &wheel = parts[p];

        // @todo: load on tire?
        float contact_area = wheel.wheel_area();
        float weight_i;  // weighting for the in-line part
        float weight_p;  // weighting for the perpendicular part
        if( wheel.is_broken() ) {
            // broken wheels don't roll on either axis
            weight_i = contact_area * 2;
            weight_p = contact_area * 2;
        } else if (wheel.info().has_flag("STEERABLE")) {
            // Unbroken steerable wheels can handle motion on both axes
            // (but roll a little more easily inline)
            weight_i = contact_area * 0.1;
            weight_p = contact_area * 0.2;
        } else {
            // Regular wheels resist perpendicular motion
            weight_i = contact_area * 0.1;
            weight_p = contact_area;
        }

        xc_numerator += weight_p * wheel.mount.x;
        yc_numerator += weight_i * wheel.mount.y;
        xc_denominator += weight_p;
        yc_denominator += weight_i;
    }

    if (xc_denominator < 0.1 || yc_denominator < 0.1) {
        debugmsg("vehicle::refresh_pivot had a bad weight: xc=%.3f/%.3f yc=%.3f/%.3f",
                 xc_numerator, xc_denominator, yc_numerator, yc_denominator);
        pivot_cache = local_center_of_mass();
    } else {
        pivot_cache.x = round(xc_numerator / xc_denominator);
        pivot_cache.y = round(yc_numerator / yc_denominator);
    }
}

void vehicle::remove_remote_part(int part_num) {
    auto veh = find_vehicle(parts[part_num].target.second);

    // If the target vehicle is still there, ask it to remove its part
    if (veh != nullptr) {
        auto pos = global_pos3() + parts[part_num].precalc[0];
        tripoint local_abs = g->m.getabs( pos );

        for( size_t j = 0; j < veh->loose_parts.size(); j++) {
            int remote_partnum = veh->loose_parts[j];
            auto remote_part = &veh->parts[remote_partnum];

            if( veh->part_flag(remote_partnum, "POWER_TRANSFER") && remote_part->target.first == local_abs) {
                veh->remove_part(remote_partnum);
                return;
            }
        }
    }
}

void vehicle::shed_loose_parts() {
    // remove_part rebuilds the loose_parts vector, when all of those parts have been removed,
    // it will stay empty.
    while( !loose_parts.empty() ) {
        int const elem = loose_parts.front();
        if( part_flag( elem, "POWER_TRANSFER" ) ) {
            remove_remote_part( elem );
        }

        auto part = &parts[elem];
        auto pos = global_pos3() + part->precalc[0];
        item drop = part->properties_to_item();
        g->m.add_item_or_charges( pos, drop );

        remove_part( elem );
    }
}

void vehicle::refresh_insides ()
{
    insides_dirty = false;
    for (size_t p = 0; p < parts.size(); p++) {
        if (parts[p].removed) {
          continue;
        }
        /* If there's no roof, or there is a roof but it's broken, it's outside.
         * (Use short-circuiting && so broken frames don't screw this up) */
        if ( !( part_with_feature( p, "ROOF" ) >= 0 && !parts[ p ].is_broken() ) ) {
            parts[p].inside = false;
            continue;
        }

        parts[p].inside = true; // inside if not otherwise
        for (int i = 0; i < 4; i++) { // let's check four neighbor parts
            int ndx = i < 2? (i == 0? -1 : 1) : 0;
            int ndy = i < 2? 0 : (i == 2? - 1: 1);
            std::vector<int> parts_n3ar = parts_at_relative (parts[p].mount.x + ndx,
                                                             parts[p].mount.y + ndy);
            bool cover = false; // if we aren't covered from sides, the roof at p won't save us
            for (auto &j : parts_n3ar) {
                if( part_flag( j, "ROOF" ) && !parts[ j ].is_broken() ) { // another roof -- cover
                    cover = true;
                    break;
                }
                else
                if( part_flag( j, "OBSTACLE" ) && !parts[ j ].is_broken() ) {
                    // found an obstacle, like board or windshield or door
                    if (parts[j].inside || (part_flag(j, "OPENABLE") && parts[j].open)) {
                        continue; // door and it's open -- can't cover
                    }
                    cover = true;
                    break;
                }
                //Otherwise keep looking, there might be another part in that square
            }
            if (!cover) {
                parts[p].inside = false;
                break;
            }
        }
    }
}

bool vpart_position::is_inside() const
{
    if( vehicle().insides_dirty ) {
        // TODO: this is a bit of a hack as refresh_insides has side effects
        // this should be called elsewhere and not in a function that intends to just query
        vehicle().refresh_insides();
    }
    return vehicle().parts[part_index()].inside;
}

void vehicle::unboard_all ()
{
    std::vector<int> bp = boarded_parts();
    for( auto &i : bp ) {
        g->m.unboard_vehicle( tripoint( global_x() + parts[i].precalc[0].x,
                                        global_y() + parts[i].precalc[0].y,
                                        smz ) );
    }
}

int vehicle::damage( int p, int dmg, damage_type type, bool aimed )
{
    if( dmg < 1 ) {
        return dmg;
    }

    std::vector<int> pl = parts_at_relative( parts[p].mount.x, parts[p].mount.y );
    if( pl.empty() ) {
      // We ran out of non removed parts at this location already.
      return dmg;
    }

    if( !aimed ) {
        bool found_obs = false;
        for( auto &i : pl ) {
            if( part_flag( i, "OBSTACLE" ) &&
                (!part_flag( i, "OPENABLE" ) || !parts[i].open) ) {
                found_obs = true;
                break;
            }
        }

        if( !found_obs ) { // not aimed at this tile and no obstacle here -- fly through
            return dmg;
        }
    }

    int target_part = random_entry( pl );

    // door motor mechanism is protected by closed doors
    if( part_flag( target_part, "DOOR_MOTOR" ) ) {
        // find the most strong openable that is not open
        int strongest_door_part = -1;
        int strongest_door_durability = INT_MIN;
        for( int part : pl ) {
            if( part_flag( part, "OPENABLE" ) && !parts[part].open ) {
                int door_durability = part_info( part ).durability;
                if (door_durability > strongest_door_durability) {
                   strongest_door_part = part;
                   strongest_door_durability = door_durability;
                }
            }
        }

        // if we found a closed door, target it instead of the door_motor
        if (strongest_door_part != -1) {
            target_part = strongest_door_part;
        }
    }

    int damage_dealt;

    int armor_part = part_with_feature( p, "ARMOR" );
    if( armor_part < 0 ) {
        // Not covered by armor -- damage part
        damage_dealt = damage_direct( target_part, dmg, type );
    } else {
        // Covered by armor -- hit both armor and part, but reduce damage by armor's reduction
        int protection = part_info( armor_part ).damage_reduction[ type ];
        // Parts on roof aren't protected
        bool overhead = part_flag( target_part, "ROOF" ) || part_info( target_part ).location == "on_roof";
        // Calling damage_direct may remove the damaged part
        // completely, therefore the other index (target_part) becomes
        // wrong if target_part > armor_part.
        // Damaging the part with the higher index first is save,
        // as removing a part only changes indices after the
        // removed part.
        if( armor_part < target_part ) {
            damage_direct( target_part, overhead ? dmg : dmg - protection, type );
            damage_dealt = damage_direct( armor_part, dmg, type );
        } else {
            damage_dealt = damage_direct( armor_part, dmg, type );
            damage_direct( target_part, overhead ? dmg : dmg - protection, type );
        }
    }

    return damage_dealt;
}

void vehicle::damage_all( int dmg1, int dmg2, damage_type type, const point &impact )
{
    if( dmg2 < dmg1 ) {
        std::swap( dmg1, dmg2 );
    }

    if( dmg1 < 1 ) {
        return;
    }

    for( size_t p = 0; p < parts.size(); p++ ) {
        int distance = 1 + square_dist( parts[p].mount.x, parts[p].mount.y, impact.x, impact.y );
        if( distance > 1 && part_info(p).location == part_location_structure &&
            !part_info(p).has_flag("PROTRUSION") ) {
            damage_direct( p, rng( dmg1, dmg2 ) / (distance * distance), type );
        }
    }
}

/**
 * Shifts all parts of the vehicle by the given amounts, and then shifts the
 * vehicle itself in the opposite direction. The end result is that the vehicle
 * appears to have not moved. Useful for re-zeroing a vehicle to ensure that a
 * (0, 0) part is always present.
 * @param delta How much to shift along each axis
 */
void vehicle::shift_parts( const point delta )
{
    // Don't invalidate the active item cache's location!
    active_items.subtract_locations( delta );
    for( auto &elem : parts ) {
        elem.mount -= delta;
    }

    decltype(labels) new_labels;
    for( auto &l : labels ) {
        new_labels.insert( label( l.x - delta.x, l.y - delta.y, l.text ) );
    }
    labels = new_labels;

    pivot_anchor[0] -= delta;
    refresh();

    //Need to also update the map after this
    g->m.reset_vehicle_cache( smz );

}

/**
 * Detect if the vehicle is currently missing a 0,0 part, and
 * adjust if necessary.
 * @return bool true if the shift was needed.
 */
bool vehicle::shift_if_needed() {
    if( !parts_at_relative(0, 0).empty() ) {
        // Shifting is not needed.
        return false;
    }
    //Find a frame, any frame, to shift to
    for ( size_t next_part = 0; next_part < parts.size(); ++next_part ) {
        if ( part_info(next_part).location == "structure"
                && !part_info(next_part).has_flag("PROTRUSION")
                && !parts[next_part].removed) {
            shift_parts( parts[next_part].mount );
            refresh();
            return true;
        }
    }
    // There are only parts with PROTRUSION left, choose one of them.
    for ( size_t next_part = 0; next_part < parts.size(); ++next_part ) {
        if ( !parts[next_part].removed ) {
            shift_parts( parts[next_part].mount );
            refresh();
            return true;
        }
    }
    return false;
}

int vehicle::break_off( int p, int dmg )
{
    /* Already-destroyed part - chance it could be torn off into pieces.
     * Chance increases with damage, and decreases with part max durability
     * (so lights, etc are easily removed; frames and plating not so much) */
    if( rng( 0, part_info(p).durability / 10 ) >= dmg ) {
        return dmg;
    }

    const auto pos = global_part_pos3( p );
    if( part_info(p).location == part_location_structure ) {
        // For structural parts, remove other parts first
        std::vector<int> parts_in_square = parts_at_relative( parts[p].mount.x, parts[p].mount.y );
        for( int index = parts_in_square.size() - 1; index >= 0; index-- ) {
            // Ignore the frame being destroyed
            if( parts_in_square[index] == p ) {
                continue;
            }

            if( parts[ parts_in_square[ index ] ].is_broken() ) {
                // Tearing off a broken part - break it up
                if( g->u.sees( pos ) ) {
                    add_msg(m_bad, _("The %s's %s breaks into pieces!"), name.c_str(),
                            parts[ parts_in_square[ index ] ].name().c_str() );
                }
                break_part_into_pieces(parts_in_square[index], pos.x, pos.y, true);
            } else {
                // Intact (but possibly damaged) part - remove it in one piece
                if( g->u.sees( pos ) ) {
                    add_msg(m_bad, _("The %1$s's %2$s is torn off!"), name.c_str(),
                            parts[ parts_in_square[ index ] ].name().c_str() );
                }
                item part_as_item = parts[parts_in_square[index]].properties_to_item();
                g->m.add_item_or_charges( pos, part_as_item );
            }
            remove_part( parts_in_square[index] );
        }
        /* After clearing the frame, remove it if normally legal to do
         * so (it's not holding the vehicle together). At a later date,
         * some more complicated system (such as actually making two
         * vehicles from the split parts) would be ideal. */
        if( can_unmount(p) ) {
            if( g->u.sees( pos ) ) {
                add_msg(m_bad, _("The %1$s's %2$s is destroyed!"),
                        name.c_str(), parts[ p ].name().c_str() );
            }
            break_part_into_pieces( p, pos.x, pos.y, true );
            remove_part(p);
        }
    } else {
        //Just break it off
        if( g->u.sees( pos ) ) {
            add_msg(m_bad, _("The %1$s's %2$s is destroyed!"),
                            name.c_str(), parts[ p ].name().c_str() );
        }

        break_part_into_pieces( p, pos.x, pos.y, true );
        remove_part( p );
    }

    return dmg;
}

bool vehicle::explode_fuel( int p, damage_type type )
{
    const itype_id &ft = part_info( p ).fuel_type;
    item fuel = item( ft );
    if( !fuel.has_explosion_data() ) {
        return false;
    }
    fuel_explosion data = fuel.get_explosion_data();

    if( parts[ p ].is_broken() ) {
        leak_fuel( parts[ p ] );
    }

    int explosion_chance = type == DT_HEAT ? data.explosion_chance_hot : data.explosion_chance_cold;
    if( one_in( explosion_chance ) ) {
        g->u.add_memorial_log( pgettext( "memorial_male", "The fuel tank of the %s exploded!" ),
                               pgettext( "memorial_female", "The fuel tank of the %s exploded!" ),
                               name.c_str() );
        const int pow = 120 * ( 1 - exp( data.explosion_factor / -5000 * 
                                         ( parts[p].ammo_remaining() * data.fuel_size_factor ) ) );
       //debugmsg( "damage check dmg=%d pow=%d amount=%d", dmg, pow, parts[p].amount );

        g->explosion( global_part_pos3( p ), pow, 0.7, data.fiery_explosion );
        mod_hp( parts[p], 0 - parts[ p ].hp(), DT_HEAT );
        parts[p].ammo_unset();
    }

    return true;
}

int vehicle::damage_direct( int p, int dmg, damage_type type )
{
    if( parts[p].is_broken() ) {
        return break_off( p, dmg );
    }

    int tsh = std::min( 20, part_info(p).durability / 10 );
    if( dmg < tsh && type != DT_TRUE ) {
        if( type == DT_HEAT && parts[p].is_tank() ) {
            explode_fuel( p, type );
        }

        return dmg;
    }

    dmg -= std::min<int>( dmg, part_info( p ).damage_reduction[ type ] );
    int dres = dmg - parts[p].hp();
    if( mod_hp( parts[ p ], 0 - dmg, type ) ) {
        insides_dirty = true;
        pivot_dirty = true;

        // destroyed parts lose any contained fuels, battery charges or ammo
        leak_fuel( parts [ p ] );

        for( const auto &e : parts[p].items ) {
            g->m.add_item_or_charges( global_part_pos3( p ), e );
        }
        parts[p].items.clear();

        invalidate_mass();
    }

    if( parts[p].is_tank() ) {
        explode_fuel( p, type );
    } else if( parts[ p ].is_broken() && part_flag(p, "UNMOUNT_ON_DAMAGE") ) {
        g->m.spawn_item( global_part_pos3( p ), part_info( p ).item, 1, 0, calendar::turn );
        remove_part( p );
    }

    return std::max( dres, 0 );
}

void vehicle::leak_fuel( vehicle_part &pt )
{
    // only liquid fuels from non-empty tanks can leak out onto map tiles
    if( !pt.is_tank() || pt.ammo_remaining() <= 0 ) {
        return;
    }

    // leak in random directions but prefer closest tiles and avoid walls or other obstacles
    auto tiles = closest_tripoints_first( 1, global_part_pos3( pt ) );
    tiles.erase( std::remove_if( tiles.begin(), tiles.end(), []( const tripoint& e ) {
        return !g->m.passable( e );
    } ), tiles.end() );

    // leak up to 1/3 of remaining fuel per iteration and continue until the part is empty
    auto *fuel = item::find_type( pt.ammo_current() );
    while( !tiles.empty() && pt.ammo_remaining() ) {
        int qty = pt.ammo_consume( rng( 0, std::max( pt.ammo_remaining() / 3, 1L ) ), global_part_pos3( pt ) );
        if( qty > 0 ) {
            g->m.add_item_or_charges( random_entry( tiles ), item( fuel, calendar::turn, qty ) );
        }
    }

    pt.ammo_unset();
}

std::map<itype_id, long> vehicle::fuels_left() const
{
    std::map<itype_id, long> result;
    for( const auto &p : parts ) {
        if( p.is_tank() && p.ammo_current() != "null" ) {
            result[ p.ammo_current() ] += p.ammo_remaining();
        }
    }
    return result;
}

bool vehicle::is_foldable() const
{
    for (size_t i = 0; i < parts.size(); i++) {
        if (!part_flag(i, "FOLDABLE")) {
            return false;
        }
    }
    return true;
}

bool vehicle::restore(const std::string &data)
{
    std::istringstream veh_data(data);
    try {
        JsonIn json(veh_data);
        parts.clear();
        json.read(parts);
    } catch( const JsonError &e ) {
        debugmsg("Error restoring vehicle: %s", e.c_str());
        return false;
    }
    refresh();
    face.init(0);
    turn_dir = 0;
    turn(0);
    precalc_mounts(0, pivot_rotation[0], pivot_anchor[0]);
    precalc_mounts(1, pivot_rotation[1], pivot_anchor[1]);
    return true;
}

std::set<tripoint> &vehicle::get_points( const bool force_refresh )
{
    if( force_refresh || occupied_cache_time != calendar::turn ) {
        occupied_cache_time = calendar::turn;
        occupied_points.clear();
        tripoint pos = global_pos3();
        for( const auto &p : parts ) {
            const auto &pt = p.precalc[0];
            occupied_points.insert( tripoint( pos.x + pt.x, pos.y + pt.y, pos.z ) );
        }
    }

    return occupied_points;
}

inline int modulo(int v, int m) {
    // C++11: negative v and positive m result in negative v%m (or 0),
    // but this is supposed to be mathematical modulo: 0 <= v%m < m,
    const int r = v % m;
    // Adding m in that (and only that) case.
    return r >= 0 ? r : r + m;
}

bool is_sm_tile_outside( const tripoint &real_global_pos )
{
    const tripoint smp = ms_to_sm_copy( real_global_pos );
    const int px = modulo( real_global_pos.x, SEEX );
    const int py = modulo( real_global_pos.y, SEEY );
    auto sm = MAPBUFFER.lookup_submap( smp );
    if( sm == nullptr ) {
        debugmsg( "is_sm_tile_outside(): couldn't find submap %d,%d,%d", smp.x, smp.y, smp.z );
        return false;
    }

    if( px < 0 || px >= SEEX || py < 0 || py >= SEEY ) {
        debugmsg("err %d,%d", px, py);
        return false;
    }

    return !(sm->ter[px][py].obj().has_flag(TFLAG_INDOORS) ||
        sm->get_furn(px, py).obj().has_flag(TFLAG_INDOORS));
}

void vehicle::update_time( const time_point &update_to )
{
    if( smz < 0 ) {
        return;
    }

    const time_point update_from = last_update;
    if( update_to < update_from ) {
        // Special case going backwards in time - that happens
        last_update = update_to;
        return;
    }

    if( update_to >= update_from && update_to - update_from < 1_minutes ) {
        // We don't need to check every turn
        return;
    }
    last_update = update_to;

    // Weather stuff, only for z-levels >= 0
    // TODO: Have it wash cars from blood?
    if( funnels.empty() && solar_panels.empty() ) {
        return;
    }

    // Get one weather data set per vehicle, they don't differ much across vehicle area
    const tripoint veh_loc = real_global_pos3();
    auto accum_weather = sum_conditions( update_from, update_to, veh_loc );

    for( int idx : funnels ) {
        const auto &pt = parts[idx];

        // we need an unbroken funnel mounted on the exterior of the vehicle
        if( pt.is_broken() || !is_sm_tile_outside( veh_loc + pt.precalc[0] ) ) {
            continue;
        }

        // we need an empty tank (or one already containing water) below the funnel
        auto tank = std::find_if( parts.begin(), parts.end(), [&pt]( const vehicle_part &e ) {
            return pt.mount == e.mount && e.is_tank() && ( e.can_reload( "water" ) || e.can_reload( "water_clean" ) );
        } );

        if( tank == parts.end() ) {
            continue;
        }

        double area = pow( pt.info().size / units::legacy_volume_factor, 2 ) * M_PI;
        int qty = divide_roll_remainder( funnel_charges_per_turn( area, accum_weather.rain_amount ), 1.0 );
        double cost_to_purify = epower_to_power( ( qty + ( tank->can_reload( "water_clean" ) ? tank->ammo_remaining() : 0 ) )
                                  * item::find_type( "water_purifier" )->charges_to_use() );

        if( qty > 0 ) {
            if( has_part( global_part_pos3( pt ), "WATER_PURIFIER", true ) && ( fuel_left( "battery" ) > cost_to_purify  ) ) {
                tank->ammo_set( "water_clean", tank->ammo_remaining() + qty );
                discharge_battery( cost_to_purify );
            } else {
                tank->ammo_set( "water", tank->ammo_remaining() + qty );
            }
            invalidate_mass();
        }
    }

    if( !solar_panels.empty() ) {
        int epower = 0;
        for( int part : solar_panels ) {
            if( parts[ part ].is_broken() ) {
                continue;
            }

            const tripoint part_loc = veh_loc + parts[part].precalc[0];
            if( !is_sm_tile_outside( part_loc ) ) {
                continue;
            }

            epower += ( part_epower( part ) * accum_weather.sunlight ) / DAYLIGHT_LEVEL;
        }

        if( epower > 0 ) {
            add_msg( m_debug, "%s got %d epower from solar panels", name.c_str(), epower );
            charge_battery( epower_to_power( epower ) );
        }
    }
}

<<<<<<< HEAD
/*-----------------------------------------------------------------------------
 *                              VEHICLE_PART
 *-----------------------------------------------------------------------------*/
vehicle_part::vehicle_part()
    : mount( 0, 0 ), id( vpart_id::NULL_ID() ) {}

vehicle_part::vehicle_part( const vpart_id& vp, int const dx, int const dy, item&& obj )
    : mount( dx, dy ), id( vp ), base( std::move( obj ) )
{
        // Mark base item as being installed as a vehicle part
        base.item_tags.insert( "VEHICLE" );

    if( base.typeId() != vp->item ) {
        debugmsg( "incorrect vehicle part item, expected: %s, received: %s",
                  vp->item.c_str(), base.typeId().c_str() );
    }
}

vehicle_part::operator bool() const {
    return id != vpart_id::NULL_ID();
}

const item &vehicle_part::get_base() const
{
    return base;
}

void vehicle_part::set_base( const item &new_base )
{
    base = new_base;
}

item vehicle_part::properties_to_item() const
{
    item tmp = base;
    tmp.item_tags.erase( "VEHICLE" );

    // Cables get special handling: their target coordinates need to remain
    // stored, and if a cable actually drops, it should be half-connected.
    if( tmp.has_flag("CABLE_SPOOL") ) {
        tripoint local_pos = g->m.getlocal(target.first);
        if( !g->m.veh_at( local_pos ) ) {
            tmp.item_tags.insert("NO_DROP"); // That vehicle ain't there no more.
        }

        tmp.set_var( "source_x", target.first.x );
        tmp.set_var( "source_y", target.first.y );
        tmp.set_var( "source_z", target.first.z );
        tmp.set_var( "state", "pay_out_cable" );
        tmp.active = true;
    }

    return tmp;
}

std::string vehicle_part::name() const
{
    auto res = info().name();

    if( base.engine_displacement() > 0 ) {
        res.insert( 0, string_format( _( "%2.1fL " ), base.engine_displacement() / 100.0 ) );

    } else if( wheel_diameter() > 0 ) {
        res.insert( 0, string_format( _( "%d\" " ), wheel_diameter() ) );
    }

    if( base.is_faulty() ) {
        res += ( _( " (faulty)" ) );
    }

    if( base.has_var( "contained_name" ) ) {
        res += string_format( _( " holding %s" ), base.get_var( "contained_name" ) );
    }
    return res;
}

int vehicle_part::hp() const
{
    double dur = info().durability;
    if( base.max_damage() > 0 ) {
        return dur - ( dur * base.damage() / base.max_damage() );
    } else {
        return dur;
    }
}

int vehicle_part::damage() const
{
    return base.damage();
}

int vehicle_part::damage_level( int max ) const
{
    return base.damage_level( max );
}

/** parts are considered broken at zero health */
bool vehicle_part::is_broken() const
{
    return base.damage() >= base.max_damage();
}

itype_id vehicle_part::ammo_current() const
{
    if( is_battery() ) {
        return "battery";
    }

    if( is_reactor() || is_turret() ) {
        return base.ammo_current();
    }

    if( is_tank() && !base.contents.empty() ) {
        return base.contents.front().typeId();
    }

    if( is_engine() ) {
        return info().fuel_type != "muscle" ? info().fuel_type : "null";
    }

    return "null";
}

long vehicle_part::ammo_capacity() const
{
    if( is_battery() || is_reactor() || is_turret() ) {
        return base.ammo_capacity();
    }

    if( base.is_watertight_container() ) {
        return base.get_container_capacity() / std::max( item::find_type( ammo_current() )->volume, units::from_milliliter( 1 ) );
    }

    return 0;
}

long vehicle_part::ammo_remaining() const
{
    if( is_battery() || is_reactor() || is_turret() ) {
        return base.ammo_remaining();
    }

    if( base.is_watertight_container() ) {
        return base.contents.empty() ? 0 : base.contents.back().charges;
    }

    return 0;
}

int vehicle_part::ammo_set( const itype_id &ammo, long qty )
{
    if( is_turret() ) {
        return base.ammo_set( ammo, qty ).ammo_remaining();
    }

    if( is_battery() || is_reactor() ) {
        base.ammo_set( ammo, qty >= 0 ? qty : ammo_capacity() );
        return base.ammo_remaining();
    }

    const itype *liquid = item::find_type( ammo );
    if( is_tank() && liquid->phase == LIQUID ) {
        base.contents.clear();
        auto stack = units::legacy_volume_factor / std::max( liquid->stack_size, 1 );
        long limit = units::from_milliliter( ammo_capacity() ) / stack;
        base.emplace_back( ammo, calendar::turn, qty >= 0 ? std::min( qty, limit ) : limit );
        return qty;
    }

    return -1;
}

void vehicle_part::ammo_unset() {
    if( is_battery() || is_reactor() || is_turret() ) {
        base.ammo_unset();

    } else if( is_tank() ) {
        base.contents.clear();
    }
}

long vehicle_part::ammo_consume( long qty, const tripoint& pos )
{
    if( is_battery() || is_reactor() ) {
        return base.ammo_consume( qty, pos );
    }

    int res = std::min( ammo_remaining(), qty );

    if( base.is_watertight_container() && !base.contents.empty() ) {
        item& liquid = base.contents.back();
        liquid.charges -= res;
        if( liquid.charges == 0 ) {
            base.contents.clear();
        }
    }

    return res;
}

float vehicle_part::consume_energy( const itype_id &ftype, float energy )
{
    if( base.contents.empty() || ( !is_battery() && !is_reactor() && !base.is_watertight_container() ) ) {
        return 0.0f;
    }

    item &fuel = base.contents.back();
    if( fuel.typeId() != ftype ) {
        return 0.0f;
    }

    assert( fuel.is_fuel() );
    float energy_per_unit = fuel.fuel_energy();
    long charges_to_use = static_cast<int>( std::ceil( energy / energy_per_unit ) );
    if( charges_to_use > fuel.charges ) {
        long had_charges = fuel.charges;
        base.contents.clear();
        return had_charges * energy_per_unit;
    }

    fuel.charges -= charges_to_use;
    return charges_to_use * energy_per_unit;
}

bool vehicle_part::can_reload( const itype_id &obj ) const
{
    // first check part is not destroyed and can contain ammo
    if( is_broken() || ammo_capacity() <= 0 ) {
        return false;
    }

    if( is_reactor() ) {
        return base.is_reloadable_with( obj );
    }

    if( is_tank() ) {
        if( !obj.empty() ) {
            // forbid filling tanks with non-liquids
            if( item::find_type( obj )->phase != LIQUID ) {
                return false;
            }
            // prevent mixing of different liquids
            if( ammo_current() != "null" && ammo_current() != obj ) {
                return false;
            }
        }
        // For tanks with set type, prevent filling with different types
        if( info().fuel_type != fuel_type_none && info().fuel_type != obj ) {
            return false;
        }
        return ammo_remaining() < ammo_capacity();
    }

    return false;
}

bool vehicle_part::fill_with( item &liquid, long qty )
{
    if( liquid.active || liquid.rotten() ) {
        // cannot refill using active liquids (those that rot) due to #18570
        return false;
    }

    if( !is_tank() || !can_reload( liquid.typeId() ) ) {
        return false;
    }

    base.fill_with( liquid, qty );
    return true;
}

const std::set<fault_id>& vehicle_part::faults() const
{
    return base.faults;
}

std::set<fault_id> vehicle_part::faults_potential() const
{
    return base.faults_potential();
}

bool vehicle_part::fault_set( const fault_id &f )
{
    if( !faults_potential().count( f ) ) {
        return false;
    }
    base.faults.insert( f );
    return true;
}

int vehicle_part::wheel_area() const
{
    return base.is_wheel() ? base.type->wheel->diameter * base.type->wheel->width : 0;
}

/** Get wheel diameter (inches) or return 0 if part is not wheel */
int vehicle_part::wheel_diameter() const
{
    return base.is_wheel() ? base.type->wheel->diameter : 0;
}

/** Get wheel width (inches) or return 0 if part is not wheel */
int vehicle_part::wheel_width() const
{
    return base.is_wheel() ? base.type->wheel->width : 0;
}

npc * vehicle_part::crew() const
{
    if( is_broken() || crew_id < 0 ) {
        return nullptr;
    }

    npc *const res = g->critter_by_id<npc>( crew_id );
    if( !res ) {
        return nullptr;
    }
    return res->is_friend() ? res : nullptr;
}

bool vehicle_part::set_crew( const npc &who )
{
    if( who.is_dead_state() || !who.is_friend() ) {
        return false;
    }
    if( is_broken() || ( !is_seat() && !is_turret() ) ) {
        return false;
    }
    crew_id = who.getID();
    return true;
}

void vehicle_part::unset_crew()
{
    crew_id = -1;
}

void vehicle_part::reset_target( const tripoint &pos )
{
    target.first = pos;
    target.second = pos;
}

bool vehicle_part::is_engine() const
{
    return info().has_flag( VPFLAG_ENGINE );
}

bool vehicle_part::is_light() const
{
    const auto &vp = info();
    return vp.has_flag( VPFLAG_CONE_LIGHT ) ||
           vp.has_flag( VPFLAG_CIRCLE_LIGHT ) ||
           vp.has_flag( VPFLAG_AISLE_LIGHT ) ||
           vp.has_flag( VPFLAG_DOME_LIGHT ) ||
           vp.has_flag( VPFLAG_ATOMIC_LIGHT );
}

bool vehicle_part::is_tank() const
{
    return base.is_watertight_container();
}

bool vehicle_part::is_battery() const
{
    return base.is_magazine() && base.ammo_type() == "battery";
}

bool vehicle_part::is_reactor() const
{
    return info().has_flag( "REACTOR" );
}

bool vehicle_part::is_turret() const
{
    return base.is_gun();
}

bool vehicle_part::is_seat() const
{
    return info().has_flag( "SEAT" );
}

const vpart_info &vehicle_part::info() const
{
    if( !info_cache ) {
        info_cache = &id.obj();
    }
    return *info_cache;
}

=======
>>>>>>> 96a64077
void vehicle::invalidate_mass()
{
    mass_dirty = true;
    mass_center_precalc_dirty = true;
    mass_center_no_precalc_dirty = true;
    // Anything that affects mass will also affect the pivot
    pivot_dirty = true;
}

void vehicle::refresh_mass() const
{
    calc_mass_center( true );
}

void vehicle::calc_mass_center( bool use_precalc ) const
{
    units::quantity<float, units::mass::unit_type> xf = 0;
    units::quantity<float, units::mass::unit_type> yf = 0;
    units::mass m_total = 0;
    for( size_t i = 0; i < parts.size(); i++ )
    {
        if( parts[i].removed ) {
            continue;
        }

        units::mass m_part = 0;
        const auto &pi = part_info( i );
        m_part += parts[i].base.weight();
        for( const auto &j : get_items( i ) ) {
            //m_part += j.type->weight;
            // Change back to the above if it runs too slowly
            m_part += j.weight();
        }

        if( pi.has_flag( VPFLAG_BOARDABLE ) && parts[i].has_flag( vehicle_part::passenger_flag ) ) {
            const player *p = get_passenger( i );
            // Sometimes flag is wrongly set, don't crash!
            m_part += p != nullptr ? p->get_weight() : units::mass( 0 );
        }

        if( use_precalc ) {
            xf += parts[i].precalc[0].x * m_part;
            yf += parts[i].precalc[0].y * m_part;
        } else {
            xf += parts[i].mount.x * m_part;
            yf += parts[i].mount.y * m_part;
        }

        m_total += m_part;
    }

    mass_cache = m_total;
    mass_dirty = false;

    const float x = xf / mass_cache;
    const float y = yf / mass_cache;
    if( use_precalc ) {
        mass_center_precalc.x = round( x );
        mass_center_precalc.y = round( y );
        mass_center_precalc_dirty = false;
    } else {
        mass_center_no_precalc.x = round( x );
        mass_center_no_precalc.y = round( y );
        mass_center_no_precalc_dirty = false;
    }
}

bounding_box vehicle::get_bounding_box()
{
    int min_x = INT_MAX;
    int max_x = INT_MIN;
    int min_y = INT_MAX;
    int max_y = INT_MIN;

    face.init( turn_dir );

    precalc_mounts( 0, turn_dir, point() );

    int i_use = 0;
    for( const auto p : get_points( true ) ) {
        point pv = parts[part_at( p.x, p.y )].precalc[i_use];
        point pt = pv;// (p.x + pv.x, p.y + pv.y);
        if( pt.x < min_x ) {
            min_x = pt.x;
        }
        if( pt.x > max_x ) {
            max_x = pt.x;
        }
        if( pt.y < min_y ) {
            min_y = pt.y;
        }
        if( pt.y > max_y ) {
            max_y = pt.y;
        }
    }
    bounding_box b;
    b.p1 = point( min_x, min_y );
    b.p2 = point( max_x, max_y );
    return b;
}<|MERGE_RESOLUTION|>--- conflicted
+++ resolved
@@ -121,31 +121,6 @@
 
 vehicle::~vehicle() = default;
 
-<<<<<<< HEAD
-void vehicle::set_hp( vehicle_part &pt, int qty )
-{
-    if( qty == pt.info().durability || pt.info().durability <= 0 ) {
-        pt.base.set_damage( 0 );
-
-    } else if( qty == 0 ) {
-        pt.base.set_damage( pt.base.max_damage() );
-
-    } else {
-        pt.base.set_damage( pt.base.max_damage() - pt.base.max_damage() * qty / pt.info().durability );
-    }
-}
-
-bool vehicle::mod_hp( vehicle_part &pt, int qty, damage_type dt )
-{
-    if( pt.info().durability > 0 ) {
-        return pt.base.mod_damage( -( pt.base.max_damage() * qty / pt.info().durability ), dt );
-    } else {
-        return false;
-    }
-}
-
-=======
->>>>>>> 96a64077
 bool vehicle::player_in_control(player const& p) const
 {
     // Debug switch to prevent vehicles from skidding
@@ -4025,400 +4000,6 @@
     }
 }
 
-<<<<<<< HEAD
-/*-----------------------------------------------------------------------------
- *                              VEHICLE_PART
- *-----------------------------------------------------------------------------*/
-vehicle_part::vehicle_part()
-    : mount( 0, 0 ), id( vpart_id::NULL_ID() ) {}
-
-vehicle_part::vehicle_part( const vpart_id& vp, int const dx, int const dy, item&& obj )
-    : mount( dx, dy ), id( vp ), base( std::move( obj ) )
-{
-        // Mark base item as being installed as a vehicle part
-        base.item_tags.insert( "VEHICLE" );
-
-    if( base.typeId() != vp->item ) {
-        debugmsg( "incorrect vehicle part item, expected: %s, received: %s",
-                  vp->item.c_str(), base.typeId().c_str() );
-    }
-}
-
-vehicle_part::operator bool() const {
-    return id != vpart_id::NULL_ID();
-}
-
-const item &vehicle_part::get_base() const
-{
-    return base;
-}
-
-void vehicle_part::set_base( const item &new_base )
-{
-    base = new_base;
-}
-
-item vehicle_part::properties_to_item() const
-{
-    item tmp = base;
-    tmp.item_tags.erase( "VEHICLE" );
-
-    // Cables get special handling: their target coordinates need to remain
-    // stored, and if a cable actually drops, it should be half-connected.
-    if( tmp.has_flag("CABLE_SPOOL") ) {
-        tripoint local_pos = g->m.getlocal(target.first);
-        if( !g->m.veh_at( local_pos ) ) {
-            tmp.item_tags.insert("NO_DROP"); // That vehicle ain't there no more.
-        }
-
-        tmp.set_var( "source_x", target.first.x );
-        tmp.set_var( "source_y", target.first.y );
-        tmp.set_var( "source_z", target.first.z );
-        tmp.set_var( "state", "pay_out_cable" );
-        tmp.active = true;
-    }
-
-    return tmp;
-}
-
-std::string vehicle_part::name() const
-{
-    auto res = info().name();
-
-    if( base.engine_displacement() > 0 ) {
-        res.insert( 0, string_format( _( "%2.1fL " ), base.engine_displacement() / 100.0 ) );
-
-    } else if( wheel_diameter() > 0 ) {
-        res.insert( 0, string_format( _( "%d\" " ), wheel_diameter() ) );
-    }
-
-    if( base.is_faulty() ) {
-        res += ( _( " (faulty)" ) );
-    }
-
-    if( base.has_var( "contained_name" ) ) {
-        res += string_format( _( " holding %s" ), base.get_var( "contained_name" ) );
-    }
-    return res;
-}
-
-int vehicle_part::hp() const
-{
-    double dur = info().durability;
-    if( base.max_damage() > 0 ) {
-        return dur - ( dur * base.damage() / base.max_damage() );
-    } else {
-        return dur;
-    }
-}
-
-int vehicle_part::damage() const
-{
-    return base.damage();
-}
-
-int vehicle_part::damage_level( int max ) const
-{
-    return base.damage_level( max );
-}
-
-/** parts are considered broken at zero health */
-bool vehicle_part::is_broken() const
-{
-    return base.damage() >= base.max_damage();
-}
-
-itype_id vehicle_part::ammo_current() const
-{
-    if( is_battery() ) {
-        return "battery";
-    }
-
-    if( is_reactor() || is_turret() ) {
-        return base.ammo_current();
-    }
-
-    if( is_tank() && !base.contents.empty() ) {
-        return base.contents.front().typeId();
-    }
-
-    if( is_engine() ) {
-        return info().fuel_type != "muscle" ? info().fuel_type : "null";
-    }
-
-    return "null";
-}
-
-long vehicle_part::ammo_capacity() const
-{
-    if( is_battery() || is_reactor() || is_turret() ) {
-        return base.ammo_capacity();
-    }
-
-    if( base.is_watertight_container() ) {
-        return base.get_container_capacity() / std::max( item::find_type( ammo_current() )->volume, units::from_milliliter( 1 ) );
-    }
-
-    return 0;
-}
-
-long vehicle_part::ammo_remaining() const
-{
-    if( is_battery() || is_reactor() || is_turret() ) {
-        return base.ammo_remaining();
-    }
-
-    if( base.is_watertight_container() ) {
-        return base.contents.empty() ? 0 : base.contents.back().charges;
-    }
-
-    return 0;
-}
-
-int vehicle_part::ammo_set( const itype_id &ammo, long qty )
-{
-    if( is_turret() ) {
-        return base.ammo_set( ammo, qty ).ammo_remaining();
-    }
-
-    if( is_battery() || is_reactor() ) {
-        base.ammo_set( ammo, qty >= 0 ? qty : ammo_capacity() );
-        return base.ammo_remaining();
-    }
-
-    const itype *liquid = item::find_type( ammo );
-    if( is_tank() && liquid->phase == LIQUID ) {
-        base.contents.clear();
-        auto stack = units::legacy_volume_factor / std::max( liquid->stack_size, 1 );
-        long limit = units::from_milliliter( ammo_capacity() ) / stack;
-        base.emplace_back( ammo, calendar::turn, qty >= 0 ? std::min( qty, limit ) : limit );
-        return qty;
-    }
-
-    return -1;
-}
-
-void vehicle_part::ammo_unset() {
-    if( is_battery() || is_reactor() || is_turret() ) {
-        base.ammo_unset();
-
-    } else if( is_tank() ) {
-        base.contents.clear();
-    }
-}
-
-long vehicle_part::ammo_consume( long qty, const tripoint& pos )
-{
-    if( is_battery() || is_reactor() ) {
-        return base.ammo_consume( qty, pos );
-    }
-
-    int res = std::min( ammo_remaining(), qty );
-
-    if( base.is_watertight_container() && !base.contents.empty() ) {
-        item& liquid = base.contents.back();
-        liquid.charges -= res;
-        if( liquid.charges == 0 ) {
-            base.contents.clear();
-        }
-    }
-
-    return res;
-}
-
-float vehicle_part::consume_energy( const itype_id &ftype, float energy )
-{
-    if( base.contents.empty() || ( !is_battery() && !is_reactor() && !base.is_watertight_container() ) ) {
-        return 0.0f;
-    }
-
-    item &fuel = base.contents.back();
-    if( fuel.typeId() != ftype ) {
-        return 0.0f;
-    }
-
-    assert( fuel.is_fuel() );
-    float energy_per_unit = fuel.fuel_energy();
-    long charges_to_use = static_cast<int>( std::ceil( energy / energy_per_unit ) );
-    if( charges_to_use > fuel.charges ) {
-        long had_charges = fuel.charges;
-        base.contents.clear();
-        return had_charges * energy_per_unit;
-    }
-
-    fuel.charges -= charges_to_use;
-    return charges_to_use * energy_per_unit;
-}
-
-bool vehicle_part::can_reload( const itype_id &obj ) const
-{
-    // first check part is not destroyed and can contain ammo
-    if( is_broken() || ammo_capacity() <= 0 ) {
-        return false;
-    }
-
-    if( is_reactor() ) {
-        return base.is_reloadable_with( obj );
-    }
-
-    if( is_tank() ) {
-        if( !obj.empty() ) {
-            // forbid filling tanks with non-liquids
-            if( item::find_type( obj )->phase != LIQUID ) {
-                return false;
-            }
-            // prevent mixing of different liquids
-            if( ammo_current() != "null" && ammo_current() != obj ) {
-                return false;
-            }
-        }
-        // For tanks with set type, prevent filling with different types
-        if( info().fuel_type != fuel_type_none && info().fuel_type != obj ) {
-            return false;
-        }
-        return ammo_remaining() < ammo_capacity();
-    }
-
-    return false;
-}
-
-bool vehicle_part::fill_with( item &liquid, long qty )
-{
-    if( liquid.active || liquid.rotten() ) {
-        // cannot refill using active liquids (those that rot) due to #18570
-        return false;
-    }
-
-    if( !is_tank() || !can_reload( liquid.typeId() ) ) {
-        return false;
-    }
-
-    base.fill_with( liquid, qty );
-    return true;
-}
-
-const std::set<fault_id>& vehicle_part::faults() const
-{
-    return base.faults;
-}
-
-std::set<fault_id> vehicle_part::faults_potential() const
-{
-    return base.faults_potential();
-}
-
-bool vehicle_part::fault_set( const fault_id &f )
-{
-    if( !faults_potential().count( f ) ) {
-        return false;
-    }
-    base.faults.insert( f );
-    return true;
-}
-
-int vehicle_part::wheel_area() const
-{
-    return base.is_wheel() ? base.type->wheel->diameter * base.type->wheel->width : 0;
-}
-
-/** Get wheel diameter (inches) or return 0 if part is not wheel */
-int vehicle_part::wheel_diameter() const
-{
-    return base.is_wheel() ? base.type->wheel->diameter : 0;
-}
-
-/** Get wheel width (inches) or return 0 if part is not wheel */
-int vehicle_part::wheel_width() const
-{
-    return base.is_wheel() ? base.type->wheel->width : 0;
-}
-
-npc * vehicle_part::crew() const
-{
-    if( is_broken() || crew_id < 0 ) {
-        return nullptr;
-    }
-
-    npc *const res = g->critter_by_id<npc>( crew_id );
-    if( !res ) {
-        return nullptr;
-    }
-    return res->is_friend() ? res : nullptr;
-}
-
-bool vehicle_part::set_crew( const npc &who )
-{
-    if( who.is_dead_state() || !who.is_friend() ) {
-        return false;
-    }
-    if( is_broken() || ( !is_seat() && !is_turret() ) ) {
-        return false;
-    }
-    crew_id = who.getID();
-    return true;
-}
-
-void vehicle_part::unset_crew()
-{
-    crew_id = -1;
-}
-
-void vehicle_part::reset_target( const tripoint &pos )
-{
-    target.first = pos;
-    target.second = pos;
-}
-
-bool vehicle_part::is_engine() const
-{
-    return info().has_flag( VPFLAG_ENGINE );
-}
-
-bool vehicle_part::is_light() const
-{
-    const auto &vp = info();
-    return vp.has_flag( VPFLAG_CONE_LIGHT ) ||
-           vp.has_flag( VPFLAG_CIRCLE_LIGHT ) ||
-           vp.has_flag( VPFLAG_AISLE_LIGHT ) ||
-           vp.has_flag( VPFLAG_DOME_LIGHT ) ||
-           vp.has_flag( VPFLAG_ATOMIC_LIGHT );
-}
-
-bool vehicle_part::is_tank() const
-{
-    return base.is_watertight_container();
-}
-
-bool vehicle_part::is_battery() const
-{
-    return base.is_magazine() && base.ammo_type() == "battery";
-}
-
-bool vehicle_part::is_reactor() const
-{
-    return info().has_flag( "REACTOR" );
-}
-
-bool vehicle_part::is_turret() const
-{
-    return base.is_gun();
-}
-
-bool vehicle_part::is_seat() const
-{
-    return info().has_flag( "SEAT" );
-}
-
-const vpart_info &vehicle_part::info() const
-{
-    if( !info_cache ) {
-        info_cache = &id.obj();
-    }
-    return *info_cache;
-}
-
-=======
->>>>>>> 96a64077
 void vehicle::invalidate_mass()
 {
     mass_dirty = true;
