#include "vehicle.h"

#include "coordinate_conversions.h"
#include "map.h"
#include "mapbuffer.h"
#include "output.h"
#include "game.h"
#include "item.h"
#include "item_group.h"
#include "veh_interact.h"
#include "cursesdef.h"
#include "catacharset.h"
#include "overmapbuffer.h"
#include "messages.h"
#include "vpart_position.h"
#include "vpart_reference.h"
#include "string_formatter.h"
#include "ui.h"
#include "debug.h"
#include "sounds.h"
#include "translations.h"
#include "ammo.h"
#include "options.h"
#include "monster.h"
#include "npc.h"
#include "veh_type.h"
#include "itype.h"
#include "submap.h"
#include "mapdata.h"
#include "weather.h"
#include "json.h"
#include "map_iterator.h"
#include "vehicle_selector.h"
#include "cata_utility.h"

#include <sstream>
#include <stdlib.h>
#include <set>
#include <queue>
#include <math.h>
#include <array>
#include <numeric>
#include <algorithm>
#include <cassert>

/*
 * Speed up all those if ( blarg == "structure" ) statements that are used everywhere;
 *   assemble "structure" once here instead of repeatedly later.
 */
static const itype_id fuel_type_none( "null" );
static const itype_id fuel_type_gasoline( "gasoline" );
static const itype_id fuel_type_diesel( "diesel" );
static const itype_id fuel_type_battery( "battery" );
static const itype_id fuel_type_water( "water_clean" );
static const itype_id fuel_type_muscle( "muscle" );
static const std::string part_location_structure( "structure" );

static const fault_id fault_belt( "fault_engine_belt_drive" );
static const fault_id fault_diesel( "fault_engine_pump_diesel" );
static const fault_id fault_glowplug( "fault_engine_glow_plug" );
static const fault_id fault_immobiliser( "fault_engine_immobiliser" );
static const fault_id fault_pump( "fault_engine_pump_fuel" );
static const fault_id fault_starter( "fault_engine_starter" );
static const fault_id fault_filter_air( "fault_engine_filter_air" );
static const fault_id fault_filter_fuel( "fault_engine_filter_fuel" );

const skill_id skill_mechanics( "mechanics" );

// Vehicle stack methods.
std::list<item>::iterator vehicle_stack::erase( std::list<item>::iterator it )
{
    return myorigin->remove_item( part_num, it );
}

void vehicle_stack::push_back( const item &newitem )
{
    myorigin->add_item( part_num, newitem );
}

void vehicle_stack::insert_at( std::list<item>::iterator index,
                               const item &newitem )
{
    myorigin->add_item_at( part_num, index, newitem );
}

units::volume vehicle_stack::max_volume() const
{
    if( myorigin->part_flag( part_num, "CARGO" ) && !myorigin->parts[part_num].is_broken() ) {
        return myorigin->parts[part_num].info().size;
    }
    return 0;
}

// Vehicle class methods.

vehicle::vehicle( const vproto_id &type_id, int init_veh_fuel,
                  int init_veh_status ): type( type_id )
{
    turn_dir = 0;
    face.init( 0 );
    move.init( 0 );
    of_turn_carry = 0;

    if( !type.str().empty() && type.is_valid() ) {
        const vehicle_prototype &proto = type.obj();
        // Copy the already made vehicle. The blueprint is created when the json data is loaded
        // and is guaranteed to be valid (has valid parts etc.).
        *this = *proto.blueprint;
        init_state( init_veh_fuel, init_veh_status );
    }
    precalc_mounts( 0, pivot_rotation[0], pivot_anchor[0] );
    refresh();
}

vehicle::vehicle() : vehicle( vproto_id() )
{
    smx = 0;
    smy = 0;
    smz = 0;
}

vehicle::~vehicle() = default;

bool vehicle::player_in_control(player const& p) const
{
    // Debug switch to prevent vehicles from skidding
    // without having to place the player in them.
    if( tags.count( "IN_CONTROL_OVERRIDE" ) ) {
        return true;
    }

    const optional_vpart_position vp = g->m.veh_at( p.pos() );
    if( vp && &vp->vehicle() == this &&
        part_with_feature( vp->part_index(), VPFLAG_CONTROLS, false ) >= 0 && p.controlling_vehicle ) {
        return true;
    }

    return remote_controlled( p );
}

bool vehicle::remote_controlled(player const &p) const
{
    vehicle *veh = g->remoteveh();
    if( veh != this ) {
        return false;
    }

    auto remote = all_parts_with_feature( "REMOTE_CONTROLS", true );
    for( int part : remote ) {
        if( rl_dist( p.pos(), tripoint( global_pos() + parts[part].precalc[0], p.posz() ) ) <= 40 ) {
            return true;
        }
    }

    add_msg(m_bad, _("Lost connection with the vehicle due to distance!"));
    g->setremoteveh( nullptr );
    return false;
}

/** Checks all parts to see if frames are missing (as they might be when
 * loading from a game saved before the vehicle construction rules overhaul). */
void vehicle::add_missing_frames()
{
    static const vpart_id frame_id( "frame_vertical" );
    const vpart_info &frame_part = frame_id.obj(); // NOT static, could be different each time
    //No need to check the same (x, y) spot more than once
    std::set< std::pair<int, int> > locations_checked;
    for (auto &i : parts) {
        int next_x = i.mount.x;
        int next_y = i.mount.y;
        std::pair<int, int> mount_location = std::make_pair(next_x, next_y);

        if(locations_checked.count(mount_location) == 0) {
            std::vector<int> parts_here = parts_at_relative(next_x, next_y, false);
            bool found = false;
            for( auto &elem : parts_here ) {
                if( part_info( elem ).location == part_location_structure ) {
                    found = true;
                    break;
                }
            }
            if( !found ) {
                // Install missing frame
                parts.emplace_back( frame_part.get_id(), next_x, next_y, item( frame_part.item ) );
            }
        }

        locations_checked.insert(mount_location);
    }
}

// Called when loading a vehicle that predates steerable wheels.
// Tries to convert some wheels to steerable versions on the front axle.
void vehicle::add_steerable_wheels()
{
    int axle = INT_MIN;
    std::vector< std::pair<int, vpart_id> > wheels;

    // Find wheels that have steerable versions.
    // Convert the wheel(s) with the largest x value.
    for (size_t p = 0; p < parts.size(); ++p) {
        if (part_flag(p, "STEERABLE") || part_flag(p, "TRACKED")) {
            // Has a wheel that is inherently steerable
            // (e.g. unicycle, casters), this vehicle doesn't
            // need conversion.
            return;
        }

        if (parts[p].mount.x < axle) {
            // there is another axle in front of this
            continue;
        }

        if( part_flag( p, VPFLAG_WHEEL ) ) {
            vpart_id steerable_id( part_info( p ).get_id().str() + "_steerable" );
            if( steerable_id.is_valid() ) {
                // We can convert this.
                if (parts[p].mount.x != axle) {
                    // Found a new axle further forward than the
                    // existing one.
                    wheels.clear();
                    axle = parts[p].mount.x;
                }

                wheels.push_back(std::make_pair(static_cast<int>( p ), steerable_id));
            }
        }
    }

    // Now convert the wheels to their new types.
    for (auto &wheel : wheels) {
        parts[ wheel.first ].id = wheel.second;
    }
}

void vehicle::init_state(int init_veh_fuel, int init_veh_status)
{
    // vehicle parts excluding engines are by default turned off
    for( auto &pt : parts ) {
        pt.enabled = pt.base.is_engine();
    }

    bool destroySeats = false;
    bool destroyControls = false;
    bool destroyTank = false;
    bool destroyEngine = false;
    bool destroyTires = false;
    bool blood_covered = false;
    bool blood_inside = false;
    bool has_no_key = false;
    bool destroyAlarm = false;

    // More realistically it should be -5 days old
    last_update = 0;

    // veh_fuel_multiplier is percentage of fuel
    // 0 is empty, 100 is full tank, -1 is random 7% to 35%
    int veh_fuel_mult = init_veh_fuel;
    if (init_veh_fuel == - 1) {
        veh_fuel_mult = rng (1,7);
    }
    if (init_veh_fuel > 100) {
        veh_fuel_mult = 100;
    }

    // veh_status is initial vehicle damage
    // -1 = light damage (DEFAULT)
    //  0 = undamaged
    //  1 = disabled, destroyed tires OR engine
    int veh_status = -1;
    if (init_veh_status == 0) {
        veh_status = 0;
    }
    if (init_veh_status == 1) {
        int rand = rng( 1, 100 );
        veh_status = 1;

        if( rand <= 5 ) {          //  seats are destroyed 5%
            destroySeats = true;
        } else if( rand <= 15 ) {  // controls are destroyed 10%
            destroyControls = true;
            veh_fuel_mult += rng (0, 7);    // add 0-7% more fuel if controls are destroyed
        } else if( rand <= 23 ) {  // battery, minireactor or gasoline tank are destroyed 8%
            destroyTank = true;
        } else if( rand <= 29 ) {  // engine are destroyed 6%
            destroyEngine = true;
            veh_fuel_mult += rng (3, 12);   // add 3-12% more fuel if engine is destroyed
        } else if( rand <= 66 ) {  // tires are destroyed 37%
            destroyTires = true;
            veh_fuel_mult += rng (0, 18);   // add 0-18% more fuel if tires are destroyed
        } else {                   // vehicle locked 34%
            has_no_key = true;
        }
    }
    // if locked, 16% chance something damaged
    if( one_in(6) && has_no_key ) {
        if( one_in(3) ) {
            destroyTank = true;
        } else if( one_in(2) ) {
            destroyEngine = true;
        } else {
            destroyTires = true;
        }
    } else if( !one_in(3) ){
        //most cars should have a destroyed alarm
        destroyAlarm = true;
    }

    //Provide some variety to non-mint vehicles
    if( veh_status != 0 ) {
        //Leave engine running in some vehicles, if the engine has not been destroyed
        if( veh_fuel_mult > 0 && all_parts_with_feature("ENGINE", true).size() > 0 &&
            one_in(8) && !destroyEngine && !has_no_key && has_engine_type_not(fuel_type_muscle, true) ) {
            engine_on = true;
        }

        auto light_head  = one_in( 20 );
        auto light_dome  = one_in( 16 );
        auto light_aisle = one_in(  8 );
        auto light_overh = one_in(  4 );
        auto light_atom  = one_in(  2 );
        for( auto &pt : parts ) {
            if( pt.has_flag( VPFLAG_CONE_LIGHT ) ) {
                pt.enabled = light_head;
            } else if( pt.has_flag( VPFLAG_DOME_LIGHT ) ) {
                pt.enabled = light_dome;
            } else if( pt.has_flag( VPFLAG_AISLE_LIGHT ) ) {
                pt.enabled = light_aisle;
            } else if( pt.has_flag( VPFLAG_CIRCLE_LIGHT ) ) {
                pt.enabled = light_overh;
            } else if( pt.has_flag( VPFLAG_ATOMIC_LIGHT ) ) {
                pt.enabled = light_atom;
            }
        }

        if( one_in(10) ) {
            blood_covered = true;
        }

        if( one_in(8) ) {
            blood_inside = true;
        }

        for( auto e : get_parts( "FRIDGE" ) ) {
            e->enabled = true;
        }

        for( auto e : get_parts( "FREEZER" ) ) {
            e->enabled = true;
        }

        for( auto e : get_parts( "WATER_PURIFIER" ) ) {
            e->enabled = true;
        }
    }

    bool blood_inside_set = false;
    int blood_inside_x = 0;
    int blood_inside_y = 0;
    for( size_t p = 0; p < parts.size(); p++ ) {
        auto &pt = parts[ p ];

        if( part_flag( p, "REACTOR" ) ) {
            // De-hardcoded reactors. Should always start active
            parts[ p ].enabled = true;
        }

        if( pt.is_battery() ) {
            if( veh_fuel_mult == 100 ) { // Mint condition vehicle
                pt.ammo_set( "battery", pt.ammo_capacity() );
            } else if( one_in( 2 ) && veh_fuel_mult > 0 ) { // Randomize battery ammo a bit
                pt.ammo_set( "battery", pt.ammo_capacity() * ( veh_fuel_mult + rng( 0, 10 ) ) / 100 );
            } else if( one_in( 2 ) && veh_fuel_mult > 0 ) {
                pt.ammo_set( "battery", pt.ammo_capacity() * ( veh_fuel_mult - rng( 0, 10 ) ) / 100 );
            } else {
                pt.ammo_set( "battery", pt.ammo_capacity() * veh_fuel_mult / 100 );
            }
        }

        if( pt.is_tank() && type->parts[p].fuel != "null" ) {
            int qty = pt.ammo_capacity() * veh_fuel_mult / 100;
            qty *= std::max( item::find_type( type->parts[p].fuel )->stack_size, 1 );
            qty /= to_milliliter( units::legacy_volume_factor );
            pt.ammo_set( type->parts[ p ].fuel, qty );
        }

        if (part_flag(p, "OPENABLE")) {    // doors are closed
            if(!parts[p].open && one_in(4)) {
              open(p);
            }
        }
        if (part_flag(p, "BOARDABLE")) {      // no passengers
            parts[p].remove_flag(vehicle_part::passenger_flag);
        }

        // initial vehicle damage
        if (veh_status == 0) {
            // Completely mint condition vehicle
            set_hp( parts[ p ], part_info( p ).durability );
        } else {
            //a bit of initial damage :)
            //clamp 4d8 to the range of [8,20]. 8=broken, 20=undamaged.
            int broken = 8;
            int unhurt = 20;
            int roll = dice( 4, 8 );
            if(roll < unhurt){
                if (roll <= broken) {
                    set_hp( parts[ p ], 0 );
                    parts[ p ].ammo_unset(); //empty broken batteries and fuel tanks
                } else {
                    set_hp( parts[ p ], ( roll - broken ) / double( unhurt - broken ) * part_info( p ).durability );
                }
            } else {
                set_hp( parts[ p ], part_info( p ).durability );
            }

            if( part_flag( p, VPFLAG_ENGINE ) ) {
                // If possible set an engine fault rather than destroying the engine outright
                if( destroyEngine && parts[ p ].faults_potential().empty() ) {
                    set_hp( parts[ p ], 0 );
                } else if( destroyEngine || one_in( 3 ) ) {
                    do {
                        parts[ p ].fault_set( random_entry( parts[ p ].faults_potential() ) );
                    } while( one_in( 3 ) );
                }

            } else if ((destroySeats && (part_flag(p, "SEAT") || part_flag(p, "SEATBELT"))) ||
                (destroyControls && (part_flag(p, "CONTROLS") || part_flag(p, "SECURITY"))) ||
                (destroyAlarm && part_flag(p, "SECURITY"))) {
                set_hp( parts[ p ], 0 );
            }

            // Fuel tanks should be emptied as well
            if( destroyTank && pt.is_tank() ) {
                set_hp( pt, 0 );
                pt.ammo_unset();
            }

            //Solar panels have 25% of being destroyed
            if (part_flag(p, "SOLAR_PANEL") && one_in(4)) {
                set_hp( parts[ p ], 0 );
            }


            /* Bloodsplatter the front-end parts. Assume anything with x > 0 is
            * the "front" of the vehicle (since the driver's seat is at (0, 0).
            * We'll be generous with the blood, since some may disappear before
            * the player gets a chance to see the vehicle. */
            if(blood_covered && parts[p].mount.x > 0) {
                if(one_in(3)) {
                    //Loads of blood. (200 = completely red vehicle part)
                    parts[p].blood = rng(200, 600);
                } else {
                    //Some blood
                    parts[p].blood = rng(50, 200);
                }
            }

            if(blood_inside) {
                // blood is splattered around (blood_inside_x, blood_inside_y),
                // coordinates relative to mount point; the center is always a seat
                if (blood_inside_set) {
                    int distSq = std::pow((blood_inside_x - parts[p].mount.x), 2) +
                        std::pow((blood_inside_y - parts[p].mount.y), 2);
                    if (distSq <= 1) {
                        parts[p].blood = rng(200, 400) - distSq * 100;
                    }
                } else if (part_flag(p, "SEAT")) {
                    // Set the center of the bloody mess inside
                    blood_inside_x = parts[p].mount.x;
                    blood_inside_y = parts[p].mount.y;
                    blood_inside_set = true;
                }
            }
        }
        //sets the vehicle to locked, if there is no key and an alarm part exists
        if( part_flag( p, "SECURITY" ) && has_no_key && !parts[p].is_broken() ) {
            is_locked = true;

            if( one_in( 2 ) ) {
                // if vehicle has immobilizer 50% chance to add additional fault
                parts[ p ].fault_set( fault_immobiliser );
            }
        }
    }
    // destroy tires until the vehicle is not drivable
    if( destroyTires && !wheelcache.empty() ) {
        int tries = 0;
        while( valid_wheel_config( false ) && tries < 100 ) {
            // wheel config is still valid, destroy the tire.
            set_hp( parts[random_entry( wheelcache )], 0 );
            tries++;
        }
    }

    invalidate_mass();
}

/**
 * Smashes up a vehicle that has already been placed; used for generating
 * very damaged vehicles. Additionally, any spot where two vehicles overlapped
 * (ie, any spot with multiple frames) will be completely destroyed, as that
 * was the collision point.
 */
void vehicle::smash( float hp_percent_loss_min, float hp_percent_loss_max,
                     float percent_of_parts_to_affect, point damage_origin, float damage_size )
{
    for( auto &part : parts ) {
        //Skip any parts already mashed up or removed.
        if( part.is_broken() || part.removed ) {
            continue;
        }

        std::vector<int> parts_in_square = parts_at_relative( part.mount.x, part.mount.y );
        int structures_found = 0;
        for( auto &square_part_index : parts_in_square ) {
            if( part_info( square_part_index ).location == part_location_structure ) {
                structures_found++;
            }
        }

        if( structures_found > 1 ) {
            //Destroy everything in the square
            for( int idx : parts_in_square ) {
                mod_hp( parts[ idx ], 0 - parts[ idx ].hp(), DT_BASH );
                parts[ idx ].ammo_unset();
            }
            continue;
        }

        int roll = dice( 1, 1000 );
        int pct_af = ( percent_of_parts_to_affect * 1000.0f );
        if( roll < pct_af ) {
            point line = ( damage_origin - part.precalc[0] );
            float dist = 1.0f - ( std::sqrt( line.x * line.x + line.y * line.y ) / damage_size );
            dist = clamp( dist, 0.0f, 1.0f );
            if( damage_size == 0 ) {
                dist = 1.0f;
            }
            //Everywhere else, drop by 10-120% of max HP (anything over 100 = broken)
            if( mod_hp( part, 0 - ( rng_float( hp_percent_loss_min * dist,
                                               hp_percent_loss_max * dist ) * part.info().durability ), DT_BASH ) ) {
                part.ammo_unset();
            }
        }


    }
}

int vehicle::lift_strength() const
{
    units::mass mass = total_mass();
    return std::max( mass / 10000_gram, 1 );
}

void vehicle::toggle_specific_engine( int e, bool on )
{
    toggle_specific_part( engines[e], on );
}
void vehicle::toggle_specific_part( int p, bool on )
{
    parts[p].enabled = on;
}
bool vehicle::is_engine_type_on( int e, const itype_id &ft ) const
{
    return is_engine_on( e ) && is_engine_type( e, ft );
}

bool vehicle::has_engine_type( const itype_id &ft, bool const enabled ) const
{
    for( size_t e = 0; e < engines.size(); ++e ) {
        if( is_engine_type( e, ft ) && ( !enabled || is_engine_on( e ) ) ) {
            return true;
        }
    }
    return false;
}
bool vehicle::has_engine_type_not( const itype_id &ft, bool const enabled ) const
{
    for( size_t e = 0; e < engines.size(); ++e ) {
        if( !is_engine_type( e, ft ) && ( !enabled || is_engine_on( e ) ) ) {
            return true;
        }
    }
    return false;
}

bool vehicle::has_engine_conflict( const vpart_info *possible_conflict,
                                   std::string &conflict_type ) const
{
    std::vector<std::string> new_excludes = possible_conflict->engine_excludes();
    // skip expensive string comparisons if there are no exclusions
    if( new_excludes.empty() ) {
       return false;
    }

    bool has_conflict = false;

    for( size_t e = 0; e < engines.size(); ++e ) {
        std::vector<std::string> install_excludes = part_info( engines[e] ).engine_excludes();
        std::vector<std::string> conflicts;
        std::set_intersection( new_excludes.begin(), new_excludes.end(), install_excludes.begin(),
                               install_excludes.end(), back_inserter( conflicts ) );
        if( !conflicts.empty() ) {
            has_conflict = true;
            conflict_type = conflicts.front();
            break;
        }
    }
    return has_conflict;
}

bool vehicle::is_engine_type( const int e, const itype_id  &ft ) const
{
    return part_info( engines[e] ).fuel_type == ft;
}

bool vehicle::is_engine_on( int const e ) const
{
    return !parts[ engines[ e ] ].is_broken() && is_part_on( engines[ e ] );
}

bool vehicle::is_part_on( int const p ) const
{
    return parts[p].enabled;
}

bool vehicle::is_alternator_on( int const a ) const
{
    auto alt = parts[ alternators [ a ] ];
    if( alt.is_broken() ) {
        return false;
    }

    return std::any_of( engines.begin(), engines.end(), [this, &alt]( int idx ) {
        auto &eng = parts [ idx ];
        return eng.enabled && !eng.is_broken() && eng.mount == alt.mount &&
               !eng.faults().count( fault_belt );
    } );
}

bool vehicle::has_security_working() const
{
    bool found_security = false;
    for( size_t s = 0; s < speciality.size(); s++ ) {
        if( part_flag( speciality[ s ], "SECURITY" ) && !parts[ speciality[ s ] ].is_broken() ) {
            found_security = true;
            break;
        }
    }
    return found_security;
}

void vehicle::backfire( const int e ) const
{
    const int power = part_power( engines[e], true );
    const tripoint pos = global_part_pos3( engines[e] );
    //~ backfire sound
    sounds::ambient_sound( pos, 40 + ( power / 30 ), _( "BANG!" ) );
}

const vpart_info& vehicle::part_info (int index, bool include_removed) const
{
    if (index < (int)parts.size()) {
        if (!parts[index].removed || include_removed) {
            return parts[index].info();
        }
    }
    return vpart_id::NULL_ID().obj();
}

// engines & alternators all have power.
// engines provide, whilst alternators consume.
int vehicle::part_power(int const index, bool const at_full_hp) const
{
    if( !part_flag(index, VPFLAG_ENGINE) &&
        !part_flag(index, VPFLAG_ALTERNATOR) ) {
       return 0; // not an engine.
    }

    const vehicle_part& vp = parts[ index ];

    int pwr = vp.info().power;
    if( pwr == 0 ) {
        pwr = vp.base.engine_displacement();
    }

    ///\EFFECT_STR increases power produced for MUSCLE_* vehicles
    pwr += ( g->u.str_cur - 8 ) * part_info( index ).engine_muscle_power_factor();

    if( pwr < 0 ) {
        return pwr; // Consumers always draw full power, even if broken
    }
    if( at_full_hp ) {
        return pwr; // Assume full hp
    }
    // Damaged engines give less power, but some engines handle it better
    double health = parts[index].health_percent();
    // dpf is 0 for engines that scale power linearly with damage and
    // provides a floor otherwise
    float dpf = part_info( index ).engine_damaged_power_factor();
    double effective_percent = dpf + ( ( 1 - dpf ) * health );
    return ( int )( pwr * effective_percent );
}

// alternators, solar panels, reactors, and accessories all have epower.
// alternators, solar panels, and reactors provide, whilst accessories consume.
int vehicle::part_epower(int const index) const
{
    int e = part_info(index).epower;
    if( e < 0 ) {
        return e; // Consumers always draw full power, even if broken
    }
    return e * parts[ index ].health_percent();
}

int vehicle::epower_to_power(int const epower)
{
    // Convert epower units (watts) to power units
    // Used primarily for calculating battery charge/discharge
    // TODO: convert batteries to use energy units based on watts (watt-ticks?)
    constexpr int conversion_factor = 373; // 373 epower == 373 watts == 1 power == 0.5 HP
    int power = epower / conversion_factor;
    // epower remainder results in chance at additional charge/discharge
    if (x_in_y(abs(epower % conversion_factor), conversion_factor)) {
        power += epower >= 0 ? 1 : -1;
    }
    return power;
}

int vehicle::power_to_epower(int const power)
{
    // Convert power units to epower units (watts)
    // Used primarily for calculating battery charge/discharge
    // TODO: convert batteries to use energy units based on watts (watt-ticks?)
    constexpr int conversion_factor = 373; // 373 epower == 373 watts == 1 power == 0.5 HP
    return power * conversion_factor;
}

bool vehicle::has_structural_part(int const dx, int const dy) const
{
    std::vector<int> parts_here = parts_at_relative(dx, dy, false);

    for( auto &elem : parts_here ) {
        if( part_info( elem ).location == part_location_structure &&
            !part_info( elem ).has_flag( "PROTRUSION" ) ) {
            return true;
        }
    }
    return false;
}

/**
 * Returns whether or not the vehicle has a structural part queued for removal,
 * @return true if a structural is queue for removal, false if not.
 * */
bool vehicle::is_structural_part_removed() const
{
    for( size_t i = 0; i < parts.size(); ++i ) {
        if (parts[i].removed &&
                part_info( i, true ).location == part_location_structure) {
            return true;
        }
    }
    return false;
}

/**
 * Returns whether or not the vehicle part with the given id can be mounted in
 * the specified square.
 * @param dx The local x-coordinate to mount in.
 * @param dy The local y-coordinate to mount in.
 * @param id The id of the part to install.
 * @return true if the part can be mounted, false if not.
 */
bool vehicle::can_mount(int const dx, int const dy, const vpart_id &id) const
{
    //The part has to actually exist.
    if( !id.is_valid() ) {
        return false;
    }

    //It also has to be a real part, not the null part
    const vpart_info &part = id.obj();
    if(part.has_flag("NOINSTALL")) {
        return false;
    }

    const std::vector<int> parts_in_square = parts_at_relative(dx, dy, false);

    //First part in an empty square MUST be a structural part
    if(parts_in_square.empty() && part.location != part_location_structure) {
        return false;
    }

    //No other part can be placed on a protrusion
    if(!parts_in_square.empty() && part_info(parts_in_square[0]).has_flag("PROTRUSION")) {
        return false;
    }

    //No part type can stack with itself, or any other part in the same slot
    for( const auto &elem : parts_in_square ) {
        const vpart_info &other_part = parts[elem].info();

        //Parts with no location can stack with each other (but not themselves)
        if( part.get_id() == other_part.get_id() ||
                (!part.location.empty() && part.location == other_part.location)) {
            return false;
        }
        // Until we have an interface for handling multiple components with CARGO space,
        // exclude them from being mounted in the same tile.
        if( part.has_flag( "CARGO" ) && other_part.has_flag( "CARGO" ) ) {
            return false;
        }

    }

    // All parts after the first must be installed on or next to an existing part
    // the exception is when a single tile only structural object is being repaired
    if(!parts.empty()) {
        if(!is_structural_part_removed() &&
                !has_structural_part(dx, dy) &&
                !has_structural_part(dx+1, dy) &&
                !has_structural_part(dx, dy+1) &&
                !has_structural_part(dx-1, dy) &&
                !has_structural_part(dx, dy-1)) {
            return false;
        }
    }

    // only one exclusive engine allowed
    std::string empty;
    if( has_engine_conflict( &part, empty ) ) {
        return false;
    }

    // Alternators must be installed on a gas engine
    if( part.has_flag( VPFLAG_ALTERNATOR ) ) {
        bool anchor_found = false;
        for( const auto &elem : parts_in_square ) {
            if( part_info( elem ).has_flag( "E_ALTERNATOR" ) ) {
                anchor_found = true;
            }
        }
        if( !anchor_found ) {
            return false;
        }
    }

    //Seatbelts must be installed on a seat
    if(part.has_flag("SEATBELT")) {
        bool anchor_found = false;
        for( const auto &elem : parts_in_square ) {
            if( part_info( elem ).has_flag( "BELTABLE" ) ) {
                anchor_found = true;
            }
        }
        if(!anchor_found) {
            return false;
        }
    }

    //Internal must be installed into a cargo area.
    if(part.has_flag("INTERNAL")) {
        bool anchor_found = false;
        for( const auto &elem : parts_in_square ) {
            if( part_info( elem ).has_flag( "CARGO" ) ) {
                anchor_found = true;
            }
        }
        if(!anchor_found) {
            return false;
        }
    }

    // curtains must be installed on (reinforced)windshields
    // TODO: do this automatically using "location":"on_mountpoint"
    if ( part.has_flag( "WINDOW_CURTAIN" ) ) {
        bool anchor_found = false;
        for( const auto &elem : parts_in_square ) {
            if( part_info( elem ).has_flag( "WINDOW" ) ) {
                anchor_found = true;
            }
        }
        if (!anchor_found) {
            return false;
        }
    }

    // Security system must be installed on controls
    if(part.has_flag("ON_CONTROLS")) {
        bool anchor_found = false;
        for( std::vector<int>::const_iterator it = parts_in_square.begin();
             it != parts_in_square.end(); ++it ) {
            if(part_info(*it).has_flag("CONTROLS")) {
                anchor_found = true;
            }
        }
        if(!anchor_found) {
            return false;
        }
    }

    // Cargo locks must go on lockable cargo containers
    // TODO: do this automatically using "location":"on_mountpoint"
    if(part.has_flag("CARGO_LOCKING")) {
        bool anchor_found = false;
        for( std::vector<int>::const_iterator it = parts_in_square.begin();
             it != parts_in_square.end(); ++it ) {
            if(part_info(*it).has_flag("LOCKABLE_CARGO")) {
                anchor_found = true;
            }
        }
        if(!anchor_found) {
            return false;
        }
    }

    //Swappable storage battery must be installed on a BATTERY_MOUNT
    if(part.has_flag("NEEDS_BATTERY_MOUNT")) {
        bool anchor_found = false;
        for( const auto &elem : parts_in_square ) {
            if( part_info( elem ).has_flag( "BATTERY_MOUNT" ) ) {
                anchor_found = true;
            }
        }
        if(!anchor_found) {
            return false;
        }
    }

    //Door motors need OPENABLE
    if( part.has_flag( "DOOR_MOTOR" ) ) {
        bool anchor_found = false;
        for( const auto &elem : parts_in_square ) {
            if( part_info( elem ).has_flag( "OPENABLE" ) ) {
                anchor_found = true;
            }
        }
        if(!anchor_found) {
            return false;
        }
    }

    //Mirrors cannot be mounted on OPAQUE parts
    if( part.has_flag( "VISION" ) && !part.has_flag( "CAMERA" ) ) {
        for( const auto &elem : parts_in_square ) {
            if( part_info( elem ).has_flag( "OPAQUE" ) ) {
                return false;
            }
        }
    }
    //and vice versa
    if( part.has_flag( "OPAQUE" ) ) {
        for( const auto &elem : parts_in_square ) {
            if( part_info( elem ).has_flag( "VISION" ) &&
                !part_info( elem ).has_flag( "CAMERA" ) ) {
                return false;
            }
        }
    }

    //Turrets must be installed on a turret mount
    if( part.has_flag( "TURRET" ) ) {
        bool anchor_found = false;
        for( const auto &elem : parts_in_square ) {
            if( part_info( elem ).has_flag( "TURRET_MOUNT" ) ) {
                anchor_found = true;
                break;
            }
        }
        if( !anchor_found ) {
            return false;
        }
    }

    //Anything not explicitly denied is permitted
    return true;
}

bool vehicle::can_unmount(int const p) const
{
    if(p < 0 || p > (int)parts.size()) {
        return false;
    }

    int dx = parts[p].mount.x;
    int dy = parts[p].mount.y;

    // Can't remove an engine if there's still an alternator there
    if(part_flag(p, VPFLAG_ENGINE) && part_with_feature(p, VPFLAG_ALTERNATOR) >= 0) {
        return false;
    }

    //Can't remove a seat if there's still a seatbelt there
    if(part_flag(p, "BELTABLE") && part_with_feature(p, "SEATBELT") >= 0) {
        return false;
    }

    // Can't remove a window with curtains still on it
    if(part_flag(p, "WINDOW") && part_with_feature(p, "CURTAIN") >=0) {
        return false;
    }

    //Can't remove controls if there's something attached
    if(part_flag(p, "CONTROLS") && part_with_feature(p, "ON_CONTROLS") >= 0) {
        return false;
    }

    //Can't remove a battery mount if there's still a battery there
    if(part_flag(p, "BATTERY_MOUNT") && part_with_feature(p, "NEEDS_BATTERY_MOUNT") >= 0) {
        return false;
    }

    //Can't remove a turret mount if there's still a turret there
    if( part_flag( p, "TURRET_MOUNT" ) && part_with_feature( p, "TURRET" ) >= 0 ) {
        return false;
    }

    //Structural parts have extra requirements
    if(part_info(p).location == part_location_structure) {

        std::vector<int> parts_in_square = parts_at_relative(dx, dy, false);
        /* To remove a structural part, there can be only structural parts left
         * in that square (might be more than one in the case of wreckage) */
        for( auto &elem : parts_in_square ) {
            if( part_info( elem ).location != part_location_structure ) {
                return false;
            }
        }

        //If it's the last part in the square...
        if(parts_in_square.size() == 1) {

            /* This is the tricky part: We can't remove a part that would cause
             * the vehicle to 'break into two' (like removing the middle section
             * of a quad bike, for instance). This basically requires doing some
             * breadth-first searches to ensure previously connected parts are
             * still connected. */

            //First, find all the squares connected to the one we're removing
            std::vector<vehicle_part> connected_parts;

            for(int i = 0; i < 4; i++) {
                int next_x = i < 2 ? (i == 0 ? -1 : 1) : 0;
                int next_y = i < 2 ? 0 : (i == 2 ? -1 : 1);
                std::vector<int> parts_over_there = parts_at_relative(dx + next_x, dy + next_y, false);
                //Ignore empty squares
                if(!parts_over_there.empty()) {
                    //Just need one part from the square to track the x/y
                    connected_parts.push_back(parts[parts_over_there[0]]);
                }
            }

            /* If size = 0, it's the last part of the whole vehicle, so we're OK
             * If size = 1, it's one protruding part (ie, bicycle wheel), so OK
             * Otherwise, it gets complicated... */
            if(connected_parts.size() > 1) {

                /* We'll take connected_parts[0] to be the target part.
                 * Every other part must have some path (that doesn't involve
                 * the part about to be removed) to the target part, in order
                 * for the part to be legally removable. */
                for(auto const &next_part : connected_parts) {
                    if(!is_connected(connected_parts[0], next_part, parts[p])) {
                        //Removing that part would break the vehicle in two
                        return false;
                    }
                }

            }

        }
    }
    //Anything not explicitly denied is permitted
    return true;
}

/**
 * Performs a breadth-first search from one part to another, to see if a path
 * exists between the two without going through the excluded part. Used to see
 * if a part can be legally removed.
 * @param to The part to reach.
 * @param from The part to start the search from.
 * @param excluded_part The part that is being removed and, therefore, should not
 *        be included in the path.
 * @return true if a path exists without the excluded part, false otherwise.
 */
bool vehicle::is_connected(vehicle_part const &to, vehicle_part const &from, vehicle_part const &excluded_part) const
{
    const auto target = to.mount;
    const auto excluded = excluded_part.mount;

    //Breadth-first-search components
    std::list<vehicle_part> discovered;
    vehicle_part current_part;
    std::list<vehicle_part> searched;

    //We begin with just the start point
    discovered.push_back(from);

    while(!discovered.empty()) {
        current_part = discovered.front();
        discovered.pop_front();
        auto current = current_part.mount;

        for(int i = 0; i < 4; i++) {
            point next( current.x + (i < 2 ? (i == 0 ? -1 : 1) : 0),
                        current.y + (i < 2 ? 0 : (i == 2 ? -1 : 1)) );

            if( next == target ) {
                //Success!
                return true;
            } else if( next == excluded ) {
                //There might be a path, but we're not allowed to go that way
                continue;
            }

            std::vector<int> parts_there = parts_at_relative(next.x, next.y);

            if(!parts_there.empty()) {
                //Only add the part if we haven't been here before
                bool found = false;
                for( auto &elem : discovered ) {
                    if( elem.mount == next ) {
                        found = true;
                        break;
                    }
                }
                if(!found) {
                    for( auto &elem : searched ) {
                        if( elem.mount == next ) {
                            found = true;
                            break;
                        }
                    }
                }
                if(!found) {
                    vehicle_part next_part = parts[parts_there[0]];
                    discovered.push_back(next_part);
                }
            }
        }
        //Now that that's done, we've finished exploring here
        searched.push_back(current_part);
    }
    //If we completely exhaust the discovered list, there's no path
    return false;
}

/**
 * Installs a part into this vehicle.
 * @param dx The x coordinate of where to install the part.
 * @param dy The y coordinate of where to install the part.
 * @param id The string ID of the part to install. (see vehicle_parts.json)
 * @param force Skip check of whether we can mount the part here.
 * @return false if the part could not be installed, true otherwise.
 */
int vehicle::install_part( int dx, int dy, const vpart_id &id, bool force )
{
    if( !( force || can_mount( dx, dy, id ) ) ) {
        return -1;
    }
    return install_part( dx, dy, vehicle_part( id, dx, dy, item( id.obj().item ) ) );
}

int vehicle::install_part( int dx, int dy, const vpart_id &id, item&& obj, bool force )
{
    if( !( force || can_mount ( dx, dy, id ) ) ) {
        return -1;
    }
    return install_part(dx, dy, vehicle_part( id, dx, dy, std::move( obj ) ) );
}

int vehicle::install_part( int dx, int dy, const vehicle_part &new_part )
{
    // Should be checked before installing the part
    bool enable = false;
    if( new_part.is_engine() ) {
        enable = true;
    } else {
        // @todo: read toggle groups from JSON
        static const std::vector<std::string> enable_like = {{
            "CONE_LIGHT",
            "CIRCLE_LIGHT",
            "AISLE_LIGHT",
            "DOME_LIGHT",
            "ATOMIC_LIGHT",
            "STEREO",
            "CHIMES",
            "FRIDGE",
            "FREEZER",
            "RECHARGE",
            "PLOW",
            "REAPER",
            "PLANTER",
            "SCOOP",
            "WATER_PURIFIER",
            "ROCKWHEEL"
        }};

        for( const std::string &flag : enable_like ) {
            if( new_part.info().has_flag( flag ) ) {
                enable = has_part( flag, true );
                break;
            }
        }
    }

    parts.push_back( new_part );
    auto &pt = parts.back();

    pt.enabled = enable;

    pt.mount.x = dx;
    pt.mount.y = dy;

    refresh();
    return parts.size() - 1;
}

/**
 * Mark a part as removed from the vehicle.
 * @return bool true if the vehicle's 0,0 point shifted.
 */
bool vehicle::remove_part( int p )
{
    if( p >= (int)parts.size() ) {
        debugmsg("Tried to remove part %d but only %d parts!", p, parts.size());
        return false;
    }
    if( parts[p].removed ) {
        /* This happens only when we had to remove part, because it was depending on
         * other part (using recursive remove_part() call) - currently curtain
         * depending on presence of window and seatbelt depending on presence of seat.
         */
        return false;
    }

    int x = parts[p].precalc[0].x;
    int y = parts[p].precalc[0].y;
    tripoint part_loc( global_x() + x, global_y() + y, smz );

    // If `p` has flag `parent_flag`, remove child with flag `child_flag`
    // Returns true if removal occurs
    const auto remove_dependent_part = [&]( const std::string& parent_flag,
            const std::string& child_flag ) {
        if( part_flag( p, parent_flag ) ) {
            int dep = part_with_feature( p, child_flag, false );
            if( dep >= 0 ) {
                item it = parts[dep].properties_to_item();
                g->m.add_item_or_charges( part_loc, it );
                remove_part( dep );
                return true;
            }
        }
        return false;
    };

    // if a windshield is removed (usually destroyed) also remove curtains
    // attached to it.
    if( remove_dependent_part( "WINDOW", "CURTAIN" ) || part_flag( p, VPFLAG_OPAQUE ) ) {
        g->m.set_transparency_cache_dirty( smz );
    }

    remove_dependent_part( "SEAT", "SEATBELT" );
    remove_dependent_part( "BATTERY_MOUNT", "NEEDS_BATTERY_MOUNT" );

    // Unboard any entities standing on removed boardable parts
    if( part_flag( p, "BOARDABLE" ) ) {
        std::vector<int> bp = boarded_parts();
        for( auto &elem : bp ) {
            if( elem == p ) {
                g->m.unboard_vehicle( part_loc );
            }
        }
    }

    // Update current engine configuration if needed
    if( part_flag( p, "ENGINE" ) && engines.size() > 1 ) {
        bool any_engine_on = false;

        for( auto &e : engines ) {
            if( e != p && is_part_on( e ) ) {
                any_engine_on = true;
                break;
            }
        }

        if( !any_engine_on ) {
            engine_on = false;
            for( auto &e : engines ) {
                toggle_specific_part( e, true );
            }
        }
    }

    parts[p].removed = true;
    removed_part_count++;

    // If the player is currently working on the removed part, stop them as it's futile now.
    const player_activity &act = g->u.activity;
    if( act.id() == activity_id( "ACT_VEHICLE" ) && act.moves_left > 0 && act.values.size() > 6 ) {
        if( veh_pointer_or_null( g->m.veh_at( tripoint( act.values[0], act.values[1], g->u.posz() ) ) ) == this ) {
            if( act.values[6] >= p ) {
                g->u.cancel_activity();
                add_msg( m_info, _( "The vehicle part you were working on has gone!" ) );
            }
        }
    }

    const auto iter = labels.find( label( parts[p].mount.x, parts[p].mount.y ) );
    const bool no_label = iter != labels.end();
    const bool grab_found = g->u.grab_type == OBJECT_VEHICLE && g->u.grab_point == part_loc;
    // Checking these twice to avoid calling the relatively expensive parts_at_relative() unnecessarily.
    if( no_label || grab_found ) {
        if( parts_at_relative( parts[p].mount.x, parts[p].mount.y, false ).empty() ) {
            if( no_label ) {
                labels.erase( iter );
            }
            if( grab_found ) {
                add_msg( m_info, _( "The vehicle part you were holding has been destroyed!" ) );
                g->u.grab_type = OBJECT_NONE;
                g->u.grab_point = tripoint_zero;
            }
        }
    }

    for( auto &i : get_items( p ) ) {
        // Note: this can spawn items on the other side of the wall!
        tripoint dest( part_loc.x + rng( -3, 3 ), part_loc.y + rng( -3, 3 ), smz );
        g->m.add_item_or_charges( dest, i );
    }
    g->m.dirty_vehicle_list.insert( this );
    refresh();
    return shift_if_needed();
}

void vehicle::part_removal_cleanup() {
    bool changed = false;
    for( std::vector<vehicle_part>::iterator it = parts.begin(); it != parts.end(); /* noop */ ) {
        if( it->removed ) {
            auto items = get_items( std::distance( parts.begin(), it ) );
            while( !items.empty() ) {
                items.erase( items.begin() );
            }
            it = parts.erase( it );
            changed = true;
        }
        else {
            ++it;
        }
    }
    removed_part_count = 0;
    if( changed || parts.empty() ) {
        refresh();
        if( parts.empty() ) {
            g->m.destroy_vehicle( this );
            return;
        } else {
            g->m.update_vehicle_cache( this, smz );
        }
    }
    shift_if_needed();
    refresh(); // Rebuild cached indices
}

item_location vehicle::part_base( int p )
{
    return item_location( vehicle_cursor( *this, p ), &parts[ p ].base );
}

int vehicle::find_part( const item& it ) const
{
    auto idx = std::find_if( parts.begin(), parts.end(), [&it]( const vehicle_part& e ) {
        return &e.base == &it;
    } );
    return idx != parts.end() ? std::distance( parts.begin(), idx ) : INT_MIN;
}

/**
 * Breaks the specified part into the pieces defined by its breaks_into entry.
 * @param p The index of the part to break.
 * @param x The map x-coordinate to place pieces at (give or take).
 * @param y The map y-coordinate to place pieces at (give or take).
 * @param scatter If true, pieces are scattered near the target square.
 */
void vehicle::break_part_into_pieces(int p, int x, int y, bool scatter) {
    const std::string& group = part_info(p).breaks_into_group;
    if( group.empty() ) {
        return;
    }
    for( item& piece : item_group::items_from( group, calendar::turn ) ) {
        // TODO: balance audit, ensure that less pieces are generated than one would need
        // to build the component (smash a vehicle box that took 10 lumps of steel,
        // find 12 steel lumps scattered after atom-smashing it with a tree trunk)
            const int actual_x = scatter ? x + rng(-SCATTER_DISTANCE, SCATTER_DISTANCE) : x;
            const int actual_y = scatter ? y + rng(-SCATTER_DISTANCE, SCATTER_DISTANCE) : y;
            tripoint dest( actual_x, actual_y, smz );
            g->m.add_item_or_charges( dest, piece );
    }
}

std::vector<int> vehicle::parts_at_relative (const int dx, const int dy, bool const use_cache) const
{
    if( !use_cache ) {
        std::vector<int> res;
        for (size_t i = 0; i < parts.size(); i++) {
            if (parts[i].mount.x == dx && parts[i].mount.y == dy && !parts[i].removed) {
                res.push_back ((int)i);
            }
        }
        return res;
    } else {
        const auto &iter = relative_parts.find( point( dx, dy ) );
        if ( iter != relative_parts.end() ) {
            return iter->second;
        } else {
            std::vector<int> res;
            return res;
        }
    }
}

cata::optional<vpart_reference> vpart_position::obstacle_at_part() const
{
    const cata::optional<vpart_reference> part = part_with_feature( VPFLAG_OBSTACLE, true );
    if( !part ) {
        return cata::nullopt; // No obstacle here
    }

    const ::vehicle &v = vehicle();
    if( v.part_flag( part->part_index(), VPFLAG_OPENABLE ) && v.parts[part->part_index()].open ) {
        return cata::nullopt; // Open door here
    }

    return part;
}

cata::optional<vpart_reference> vpart_position::part_with_feature( const std::string &f, const bool unbroken ) const
{
    const int i = vehicle().part_with_feature( part_index(), f, unbroken );
    if( i < 0 ) {
        return cata::nullopt;
    }
    return vpart_reference( vehicle(), i );
}

cata::optional<vpart_reference> vpart_position::part_with_feature( const vpart_bitflags f, const bool unbroken ) const
{
    const int i = vehicle().part_with_feature( part_index(), f, unbroken );
    if( i < 0 ) {
        return cata::nullopt;
    }
    return vpart_reference( vehicle(), i );
}

cata::optional<vpart_reference> optional_vpart_position::part_with_feature( const std::string &f,
        const bool unbroken ) const
{
    return has_value() ? value().part_with_feature( f, unbroken ) : cata::nullopt;
}

cata::optional<vpart_reference> optional_vpart_position::part_with_feature( const vpart_bitflags f,
        const bool unbroken ) const
{
    return has_value() ? value().part_with_feature( f, unbroken ) : cata::nullopt;
}

cata::optional<vpart_reference> optional_vpart_position::obstacle_at_part() const
{
    return has_value() ? value().obstacle_at_part() : cata::nullopt;
}

int vehicle::part_with_feature (int part, vpart_bitflags const flag, bool unbroken) const
{
    if (part_flag(part, flag)) {
        return part;
    }
    const auto it = relative_parts.find( parts[part].mount );
    if ( it != relative_parts.end() ) {
        const std::vector<int> & parts_here = it->second;
        for (auto &i : parts_here) {
            if( part_flag( i, flag ) && ( !unbroken || !parts[i].is_broken() ) ) {
                return i;
            }
        }
    }
    return -1;
}

int vehicle::part_with_feature (int part, const std::string &flag, bool unbroken) const
{
    return part_with_feature_at_relative(parts[part].mount, flag, unbroken);
}

int vehicle::part_with_feature_at_relative (const point &pt, const std::string &flag, bool unbroken) const
{
    std::vector<int> parts_here = parts_at_relative(pt.x, pt.y, false);
    for( auto &elem : parts_here ) {
        if( part_flag( elem, flag ) && ( !unbroken || !parts[ elem ].is_broken() ) ) {
            return elem;
        }
    }
    return -1;
}

bool vehicle::has_part( const std::string &flag, bool enabled ) const
{
    return std::any_of( parts.begin(), parts.end(), [&flag,&enabled]( const vehicle_part &e ) {
        return !e.removed && ( !enabled || e.enabled ) && !e.is_broken() && e.info().has_flag( flag );
    } );
}

bool vehicle::has_part( const tripoint &pos, const std::string &flag, bool enabled ) const
{
    auto px = pos.x - global_x();
    auto py = pos.y - global_y();

    for( const auto &e : parts ) {
        if( e.precalc[0].x != px || e.precalc[0].y != py ) {
            continue;
        }
        if( !e.removed && ( !enabled || e.enabled ) && !e.is_broken() && e.info().has_flag( flag ) ) {
            return true;
        }
    }
    return false;
}

// All 4 functions below look identical except for flag type and consts
template<typename Vehicle, typename Flag, typename Vector>
void get_parts_helper( Vehicle &veh, const Flag &flag, Vector &ret, bool enabled,
                       bool return_broken_parts_too = false )
{
    for( auto &e : veh.parts ) {
        if( !e.removed && ( !enabled || e.enabled ) && ( !e.is_broken() || return_broken_parts_too ) &&
            e.info().has_flag( flag ) ) {
            ret.emplace_back( &e );
        }
    }
}

std::vector<vehicle_part *> vehicle::get_parts( const std::string &flag, bool enabled )
{
    std::vector<vehicle_part *> res;
    get_parts_helper( *this, flag, res, enabled );
    return res;
}

std::vector<const vehicle_part *> vehicle::get_parts( const std::string &flag, bool enabled ) const
{
    std::vector<const vehicle_part *> res;
    get_parts_helper( *this, flag, res, enabled );
    return res;
}

std::vector<vehicle_part *> vehicle::get_parts( vpart_bitflags flag, bool enabled,
        bool include_broken_parts )
{
    std::vector<vehicle_part *> res;
    get_parts_helper( *this, flag, res, enabled, include_broken_parts );
    return res;
}

std::vector<const vehicle_part *> vehicle::get_parts( vpart_bitflags flag, bool enabled,
        bool include_broken_parts ) const
{
    std::vector<const vehicle_part *> res;
    get_parts_helper( *this, flag, res, enabled, include_broken_parts );
    return res;
}

std::vector<vehicle_part *> vehicle::get_parts( const tripoint &pos, const std::string &flag, bool enabled, bool include_broken_parts )
{
    std::vector<vehicle_part *> res;
    for( auto &e : parts ) {
        if( e.precalc[ 0 ].x != pos.x - global_x() ||
            e.precalc[ 0 ].y != pos.y - global_y() ) {
            continue;
        }
        if( !e.removed && ( !enabled || e.enabled ) && (!e.is_broken() || include_broken_parts) && ( flag.empty() || e.info().has_flag( flag ) ) ) {
            res.push_back( &e );
        }
    }
    return res;
}

std::vector<const vehicle_part *> vehicle::get_parts( const tripoint &pos, const std::string &flag, bool enabled, bool include_broken_parts ) const
{
    std::vector<const vehicle_part *> res;
    for( const auto &e : parts ) {
        if( e.precalc[ 0 ].x != pos.x - global_x() ||
            e.precalc[ 0 ].y != pos.y - global_y() ) {
            continue;
        }
        if( !e.removed && ( !enabled || e.enabled ) && (!e.is_broken() || include_broken_parts) && ( flag.empty() || e.info().has_flag( flag ) ) ) {
            res.push_back( &e );
        }
    }
    return res;
}

cata::optional<std::string> vpart_position::get_label() const
{
    const vehicle_part &part = vehicle().parts[part_index()];
    const auto it = vehicle().labels.find( label( part.mount.x, part.mount.y ) );
    if( it == vehicle().labels.end() ) {
        return cata::nullopt;
    }
    if( it->text.empty() ) {
        // legacy support @todo change labels into a map and keep track of deleted labels
        return cata::nullopt;
    }
    return it->text;
}

void vpart_position::set_label( const std::string &text ) const
{
    auto &labels = vehicle().labels;
    const vehicle_part &part = vehicle().parts[part_index()];
    const auto it = labels.find( label( part.mount.x, part.mount.y ) );
    //@todo empty text should remove the label instead of just storing an empty string, see get_label
    if( it == labels.end() ) {
        labels.insert( label( part.mount.x, part.mount.y, text ) );
    } else {
        // labels should really be a map
        labels.insert( labels.erase( it ), label( part.mount.x, part.mount.y, text ) );
    }
}

int vehicle::next_part_to_close( int p, bool outside ) const
{
    std::vector<int> parts_here = parts_at_relative(parts[p].mount.x, parts[p].mount.y);

    // We want reverse, since we close the outermost thing first (curtains), and then the innermost thing (door)
    for(std::vector<int>::reverse_iterator part_it = parts_here.rbegin();
        part_it != parts_here.rend();
        ++part_it)
    {

        if(part_flag(*part_it, VPFLAG_OPENABLE)
           && !parts[ *part_it ].is_broken()
           && parts[*part_it].open == 1
           && (!outside || !part_flag(*part_it, "OPENCLOSE_INSIDE")) )
        {
            return *part_it;
        }
    }
    return -1;
}

int vehicle::next_part_to_open(int p, bool outside) const
{
    std::vector<int> parts_here = parts_at_relative(parts[p].mount.x, parts[p].mount.y);

    // We want forwards, since we open the innermost thing first (curtains), and then the innermost thing (door)
    for( auto &elem : parts_here ) {
        if( part_flag( elem, VPFLAG_OPENABLE ) && !parts[ elem ].is_broken() && parts[elem].open == 0 &&
            ( !outside || !part_flag( elem, "OPENCLOSE_INSIDE" ) ) ) {
            return elem;
        }
    }
    return -1;
}

/**
 * Returns all parts in the vehicle with the given flag, optionally checking
 * to only return unbroken parts.
 * If performance becomes an issue, certain lists (such as wheels) could be
 * cached and fast-returned here, but this is currently linear-time with
 * respect to the number of parts in the vehicle.
 * @param feature The flag (such as "WHEEL" or "CONE_LIGHT") to find.
 * @param unbroken true if only unbroken parts should be returned, false to
 *        return all matching parts.
 * @return A list of indices to all the parts with the specified feature.
 */
std::vector<int> vehicle::all_parts_with_feature(const std::string& feature, bool const unbroken) const
{
    std::vector<int> parts_found;
    for( size_t part_index = 0; part_index < parts.size(); ++part_index ) {
        if(part_info(part_index).has_flag(feature) &&
                ( !unbroken || !parts[ part_index ].is_broken() ) ) {
            parts_found.push_back(part_index);
        }
    }
    return parts_found;
}

std::vector<int> vehicle::all_parts_with_feature(vpart_bitflags feature, bool const unbroken) const
{
    std::vector<int> parts_found;
    for( size_t part_index = 0; part_index < parts.size(); ++part_index ) {
        if(part_info(part_index).has_flag(feature) &&
                ( !unbroken || !parts[ part_index ].is_broken() ) ) {
            parts_found.push_back(part_index);
        }
    }
    return parts_found;
}

/**
 * Returns all parts in the vehicle that exist in the given location slot. If
 * the empty string is passed in, returns all parts with no slot.
 * @param location The location slot to get parts for.
 * @return A list of indices to all parts with the specified location.
 */
std::vector<int> vehicle::all_parts_at_location(const std::string& location) const
{
    std::vector<int> parts_found;
    for( size_t part_index = 0; part_index < parts.size(); ++part_index ) {
        if(part_info(part_index).location == location && !parts[part_index].removed) {
            parts_found.push_back(part_index);
        }
    }
    return parts_found;
}

bool vehicle::part_flag (int part, const std::string &flag) const
{
    if (part < 0 || part >= (int)parts.size() || parts[part].removed) {
        return false;
    } else {
        return part_info(part).has_flag(flag);
    }
}

bool vehicle::part_flag( int part, const vpart_bitflags flag) const
{
   if (part < 0 || part >= (int)parts.size() || parts[part].removed) {
        return false;
    } else {
        return part_info(part).has_flag(flag);
    }
}

int vehicle::part_at(int const dx, int const dy) const
{
    for (size_t p = 0; p < parts.size(); p++) {
        if (parts[p].precalc[0].x == dx && parts[p].precalc[0].y == dy && !parts[p].removed) {
            return (int)p;
        }
    }
    return -1;
}

int vehicle::global_part_at(int const x, int const y) const
{
    return part_at(x - global_x(), y - global_y());
}

/**
 * Given a vehicle part which is inside of this vehicle, returns the index of
 * that part. This exists solely because activities relating to vehicle editing
 * require the index of the vehicle part to be passed around.
 * @param part The part to find.
 * @param check_removed Check whether this part can be removed
 * @return The part index, -1 if it is not part of this vehicle.
 */
int vehicle::index_of_part(const vehicle_part *const part, bool const check_removed) const
{
  if(part != NULL) {
    for( size_t index = 0; index < parts.size(); ++index ) {
      // @note Doesn't this have a bunch of copy overhead?
      vehicle_part next_part = parts[index];
      if (!check_removed && next_part.removed) {
        continue;
      }
      if( part->id == next_part.id && part->mount == next_part.mount ) {
        return index;
      }
    }
  }
  return -1;
}

/**
 * Returns which part (as an index into the parts list) is the one that will be
 * displayed for the given square. Returns -1 if there are no parts in that
 * square.
 * @param local_x The local x-coordinate.
 * @param local_y The local y-coordinate.
 * @return The index of the part that will be displayed.
 */
int vehicle::part_displayed_at(int const local_x, int const local_y) const
{
    // Z-order is implicitly defined in game::load_vehiclepart, but as
    // numbers directly set on parts rather than constants that can be
    // used elsewhere. A future refactor might be nice but this way
    // it's clear where the magic number comes from.
    const int ON_ROOF_Z = 9;

    std::vector<int> parts_in_square = parts_at_relative(local_x, local_y);

    if(parts_in_square.empty()) {
        return -1;
    }

    bool in_vehicle = g->u.in_vehicle;
    if (in_vehicle) {
        // They're in a vehicle, but are they in /this/ vehicle?
        std::vector<int> psg_parts = boarded_parts();
        in_vehicle = false;
        for( auto &psg_part : psg_parts ) {
            if( get_passenger( psg_part ) == &( g->u ) ) {
                in_vehicle = true;
                break;
            }
        }
    }

    int hide_z_at_or_above = (in_vehicle) ? (ON_ROOF_Z) : INT_MAX;

    int top_part = 0;
    for(size_t index = 1; index < parts_in_square.size(); index++) {
        if((part_info(parts_in_square[top_part]).z_order <
            part_info(parts_in_square[index]).z_order) &&
           (part_info(parts_in_square[index]).z_order <
            hide_z_at_or_above)) {
            top_part = index;
        }
    }

    return parts_in_square[top_part];
}

int vehicle::roof_at_part( const int part ) const
{
    std::vector<int> parts_in_square = parts_at_relative( parts[part].mount.x, parts[part].mount.y );
    for( const int p : parts_in_square ) {
        if( part_info( p ).location == "on_roof" || part_flag( p, "ROOF" ) ) {
            return p;
        }
    }

    return -1;
}

point vehicle::coord_translate (const point &p) const
{
    point q;
    coord_translate(pivot_rotation[0], pivot_anchor[0], p, q);
    return q;
}

void vehicle::coord_translate (int dir, const point &pivot, const point &p, point &q) const
{
    tileray tdir (dir);
    tdir.advance (p.x - pivot.x);
    q.x = tdir.dx() + tdir.ortho_dx(p.y - pivot.y);
    q.y = tdir.dy() + tdir.ortho_dy(p.y - pivot.y);
}

void vehicle::precalc_mounts (int idir, int dir, const point &pivot)
{
    if (idir < 0 || idir > 1)
        idir = 0;
    for (auto &p : parts)
    {
        if (p.removed) {
            continue;
        }
        coord_translate (dir, pivot, p.mount, p.precalc[idir]);
    }
    pivot_anchor[idir] = pivot;
    pivot_rotation[idir] = dir;
}

std::vector<int> vehicle::boarded_parts() const
{
    std::vector<int> res;
    for (size_t p = 0; p < parts.size(); p++) {
        if (part_flag (p, VPFLAG_BOARDABLE) &&
                parts[p].has_flag(vehicle_part::passenger_flag)) {
            res.push_back ((int)p);
        }
    }
    return res;
}

player *vehicle::get_passenger(int p) const
{
    p = part_with_feature (p, VPFLAG_BOARDABLE, false);
    if (p >= 0 && parts[p].has_flag(vehicle_part::passenger_flag))
    {
        return g->critter_by_id<player>( parts[p].passenger_id );
    }
    return 0;
}

int vehicle::global_x() const
{
    return smx * SEEX + posx;
}

int vehicle::global_y() const
{
    return smy * SEEY + posy;
}

point vehicle::global_pos() const
{
    return point( smx * SEEX + posx, smy * SEEY + posy );
}

tripoint vehicle::global_pos3() const
{
    return tripoint( smx * SEEX + posx, smy * SEEY + posy, smz );
}

tripoint vehicle::global_part_pos3( const int &index ) const
{
    return global_part_pos3( parts[ index ] );
}

tripoint vehicle::global_part_pos3( const vehicle_part &pt ) const
{
    return global_pos3() + pt.precalc[ 0 ];
}

point vehicle::real_global_pos() const
{
    return g->m.getabs( global_x(), global_y() );
}

tripoint vehicle::real_global_pos3() const
{
    return g->m.getabs( tripoint( global_x(), global_y(), smz ) );
}

void vehicle::set_submap_moved( int x, int y )
{
    const point old_msp = real_global_pos();
    smx = x;
    smy = y;
    if( !tracking_on ) {
        return;
    }
    overmap_buffer.move_vehicle( this, old_msp );
}

units::mass vehicle::total_mass() const
{
    if( mass_dirty ) {
        refresh_mass();
    }

    return mass_cache;
}

units::volume vehicle::total_folded_volume() const
{
    units::volume m = 0;
    for( size_t i = 0; i < parts.size(); i++ ) {
        if( parts[i].removed ) {
            continue;
        }
        m += part_info(i).folded_volume;
    }
    return m;
}

const point &vehicle::rotated_center_of_mass() const
{
    // @todo: Bring back caching of this point
    calc_mass_center( true );

    return mass_center_precalc;
}

const point &vehicle::local_center_of_mass() const
{
    if( mass_center_no_precalc_dirty ) {
        calc_mass_center( false );
    }

    return mass_center_no_precalc;
}

point vehicle::pivot_displacement() const
{
    // precalc_mounts always produces a result that puts the pivot point at (0,0).
    // If the pivot point changes, this artificially moves the vehicle, as the position
    // of the old pivot point will appear to move from (posx+0, posy+0) to some other point
    // (posx+dx,posy+dy) even if there is no change in vehicle position or rotation.
    // This method finds that movement so it can be canceled out when actually moving
    // the vehicle.

    // rotate the old pivot point around the new pivot point with the old rotation angle
    point dp;
    coord_translate(pivot_rotation[0], pivot_anchor[1], pivot_anchor[0], dp);
    return dp;
}

int vehicle::fuel_left (const itype_id & ftype, bool recurse) const
{
    int fl = std::accumulate( parts.begin(), parts.end(), 0, [&ftype]( const int &lhs, const vehicle_part &rhs ) {
        return lhs + ( rhs.ammo_current() == ftype ? rhs.ammo_remaining() : 0 );
    } );

    if(recurse && ftype == fuel_type_battery) {
        auto fuel_counting_visitor = [&] (vehicle const* veh, int amount, int) {
            return amount + veh->fuel_left(ftype, false);
        };

        // HAX: add 1 to the initial amount so traversal doesn't immediately stop just
        // 'cause we have 0 fuel left in the current vehicle. Subtract the 1 immediately
        // after traversal.
        fl = traverse_vehicle_graph(this, fl + 1, fuel_counting_visitor) - 1;
    }

    //muscle engines have infinite fuel
    if (ftype == fuel_type_muscle) {
        // @todo: Allow NPCs to power those
        const optional_vpart_position vp = g->m.veh_at( g->u.pos() );
        bool player_controlling = player_in_control(g->u);

        //if the engine in the player tile is a muscle engine, and player is controlling vehicle
        if( vp && &vp->vehicle() == this && player_controlling ) {
            const int p = part_with_feature( vp->part_index(), VPFLAG_ENGINE );
            if( p >= 0 && part_info(p).fuel_type == fuel_type_muscle && is_part_on( p ) ) {
                fl += 10;
            }
        }
    }

    return fl;
}

int vehicle::fuel_capacity (const itype_id &ftype) const
{
    return std::accumulate( parts.begin(), parts.end(), 0, [&ftype]( const int &lhs, const vehicle_part &rhs ) {
        return lhs + ( rhs.ammo_current() == ftype ? rhs.ammo_capacity() : 0 );
    } );
}

int vehicle::drain( const itype_id & ftype, int amount )
{
    if( ftype == fuel_type_battery ) {
        // Batteries get special handling to take advantage of jumper
        // cables -- discharge_battery knows how to recurse properly
        // (including taking cable power loss into account).
        int remnant = discharge_battery(amount, true);

        // discharge_battery returns amount of charges that were not
        // found anywhere in the power network, whereas this function
        // returns amount of charges consumed; simple subtraction.
        return amount - remnant;
    }

    int drained = 0;
    for( auto &p : parts ) {
        if( amount <= 0 ) {
            break;
        }
        if( p.ammo_current() == ftype ) {
            int qty = p.ammo_consume( amount, global_part_pos3( p ) );
            drained += qty;
            amount -= qty;
        }
    }

    invalidate_mass();
    return drained;
}

int vehicle::basic_consumption(const itype_id &ftype) const
{
    int fcon = 0;
    for( size_t e = 0; e < engines.size(); ++e ) {
        if(is_engine_type_on(e, ftype)) {
            if( part_info( engines[e] ).fuel_type == fuel_type_battery &&
                part_epower( engines[e] ) >= 0 ) {
                // Electric engine - use epower instead
                fcon -= epower_to_power( part_epower( engines[e] ) );

            } else if( !is_engine_type( e, fuel_type_muscle ) ) {
                fcon += part_power( engines[e] );
                if( parts[ e ].faults().count( fault_filter_air ) ) {
                    fcon *= 2;
                }
            }
        }
    }
    return fcon;
}

int vehicle::total_power(bool const fueled) const
{
    int pwr = 0;
    int cnt = 0;

    for (size_t e = 0; e < engines.size(); e++) {
        int p = engines[e];
        if (is_engine_on(e) && (fuel_left (part_info(p).fuel_type) || !fueled)) {
            pwr += part_power(p);
            cnt++;
        }
    }

    for (size_t a = 0; a < alternators.size();a++){
        int p = alternators[a];
        if (is_alternator_on(a)) {
            pwr += part_power(p); // alternators have negative power
        }
    }
    if (cnt > 1) {
        pwr = pwr * 4 / (4 + cnt -1);
    }
    return pwr;
}

int vehicle::acceleration(bool const fueled) const
{
    if( ( engine_on && has_engine_type_not( fuel_type_muscle, true ) ) || skidding ) {
        return safe_velocity( fueled ) * k_mass() / ( 1 + strain () ) / 10;

    } else if ((has_engine_type(fuel_type_muscle, true))){
        //limit vehicle weight for muscle engines
        const units::mass mass = total_mass() / 1000;
        ///\EFFECT_STR caps vehicle weight for muscle engines
        const units::mass move_mass = std::max( g->u.str_cur * 25_gram, 150_gram ) * 1000;
        if (mass <= move_mass) {
            return (int) (safe_velocity (fueled) * k_mass() / (1 + strain ()) / 10);
        } else {
            return 0;
        }
    }
    else {
        return 0;
    }
}

int vehicle::max_velocity(bool const fueled) const
{
    return total_power (fueled) * 80;
}

bool vehicle::do_environmental_effects()
{
    bool needed = false;
    // check for smoking parts
    for( size_t p = 0; p < parts.size(); p++ ) {
        auto part_pos = global_pos3() + parts[p].precalc[0];

        /* Only lower blood level if:
         * - The part is outside.
         * - The weather is any effect that would cause the player to be wet. */
        if( parts[p].blood > 0 && g->m.is_outside( part_pos ) ) {
            needed = true;
            if( g->weather >= WEATHER_DRIZZLE && g->weather <= WEATHER_ACID_RAIN ) {
                parts[p].blood--;
            }
        }
    }
    return needed;
}

int vehicle::safe_velocity( bool const fueled ) const
{
    int pwrs = 0;
    int cnt = 0;
    for( size_t e = 0; e < engines.size(); e++ ) {
        if( is_engine_on( e ) &&
            ( !fueled || is_engine_type( e, fuel_type_muscle ) ||
              fuel_left( part_info( engines[e] ).fuel_type ) ) ) {
            int m2c = part_info( engines[e] ).engine_m2c();

            if( parts[ engines[e] ].faults().count( fault_filter_fuel ) ) {
                m2c *= 0.6;
            }

            pwrs += part_power( engines[e] ) * m2c / 100;
            cnt++;
        }
    }
    for( int a = 0; a < ( int )alternators.size(); a++ ) {
        if( is_alternator_on( a ) ) {
            pwrs += part_power( alternators[a] ); // alternator parts have negative power
        }
    }
    if( cnt > 0 ) {
        pwrs = pwrs * 4 / ( 4 + cnt - 1 );
    }
    return ( int )( pwrs * k_dynamics() * k_mass() ) * 80;
}

void vehicle::spew_smoke( double joules, int part, int density )
{
    if( rng( 1, 10000 ) > joules ) {
        return;
    }
    point p = parts[part].mount;
    density = std::max( joules / 10000, double( density ) );
    // Move back from engine/muffler until we find an open space
    while( relative_parts.find(p) != relative_parts.end() ) {
        p.x += ( velocity < 0 ? 1 : -1 );
    }
    point q = coord_translate(p);
    tripoint dest( global_x() + q.x, global_y() + q.y, smz );
    g->m.adjust_field_strength( dest, fd_smoke, density );
}

/**
 * Generate noise or smoke from a vehicle with engines turned on
 * load = how hard the engines are working, from 0.0 until 1.0
 * time = how many seconds to generated smoke for
 */
void vehicle::noise_and_smoke( double load, double time )
{
    const std::array<int, 8> sound_levels = {{ 0, 15, 30, 60, 100, 140, 180, INT_MAX }};
    const std::array<std::string, 8> sound_msgs = {{
            "", _( "hummm!" ), _( "whirrr!" ), _( "vroom!" ), _( "roarrr!" ), _( "ROARRR!" ),
            _( "BRRROARRR!" ), _( "BRUMBRUMBRUMBRUM!" )
        }
    };
    double noise = 0.0;
    double mufflesmoke = 0.0;
    double muffle = 1.0;
    double m = 0.0;
    int exhaust_part = -1;
    for( size_t p = 0; p < parts.size(); p++ ) {
        if( part_flag( p, "MUFFLER" ) ) {
            m = 1.0 - ( 1.0 - part_info( p ).bonus / 100.0 ) * parts[p].health_percent();
            if( m < muffle ) {
                muffle = m;
                exhaust_part = int( p );
            }
        }
    }

    bool bad_filter = false;

    for( size_t e = 0; e < engines.size(); e++ ) {
        int p = engines[e];
        // FIXME: fuel_left should be called with the vehicle_part's fuel_type for flexfuel support
        if( is_engine_on( e ) &&
            ( is_engine_type( e, fuel_type_muscle ) || fuel_left( part_info( p ).fuel_type ) ) ) {
            // convert current engine load to units of watts/40K
            // then spew more smoke and make more noise as the engine load increases
            int part_watts = power_to_epower( part_power( p, true ) );
            double max_epwr = double( part_watts / 40000.0 );
            double cur_epwr = load * max_epwr;
            double part_noise = cur_epwr * part_info( p ).engine_noise_factor();

            if( part_info( p ).has_flag( "E_COMBUSTION" ) ) {
                double health = parts[p].health_percent();
                if( parts[ p ].base.faults.count( fault_filter_fuel ) ) {
                    health = 0.0;
                }
                if( health < part_info( p ).engine_backfire_threshold() && one_in( 50 + 150 * health ) ) {
                    backfire( e );
                }
                double j = part_watts * load * time * muffle;

                if( parts[ p ].base.faults.count( fault_filter_air ) ) {
                    bad_filter = true;
                    j *= j;
                }

                if( ( exhaust_part == -1 ) && engine_on ) {
                    spew_smoke( j, p, bad_filter ? MAX_FIELD_DENSITY : 1 );
                } else {
                    mufflesmoke += j;
                }
                part_noise = ( part_noise + max_epwr * 3 + 5 ) * muffle;
            }
            noise = std::max( noise, part_noise ); // Only the loudest engine counts.
        }
    }

    if( ( exhaust_part != -1 ) && engine_on &&
        has_engine_type_not( fuel_type_muscle, true ) ) { // No engine, no smoke
        spew_smoke( mufflesmoke, exhaust_part, bad_filter ? MAX_FIELD_DENSITY : 1 );
    }
    // Even a vehicle with engines off will make noise traveling at high speeds
    noise = std::max( noise, double( fabs( velocity / 500.0 ) ) );
    int lvl = 0;
    if( one_in( 4 ) && rng( 0, 30 ) < noise &&
        has_engine_type_not( fuel_type_muscle, true ) ) {
        while( noise > sound_levels[lvl] ) {
            lvl++;
        }
    }
    sounds::ambient_sound( global_pos3(), noise, sound_msgs[lvl] );
}

float vehicle::wheel_area( bool boat ) const
{
    float total_area = 0.0f;
    const auto &wheel_indices = boat ? floating : wheelcache;
    for( auto &wheel_index : wheel_indices ) {
        total_area += parts[ wheel_index ].base.wheel_area();
    }

    return total_area;
}

float vehicle::k_friction() const
{
    // calculate safe speed reduction due to wheel friction
    constexpr float fr0 = 9000.0;
    return fr0 / ( fr0 + wheel_area( false ) ) ;
}

float vehicle::k_aerodynamics() const
{
    const int max_obst = 13;
    int obst[max_obst];
    for( auto &elem : obst ) {
        elem = 0;
    }
    std::vector<int> structure_indices = all_parts_at_location(part_location_structure);
    for( auto &structure_indice : structure_indices ) {
        int p = structure_indice;
        int frame_size = part_with_feature(p, VPFLAG_OBSTACLE) ? 30 : 10;
        int pos = parts[p].mount.y + max_obst / 2;
        if (pos < 0) {
            pos = 0;
        }
        if (pos >= max_obst) {
            pos = max_obst -1;
        }
        if (obst[pos] < frame_size) {
            obst[pos] = frame_size;
        }
    }
    int frame_obst = 0;
    for( auto &elem : obst ) {
        frame_obst += elem;
    }
    float ae0 = 200.0;

    // calculate aerodynamic coefficient
    float ka = ( ae0 / (ae0 + frame_obst) );
    return ka;
}

float vehicle::k_dynamics() const
{
    return ( k_aerodynamics() * k_friction() );
}

float vehicle::k_mass() const
{
    // @todo: Remove this sum, apply only the relevant wheel type
    float wa = wheel_area( false ) + wheel_area( true );
    if( wa <= 0 ) {
       return 0;
    }

    float ma0 = 50.0;
    // calculate safe speed reduction due to mass
    float km = ma0 / ( ma0 + to_kilogram( total_mass() ) / ( wa * 8.0f / 9.0f ) );

    return km;
}

float vehicle::k_traction( float wheel_traction_area ) const
{
    if( wheel_traction_area <= 0.01f ) {
        return 0.0f;
    }

    const float mass_penalty = ( 1.0f - wheel_traction_area / wheel_area( !floating.empty() ) ) * to_kilogram( total_mass() );

    float traction = std::min( 1.0f, wheel_traction_area / mass_penalty );
    add_msg( m_debug, "%s has traction %.2f", name.c_str(), traction );
    // For now make it easy until it gets properly balanced: add a low cap of 0.1
    return std::max( 0.1f, traction );
}

float vehicle::drag() const
{
    return -extra_drag;
}

float vehicle::strain() const
{
    int mv = max_velocity();
    int sv = safe_velocity();
    if( mv <= sv ) {
        mv = sv + 1;
    }
    if( velocity < sv && velocity > -sv ) {
        return 0;
    } else {
        return (float) (abs(velocity) - sv) / (float) (mv - sv);
    }
}

bool vehicle::sufficient_wheel_config( bool boat ) const
{
    std::vector<int> floats = all_parts_with_feature(VPFLAG_FLOATS);
    // @todo: Remove the limitations that boats can't move on land
    if( boat || !floats.empty() ) {
        return boat && floats.size() > 2;
    }
    std::vector<int> wheel_indices = all_parts_with_feature(VPFLAG_WHEEL);
    if(wheel_indices.empty()) {
        // No wheels!
        return false;
    } else if(wheel_indices.size() == 1) {
        //Has to be a stable wheel, and one wheel can only support a 1-3 tile vehicle
        if( !part_info(wheel_indices[0]).has_flag("STABLE") ||
             all_parts_at_location(part_location_structure).size() > 3) {
            return false;
        }
    }
    return true;
}

bool vehicle::balanced_wheel_config( bool boat ) const
{
    int xmin = INT_MAX;
    int ymin = INT_MAX;
    int xmax = INT_MIN;
    int ymax = INT_MIN;
    // find the bounding box of the wheels
    // TODO: find convex hull instead
    const auto &indices = boat ? floating : wheelcache;
    for( auto &w : indices ) {
        const auto &pt = parts[ w ].mount;
        xmin = std::min( xmin, pt.x );
        ymin = std::min( ymin, pt.y );
        xmax = std::max( xmax, pt.x );
        ymax = std::max( ymax, pt.y );
    }

    const point &com = local_center_of_mass();
    if( com.x < xmin || com.x > xmax || com.y < ymin || com.y > ymax ) {
        return false; // center of mass not inside support of wheels (roughly)
    }
    return true;
}

bool vehicle::valid_wheel_config( bool boat ) const
{
    return sufficient_wheel_config( boat ) && balanced_wheel_config( boat );
}

float vehicle::steering_effectiveness() const
{
    if (!floating.empty()) {
        // I'M ON A BOAT
        return 1.0;
    }

    if (steering.empty()) {
        return -1.0; // No steering installed
    }

    // For now, you just need one wheel working for 100% effective steering.
    // TODO: return something less than 1.0 if the steering isn't so good
    // (unbalanced, long wheelbase, back-heavy vehicle with front wheel steering,
    // etc)
    for (int p : steering) {
        if( !parts[ p ].is_broken() ) {
            return 1.0;
        }
    }

    // We have steering, but it's all broken.
    return 0.0;
}

float vehicle::handling_difficulty() const
{
    const float steer = std::max( 0.0f, steering_effectiveness() );
    const float ktraction = k_traction( g->m.vehicle_wheel_traction( *this ) );
    const float kmass = k_mass();
    const float aligned = std::max( 0.0f, 1.0f - ( face_vec() - dir_vec() ).magnitude() );

    constexpr float tile_per_turn = 10 * 100;

    // TestVehicle: perfect steering, kmass, moving on road at 100 mph (10 tiles per turn) = 0.0
    // TestVehicle but on grass (0.75 friction) = 2.5
    // TestVehicle but overloaded (0.5 kmass) = 5
    // TestVehicle but with bad steering (0.5 steer) and overloaded (0.5 kmass) = 10
    // TestVehicle but on fungal bed (0.5 friction), bad steering and overloaded = 15
    // TestVehicle but turned 90 degrees during this turn (0 align) = 10
    const float diff_mod = ( ( 1.0f - steer ) + ( 1.0f - kmass ) + ( 1.0f - ktraction ) + ( 1.0f - aligned ) );
    return velocity * diff_mod / tile_per_turn;
}

std::map<itype_id, int> vehicle::fuel_usage() const
{
    std::map<itype_id, int> ret;
    for( size_t i = 0; i < engines.size(); i++ ) {
        // Note: functions with "engine" in name do NOT take part indices
        // @todo: Use part indices and not engine vector indices
        if( !is_engine_on( i ) ) {
            continue;
        }

        const size_t e = engines[ i ];
        const auto &info = part_info( e );
        static const itype_id null_fuel_type( "null" );
        if( info.fuel_type == null_fuel_type ) {
            continue;
        }

        // @todo: Get rid of this special case
        if( info.fuel_type == fuel_type_battery ) {
            // Motor epower is in negatives
            ret[ fuel_type_battery ] -= epower_to_power( part_epower( e ) );
        } else if( !is_engine_type( i, fuel_type_muscle ) ) {
            int usage = part_power( e );
            if( parts[ e ].faults().count( fault_filter_air ) ) {
                usage *= 2;
            }

            ret[ info.fuel_type ] += usage;
        }
    }

    return ret;
}

float vehicle::drain_energy( const itype_id &ftype, float energy )
{
    float drained = 0.0f;
    for( auto &p : parts ) {
        if( energy <= 0.0f ) {
            break;
        }

        float consumed = p.consume_energy( ftype, energy );
        drained += consumed;
        energy -= consumed;
    }

    invalidate_mass();
    return drained;
}

void vehicle::consume_fuel( double load = 1.0 )
{
    float st = strain();
    for( auto &fuel_pr : fuel_usage() ) {
        auto &ft = fuel_pr.first;
        int amnt_fuel_use = fuel_pr.second;

        // In kilojoules
        double amnt_precise = double( amnt_fuel_use );
        amnt_precise *= load * ( 1.0 + st * st * 100.0 );
        double remainder = fuel_remainder[ ft ];
        amnt_precise -= remainder;

        if( amnt_precise > 0.0f ) {
            fuel_remainder[ ft ] = amnt_precise - drain_energy( ft, amnt_precise );
        } else {
            fuel_remainder[ ft ] = -amnt_precise;
        }

        add_msg( m_debug, "%s consumes %s: amount %.2f, remainder %.2f",
                 name.c_str(), ft.c_str(), amnt_precise, fuel_remainder[ ft ] );
    }
    //do this with chance proportional to current load
    // But only if the player is actually there!
    if( load > 0 && one_in( (int) (1 / load) ) &&
        fuel_left( fuel_type_muscle ) > 0 ) {
        //charge bionics when using muscle engine
        if (g->u.has_bionic( bionic_id( "bio_torsionratchet" ) ) ) {
            g->u.charge_power(1);
        }
        //cost proportional to strain
        int mod = 1 + 4 * st;
        if (one_in(10)) {
            g->u.mod_hunger(mod);
            g->u.mod_thirst(mod);
            g->u.mod_fatigue(mod);
        }
        g->u.mod_stat( "stamina", -mod * 20);
    }
}

std::vector<vehicle_part *> vehicle::lights( bool active )
{
    std::vector<vehicle_part *> res;
    for( auto &e : parts ) {
        if( ( !active || e.enabled ) && !e.is_broken() && e.is_light() ) {
            res.push_back( &e );
        }
    }
    return res;
}

void vehicle::power_parts()
{
    int epower = 0;

    for( const auto *pt : get_parts( VPFLAG_ENABLED_DRAINS_EPOWER, true ) ) {
        epower += pt->info().epower;
    }

    // Consumers of epower
    if( is_alarm_on ) epower += alarm_epower;
    if( camera_on ) epower += camera_epower;
    // Engines: can both produce (plasma) or consume (gas, diesel)
    // Gas engines require epower to run for ignition system, ECU, etc.
    int engine_epower = 0;
    if( engine_on ) {
        for( size_t e = 0; e < engines.size(); ++e ) {
            // Electric engines consume power when actually used, not passively
            if( is_engine_on( e ) && !is_engine_type(e, fuel_type_battery) ) {
                engine_epower += part_epower( engines[e] );
            }
        }

        epower += engine_epower;

        // Producers of epower

        // If the engine is on, the alternators are working.
        int alternators_epower = 0;
        int alternators_power = 0;
        for( size_t p = 0; p < alternators.size(); ++p ) {
            if(is_alternator_on(p)) {
                alternators_epower += part_info(alternators[p]).epower;
                alternators_power += part_power(alternators[p]);
            }
        }
        if(alternators_epower > 0) {
            alternator_load = (float)abs(alternators_power);
            epower += alternators_epower;
        }
    }

    int epower_capacity_left = power_to_epower(fuel_capacity(fuel_type_battery) - fuel_left(fuel_type_battery));
    if( has_part( "REACTOR", true ) && epower_capacity_left - epower > 0 ) {
        // Still not enough surplus epower to fully charge battery
        // Produce additional epower from any reactors
        bool reactor_working = false;
        for( auto &elem : reactors ) {
            if( !parts[ elem ].is_broken() && parts[elem].ammo_remaining() > 0 ) {
                // Efficiency: one unit of fuel is this many units of battery
                // Note: One battery is roughly 373 units of epower
                const int efficiency = part_info( elem ).power;
                const int avail_fuel = parts[elem].ammo_remaining() * efficiency;

                const int elem_epower = std::min( part_epower( elem ), power_to_epower( avail_fuel ) );
                // Cap output at what we can achieve and utilize
                const int reactors_output = std::min( elem_epower, epower_capacity_left - epower );
                // Units of fuel consumed before adjustment for efficiency
                const int battery_consumed = epower_to_power( reactors_output );
                // Fuel consumed in actual units of the resource
                int fuel_consumed = battery_consumed / efficiency;
                // Remainder has a chance of resulting in more fuel consumption
                if( x_in_y( battery_consumed % efficiency, efficiency ) ) {
                    fuel_consumed++;
                }

                parts[ elem ].ammo_consume( fuel_consumed, global_part_pos3( elem ) );
                reactor_working = true;

                epower += reactors_output;
            }
        }

        if( !reactor_working ) {
            // All reactors out of fuel or destroyed
            for( auto pt : get_parts( "REACTOR" ) ) {
                pt->enabled = false;
            }
            if( player_in_control(g->u) || g->u.sees( global_pos3() ) ) {
                add_msg( _("The %s's reactor dies!"), name.c_str() );
            }
        }
    }

    int battery_deficit = 0;
    if(epower > 0) {
        // store epower surplus in battery
        charge_battery(epower_to_power(epower));
    } else if(epower < 0) {
        // draw epower deficit from battery
        battery_deficit = discharge_battery(abs(epower_to_power(epower)));
    }

    if( battery_deficit != 0 ) {
        // Scoops need a special case since they consume power during actual use
        for( auto *pt : get_parts( "SCOOP" ) ) {
            pt->enabled = false;
        }
        // Rechargers need special case since they consume power on demand
        for( auto *pt : get_parts( "RECHARGE" ) ) {
            pt->enabled = false;
        }

        for( auto *pt : get_parts( VPFLAG_ENABLED_DRAINS_EPOWER, true ) ) {
            if( pt->info().epower < 0 ) {
                pt->enabled = false;
            }
        }

        is_alarm_on = false;
        camera_on = false;
        if( player_in_control( g->u ) || g->u.sees( global_pos3() ) ) {
            add_msg( _("The %s's battery dies!"), name.c_str() );
        }
        if( engine_epower < 0 ) {
            // Not enough epower to run gas engine ignition system
            engine_on = false;
            if( player_in_control( g->u ) || g->u.sees( global_pos3() ) ) {
                add_msg( _("The %s's engine dies!"), name.c_str() );
            }
        }
    }
}

vehicle* vehicle::find_vehicle( const tripoint &where )
{
    // Is it in the reality bubble?
    tripoint veh_local = g->m.getlocal( where );
    if( const optional_vpart_position vp = g->m.veh_at( veh_local ) ) {
        return &vp->vehicle();
    }

    // Nope. Load up its submap...
    point veh_in_sm = point( where.x, where.y );
    point veh_sm = ms_to_sm_remain( veh_in_sm );

    auto sm = MAPBUFFER.lookup_submap( veh_sm.x, veh_sm.y, where.z );
    if( sm == nullptr ) {
        return nullptr;
    }

    for( auto &elem : sm->vehicles ) {
        vehicle *found_veh = elem;
        point veh_location( found_veh->posx, found_veh->posy );

        if( veh_in_sm == veh_location ) {
            return found_veh;
        }
    }

    return nullptr;
}

template <typename Func, typename Vehicle>
int vehicle::traverse_vehicle_graph(Vehicle *start_veh, int amount, Func action)
{
    // Breadth-first search! Initialize the queue with a pointer to ourselves and go!
    std::queue< std::pair<Vehicle*, int> > connected_vehs;
    std::set<Vehicle*> visited_vehs;
    connected_vehs.push(std::make_pair(start_veh, 0));

    while(amount > 0 && connected_vehs.size() > 0) {
        auto current_node = connected_vehs.front();
        Vehicle *current_veh = current_node.first;
        int current_loss = current_node.second;

        visited_vehs.insert(current_veh);
        connected_vehs.pop();

        g->u.add_msg_if_player(m_debug, "Traversing graph with %d power", amount);

        for(auto &p : current_veh->loose_parts) {
            if(!current_veh->part_info(p).has_flag("POWER_TRANSFER")) {
                continue; // ignore loose parts that aren't power transfer cables
            }

            auto target_veh = vehicle::find_vehicle(current_veh->parts[p].target.second);
            if(target_veh == nullptr || visited_vehs.count(target_veh) > 0) {
                // Either no destination here (that vehicle's rolled away or off-map) or
                // we've already looked at that vehicle.
                continue;
            }

            // Add this connected vehicle to the queue of vehicles to search next,
            // but only if we haven't seen this one before.
            if(visited_vehs.count(target_veh) < 1) {
                int target_loss = current_loss + current_veh->part_info(p).epower;
                connected_vehs.push(std::make_pair(target_veh, target_loss));

                float loss_amount = ((float)amount * (float)target_loss) / 100;
                g->u.add_msg_if_player(m_debug, "Visiting remote %p with %d power (loss %f, which is %d percent)",
                                        (void*)target_veh, amount, loss_amount, target_loss);

                amount = action(target_veh, amount, (int)loss_amount);
                g->u.add_msg_if_player(m_debug, "After remote %p, %d power", (void*)target_veh, amount);

                if(amount < 1) {
                    break; // No more charge to donate away.
                }
            }
        }
    }
    return amount;
}

int vehicle::charge_battery (int amount, bool include_other_vehicles)
{
    for( auto &p : parts ) {
        if( amount <= 0 ) {
            break;
        }
        if( !p.is_broken() && p.is_battery() ) {
            int qty = std::min( long( amount ), p.ammo_capacity() - p.ammo_remaining() );
            p.ammo_set( fuel_type_battery, p.ammo_remaining() + qty );
            amount -= qty;
        }
    }

    auto charge_visitor = [] (vehicle* veh, int amount, int lost) {
        g->u.add_msg_if_player(m_debug, "CH: %d", amount - lost);
        return veh->charge_battery(amount - lost, false);
    };

    if(amount > 0 && include_other_vehicles) { // still a bit of charge we could send out...
        amount = traverse_vehicle_graph(this, amount, charge_visitor);
    }

    return amount;
}

int vehicle::discharge_battery (int amount, bool recurse)
{
    for( auto &p : parts ) {
        if( amount <= 0 ) {
            break;
        }
        if( !p.is_broken() && p.is_battery() ) {
            amount -= p.ammo_consume( amount, global_part_pos3( p ) );
        }
    }

    auto discharge_visitor = [] (vehicle* veh, int amount, int lost) {
        g->u.add_msg_if_player(m_debug, "CH: %d", amount + lost);
        return veh->discharge_battery(amount + lost, false);
    };
    if(amount > 0 && recurse) { // need more power!
        amount = traverse_vehicle_graph(this, amount, discharge_visitor);
    }

    return amount; // non-zero if we weren't able to fulfill demand.
}

void vehicle::do_engine_damage(size_t e, int strain) {
     if( is_engine_on(e) && !is_engine_type(e, fuel_type_muscle) &&
         fuel_left(part_info(engines[e]).fuel_type) &&  rng (1, 100) < strain ) {
        int dmg = rng(strain * 2, strain * 4);
        damage_direct( engines[e], dmg );
        if(one_in(2)) {
            add_msg(_("Your engine emits a high pitched whine."));
        } else {
            add_msg(_("Your engine emits a loud grinding sound."));
<<<<<<< HEAD
        }
    }
}

void vehicle::idle(bool on_map) {
    int engines_power = 0;
    float idle_rate;

    if (engine_on && total_power() > 0) {
        for (size_t e = 0; e < engines.size(); e++){
            size_t p = engines[e];
            if (fuel_left(part_info(p).fuel_type) && is_engine_on(e)) {
                engines_power += part_power(engines[e]);
            }
        }

        idle_rate = (float)alternator_load / (float)engines_power;
        if (idle_rate < 0.01) idle_rate = 0.01; // minimum idle is 1% of full throttle
        consume_fuel(idle_rate);

        if (on_map) {
            noise_and_smoke( idle_rate, 6.0 );
        }
    } else {
        if( engine_on && g->u.sees( global_pos3() ) &&
            has_engine_type_not(fuel_type_muscle, true) ) {
            add_msg(_("The %s's engine dies!"), name.c_str());
        }
        engine_on = false;
    }

    if( !warm_enough_to_plant() ) {
        for( auto e : get_parts( "PLANTER", true ) ) {
            if( g->u.sees( global_pos3() ) ) {
                add_msg( _( "The %s's planter turns off due to low temperature." ), name.c_str() );
            }
            e->enabled = false;
        }
    }


    if( has_part( "STEREO", true ) ) {
        play_music();
    }

    if( has_part( "CHIMES", true ) ) {
        play_chimes();
    }

    if (on_map && is_alarm_on) {
        alarm();
    }

    if( on_map ) {
        update_time( calendar::turn );
    }
}

void vehicle::on_move(){
    if( has_part( "SCOOP", true ) ) {
        operate_scoop();
    }
    if( has_part( "PLANTER", true ) ) {
        operate_planter();
    }
    if( has_part( "PLOW", true ) ) {
        operate_plow();
    }
    if( has_part( "REAPER", true ) ) {
        operate_reaper();
    }
    if( has_part( "ROCKWHEEL", true ) ) {
        operate_rockwheel();
    }

    occupied_cache_time = calendar::before_time_starts;
}

void vehicle::operate_plow(){
    for( const int plow_id : all_parts_with_feature( "PLOW" ) ){
        const tripoint start_plow = global_pos3() + parts[plow_id].precalc[0];
        if( g->m.has_flag("DIGGABLE", start_plow) ){
            g->m.ter_set( start_plow, t_dirtmound );
        } else {
            const int speed = velocity;
            const int v_damage = rng( 3, speed );
            damage( plow_id, v_damage, DT_BASH, false );
            sounds::sound( start_plow, v_damage, _("Clanggggg!") );
        }
    }
}

void vehicle::operate_rockwheel() {
    for( const int rockwheel_id : all_parts_with_feature( "ROCKWHEEL" ) ) {
        const tripoint start_dig = global_pos3() + parts[rockwheel_id].precalc[0];
        if( g->m.has_flag( "DIGGABLE", start_dig ) ) {
            g->m.ter_set( start_dig, t_pit_shallow );
        } else {
            const int speed = velocity;
            const int v_damage = rng( 3, speed );
            damage( rockwheel_id, v_damage, DT_BASH, false );
            sounds::sound( start_dig, v_damage, _("Clanggggg!") );
        }
    }
}

void vehicle::operate_reaper(){
    const tripoint &veh_start = global_pos3();
    for( const int reaper_id : all_parts_with_feature( "REAPER" ) ){
        const tripoint reaper_pos = veh_start + parts[ reaper_id ].precalc[ 0 ];
        const units::volume max_pickup_volume = parts[ reaper_id ].info().size / 20;
        if( g->m.furn( reaper_pos ) != f_plant_harvest ||
            !g->m.has_items( reaper_pos ) ) {
            continue;
        }
        item& seed = g->m.i_at( reaper_pos ).front();
        if( seed.typeId() == "fungal_seeds" ||
            seed.typeId() == "marloss_seed" ) {
            // Otherworldly plants, the earth-made reaper can not handle those.
            continue;
        }
        g->m.furn_set( reaper_pos, f_null );
        g->m.i_clear( reaper_pos );
        for( auto &i : iexamine::get_harvest_items( seed ) ) {
            g->m.add_item_or_charges( reaper_pos, i );
        }
        sounds::sound( reaper_pos, rng( 10, 25 ), _("Swish") );
        if( part_flag( reaper_id, "CARGO" ) ) {
            map_stack stack( g->m.i_at( reaper_pos ) );
            for( auto iter = stack.begin(); iter != stack.end(); ) {
                if( ( iter->volume() <= max_pickup_volume ) &&
                    add_item( reaper_id, *iter ) ) {
                    iter = stack.erase( iter );
                } else {
                    ++iter;
                }
            }
        }
    }
}

void vehicle::operate_planter(){
    std::vector<int> planters = all_parts_with_feature("PLANTER");
    for( int planter_id : planters ){
        const tripoint &loc = global_pos3() + parts[planter_id].precalc[0];
        vehicle_stack v = get_items(planter_id);
        for( auto i = v.begin(); i != v.end(); i++ ){
            if( i->is_seed() ){
                // If it is an "advanced model" then it will avoid damaging itself or becoming damaged. It's a real feature.
                if( g->m.ter(loc) != t_dirtmound && part_flag(planter_id,  "ADVANCED_PLANTER" ) ) {
                    //then don't put the item there.
                    break;
                } else if( g->m.ter(loc) == t_dirtmound ) {
                    g->m.furn_set(loc, f_plant_seed);
                } else if( !g->m.has_flag( "DIGGABLE", loc ) ) {
                    //If it isn't diggable terrain, then it will most likely be damaged.
                    damage( planter_id, rng(1, 10), DT_BASH, false );
                    sounds::sound( loc, rng(10,20), _("Clink"));
                }
                if( !i->count_by_charges() || i->charges == 1 ) {
                    i->set_age( 0 );
                    g->m.add_item( loc, *i );
                    v.erase( i );
                } else {
                    item tmp = *i;
                    tmp.charges = 1;
                    tmp.set_age( 0 );
                    g->m.add_item( loc, tmp );
                    i->charges--;
                }
                break;
            }
        }
    }
}

void vehicle::operate_scoop()
{
    std::vector<int> scoops = all_parts_with_feature( "SCOOP" );
    for( int scoop : scoops ) {
        const int chance_to_damage_item = 9;
        const units::volume max_pickup_volume = parts[scoop].info().size / 10;
        const std::array<std::string, 4> sound_msgs = {{
            _("Whirrrr"), _("Ker-chunk"), _("Swish"), _("Cugugugugug")
        }};
        sounds::sound( global_pos3() + parts[scoop].precalc[0], rng( 20, 35 ),
                       random_entry_ref( sound_msgs ) );
        std::vector<tripoint> parts_points;
        for( const tripoint &current :
                 g->m.points_in_radius( global_pos3() + parts[scoop].precalc[0], 1 ) ) {
            parts_points.push_back( current );
        }
        for( const tripoint &position : parts_points ) {
            g->m.mop_spills( position );
            if( !g->m.has_items( position ) ) {
                continue;
            }
            item *that_item_there = nullptr;
            const map_stack q = g->m.i_at( position );
            if( g->m.has_flag( "SEALED", position) ) {
                continue;//ignore it. Street sweepers are not known for their ability to harvest crops.
            }
            size_t itemdex = 0;
            for( auto it : q ) {
                if( it.volume() < max_pickup_volume ) {
                    that_item_there = g->m.item_from( position, itemdex );
                    break;
                }
                itemdex++;
            }
            if( !that_item_there ) {
                continue;
            }
            if( one_in( chance_to_damage_item ) && that_item_there->damage() < that_item_there->max_damage() ) {
                //The scoop will not destroy the item, but it may damage it a bit.
                that_item_there->inc_damage( DT_BASH );
                //The scoop gets a lot louder when breaking an item.
                sounds::sound( position, rng(10, that_item_there->volume() / units::legacy_volume_factor * 2 + 10),
                               _("BEEEThump") );
            }
            const int battery_deficit = discharge_battery( that_item_there->weight() / 1_gram *
                                                           -part_epower( scoop ) / rng( 8, 15 ) );
            if( battery_deficit == 0 && add_item( scoop, *that_item_there ) ) {
                g->m.i_rem( position, itemdex );
            } else {
                break;
            }
        }
    }
}

void vehicle::alarm() {
    if( one_in(4) ) {
        //first check if the alarm is still installed
        bool found_alarm = has_security_working();

        //if alarm found, make noise, else set alarm disabled
        if( found_alarm ) {
            const std::array<std::string, 4> sound_msgs = {{
                _("WHOOP WHOOP"), _("NEEeu NEEeu NEEeu"), _("BLEEEEEEP"), _("WREEP")
            }};
            sounds::sound( global_pos3(), (int) rng(45,80), random_entry_ref( sound_msgs ) );
            if( one_in(1000) ) {
                is_alarm_on = false;
            }
        } else {
            is_alarm_on = false;
        }
    }
}

void vehicle::slow_leak()
{
    // for each badly damaged tanks (lower than 50% health), leak a small amount
    for( auto &p : parts ) {
        auto dmg = double( p.hp() ) / p.info().durability;
        if( dmg > 0.5 || p.ammo_remaining() <= 0 ) {
            continue;
        }

        auto fuel = p.ammo_current();
        if( fuel != fuel_type_gasoline && fuel != fuel_type_diesel &&
            fuel != fuel_type_battery && fuel != fuel_type_water ) {
            continue; // not a liquid fuel or battery
        }

        int qty = std::max( ( 0.5 - dmg ) * ( 0.5 - dmg) * p.ammo_remaining() / 10, 1.0 );

        // damaged batteries self-discharge without leaking
        if( fuel != fuel_type_battery ) {
            item leak( fuel, calendar::turn, qty );
            point q = coord_translate( p.mount );
            tripoint dest( global_x() + q.x, global_y() + q.y, smz );
            g->m.add_item_or_charges( dest, leak );
        }

        p.ammo_consume( qty, global_part_pos3( p ) );
    }
}

void vehicle::thrust( int thd ) {
    //if vehicle is stopped, set target direction to forward.
    //ensure it is not skidding. Set turns used to 0.
    if( velocity == 0 ) {
        turn_dir = face.dir();
        move = face;
        of_turn_carry = 0;
        last_turn = 0;
        skidding = false;
    }

    if( has_part( "STEREO", true ) ) {
        play_music();
    }

    if( has_part( "CHIMES", true ) ) {
        play_chimes();
    }

    // No need to change velocity
    if( !thd ) {
        return;
    }

    bool pl_ctrl = player_in_control( g->u );

    // No need to change velocity if there are no wheels
    if( !valid_wheel_config( !floating.empty() ) && velocity == 0 ) {
        if( pl_ctrl ) {
            if( floating.empty() ) {
                add_msg(_("The %s doesn't have enough wheels to move!"), name.c_str());
            } else {
                add_msg(_("The %s is too leaky!"), name.c_str());
            }
        }
        return;
    }

    // Accelerate (true) or brake (false)
    bool thrusting = true;
    if( velocity ) {
       int sgn = (velocity < 0) ? -1 : 1;
       thrusting = (sgn == thd);
    }

    // @todo: Pass this as an argument to avoid recalculating
    float traction = k_traction( g->m.vehicle_wheel_traction( *this ) );
    int accel = acceleration() * traction;
    if( thrusting && accel == 0 ) {
        if( pl_ctrl ) {
            add_msg( _("The %s is too heavy for its engine(s)!"), name.c_str() );
        }

        return;
    }

    int max_vel = max_velocity() * traction;
    // Get braking power
    int brake = 30 * k_mass();
    int brk = abs(velocity) * brake / 100;
    if (brk < accel) {
        brk = accel;
    }
    if (brk < 10 * 100) {
        brk = 10 * 100;
    }
    //pos or neg if accelerator or brake
    int vel_inc = ((thrusting) ? accel : brk) * thd;
    if( thd == -1 && thrusting ) {
        //accelerate 60% if going backward
        vel_inc = .6 * vel_inc;
    }

    // Keep exact cruise control speed
    if( cruise_on ) {
        if( thd > 0 ) {
            vel_inc = std::min( vel_inc, cruise_velocity - velocity );
        } else {
            vel_inc = std::max( vel_inc, cruise_velocity - velocity );
        }
    }

    //find power ratio used of engines max
    double load;
    if( cruise_on ) {
        load = ((float)abs(vel_inc)) / std::max((thrusting ? accel : brk),1);
    } else {
        load = (thrusting ? 1.0 : 0.0);
    }

    // only consume resources if engine accelerating
    if (load >= 0.01 && thrusting) {
        //abort if engines not operational
        if( total_power () <= 0 || !engine_on || accel == 0 ) {
            if (pl_ctrl) {
                if( total_power( false ) <= 0 ) {
                    add_msg( m_info, _("The %s doesn't have an engine!"), name.c_str() );
                } else if( has_engine_type( fuel_type_muscle, true ) ) {
                    add_msg( m_info, _("The %s's mechanism is out of reach!"), name.c_str() );
                } else if( !engine_on ) {
                    add_msg( _("The %s's engine isn't on!"), name.c_str() );
                } else if( traction < 0.01f ) {
                    add_msg( _("The %s is stuck."), name.c_str() );
                } else {
                    add_msg( _("The %s's engine emits a sneezing sound."), name.c_str() );
                }
            }
            cruise_velocity = 0;
            return;
        }

        //make noise and consume fuel
        noise_and_smoke (load);
        consume_fuel (load);

        //break the engines a bit, if going too fast.
        int strn = (int) (strain () * strain() * 100);
        for (size_t e = 0; e < engines.size(); e++){
            do_engine_damage(e, strn);
        }
    }

    //wheels aren't facing the right way to change velocity properly
    //lower down, since engines should be getting damaged anyway
    if( skidding ) {
        return;
    }

    //change vehicles velocity
    if( (velocity > 0 && velocity + vel_inc < 0) ||
        (velocity < 0 && velocity + vel_inc > 0) ) {
        //velocity within braking distance of 0
        stop ();
    } else {
        // Increase velocity up to max_vel or min_vel, but not above.
        const int min_vel = -max_vel / 4;
        if( vel_inc > 0 ) {
            // Don't allow braking by accelerating (could happen with damaged engines)
            velocity = std::max( velocity, std::min( velocity + vel_inc, max_vel ) );
        } else {
            velocity = std::min( velocity, std::max( velocity + vel_inc, min_vel ) );
        }
    }
}

void vehicle::cruise_thrust (int amount)
{
    if( amount == 0 ) {
        return;
    }
    int safe_vel = safe_velocity();
    int max_vel = max_velocity();
    int max_rev_vel = -max_vel / 4;

    //if the safe velocity is between the cruise velocity and its next value, set to safe velocity
    if( (cruise_velocity < safe_vel && safe_vel < (cruise_velocity + amount)) ||
        (cruise_velocity > safe_vel && safe_vel > (cruise_velocity + amount)) ){
        cruise_velocity = safe_vel;
    } else {
        if (amount < 0 && (cruise_velocity == safe_vel || cruise_velocity == max_vel)){
            // If coming down from safe_velocity or max_velocity decrease by one so
            // the rounding below will drop velocity to a multiple of amount.
            cruise_velocity += -1;
        } else if( amount > 0 && cruise_velocity == max_rev_vel ) {
            // If increasing from max_rev_vel, do the opposite.
            cruise_velocity += 1;
        } else {
            // Otherwise just add the amount.
            cruise_velocity += amount;
        }
        // Integer round to lowest multiple of amount.
        // The result is always equal to the original or closer to zero,
        // even if negative
        cruise_velocity = (cruise_velocity / abs(amount)) * abs(amount);
    }
    // Can't have a cruise speed faster than max speed
    // or reverse speed faster than max reverse speed.
    if (cruise_velocity > max_vel) {
        cruise_velocity = max_vel;
    } else if (cruise_velocity < max_rev_vel) {
        cruise_velocity = max_rev_vel;
    }
}

void vehicle::turn( int deg )
{
    if (deg == 0) {
        return;
    }
    if (velocity < 0) {
        deg = -deg;
    }
    last_turn = deg;
    turn_dir += deg;
    if (turn_dir < 0) {
        turn_dir += 360;
    }
    if (turn_dir >= 360) {
        turn_dir -= 360;
    }
}

void vehicle::stop ()
{
    velocity = 0;
    skidding = false;
    move = face;
    last_turn = 0;
    of_turn_carry = 0;
}

bool vehicle::collision( std::vector<veh_collision> &colls,
                         const tripoint &dp,
                         bool just_detect, bool bash_floor )
{

    /*
     * Big TODO:
     * Rewrite this function so that it has "pre-collision" phase (detection)
     *  and "post-collision" phase (applying damage).
     * Then invoke the functions cyclically (pre-post-pre-post-...) until
     *  velocity == 0 or no collision happens.
     * Make all post-collisions in a given phase use the same momentum.
     *
     * How it works right now: find the first obstacle, then ram it over and over
     *  until either the obstacle is removed or the vehicle stops.
     * Bug: when ramming a critter without enough force to send it flying,
     *  the vehicle will phase into it.
     */

    if( dp.z != 0 && ( dp.x != 0 || dp.y != 0 ) ) {
        // Split into horizontal + vertical
        return collision( colls, tripoint( dp.x, dp.y, 0    ), just_detect, bash_floor ) ||
               collision( colls, tripoint( 0,    0,    dp.z ), just_detect, bash_floor );
    }

    if( dp.z == -1 && !bash_floor ) {
        // First check current level, then the one below if current had no collisions
        // Bash floors on the current one, but not on the one below.
        if( collision( colls, tripoint( 0, 0, 0 ), just_detect, true ) ) {
            return true;
=======
>>>>>>> ac3885d9
        }
    }
}

void vehicle::idle(bool on_map) {
    int engines_power = 0;
    float idle_rate;

    if (engine_on && total_power() > 0) {
        for (size_t e = 0; e < engines.size(); e++){
            size_t p = engines[e];
            if (fuel_left(part_info(p).fuel_type) && is_engine_on(e)) {
                engines_power += part_power(engines[e]);
            }
        }

        idle_rate = (float)alternator_load / (float)engines_power;
        if (idle_rate < 0.01) idle_rate = 0.01; // minimum idle is 1% of full throttle
        consume_fuel(idle_rate);

        if (on_map) {
            noise_and_smoke( idle_rate, 6.0 );
        }
    } else {
        if( engine_on && g->u.sees( global_pos3() ) &&
            has_engine_type_not(fuel_type_muscle, true) ) {
            add_msg(_("The %s's engine dies!"), name.c_str());
        }
        engine_on = false;
    }

    if( !warm_enough_to_plant() ) {
        for( auto e : get_parts( "PLANTER", true ) ) {
            if( g->u.sees( global_pos3() ) ) {
                add_msg( _( "The %s's planter turns off due to low temperature." ), name.c_str() );
            }
            e->enabled = false;
        }
    }


    if( has_part( "STEREO", true ) ) {
        play_music();
    }

    if( has_part( "CHIMES", true ) ) {
        play_chimes();
    }

    if (on_map && is_alarm_on) {
        alarm();
    }

    if( on_map ) {
        update_time( calendar::turn );
    }
}

void vehicle::on_move(){
    if( has_part( "SCOOP", true ) ) {
        operate_scoop();
    }
    if( has_part( "PLANTER", true ) ) {
        operate_planter();
    }
    if( has_part( "PLOW", true ) ) {
        operate_plow();
    }
    if( has_part( "REAPER", true ) ) {
        operate_reaper();
    }
    if( has_part( "ROCKWHEEL", true ) ) {
        operate_rockwheel();
    }

    occupied_cache_time = calendar::before_time_starts;
}

void vehicle::slow_leak()
{
    // for each badly damaged tanks (lower than 50% health), leak a small amount
    for( auto &p : parts ) {
        auto health = p.health_percent();
        if( health > 0.5 || p.ammo_remaining() <= 0 ) {
            continue;
        }

        auto fuel = p.ammo_current();
        if( fuel != fuel_type_gasoline && fuel != fuel_type_diesel &&
            fuel != fuel_type_battery && fuel != fuel_type_water ) {
            continue; // not a liquid fuel or battery
        }

        int qty = std::max( ( 0.5 - health ) * ( 0.5 - health ) * p.ammo_remaining() / 10, 1.0 );

        // damaged batteries self-discharge without leaking
        if( fuel != fuel_type_battery ) {
            item leak( fuel, calendar::turn, qty );
            point q = coord_translate( p.mount );
            tripoint dest( global_x() + q.x, global_y() + q.y, smz );
            g->m.add_item_or_charges( dest, leak );
        }

        p.ammo_consume( qty, global_part_pos3( p ) );
    }
}

// total volume of all the things
units::volume vehicle::stored_volume(int const part) const
{
    return get_items( part ).stored_volume();
}

units::volume vehicle::max_volume(int const part) const
{
    return get_items( part ).max_volume();
}

units::volume vehicle::free_volume(int const part) const
{
    return get_items( part ).free_volume();
}

void vehicle::make_active( item_location &loc )
{
    item *target = loc.get_item();
    if( !target->needs_processing() ) {
        return;
    }
    auto cargo_parts = get_parts( loc.position(), "CARGO" );
    if( cargo_parts.empty() ) {
        return;
    }
    // System insures that there is only one part in this vector.
    vehicle_part *cargo_part = cargo_parts.front();
    auto &item_stack = cargo_part->items;
    auto item_index = std::find_if( item_stack.begin(), item_stack.end(),
                                    [&target]( const item &i ) { return &i == target; } );
    active_items.add( item_index, cargo_part->mount );
}

long vehicle::add_charges( int part, const item &itm )
{
    if( !itm.count_by_charges() ) {
        debugmsg( "Add charges was called for an item not counted by charges!" );
        return 0;
    }
    const long ret = get_items( part ).amount_can_fit( itm );
    if( ret == 0 ) {
        return 0;
    }

    item itm_copy = itm;
    itm_copy.charges = ret;
    return add_item( part, itm_copy ) ? ret : 0;
}

bool vehicle::add_item( int part, const item &itm )
{
    if( part < 0 || part >= ( int )parts.size() ) {
        debugmsg( "int part (%d) is out of range", part );
        return false;
    }
    // const int max_weight = ?! // TODO: weight limit, calculation per vpart & vehicle stats, not a hard user limit.
    // add creaking sounds and damage to overloaded vpart, outright break it past a certain point, or when hitting bumps etc

    if( parts[ part ].base.is_gun() ) {
        if( !itm.is_ammo() || itm.ammo_type() != parts[ part ].base.ammo_type() ) {
            return false;
        }
    }
    bool charge = itm.count_by_charges();
    vehicle_stack istack = get_items( part );
    const long to_move = istack.amount_can_fit( itm );
    if( to_move == 0 || ( charge && to_move < itm.charges ) ) {
        return false; // @add_charges should be used in the latter case
    }
    if( charge ) {
        item *here = istack.stacks_with( itm );
        if( here ) {
            invalidate_mass();
            return here->merge_charges( itm );
        }
    }
    return add_item_at( part, parts[part].items.end(), itm );
}

bool vehicle::add_item( vehicle_part &pt, const item &obj )
{
    int idx = index_of_part( &pt );
    if( idx < 0 ) {
        debugmsg( "Tried to add item to invalid part" );
        return false;
    }
    return add_item( idx, obj );
}

bool vehicle::add_item_at(int part, std::list<item>::iterator index, item itm)
{
    if( itm.is_bucket_nonempty() ) {
        for( auto &elem : itm.contents ) {
            g->m.add_item_or_charges( global_part_pos3( part ), elem );
        }

        itm.contents.clear();
    }

    const auto new_pos = parts[part].items.insert( index, itm );
    if( itm.needs_processing() ) {
        active_items.add( new_pos, parts[part].mount );
    }

    invalidate_mass();
    return true;
}

bool vehicle::remove_item( int part, int itemdex )
{
    if( itemdex < 0 || itemdex >= (int)parts[part].items.size() ) {
        return false;
    }

    remove_item( part, std::next(parts[part].items.begin(), itemdex) );
    return true;
}

bool vehicle::remove_item( int part, const item *it )
{
    bool rc = false;
    std::list<item>& veh_items = parts[part].items;

    for( auto iter = veh_items.begin(); iter != veh_items.end(); iter++ ) {
        //delete the item if the pointer memory addresses are the same
        if( it == &*iter ) {
            remove_item(part, iter);
            rc = true;
            break;
        }
    }
    return rc;
}

std::list<item>::iterator vehicle::remove_item( int part, std::list<item>::iterator it )
{
    std::list<item>& veh_items = parts[part].items;

    if( active_items.has( it, parts[part].mount ) ) {
        active_items.remove( it, parts[part].mount );
    }

    invalidate_mass();
    return veh_items.erase(it);
}

vehicle_stack vehicle::get_items(int const part)
{
    return vehicle_stack( &parts[part].items, global_pos() + parts[part].precalc[0],
                          this, part );
}

vehicle_stack vehicle::get_items( int const part ) const
{
    // HACK: callers could modify items through this
    // TODO: a const version of vehicle_stack is needed
    return const_cast<vehicle*>(this)->get_items(part);
}

void vehicle::place_spawn_items()
{
    if( !type.is_valid() ) {
        return;
    }

    for( const auto &pt : type->parts ) {
        if( pt.with_ammo ) {
            int turret = part_with_feature_at_relative( pt.pos, "TURRET" );
            if( turret >= 0 && x_in_y( pt.with_ammo, 100 ) ) {
                parts[ turret ].ammo_set( random_entry( pt.ammo_types ), rng( pt.ammo_qty.first, pt.ammo_qty.second ) );
            }
        }
    }

    for( const auto& spawn : type.obj().item_spawns ) {
        if( rng( 1, 100 ) <= spawn.chance ) {
            int part = part_with_feature_at_relative( spawn.pos, "CARGO", false );
            if( part < 0 ) {
                debugmsg( "No CARGO parts at (%d, %d) of %s!", spawn.pos.x, spawn.pos.y, name.c_str() );

            } else {
                // if vehicle part is broken only 50% of items spawn and they will be variably damaged
                bool broken = parts[ part ].is_broken();
                if( broken && one_in( 2 ) ) {
                    continue;
                }

                std::vector<item> created;
                for( const itype_id& e : spawn.item_ids ) {
                    created.emplace_back( item( e ).in_its_container() );
                }
                for( const std::string& e : spawn.item_groups ) {
                    created.emplace_back( item_group::item_from( e, calendar::time_of_cataclysm ) );
                }

                for( item& e : created ) {
                    if( e.is_null() ) {
                        continue;
                    }
                    if( broken && e.mod_damage( rng( 1, e.max_damage() ) ) ) {
                        continue; // we destroyed the item
                    }
                    if( e.is_tool() || e.is_gun() || e.is_magazine() ) {
                        bool spawn_ammo = rng( 0, 99 ) < spawn.with_ammo && e.ammo_remaining() == 0;
                        bool spawn_mag  = rng( 0, 99 ) < spawn.with_magazine && !e.magazine_integral() && !e.magazine_current();

                        if( spawn_mag ) {
                            e.contents.emplace_back( e.magazine_default(), e.birthday() );
                        }
                        if( spawn_ammo ) {
                            e.ammo_set( e.ammo_type()->default_ammotype() );
                        }
                    }
                    add_item( part, e);
                }
            }
        }
    }
}

void vehicle::gain_moves()
{
    if( velocity != 0 || falling ) {
        if( loose_parts.size() > 0 ) {
            shed_loose_parts();
        }
        of_turn = 1 + of_turn_carry;
    } else {
        of_turn = 0;
    }
    of_turn_carry = 0;

    // cruise control TODO: enable for NPC?
    if( player_in_control(g->u) && cruise_on && cruise_velocity != velocity ) {
        thrust( (cruise_velocity) > velocity ? 1 : -1 );
    }

    // Force off-map vehicles to load by visiting them every time we gain moves.
    // Shouldn't be too expensive if there aren't fifty trillion vehicles in the graph...
    // ...and if there are, it's the player's fault for putting them there.
    auto nil_visitor = [] (vehicle*, int amount, int) { return amount; };
    traverse_vehicle_graph(this, 1, nil_visitor);

    if( check_environmental_effects ) {
        check_environmental_effects = do_environmental_effects();
    }

    // turrets which are enabled will try to reload and then automatically fire
    // Turrets which are disabled but have targets set are a special case
    for( auto e : turrets() ) {
        if( e->enabled || e->target.second != e->target.first ) {
            automatic_fire_turret( *e );
        }
    }

    if( velocity < 0 ) {
        beeper_sound();
    }
}

/**
 * Refreshes all caches and refinds all parts. Used after the vehicle has had a part added or removed.
 * Makes indices of different part types so they're easy to find. Also calculates power drain.
 */
void vehicle::refresh()
{
    alternators.clear();
    engines.clear();
    reactors.clear();
    solar_panels.clear();
    funnels.clear();
    relative_parts.clear();
    loose_parts.clear();
    wheelcache.clear();
    steering.clear();
    speciality.clear();
    floating.clear();
    tracking_epower = 0;
    alternator_load = 0;
    camera_epower = 0;
    extra_drag = 0;
    // Used to sort part list so it displays properly when examining
    struct sort_veh_part_vector {
        vehicle *veh;
        inline bool operator() ( const int p1, const int p2 ) {
            return veh->part_info( p1 ).list_order < veh->part_info( p2 ).list_order;
        }
    } svpv = { this };
    std::vector<int>::iterator vii;

    // Main loop over all vehicle parts.
    for( size_t p = 0; p < parts.size(); p++ ) {
        const vpart_info& vpi = part_info( p );
        if( parts[p].removed ) {
            continue;
        }
        if( vpi.has_flag(VPFLAG_ALTERNATOR) ) {
            alternators.push_back( p );
        }
        if( vpi.has_flag(VPFLAG_ENGINE) ) {
            engines.push_back( p );
        }
        if( vpi.has_flag("REACTOR") ) {
            reactors.push_back( p );
        }
        if( vpi.has_flag(VPFLAG_SOLAR_PANEL) ) {
            solar_panels.push_back( p );
        }
        if( vpi.has_flag("FUNNEL") ) {
            funnels.push_back( p );
        }
        if( vpi.has_flag("UNMOUNT_ON_MOVE") ) {
            loose_parts.push_back( p );
        }
        if( vpi.has_flag( VPFLAG_WHEEL ) ) {
            wheelcache.push_back( p );
        }
        if ( vpi.has_flag( "STEERABLE" ) || vpi.has_flag( "TRACKED" ) ) {
            // TRACKED contributes to steering effectiveness but
            //  (a) doesn't count as a steering axle for install difficulty
            //  (b) still contributes to drag for the center of steering calculation
            steering.push_back( p );
        }
        if ( vpi.has_flag( "SECURITY" ) ){
            speciality.push_back( p );
        }
        if( vpi.has_flag( "CAMERA" ) ) {
            camera_epower += vpi.epower;
        }
        if( vpi.has_flag( VPFLAG_FLOATS ) ) {
            floating.push_back( p );
        }
        if( parts[ p ].enabled && vpi.has_flag( "EXTRA_DRAG" ) ) {
            extra_drag += vpi.power;
        }
        // Build map of point -> all parts in that point
        const point pt = parts[p].mount;
        // This will keep the parts at point pt sorted
        vii = std::lower_bound( relative_parts[pt].begin(), relative_parts[pt].end(), static_cast<int>( p ), svpv );
        relative_parts[pt].insert( vii, p );
    }

    // NB: using the _old_ pivot point, don't recalc here, we only do that when moving!
    precalc_mounts( 0, pivot_rotation[0], pivot_anchor[0] );
    check_environmental_effects = true;
    insides_dirty = true;
    invalidate_mass();
}

const point &vehicle::pivot_point() const {
    if (pivot_dirty) {
        refresh_pivot();
    }

    return pivot_cache;
}

void vehicle::refresh_pivot() const {
    // Const method, but messes with mutable fields
    pivot_dirty = false;

    if( wheelcache.empty() || !valid_wheel_config( false ) ) {
        // No usable wheels, use CoM (dragging)
        pivot_cache = local_center_of_mass();
        return;
    }

    // The model here is:
    //
    //  We are trying to rotate around some point (xc,yc)
    //  This produces a friction force / moment from each wheel resisting the
    //  rotation. We want to find the point that minimizes that resistance.
    //
    //  For a given wheel w at (xw,yw), find:
    //   weight(w): a scaling factor for the friction force based on wheel
    //              size, brokenness, steerability/orientation
    //   center_dist: the distance from (xw,yw) to (xc,yc)
    //   centerline_angle: the angle between the X axis and a line through
    //                     (xw,yw) and (xc,yc)
    //
    //  Decompose the force into two components, assuming that the wheel is
    //  aligned along the X axis and we want to apply different weightings to
    //  the in-line vs perpendicular parts of the force:
    //
    //   Resistance force in line with the wheel (X axis)
    //    Fi = weightI(w) * center_dist * sin(centerline_angle)
    //   Resistance force perpendicular to the wheel (Y axis):
    //    Fp = weightP(w) * center_dist * cos(centerline_angle);
    //
    //  Then find the moment that these two forces would apply around (xc,yc)
    //    moment(w) = center_dist * cos(centerline_angle) * Fi +
    //                center_dist * sin(centerline_angle) * Fp
    //
    //  Note that:
    //    cos(centerline_angle) = (xw-xc) / center_dist
    //    sin(centerline_angle) = (yw-yc) / center_dist
    // -> moment(w) = weightP(w)*(xw-xc)^2 + weightI(w)*(yw-yc)^2
    //              = weightP(w)*xc^2 - 2*weightP(w)*xc*xw + weightP(w)*xw^2 +
    //                weightI(w)*yc^2 - 2*weightI(w)*yc*yw + weightI(w)*yw^2
    //
    //  which happily means that the X and Y axes can be handled independently.
    //  We want to minimize sum(moment(w)) due to wheels w=0,1,..., which
    //  occurs when:
    //
    //    sum( 2*xc*weightP(w) - 2*weightP(w)*xw ) = 0
    //     -> xc = (weightP(0)*x0 + weightP(1)*x1 + ...) /
    //             (weightP(0) + weightP(1) + ...)
    //    sum( 2*yc*weightI(w) - 2*weightI(w)*yw ) = 0
    //     -> yc = (weightI(0)*y0 + weightI(1)*y1 + ...) /
    //             (weightI(0) + weightI(1) + ...)
    //
    // so it turns into a fairly simple weighted average of the wheel positions.

    float xc_numerator = 0;
    float xc_denominator = 0;
    float yc_numerator = 0;
    float yc_denominator = 0;

    for (int p : wheelcache) {
        const auto &wheel = parts[p];

        // @todo: load on tire?
        float contact_area = wheel.wheel_area();
        float weight_i;  // weighting for the in-line part
        float weight_p;  // weighting for the perpendicular part
        if( wheel.is_broken() ) {
            // broken wheels don't roll on either axis
            weight_i = contact_area * 2;
            weight_p = contact_area * 2;
        } else if (wheel.info().has_flag("STEERABLE")) {
            // Unbroken steerable wheels can handle motion on both axes
            // (but roll a little more easily inline)
            weight_i = contact_area * 0.1;
            weight_p = contact_area * 0.2;
        } else {
            // Regular wheels resist perpendicular motion
            weight_i = contact_area * 0.1;
            weight_p = contact_area;
        }

        xc_numerator += weight_p * wheel.mount.x;
        yc_numerator += weight_i * wheel.mount.y;
        xc_denominator += weight_p;
        yc_denominator += weight_i;
    }

    if (xc_denominator < 0.1 || yc_denominator < 0.1) {
        debugmsg("vehicle::refresh_pivot had a bad weight: xc=%.3f/%.3f yc=%.3f/%.3f",
                 xc_numerator, xc_denominator, yc_numerator, yc_denominator);
        pivot_cache = local_center_of_mass();
    } else {
        pivot_cache.x = round(xc_numerator / xc_denominator);
        pivot_cache.y = round(yc_numerator / yc_denominator);
    }
}

void vehicle::remove_remote_part(int part_num) {
    auto veh = find_vehicle(parts[part_num].target.second);

    // If the target vehicle is still there, ask it to remove its part
    if (veh != nullptr) {
        auto pos = global_pos3() + parts[part_num].precalc[0];
        tripoint local_abs = g->m.getabs( pos );

        for( size_t j = 0; j < veh->loose_parts.size(); j++) {
            int remote_partnum = veh->loose_parts[j];
            auto remote_part = &veh->parts[remote_partnum];

            if( veh->part_flag(remote_partnum, "POWER_TRANSFER") && remote_part->target.first == local_abs) {
                veh->remove_part(remote_partnum);
                return;
            }
        }
    }
}

void vehicle::shed_loose_parts() {
    // remove_part rebuilds the loose_parts vector, when all of those parts have been removed,
    // it will stay empty.
    while( !loose_parts.empty() ) {
        int const elem = loose_parts.front();
        if( part_flag( elem, "POWER_TRANSFER" ) ) {
            remove_remote_part( elem );
        }

        auto part = &parts[elem];
        auto pos = global_pos3() + part->precalc[0];
        item drop = part->properties_to_item();
        g->m.add_item_or_charges( pos, drop );

        remove_part( elem );
    }
}

void vehicle::refresh_insides ()
{
    insides_dirty = false;
    for (size_t p = 0; p < parts.size(); p++) {
        if (parts[p].removed) {
          continue;
        }
        /* If there's no roof, or there is a roof but it's broken, it's outside.
         * (Use short-circuiting && so broken frames don't screw this up) */
        if ( !( part_with_feature( p, "ROOF" ) >= 0 && !parts[ p ].is_broken() ) ) {
            parts[p].inside = false;
            continue;
        }

        parts[p].inside = true; // inside if not otherwise
        for (int i = 0; i < 4; i++) { // let's check four neighbor parts
            int ndx = i < 2? (i == 0? -1 : 1) : 0;
            int ndy = i < 2? 0 : (i == 2? - 1: 1);
            std::vector<int> parts_n3ar = parts_at_relative (parts[p].mount.x + ndx,
                                                             parts[p].mount.y + ndy);
            bool cover = false; // if we aren't covered from sides, the roof at p won't save us
            for (auto &j : parts_n3ar) {
                if( part_flag( j, "ROOF" ) && !parts[ j ].is_broken() ) { // another roof -- cover
                    cover = true;
                    break;
                }
                else
                if( part_flag( j, "OBSTACLE" ) && !parts[ j ].is_broken() ) {
                    // found an obstacle, like board or windshield or door
                    if (parts[j].inside || (part_flag(j, "OPENABLE") && parts[j].open)) {
                        continue; // door and it's open -- can't cover
                    }
                    cover = true;
                    break;
                }
                //Otherwise keep looking, there might be another part in that square
            }
            if (!cover) {
                parts[p].inside = false;
                break;
            }
        }
    }
}

bool vpart_position::is_inside() const
{
    if( vehicle().insides_dirty ) {
        // TODO: this is a bit of a hack as refresh_insides has side effects
        // this should be called elsewhere and not in a function that intends to just query
        vehicle().refresh_insides();
    }
    return vehicle().parts[part_index()].inside;
}

void vehicle::unboard_all ()
{
    std::vector<int> bp = boarded_parts();
    for( auto &i : bp ) {
        g->m.unboard_vehicle( tripoint( global_x() + parts[i].precalc[0].x,
                                        global_y() + parts[i].precalc[0].y,
                                        smz ) );
    }
}

int vehicle::damage( int p, int dmg, damage_type type, bool aimed )
{
    if( dmg < 1 ) {
        return dmg;
    }

    std::vector<int> pl = parts_at_relative( parts[p].mount.x, parts[p].mount.y );
    if( pl.empty() ) {
      // We ran out of non removed parts at this location already.
      return dmg;
    }

    if( !aimed ) {
        bool found_obs = false;
        for( auto &i : pl ) {
            if( part_flag( i, "OBSTACLE" ) &&
                (!part_flag( i, "OPENABLE" ) || !parts[i].open) ) {
                found_obs = true;
                break;
            }
        }

        if( !found_obs ) { // not aimed at this tile and no obstacle here -- fly through
            return dmg;
        }
    }

    int target_part = random_entry( pl );

    // door motor mechanism is protected by closed doors
    if( part_flag( target_part, "DOOR_MOTOR" ) ) {
        // find the most strong openable that is not open
        int strongest_door_part = -1;
        int strongest_door_durability = INT_MIN;
        for( int part : pl ) {
            if( part_flag( part, "OPENABLE" ) && !parts[part].open ) {
                int door_durability = part_info( part ).durability;
                if (door_durability > strongest_door_durability) {
                   strongest_door_part = part;
                   strongest_door_durability = door_durability;
                }
            }
        }

        // if we found a closed door, target it instead of the door_motor
        if (strongest_door_part != -1) {
            target_part = strongest_door_part;
        }
    }

    int damage_dealt;

    int armor_part = part_with_feature( p, "ARMOR" );
    if( armor_part < 0 ) {
        // Not covered by armor -- damage part
        damage_dealt = damage_direct( target_part, dmg, type );
    } else {
        // Covered by armor -- hit both armor and part, but reduce damage by armor's reduction
        int protection = part_info( armor_part ).damage_reduction[ type ];
        // Parts on roof aren't protected
        bool overhead = part_flag( target_part, "ROOF" ) || part_info( target_part ).location == "on_roof";
        // Calling damage_direct may remove the damaged part
        // completely, therefore the other index (target_part) becomes
        // wrong if target_part > armor_part.
        // Damaging the part with the higher index first is save,
        // as removing a part only changes indices after the
        // removed part.
        if( armor_part < target_part ) {
            damage_direct( target_part, overhead ? dmg : dmg - protection, type );
            damage_dealt = damage_direct( armor_part, dmg, type );
        } else {
            damage_dealt = damage_direct( armor_part, dmg, type );
            damage_direct( target_part, overhead ? dmg : dmg - protection, type );
        }
    }

    return damage_dealt;
}

void vehicle::damage_all( int dmg1, int dmg2, damage_type type, const point &impact )
{
    if( dmg2 < dmg1 ) {
        std::swap( dmg1, dmg2 );
    }

    if( dmg1 < 1 ) {
        return;
    }

    for( size_t p = 0; p < parts.size(); p++ ) {
        int distance = 1 + square_dist( parts[p].mount.x, parts[p].mount.y, impact.x, impact.y );
        if( distance > 1 && part_info(p).location == part_location_structure &&
            !part_info(p).has_flag("PROTRUSION") ) {
            damage_direct( p, rng( dmg1, dmg2 ) / (distance * distance), type );
        }
    }
}

/**
 * Shifts all parts of the vehicle by the given amounts, and then shifts the
 * vehicle itself in the opposite direction. The end result is that the vehicle
 * appears to have not moved. Useful for re-zeroing a vehicle to ensure that a
 * (0, 0) part is always present.
 * @param delta How much to shift along each axis
 */
void vehicle::shift_parts( const point delta )
{
    // Don't invalidate the active item cache's location!
    active_items.subtract_locations( delta );
    for( auto &elem : parts ) {
        elem.mount -= delta;
    }

    decltype(labels) new_labels;
    for( auto &l : labels ) {
        new_labels.insert( label( l.x - delta.x, l.y - delta.y, l.text ) );
    }
    labels = new_labels;

    pivot_anchor[0] -= delta;
    refresh();

    //Need to also update the map after this
    g->m.reset_vehicle_cache( smz );

}

/**
 * Detect if the vehicle is currently missing a 0,0 part, and
 * adjust if necessary.
 * @return bool true if the shift was needed.
 */
bool vehicle::shift_if_needed() {
    if( !parts_at_relative(0, 0).empty() ) {
        // Shifting is not needed.
        return false;
    }
    //Find a frame, any frame, to shift to
    for ( size_t next_part = 0; next_part < parts.size(); ++next_part ) {
        if ( part_info(next_part).location == "structure"
                && !part_info(next_part).has_flag("PROTRUSION")
                && !parts[next_part].removed) {
            shift_parts( parts[next_part].mount );
            refresh();
            return true;
        }
    }
    // There are only parts with PROTRUSION left, choose one of them.
    for ( size_t next_part = 0; next_part < parts.size(); ++next_part ) {
        if ( !parts[next_part].removed ) {
            shift_parts( parts[next_part].mount );
            refresh();
            return true;
        }
    }
    return false;
}

int vehicle::break_off( int p, int dmg )
{
    /* Already-destroyed part - chance it could be torn off into pieces.
     * Chance increases with damage, and decreases with part max durability
     * (so lights, etc are easily removed; frames and plating not so much) */
    if( rng( 0, part_info(p).durability / 10 ) >= dmg ) {
        return dmg;
    }

    const auto pos = global_part_pos3( p );
    if( part_info(p).location == part_location_structure ) {
        // For structural parts, remove other parts first
        std::vector<int> parts_in_square = parts_at_relative( parts[p].mount.x, parts[p].mount.y );
        for( int index = parts_in_square.size() - 1; index >= 0; index-- ) {
            // Ignore the frame being destroyed
            if( parts_in_square[index] == p ) {
                continue;
            }

            if( parts[ parts_in_square[ index ] ].is_broken() ) {
                // Tearing off a broken part - break it up
                if( g->u.sees( pos ) ) {
                    add_msg(m_bad, _("The %s's %s breaks into pieces!"), name.c_str(),
                            parts[ parts_in_square[ index ] ].name().c_str() );
                }
                break_part_into_pieces(parts_in_square[index], pos.x, pos.y, true);
            } else {
                // Intact (but possibly damaged) part - remove it in one piece
                if( g->u.sees( pos ) ) {
                    add_msg(m_bad, _("The %1$s's %2$s is torn off!"), name.c_str(),
                            parts[ parts_in_square[ index ] ].name().c_str() );
                }
                item part_as_item = parts[parts_in_square[index]].properties_to_item();
                g->m.add_item_or_charges( pos, part_as_item );
            }
            remove_part( parts_in_square[index] );
        }
        /* After clearing the frame, remove it if normally legal to do
         * so (it's not holding the vehicle together). At a later date,
         * some more complicated system (such as actually making two
         * vehicles from the split parts) would be ideal. */
        if( can_unmount(p) ) {
            if( g->u.sees( pos ) ) {
                add_msg(m_bad, _("The %1$s's %2$s is destroyed!"),
                        name.c_str(), parts[ p ].name().c_str() );
            }
            break_part_into_pieces( p, pos.x, pos.y, true );
            remove_part(p);
        }
    } else {
        //Just break it off
        if( g->u.sees( pos ) ) {
            add_msg(m_bad, _("The %1$s's %2$s is destroyed!"),
                            name.c_str(), parts[ p ].name().c_str() );
        }

        break_part_into_pieces( p, pos.x, pos.y, true );
        remove_part( p );
    }

    return dmg;
}

bool vehicle::explode_fuel( int p, damage_type type )
{
    const itype_id &ft = part_info( p ).fuel_type;
    item fuel = item( ft );
    if( !fuel.has_explosion_data() ) {
        return false;
    }
    fuel_explosion data = fuel.get_explosion_data();

    if( parts[ p ].is_broken() ) {
        leak_fuel( parts[ p ] );
    }

    int explosion_chance = type == DT_HEAT ? data.explosion_chance_hot : data.explosion_chance_cold;
    if( one_in( explosion_chance ) ) {
        g->u.add_memorial_log( pgettext( "memorial_male", "The fuel tank of the %s exploded!" ),
                               pgettext( "memorial_female", "The fuel tank of the %s exploded!" ),
                               name.c_str() );
        const int pow = 120 * ( 1 - exp( data.explosion_factor / -5000 * 
                                         ( parts[p].ammo_remaining() * data.fuel_size_factor ) ) );
       //debugmsg( "damage check dmg=%d pow=%d amount=%d", dmg, pow, parts[p].amount );

        g->explosion( global_part_pos3( p ), pow, 0.7, data.fiery_explosion );
        mod_hp( parts[p], 0 - parts[ p ].hp(), DT_HEAT );
        parts[p].ammo_unset();
    }

    return true;
}

int vehicle::damage_direct( int p, int dmg, damage_type type )
{
    if( parts[p].is_broken() ) {
        return break_off( p, dmg );
    }

    int tsh = std::min( 20, part_info(p).durability / 10 );
    if( dmg < tsh && type != DT_TRUE ) {
        if( type == DT_HEAT && parts[p].is_tank() ) {
            explode_fuel( p, type );
        }

        return dmg;
    }

    dmg -= std::min<int>( dmg, part_info( p ).damage_reduction[ type ] );
    int dres = dmg - parts[p].hp();
    if( mod_hp( parts[ p ], 0 - dmg, type ) ) {
        insides_dirty = true;
        pivot_dirty = true;

        // destroyed parts lose any contained fuels, battery charges or ammo
        leak_fuel( parts [ p ] );

        for( const auto &e : parts[p].items ) {
            g->m.add_item_or_charges( global_part_pos3( p ), e );
        }
        parts[p].items.clear();

        invalidate_mass();
    }

    if( parts[p].is_tank() ) {
        explode_fuel( p, type );
    } else if( parts[ p ].is_broken() && part_flag(p, "UNMOUNT_ON_DAMAGE") ) {
        g->m.spawn_item( global_part_pos3( p ), part_info( p ).item, 1, 0, calendar::turn );
        remove_part( p );
    }

    return std::max( dres, 0 );
}

void vehicle::leak_fuel( vehicle_part &pt )
{
    // only liquid fuels from non-empty tanks can leak out onto map tiles
    if( !pt.is_tank() || pt.ammo_remaining() <= 0 ) {
        return;
    }

    // leak in random directions but prefer closest tiles and avoid walls or other obstacles
    auto tiles = closest_tripoints_first( 1, global_part_pos3( pt ) );
    tiles.erase( std::remove_if( tiles.begin(), tiles.end(), []( const tripoint& e ) {
        return !g->m.passable( e );
    } ), tiles.end() );

    // leak up to 1/3 of remaining fuel per iteration and continue until the part is empty
    auto *fuel = item::find_type( pt.ammo_current() );
    while( !tiles.empty() && pt.ammo_remaining() ) {
        int qty = pt.ammo_consume( rng( 0, std::max( pt.ammo_remaining() / 3, 1L ) ), global_part_pos3( pt ) );
        if( qty > 0 ) {
            g->m.add_item_or_charges( random_entry( tiles ), item( fuel, calendar::turn, qty ) );
        }
    }

    pt.ammo_unset();
}

std::map<itype_id, long> vehicle::fuels_left() const
{
    std::map<itype_id, long> result;
    for( const auto &p : parts ) {
        if( p.is_tank() && p.ammo_current() != "null" ) {
            result[ p.ammo_current() ] += p.ammo_remaining();
        }
    }
    return result;
}

bool vehicle::is_foldable() const
{
    for (size_t i = 0; i < parts.size(); i++) {
        if (!part_flag(i, "FOLDABLE")) {
            return false;
        }
    }
    return true;
}

bool vehicle::restore(const std::string &data)
{
    std::istringstream veh_data(data);
    try {
        JsonIn json(veh_data);
        parts.clear();
        json.read(parts);
    } catch( const JsonError &e ) {
        debugmsg("Error restoring vehicle: %s", e.c_str());
        return false;
    }
    refresh();
    face.init(0);
    turn_dir = 0;
    turn(0);
    precalc_mounts(0, pivot_rotation[0], pivot_anchor[0]);
    precalc_mounts(1, pivot_rotation[1], pivot_anchor[1]);
    return true;
}

std::set<tripoint> &vehicle::get_points( const bool force_refresh )
{
    if( force_refresh || occupied_cache_time != calendar::turn ) {
        occupied_cache_time = calendar::turn;
        occupied_points.clear();
        tripoint pos = global_pos3();
        for( const auto &p : parts ) {
            const auto &pt = p.precalc[0];
            occupied_points.insert( tripoint( pos.x + pt.x, pos.y + pt.y, pos.z ) );
        }
    }

    return occupied_points;
}

inline int modulo(int v, int m) {
    // C++11: negative v and positive m result in negative v%m (or 0),
    // but this is supposed to be mathematical modulo: 0 <= v%m < m,
    const int r = v % m;
    // Adding m in that (and only that) case.
    return r >= 0 ? r : r + m;
}

bool is_sm_tile_outside( const tripoint &real_global_pos )
{
    const tripoint smp = ms_to_sm_copy( real_global_pos );
    const int px = modulo( real_global_pos.x, SEEX );
    const int py = modulo( real_global_pos.y, SEEY );
    auto sm = MAPBUFFER.lookup_submap( smp );
    if( sm == nullptr ) {
        debugmsg( "is_sm_tile_outside(): couldn't find submap %d,%d,%d", smp.x, smp.y, smp.z );
        return false;
    }

    if( px < 0 || px >= SEEX || py < 0 || py >= SEEY ) {
        debugmsg("err %d,%d", px, py);
        return false;
    }

    return !(sm->ter[px][py].obj().has_flag(TFLAG_INDOORS) ||
        sm->get_furn(px, py).obj().has_flag(TFLAG_INDOORS));
}

void vehicle::update_time( const time_point &update_to )
{
    if( smz < 0 ) {
        return;
    }

    const time_point update_from = last_update;
    if( update_to < update_from ) {
        // Special case going backwards in time - that happens
        last_update = update_to;
        return;
    }

    if( update_to >= update_from && update_to - update_from < 1_minutes ) {
        // We don't need to check every turn
        return;
    }
    last_update = update_to;

    // Weather stuff, only for z-levels >= 0
    // TODO: Have it wash cars from blood?
    if( funnels.empty() && solar_panels.empty() ) {
        return;
    }

    // Get one weather data set per vehicle, they don't differ much across vehicle area
    const tripoint veh_loc = real_global_pos3();
    auto accum_weather = sum_conditions( update_from, update_to, veh_loc );

    for( int idx : funnels ) {
        const auto &pt = parts[idx];

        // we need an unbroken funnel mounted on the exterior of the vehicle
        if( pt.is_broken() || !is_sm_tile_outside( veh_loc + pt.precalc[0] ) ) {
            continue;
        }

        // we need an empty tank (or one already containing water) below the funnel
        auto tank = std::find_if( parts.begin(), parts.end(), [&pt]( const vehicle_part &e ) {
            return pt.mount == e.mount && e.is_tank() && ( e.can_reload( "water" ) || e.can_reload( "water_clean" ) );
        } );

        if( tank == parts.end() ) {
            continue;
        }

        double area = pow( pt.info().size / units::legacy_volume_factor, 2 ) * M_PI;
        int qty = divide_roll_remainder( funnel_charges_per_turn( area, accum_weather.rain_amount ), 1.0 );
        double cost_to_purify = epower_to_power( ( qty + ( tank->can_reload( "water_clean" ) ? tank->ammo_remaining() : 0 ) )
                                  * item::find_type( "water_purifier" )->charges_to_use() );

        if( qty > 0 ) {
            if( has_part( global_part_pos3( pt ), "WATER_PURIFIER", true ) && ( fuel_left( "battery" ) > cost_to_purify  ) ) {
                tank->ammo_set( "water_clean", tank->ammo_remaining() + qty );
                discharge_battery( cost_to_purify );
            } else {
                tank->ammo_set( "water", tank->ammo_remaining() + qty );
            }
            invalidate_mass();
        }
    }

    if( !solar_panels.empty() ) {
        int epower = 0;
        for( int part : solar_panels ) {
            if( parts[ part ].is_broken() ) {
                continue;
            }

            const tripoint part_loc = veh_loc + parts[part].precalc[0];
            if( !is_sm_tile_outside( part_loc ) ) {
                continue;
            }

            epower += ( part_epower( part ) * accum_weather.sunlight ) / DAYLIGHT_LEVEL;
        }

        if( epower > 0 ) {
            add_msg( m_debug, "%s got %d epower from solar panels", name.c_str(), epower );
            charge_battery( epower_to_power( epower ) );
        }
    }
}

void vehicle::invalidate_mass()
{
    mass_dirty = true;
    mass_center_precalc_dirty = true;
    mass_center_no_precalc_dirty = true;
    // Anything that affects mass will also affect the pivot
    pivot_dirty = true;
}

void vehicle::refresh_mass() const
{
    calc_mass_center( true );
}

void vehicle::calc_mass_center( bool use_precalc ) const
{
    units::quantity<float, units::mass::unit_type> xf = 0;
    units::quantity<float, units::mass::unit_type> yf = 0;
    units::mass m_total = 0;
    for( size_t i = 0; i < parts.size(); i++ )
    {
        if( parts[i].removed ) {
            continue;
        }

        units::mass m_part = 0;
        const auto &pi = part_info( i );
        m_part += parts[i].base.weight();
        for( const auto &j : get_items( i ) ) {
            //m_part += j.type->weight;
            // Change back to the above if it runs too slowly
            m_part += j.weight();
        }

        if( pi.has_flag( VPFLAG_BOARDABLE ) && parts[i].has_flag( vehicle_part::passenger_flag ) ) {
            const player *p = get_passenger( i );
            // Sometimes flag is wrongly set, don't crash!
            m_part += p != nullptr ? p->get_weight() : units::mass( 0 );
        }

        if( use_precalc ) {
            xf += parts[i].precalc[0].x * m_part;
            yf += parts[i].precalc[0].y * m_part;
        } else {
            xf += parts[i].mount.x * m_part;
            yf += parts[i].mount.y * m_part;
        }

        m_total += m_part;
    }

    mass_cache = m_total;
    mass_dirty = false;

    const float x = xf / mass_cache;
    const float y = yf / mass_cache;
    if( use_precalc ) {
        mass_center_precalc.x = round( x );
        mass_center_precalc.y = round( y );
        mass_center_precalc_dirty = false;
    } else {
        mass_center_no_precalc.x = round( x );
        mass_center_no_precalc.y = round( y );
        mass_center_no_precalc_dirty = false;
    }
}

bounding_box vehicle::get_bounding_box()
{
    int min_x = INT_MAX;
    int max_x = INT_MIN;
    int min_y = INT_MAX;
    int max_y = INT_MIN;

    face.init( turn_dir );

    precalc_mounts( 0, turn_dir, point() );

    int i_use = 0;
    for( const auto p : get_points( true ) ) {
        point pv = parts[part_at( p.x, p.y )].precalc[i_use];
        point pt = pv;// (p.x + pv.x, p.y + pv.y);
        if( pt.x < min_x ) {
            min_x = pt.x;
        }
        if( pt.x > max_x ) {
            max_x = pt.x;
        }
        if( pt.y < min_y ) {
            min_y = pt.y;
        }
        if( pt.y > max_y ) {
            max_y = pt.y;
        }
    }
    bounding_box b;
    b.p1 = point( min_x, min_y );
    b.p2 = point( max_x, max_y );
    return b;
}<|MERGE_RESOLUTION|>--- conflicted
+++ resolved
@@ -2847,530 +2847,6 @@
             add_msg(_("Your engine emits a high pitched whine."));
         } else {
             add_msg(_("Your engine emits a loud grinding sound."));
-<<<<<<< HEAD
-        }
-    }
-}
-
-void vehicle::idle(bool on_map) {
-    int engines_power = 0;
-    float idle_rate;
-
-    if (engine_on && total_power() > 0) {
-        for (size_t e = 0; e < engines.size(); e++){
-            size_t p = engines[e];
-            if (fuel_left(part_info(p).fuel_type) && is_engine_on(e)) {
-                engines_power += part_power(engines[e]);
-            }
-        }
-
-        idle_rate = (float)alternator_load / (float)engines_power;
-        if (idle_rate < 0.01) idle_rate = 0.01; // minimum idle is 1% of full throttle
-        consume_fuel(idle_rate);
-
-        if (on_map) {
-            noise_and_smoke( idle_rate, 6.0 );
-        }
-    } else {
-        if( engine_on && g->u.sees( global_pos3() ) &&
-            has_engine_type_not(fuel_type_muscle, true) ) {
-            add_msg(_("The %s's engine dies!"), name.c_str());
-        }
-        engine_on = false;
-    }
-
-    if( !warm_enough_to_plant() ) {
-        for( auto e : get_parts( "PLANTER", true ) ) {
-            if( g->u.sees( global_pos3() ) ) {
-                add_msg( _( "The %s's planter turns off due to low temperature." ), name.c_str() );
-            }
-            e->enabled = false;
-        }
-    }
-
-
-    if( has_part( "STEREO", true ) ) {
-        play_music();
-    }
-
-    if( has_part( "CHIMES", true ) ) {
-        play_chimes();
-    }
-
-    if (on_map && is_alarm_on) {
-        alarm();
-    }
-
-    if( on_map ) {
-        update_time( calendar::turn );
-    }
-}
-
-void vehicle::on_move(){
-    if( has_part( "SCOOP", true ) ) {
-        operate_scoop();
-    }
-    if( has_part( "PLANTER", true ) ) {
-        operate_planter();
-    }
-    if( has_part( "PLOW", true ) ) {
-        operate_plow();
-    }
-    if( has_part( "REAPER", true ) ) {
-        operate_reaper();
-    }
-    if( has_part( "ROCKWHEEL", true ) ) {
-        operate_rockwheel();
-    }
-
-    occupied_cache_time = calendar::before_time_starts;
-}
-
-void vehicle::operate_plow(){
-    for( const int plow_id : all_parts_with_feature( "PLOW" ) ){
-        const tripoint start_plow = global_pos3() + parts[plow_id].precalc[0];
-        if( g->m.has_flag("DIGGABLE", start_plow) ){
-            g->m.ter_set( start_plow, t_dirtmound );
-        } else {
-            const int speed = velocity;
-            const int v_damage = rng( 3, speed );
-            damage( plow_id, v_damage, DT_BASH, false );
-            sounds::sound( start_plow, v_damage, _("Clanggggg!") );
-        }
-    }
-}
-
-void vehicle::operate_rockwheel() {
-    for( const int rockwheel_id : all_parts_with_feature( "ROCKWHEEL" ) ) {
-        const tripoint start_dig = global_pos3() + parts[rockwheel_id].precalc[0];
-        if( g->m.has_flag( "DIGGABLE", start_dig ) ) {
-            g->m.ter_set( start_dig, t_pit_shallow );
-        } else {
-            const int speed = velocity;
-            const int v_damage = rng( 3, speed );
-            damage( rockwheel_id, v_damage, DT_BASH, false );
-            sounds::sound( start_dig, v_damage, _("Clanggggg!") );
-        }
-    }
-}
-
-void vehicle::operate_reaper(){
-    const tripoint &veh_start = global_pos3();
-    for( const int reaper_id : all_parts_with_feature( "REAPER" ) ){
-        const tripoint reaper_pos = veh_start + parts[ reaper_id ].precalc[ 0 ];
-        const units::volume max_pickup_volume = parts[ reaper_id ].info().size / 20;
-        if( g->m.furn( reaper_pos ) != f_plant_harvest ||
-            !g->m.has_items( reaper_pos ) ) {
-            continue;
-        }
-        item& seed = g->m.i_at( reaper_pos ).front();
-        if( seed.typeId() == "fungal_seeds" ||
-            seed.typeId() == "marloss_seed" ) {
-            // Otherworldly plants, the earth-made reaper can not handle those.
-            continue;
-        }
-        g->m.furn_set( reaper_pos, f_null );
-        g->m.i_clear( reaper_pos );
-        for( auto &i : iexamine::get_harvest_items( seed ) ) {
-            g->m.add_item_or_charges( reaper_pos, i );
-        }
-        sounds::sound( reaper_pos, rng( 10, 25 ), _("Swish") );
-        if( part_flag( reaper_id, "CARGO" ) ) {
-            map_stack stack( g->m.i_at( reaper_pos ) );
-            for( auto iter = stack.begin(); iter != stack.end(); ) {
-                if( ( iter->volume() <= max_pickup_volume ) &&
-                    add_item( reaper_id, *iter ) ) {
-                    iter = stack.erase( iter );
-                } else {
-                    ++iter;
-                }
-            }
-        }
-    }
-}
-
-void vehicle::operate_planter(){
-    std::vector<int> planters = all_parts_with_feature("PLANTER");
-    for( int planter_id : planters ){
-        const tripoint &loc = global_pos3() + parts[planter_id].precalc[0];
-        vehicle_stack v = get_items(planter_id);
-        for( auto i = v.begin(); i != v.end(); i++ ){
-            if( i->is_seed() ){
-                // If it is an "advanced model" then it will avoid damaging itself or becoming damaged. It's a real feature.
-                if( g->m.ter(loc) != t_dirtmound && part_flag(planter_id,  "ADVANCED_PLANTER" ) ) {
-                    //then don't put the item there.
-                    break;
-                } else if( g->m.ter(loc) == t_dirtmound ) {
-                    g->m.furn_set(loc, f_plant_seed);
-                } else if( !g->m.has_flag( "DIGGABLE", loc ) ) {
-                    //If it isn't diggable terrain, then it will most likely be damaged.
-                    damage( planter_id, rng(1, 10), DT_BASH, false );
-                    sounds::sound( loc, rng(10,20), _("Clink"));
-                }
-                if( !i->count_by_charges() || i->charges == 1 ) {
-                    i->set_age( 0 );
-                    g->m.add_item( loc, *i );
-                    v.erase( i );
-                } else {
-                    item tmp = *i;
-                    tmp.charges = 1;
-                    tmp.set_age( 0 );
-                    g->m.add_item( loc, tmp );
-                    i->charges--;
-                }
-                break;
-            }
-        }
-    }
-}
-
-void vehicle::operate_scoop()
-{
-    std::vector<int> scoops = all_parts_with_feature( "SCOOP" );
-    for( int scoop : scoops ) {
-        const int chance_to_damage_item = 9;
-        const units::volume max_pickup_volume = parts[scoop].info().size / 10;
-        const std::array<std::string, 4> sound_msgs = {{
-            _("Whirrrr"), _("Ker-chunk"), _("Swish"), _("Cugugugugug")
-        }};
-        sounds::sound( global_pos3() + parts[scoop].precalc[0], rng( 20, 35 ),
-                       random_entry_ref( sound_msgs ) );
-        std::vector<tripoint> parts_points;
-        for( const tripoint &current :
-                 g->m.points_in_radius( global_pos3() + parts[scoop].precalc[0], 1 ) ) {
-            parts_points.push_back( current );
-        }
-        for( const tripoint &position : parts_points ) {
-            g->m.mop_spills( position );
-            if( !g->m.has_items( position ) ) {
-                continue;
-            }
-            item *that_item_there = nullptr;
-            const map_stack q = g->m.i_at( position );
-            if( g->m.has_flag( "SEALED", position) ) {
-                continue;//ignore it. Street sweepers are not known for their ability to harvest crops.
-            }
-            size_t itemdex = 0;
-            for( auto it : q ) {
-                if( it.volume() < max_pickup_volume ) {
-                    that_item_there = g->m.item_from( position, itemdex );
-                    break;
-                }
-                itemdex++;
-            }
-            if( !that_item_there ) {
-                continue;
-            }
-            if( one_in( chance_to_damage_item ) && that_item_there->damage() < that_item_there->max_damage() ) {
-                //The scoop will not destroy the item, but it may damage it a bit.
-                that_item_there->inc_damage( DT_BASH );
-                //The scoop gets a lot louder when breaking an item.
-                sounds::sound( position, rng(10, that_item_there->volume() / units::legacy_volume_factor * 2 + 10),
-                               _("BEEEThump") );
-            }
-            const int battery_deficit = discharge_battery( that_item_there->weight() / 1_gram *
-                                                           -part_epower( scoop ) / rng( 8, 15 ) );
-            if( battery_deficit == 0 && add_item( scoop, *that_item_there ) ) {
-                g->m.i_rem( position, itemdex );
-            } else {
-                break;
-            }
-        }
-    }
-}
-
-void vehicle::alarm() {
-    if( one_in(4) ) {
-        //first check if the alarm is still installed
-        bool found_alarm = has_security_working();
-
-        //if alarm found, make noise, else set alarm disabled
-        if( found_alarm ) {
-            const std::array<std::string, 4> sound_msgs = {{
-                _("WHOOP WHOOP"), _("NEEeu NEEeu NEEeu"), _("BLEEEEEEP"), _("WREEP")
-            }};
-            sounds::sound( global_pos3(), (int) rng(45,80), random_entry_ref( sound_msgs ) );
-            if( one_in(1000) ) {
-                is_alarm_on = false;
-            }
-        } else {
-            is_alarm_on = false;
-        }
-    }
-}
-
-void vehicle::slow_leak()
-{
-    // for each badly damaged tanks (lower than 50% health), leak a small amount
-    for( auto &p : parts ) {
-        auto dmg = double( p.hp() ) / p.info().durability;
-        if( dmg > 0.5 || p.ammo_remaining() <= 0 ) {
-            continue;
-        }
-
-        auto fuel = p.ammo_current();
-        if( fuel != fuel_type_gasoline && fuel != fuel_type_diesel &&
-            fuel != fuel_type_battery && fuel != fuel_type_water ) {
-            continue; // not a liquid fuel or battery
-        }
-
-        int qty = std::max( ( 0.5 - dmg ) * ( 0.5 - dmg) * p.ammo_remaining() / 10, 1.0 );
-
-        // damaged batteries self-discharge without leaking
-        if( fuel != fuel_type_battery ) {
-            item leak( fuel, calendar::turn, qty );
-            point q = coord_translate( p.mount );
-            tripoint dest( global_x() + q.x, global_y() + q.y, smz );
-            g->m.add_item_or_charges( dest, leak );
-        }
-
-        p.ammo_consume( qty, global_part_pos3( p ) );
-    }
-}
-
-void vehicle::thrust( int thd ) {
-    //if vehicle is stopped, set target direction to forward.
-    //ensure it is not skidding. Set turns used to 0.
-    if( velocity == 0 ) {
-        turn_dir = face.dir();
-        move = face;
-        of_turn_carry = 0;
-        last_turn = 0;
-        skidding = false;
-    }
-
-    if( has_part( "STEREO", true ) ) {
-        play_music();
-    }
-
-    if( has_part( "CHIMES", true ) ) {
-        play_chimes();
-    }
-
-    // No need to change velocity
-    if( !thd ) {
-        return;
-    }
-
-    bool pl_ctrl = player_in_control( g->u );
-
-    // No need to change velocity if there are no wheels
-    if( !valid_wheel_config( !floating.empty() ) && velocity == 0 ) {
-        if( pl_ctrl ) {
-            if( floating.empty() ) {
-                add_msg(_("The %s doesn't have enough wheels to move!"), name.c_str());
-            } else {
-                add_msg(_("The %s is too leaky!"), name.c_str());
-            }
-        }
-        return;
-    }
-
-    // Accelerate (true) or brake (false)
-    bool thrusting = true;
-    if( velocity ) {
-       int sgn = (velocity < 0) ? -1 : 1;
-       thrusting = (sgn == thd);
-    }
-
-    // @todo: Pass this as an argument to avoid recalculating
-    float traction = k_traction( g->m.vehicle_wheel_traction( *this ) );
-    int accel = acceleration() * traction;
-    if( thrusting && accel == 0 ) {
-        if( pl_ctrl ) {
-            add_msg( _("The %s is too heavy for its engine(s)!"), name.c_str() );
-        }
-
-        return;
-    }
-
-    int max_vel = max_velocity() * traction;
-    // Get braking power
-    int brake = 30 * k_mass();
-    int brk = abs(velocity) * brake / 100;
-    if (brk < accel) {
-        brk = accel;
-    }
-    if (brk < 10 * 100) {
-        brk = 10 * 100;
-    }
-    //pos or neg if accelerator or brake
-    int vel_inc = ((thrusting) ? accel : brk) * thd;
-    if( thd == -1 && thrusting ) {
-        //accelerate 60% if going backward
-        vel_inc = .6 * vel_inc;
-    }
-
-    // Keep exact cruise control speed
-    if( cruise_on ) {
-        if( thd > 0 ) {
-            vel_inc = std::min( vel_inc, cruise_velocity - velocity );
-        } else {
-            vel_inc = std::max( vel_inc, cruise_velocity - velocity );
-        }
-    }
-
-    //find power ratio used of engines max
-    double load;
-    if( cruise_on ) {
-        load = ((float)abs(vel_inc)) / std::max((thrusting ? accel : brk),1);
-    } else {
-        load = (thrusting ? 1.0 : 0.0);
-    }
-
-    // only consume resources if engine accelerating
-    if (load >= 0.01 && thrusting) {
-        //abort if engines not operational
-        if( total_power () <= 0 || !engine_on || accel == 0 ) {
-            if (pl_ctrl) {
-                if( total_power( false ) <= 0 ) {
-                    add_msg( m_info, _("The %s doesn't have an engine!"), name.c_str() );
-                } else if( has_engine_type( fuel_type_muscle, true ) ) {
-                    add_msg( m_info, _("The %s's mechanism is out of reach!"), name.c_str() );
-                } else if( !engine_on ) {
-                    add_msg( _("The %s's engine isn't on!"), name.c_str() );
-                } else if( traction < 0.01f ) {
-                    add_msg( _("The %s is stuck."), name.c_str() );
-                } else {
-                    add_msg( _("The %s's engine emits a sneezing sound."), name.c_str() );
-                }
-            }
-            cruise_velocity = 0;
-            return;
-        }
-
-        //make noise and consume fuel
-        noise_and_smoke (load);
-        consume_fuel (load);
-
-        //break the engines a bit, if going too fast.
-        int strn = (int) (strain () * strain() * 100);
-        for (size_t e = 0; e < engines.size(); e++){
-            do_engine_damage(e, strn);
-        }
-    }
-
-    //wheels aren't facing the right way to change velocity properly
-    //lower down, since engines should be getting damaged anyway
-    if( skidding ) {
-        return;
-    }
-
-    //change vehicles velocity
-    if( (velocity > 0 && velocity + vel_inc < 0) ||
-        (velocity < 0 && velocity + vel_inc > 0) ) {
-        //velocity within braking distance of 0
-        stop ();
-    } else {
-        // Increase velocity up to max_vel or min_vel, but not above.
-        const int min_vel = -max_vel / 4;
-        if( vel_inc > 0 ) {
-            // Don't allow braking by accelerating (could happen with damaged engines)
-            velocity = std::max( velocity, std::min( velocity + vel_inc, max_vel ) );
-        } else {
-            velocity = std::min( velocity, std::max( velocity + vel_inc, min_vel ) );
-        }
-    }
-}
-
-void vehicle::cruise_thrust (int amount)
-{
-    if( amount == 0 ) {
-        return;
-    }
-    int safe_vel = safe_velocity();
-    int max_vel = max_velocity();
-    int max_rev_vel = -max_vel / 4;
-
-    //if the safe velocity is between the cruise velocity and its next value, set to safe velocity
-    if( (cruise_velocity < safe_vel && safe_vel < (cruise_velocity + amount)) ||
-        (cruise_velocity > safe_vel && safe_vel > (cruise_velocity + amount)) ){
-        cruise_velocity = safe_vel;
-    } else {
-        if (amount < 0 && (cruise_velocity == safe_vel || cruise_velocity == max_vel)){
-            // If coming down from safe_velocity or max_velocity decrease by one so
-            // the rounding below will drop velocity to a multiple of amount.
-            cruise_velocity += -1;
-        } else if( amount > 0 && cruise_velocity == max_rev_vel ) {
-            // If increasing from max_rev_vel, do the opposite.
-            cruise_velocity += 1;
-        } else {
-            // Otherwise just add the amount.
-            cruise_velocity += amount;
-        }
-        // Integer round to lowest multiple of amount.
-        // The result is always equal to the original or closer to zero,
-        // even if negative
-        cruise_velocity = (cruise_velocity / abs(amount)) * abs(amount);
-    }
-    // Can't have a cruise speed faster than max speed
-    // or reverse speed faster than max reverse speed.
-    if (cruise_velocity > max_vel) {
-        cruise_velocity = max_vel;
-    } else if (cruise_velocity < max_rev_vel) {
-        cruise_velocity = max_rev_vel;
-    }
-}
-
-void vehicle::turn( int deg )
-{
-    if (deg == 0) {
-        return;
-    }
-    if (velocity < 0) {
-        deg = -deg;
-    }
-    last_turn = deg;
-    turn_dir += deg;
-    if (turn_dir < 0) {
-        turn_dir += 360;
-    }
-    if (turn_dir >= 360) {
-        turn_dir -= 360;
-    }
-}
-
-void vehicle::stop ()
-{
-    velocity = 0;
-    skidding = false;
-    move = face;
-    last_turn = 0;
-    of_turn_carry = 0;
-}
-
-bool vehicle::collision( std::vector<veh_collision> &colls,
-                         const tripoint &dp,
-                         bool just_detect, bool bash_floor )
-{
-
-    /*
-     * Big TODO:
-     * Rewrite this function so that it has "pre-collision" phase (detection)
-     *  and "post-collision" phase (applying damage).
-     * Then invoke the functions cyclically (pre-post-pre-post-...) until
-     *  velocity == 0 or no collision happens.
-     * Make all post-collisions in a given phase use the same momentum.
-     *
-     * How it works right now: find the first obstacle, then ram it over and over
-     *  until either the obstacle is removed or the vehicle stops.
-     * Bug: when ramming a critter without enough force to send it flying,
-     *  the vehicle will phase into it.
-     */
-
-    if( dp.z != 0 && ( dp.x != 0 || dp.y != 0 ) ) {
-        // Split into horizontal + vertical
-        return collision( colls, tripoint( dp.x, dp.y, 0    ), just_detect, bash_floor ) ||
-               collision( colls, tripoint( 0,    0,    dp.z ), just_detect, bash_floor );
-    }
-
-    if( dp.z == -1 && !bash_floor ) {
-        // First check current level, then the one below if current had no collisions
-        // Bash floors on the current one, but not on the one below.
-        if( collision( colls, tripoint( 0, 0, 0 ), just_detect, true ) ) {
-            return true;
-=======
->>>>>>> ac3885d9
         }
     }
 }
