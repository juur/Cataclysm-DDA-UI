--- conflicted
+++ resolved
@@ -27,10 +27,7 @@
 #include "mtype.h"
 #include "weather.h"
 #include "map_iterator.h"
-<<<<<<< HEAD
-
-=======
->>>>>>> eb473358
+
 #include <fstream>
 #include <sstream>
 #include <stdlib.h>
@@ -104,12 +101,9 @@
  toggle_camera,
  release_remote_control,
  toggle_chimes,
-<<<<<<< HEAD
  toggle_plow,
- toggle_planter
-=======
+ toggle_planter,
  toggle_scoop
->>>>>>> eb473358
 };
 
 class vehicle::turret_ammo_data {
@@ -893,12 +887,9 @@
     bool has_camera_control = false;
     bool has_aisle_lights = false;
     bool has_dome_lights = false;
-<<<<<<< HEAD
     bool has_plow = false;
     bool has_planter = false;
-=======
     bool has_scoop = false;
->>>>>>> eb473358
     for( size_t p = 0; p < parts.size(); p++ ) {
         if (part_flag(p, "CONE_LIGHT")) {
             has_lights = true;
@@ -952,15 +943,12 @@
             } else {
                 has_camera = true;
             }
-<<<<<<< HEAD
         }else if( part_flag(p,"PLOW") ) {
             has_plow = true;
         }else if( part_flag(p,"PLANTER") ){
             has_planter = true;
-=======
         } else if( part_flag(p,"SCOOP") ) {
             has_scoop = true;
->>>>>>> eb473358
         }
     }
 
@@ -1073,17 +1061,15 @@
         menu.addentry( toggle_camera, true, 'M', camera_on ?
                        _("Turn off camera system") : _("Turn on camera system") );
     }
-<<<<<<< HEAD
     if( has_plow ){
         menu.addentry( toggle_plow, true, 'p', _("Toggle Plow"));
     }
     if( has_planter ){
         menu.addentry( toggle_planter, true, 'P', _("Toggle Planter"));
-=======
+    }
     if( has_scoop ) {
         menu.addentry( toggle_scoop, true, 'S', scoop_on ?
                        _("Turn off scoop system") : _("Turn on scoop system") );
->>>>>>> eb473358
     }
     menu.addentry( control_cancel, true, ' ', _("Do nothing") );
 
@@ -3803,12 +3789,15 @@
 
     if( on_map ) {
         update_time();
-<<<<<<< HEAD
         if( planter_on ){
             operate_planter();
         }
-    }
-}
+        if(scoop_on){
+            operate_scoop();
+        }
+    }
+}
+
 void vehicle::operate_planter(){
     std::vector<int> planters = all_parts_with_feature("PLANTER");
     for( int planter_id : planters ){
@@ -3825,11 +3814,7 @@
                         i = v.erase(i);
                     }
                 }
-             }
-=======
-        if(scoop_on){
-            operate_scoop();
-        }
+       }
     }
 }
 
@@ -3882,7 +3867,6 @@
                 break;
             }
         }
->>>>>>> eb473358
     }
 }
 void vehicle::alarm(){
