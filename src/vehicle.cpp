--- conflicted
+++ resolved
@@ -537,59 +537,10 @@
             if( damage_size == 0 ) {
                 dist = 1.0f;
             }
-<<<<<<< HEAD
-        }
-        refresh();
-    } );
-}
-
-void vehicle::set_electronics_menu_options( std::vector<uimenu_entry> &options,
-                                   std::vector<std::function<void()>> &actions )
-{
-    auto add_toggle = [&]( const std::string & name, char key, const std::string & flag ) {
-        add_toggle_to_opts( options, actions, name, key, flag );
-    };
-    add_toggle( _( "reactor" ), keybind( "TOGGLE_REACTOR" ), "REACTOR" );
-    add_toggle( _( "headlights" ), keybind( "TOGGLE_HEADLIGHT" ), "CONE_LIGHT" );
-    add_toggle( _( "overhead lights" ), keybind( "TOGGLE_OVERHEAD_LIGHT" ), "CIRCLE_LIGHT" );
-    add_toggle( _( "aisle lights" ), keybind( "TOGGLE_AISLE_LIGHT" ), "AISLE_LIGHT" );
-    add_toggle( _( "dome lights" ), keybind( "TOGGLE_DOME_LIGHT" ), "DOME_LIGHT" );
-    add_toggle( _( "atomic lights" ), keybind( "TOGGLE_ATOMIC_LIGHT" ), "ATOMIC_LIGHT" );
-    add_toggle( _( "stereo" ), keybind( "TOGGLE_STEREO" ), "STEREO" );
-    add_toggle( _( "chimes" ), keybind( "TOGGLE_CHIMES" ), "CHIMES" );
-    add_toggle( _( "fridge" ), keybind( "TOGGLE_FRIDGE" ), "FRIDGE" );
-    add_toggle( _( "freezer" ), keybind( "TOGGLE_FREEZER" ), "FREEZER" );
-    add_toggle( _( "recharger" ), keybind( "TOGGLE_RECHARGER" ), "RECHARGE" );
-    add_toggle( _( "plow" ), keybind( "TOGGLE_PLOW" ), "PLOW" );
-    add_toggle( _( "reaper" ), keybind( "TOGGLE_REAPER" ), "REAPER" );
-    add_toggle( _( "planter" ), keybind( "TOGGLE_PLANTER" ), "PLANTER" );
-    add_toggle( _( "rockwheel" ), keybind( "TOGGLE_PLOW" ), "ROCKWHEEL" );
-    add_toggle( _( "scoop" ), keybind( "TOGGLE_SCOOP" ), "SCOOP" );
-    add_toggle( _( "water purifier" ), keybind( "TOGGLE_WATER_PURIFIER" ), "WATER_PURIFIER" );
-
-    if( has_part( "DOOR_MOTOR" ) ) {
-        options.emplace_back( _( "Toggle doors" ), keybind( "TOGGLE_DOORS" ) );
-        actions.push_back( [&] { control_doors(); refresh(); } );
-    }
-
-    if( camera_on || ( has_part( "CAMERA" ) && has_part( "CAMERA_CONTROL" ) ) ) {
-        options.emplace_back( camera_on ?  _( "Turn off camera system" ) : _( "Turn on camera system" ),
-                              keybind( "TOGGLE_CAMERA" ) );
-        actions.push_back( [&] {
-            if( camera_on ) {
-                camera_on = false;
-                add_msg( _( "Camera system disabled" ) );
-            } else if( fuel_left( fuel_type_battery, true ) ) {
-                camera_on = true;
-                add_msg( _( "Camera system enabled" ) );
-            } else {
-                add_msg( _( "Camera system won't turn on" ) );
-=======
             //Everywhere else, drop by 10-120% of max HP (anything over 100 = broken)
             if( mod_hp( part, 0 - ( rng_float( hp_percent_loss_min * dist,
                                                hp_percent_loss_max * dist ) * part.info().durability ), DT_BASH ) ) {
                 part.ammo_unset();
->>>>>>> 73c02770
             }
         }
 
