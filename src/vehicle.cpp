#include "vehicle.h" // IWYU pragma: associated
#include "vpart_position.h" // IWYU pragma: associated
#include "vpart_range.h" // IWYU pragma: associated

#include <algorithm>
#include <array>
#include <cassert>
#include <complex>
#include <cmath>
#include <cstdlib>
#include <numeric>
#include <queue>
#include <set>
#include <sstream>
#include <unordered_map>
#include <memory>
#include <list>

#include "avatar.h"
#include "bionics.h"
#include "cata_utility.h"
#include "clzones.h"
#include "colony.h"
#include "coordinate_conversions.h"
#include "debug.h"
#include "event_bus.h"
#include "explosion.h"
#include "game.h"
#include "item.h"
#include "item_group.h"
#include "itype.h"
#include "json.h"
#include "map.h"
#include "map_iterator.h"
#include "mapbuffer.h"
#include "mapdata.h"
#include "messages.h"
#include "npc.h"
#include "output.h"
#include "overmapbuffer.h"
#include "sounds.h"
#include "string_formatter.h"
#include "string_input_popup.h"
#include "submap.h"
#include "translations.h"
#include "veh_type.h"
#include "vehicle_selector.h"
#include "weather.h"
#include "field.h"
#include "math_defines.h"
#include "pimpl.h"
#include "player.h"
#include "player_activity.h"
#include "pldata.h"
#include "rng.h"
#include "weather_gen.h"
#include "options.h"
#include "enums.h"
#include "monster.h"
#include "cata_string_consts.h"
/*
 * Speed up all those if ( blarg == "structure" ) statements that are used everywhere;
 *   assemble "structure" once here instead of repeatedly later.
 */

static bool is_sm_tile_outside( const tripoint &real_global_pos );
static bool is_sm_tile_over_water( const tripoint &real_global_pos );

// 1 kJ per battery charge
const int bat_energy_j = 1000;
//

// For reference what each function is supposed to do, see their implementation in
// @ref DefaultRemovePartHandler. Add compatible code for it into @ref MapgenRemovePartHandler,
// if needed.
class RemovePartHandler
{
    public:
        virtual ~RemovePartHandler() = default;

        virtual void unboard( const tripoint &loc ) = 0;
        virtual void add_item_or_charges( const tripoint &loc, item it ) = 0;
        virtual void set_transparency_cache_dirty( int z ) = 0;
        virtual void removed( vehicle &veh, int part ) = 0;
        virtual void spawn_animal_from_part( item &base, const tripoint &loc ) = 0;
};

class DefaultRemovePartHandler : public RemovePartHandler
{
    public:
        ~DefaultRemovePartHandler() override = default;

        void unboard( const tripoint &loc ) override {
            g->m.unboard_vehicle( loc );
        }
        void add_item_or_charges( const tripoint &loc, item it ) override {
            g->m.add_item_or_charges( loc, std::move( it ) );
        }
        void set_transparency_cache_dirty( const int z ) override {
            g->m.set_transparency_cache_dirty( z );
        }
        void removed( vehicle &veh, const int part ) override {
            // If the player is currently working on the removed part, stop them as it's futile now.
            const player_activity &act = g->u.activity;
            if( act.id() == ACT_VEHICLE && act.moves_left > 0 && act.values.size() > 6 ) {
                if( veh_pointer_or_null( g->m.veh_at( tripoint( act.values[0], act.values[1],
                                                      g->u.posz() ) ) ) == &veh ) {
                    if( act.values[6] >= part ) {
                        g->u.cancel_activity();
                        add_msg( m_info, _( "The vehicle part you were working on has gone!" ) );
                    }
                }
            }
            // TODO: maybe do this for all the nearby NPCs as well?

            if( g->u.get_grab_type() == OBJECT_VEHICLE && g->u.grab_point == veh.global_part_pos3( part ) ) {
                if( veh.parts_at_relative( veh.parts[part].mount, false ).empty() ) {
                    add_msg( m_info, _( "The vehicle part you were holding has been destroyed!" ) );
                    g->u.grab( OBJECT_NONE );
                }
            }

            g->m.dirty_vehicle_list.insert( &veh );
        }
        void spawn_animal_from_part( item &base, const tripoint &loc ) override {
            base.release_monster( loc, 1 );
        }
};

class MapgenRemovePartHandler : public RemovePartHandler
{
    private:
        map &m;

    public:
        MapgenRemovePartHandler( map &m ) : m( m ) { }

        ~MapgenRemovePartHandler() override = default;

        void unboard( const tripoint &/*loc*/ ) override {
            debugmsg( "Tried to unboard during mapgen!" );
            // Ignored. Will almost certainly not be called anyway, because
            // there are no creatures that could have been mounted during mapgen.
        }
        void add_item_or_charges( const tripoint &loc, item it ) override {
            if( !m.inbounds( loc ) ) {
                debugmsg( "Tried to put item %s on invalid tile %d,%d,%d during mapgen!", it.tname(), loc.x, loc.y,
                          loc.z );
                tripoint copy = loc;
                m.clip_to_bounds( copy );
                assert( m.inbounds( copy ) ); // prevent infinite recursion
                add_item_or_charges( copy, std::move( it ) );
                return;
            }
            m.add_item_or_charges( loc, std::move( it ) );
        }
        void set_transparency_cache_dirty( const int /*z*/ ) override {
            // Ignored for now. We don't initialize the transparency cache in mapgen anyway.
        }
        void removed( vehicle &veh, const int /*part*/ ) override {
            // TODO: check if this is necessary, it probably isn't during mapgen
            m.dirty_vehicle_list.insert( &veh );
        }
        void spawn_animal_from_part( item &/*base*/, const tripoint &/*loc*/ ) override {
            debugmsg( "Tried to spawn animal from vehicle part during mapgen!" );
            // Ignored. The base item will not be changed and will spawn as is:
            // still containing the animal.
            // This should not happen during mapgen anyway.
            // TODO: *if* this actually happens: create a spawn point for the animal instead.
        }
};

// Vehicle stack methods.
vehicle_stack::iterator vehicle_stack::erase( vehicle_stack::const_iterator it )
{
    return myorigin->remove_item( part_num, it );
}

void vehicle_stack::insert( const item &newitem )
{
    myorigin->add_item( part_num, newitem );
}

units::volume vehicle_stack::max_volume() const
{
    if( myorigin->part_flag( part_num, "CARGO" ) && !myorigin->parts[part_num].is_broken() ) {
        // Set max volume for vehicle cargo to prevent integer overflow
        return std::min( myorigin->parts[part_num].info().size, 10000_liter );
    }
    return 0_ml;
}

// Vehicle class methods.

vehicle::vehicle( const vproto_id &type_id, int init_veh_fuel,
                  int init_veh_status ): type( type_id )
{
    turn_dir = 0;
    face.init( 0 );
    move.init( 0 );
    of_turn_carry = 0;

    if( !type.str().empty() && type.is_valid() ) {
        const vehicle_prototype &proto = type.obj();
        // Copy the already made vehicle. The blueprint is created when the json data is loaded
        // and is guaranteed to be valid (has valid parts etc.).
        *this = *proto.blueprint;
        init_state( init_veh_fuel, init_veh_status );
    }
    precalc_mounts( 0, pivot_rotation[0], pivot_anchor[0] );
    refresh();
}

vehicle::vehicle() : vehicle( vproto_id() )
{
    sm_pos = tripoint_zero;
}

vehicle::~vehicle() = default;

bool vehicle::player_in_control( const player &p ) const
{
    // Debug switch to prevent vehicles from skidding
    // without having to place the player in them.
    if( tags.count( "IN_CONTROL_OVERRIDE" ) ) {
        return true;
    }

    const optional_vpart_position vp = g->m.veh_at( p.pos() );
    if( vp && &vp->vehicle() == this &&
        ( ( part_with_feature( vp->part_index(), "CONTROL_ANIMAL", true ) >= 0 &&
            has_engine_type( fuel_type_animal, false ) && has_harnessed_animal() ) ||
          ( part_with_feature( vp->part_index(), VPFLAG_CONTROLS, false ) >= 0 ) ) &&
        p.controlling_vehicle ) {
        return true;
    }

    return remote_controlled( p );
}

bool vehicle::remote_controlled( const player &p ) const
{
    vehicle *veh = g->remoteveh();
    if( veh != this ) {
        return false;
    }

    for( const vpart_reference &vp : get_avail_parts( "REMOTE_CONTROLS" ) ) {
        if( rl_dist( p.pos(), vp.pos() ) <= 40 ) {
            return true;
        }
    }

    add_msg( m_bad, _( "Lost connection with the vehicle due to distance!" ) );
    g->setremoteveh( nullptr );
    return false;
}

/** Checks all parts to see if frames are missing (as they might be when
 * loading from a game saved before the vehicle construction rules overhaul). */
void vehicle::add_missing_frames()
{
    static const vpart_id frame_id( "frame_vertical" );
    //No need to check the same spot more than once
    std::set<point> locations_checked;
    for( auto &i : parts ) {
        if( locations_checked.count( i.mount ) != 0 ) {
            continue;
        }
        locations_checked.insert( i.mount );

        bool found = false;
        for( auto &elem : parts_at_relative( i.mount, false ) ) {
            if( part_info( elem ).location == part_location_structure ) {
                found = true;
                break;
            }
        }
        if( !found ) {
            // Install missing frame
            parts.emplace_back( frame_id, i.mount, item( frame_id->item ) );
        }
    }
}

// Called when loading a vehicle that predates steerable wheels.
// Tries to convert some wheels to steerable versions on the front axle.
void vehicle::add_steerable_wheels()
{
    int axle = INT_MIN;
    std::vector< std::pair<int, vpart_id> > wheels;

    // Find wheels that have steerable versions.
    // Convert the wheel(s) with the largest x value.
    for( const vpart_reference &vp : get_all_parts() ) {
        if( vp.has_feature( "STEERABLE" ) || vp.has_feature( "TRACKED" ) ) {
            // Has a wheel that is inherently steerable
            // (e.g. unicycle, casters), this vehicle doesn't
            // need conversion.
            return;
        }

        if( vp.mount().x < axle ) {
            // there is another axle in front of this
            continue;
        }

        if( vp.has_feature( VPFLAG_WHEEL ) ) {
            vpart_id steerable_id( vp.info().get_id().str() + "_steerable" );
            if( steerable_id.is_valid() ) {
                // We can convert this.
                if( vp.mount().x != axle ) {
                    // Found a new axle further forward than the
                    // existing one.
                    wheels.clear();
                    axle = vp.mount().x;
                }

                wheels.push_back( std::make_pair( static_cast<int>( vp.part_index() ), steerable_id ) );
            }
        }
    }

    // Now convert the wheels to their new types.
    for( auto &wheel : wheels ) {
        parts[ wheel.first ].id = wheel.second;
    }
}

void vehicle::init_state( int init_veh_fuel, int init_veh_status )
{
    // vehicle parts excluding engines are by default turned off
    for( auto &pt : parts ) {
        pt.enabled = pt.base.is_engine();
    }

    bool destroySeats = false;
    bool destroyControls = false;
    bool destroyTank = false;
    bool destroyEngine = false;
    bool destroyTires = false;
    bool blood_covered = false;
    bool blood_inside = false;
    bool has_no_key = false;
    bool destroyAlarm = false;

    // More realistically it should be -5 days old
    last_update = 0;

    // veh_fuel_multiplier is percentage of fuel
    // 0 is empty, 100 is full tank, -1 is random 7% to 35%
    int veh_fuel_mult = init_veh_fuel;
    if( init_veh_fuel == - 1 ) {
        veh_fuel_mult = rng( 1, 7 );
    }
    if( init_veh_fuel > 100 ) {
        veh_fuel_mult = 100;
    }

    // veh_status is initial vehicle damage
    // -1 = light damage (DEFAULT)
    //  0 = undamaged
    //  1 = disabled, destroyed tires OR engine
    int veh_status = -1;
    if( init_veh_status == 0 ) {
        veh_status = 0;
    }
    if( init_veh_status == 1 ) {
        int rand = rng( 1, 100 );
        veh_status = 1;

        if( rand <= 5 ) {          //  seats are destroyed 5%
            destroySeats = true;
        } else if( rand <= 15 ) {  // controls are destroyed 10%
            destroyControls = true;
            veh_fuel_mult += rng( 0, 7 );   // add 0-7% more fuel if controls are destroyed
        } else if( rand <= 23 ) {  // battery, minireactor or gasoline tank are destroyed 8%
            destroyTank = true;
        } else if( rand <= 29 ) {  // engine are destroyed 6%
            destroyEngine = true;
            veh_fuel_mult += rng( 3, 12 );  // add 3-12% more fuel if engine is destroyed
        } else if( rand <= 66 ) {  // tires are destroyed 37%
            destroyTires = true;
            veh_fuel_mult += rng( 0, 18 );  // add 0-18% more fuel if tires are destroyed
        } else {                   // vehicle locked 34%
            has_no_key = true;
        }
    }
    // if locked, 16% chance something damaged
    if( one_in( 6 ) && has_no_key ) {
        if( one_in( 3 ) ) {
            destroyTank = true;
        } else if( one_in( 2 ) ) {
            destroyEngine = true;
        } else {
            destroyTires = true;
        }
    } else if( !one_in( 3 ) ) {
        //most cars should have a destroyed alarm
        destroyAlarm = true;
    }

    //Provide some variety to non-mint vehicles
    if( veh_status != 0 ) {
        //Leave engine running in some vehicles, if the engine has not been destroyed
        //chance decays from 1 in 4 vehicles on day 0 to 1 in (day + 4) in the future.
        int current_day = std::max( to_days<int>( calendar::turn - calendar::turn_zero ), 0 );
        if( veh_fuel_mult > 0 && !empty( get_avail_parts( "ENGINE" ) ) &&
            one_in( current_day + 4 ) && !destroyEngine && !has_no_key &&
            has_engine_type_not( fuel_type_muscle, true ) ) {
            engine_on = true;
        }

        auto light_head  = one_in( 20 );
        auto light_whead  = one_in( 20 ); // wide-angle headlight
        auto light_dome  = one_in( 16 );
        auto light_aisle = one_in( 8 );
        auto light_hoverh = one_in( 4 ); // half circle overhead light
        auto light_overh = one_in( 4 );
        auto light_atom  = one_in( 2 );
        for( auto &pt : parts ) {
            if( pt.has_flag( VPFLAG_CONE_LIGHT ) ) {
                pt.enabled = light_head;
            } else if( pt.has_flag( VPFLAG_WIDE_CONE_LIGHT ) ) {
                pt.enabled = light_whead;
            } else if( pt.has_flag( VPFLAG_DOME_LIGHT ) ) {
                pt.enabled = light_dome;
            } else if( pt.has_flag( VPFLAG_AISLE_LIGHT ) ) {
                pt.enabled = light_aisle;
            } else if( pt.has_flag( VPFLAG_HALF_CIRCLE_LIGHT ) ) {
                pt.enabled = light_hoverh;
            } else if( pt.has_flag( VPFLAG_CIRCLE_LIGHT ) ) {
                pt.enabled = light_overh;
            } else if( pt.has_flag( VPFLAG_ATOMIC_LIGHT ) ) {
                pt.enabled = light_atom;
            }
        }

        if( one_in( 10 ) ) {
            blood_covered = true;
        }

        if( one_in( 8 ) ) {
            blood_inside = true;
        }

        for( const vpart_reference &vp : get_parts_including_carried( "FRIDGE" ) ) {
            vp.part().enabled = true;
        }

        for( const vpart_reference &vp : get_parts_including_carried( "FREEZER" ) ) {
            vp.part().enabled = true;
        }

        for( const vpart_reference &vp : get_parts_including_carried( "WATER_PURIFIER" ) ) {
            vp.part().enabled = true;
        }
    }

    cata::optional<point> blood_inside_pos;
    for( const vpart_reference &vp : get_all_parts() ) {
        const size_t p = vp.part_index();
        vehicle_part &pt = vp.part();

        if( vp.has_feature( VPFLAG_REACTOR ) ) {
            // De-hardcoded reactors. Should always start active
            pt.enabled = true;
        }

        if( pt.is_reactor() ) {
            if( veh_fuel_mult == 100 ) { // Mint condition vehicle
                pt.ammo_set( "plut_cell", pt.ammo_capacity() );
            } else if( one_in( 2 ) && veh_fuel_mult > 0 ) { // Randomize charge a bit
                pt.ammo_set( "plut_cell", pt.ammo_capacity() * ( veh_fuel_mult + rng( 0, 10 ) ) / 100 );
            } else if( one_in( 2 ) && veh_fuel_mult > 0 ) {
                pt.ammo_set( "plut_cell", pt.ammo_capacity() * ( veh_fuel_mult - rng( 0, 10 ) ) / 100 );
            } else {
                pt.ammo_set( "plut_cell", pt.ammo_capacity() * veh_fuel_mult / 100 );
            }
        }

        if( pt.is_battery() ) {
            if( veh_fuel_mult == 100 ) { // Mint condition vehicle
                pt.ammo_set( "battery", pt.ammo_capacity() );
            } else if( one_in( 2 ) && veh_fuel_mult > 0 ) { // Randomize battery ammo a bit
                pt.ammo_set( "battery", pt.ammo_capacity() * ( veh_fuel_mult + rng( 0, 10 ) ) / 100 );
            } else if( one_in( 2 ) && veh_fuel_mult > 0 ) {
                pt.ammo_set( "battery", pt.ammo_capacity() * ( veh_fuel_mult - rng( 0, 10 ) ) / 100 );
            } else {
                pt.ammo_set( "battery", pt.ammo_capacity() * veh_fuel_mult / 100 );
            }
        }

        if( pt.is_tank() && type->parts[p].fuel != "null" ) {
            int qty = pt.ammo_capacity() * veh_fuel_mult / 100;
            qty *= std::max( item::find_type( type->parts[p].fuel )->stack_size, 1 );
            qty /= to_milliliter( units::legacy_volume_factor );
            pt.ammo_set( type->parts[ p ].fuel, qty );
        } else if( pt.is_fuel_store() && type->parts[p].fuel != "null" ) {
            int qty = pt.ammo_capacity() * veh_fuel_mult / 100;
            pt.ammo_set( type->parts[ p ].fuel, qty );
        }

        if( vp.has_feature( "OPENABLE" ) ) { // doors are closed
            if( !pt.open && one_in( 4 ) ) {
                open( p );
            }
        }
        if( vp.has_feature( "BOARDABLE" ) ) {   // no passengers
            pt.remove_flag( vehicle_part::passenger_flag );
        }

        // initial vehicle damage
        if( veh_status == 0 ) {
            // Completely mint condition vehicle
            set_hp( pt, vp.info().durability );
        } else {
            //a bit of initial damage :)
            //clamp 4d8 to the range of [8,20]. 8=broken, 20=undamaged.
            int broken = 8;
            int unhurt = 20;
            int roll = dice( 4, 8 );
            if( roll < unhurt ) {
                if( roll <= broken ) {
                    set_hp( pt, 0 );
                    pt.ammo_unset(); //empty broken batteries and fuel tanks
                } else {
                    set_hp( pt, ( roll - broken ) / static_cast<double>( unhurt - broken ) * vp.info().durability );
                }
            } else {
                set_hp( pt, vp.info().durability );
            }

            if( vp.has_feature( VPFLAG_ENGINE ) ) {
                // If possible set an engine fault rather than destroying the engine outright
                if( destroyEngine && pt.faults_potential().empty() ) {
                    set_hp( pt, 0 );
                } else if( destroyEngine || one_in( 3 ) ) {
                    do {
                        pt.fault_set( random_entry( pt.faults_potential() ) );
                    } while( one_in( 3 ) );
                }

            } else if( ( destroySeats && ( vp.has_feature( "SEAT" ) || vp.has_feature( "SEATBELT" ) ) ) ||
                       ( destroyControls && ( vp.has_feature( "CONTROLS" ) || vp.has_feature( "SECURITY" ) ) ) ||
                       ( destroyAlarm && vp.has_feature( "SECURITY" ) ) ) {
                set_hp( pt, 0 );
            }

            // Fuel tanks should be emptied as well
            if( destroyTank && pt.is_fuel_store() ) {
                set_hp( pt, 0 );
                pt.ammo_unset();
            }

            //Solar panels have 25% of being destroyed
            if( vp.has_feature( "SOLAR_PANEL" ) && one_in( 4 ) ) {
                set_hp( pt, 0 );
            }

            /* Bloodsplatter the front-end parts. Assume anything with x > 0 is
            * the "front" of the vehicle (since the driver's seat is at (0, 0).
            * We'll be generous with the blood, since some may disappear before
            * the player gets a chance to see the vehicle. */
            if( blood_covered && vp.mount().x > 0 ) {
                if( one_in( 3 ) ) {
                    //Loads of blood. (200 = completely red vehicle part)
                    pt.blood = rng( 200, 600 );
                } else {
                    //Some blood
                    pt.blood = rng( 50, 200 );
                }
            }

            if( blood_inside ) {
                // blood is splattered around (blood_inside_pos),
                // coordinates relative to mount point; the center is always a seat
                if( blood_inside_pos ) {
                    const int distSq = std::pow( blood_inside_pos->x - vp.mount().x, 2 ) +
                                       std::pow( blood_inside_pos->y - vp.mount().y, 2 );
                    if( distSq <= 1 ) {
                        pt.blood = rng( 200, 400 ) - distSq * 100;
                    }
                } else if( vp.has_feature( "SEAT" ) ) {
                    // Set the center of the bloody mess inside
                    blood_inside_pos.emplace( vp.mount() );
                }
            }
        }
        //sets the vehicle to locked, if there is no key and an alarm part exists
        if( vp.has_feature( "SECURITY" ) && has_no_key && pt.is_available() ) {
            is_locked = true;

            if( one_in( 2 ) ) {
                // if vehicle has immobilizer 50% chance to add additional fault
                pt.fault_set( fault_immobiliser );
            }
        }
    }
    // destroy tires until the vehicle is not drivable
    if( destroyTires && !wheelcache.empty() ) {
        int tries = 0;
        while( valid_wheel_config() && tries < 100 ) {
            // wheel config is still valid, destroy the tire.
            set_hp( parts[random_entry( wheelcache )], 0 );
            tries++;
        }
    }

    invalidate_mass();
}

void vehicle::activate_animal_follow()
{
    for( size_t e = 0; e < parts.size(); e++ ) {
        const vehicle_part &vp = parts[ e ];
        if( vp.info().fuel_type == fuel_type_animal ) {
            monster *mon = get_pet( e );
            if( mon && mon->has_effect( effect_harnessed ) ) {
                parts[ e ].enabled = true;
                is_following = true;
                engine_on = true;
            }
        } else {
            parts[ e ].enabled = false;
        }
    }
    refresh();
}

void vehicle::autopilot_patrol()
{
    /** choose one single zone ( multiple zones too complex for now )
     * choose a point at the far edge of the zone
     * the edge chosen is the edge that is smaller, therefore the longer side
     * of the rectangle is the one the vehicle drives mostly parallel too.
     * if its  perfect square then choose a point that is on any edge that the
     * vehicle is not currently at
     * drive to that point.
     * then once arrived, choose a random opposite point of the zone.
     * this should ( in a simple fashion ) cause a patrolling behavior
     * in a criss-cross fashion.
     * in an auto-tractor, this would eventually cover the entire rectangle.
     */
    // if we are close to a waypoint, then return to come back to this function next turn.
    if( autodrive_local_target != tripoint_zero ) {
        if( rl_dist( g->m.getabs( global_pos3() ), autodrive_local_target ) <= 3 ) {
            autodrive_local_target = tripoint_zero;
            return;
        }
        if( !g->m.inbounds( g->m.getlocal( autodrive_local_target ) ) ) {
            autodrive_local_target = tripoint_zero;
            is_patrolling = false;
            return;
        }
        drive_to_local_target( autodrive_local_target, false );
        return;
    }
    zone_manager &mgr = zone_manager::get_manager();
    const auto &zone_src_set = mgr.get_near( zone_type_id( "VEHICLE_PATROL" ),
                               g->m.getabs( global_pos3() ), 60 );
    if( zone_src_set.empty() ) {
        is_patrolling = false;
        return;
    }
    // get corners.
    tripoint min;
    tripoint max;
    for( const tripoint &box : zone_src_set ) {
        if( min == tripoint_zero ) {
            min = box;
            max = box;
            continue;
        }
        min.x = std::min( box.x, min.x );
        min.y = std::min( box.y, min.y );
        min.z = std::min( box.z, min.z );
        max.x = std::max( box.x, max.x );
        max.y = std::max( box.y, max.y );
        max.z = std::max( box.z, max.z );
    }
    const bool x_side = ( max.x - min.x ) < ( max.y - min.y );
    const int point_along = x_side ? rng( min.x, max.x ) : rng( min.y, max.y );
    const tripoint max_tri = x_side ? tripoint( point_along, max.y, min.z ) : tripoint( max.x,
                             point_along,
                             min.z );
    const tripoint min_tri = x_side ? tripoint( point_along, min.y, min.z ) : tripoint( min.x,
                             point_along,
                             min.z );
    tripoint chosen_tri = min_tri;
    if( rl_dist( max_tri, g->m.getabs( global_pos3() ) ) >= rl_dist( min_tri,
            g->m.getabs( global_pos3() ) ) ) {
        chosen_tri = max_tri;
    }
    autodrive_local_target = chosen_tri;
    drive_to_local_target( autodrive_local_target, false );
}

std::set<point> vehicle::immediate_path( int rotate )
{
    std::set<point> points_to_check;
    const int distance_to_check = 10 + ( velocity / 800 );
    int adjusted_angle = ( face.dir() + rotate ) % 360;
    if( adjusted_angle < 0 ) {
        adjusted_angle += 360;
    }
    // clamp to multiples of 15.
    adjusted_angle = ( ( adjusted_angle + 15 / 2 ) / 15 ) * 15;
    tileray collision_vector;
    collision_vector.init( adjusted_angle );
    point top_left_actual = global_pos3().xy() + coord_translate( front_left );
    point top_right_actual = global_pos3().xy() + coord_translate( front_right );
    std::vector<point> front_row = line_to( g->m.getabs( top_left_actual ),
                                            g->m.getabs( top_right_actual ) );
    for( const point &elem : front_row ) {
        for( int i = 0; i < distance_to_check; ++i ) {
            collision_vector.advance( i );
            point point_to_add = elem + point( collision_vector.dx(), collision_vector.dy() );
            points_to_check.emplace( point_to_add );
        }
    }
    collision_check_points = points_to_check;
    return points_to_check;
}

void vehicle::stop_autodriving()
{
    if( !is_autodriving && !is_patrolling && !is_following ) {
        return;
    }
    if( velocity > 0 ) {
        if( is_patrolling || is_following ) {
            autodrive( 0, 10 );
        } else {
            pldrive( point( 0, 10 ) );
        }
    }
    is_autodriving = false;
    is_patrolling = false;
    is_following = false;
    autopilot_on = false;
    autodrive_local_target = tripoint_zero;
    collision_check_points.clear();
}

void vehicle::drive_to_local_target( const tripoint &target, bool follow_protocol )
{
    if( follow_protocol && g->u.in_vehicle ) {
        stop_autodriving();
        return;
    }
    refresh();
    tripoint vehpos = g->m.getabs( global_pos3() );
    double angle = get_angle_from_targ( target );
    // now we got the angle to the target, we can work out when we are heading towards disaster.
    // Check the tileray in the direction we need to head towards.
    std::set<point> points_to_check = immediate_path( angle );
    bool stop = false;

    for( const point &pt_elem : points_to_check ) {
        point elem = g->m.getlocal( pt_elem );
        if( stop ) {
            break;
        }
        const optional_vpart_position ovp = g->m.veh_at( tripoint( elem, sm_pos.z ) );
        if( g->m.impassable_ter_furn( tripoint( elem, sm_pos.z ) ) || ( ovp &&
                &ovp->vehicle() != this ) ) {
            stop = true;
            break;
        }
        if( elem == g->u.pos().xy() ) {
            if( follow_protocol || g->u.in_vehicle ) {
                continue;
            } else {
                stop = true;
                break;
            }
        }
        bool its_a_pet = false;
        if( g->critter_at( tripoint( elem, sm_pos.z ) ) ) {
            npc *guy = g->critter_at<npc>( tripoint( elem, sm_pos.z ) );
            if( guy && !guy->in_vehicle ) {
                stop = true;
                break;
            }
            for( const auto &p : parts ) {
                monster *mon = get_pet( index_of_part( &p ) );
                if( mon && mon->pos().xy() == elem ) {
                    its_a_pet = true;
                    break;
                }
            }
            if( !its_a_pet ) {
                stop = true;
                break;
            }
        }
    }
    if( stop ) {
        if( autopilot_on ) {
            sounds::sound( global_pos3(), 30, sounds::sound_t::alert,
                           string_format( _( "the %s emitting a beep and saying \"Obstacle detected!\"" ),
                                          name ) );
        }
        if( velocity > 0 ) {
            follow_protocol ||
            is_patrolling ? autodrive( 0, 10 ) : pldrive( point( 0, 10 ) );
        }
        stop_autodriving();
        return;
    }
    int turn_x = 0;
    if( angle > 10.0 && angle <= 45.0 ) {
        turn_x = 1;
    } else if( angle > 45.0 && angle <= 90.0 ) {
        turn_x = 3;
    } else if( angle > 90.0 && angle < 180.0 ) {
        turn_x = 4;
    } else if( angle < -10.0 && angle >= -45.0 ) {
        turn_x = -1;
    } else if( angle < -45.0 && angle >= -90.0 ) {
        turn_x = -3;
    } else if( angle < -90.0 && angle > -180.0 ) {
        turn_x = -4;
        // edge case of being exactly on the button for the target.
        // just keep driving, the next path point will be picked up.
    } else if( ( angle == 180 || angle == -180 ) && vehpos == target ) {
        turn_x = 0;
    }
    int accel_y = 0;
    // best to cruise around at a safe velocity or 40mph, whichever is lowest
    // accelerate when it doesn't need to turn.
    // when following player, take distance to player into account.
    // we really want to avoid running the player over.
    int safe_player_follow_speed = 400;
    if( g->u.movement_mode_is( CMM_RUN ) ) {
        safe_player_follow_speed = 800;
    } else if( g->u.movement_mode_is( CMM_CROUCH ) ) {
        safe_player_follow_speed = 200;
    }
    if( follow_protocol ) {
        if( ( ( turn_x > 0 || turn_x < 0 ) && velocity > safe_player_follow_speed ) ||
            rl_dist( vehpos, g->m.getabs( g->u.pos() ) ) < 7 + ( ( mount_max.y * 3 ) + 4 ) ) {
            accel_y = 1;
        }
        if( ( velocity < std::min( safe_velocity(), safe_player_follow_speed ) && turn_x == 0 &&
              rl_dist( vehpos, g->m.getabs( g->u.pos() ) ) > 10 + ( ( mount_max.y * 3 ) + 4 ) ) ||
            velocity < 100 ) {
            accel_y = -1;
        }
    } else {
        if( ( turn_x > 0 || turn_x < 0 ) && velocity > 1000 ) {
            accel_y = 1;
        }
        if( ( velocity < std::min( safe_velocity(), 32 * 100 ) && turn_x == 0 ) || velocity < 500 ) {
            accel_y = -1;
        }
        if( is_patrolling && velocity > 400 ) {
            accel_y = 1;
        }
    }
    follow_protocol ||
    is_patrolling ? autodrive( turn_x, accel_y ) : pldrive( point( turn_x, accel_y ) );
}

double vehicle::get_angle_from_targ( const tripoint &targ )
{
    tripoint vehpos = g->m.getabs( global_pos3() );
    rl_vec2d facevec = face_vec();
    point rel_pos_target = targ.xy() - vehpos.xy();
    rl_vec2d targetvec = rl_vec2d( rel_pos_target.x, rel_pos_target.y );
    // cross product
    double crossy = ( facevec.x * targetvec.y ) - ( targetvec.x * facevec.y );
    // dot product.
    double dotx = ( facevec.x * targetvec.x ) + ( facevec.y * targetvec.y );

    return atan2( crossy, dotx ) * 180 / M_PI;
}

void vehicle::do_autodrive()
{
    if( omt_path.empty() ) {
        stop_autodriving();
    }
    tripoint vehpos = global_pos3();
    tripoint veh_omt_pos = ms_to_omt_copy( g->m.getabs( vehpos ) );
    // we're at or close to the waypoint, pop it out and look for the next one.
    if( ( is_autodriving && !g->u.omt_path.empty() && !omt_path.empty() ) &&
        veh_omt_pos == omt_path.back() ) {
        g->u.omt_path.pop_back();
        omt_path.pop_back();
    }
    if( omt_path.empty() ) {
        stop_autodriving();
        return;
    }

    point omt_diff = omt_path.back().xy() - veh_omt_pos.xy();
    if( omt_diff.x > 3 || omt_diff.x < -3 || omt_diff.y > 3 || omt_diff.y < -3 ) {
        // we've gone walkabout somehow, call off the whole thing
        stop_autodriving();
        return;
    }
    int x_side = 0;
    int y_side = 0;
    if( omt_diff.x > 0 ) {
        x_side = 2 * SEEX - 1;
    } else if( omt_diff.x < 0 ) {
        x_side = 0;
    } else {
        x_side = SEEX;
    }
    if( omt_diff.y > 0 ) {
        y_side = 2 * SEEY - 1;
    } else if( omt_diff.y < 0 ) {
        y_side = 0;
    } else {
        y_side = SEEY;
    }
    // get the shared border mid-point of the next path omt
    tripoint global_a = tripoint( veh_omt_pos.x * ( 2 * SEEX ), veh_omt_pos.y * ( 2 * SEEY ),
                                  veh_omt_pos.z );
    tripoint autodrive_temp_target = ( global_a + tripoint( x_side, y_side,
                                       sm_pos.z ) - g->m.getabs( vehpos ) ) + vehpos;
    autodrive_local_target = g->m.getabs( autodrive_temp_target );
    drive_to_local_target( autodrive_local_target, false );
}

/**
 * Smashes up a vehicle that has already been placed; used for generating
 * very damaged vehicles. Additionally, any spot where two vehicles overlapped
 * (i.e., any spot with multiple frames) will be completely destroyed, as that
 * was the collision point.
 */
void vehicle::smash( map &m, float hp_percent_loss_min, float hp_percent_loss_max,
                     float percent_of_parts_to_affect, point damage_origin, float damage_size )
{
    for( auto &part : parts ) {
        //Skip any parts already mashed up or removed.
        if( part.is_broken() || part.removed ) {
            continue;
        }

        std::vector<int> parts_in_square = parts_at_relative( part.mount, true );
        int structures_found = 0;
        for( auto &square_part_index : parts_in_square ) {
            if( part_info( square_part_index ).location == part_location_structure ) {
                structures_found++;
            }
        }

        if( structures_found > 1 ) {
            //Destroy everything in the square
            for( int idx : parts_in_square ) {
                mod_hp( parts[ idx ], 0 - parts[ idx ].hp(), DT_BASH );
                parts[ idx ].ammo_unset();
            }
            continue;
        }

        int roll = dice( 1, 1000 );
        int pct_af = ( percent_of_parts_to_affect * 1000.0f );
        if( roll < pct_af ) {
            float dist =  damage_size == 0.0f ? 1.0f :
                          clamp( 1.0f - trig_dist( damage_origin, part.precalc[0] ) / damage_size, 0.0f, 1.0f );
            //Everywhere else, drop by 10-120% of max HP (anything over 100 = broken)
            if( mod_hp( part, 0 - ( rng_float( hp_percent_loss_min * dist,
                                               hp_percent_loss_max * dist ) * part.info().durability ), DT_BASH ) ) {
                part.ammo_unset();
            }
        }
    }

    std::unique_ptr<RemovePartHandler> handler_ptr;
    // clear out any duplicated locations
    for( int p = static_cast<int>( parts.size() ) - 1; p >= 0; p-- ) {
        vehicle_part &part = parts[ p ];
        if( part.removed ) {
            continue;
        }
        std::vector<int> parts_here = parts_at_relative( part.mount, true );
        for( int other_i = static_cast<int>( parts_here.size() ) - 1; other_i >= 0; other_i -- ) {
            int other_p = parts_here[ other_i ];
            if( p == other_p ) {
                continue;
            }
            const vpart_info &p_info = part_info( p );
            const vpart_info &other_p_info = part_info( other_p );

            if( p_info.get_id() == other_p_info.get_id() ||
                ( !p_info.location.empty() && p_info.location == other_p_info.location ) ) {
                // Deferred creation of the handler to here so it is only created when actually needed.
                if( !handler_ptr ) {
                    // This is a heuristic: we just assume the default handler is good enough when called
                    // on the main game map. And assume that we run from some mapgen code if called on
                    // another instance.
                    if( g && &g->m == &m ) {
                        handler_ptr = std::make_unique<DefaultRemovePartHandler>();
                    } else {
                        handler_ptr = std::make_unique<MapgenRemovePartHandler>( m );
                    }
                }
                remove_part( other_p, *handler_ptr );
            }
        }
    }
}

int vehicle::lift_strength() const
{
    units::mass mass = total_mass();
    return std::max<std::int64_t>( mass / 10000_gram, 1 );
}

void vehicle::toggle_specific_engine( int e, bool on )
{
    toggle_specific_part( engines[e], on );
}
void vehicle::toggle_specific_part( int p, bool on )
{
    parts[p].enabled = on;
}
bool vehicle::is_engine_type_on( int e, const itype_id &ft ) const
{
    return is_engine_on( e ) && is_engine_type( e, ft );
}

bool vehicle::has_engine_type( const itype_id &ft, const bool enabled ) const
{
    for( size_t e = 0; e < engines.size(); ++e ) {
        if( is_engine_type( e, ft ) && ( !enabled || is_engine_on( e ) ) ) {
            return true;
        }
    }
    return false;
}
bool vehicle::has_engine_type_not( const itype_id &ft, const bool enabled ) const
{
    for( size_t e = 0; e < engines.size(); ++e ) {
        if( !is_engine_type( e, ft ) && ( !enabled || is_engine_on( e ) ) ) {
            return true;
        }
    }
    return false;
}

bool vehicle::has_engine_conflict( const vpart_info *possible_conflict,
                                   std::string &conflict_type ) const
{
    std::vector<std::string> new_excludes = possible_conflict->engine_excludes();
    // skip expensive string comparisons if there are no exclusions
    if( new_excludes.empty() ) {
        return false;
    }

    bool has_conflict = false;

    for( int engine : engines ) {
        std::vector<std::string> install_excludes = part_info( engine ).engine_excludes();
        std::vector<std::string> conflicts;
        std::set_intersection( new_excludes.begin(), new_excludes.end(), install_excludes.begin(),
                               install_excludes.end(), back_inserter( conflicts ) );
        if( !conflicts.empty() ) {
            has_conflict = true;
            conflict_type = conflicts.front();
            break;
        }
    }
    return has_conflict;
}

bool vehicle::is_engine_type( const int e, const itype_id  &ft ) const
{
    return parts[engines[e]].ammo_current() == "null" ? parts[engines[e]].fuel_current() == ft :
           parts[engines[e]].ammo_current() == ft;
}

bool vehicle::is_perpetual_type( const int e ) const
{
    const itype_id  &ft = part_info( engines[e] ).fuel_type;
    return item( ft ).has_flag( "PERPETUAL" );
}

bool vehicle::is_engine_on( const int e ) const
{
    return parts[ engines[ e ] ].is_available() && is_part_on( engines[ e ] );
}

bool vehicle::is_part_on( const int p ) const
{
    return parts[p].enabled;
}

bool vehicle::is_alternator_on( const int a ) const
{
    auto alt = parts[ alternators [ a ] ];
    if( alt.is_unavailable() ) {
        return false;
    }

    return std::any_of( engines.begin(), engines.end(), [this, &alt]( int idx ) {
        auto &eng = parts [ idx ];
        //fuel_left checks that the engine can produce power to be absorbed
        return eng.is_available() && eng.enabled && fuel_left( eng.fuel_current() ) &&
               eng.mount == alt.mount && !eng.faults().count( fault_belt );
    } );
}

bool vehicle::has_security_working() const
{
    bool found_security = false;
    if( fuel_left( fuel_type_battery ) > 0 ) {
        for( int s : speciality ) {
            if( part_flag( s, "SECURITY" ) && parts[ s ].is_available() ) {
                found_security = true;
                break;
            }
        }
    }
    return found_security;
}

void vehicle::backfire( const int e ) const
{
    const int power = part_vpower_w( engines[e], true );
    const tripoint pos = global_part_pos3( engines[e] );
    sounds::sound( pos, 40 + power / 10000, sounds::sound_t::movement,
                   // single space after the exclamation mark because it does not end the sentence
                   //~ backfire sound
                   string_format( _( "a loud BANG! from the %s" ), // NOLINT(cata-text-style)
                                  parts[ engines[ e ] ].name() ), true, "vehicle", "engine_backfire" );
}

const vpart_info &vehicle::part_info( int index, bool include_removed ) const
{
    if( index < static_cast<int>( parts.size() ) ) {
        if( !parts[index].removed || include_removed ) {
            return parts[index].info();
        }
    }
    return vpart_id::NULL_ID().obj();
}

// engines & alternators all have power.
// engines provide, whilst alternators consume.
int vehicle::part_vpower_w( const int index, const bool at_full_hp ) const
{
    const vehicle_part &vp = parts[ index ];
    int pwr = vp.info().power;
    if( part_flag( index, VPFLAG_ENGINE ) ) {
        if( pwr == 0 ) {
            pwr = vhp_to_watts( vp.base.engine_displacement() );
        }
        if( vp.info().fuel_type == fuel_type_animal ) {
            monster *mon = get_pet( index );
            if( mon != nullptr && mon->has_effect( effect_harnessed ) ) {
                // An animal that can carry twice as much weight, can pull a cart twice as hard.
                pwr = mon->get_speed() * ( mon->get_size() - 1 ) * 3
                      * ( mon->get_mountable_weight_ratio() * 5 );
            } else {
                pwr = 0;
            }
        }
        ///\EFFECT_STR increases power produced for MUSCLE_* vehicles
        pwr += ( g->u.str_cur - 8 ) * part_info( index ).engine_muscle_power_factor();
        /// wind-powered vehicles have differing power depending on wind direction
        if( vp.info().fuel_type == fuel_type_wind ) {
            int windpower = g->weather.windspeed;
            rl_vec2d windvec;
            double raddir = ( ( g->weather.winddirection + 180 ) % 360 ) * ( M_PI / 180 );
            windvec = windvec.normalized();
            windvec.y = -cos( raddir );
            windvec.x = sin( raddir );
            rl_vec2d fv = face_vec();
            double dot = windvec.dot_product( fv );
            if( dot <= 0 ) {
                dot = std::min( -0.1, dot );
            } else {
                dot = std::max( 0.1, dot );
            }
            int windeffectint = static_cast<int>( ( windpower * dot ) * 200 );
            pwr = std::max( 1, pwr + windeffectint );
        }
    }

    if( pwr < 0 ) {
        return pwr; // Consumers always draw full power, even if broken
    }
    if( at_full_hp ) {
        return pwr; // Assume full hp
    }
    // Damaged engines give less power, but some engines handle it better
    double health = parts[index].health_percent();
    // dpf is 0 for engines that scale power linearly with damage and
    // provides a floor otherwise
    float dpf = part_info( index ).engine_damaged_power_factor();
    double effective_percent = dpf + ( ( 1 - dpf ) * health );
    return static_cast<int>( pwr * effective_percent );
}

// alternators, solar panels, reactors, and accessories all have epower.
// alternators, solar panels, and reactors provide, whilst accessories consume.
// for motor consumption see @ref vpart_info::energy_consumption instead
int vehicle::part_epower_w( const int index ) const
{
    int e = part_info( index ).epower;
    if( e < 0 ) {
        return e; // Consumers always draw full power, even if broken
    }
    return e * parts[ index ].health_percent();
}

int vehicle::power_to_energy_bat( const int power_w, const time_duration &d ) const
{
    // Integrate constant epower (watts) over time to get units of battery energy
    // Thousands of watts over millions of seconds can happen, so 32-bit int
    // insufficient.
    int64_t energy_j = power_w * to_seconds<int64_t>( d );
    int energy_bat = energy_j / bat_energy_j;
    int sign = power_w >= 0 ? 1 : -1;
    // energy_bat remainder results in chance at additional charge/discharge
    energy_bat += x_in_y( std::abs( energy_j % bat_energy_j ), bat_energy_j ) ? sign : 0;
    return energy_bat;
}

int vehicle::vhp_to_watts( const int power_vhp )
{
    // Convert vhp units (0.5 HP ) to watts
    // Used primarily for calculating battery charge/discharge
    // TODO: convert batteries to use energy units based on watts (watt-ticks?)
    constexpr int conversion_factor = 373; // 373 watts == 1 power_vhp == 0.5 HP
    return power_vhp * conversion_factor;
}

bool vehicle::has_structural_part( const point &dp ) const
{
    for( const int elem : parts_at_relative( dp, false ) ) {
        if( part_info( elem ).location == part_location_structure &&
            !part_info( elem ).has_flag( "PROTRUSION" ) ) {
            return true;
        }
    }
    return false;
}

/**
 * Returns whether or not the vehicle has a structural part queued for removal,
 * @return true if a structural is queue for removal, false if not.
 * */
bool vehicle::is_structural_part_removed() const
{
    for( const vpart_reference &vp : get_all_parts() ) {
        if( vp.part().removed && vp.info().location == part_location_structure ) {
            return true;
        }
    }
    return false;
}

/**
 * Returns whether or not the vehicle part with the given id can be mounted in
 * the specified square.
 * @param dp The local coordinate to mount in.
 * @param id The id of the part to install.
 * @return true if the part can be mounted, false if not.
 */
bool vehicle::can_mount( const point &dp, const vpart_id &id ) const
{
    //The part has to actually exist.
    if( !id.is_valid() ) {
        return false;
    }

    //It also has to be a real part, not the null part
    const vpart_info &part = id.obj();
    if( part.has_flag( "NOINSTALL" ) ) {
        return false;
    }

    const std::vector<int> parts_in_square = parts_at_relative( dp, false );

    //First part in an empty square MUST be a structural part
    if( parts_in_square.empty() && part.location != part_location_structure ) {
        return false;
    }
<<<<<<< HEAD
    // If its a part that harnesses animals that don't allow placing on it.
    if( !parts_in_square.empty() && part_info( parts_in_square[0] ).has_flag( flag_ANIMAL_CTRL ) ) {
=======
    // If its a part that harnesses animals that dont allow placing on it.
    if( !parts_in_square.empty() && part_info( parts_in_square[0] ).has_flag( "ANIMAL_CTRL" ) ) {
>>>>>>> c3ee8518
        return false;
    }
    //No other part can be placed on a protrusion
    if( !parts_in_square.empty() && part_info( parts_in_square[0] ).has_flag( "PROTRUSION" ) ) {
        return false;
    }

    //No part type can stack with itself, or any other part in the same slot
    for( const auto &elem : parts_in_square ) {
        const vpart_info &other_part = parts[elem].info();

        //Parts with no location can stack with each other (but not themselves)
        if( part.get_id() == other_part.get_id() ||
            ( !part.location.empty() && part.location == other_part.location ) ) {
            return false;
        }
        // Until we have an interface for handling multiple components with CARGO space,
        // exclude them from being mounted in the same tile.
        if( part.has_flag( "CARGO" ) && other_part.has_flag( "CARGO" ) ) {
            return false;
        }

    }

    // All parts after the first must be installed on or next to an existing part
    // the exception is when a single tile only structural object is being repaired
    if( !parts.empty() ) {
        if( !is_structural_part_removed() &&
            !has_structural_part( dp ) &&
            !has_structural_part( dp + point_east ) &&
            !has_structural_part( dp + point_south ) &&
            !has_structural_part( dp + point_west ) &&
            !has_structural_part( dp + point_north ) ) {
            return false;
        }
    }

    // only one exclusive engine allowed
    std::string empty;
    if( has_engine_conflict( &part, empty ) ) {
        return false;
    }

    // Alternators must be installed on a gas engine
    if( part.has_flag( VPFLAG_ALTERNATOR ) ) {
        bool anchor_found = false;
        for( const auto &elem : parts_in_square ) {
            if( part_info( elem ).has_flag( "E_ALTERNATOR" ) ) {
                anchor_found = true;
            }
        }
        if( !anchor_found ) {
            return false;
        }
    }

    //Seatbelts must be installed on a seat
    if( part.has_flag( "SEATBELT" ) ) {
        bool anchor_found = false;
        for( const auto &elem : parts_in_square ) {
            if( part_info( elem ).has_flag( "BELTABLE" ) ) {
                anchor_found = true;
            }
        }
        if( !anchor_found ) {
            return false;
        }
    }

    //Internal must be installed into a cargo area.
    if( part.has_flag( "INTERNAL" ) ) {
        bool anchor_found = false;
        for( const auto &elem : parts_in_square ) {
            if( part_info( elem ).has_flag( "CARGO" ) ) {
                anchor_found = true;
            }
        }
        if( !anchor_found ) {
            return false;
        }
    }

    // curtains must be installed on (reinforced)windshields
    // TODO: do this automatically using "location":"on_mountpoint"
    if( part.has_flag( "WINDOW_CURTAIN" ) ) {
        bool anchor_found = false;
        for( const auto &elem : parts_in_square ) {
            if( part_info( elem ).has_flag( "WINDOW" ) ) {
                anchor_found = true;
            }
        }
        if( !anchor_found ) {
            return false;
        }
    }

    // Security system must be installed on controls
    if( part.has_flag( "ON_CONTROLS" ) ) {
        bool anchor_found = false;
        for( auto it : parts_in_square ) {
            if( part_info( it ).has_flag( "CONTROLS" ) ) {
                anchor_found = true;
            }
        }
        if( !anchor_found ) {
            return false;
        }
    }

    // Cargo locks must go on lockable cargo containers
    // TODO: do this automatically using "location":"on_mountpoint"
    if( part.has_flag( "CARGO_LOCKING" ) ) {
        bool anchor_found = false;
        for( auto it : parts_in_square ) {
            if( part_info( it ).has_flag( "LOCKABLE_CARGO" ) ) {
                anchor_found = true;
            }
        }
        if( !anchor_found ) {
            return false;
        }
    }

    //Swappable storage battery must be installed on a BATTERY_MOUNT
    if( part.has_flag( "NEEDS_BATTERY_MOUNT" ) ) {
        bool anchor_found = false;
        for( const auto &elem : parts_in_square ) {
            if( part_info( elem ).has_flag( "BATTERY_MOUNT" ) ) {
                anchor_found = true;
            }
        }
        if( !anchor_found ) {
            return false;
        }
    }

    //Door motors need OPENABLE
    if( part.has_flag( "DOOR_MOTOR" ) ) {
        bool anchor_found = false;
        for( const auto &elem : parts_in_square ) {
            if( part_info( elem ).has_flag( "OPENABLE" ) ) {
                anchor_found = true;
            }
        }
        if( !anchor_found ) {
            return false;
        }
    }

    //Mirrors cannot be mounted on OPAQUE parts
    if( part.has_flag( "VISION" ) && !part.has_flag( "CAMERA" ) ) {
        for( const auto &elem : parts_in_square ) {
            if( part_info( elem ).has_flag( "OPAQUE" ) ) {
                return false;
            }
        }
    }
    //and vice versa
    if( part.has_flag( "OPAQUE" ) ) {
        for( const auto &elem : parts_in_square ) {
            if( part_info( elem ).has_flag( "VISION" ) &&
                !part_info( elem ).has_flag( "CAMERA" ) ) {
                return false;
            }
        }
    }

    //Turrets must be installed on a turret mount
    if( part.has_flag( "TURRET" ) ) {
        bool anchor_found = false;
        for( const auto &elem : parts_in_square ) {
            if( part_info( elem ).has_flag( "TURRET_MOUNT" ) ) {
                anchor_found = true;
                break;
            }
        }
        if( !anchor_found ) {
            return false;
        }
    }

    //Turret mounts must NOT be installed on other (modded) turret mounts
    if( part.has_flag( "TURRET_MOUNT" ) ) {
        for( const auto &elem : parts_in_square ) {
            if( part_info( elem ).has_flag( "TURRET_MOUNT" ) ) {
                return false;
            }
        }
    }

    //Roof-mounted parts must be installed on a roofs
    if( part.has_flag( "ON_ROOF" ) ) {
        bool anchor_found = false;
        for( const auto &elem : parts_in_square ) {
            if( part_info( elem ).has_flag( "ROOF" ) ) {
                anchor_found = true;
                break;
            }
        }
        if( !anchor_found ) {
            return false;
        }
    }

    // Wheels that need axles must be installed on a wheel mount
    if( part.has_flag( "NEEDS_WHEEL_MOUNT_LIGHT" ) ) {
        bool anchor_found = false;
        for( const auto &elem : parts_in_square ) {
            if( part_info( elem ).has_flag( "WHEEL_MOUNT_LIGHT" ) ) {
                anchor_found = true;
                break;
            }
        }
        if( !anchor_found ) {
            return false;
        }
    }
    if( part.has_flag( "NEEDS_WHEEL_MOUNT_MEDIUM" ) ) {
        bool anchor_found = false;
        for( const auto &elem : parts_in_square ) {
            if( part_info( elem ).has_flag( "WHEEL_MOUNT_MEDIUM" ) ) {
                anchor_found = true;
                break;
            }
        }
        if( !anchor_found ) {
            return false;
        }
    }
    if( part.has_flag( "NEEDS_WHEEL_MOUNT_HEAVY" ) ) {
        bool anchor_found = false;
        for( const auto &elem : parts_in_square ) {
            if( part_info( elem ).has_flag( "WHEEL_MOUNT_HEAVY" ) ) {
                anchor_found = true;
                break;
            }
        }
        if( !anchor_found ) {
            return false;
        }
    }

    //Turret controls must be installed on a turret
    if( part.has_flag( "TURRET_CONTROLS" ) ) {
        bool anchor_found = false;
        for( const auto &elem : parts_in_square ) {
            if( part_info( elem ).has_flag( "TURRET" ) ) {
                anchor_found = true;
                break;
            }
        }
        if( !anchor_found ) {
            return false;
        }
    }

    //Anything not explicitly denied is permitted
    return true;
}

bool vehicle::can_unmount( const int p ) const
{
    std::string no_reason;
    return can_unmount( p, no_reason );
}

bool vehicle::can_unmount( const int p, std::string &reason ) const
{
    if( p < 0 || p > static_cast<int>( parts.size() ) ) {
        return false;
    }

    // Check if the part is required by another part. Do not allow removing those.
    // { "FLAG THAT IS REQUIRED", "FLAG THAT REQUIRES", "Reason why can't remove." }
    static const std::array<std::tuple<std::string, std::string, std::string>, 9> blocking_flags = {{
            std::make_tuple( "ENGINE", "ALTERNATOR", translate_marker( "Remove attached alternator first." ) ),
            std::make_tuple( "BELTABLE", "SEATBELT", translate_marker( "Remove attached seatbelt first." ) ),
            std::make_tuple( "WINDOW", "CURTAIN", translate_marker( "Remove attached curtains first." ) ),
            std::make_tuple( "CONTROLS", "ON_CONTROLS", translate_marker( "Remove the attached %s first." ) ),
            std::make_tuple( "BATTERY_MOUNT", "NEEDS_BATTERY_MOUNT", translate_marker( "Remove battery from mount first." ) ),
            std::make_tuple( "TURRET_MOUNT", "TURRET", translate_marker( "Remove attached mounted weapon first." ) ),
            std::make_tuple( "WHEEL_MOUNT_LIGHT", "NEEDS_WHEEL_MOUNT_LIGHT", translate_marker( "Remove attached wheel first." ) ),
            std::make_tuple( "WHEEL_MOUNT_MEDIUM", "NEEDS_WHEEL_MOUNT_MEDIUM", translate_marker( "Remove attached wheel first." ) ),
            std::make_tuple( "WHEEL_MOUNT_HEAVY", "NEEDS_WHEEL_MOUNT_HEAVY", translate_marker( "Remove attached wheel first." ) )
        }
    };
    for( auto &flag_check : blocking_flags ) {
        const int part_idx_requires = part_with_feature( p, std::get<1>( flag_check ), false );
        if( part_flag( p, std::get<0>( flag_check ) ) && part_idx_requires >= 0 ) {
            reason = string_format( _( std::get<2>( flag_check ) ), parts[part_idx_requires].info().name() );
            return false;
        }
    }

    //Can't remove an animal part if the animal is still contained
    if( parts[p].has_flag( vehicle_part::animal_flag ) ) {
        reason = _( "Remove carried animal first." );
        return false;
    }

    //Structural parts have extra requirements
    if( part_info( p ).location == part_location_structure ) {

        std::vector<int> parts_in_square = parts_at_relative( parts[p].mount, false );
        /* To remove a structural part, there can be only structural parts left
         * in that square (might be more than one in the case of wreckage) */
        for( auto &elem : parts_in_square ) {
            if( part_info( elem ).location != part_location_structure ) {
                reason = _( "Remove all other attached parts first." );
                return false;
            }
        }

        //If it's the last part in the square...
        if( parts_in_square.size() == 1 ) {

            /* This is the tricky part: We can't remove a part that would cause
             * the vehicle to 'break into two' (like removing the middle section
             * of a quad bike, for instance). This basically requires doing some
             * breadth-first searches to ensure previously connected parts are
             * still connected. */

            //First, find all the squares connected to the one we're removing
            std::vector<vehicle_part> connected_parts;

            for( int i = 0; i < 4; i++ ) {
                const point next = parts[p].mount + point( i < 2 ? ( i == 0 ? -1 : 1 ) : 0,
                                   i < 2 ? 0 : ( i == 2 ? -1 : 1 ) );
                std::vector<int> parts_over_there = parts_at_relative( next, false );
                //Ignore empty squares
                if( !parts_over_there.empty() ) {
                    //Just need one part from the square to track the x/y
                    connected_parts.push_back( parts[parts_over_there[0]] );
                }
            }

            /* If size = 0, it's the last part of the whole vehicle, so we're OK
             * If size = 1, it's one protruding part (ie, bicycle wheel), so OK
             * Otherwise, it gets complicated... */
            if( connected_parts.size() > 1 ) {

                /* We'll take connected_parts[0] to be the target part.
                 * Every other part must have some path (that doesn't involve
                 * the part about to be removed) to the target part, in order
                 * for the part to be legally removable. */
                for( const auto &next_part : connected_parts ) {
                    if( !is_connected( connected_parts[0], next_part, parts[p] ) ) {
                        //Removing that part would break the vehicle in two
                        reason = _( "Removing this part would split the vehicle." );
                        return false;
                    }
                }

            }

        }
    }
    //Anything not explicitly denied is permitted
    return true;
}

/**
 * Performs a breadth-first search from one part to another, to see if a path
 * exists between the two without going through the excluded part. Used to see
 * if a part can be legally removed.
 * @param to The part to reach.
 * @param from The part to start the search from.
 * @param excluded_part The part that is being removed and, therefore, should not
 *        be included in the path.
 * @return true if a path exists without the excluded part, false otherwise.
 */
bool vehicle::is_connected( const vehicle_part &to, const vehicle_part &from,
                            const vehicle_part &excluded_part ) const
{
    const auto target = to.mount;
    const auto excluded = excluded_part.mount;

    //Breadth-first-search components
    std::list<vehicle_part> discovered;
    std::list<vehicle_part> searched;

    //We begin with just the start point
    discovered.push_back( from );

    while( !discovered.empty() ) {
        vehicle_part current_part = discovered.front();
        discovered.pop_front();
        auto current = current_part.mount;

        for( const point &offset : four_adjacent_offsets ) {
            point next = current + offset;

            if( next == target ) {
                //Success!
                return true;
            } else if( next == excluded ) {
                //There might be a path, but we're not allowed to go that way
                continue;
            }

            std::vector<int> parts_there = parts_at_relative( next, true );

            if( !parts_there.empty() && !parts[ parts_there[ 0 ] ].removed &&
                part_info( parts_there[ 0 ] ).location == "structure" &&
                !part_info( parts_there[ 0 ] ).has_flag( "PROTRUSION" ) ) {
                //Only add the part if we haven't been here before
                bool found = false;
                for( auto &elem : discovered ) {
                    if( elem.mount == next ) {
                        found = true;
                        break;
                    }
                }
                if( !found ) {
                    for( auto &elem : searched ) {
                        if( elem.mount == next ) {
                            found = true;
                            break;
                        }
                    }
                }
                if( !found ) {
                    vehicle_part next_part = parts[parts_there[0]];
                    discovered.push_back( next_part );
                }
            }
        }
        //Now that that's done, we've finished exploring here
        searched.push_back( current_part );
    }
    //If we completely exhaust the discovered list, there's no path
    return false;
}

/**
 * Installs a part into this vehicle.
 * @param dp The coordinate of where to install the part.
 * @param id The string ID of the part to install. (see vehicle_parts.json)
 * @param force Skip check of whether we can mount the part here.
 * @return false if the part could not be installed, true otherwise.
 */
int vehicle::install_part( const point &dp, const vpart_id &id, bool force )
{
    if( !( force || can_mount( dp, id ) ) ) {
        return -1;
    }
    return install_part( dp, vehicle_part( id, dp, item( id.obj().item ) ) );
}

int vehicle::install_part( const point &dp, const vpart_id &id, item &&obj, bool force )
{
    if( !( force || can_mount( dp, id ) ) ) {
        return -1;
    }
    return install_part( dp, vehicle_part( id, dp, std::move( obj ) ) );
}

int vehicle::install_part( const point &dp, const vehicle_part &new_part )
{
    // Should be checked before installing the part
    bool enable = false;
    if( new_part.is_engine() ) {
        enable = true;
    } else {
        // TODO: read toggle groups from JSON
        static const std::vector<std::string> enable_like = {{
                "CONE_LIGHT",
                "CIRCLE_LIGHT",
                "AISLE_LIGHT",
                "AUTOPILOT",
                "DOME_LIGHT",
                "ATOMIC_LIGHT",
                "STEREO",
                "CHIMES",
                "FRIDGE",
                "FREEZER",
                "RECHARGE",
                "PLOW",
                "REAPER",
                "PLANTER",
                "SCOOP",
                "SPACE_HEATER",
                "COOLER",
                "WATER_PURIFIER",
                "ROCKWHEEL",
                "ROADHEAD"
            }
        };

        for( const std::string &flag : enable_like ) {
            if( new_part.info().has_flag( flag ) ) {
                enable = has_part( flag, true );
                break;
            }
        }
    }

    parts.push_back( new_part );
    auto &pt = parts.back();

    pt.enabled = enable;

    pt.mount = dp;

    refresh();
    coeff_air_changed = true;
    return parts.size() - 1;
}

bool vehicle::try_to_rack_nearby_vehicle( const std::vector<std::vector<int>> &list_of_racks )
{
    for( const auto &this_bike_rack : list_of_racks ) {
        std::vector<vehicle *> carry_vehs;
        carry_vehs.assign( 4, nullptr );
        vehicle *test_veh = nullptr;
        std::set<tripoint> veh_partial_match;
        std::vector<std::set<tripoint>> partial_matches;
        partial_matches.assign( 4, veh_partial_match );
        for( auto rack_part : this_bike_rack ) {
            tripoint rack_pos = global_part_pos3( rack_part );
            int i = 0;
            for( const point &offset : four_cardinal_directions ) {
                tripoint search_pos( rack_pos + offset );
                test_veh = veh_pointer_or_null( g->m.veh_at( search_pos ) );
                if( test_veh == nullptr || test_veh == this ) {
                    continue;
                } else if( test_veh != carry_vehs[ i ] ) {
                    carry_vehs[ i ] = test_veh;
                    partial_matches[ i ].clear();
                }
                partial_matches[ i ].insert( search_pos );
                if( partial_matches[ i ] == test_veh->get_points() ) {
                    return merge_rackable_vehicle( test_veh, this_bike_rack );
                }
                ++i;
            }
        }
    }
    return false;
}

bool vehicle::merge_rackable_vehicle( vehicle *carry_veh, const std::vector<int> &rack_parts )
{
    // Mapping between the old vehicle and new vehicle mounting points
    struct mapping {
        // All the parts attached to this mounting point
        std::vector<int> carry_parts_here;

        // the index where the racking part is on the vehicle with the rack
        int rack_part;

        // the mount point we are going to add to the vehicle with the rack
        point carry_mount;

        // the mount point on the old vehicle (carry_veh) that will be destroyed
        point old_mount;
    };

    // By structs, we mean all the parts of the carry vehicle that are at the structure location
    // of the vehicle (i.e. frames)
    std::vector<int> carry_veh_structs = carry_veh->all_parts_at_location( part_location_structure );
    std::vector<mapping> carry_data;
    carry_data.reserve( carry_veh_structs.size() );

    //X is forward/backward, Y is left/right
    std::string axis;
    if( carry_veh_structs.size() == 1 ) {
        axis = "X";
    } else {
        for( auto carry_part : carry_veh_structs ) {
            if( carry_veh->parts[ carry_part ].mount.x || carry_veh->parts[ carry_part ].mount.y ) {
                axis = carry_veh->parts[ carry_part ].mount.x ? "X" : "Y";
            }
        }
    }

    int relative_dir = modulo( carry_veh->face.dir() - face.dir(), 360 );
    int relative_180 = modulo( relative_dir, 180 );
    int face_dir_180 = modulo( face.dir(), 180 );

    // if the carrier is skewed N/S and the carried vehicle isn't aligned with
    // the carrier, force the carried vehicle to be at a right angle
    if( face_dir_180 >= 45 && face_dir_180 <= 135 ) {
        if( relative_180 >= 45 && relative_180 <= 135 ) {
            if( relative_dir < 180 ) {
                relative_dir = 90;
            } else {
                relative_dir = 270;
            }
        }
    }

    // We look at each of the structure parts (mount points, i.e. frames) for the
    // carry vehicle and then find a rack part adjacent to it. If we don't find a rack part,
    // then we can't merge.
    bool found_all_parts = true;
    for( auto carry_part : carry_veh_structs ) {

        // The current position on the original vehicle for this part
        tripoint carry_pos = carry_veh->global_part_pos3( carry_part );

        bool merged_part = false;
        for( int rack_part : rack_parts ) {
            size_t j = 0;
            // There's no mathematical transform from global pos3 to vehicle mount, so search for the
            // carry part in global pos3 after translating
            point carry_mount;
            for( const point &offset : four_cardinal_directions ) {
                carry_mount = parts[ rack_part ].mount + offset;
                tripoint possible_pos = mount_to_tripoint( carry_mount );
                if( possible_pos == carry_pos ) {
                    break;
                }
                ++j;
            }

            // We checked the adjacent points from the mounting rack and managed
            // to find the current structure part were looking for nearby. If the part was not
            // near this particular rack, we would look at each in the list of rack_parts
            const bool carry_part_next_to_this_rack = j < four_adjacent_offsets.size();
            if( carry_part_next_to_this_rack ) {
                mapping carry_map;
                point old_mount = carry_veh->parts[ carry_part ].mount;
                carry_map.carry_parts_here = carry_veh->parts_at_relative( old_mount, true );
                carry_map.rack_part = rack_part;
                carry_map.carry_mount = carry_mount;
                carry_map.old_mount = old_mount;
                carry_data.push_back( carry_map );
                merged_part = true;
                break;
            }
        }

        // We checked all the racks and could not find a place for this structure part.
        if( !merged_part ) {
            found_all_parts = false;
            break;
        }
    }

    // Now that we have mapped all the parts of the carry vehicle to the vehicle with the rack
    // we can go ahead and merge
    const point mount_zero = point_zero;
    if( found_all_parts ) {
        decltype( loot_zones ) new_zones;
        for( auto carry_map : carry_data ) {
            std::string offset = string_format( "%s%3d", carry_map.old_mount == mount_zero ? axis : " ",
                                                axis == "X" ? carry_map.old_mount.x : carry_map.old_mount.y );
            std::string unique_id = string_format( "%s%3d%s", offset, relative_dir, carry_veh->name );
            for( auto carry_part : carry_map.carry_parts_here ) {
                parts.push_back( carry_veh->parts[ carry_part ] );
                vehicle_part &carried_part = parts.back();
                carried_part.mount = carry_map.carry_mount;
                carried_part.carry_names.push( unique_id );
                carried_part.enabled = false;
                carried_part.set_flag( vehicle_part::carried_flag );
                //give each carried part a tracked_flag so that we can re-enable overmap tracking on unloading if necessary
                if( carry_veh->tracking_on ) {
                    carried_part.set_flag( vehicle_part::tracked_flag );
                }
                parts[ carry_map.rack_part ].set_flag( vehicle_part::carrying_flag );
            }

            const std::pair<std::unordered_multimap<point, zone_data>::iterator, std::unordered_multimap<point, zone_data>::iterator>
            zones_on_point = carry_veh->loot_zones.equal_range( carry_map.old_mount );
            for( std::unordered_multimap<point, zone_data>::const_iterator it = zones_on_point.first;
                 it != zones_on_point.second; ++it ) {
                new_zones.emplace( carry_map.carry_mount, it->second );
            }
        }

        for( auto &new_zone : new_zones ) {
            zone_manager::get_manager().create_vehicle_loot_zone(
                *this, new_zone.first, new_zone.second );
        }

        // Now that we've added zones to this vehicle, we need to make sure their positions
        // update when we next interact with them
        zones_dirty = true;

        //~ %1$s is the vehicle being loaded onto the bicycle rack
        add_msg( _( "You load the %1$s on the rack" ), carry_veh->name );
        g->m.destroy_vehicle( carry_veh );
        g->m.dirty_vehicle_list.insert( this );
        g->m.set_transparency_cache_dirty( sm_pos.z );
        refresh();
    } else {
        //~ %1$s is the vehicle being loaded onto the bicycle rack
        add_msg( m_bad, _( "You can't get the %1$s on the rack" ), carry_veh->name );
    }
    return found_all_parts;
}

/**
 * Mark a part as removed from the vehicle.
 * @return bool true if the vehicle's 0,0 point shifted.
 */
bool vehicle::remove_part( const int p )
{
    DefaultRemovePartHandler handler;
    return remove_part( p, handler );
}

bool vehicle::remove_part( const int p, RemovePartHandler &handler )
{
    // NOTE: Don't access g or g->m or anything from it directly here.
    // Forward all access to the handler.
    // There are currently two implementations of it:
    // - one for normal game play (vehicle is on the main map g->m),
    // - one for mapgen (vehicle is on a temporary map used only during mapgen).
    if( p >= static_cast<int>( parts.size() ) ) {
        debugmsg( "Tried to remove part %d but only %d parts!", p, parts.size() );
        return false;
    }
    if( parts[p].removed ) {
        /* This happens only when we had to remove part, because it was depending on
         * other part (using recursive remove_part() call) - currently curtain
         * depending on presence of window and seatbelt depending on presence of seat.
         */
        return false;
    }

    const tripoint part_loc = global_part_pos3( p );

    // Unboard any entities standing on removed boardable parts
    if( part_flag( p, "BOARDABLE" ) && parts[p].has_flag( vehicle_part::passenger_flag ) ) {
        handler.unboard( part_loc );
    }

    // If `p` has flag `parent_flag`, remove child with flag `child_flag`
    // Returns true if removal occurs
    const auto remove_dependent_part = [&]( const std::string & parent_flag,
    const std::string & child_flag ) {
        if( part_flag( p, parent_flag ) ) {
            int dep = part_with_feature( p, child_flag, false );
            if( dep >= 0 ) {
                handler.add_item_or_charges( part_loc, parts[dep].properties_to_item() );
                remove_part( dep, handler );
                return true;
            }
        }
        return false;
    };

    // if a windshield is removed (usually destroyed) also remove curtains
    // attached to it.
    if( remove_dependent_part( "WINDOW", "CURTAIN" ) || part_flag( p, VPFLAG_OPAQUE ) ) {
        handler.set_transparency_cache_dirty( sm_pos.z );
    }

    remove_dependent_part( "SEAT", "SEATBELT" );
    remove_dependent_part( "BATTERY_MOUNT", "NEEDS_BATTERY_MOUNT" );

    // Release any animal held by the part
    if( parts[p].has_flag( vehicle_part::animal_flag ) ) {
        item base = parts[p].get_base();
        handler.spawn_animal_from_part( base, part_loc );
        parts[p].set_base( base );
        parts[p].remove_flag( vehicle_part::animal_flag );
    }

    // Update current engine configuration if needed
    if( part_flag( p, "ENGINE" ) && engines.size() > 1 ) {
        bool any_engine_on = false;

        for( auto &e : engines ) {
            if( e != p && is_part_on( e ) ) {
                any_engine_on = true;
                break;
            }
        }

        if( !any_engine_on ) {
            engine_on = false;
            for( auto &e : engines ) {
                toggle_specific_part( e, true );
            }
        }
    }

    //Remove loot zone if Cargo was removed.
    const auto lz_iter = loot_zones.find( parts[p].mount );
    const bool no_zone = lz_iter != loot_zones.end();

    if( no_zone && part_flag( p, "CARGO" ) ) {
        // Using the key here (instead of the iterator) will remove all zones on
        // this mount points regardless of how many there are
        loot_zones.erase( parts[p].mount );
        zones_dirty = true;
    }

    parts[p].removed = true;
    removed_part_count++;

    handler.removed( *this, p );

    const point &vp_mount = parts[p].mount;
    const auto iter = labels.find( label( vp_mount ) );
    if( iter != labels.end() && parts_at_relative( vp_mount, false ).empty() ) {
        labels.erase( iter );
    }

    for( auto &i : get_items( p ) ) {
        // Note: this can spawn items on the other side of the wall!
        // TODO: fix this ^^
        tripoint dest( part_loc + point( rng( -3, 3 ), rng( -3, 3 ) ) );
        handler.add_item_or_charges( dest, i );
    }
    refresh();
    coeff_air_changed = true;
    return shift_if_needed();
}

void vehicle::part_removal_cleanup()
{
    bool changed = false;
    for( std::vector<vehicle_part>::iterator it = parts.begin(); it != parts.end(); /* noop */ ) {
        if( it->removed ) {
            auto items = get_items( std::distance( parts.begin(), it ) );
            while( !items.empty() ) {
                items.erase( items.begin() );
            }
            it = parts.erase( it );
            changed = true;
        } else {
            ++it;
        }
    }
    removed_part_count = 0;
    if( changed || parts.empty() ) {
        refresh();
        if( parts.empty() ) {
            g->m.destroy_vehicle( this );
            return;
        } else {
            g->m.update_vehicle_cache( this, sm_pos.z );
        }
    }
    shift_if_needed();
    refresh(); // Rebuild cached indices
    coeff_air_dirty = coeff_air_changed;
    coeff_air_changed = false;
}

void vehicle::remove_carried_flag()
{
    for( vehicle_part &part : parts ) {
        if( part.carry_names.empty() ) {
            // note: we get here if the part was added while the vehicle was carried / mounted. This is not expected.
            // still try to remove the carried flag, if any.
            part.remove_flag( vehicle_part::carried_flag );
        } else {
            part.carry_names.pop();
            if( part.carry_names.empty() ) {
                part.remove_flag( vehicle_part::carried_flag );
            }
        }
    }
}

void vehicle::remove_tracked_flag()
{
    for( vehicle_part &part : parts ) {
        if( part.carry_names.empty() ) {
            part.remove_flag( vehicle_part::tracked_flag );
        } else {
            part.carry_names.pop();
            if( part.carry_names.empty() ) {
                part.remove_flag( vehicle_part::tracked_flag );
            }
        }
    }
}

bool vehicle::remove_carried_vehicle( const std::vector<int> &carried_parts )
{
    if( carried_parts.empty() ) {
        return false;
    }
    std::string veh_record;
    tripoint new_pos3;
    bool x_aligned = false;
    bool tracked_parts =
        false; // we will set this to true if any of the vehicle parts carry a tracked_flag
    for( int carried_part : carried_parts ) {
        //check if selected part carries tracking flag
        if( parts[carried_part].has_flag(
                vehicle_part::tracked_flag ) ) { //this should only need to run once
            tracked_parts = true;
        }
        const auto &carry_names = parts[carried_part].carry_names;
        if( !carry_names.empty() ) {
            std::string id_string = carry_names.top().substr( 0, 1 );
            if( id_string == "X" || id_string == "Y" ) {
                veh_record = carry_names.top();
                new_pos3 = global_part_pos3( carried_part );
                x_aligned = id_string == "X";
                break;
            }
        }
    }
    if( veh_record.empty() ) {
        return false;
    }
    int new_dir = modulo( std::stoi( veh_record.substr( 4, 3 ) ) + face.dir(), 360 );
    int host_dir = modulo( face.dir(), 180 );
    // if the host is skewed N/S, and the carried vehicle is going to come at an angle,
    // force it to east/west instead
    if( host_dir >= 45 && host_dir <= 135 ) {
        if( new_dir <= 45 || new_dir >= 315 ) {
            new_dir = 0;
        } else if( new_dir >= 135 && new_dir <= 225 ) {
            new_dir = 180;
        }
    }
    vehicle *new_vehicle = g->m.add_vehicle( vproto_id( "none" ), new_pos3, new_dir );
    if( new_vehicle == nullptr ) {
        add_msg( m_debug, "Unable to unload bike rack, host face %d, new_dir %d!", face.dir(), new_dir );
        return false;
    }

    std::vector<point> new_mounts;
    new_vehicle->name = veh_record.substr( vehicle_part::name_offset );
    for( auto carried_part : carried_parts ) {
        point new_mount;
        std::string mount_str;
        if( !parts[carried_part].carry_names.empty() ) {
            // the mount string should be something like "X 0 0" for ex. We get the first number out of it.
            mount_str = parts[carried_part].carry_names.top().substr( 1, 3 );
        } else {
            // FIX #28712; if we get here it means that a part was added to the bike while the latter was a carried vehicle.
            // This part didn't get a carry_names because those are assigned when the carried vehicle is loaded.
            // We can't be sure to which vehicle it really belongs to, so it will be detached from the vehicle.
            // We can at least inform the player that there's something wrong.
            add_msg( m_warning,
                     _( "A part of the vehicle ('%s') has no containing vehicle's name.  It will be detached from the %s vehicle." ),
                     parts[carried_part].name(),  new_vehicle->name );

            // check if any other parts at the same location have a valid carry name so we can still have a valid mount location.
            for( auto &local_part : parts_at_relative( parts[carried_part].mount, true ) ) {
                if( !parts[local_part].carry_names.empty() ) {
                    mount_str = parts[local_part].carry_names.top().substr( 1, 3 );
                    break;
                }
            }
        }
        if( mount_str.empty() ) {
            add_msg( m_bad,
                     _( "There's not viable mount location on this vehicle: %s. It can't be unloaded from the rack." ),
                     new_vehicle->name );
            return false;
        }
        if( x_aligned ) {
            new_mount.x = std::stoi( mount_str );
        } else {
            new_mount.y = std::stoi( mount_str );
        }
        new_mounts.push_back( new_mount );
    }

    std::vector<vehicle *> new_vehicles;
    new_vehicles.push_back( new_vehicle );
    std::vector<std::vector<int>> carried_vehicles;
    carried_vehicles.push_back( carried_parts );
    std::vector<std::vector<point>> carried_mounts;
    carried_mounts.push_back( new_mounts );
    const bool success = split_vehicles( carried_vehicles, new_vehicles, carried_mounts );
    if( success ) {
        //~ %s is the vehicle being loaded onto the bicycle rack
        add_msg( _( "You unload the %s from the bike rack." ), new_vehicle->name );
        new_vehicle->remove_carried_flag();
        if( tracked_parts ) {
            new_vehicle->toggle_tracking(); //turn on tracking for our newly created vehicle
            new_vehicle->remove_tracked_flag(); //remove our tracking flags now that the vehicle isn't carried
        }
        g->m.dirty_vehicle_list.insert( this );
        part_removal_cleanup();
    } else {
        //~ %s is the vehicle being loaded onto the bicycle rack
        add_msg( m_bad, _( "You can't unload the %s from the bike rack." ), new_vehicle->name );
    }
    return success;
}

// split the current vehicle into up to 3 new vehicles that do not connect to each other
bool vehicle::find_and_split_vehicles( int exclude )
{
    std::vector<int> valid_parts = all_parts_at_location( part_location_structure );
    std::set<int> checked_parts;
    checked_parts.insert( exclude );

    std::vector<std::vector <int>> all_vehicles;

    for( size_t cnt = 0 ; cnt < 4 ; cnt++ ) {
        int test_part = -1;
        for( auto p : valid_parts ) {
            if( parts[ p ].removed ) {
                continue;
            }
            if( checked_parts.find( p ) == checked_parts.end() ) {
                test_part = p;
                break;
            }
        }
        if( test_part == -1 || static_cast<size_t>( test_part ) > parts.size() ) {
            break;
        }

        std::queue<std::pair<int, std::vector<int>>> search_queue;

        const auto push_neighbor = [&]( int p, const std::vector<int> &with_p ) {
            std::pair<int, std::vector<int>> data( p, with_p );
            search_queue.push( data );
        };
        auto pop_neighbor = [&]() {
            std::pair<int, std::vector<int>> result = search_queue.front();
            search_queue.pop();
            return result;
        };

        std::vector<int> veh_parts;
        push_neighbor( test_part, parts_at_relative( parts[ test_part ].mount, true ) );
        while( !search_queue.empty() ) {
            std::pair<int, std::vector<int>> test_set = pop_neighbor();
            test_part = test_set.first;
            if( checked_parts.find( test_part ) != checked_parts.end() ) {
                continue;
            }
            for( auto p : test_set.second ) {
                veh_parts.push_back( p );
            }
            checked_parts.insert( test_part );
            for( const point &offset : four_adjacent_offsets ) {
                const point dp = parts[test_part].mount + offset;
                std::vector<int> all_neighbor_parts = parts_at_relative( dp, true );
                int neighbor_struct_part = -1;
                for( int p : all_neighbor_parts ) {
                    if( parts[ p ].removed ) {
                        continue;
                    }
                    if( part_info( p ).location == part_location_structure ) {
                        neighbor_struct_part = p;
                        break;
                    }
                }
                if( neighbor_struct_part != -1 ) {
                    push_neighbor( neighbor_struct_part, all_neighbor_parts );
                }
            }
        }
        // don't include the first vehicle's worth of parts
        if( cnt > 0 ) {
            all_vehicles.push_back( veh_parts );
        }
    }

    if( !all_vehicles.empty() ) {
        bool success = split_vehicles( all_vehicles );
        if( success ) {
            // update the active cache
            shift_parts( point_zero );
            return true;
        }
    }
    return false;
}

void vehicle::relocate_passengers( const std::vector<player *> &passengers )
{
    const auto boardables = get_avail_parts( "BOARDABLE" );
    for( player *passenger : passengers ) {
        for( const vpart_reference &vp : boardables ) {
            if( vp.part().passenger_id == passenger->getID() ) {
                passenger->setpos( vp.pos() );
            }
        }
    }
}

// Split a vehicle into an old vehicle and one or more new vehicles by moving vehicle_parts
// from one the old vehicle to the new vehicles.
// some of the logic borrowed from remove_part
// skipped the grab, curtain, player activity, and engine checks because they deal
// with pos, not a vehicle pointer
// @param new_vehs vector of vectors of part indexes to move to new vehicles
// @param new_vehicles vector of vehicle pointers containing the new vehicles; if empty, new
// vehicles will be created
// @param new_mounts vector of vector of mount points. must have one vector for every vehicle*
// in new_vehicles, and forces the part indices in new_vehs to be mounted on the new vehicle
// at those mount points
bool vehicle::split_vehicles( const std::vector<std::vector <int>> &new_vehs,
                              const std::vector<vehicle *> &new_vehicles,
                              const std::vector<std::vector <point>> &new_mounts )
{
    bool did_split = false;
    size_t i = 0;
    for( i = 0; i < new_vehs.size(); i ++ ) {
        std::vector<int> split_parts = new_vehs[ i ];
        if( split_parts.empty() ) {
            continue;
        }
        std::vector<point> split_mounts = new_mounts[ i ];
        did_split = true;

        vehicle *new_vehicle = nullptr;
        if( i < new_vehicles.size() ) {
            new_vehicle = new_vehicles[ i ];
        }
        int split_part0 = split_parts.front();
        tripoint new_v_pos3;
        point mnt_offset;

        decltype( labels ) new_labels;
        decltype( loot_zones ) new_zones;
        if( new_vehicle == nullptr ) {
            // make sure the split_part0 is a legal 0,0 part
            if( split_parts.size() > 1 ) {
                for( size_t sp = 0; sp < split_parts.size(); sp++ ) {
                    int p = split_parts[ sp ];
                    if( part_info( p ).location == part_location_structure &&
                        !part_info( p ).has_flag( "PROTRUSION" ) ) {
                        split_part0 = sp;
                        break;
                    }
                }
            }
            new_v_pos3 = global_part_pos3( parts[ split_part0 ] );
            mnt_offset = parts[ split_part0 ].mount;
            new_vehicle = g->m.add_vehicle( vproto_id( "none" ), new_v_pos3, face.dir() );
            if( new_vehicle == nullptr ) {
                // the split part was out of the map bounds.
                continue;
            }
            new_vehicle->name = name;
            new_vehicle->move = move;
            new_vehicle->turn_dir = turn_dir;
            new_vehicle->velocity = velocity;
            new_vehicle->vertical_velocity = vertical_velocity;
            new_vehicle->cruise_velocity = cruise_velocity;
            new_vehicle->cruise_on = cruise_on;
            new_vehicle->engine_on = engine_on;
            new_vehicle->tracking_on = tracking_on;
            new_vehicle->camera_on = camera_on;
        }
        new_vehicle->last_fluid_check = last_fluid_check;

        std::vector<player *> passengers;
        for( size_t new_part = 0; new_part < split_parts.size(); new_part++ ) {
            int mov_part = split_parts[ new_part ];
            point cur_mount = parts[ mov_part ].mount;
            point new_mount = cur_mount;
            if( !split_mounts.empty() ) {
                new_mount = split_mounts[ new_part ];
            } else {
                new_mount -= mnt_offset;
            }

            player *passenger = nullptr;
            // Unboard any entities standing on any transferred part
            if( part_flag( mov_part, "BOARDABLE" ) ) {
                passenger = get_passenger( mov_part );
                if( passenger ) {
                    passengers.push_back( passenger );
                }
            }
            // transfer the vehicle_part to the new vehicle
            new_vehicle->parts.emplace_back( parts[ mov_part ] );
            new_vehicle->parts.back().mount = new_mount;

            // remove labels associated with the mov_part
            const auto iter = labels.find( label( cur_mount ) );
            if( iter != labels.end() ) {
                std::string label_str = iter->text;
                labels.erase( iter );
                new_labels.insert( label( new_mount, label_str ) );
            }
            // Prepare the zones to be moved to the new vehicle
            const std::pair<std::unordered_multimap<point, zone_data>::iterator, std::unordered_multimap<point, zone_data>::iterator>
            zones_on_point = loot_zones.equal_range( cur_mount );
            for( std::unordered_multimap<point, zone_data>::const_iterator lz_iter = zones_on_point.first;
                 lz_iter != zones_on_point.second; ++lz_iter ) {
                new_zones.emplace( new_mount, lz_iter->second );
            }

            // Erasing on the key removes all the zones from the point at once
            loot_zones.erase( cur_mount );

            // The zone manager will be updated when we next interact with it through get_vehicle_zones
            zones_dirty = true;

            // remove the passenger from the old vehicle
            if( passenger ) {
                parts[ mov_part ].remove_flag( vehicle_part::passenger_flag );
                parts[ mov_part ].passenger_id = character_id();
            }
            // indicate the part needs to be removed from the old vehicle
            parts[ mov_part].removed = true;
            removed_part_count++;
        }

        // We want to create the vehicle zones after we've setup the parts
        // because we need only to move the zone once per mount, not per part. If we move per
        // part, we will end up with duplicates of the zone per part on the same mount
        for( std::pair<point, zone_data> zone : new_zones ) {
            zone_manager::get_manager().create_vehicle_loot_zone( *new_vehicle, zone.first, zone.second );
        }

        // create_vehicle_loot_zone marks the vehicle as not dirty but since we got these zones
        // in an unknown state from the previous vehicle, we need to let the cache rebuild next
        // time we interact with them
        new_vehicle->zones_dirty = true;

        g->m.dirty_vehicle_list.insert( new_vehicle );
        g->m.set_transparency_cache_dirty( sm_pos.z );
        if( !new_labels.empty() ) {
            new_vehicle->labels = new_labels;
        }

        if( split_mounts.empty() ) {
            new_vehicle->refresh();
        } else {
            // include refresh
            new_vehicle->shift_parts( point_zero - mnt_offset );
        }

        // update the precalc points
        new_vehicle->precalc_mounts( 1, new_vehicle->skidding ?
                                     new_vehicle->turn_dir : new_vehicle->face.dir(),
                                     new_vehicle->pivot_point() );
        if( !passengers.empty() ) {
            new_vehicle->relocate_passengers( passengers );
        }
    }
    return did_split;
}

bool vehicle::split_vehicles( const std::vector<std::vector <int>> &new_vehs )
{
    std::vector<vehicle *> null_vehicles;
    std::vector<std::vector <point>> null_mounts;
    std::vector<point> nothing;
    null_vehicles.assign( new_vehs.size(), nullptr );
    null_mounts.assign( new_vehs.size(), nothing );
    return split_vehicles( new_vehs, null_vehicles, null_mounts );
}

item_location vehicle::part_base( int p )
{
    return item_location( vehicle_cursor( *this, p ), &parts[ p ].base );
}

int vehicle::find_part( const item &it ) const
{
    auto idx = std::find_if( parts.begin(), parts.end(), [&it]( const vehicle_part & e ) {
        return &e.base == &it;
    } );
    return idx != parts.end() ? std::distance( parts.begin(), idx ) : INT_MIN;
}

item_group::ItemList vehicle_part::pieces_for_broken_part() const
{
    const std::string &group = info().breaks_into_group;
    // TODO: make it optional? Or use id of empty item group?
    if( group.empty() ) {
        return {};
    }

    return item_group::items_from( group, calendar::turn );
}

std::vector<int> vehicle::parts_at_relative( const point &dp,
        const bool use_cache ) const
{
    if( !use_cache ) {
        std::vector<int> res;
        for( const vpart_reference &vp : get_all_parts() ) {
            if( vp.mount() == dp && !vp.part().removed ) {
                res.push_back( static_cast<int>( vp.part_index() ) );
            }
        }
        return res;
    } else {
        const auto &iter = relative_parts.find( dp );
        if( iter != relative_parts.end() ) {
            return iter->second;
        } else {
            std::vector<int> res;
            return res;
        }
    }
}

cata::optional<vpart_reference> vpart_position::obstacle_at_part() const
{
    const cata::optional<vpart_reference> part = part_with_feature( VPFLAG_OBSTACLE, true );
    if( !part ) {
        return cata::nullopt; // No obstacle here
    }

    if( part->has_feature( VPFLAG_OPENABLE ) && part->part().open ) {
        return cata::nullopt; // Open door here
    }

    return part;
}

cata::optional<vpart_reference> vpart_position::part_displayed() const
{
    int part_id = vehicle().part_displayed_at( mount() );
    if( part_id == -1 ) {
        return cata::nullopt;
    }
    return vpart_reference( vehicle(), part_id );
}

cata::optional<vpart_reference> vpart_position::part_with_feature( const std::string &f,
        const bool unbroken ) const
{
    const int i = vehicle().part_with_feature( part_index(), f, unbroken );
    if( i < 0 ) {
        return cata::nullopt;
    }
    return vpart_reference( vehicle(), i );
}

cata::optional<vpart_reference> vpart_position::part_with_feature( const vpart_bitflags f,
        const bool unbroken ) const
{
    const int i = vehicle().part_with_feature( part_index(), f, unbroken );
    if( i < 0 ) {
        return cata::nullopt;
    }
    return vpart_reference( vehicle(), i );
}

cata::optional<vpart_reference> optional_vpart_position::part_with_feature( const std::string &f,
        const bool unbroken ) const
{
    return has_value() ? value().part_with_feature( f, unbroken ) : cata::nullopt;
}

cata::optional<vpart_reference> optional_vpart_position::part_with_feature( const vpart_bitflags f,
        const bool unbroken ) const
{
    return has_value() ? value().part_with_feature( f, unbroken ) : cata::nullopt;
}

cata::optional<vpart_reference> optional_vpart_position::obstacle_at_part() const
{
    return has_value() ? value().obstacle_at_part() : cata::nullopt;
}

cata::optional<vpart_reference> optional_vpart_position::part_displayed() const
{
    return has_value() ? value().part_displayed() : cata::nullopt;
}

int vehicle::part_with_feature( int part, vpart_bitflags const flag, bool unbroken ) const
{
    if( part_flag( part, flag ) && ( !unbroken || !parts[part].is_broken() ) ) {
        return part;
    }
    const auto it = relative_parts.find( parts[part].mount );
    if( it != relative_parts.end() ) {
        const std::vector<int> &parts_here = it->second;
        for( auto &i : parts_here ) {
            if( part_flag( i, flag ) && ( !unbroken || !parts[i].is_broken() ) ) {
                return i;
            }
        }
    }
    return -1;
}

int vehicle::part_with_feature( int part, const std::string &flag, bool unbroken ) const
{
    return part_with_feature( parts[part].mount, flag, unbroken );
}

int vehicle::part_with_feature( const point &pt, const std::string &flag, bool unbroken ) const
{
    std::vector<int> parts_here = parts_at_relative( pt, false );
    for( auto &elem : parts_here ) {
        if( part_flag( elem, flag ) && ( !unbroken || !parts[ elem ].is_broken() ) ) {
            return elem;
        }
    }
    return -1;
}

int vehicle::avail_part_with_feature( int part, vpart_bitflags const flag, bool unbroken ) const
{
    int part_a = part_with_feature( part, flag, unbroken );
    if( ( part_a >= 0 ) && parts[ part_a ].is_available() ) {
        return part_a;
    }
    return -1;
}

int vehicle::avail_part_with_feature( int part, const std::string &flag, bool unbroken ) const
{
    return avail_part_with_feature( parts[ part ].mount, flag, unbroken );
}

int vehicle::avail_part_with_feature( const point &pt, const std::string &flag,
                                      bool unbroken ) const
{
    int part_a = part_with_feature( pt, flag, unbroken );
    if( ( part_a >= 0 ) && parts[ part_a ].is_available() ) {
        return part_a;
    }
    return -1;
}

bool vehicle::has_part( const std::string &flag, bool enabled ) const
{
    return std::any_of( parts.begin(), parts.end(), [&flag, &enabled]( const vehicle_part & e ) {
        return !e.removed && ( !enabled || e.enabled ) && !e.is_broken() && e.info().has_flag( flag );
    } );
}

bool vehicle::has_part( const tripoint &pos, const std::string &flag, bool enabled ) const
{
    const tripoint relative_pos = pos - global_pos3();

    for( const auto &e : parts ) {
        if( e.precalc[0].x != relative_pos.x || e.precalc[0].y != relative_pos.y ) {
            continue;
        }
        if( !e.removed && ( !enabled || e.enabled ) && !e.is_broken() && e.info().has_flag( flag ) ) {
            return true;
        }
    }
    return false;
}

std::vector<vehicle_part *> vehicle::get_parts_at( const tripoint &pos, const std::string &flag,
        const part_status_flag condition )
{
    const tripoint relative_pos = pos - global_pos3();
    std::vector<vehicle_part *> res;
    for( auto &e : parts ) {
        if( e.precalc[ 0 ].x != relative_pos.x || e.precalc[ 0 ].y != relative_pos.y ) {
            continue;
        }
        if( !e.removed &&
            ( flag.empty() || e.info().has_flag( flag ) ) &&
            ( !( condition & part_status_flag::enabled ) || e.enabled ) &&
            ( !( condition & part_status_flag::working ) || !e.is_broken() ) ) {
            res.push_back( &e );
        }
    }
    return res;
}

std::vector<const vehicle_part *> vehicle::get_parts_at( const tripoint &pos,
        const std::string &flag,
        const part_status_flag condition ) const
{
    const tripoint relative_pos = pos - global_pos3();
    std::vector<const vehicle_part *> res;
    for( const auto &e : parts ) {
        if( e.precalc[ 0 ].x != relative_pos.x || e.precalc[ 0 ].y != relative_pos.y ) {
            continue;
        }
        if( !e.removed &&
            ( flag.empty() || e.info().has_flag( flag ) ) &&
            ( !( condition & part_status_flag::enabled ) || e.enabled ) &&
            ( !( condition & part_status_flag::working ) || !e.is_broken() ) ) {
            res.push_back( &e );
        }
    }
    return res;
}

cata::optional<std::string> vpart_position::get_label() const
{
    const auto it = vehicle().labels.find( label( mount() ) );
    if( it == vehicle().labels.end() ) {
        return cata::nullopt;
    }
    if( it->text.empty() ) {
        // legacy support TODO: change labels into a map and keep track of deleted labels
        return cata::nullopt;
    }
    return it->text;
}

void vpart_position::set_label( const std::string &text ) const
{
    auto &labels = vehicle().labels;
    const auto it = labels.find( label( mount() ) );
    // TODO: empty text should remove the label instead of just storing an empty string, see get_label
    if( it == labels.end() ) {
        labels.insert( label( mount(), text ) );
    } else {
        // labels should really be a map
        labels.insert( labels.erase( it ), label( mount(), text ) );
    }
}

int vehicle::next_part_to_close( int p, bool outside ) const
{
    std::vector<int> parts_here = parts_at_relative( parts[p].mount, true );

    // We want reverse, since we close the outermost thing first (curtains), and then the innermost thing (door)
    for( std::vector<int>::reverse_iterator part_it = parts_here.rbegin();
         part_it != parts_here.rend();
         ++part_it ) {

        if( part_flag( *part_it, VPFLAG_OPENABLE )
            && parts[ *part_it ].is_available()
            && parts[*part_it].open == 1
            && ( !outside || !part_flag( *part_it, "OPENCLOSE_INSIDE" ) ) ) {
            return *part_it;
        }
    }
    return -1;
}

int vehicle::next_part_to_open( int p, bool outside ) const
{
    std::vector<int> parts_here = parts_at_relative( parts[p].mount, true );

    // We want forwards, since we open the innermost thing first (curtains), and then the innermost thing (door)
    for( auto &elem : parts_here ) {
        if( part_flag( elem, VPFLAG_OPENABLE ) && parts[ elem ].is_available() && parts[elem].open == 0 &&
            ( !outside || !part_flag( elem, "OPENCLOSE_INSIDE" ) ) ) {
            return elem;
        }
    }
    return -1;
}

vehicle_part_with_feature_range<std::string> vehicle::get_avail_parts( std::string feature ) const
{
    return vehicle_part_with_feature_range<std::string>( const_cast<vehicle &>( *this ),
            std::move( feature ),
            static_cast<part_status_flag>( part_status_flag::working |
                                           part_status_flag::available ) );
}

vehicle_part_with_feature_range<vpart_bitflags> vehicle::get_avail_parts(
    const vpart_bitflags feature ) const
{
    return vehicle_part_with_feature_range<vpart_bitflags>( const_cast<vehicle &>( *this ), feature,
            static_cast<part_status_flag>( part_status_flag::working |
                                           part_status_flag::available ) );
}

vehicle_part_with_feature_range<std::string> vehicle::get_parts_including_carried(
    std::string feature ) const
{
    return vehicle_part_with_feature_range<std::string>( const_cast<vehicle &>( *this ),
            std::move( feature ), part_status_flag::working );
}

vehicle_part_with_feature_range<vpart_bitflags> vehicle::get_parts_including_carried(
    const vpart_bitflags feature ) const
{
    return vehicle_part_with_feature_range<vpart_bitflags>( const_cast<vehicle &>( *this ), feature,
            part_status_flag::working );
}

vehicle_part_with_feature_range<std::string> vehicle::get_any_parts( std::string feature ) const
{
    return vehicle_part_with_feature_range<std::string>( const_cast<vehicle &>( *this ),
            std::move( feature ), part_status_flag::any );
}

vehicle_part_with_feature_range<vpart_bitflags> vehicle::get_any_parts(
    const vpart_bitflags feature ) const
{
    return vehicle_part_with_feature_range<vpart_bitflags>( const_cast<vehicle &>( *this ), feature,
            part_status_flag::any );
}

vehicle_part_with_feature_range<std::string> vehicle::get_enabled_parts( std::string feature ) const
{
    return vehicle_part_with_feature_range<std::string>( const_cast<vehicle &>( *this ),
            std::move( feature ),
            static_cast<part_status_flag>( part_status_flag::enabled |
                                           part_status_flag::working |
                                           part_status_flag::available ) );
}

vehicle_part_with_feature_range<vpart_bitflags> vehicle::get_enabled_parts(
    const vpart_bitflags feature ) const
{
    return vehicle_part_with_feature_range<vpart_bitflags>( const_cast<vehicle &>( *this ), feature,
            static_cast<part_status_flag>( part_status_flag::enabled |
                                           part_status_flag::working |
                                           part_status_flag::available ) );
}

/**
 * Returns all parts in the vehicle that exist in the given location slot. If
 * the empty string is passed in, returns all parts with no slot.
 * @param location The location slot to get parts for.
 * @return A list of indices to all parts with the specified location.
 */
std::vector<int> vehicle::all_parts_at_location( const std::string &location ) const
{
    std::vector<int> parts_found;
    for( size_t part_index = 0; part_index < parts.size(); ++part_index ) {
        if( part_info( part_index ).location == location && !parts[part_index].removed ) {
            parts_found.push_back( part_index );
        }
    }
    return parts_found;
}

// another NPC probably removed a part in the time it took to walk here and start the activity.
// as the part index was first "chosen" before the NPC started traveling here.
// therefore the part index is now invalid shifted by one or two ( depending on how many other NPCs working on this vehicle )
// so loop over the part indexes in reverse order to get the next one down that matches the part type we wanted to remove
int vehicle::get_next_shifted_index( int original_index, player &p )
{
    int ret_index = original_index;
    bool found_shifted_index = false;
    for( std::vector<vehicle_part>::reverse_iterator it = parts.rbegin(); it != parts.rend(); ++it ) {
        if( p.get_value( "veh_index_type" ) == it->info().name() ) {
            ret_index = index_of_part( &*it );
            found_shifted_index = true;
            break;
        }
    }
    if( !found_shifted_index ) {
        // we are probably down to a few parts left, and things get messy here, so an alternative index maybe can't be found
        // if loads of npcs are all removing parts at the same time.
        // if thats the case, just bail out and give up, somebody else is probably doing the job right now anyway.
        return -1;
    } else {
        return ret_index;
    }
}

/**
 * Returns all parts in the vehicle that have the specified flag in their vpinfo and
 * are on the same X-axis or Y-axis as the input part and are contiguous with each other.
 * @param part The part to find adjacent parts to
 * @param flag The flag to match
 * @return A list of lists of indices of all parts sharing the flag and contiguous with the part
 * on the X or Y axis. Returns 0, 1, or 2 lists of indices.
 */
std::vector<std::vector<int>> vehicle::find_lines_of_parts( int part, const std::string &flag )
{
    const auto possible_parts = get_avail_parts( flag );
    std::vector<std::vector<int>> ret_parts;
    if( empty( possible_parts ) ) {
        return ret_parts;
    }

    std::vector<int> x_parts;
    std::vector<int> y_parts;
    vpart_id part_id = part_info( part ).get_id();
    // create vectors of parts on the same X or Y axis
    point target = parts[ part ].mount;
    for( const vpart_reference &vp : possible_parts ) {
        if( vp.part().is_unavailable() ||
            !vp.has_feature( "MULTISQUARE" ) ||
            vp.info().get_id() != part_id )  {
            continue;
        }
        if( vp.mount().x == target.x ) {
            x_parts.push_back( vp.part_index() );
        }
        if( vp.mount().y == target.y ) {
            y_parts.push_back( vp.part_index() );
        }
    }

    if( x_parts.size() > 1 ) {
        std::vector<int> x_ret;
        // sort by Y-axis, since they're all on the same X-axis
        const auto x_sorter = [&]( const int lhs, const int rhs ) {
            return( parts[lhs].mount.y > parts[rhs].mount.y );
        };
        std::sort( x_parts.begin(), x_parts.end(), x_sorter );
        int first_part = 0;
        int prev_y = parts[ x_parts[ 0 ] ].mount.y;
        int i;
        bool found_part = x_parts[ 0 ] == part;
        for( i = 1; static_cast<size_t>( i ) < x_parts.size(); i++ ) {
            // if the Y difference is > 1, there's a break in the run
            if( std::abs( parts[ x_parts[ i ] ].mount.y - prev_y )  > 1 ) {
                // if we found the part, this is the run we wanted
                if( found_part ) {
                    break;
                }
                first_part = i;
            }
            found_part |= x_parts[ i ] == part;
            prev_y = parts[ x_parts[ i ] ].mount.y;
        }
        for( size_t j = first_part; j < static_cast<size_t>( i ); j++ ) {
            x_ret.push_back( x_parts[ j ] );
        }
        ret_parts.push_back( x_ret );
    }
    if( y_parts.size() > 1 ) {
        std::vector<int> y_ret;
        const auto y_sorter = [&]( const int lhs, const int rhs ) {
            return( parts[lhs].mount.x > parts[rhs].mount.x );
        };
        std::sort( y_parts.begin(), y_parts.end(), y_sorter );
        int first_part = 0;
        int prev_x = parts[ y_parts[ 0 ] ].mount.x;
        int i;
        bool found_part = y_parts[ 0 ] == part;
        for( i = 1; static_cast<size_t>( i ) < y_parts.size(); i++ ) {
            if( std::abs( parts[ y_parts[ i ] ].mount.x - prev_x )  > 1 ) {
                if( found_part ) {
                    break;
                }
                first_part = i;
            }
            found_part |= y_parts[ i ] == part;
            prev_x = parts[ y_parts[ i ] ].mount.x;
        }
        for( size_t j = first_part; j < static_cast<size_t>( i ); j++ ) {
            y_ret.push_back( y_parts[ j ] );
        }
        ret_parts.push_back( y_ret );
    }
    if( y_parts.size() == 1 && x_parts.size() == 1 ) {
        ret_parts.push_back( x_parts );
    }
    return ret_parts;
}

bool vehicle::part_flag( int part, const std::string &flag ) const
{
    if( part < 0 || part >= static_cast<int>( parts.size() ) || parts[part].removed ) {
        return false;
    } else {
        return part_info( part ).has_flag( flag );
    }
}

bool vehicle::part_flag( int part, const vpart_bitflags flag ) const
{
    if( part < 0 || part >= static_cast<int>( parts.size() ) || parts[part].removed ) {
        return false;
    } else {
        return part_info( part ).has_flag( flag );
    }
}

int vehicle::part_at( const point &dp ) const
{
    for( const vpart_reference &vp : get_all_parts() ) {
        if( vp.part().precalc[0] == dp && !vp.part().removed ) {
            return static_cast<int>( vp.part_index() );
        }
    }
    return -1;
}

/**
 * Given a vehicle part which is inside of this vehicle, returns the index of
 * that part. This exists solely because activities relating to vehicle editing
 * require the index of the vehicle part to be passed around.
 * @param part The part to find.
 * @param check_removed Check whether this part can be removed
 * @return The part index, -1 if it is not part of this vehicle.
 */
int vehicle::index_of_part( const vehicle_part *const part, const bool check_removed ) const
{
    if( part != nullptr ) {
        for( const vpart_reference &vp : get_all_parts() ) {
            const vehicle_part &next_part = vp.part();
            if( !check_removed && next_part.removed ) {
                continue;
            }
            if( part->id == next_part.id && part->mount == vp.mount() ) {
                return vp.part_index();
            }
        }
    }
    return -1;
}

/**
 * Returns which part (as an index into the parts list) is the one that will be
 * displayed for the given square. Returns -1 if there are no parts in that
 * square.
 * @param dp The local coordinate.
 * @return The index of the part that will be displayed.
 */
int vehicle::part_displayed_at( const point &dp ) const
{
    // Z-order is implicitly defined in game::load_vehiclepart, but as
    // numbers directly set on parts rather than constants that can be
    // used elsewhere. A future refactor might be nice but this way
    // it's clear where the magic number comes from.
    const int ON_ROOF_Z = 9;

    std::vector<int> parts_in_square = parts_at_relative( dp, true );

    if( parts_in_square.empty() ) {
        return -1;
    }

    bool in_vehicle = g->u.in_vehicle;
    if( in_vehicle ) {
        // They're in a vehicle, but are they in /this/ vehicle?
        std::vector<int> psg_parts = boarded_parts();
        in_vehicle = false;
        for( auto &psg_part : psg_parts ) {
            if( get_passenger( psg_part ) == &g->u ) {
                in_vehicle = true;
                break;
            }
        }
    }

    int hide_z_at_or_above = ( in_vehicle ) ? ( ON_ROOF_Z ) : INT_MAX;

    int top_part = 0;
    for( size_t index = 1; index < parts_in_square.size(); index++ ) {
        if( ( part_info( parts_in_square[top_part] ).z_order <
              part_info( parts_in_square[index] ).z_order ) &&
            ( part_info( parts_in_square[index] ).z_order <
              hide_z_at_or_above ) ) {
            top_part = index;
        }
    }

    return parts_in_square[top_part];
}

int vehicle::roof_at_part( const int part ) const
{
    std::vector<int> parts_in_square = parts_at_relative( parts[part].mount, true );
    for( const int p : parts_in_square ) {
        if( part_info( p ).location == "on_roof" || part_flag( p, "ROOF" ) ) {
            return p;
        }
    }

    return -1;
}

point vehicle::coord_translate( const point &p ) const
{
    point q;
    coord_translate( pivot_rotation[0], pivot_anchor[0], p, q );
    return q;
}

void vehicle::coord_translate( int dir, const point &pivot, const point &p, point &q ) const
{
    tileray tdir( dir );
    tdir.advance( p.x - pivot.x );
    q.x = tdir.dx() + tdir.ortho_dx( p.y - pivot.y );
    q.y = tdir.dy() + tdir.ortho_dy( p.y - pivot.y );
}

void vehicle::coord_translate( tileray tdir, const point &pivot, const point &p, point &q ) const
{
    tdir.clear_advance();
    tdir.advance( p.x - pivot.x );
    q.x = tdir.dx() + tdir.ortho_dx( p.y - pivot.y );
    q.y = tdir.dy() + tdir.ortho_dy( p.y - pivot.y );
}

point vehicle::rotate_mount( int old_dir, int new_dir, const point &pivot, const point &p ) const
{
    point q;
    coord_translate( new_dir - old_dir, pivot, p, q );
    return q;
}

tripoint vehicle::mount_to_tripoint( const point &mount ) const
{
    return mount_to_tripoint( mount, point_zero );
}

tripoint vehicle::mount_to_tripoint( const point &mount, const point &offset ) const
{
    point mnt_translated;
    coord_translate( pivot_rotation[0], pivot_anchor[ 0 ], mount + offset, mnt_translated );
    return global_pos3() + mnt_translated;
}

void vehicle::precalc_mounts( int idir, int dir, const point &pivot )
{
    if( idir < 0 || idir > 1 ) {
        idir = 0;
    }
    tileray tdir( dir );
    std::unordered_map<point, point> mount_to_precalc;
    for( auto &p : parts ) {
        if( p.removed ) {
            continue;
        }
        auto q = mount_to_precalc.find( p.mount );
        if( q == mount_to_precalc.end() ) {
            coord_translate( tdir, pivot, p.mount, p.precalc[idir] );
            mount_to_precalc.insert( { p.mount, p.precalc[idir] } );
        } else {
            p.precalc[idir] = q->second;
        }
    }
    pivot_anchor[idir] = pivot;
    pivot_rotation[idir] = dir;
}

std::vector<int> vehicle::boarded_parts() const
{
    std::vector<int> res;
    for( const vpart_reference &vp : get_avail_parts( VPFLAG_BOARDABLE ) ) {
        if( vp.part().has_flag( vehicle_part::passenger_flag ) ) {
            res.push_back( static_cast<int>( vp.part_index() ) );
        }
    }
    return res;
}

std::vector<rider_data> vehicle::get_riders() const
{
    std::vector<rider_data> res;
    for( const vpart_reference &vp : get_avail_parts( VPFLAG_BOARDABLE ) ) {
        Creature *rider = g->critter_at( vp.pos() );
        if( rider ) {
            rider_data r;
            r.prt = vp.part_index();
            r.psg = rider;
            res.emplace_back( r );
        }
    }
    return res;
}

player *vehicle::get_passenger( int p ) const
{
    p = part_with_feature( p, VPFLAG_BOARDABLE, false );
    if( p >= 0 && parts[p].has_flag( vehicle_part::passenger_flag ) ) {
        return g->critter_by_id<player>( parts[p].passenger_id );
    }
    return nullptr;
}

monster *vehicle::get_pet( int p ) const
{
    p = part_with_feature( p, VPFLAG_BOARDABLE, false );
    if( p >= 0 ) {
        return g->critter_at<monster>( global_part_pos3( p ), true );
    }
    return nullptr;
}

tripoint vehicle::global_pos3() const
{
    return sm_to_ms_copy( sm_pos ) + pos;
}

tripoint vehicle::global_part_pos3( const int &index ) const
{
    return global_part_pos3( parts[ index ] );
}

tripoint vehicle::global_part_pos3( const vehicle_part &pt ) const
{
    return global_pos3() + pt.precalc[ 0 ];
}

void vehicle::set_submap_moved( const point &p )
{
    const point old_msp = g->m.getabs( global_pos3().xy() );
    sm_pos.x = p.x;
    sm_pos.y = p.y;
    if( !tracking_on ) {
        return;
    }
    overmap_buffer.move_vehicle( this, old_msp );
}

units::mass vehicle::total_mass() const
{
    if( mass_dirty ) {
        refresh_mass();
    }

    return mass_cache;
}

units::volume vehicle::total_folded_volume() const
{
    units::volume m = 0_ml;
    for( const vpart_reference &vp : get_all_parts() ) {
        if( vp.part().removed ) {
            continue;
        }
        m += vp.info().folded_volume;
    }
    return m;
}

const point &vehicle::rotated_center_of_mass() const
{
    // TODO: Bring back caching of this point
    calc_mass_center( true );

    return mass_center_precalc;
}

const point &vehicle::local_center_of_mass() const
{
    if( mass_center_no_precalc_dirty ) {
        calc_mass_center( false );
    }

    return mass_center_no_precalc;
}

point vehicle::pivot_displacement() const
{
    // precalc_mounts always produces a result that puts the pivot point at (0,0).
    // If the pivot point changes, this artificially moves the vehicle, as the position
    // of the old pivot point will appear to move from (posx+0, posy+0) to some other point
    // (posx+dx,posy+dy) even if there is no change in vehicle position or rotation.
    // This method finds that movement so it can be canceled out when actually moving
    // the vehicle.

    // rotate the old pivot point around the new pivot point with the old rotation angle
    point dp;
    coord_translate( pivot_rotation[0], pivot_anchor[1], pivot_anchor[0], dp );
    return dp;
}

int vehicle::fuel_left( const itype_id &ftype, bool recurse ) const
{
    int fl = std::accumulate( parts.begin(), parts.end(), 0, [&ftype]( const int &lhs,
    const vehicle_part & rhs ) {
        // don't count frozen liquid
        if( rhs.is_tank() && rhs.base.contents_made_of( SOLID ) ) {
            return lhs;
        }
        return lhs + ( rhs.ammo_current() == ftype ? rhs.ammo_remaining() : 0 );
    } );

    if( recurse && ftype == fuel_type_battery ) {
        auto fuel_counting_visitor = [&]( vehicle const * veh, int amount, int ) {
            return amount + veh->fuel_left( ftype, false );
        };

        // HAX: add 1 to the initial amount so traversal doesn't immediately stop just
        // 'cause we have 0 fuel left in the current vehicle. Subtract the 1 immediately
        // after traversal.
        fl = traverse_vehicle_graph( this, fl + 1, fuel_counting_visitor ) - 1;
    }

    //muscle engines have infinite fuel
    if( ftype == fuel_type_muscle ) {
        // TODO: Allow NPCs to power those
        const optional_vpart_position vp = g->m.veh_at( g->u.pos() );
        bool player_controlling = player_in_control( g->u );

        //if the engine in the player tile is a muscle engine, and player is controlling vehicle
        if( vp && &vp->vehicle() == this && player_controlling ) {
            const int p = avail_part_with_feature( vp->part_index(), VPFLAG_ENGINE, true );
            if( p >= 0 && is_part_on( p ) && part_info( p ).fuel_type == fuel_type_muscle ) {
                //Broken limbs prevent muscle engines from working
                if( ( part_info( p ).has_flag( "MUSCLE_LEGS" ) && ( g->u.get_working_leg_count() >= 2 ) ) ||
                    ( part_info( p ).has_flag( "MUSCLE_ARMS" ) &&
                      ( g->u.get_working_arm_count() >= 2 ) ) ) {
                    fl += 10;
                }
            }
        }
        // As do any other engine flagged as perpetual
    } else if( item( ftype ).has_flag( "PERPETUAL" ) ) {
        fl += 10;
    }

    return fl;
}
int vehicle::fuel_left( const int p, bool recurse ) const
{
    return fuel_left( parts[ p ].fuel_current(), recurse );
}

int vehicle::engine_fuel_left( const int e, bool recurse ) const
{
    if( static_cast<size_t>( e ) < engines.size() ) {
        return fuel_left( parts[ engines[ e ] ].fuel_current(), recurse );
    }
    return 0;
}

int vehicle::fuel_capacity( const itype_id &ftype ) const
{
    return std::accumulate( parts.begin(), parts.end(), 0, [&ftype]( const int &lhs,
    const vehicle_part & rhs ) {
        return lhs + ( rhs.ammo_current() == ftype ? rhs.ammo_capacity() : 0 );
    } );
}

float vehicle::fuel_specific_energy( const itype_id &ftype ) const
{
    float total_energy = 0;
    float total_mass = 0;
    for( auto vehicle_part : parts ) {
        if( vehicle_part.is_tank() && vehicle_part.ammo_current() == ftype  &&
            vehicle_part.base.contents_made_of( LIQUID ) ) {
            float energy = vehicle_part.base.contents.front().specific_energy;
            float mass = to_gram( vehicle_part.base.contents.front().weight() );
            total_energy += energy * mass;
            total_mass += mass;
        }
    }
    return total_energy / total_mass;
}

int vehicle::drain( const itype_id &ftype, int amount )
{
    if( ftype == fuel_type_battery ) {
        // Batteries get special handling to take advantage of jumper
        // cables -- discharge_battery knows how to recurse properly
        // (including taking cable power loss into account).
        int remnant = discharge_battery( amount, true );

        // discharge_battery returns amount of charges that were not
        // found anywhere in the power network, whereas this function
        // returns amount of charges consumed; simple subtraction.
        return amount - remnant;
    }

    int drained = 0;
    for( auto &p : parts ) {
        if( amount <= 0 ) {
            break;
        }
        if( p.ammo_current() == ftype ) {
            int qty = p.ammo_consume( amount, global_part_pos3( p ) );
            drained += qty;
            amount -= qty;
        }
    }

    invalidate_mass();
    return drained;
}

int vehicle::drain( const int index, int amount )
{
    if( index < 0 || index >= static_cast<int>( parts.size() ) ) {
        debugmsg( "Tried to drain an invalid part index: %d", index );
        return 0;
    }
    vehicle_part &pt = parts[index];
    if( pt.ammo_current() == fuel_type_battery ) {
        return drain( fuel_type_battery, amount );
    }
    if( !pt.is_tank() || !pt.ammo_remaining() ) {
        debugmsg( "Tried to drain something without any liquid: %s amount: %d ammo: %d",
                  pt.name(), amount, pt.ammo_remaining() );
        return 0;
    }

    const int drained = pt.ammo_consume( amount, global_part_pos3( pt ) );
    invalidate_mass();
    return drained;
}

int vehicle::basic_consumption( const itype_id &ftype ) const
{
    int fcon = 0;
    for( size_t e = 0; e < engines.size(); ++e ) {
        if( is_engine_type_on( e, ftype ) ) {
            if( parts[ engines[e] ].ammo_current() == fuel_type_battery &&
                part_epower_w( engines[e] ) >= 0 ) {
                // Electric engine - use epower instead
                fcon -= part_epower_w( engines[e] );

            } else if( !is_perpetual_type( e ) ) {
                fcon += part_vpower_w( engines[e] );
                if( parts[ e ].faults().count( fault_filter_air ) ) {
                    fcon *= 2;
                }
            }
        }
    }
    return fcon;
}

int vehicle::consumption_per_hour( const itype_id &ftype, int fuel_rate_w ) const
{
    item fuel = item( ftype );
    if( fuel_rate_w == 0 || fuel.has_flag( "PERPETUAL" ) || !engine_on ) {
        return 0;
    }
    // consume this fuel type's share of alternator load for 3600 seconds
    int amount_pct = 3600 * alternator_load / 1000;

    // calculate fuel consumption for the lower of safe speed or 70 mph
    // or 0 if the vehicle is idling
    if( is_moving() ) {
        int target_v = std::min( safe_velocity(), 70 * 100 );
        int vslowdown = slowdown( target_v );
        // add 3600 seconds worth of fuel consumption for the engine
        // HACK: engines consume 1 second worth of fuel per turn, even though a turn is 6 seconds
        if( vslowdown > 0 ) {
            int accel = acceleration( true, target_v );
            if( accel == 0 ) {
                // FIXME: Long-term plan is to change the fuel consumption
                // computation entirely; for now just warn if this would
                // otherwise have been division-by-zero
                debugmsg( "Vehicle unexpectedly has zero acceleration" );
            } else {
                amount_pct += 600 * vslowdown / accel;
            }
        }
    }
    int energy_j_per_mL = fuel.fuel_energy() * 1000;
    return -amount_pct * fuel_rate_w / energy_j_per_mL;
}

int vehicle::total_power_w( const bool fueled, const bool safe ) const
{
    int pwr = 0;
    int cnt = 0;

    for( size_t e = 0; e < engines.size(); e++ ) {
        int p = engines[e];
        if( is_engine_on( e ) && ( !fueled || engine_fuel_left( e ) ) ) {
            int m2c = safe ? part_info( engines[e] ).engine_m2c() : 100;
            if( parts[ engines[e] ].faults().count( fault_filter_fuel ) ) {
                m2c *= 0.6;
            }
            pwr += part_vpower_w( p ) * m2c / 100;
            cnt++;
        }
    }

    for( size_t a = 0; a < alternators.size(); a++ ) {
        int p = alternators[a];
        if( is_alternator_on( a ) ) {
            pwr += part_vpower_w( p ); // alternators have negative power
        }
    }
    pwr = std::max( 0, pwr );

    if( cnt > 1 ) {
        pwr = pwr * 4 / ( 4 + cnt - 1 );
    }
    return pwr;
}

bool vehicle::is_moving() const
{
    return velocity != 0;
}

bool vehicle::can_use_rails() const
{
    // do not allow vehicles without rail wheels or with mixed wheels
    bool can_use = !rail_wheelcache.empty() && wheelcache.size() == rail_wheelcache.size();
    if( !can_use ) {
        return false;
    }
    bool is_wheel_on_rail = false;
    for( int part_index : rail_wheelcache ) {
        // at least one wheel should be on track
        if( g->m.has_flag_ter_or_furn( TFLAG_RAIL, global_part_pos3( part_index ) ) ) {
            is_wheel_on_rail = true;
            break;
        }
    }
    return is_wheel_on_rail;
}

int vehicle::ground_acceleration( const bool fueled, int at_vel_in_vmi ) const
{
    if( !( engine_on || skidding ) ) {
        return 0;
    }
    int target_vmiph = std::max( at_vel_in_vmi, std::max( 1000, max_velocity( fueled ) / 4 ) );
    int cmps = vmiph_to_cmps( target_vmiph );
    int engine_power_ratio = total_power_w( fueled ) / to_kilogram( total_mass() );
    int accel_at_vel = 100 * 100 * engine_power_ratio / cmps;
    add_msg( m_debug, "%s: accel at %d vimph is %d", name, target_vmiph,
             cmps_to_vmiph( accel_at_vel ) );
    return cmps_to_vmiph( accel_at_vel );
}

int vehicle::water_acceleration( const bool fueled, int at_vel_in_vmi ) const
{
    if( !( engine_on || skidding ) ) {
        return 0;
    }
    int target_vmiph = std::max( at_vel_in_vmi, std::max( 1000,
                                 max_water_velocity( fueled ) / 4 ) );
    int cmps = vmiph_to_cmps( target_vmiph );
    int engine_power_ratio = total_power_w( fueled ) / to_kilogram( total_mass() );
    int accel_at_vel = 100 * 100 * engine_power_ratio / cmps;
    add_msg( m_debug, "%s: water accel at %d vimph is %d", name, target_vmiph,
             cmps_to_vmiph( accel_at_vel ) );
    return cmps_to_vmiph( accel_at_vel );
}

// cubic equation solution
// don't use complex numbers unless necessary and it's usually not
// see https://math.vanderbilt.edu/schectex/courses/cubic/ for the gory details
static double simple_cubic_solution( double a, double b, double c, double d )
{
    double p = -b / ( 3 * a );
    double q = p * p * p + ( b * c - 3 * a * d ) / ( 6 * a * a );
    double r = c / ( 3 * a );
    double t = r - p * p;
    double tricky_bit = q * q + t * t * t;
    if( tricky_bit < 0 ) {
        double cr = 1.0 / 3.0; // approximate the cube root of a complex number
        std::complex<double> q_complex( q );
        std::complex<double> tricky_complex( std::sqrt( std::complex<double>( tricky_bit ) ) );
        std::complex<double> term1( std::pow( q_complex + tricky_complex, cr ) );
        std::complex<double> term2( std::pow( q_complex - tricky_complex, cr ) );
        std::complex<double> term_sum( term1 + term2 );

        if( imag( term_sum ) < 2 ) {
            return p + real( term_sum );
        } else {
            debugmsg( "cubic solution returned imaginary values" );
            return 0;
        }
    } else {
        double tricky_final = std::sqrt( tricky_bit );
        double term1_part = q + tricky_final;
        double term2_part = q - tricky_final;
        double term1 = std::cbrt( term1_part );
        double term2 = std::cbrt( term2_part );
        return p + term1 + term2;
    }
}

int vehicle::acceleration( const bool fueled, int at_vel_in_vmi ) const
{
    if( is_watercraft() ) {
        return water_acceleration( fueled, at_vel_in_vmi );
    }
    return ground_acceleration( fueled, at_vel_in_vmi );
}

int vehicle::current_acceleration( const bool fueled ) const
{
    return acceleration( fueled, std::abs( velocity ) );
}

// Ugly physics below:
// maximum speed occurs when all available thrust is used to overcome air/rolling resistance
// sigma F = 0 as we were taught in Engineering Mechanics 301
// engine power is torque * rotation rate (in rads for simplicity)
// torque / wheel radius = drive force at where the wheel meets the road
// velocity is wheel radius * rotation rate (in rads for simplicity)
// air resistance is -1/2 * air density * drag coeff * cross area * v^2
//        and c_air_drag is -1/2 * air density * drag coeff * cross area
// rolling resistance is mass * accel_g * rolling coeff * 0.000225 * ( 33.3 + v )
//        and c_rolling_drag is mass * accel_g * rolling coeff * 0.000225
//        and rolling_constant_to_variable is 33.3
// or by formula:
// max velocity occurs when F_drag = F_wheel
// F_wheel = engine_power / rotation_rate / wheel_radius
// velocity = rotation_rate * wheel_radius
// F_wheel * velocity = engine_power * rotation_rate * wheel_radius / rotation_rate / wheel_radius
// F_wheel * velocity = engine_power
// F_wheel = engine_power / velocity
// F_drag = F_air_drag + F_rolling_drag
// F_air_drag = c_air_drag * velocity^2
// F_rolling_drag = c_rolling_drag * velocity + rolling_constant_to_variable * c_rolling_drag
// engine_power / v = c_air_drag * v^2 + c_rolling_drag * v + 33 * c_rolling_drag
// c_air_drag * v^3 + c_rolling_drag * v^2 + c_rolling_drag * 33.3 * v - engine power = 0
// solve for v with the simplified cubic equation solver
// got it? quiz on Wednesday.
int vehicle::max_ground_velocity( const bool fueled ) const
{
    int total_engine_w = total_power_w( fueled );
    double c_rolling_drag = coeff_rolling_drag();
    double max_in_mps = simple_cubic_solution( coeff_air_drag(), c_rolling_drag,
                        c_rolling_drag * vehicles::rolling_constant_to_variable,
                        -total_engine_w );
    add_msg( m_debug, "%s: power %d, c_air %3.2f, c_rolling %3.2f, max_in_mps %3.2f",
             name, total_engine_w, coeff_air_drag(), c_rolling_drag, max_in_mps );
    return mps_to_vmiph( max_in_mps );
}

// the same physics as ground velocity, but there's no rolling resistance so the math is easy
// F_drag = F_water_drag + F_air_drag
// F_drag = c_water_drag * velocity^2 + c_air_drag * velocity^2
// F_drag = ( c_water_drag + c_air_drag ) * velocity^2
// F_prop = engine_power / velocity
// F_prop = F_drag
// engine_power / velocity = ( c_water_drag + c_air_drag ) * velocity^2
// engine_power = ( c_water_drag + c_air_drag ) * velocity^3
// velocity^3 = engine_power / ( c_water_drag + c_air_drag )
// velocity = cube root( engine_power / ( c_water_drag + c_air_drag ) )
int vehicle::max_water_velocity( const bool fueled ) const
{
    int total_engine_w = total_power_w( fueled );
    double total_drag = coeff_water_drag() + coeff_air_drag();
    double max_in_mps = std::cbrt( total_engine_w / total_drag );
    add_msg( m_debug, "%s: power %d, c_air %3.2f, c_water %3.2f, water max_in_mps %3.2f",
             name, total_engine_w, coeff_air_drag(), coeff_water_drag(), max_in_mps );
    return mps_to_vmiph( max_in_mps );
}

int vehicle::max_velocity( const bool fueled ) const
{
    return is_watercraft() ? max_water_velocity( fueled ) : max_ground_velocity( fueled );
}

// the same physics as max_ground_velocity, but with a smaller engine power
int vehicle::safe_ground_velocity( const bool fueled ) const
{
    int effective_engine_w = total_power_w( fueled, true );
    double c_rolling_drag = coeff_rolling_drag();
    double safe_in_mps = simple_cubic_solution( coeff_air_drag(), c_rolling_drag,
                         c_rolling_drag * vehicles::rolling_constant_to_variable,
                         -effective_engine_w );
    return mps_to_vmiph( safe_in_mps );
}

// the same physics as max_water_velocity, but with a smaller engine power
int vehicle::safe_water_velocity( const bool fueled ) const
{
    int total_engine_w = total_power_w( fueled, true );
    double total_drag = coeff_water_drag() + coeff_air_drag();
    double safe_in_mps = std::cbrt( total_engine_w / total_drag );
    return mps_to_vmiph( safe_in_mps );
}

int vehicle::safe_velocity( const bool fueled ) const
{
    return is_watercraft() ? safe_water_velocity( fueled ) : safe_ground_velocity( fueled );
}

bool vehicle::do_environmental_effects()
{
    bool needed = false;
    // check for smoking parts
    for( const vpart_reference &vp : get_all_parts() ) {
        /* Only lower blood level if:
         * - The part is outside.
         * - The weather is any effect that would cause the player to be wet. */
        if( vp.part().blood > 0 && g->m.is_outside( vp.pos() ) ) {
            needed = true;
            if( g->weather.weather >= WEATHER_LIGHT_DRIZZLE && g->weather.weather <= WEATHER_ACID_RAIN ) {
                vp.part().blood--;
            }
        }
    }
    return needed;
}

void vehicle::spew_field( double joules, int part, field_type_id type, int intensity )
{
    if( rng( 1, 10000 ) > joules ) {
        return;
    }
    point p = parts[part].mount;
    intensity = std::max( joules / 10000, static_cast<double>( intensity ) );
    // Move back from engine/muffler until we find an open space
    while( relative_parts.find( p ) != relative_parts.end() ) {
        p.x += ( velocity < 0 ? 1 : -1 );
    }
    point q = coord_translate( p );
    const tripoint dest = global_pos3() + tripoint( q, 0 );
    g->m.mod_field_intensity( dest, type, intensity );
}

/**
 * Generate noise or smoke from a vehicle with engines turned on
 * load = how hard the engines are working, from 0.0 until 1.0
 * time = how many seconds to generated smoke for
 */
void vehicle::noise_and_smoke( int load, time_duration time )
{
    static const std::array<std::pair<std::string, int>, 8> sounds = { {
            { translate_marker( "hmm" ), 0 }, { translate_marker( "hummm!" ), 15 },
            { translate_marker( "whirrr!" ), 30 }, { translate_marker( "vroom!" ), 60 },
            { translate_marker( "roarrr!" ), 100 }, { translate_marker( "ROARRR!" ), 140 },
            { translate_marker( "BRRROARRR!" ), 180 }, { translate_marker( "BRUMBRUMBRUMBRUM!" ), INT_MAX }
        }
    };
    double noise = 0.0;
    double mufflesmoke = 0.0;
    double muffle = 1.0;
    double m = 0.0;
    int exhaust_part = -1;
    for( const vpart_reference &vp : get_avail_parts( "MUFFLER" ) ) {
        m = 1.0 - ( 1.0 - vp.info().bonus / 100.0 ) * vp.part().health_percent();
        if( m < muffle ) {
            muffle = m;
            exhaust_part = static_cast<int>( vp.part_index() );
        }
    }

    bool bad_filter = false;
    bool combustion = false;

    for( size_t e = 0; e < engines.size(); e++ ) {
        int p = engines[e];
        if( is_engine_on( e ) &&  engine_fuel_left( e ) ) {
            // convert current engine load to units of watts/40K
            // then spew more smoke and make more noise as the engine load increases
            int part_watts = part_vpower_w( p, true );
            double max_stress = static_cast<double>( part_watts / 40000.0 );
            double cur_stress = load / 1000.0 * max_stress;
            // idle stress = 1.0 resulting in nominal working engine noise = engine_noise_factor()
            // and preventing noise = 0
            cur_stress = std::max( cur_stress, 1.0 );
            double part_noise = cur_stress * part_info( p ).engine_noise_factor();

            if( part_info( p ).has_flag( "E_COMBUSTION" ) ) {
                combustion = true;
                double health = parts[p].health_percent();
                if( parts[ p ].base.faults.count( fault_filter_fuel ) ) {
                    health = 0.0;
                }
                if( health < part_info( p ).engine_backfire_threshold() && one_in( 50 + 150 * health ) ) {
                    backfire( e );
                }
                double j = cur_stress * to_turns<int>( time ) * muffle * 1000;

                if( parts[ p ].base.faults.count( fault_filter_air ) ) {
                    bad_filter = true;
                    j *= j;
                }

                if( ( exhaust_part == -1 ) && engine_on ) {
                    spew_field( j, p, fd_smoke, bad_filter ? fd_smoke.obj().get_max_intensity() : 1 );
                } else {
                    mufflesmoke += j;
                }
                part_noise = ( part_noise + max_stress * 3 + 5 ) * muffle;
            }
            noise = std::max( noise, part_noise ); // Only the loudest engine counts.
        }
    }
    if( !combustion ) {
        return;
    }
    /// TODO: handle other engine types: muscle / animal / wind / coal / ...

    if( exhaust_part != -1 && engine_on ) {
        spew_field( mufflesmoke, exhaust_part, fd_smoke,
                    bad_filter ? fd_smoke.obj().get_max_intensity() : 1 );
    }
    // Cap engine noise to avoid deafening.
    noise = std::min( noise, 100.0 );
    // Even a vehicle with engines off will make noise traveling at high speeds
    noise = std::max( noise, static_cast<double>( fabs( velocity / 500.0 ) ) );
    int lvl = 0;
    if( one_in( 4 ) && rng( 0, 30 ) < noise ) {
        while( noise > sounds[lvl].second ) {
            lvl++;
        }
    }
    add_msg( m_debug, "VEH NOISE final: %d", static_cast<int>( noise ) );
    vehicle_noise = static_cast<unsigned char>( noise );
    sounds::sound( global_pos3(), noise, sounds::sound_t::movement, _( sounds[lvl].first ), true );
}

int vehicle::wheel_area() const
{
    int total_area = 0;
    for( const int &wheel_index : wheelcache ) {
        total_area += parts[ wheel_index ].wheel_area();
    }

    return total_area;
}

float vehicle::average_or_rating() const
{
    if( wheelcache.empty() ) {
        return 0.0f;
    }
    float total_rating = 0;
    for( const int &wheel_index : wheelcache ) {
        total_rating += part_info( wheel_index ).wheel_or_rating();
    }
    return total_rating / wheelcache.size();
}

static double tile_to_width( int tiles )
{
    if( tiles < 1 ) {
        return 0.1;
    } else if( tiles < 6 ) {
        return 0.5 + 0.4 * tiles;
    } else {
        return 2.5 + 0.15 * ( tiles - 5 );
    }
}

static constexpr int minrow = -122;
static constexpr int maxrow = 122;
struct drag_column {
    int pro = minrow;
    int hboard = minrow;
    int fboard = minrow;
    int aisle = minrow;
    int seat = minrow;
    int exposed = minrow;
    int roof = minrow;
    int shield = minrow;
    int turret = minrow;
    int panel = minrow;
    int windmill = minrow;
    int sail = minrow;
    int last = maxrow;
};

double vehicle::coeff_air_drag() const
{
    if( !coeff_air_dirty ) {
        return coefficient_air_resistance;
    }
    constexpr double c_air_base = 0.25;
    constexpr double c_air_mod = 0.1;
    constexpr double base_height = 1.4;
    constexpr double aisle_height = 0.6;
    constexpr double fullboard_height = 0.5;
    constexpr double roof_height = 0.1;
    constexpr double windmill_height = 0.7;
    constexpr double sail_height = 0.8;

    std::vector<int> structure_indices = all_parts_at_location( part_location_structure );
    int width = mount_max.y - mount_min.y + 1;

    // a mess of lambdas to make the next bit slightly easier to read
    const auto d_exposed = [&]( const vehicle_part & p ) {
        // if it's not inside, it's a center location, and it doesn't need a roof, it's exposed
        if( p.info().location != part_location_center ) {
            return false;
        }
        return !( p.inside || p.info().has_flag( "NO_ROOF_NEEDED" ) ||
                  p.info().has_flag( "WINDSHIELD" ) ||
                  p.info().has_flag( "OPENABLE" ) );
    };

    const auto d_protrusion = [&]( std::vector<int> parts_at ) {
        if( parts_at.size() > 1 ) {
            return false;
        } else {
            return parts[ parts_at.front() ].info().has_flag( "PROTRUSION" );
        }
    };
    const auto d_check_min = [&]( int &value, const vehicle_part & p, bool test ) {
        value = std::min( value, test ? p.mount.x - mount_min.x : maxrow );
    };
    const auto d_check_max = [&]( int &value, const vehicle_part & p, bool test ) {
        value = std::max( value, test ? p.mount.x - mount_min.x : minrow );
    };

    // raycast down each column. the least drag vehicle has halfboard, windshield, seat with roof,
    // windshield, halfboard and is twice as long as it is wide.
    // find the first instance of each item and compare against the ideal configuration.
    std::vector<drag_column> drag( width );
    for( int p : structure_indices ) {
        if( parts[ p ].removed ) {
            continue;
        }
        int col = parts[ p ].mount.y - mount_min.y;
        std::vector<int> parts_at = parts_at_relative( parts[ p ].mount, true );
        d_check_min( drag[ col ].pro, parts[ p ], d_protrusion( parts_at ) );
        for( int pa_index : parts_at ) {
            const vehicle_part &pa = parts[ pa_index ];
            d_check_max( drag[ col ].hboard, pa, pa.info().has_flag( "HALF_BOARD" ) );
            d_check_max( drag[ col ].fboard, pa, pa.info().has_flag( "FULL_BOARD" ) );
            d_check_max( drag[ col ].aisle, pa, pa.info().has_flag( "AISLE" ) );
            d_check_max( drag[ col ].shield, pa, pa.info().has_flag( "WINDSHIELD" ) &&
                         pa.is_available() );
            d_check_max( drag[ col ].seat, pa, pa.info().has_flag( "SEAT" ) ||
                         pa.info().has_flag( "BED" ) );
            d_check_max( drag[ col ].turret, pa, pa.info().location == part_location_onroof &&
                         !pa.info().has_flag( "SOLAR_PANEL" ) );
            d_check_max( drag[ col ].roof, pa, pa.info().has_flag( "ROOF" ) );
            d_check_max( drag[ col ].panel, pa, pa.info().has_flag( "SOLAR_PANEL" ) );
            d_check_max( drag[ col ].windmill, pa, pa.info().has_flag( "WIND_TURBINE" ) );
            d_check_max( drag[ col ].sail, pa, pa.info().has_flag( "WIND_POWERED" ) );
            d_check_max( drag[ col ].exposed, pa, d_exposed( pa ) );
            d_check_min( drag[ col ].last, pa, pa.info().has_flag( "LOW_FINAL_AIR_DRAG" ) ||
                         pa.info().has_flag( "HALF_BOARD" ) );
        }
    }
    double height = 0;
    double c_air_drag = 0;
    // tally the results of each row and prorate them relative to vehicle width
    for( drag_column &dc : drag ) {
        // even as m_debug you rarely want to see this
        // add_msg( m_debug, "veh %: pro %d, hboard %d, fboard %d, shield %d, seat %d, roof %d, aisle %d, turret %d, panel %d, exposed %d, last %d\n", name, dc.pro, dc.hboard, dc.fboard, dc.shield, dc.seat, dc.roof, dc.aisle, dc.turret, dc.panel, dc.exposed, dc.last );

        double c_air_drag_c = c_air_base;
        // rams in front of the vehicle mildly worsens air drag
        c_air_drag_c += ( dc.pro > dc.hboard ) ? c_air_mod : 0;
        // not having halfboards in front of any windshields or fullboards moderately worsens
        // air drag
        c_air_drag_c += ( std::max( std::max( dc.hboard, dc.fboard ),
                                    dc.shield ) != dc.hboard ) ? 2 * c_air_mod : 0;
        // not having windshields in front of seats severely worsens air drag
        c_air_drag_c += ( dc.shield < dc.seat ) ? 3 * c_air_mod : 0;
        // missing roofs and open doors severely worsen air drag
        c_air_drag_c += ( dc.exposed > minrow ) ? 3 * c_air_mod : 0;
        // being twice as long as wide mildly reduces air drag
        c_air_drag_c -= ( 2 * ( mount_max.x - mount_min.x ) > width ) ? c_air_mod : 0;
        // trunk doors and halfboards at the tail mildly reduce air drag
        c_air_drag_c -= ( dc.last == mount_min.x ) ? c_air_mod : 0;
        // turrets severely worsen air drag
        c_air_drag_c += ( dc.turret > minrow ) ? 3 * c_air_mod : 0;
        // having a windmill is terrible for your drag
        c_air_drag_c += ( dc.windmill > minrow ) ? 5 * c_air_mod : 0;
        // having a sail is terrible for your drag
        c_air_drag_c += ( dc.sail > minrow ) ? 7 * c_air_mod : 0;
        c_air_drag += c_air_drag_c;
        // vehicles are 1.4m tall
        double c_height = base_height;
        // plus a bit for a roof
        c_height += ( dc.roof > minrow ) ? roof_height : 0;
        // plus a lot for an aisle
        c_height += ( dc.aisle > minrow ) ?  aisle_height : 0;
        // or fullboards
        c_height += ( dc.fboard > minrow ) ? fullboard_height : 0;
        // and a little for anything on the roof
        c_height += ( dc.turret > minrow ) ? 2 * roof_height : 0;
        // solar panels are better than turrets or floodlights, though
        c_height += ( dc.panel > minrow ) ? roof_height : 0;
        // windmills are tall, too
        c_height += ( dc.windmill > minrow ) ? windmill_height : 0;
        // sails are tall, too
        c_height += ( dc.sail > minrow ) ? sail_height : 0;
        height += c_height;
    }
    constexpr double air_density = 1.29; // kg/m^3
    // prorate per row height and c_air_drag
    height /= width;
    c_air_drag /= width;
    double cross_area = height * tile_to_width( width );
    add_msg( m_debug, "%s: height %3.2fm, width %3.2fm (%d tiles), c_air %3.2f\n", name, height,
             tile_to_width( width ), width, c_air_drag );
    // F_air_drag = c_air_drag * cross_area * 1/2 * air_density * v^2
    // coeff_air_resistance = c_air_drag * cross_area * 1/2 * air_density
    coefficient_air_resistance = std::max( 0.1, c_air_drag * cross_area * 0.5 * air_density );
    coeff_air_dirty = false;
    return coefficient_air_resistance;
}

double vehicle::coeff_rolling_drag() const
{
    if( !coeff_rolling_dirty ) {
        return coefficient_rolling_resistance;
    }
    constexpr double wheel_ratio = 1.25;
    constexpr double base_wheels = 4.0;
    // SAE J2452 measurements are in F_rr = N * C_rr * 0.000225 * ( v + 33.33 )
    // Don't ask me why, but it's the numbers we have. We want N * C_rr * 0.000225 here,
    // and N is mass * accel from gravity (aka weight)
    constexpr double sae_ratio = 0.000225;
    constexpr double newton_ratio = accel_g * sae_ratio;
    double wheel_factor = 0;
    if( wheelcache.empty() ) {
        wheel_factor = 50;
    } else {
        // should really sum the each wheel's c_rolling_resistance * it's share of vehicle mass
        for( auto wheel : wheelcache ) {
            wheel_factor += parts[ wheel ].info().wheel_rolling_resistance();
        }
        // mildly increasing rolling resistance for vehicles with more than 4 wheels and mildly
        // decrease it for vehicles with less
        wheel_factor *= wheel_ratio /
                        ( base_wheels * wheel_ratio - base_wheels + wheelcache.size() );
    }
    coefficient_rolling_resistance = newton_ratio * wheel_factor * to_kilogram( total_mass() );
    coeff_rolling_dirty = false;
    return coefficient_rolling_resistance;
}

double vehicle::water_hull_height() const
{
    if( coeff_water_dirty ) {
        coeff_water_drag();
    }
    return hull_height;
}

double vehicle::water_draft() const
{
    if( coeff_water_dirty ) {
        coeff_water_drag();
    }
    return draft_m;
}

bool vehicle::can_float() const
{
    if( coeff_water_dirty ) {
        coeff_water_drag();
    }
    // Someday I'll deal with submarines, but now, you can only float if you have freeboard
    return draft_m < hull_height;
}

bool vehicle::is_watercraft() const
{
    return is_floating || ( in_water && wheelcache.empty() );
}

bool vehicle::is_in_water( bool deep_water ) const
{
    return deep_water ? is_floating : in_water;
}

double vehicle::coeff_water_drag() const
{
    if( !coeff_water_dirty ) {
        return coefficient_water_resistance;
    }
    std::vector<int> structure_indices = all_parts_at_location( part_location_structure );
    if( structure_indices.empty() ) {
        // huh?
        coeff_water_dirty = false;
        hull_height = 0.3;
        draft_m = 1.0;
        return 1250.0;
    }
    double hull_coverage = static_cast<double>( floating.size() ) / structure_indices.size();

    int tile_width = mount_max.y - mount_min.y + 1;
    double width_m = tile_to_width( tile_width );

    // actual area of the hull in m^2 (handles non-rectangular shapes)
    // footprint area in tiles = tile width * tile length
    // effective footprint percent = # of structure tiles / footprint area in tiles
    // actual hull area in m^2 = footprint percent * length in meters * width in meters
    // length in meters = length in tiles
    // actual area in m = # of structure tiles * length in tiles * width in meters /
    //                    ( length in tiles * width in tiles )
    // actual area in m = # of structure tiles * width in meters / width in tiles
    double actual_area_m = width_m * structure_indices.size() / tile_width;

    // effective hull area is actual hull area * hull coverage
    double hull_area_m   = actual_area_m * std::max( 0.1, hull_coverage );
    // Treat the hullform as a simple cuboid to calculate displaced depth of
    // water.
    // Apply Archimedes' principle (mass of water displaced is mass of vehicle).
    // area * depth = hull_volume = water_mass / water density
    // water_mass = vehicle_mass
    // area * depth = vehicle_mass / water_density
    // depth = vehicle_mass / water_density / area
    constexpr double water_density = 1000.0; // kg/m^3
    draft_m = to_kilogram( total_mass() ) / water_density / hull_area_m;
    // increase the streamlining as more of the boat is covered in boat boards
    double c_water_drag = 1.25 - hull_coverage;
    // hull height starts at 0.3m and goes up as you add more boat boards
    hull_height = 0.3 + 0.5 * hull_coverage;
    // F_water_drag = c_water_drag * cross_area * 1/2 * water_density * v^2
    // coeff_water_resistance = c_water_drag * cross_area * 1/2 * water_density
    coefficient_water_resistance = c_water_drag * width_m * draft_m * 0.5 * water_density;
    coeff_water_dirty = false;
    return coefficient_water_resistance;
}

float vehicle::k_traction( float wheel_traction_area ) const
{
    if( is_floating ) {
        return can_float() ? 1.0f : -1.0f;
    }
    if( is_watercraft() && can_float() ) {
        return 1.0f;
    }

    const float fraction_without_traction = 1.0f - wheel_traction_area / wheel_area();
    if( fraction_without_traction == 0 ) {
        return 1.0f;
    }
    const float mass_penalty = fraction_without_traction * to_kilogram( total_mass() );
    float traction = std::min( 1.0f, wheel_traction_area / mass_penalty );
    add_msg( m_debug, "%s has traction %.2f", name, traction );

    // For now make it easy until it gets properly balanced: add a low cap of 0.1
    return std::max( 0.1f, traction );
}

int vehicle::static_drag( bool actual ) const
{
    return extra_drag + ( actual && !engine_on ? -1500 : 0 );
}

float vehicle::strain() const
{
    int mv = max_velocity();
    int sv = safe_velocity();
    if( mv <= sv ) {
        mv = sv + 1;
    }
    if( velocity < sv && velocity > -sv ) {
        return 0;
    } else {
        return static_cast<float>( abs( velocity ) - sv ) / static_cast<float>( mv - sv );
    }
}

bool vehicle::sufficient_wheel_config() const
{
    if( wheelcache.empty() ) {
        // No wheels!
        return false;
    } else if( wheelcache.size() == 1 ) {
        //Has to be a stable wheel, and one wheel can only support a 1-3 tile vehicle
        if( !part_info( wheelcache.front() ).has_flag( "STABLE" ) ||
            all_parts_at_location( part_location_structure ).size() > 3 ) {
            return false;
        }
    }
    return true;
}

bool vehicle::is_owned_by( const Character &c, bool available_to_take ) const
{
    if( owner.is_null() ) {
        return available_to_take;
    }
    if( !c.get_faction() ) {
        debugmsg( "vehicle::is_owned_by() player %s has no faction", c.disp_name() );
        return false;
    }
    return c.get_faction()->id == get_owner();
}

bool vehicle::is_old_owner( const Character &c, bool available_to_take ) const
{
    if( old_owner.is_null() ) {
        return available_to_take;
    }
    if( !c.get_faction() ) {
        debugmsg( "vehicle::is_old_owner() player %s has no faction", c.disp_name() );
        return false;
    }
    return c.get_faction()->id == get_old_owner();
}

std::string vehicle::get_owner_name() const
{
    if( !g->faction_manager_ptr->get( owner ) ) {
        debugmsg( "vehicle::get_owner_name() vehicle %s has no valid nor null faction id ", disp_name() );
        return _( "no owner" );
    }
    return _( g->faction_manager_ptr->get( owner )->name );
}

void vehicle::set_owner( const Character &c )
{
    if( !c.get_faction() ) {
        debugmsg( "vehicle::set_owner() player %s has no valid faction", c.disp_name() );
        return;
    }
    owner = c.get_faction()->id;
}

bool vehicle::handle_potential_theft( player &p, bool check_only, bool prompt )
{
    const bool is_owned_by_player = is_owned_by( p );
    std::vector<npc *> witnesses;
    for( npc &elem : g->all_npcs() ) {
        if( rl_dist( elem.pos(), p.pos() ) < MAX_VIEW_DISTANCE && has_owner() &&
            !is_owned_by_player && elem.sees( p.pos() ) ) {
            witnesses.push_back( &elem );
        }
    }
    // the vehicle is yours, thats fine.
    if( is_owned_by_player ) {
        return true;
        // if There is no owner
        // handle transfer of ownership
    } else if( !has_owner() ) {
        set_owner( p.get_faction()->id );
        remove_old_owner();
        return true;
        // if there is a marker for having been stolen, but 15 minutes have passed, then officially transfer ownership
    } else if( witnesses.empty() && has_old_owner() && !is_old_owner( p ) && theft_time &&
               calendar::turn - *theft_time > 15_minutes ) {
        set_owner( p.get_faction()->id );
        remove_old_owner();
        return true;
        // No witnesses? then don't need to prompt, we assume the player is in process of stealing it.
        // Ownership transfer checking is handled above, and warnings handled below.
        // This is just to perform interaction with the vehicle without a prompt.
        // It will prompt first-time, even with no witnesses, to inform player it is owned by someone else
        // subsequently, no further prompts, the player should know by then.
    } else if( witnesses.empty() && old_owner ) {
        return true;
    }
    // if we are just checking if we could continue without problems, then the rest is assumed false
    if( check_only ) {
        return false;
    }
    // if we got here, theres some theft occuring
    if( prompt ) {
        if( !query_yn(
                _( "This vehicle belongs to: %s, there may be consequences if you are observed interacting with it, continue?" ),
                _( get_owner_name() ) ) ) {
            return false;
        }
    }
    // set old owner so that we can restore ownerhip if there are witnesses.
    set_old_owner( get_owner() );
    for( npc *elem : witnesses ) {
        elem->say( "<witnessed_thievery>", 7 );
    }
    if( !witnesses.empty() ) {
        if( p.add_faction_warning( get_owner() ) ) {
            for( npc *elem : witnesses ) {
                elem->make_angry();
            }
        }
        // remove the temporary marker for a succesful theft, as it was witnessed.
        remove_old_owner();
    }
    // if we got here, then the action will proceed after the previous warning
    return true;
}

bool vehicle::balanced_wheel_config() const
{
    point min = point_max;
    point max = point_min;
    // find the bounding box of the wheels
    for( auto &w : wheelcache ) {
        const auto &pt = parts[ w ].mount;
        min.x = std::min( min.x, pt.x );
        min.y = std::min( min.y, pt.y );
        max.x = std::max( max.x, pt.x );
        max.y = std::max( max.y, pt.y );
    }

    // Check center of mass inside support of wheels (roughly)
    const point &com = local_center_of_mass();
    const rectangle support( min, max );
    return support.contains_inclusive( com );
}

bool vehicle::valid_wheel_config() const
{
    return sufficient_wheel_config() && balanced_wheel_config();
}

float vehicle::steering_effectiveness() const
{
    if( is_floating ) {
        // I'M ON A BOAT
        return can_float() ? 1.0f : 0.0f;
    }
    // irksome special case for boats in shallow water
    if( is_watercraft() && can_float() ) {
        return 1.0f;
    }

    if( steering.empty() ) {
        return -1.0f; // No steering installed
    }
    // If the only steering part is an animal harness, with no animal in, it
    // is not steerable.
    const vehicle_part &vp = parts[ steering[0] ];
    if( steering.size() == 1 && vp.info().fuel_type == fuel_type_animal ) {
        monster *mon = get_pet( steering[0] );
        if( mon == nullptr || !mon->has_effect( effect_harnessed ) ) {
            return -2.0f;
        }
    }
    // For now, you just need one wheel working for 100% effective steering.
    // TODO: return something less than 1.0 if the steering isn't so good
    // (unbalanced, long wheelbase, back-heavy vehicle with front wheel steering,
    // etc)
    for( int p : steering ) {
        if( parts[ p ].is_available() ) {
            return 1.0f;
        }
    }

    // We have steering, but it's all broken.
    return 0.0f;
}

float vehicle::handling_difficulty() const
{
    const float steer = std::max( 0.0f, steering_effectiveness() );
    const float ktraction = k_traction( g->m.vehicle_wheel_traction( *this ) );
    const float aligned = std::max( 0.0f, 1.0f - ( face_vec() - dir_vec() ).magnitude() );

    // TestVehicle: perfect steering, moving on road at 100 mph (25 tiles per turn) = 0.0
    // TestVehicle but on grass (0.75 friction) = 2.5
    // TestVehicle but with bad steering (0.5 steer) = 5
    // TestVehicle but on fungal bed (0.5 friction) and bad steering = 10
    // TestVehicle but turned 90 degrees during this turn (0 align) = 10
    const float diff_mod = ( ( 1.0f - steer ) + ( 1.0f - ktraction ) + ( 1.0f - aligned ) );
    return velocity * diff_mod / vehicles::vmiph_per_tile;
}

std::map<itype_id, int> vehicle::fuel_usage() const
{
    std::map<itype_id, int> ret;
    for( size_t i = 0; i < engines.size(); i++ ) {
        // Note: functions with "engine" in name do NOT take part indices
        // TODO: Use part indices and not engine vector indices
        if( !is_engine_on( i ) ) {
            continue;
        }

        const size_t e = engines[ i ];
        const auto &info = part_info( e );
        static const itype_id null_fuel_type( "null" );
        const itype_id &cur_fuel = parts[ e ].fuel_current();
        if( cur_fuel  == null_fuel_type ) {
            continue;
        }

        if( !is_perpetual_type( i ) ) {
            int usage = info.energy_consumption;
            if( parts[ e ].faults().count( fault_filter_air ) ) {
                usage *= 2;
            }

            ret[ cur_fuel ] += usage;
        }
    }

    return ret;
}

double vehicle::drain_energy( const itype_id &ftype, double energy_j )
{
    double drained = 0.0f;
    for( auto &p : parts ) {
        if( energy_j <= 0.0f ) {
            break;
        }

        double consumed = p.consume_energy( ftype, energy_j );
        drained += consumed;
        energy_j -= consumed;
    }

    invalidate_mass();
    return drained;
}

void vehicle::consume_fuel( int load, const int t_seconds, bool skip_electric )
{
    double st = strain();
    for( auto &fuel_pr : fuel_usage() ) {
        auto &ft = fuel_pr.first;
        if( skip_electric && ft == fuel_type_battery ) {
            continue;
        }

        double amnt_precise_j = static_cast<double>( fuel_pr.second ) * t_seconds;
        amnt_precise_j *= load / 1000.0 * ( 1.0 + st * st * 100.0 );
        auto inserted = fuel_used_last_turn.insert( { ft, 0.0f } );
        inserted.first->second += amnt_precise_j;
        double remainder = fuel_remainder[ ft ];
        amnt_precise_j -= remainder;

        if( amnt_precise_j > 0.0f ) {
            fuel_remainder[ ft ] = drain_energy( ft, amnt_precise_j ) - amnt_precise_j;
        } else {
            fuel_remainder[ ft ] = -amnt_precise_j;
        }
    }
    if( load > 0 && fuel_left( fuel_type_muscle ) > 0 && g->u.has_effect( effect_winded ) ) {
        cruise_velocity = 0;
        if( velocity == 0 ) {
            stop();
        }
    }
    // we want this to update the activity level whenever the engine is running
    if( load > 0 && fuel_left( fuel_type_muscle ) > 0 ) {
        g->u.increase_activity_level( ACTIVE_EXERCISE );
        //do this as a function of current load
        // But only if the player is actually there!
        int eff_load = load / 10;
        int mod = 4 * st; // strain
        int base_burn = static_cast<int>( get_option<float>( "PLAYER_BASE_STAMINA_REGEN_RATE" ) ) -
                        3;
        base_burn = std::max( eff_load / 3, base_burn );
        //charge bionics when using muscle engine
        const item muscle( "muscle" );
        for( const bionic_id &bid : g->u.get_bionic_fueled_with( muscle ) ) {
            if( g->u.has_active_bionic( bid ) ) { // active power gen
                // more pedaling = more power
                g->u.mod_power_level( units::from_kilojoule( muscle.fuel_energy() ) * bid->fuel_efficiency *
                                      ( load / 1000 ) );
                mod += eff_load / 5;
            } else { // passive power gen
                g->u.mod_power_level( units::from_kilojoule( muscle.fuel_energy() ) * bid->passive_fuel_efficiency *
                                      ( load / 1000 ) );
                mod += eff_load / 10;
            }
        }
        // decreased stamina burn scalable with load
        if( g->u.has_active_bionic( bio_jointservo ) ) {
            g->u.mod_power_level( units::from_kilojoule( -std::max( eff_load / 20, 1 ) ) );
            mod -= std::max( eff_load / 5, 5 );
        }
        if( one_in( 1000 / load ) && one_in( 10 ) ) {
            g->u.mod_thirst( 1 );
            g->u.mod_fatigue( 1 );
        }
        g->u.mod_stamina( -( base_burn + mod ) );
        add_msg( m_debug, "Load: %d", load );
        add_msg( m_debug, "Mod: %d", mod );
        add_msg( m_debug, "Burn: %d", -( base_burn + mod ) );
    }
}

std::vector<vehicle_part *> vehicle::lights( bool active )
{
    std::vector<vehicle_part *> res;
    for( auto &e : parts ) {
        if( ( !active || e.enabled ) && e.is_available() && e.is_light() ) {
            res.push_back( &e );
        }
    }
    return res;
}

int vehicle::total_accessory_epower_w() const
{
    int epower = 0;
    for( const vpart_reference &vp : get_enabled_parts( VPFLAG_ENABLED_DRAINS_EPOWER ) ) {
        epower += vp.info().epower;
    }
    return epower;
}

int vehicle::total_alternator_epower_w() const
{
    int epower = 0;
    if( engine_on ) {
        // If the engine is on, the alternators are working.
        for( size_t p = 0; p < alternators.size(); ++p ) {
            if( is_alternator_on( p ) ) {
                epower += part_epower_w( alternators[p] );
            }
        }
    }
    return epower;
}

int vehicle::total_engine_epower_w() const
{
    int epower = 0;

    // Engines: can both produce (plasma) or consume (gas, diesel) epower.
    // Gas engines require epower to run for ignition system, ECU, etc.
    // Electric motor consumption not included, see @ref vpart_info::energy_consumption
    if( engine_on ) {
        for( size_t e = 0; e < engines.size(); ++e ) {
            if( is_engine_on( e ) ) {
                epower += part_epower_w( engines[e] );
            }
        }
    }

    return epower;
}

int vehicle::total_solar_epower_w() const
{
    int epower_w = 0;
    for( int part : solar_panels ) {
        if( parts[ part ].is_unavailable() ) {
            continue;
        }

        if( !is_sm_tile_outside( g->m.getabs( global_part_pos3( part ) ) ) ) {
            continue;
        }

        epower_w += part_epower_w( part );
    }
    // Weather doesn't change much across the area of the vehicle, so just
    // sample it once.
    weather_type wtype = current_weather( global_pos3() );
    const float tick_sunlight = incident_sunlight( wtype, calendar::turn );
    double intensity = tick_sunlight / default_daylight_level();
    return epower_w * intensity;
}

int vehicle::total_wind_epower_w() const
{
    const oter_id &cur_om_ter = overmap_buffer.ter( ms_to_omt_copy( g->m.getabs( global_pos3() ) ) );
    const w_point weatherPoint = *g->weather.weather_precise;
    int epower_w = 0;
    for( int part : wind_turbines ) {
        if( parts[ part ].is_unavailable() ) {
            continue;
        }

        if( !is_sm_tile_outside( g->m.getabs( global_part_pos3( part ) ) ) ) {
            continue;
        }

        double windpower = get_local_windpower( g->weather.windspeed, cur_om_ter, global_part_pos3( part ),
                                                g->weather.winddirection, false );
        if( windpower <= ( g->weather.windspeed / 10.0 ) ) {
            continue;
        }
        epower_w += part_epower_w( part ) * windpower;
    }
    return epower_w;
}

int vehicle::total_water_wheel_epower_w() const
{
    int epower_w = 0;
    for( int part : water_wheels ) {
        if( parts[ part ].is_unavailable() ) {
            continue;
        }

        if( !is_sm_tile_over_water( g->m.getabs( global_part_pos3( part ) ) ) ) {
            continue;
        }

        epower_w += part_epower_w( part );
    }
    // TODO: river current intensity changes power - flat for now.
    return epower_w;
}

int vehicle::net_battery_charge_rate_w() const
{
    return total_engine_epower_w() + total_alternator_epower_w() + total_accessory_epower_w() +
           total_solar_epower_w() + total_wind_epower_w() + total_water_wheel_epower_w();
}

int vehicle::max_reactor_epower_w() const
{
    int epower_w = 0;
    for( int elem : reactors ) {
        epower_w += is_part_on( elem ) ? part_epower_w( elem ) : 0;
    }
    return epower_w;
}

void vehicle::update_alternator_load()
{
    // Update alternator load
    if( engine_on ) {
        int engine_vpower = 0;
        for( size_t e = 0; e < engines.size(); ++e ) {
            if( is_engine_on( e ) && parts[engines[e]].info().has_flag( "E_ALTERNATOR" ) ) {
                engine_vpower += part_vpower_w( engines[e] );
            }
        }
        int alternators_power = 0;
        for( size_t p = 0; p < alternators.size(); ++p ) {
            if( is_alternator_on( p ) ) {
                alternators_power += part_vpower_w( alternators[p] );
            }
        }
        alternator_load =
            engine_vpower
            ? 1000 * ( abs( alternators_power ) + abs( extra_drag ) ) / engine_vpower
            : 0;
    } else {
        alternator_load = 0;
    }
}

void vehicle::power_parts()
{
    update_alternator_load();
    // Things that drain energy: engines and accessories.
    int engine_epower = total_engine_epower_w();
    int epower = engine_epower + total_accessory_epower_w() + total_alternator_epower_w();

    int delta_energy_bat = power_to_energy_bat( epower, 1_turns );
    int storage_deficit_bat = std::max( 0, fuel_capacity( fuel_type_battery ) -
                                        fuel_left( fuel_type_battery ) - delta_energy_bat );
    // Reactors trigger only on demand. If we'd otherwise run out of power, see
    // if we can spin up the reactors.
    if( !reactors.empty() && storage_deficit_bat > 0 ) {
        // Still not enough surplus epower to fully charge battery
        // Produce additional epower from any reactors
        bool reactor_working = false;
        bool reactor_online = false;
        for( auto &elem : reactors ) {
            // Check whether the reactor is on. If not, move on.
            if( !is_part_on( elem ) ) {
                continue;
            }
            // Keep track whether or not the vehicle has any reactors activated
            reactor_online = true;
            // the amount of energy the reactor generates each turn
            const int gen_energy_bat = power_to_energy_bat( part_epower_w( elem ), 1_turns );
            if( parts[ elem ].is_unavailable() ) {
                continue;
            } else if( parts[ elem ].info().has_flag( flag_PERPETUAL ) ) {
                reactor_working = true;
                delta_energy_bat += std::min( storage_deficit_bat, gen_energy_bat );
            } else if( parts[elem].ammo_remaining() > 0 ) {
                // Efficiency: one unit of fuel is this many units of battery
                // Note: One battery is 1 kJ
                const int efficiency = part_info( elem ).power;
                const int avail_fuel = parts[elem].ammo_remaining() * efficiency;
                const int elem_energy_bat = std::min( gen_energy_bat, avail_fuel );
                // Cap output at what we can achieve and utilize
                const int reactors_output_bat = std::min( elem_energy_bat, storage_deficit_bat );
                // Fuel consumed in actual units of the resource
                int fuel_consumed = reactors_output_bat / efficiency;
                // Remainder has a chance of resulting in more fuel consumption
                fuel_consumed += x_in_y( reactors_output_bat % efficiency, efficiency ) ? 1 : 0;
                parts[ elem ].ammo_consume( fuel_consumed, global_part_pos3( elem ) );
                reactor_working = true;
                delta_energy_bat += reactors_output_bat;
            }
        }

        if( !reactor_working && reactor_online ) {
            // All reactors out of fuel or destroyed
            for( auto &elem : reactors ) {
                parts[ elem ].enabled = false;
            }
            if( player_in_control( g->u ) || g->u.sees( global_pos3() ) ) {
                add_msg( _( "The %s's reactor dies!" ), name );
            }
        }
    }

    int battery_deficit = 0;
    if( delta_energy_bat > 0 ) {
        // store epower surplus in battery
        charge_battery( delta_energy_bat );
    } else if( epower < 0 ) {
        // draw epower deficit from battery
        battery_deficit = discharge_battery( abs( delta_energy_bat ) );
    }

    if( battery_deficit != 0 ) {
        // Scoops need a special case since they consume power during actual use
        for( const vpart_reference &vp : get_enabled_parts( "SCOOP" ) ) {
            vp.part().enabled = false;
        }
        // Rechargers need special case since they consume power on demand
        for( const vpart_reference &vp : get_enabled_parts( "RECHARGE" ) ) {
            vp.part().enabled = false;
        }

        for( const vpart_reference &vp : get_enabled_parts( VPFLAG_ENABLED_DRAINS_EPOWER ) ) {
            vehicle_part &pt = vp.part();
            if( pt.info().epower < 0 ) {
                pt.enabled = false;
            }
        }

        is_alarm_on = false;
        camera_on = false;
        if( player_in_control( g->u ) || g->u.sees( global_pos3() ) ) {
            add_msg( _( "The %s's battery dies!" ), name );
        }
        if( engine_epower < 0 ) {
            // Not enough epower to run gas engine ignition system
            engine_on = false;
            if( player_in_control( g->u ) || g->u.sees( global_pos3() ) ) {
                add_msg( _( "The %s's engine dies!" ), name );
            }
        }
    }
}

vehicle *vehicle::find_vehicle( const tripoint &where )
{
    // Is it in the reality bubble?
    tripoint veh_local = g->m.getlocal( where );
    if( const optional_vpart_position vp = g->m.veh_at( veh_local ) ) {
        return &vp->vehicle();
    }

    // Nope. Load up its submap...
    tripoint veh_in_sm = where;
    tripoint veh_sm = ms_to_sm_remain( veh_in_sm );

    auto sm = MAPBUFFER.lookup_submap( veh_sm );
    if( sm == nullptr ) {
        return nullptr;
    }

    for( auto &elem : sm->vehicles ) {
        vehicle *found_veh = elem.get();
        if( veh_in_sm.xy() == found_veh->pos ) {
            return found_veh;
        }
    }

    return nullptr;
}

void vehicle::enumerate_vehicles( std::map<vehicle *, bool> &connected_vehicles,
                                  std::set<vehicle *> &vehicle_list )
{
    auto enumerate_visitor = [&connected_vehicles]( vehicle * veh, int amount, int ) {
        // Only emplaces if element is not present already.
        connected_vehicles.emplace( veh, false );
        return amount;
    };
    for( vehicle *veh : vehicle_list ) {
        // This autovivifies, and also overwrites the value if already present.
        connected_vehicles[veh] = true;
        traverse_vehicle_graph( veh, 1, enumerate_visitor );
    }
}

template <typename Func, typename Vehicle>
int vehicle::traverse_vehicle_graph( Vehicle *start_veh, int amount, Func action )
{
    // Breadth-first search! Initialize the queue with a pointer to ourselves and go!
    std::queue< std::pair<Vehicle *, int> > connected_vehs;
    std::set<Vehicle *> visited_vehs;
    connected_vehs.push( std::make_pair( start_veh, 0 ) );

    while( amount > 0 && !connected_vehs.empty() ) {
        auto current_node = connected_vehs.front();
        Vehicle *current_veh = current_node.first;
        int current_loss = current_node.second;

        visited_vehs.insert( current_veh );
        connected_vehs.pop();

        g->u.add_msg_if_player( m_debug, "Traversing graph with %d power", amount );

        for( auto &p : current_veh->loose_parts ) {
            if( !current_veh->part_info( p ).has_flag( "POWER_TRANSFER" ) ) {
                continue; // ignore loose parts that aren't power transfer cables
            }

            auto target_veh = vehicle::find_vehicle( current_veh->parts[p].target.second );
            if( target_veh == nullptr || visited_vehs.count( target_veh ) > 0 ) {
                // Either no destination here (that vehicle's rolled away or off-map) or
                // we've already looked at that vehicle.
                continue;
            }

            // Add this connected vehicle to the queue of vehicles to search next,
            // but only if we haven't seen this one before.
            if( visited_vehs.count( target_veh ) < 1 ) {
                int target_loss = current_loss + current_veh->part_info( p ).epower;
                connected_vehs.push( std::make_pair( target_veh, target_loss ) );

                float loss_amount = ( static_cast<float>( amount ) * static_cast<float>( target_loss ) ) / 100;
                g->u.add_msg_if_player( m_debug, "Visiting remote %p with %d power (loss %f, which is %d percent)",
                                        static_cast<void *>( target_veh ), amount, loss_amount, target_loss );

                amount = action( target_veh, amount, static_cast<int>( loss_amount ) );
                g->u.add_msg_if_player( m_debug, "After remote %p, %d power", static_cast<void *>( target_veh ),
                                        amount );

                if( amount < 1 ) {
                    break; // No more charge to donate away.
                }
            }
        }
    }
    return amount;
}

int vehicle::charge_battery( int amount, bool include_other_vehicles )
{
    // Key parts by percentage charge level.
    std::multimap<int, vehicle_part *> chargeable_parts;
    for( vehicle_part &p : parts ) {
        if( p.is_available() && p.is_battery() && p.ammo_capacity() > p.ammo_remaining() ) {
            chargeable_parts.insert( { ( p.ammo_remaining() * 100 ) / p.ammo_capacity(), &p } );
        }
    }
    while( amount > 0 && !chargeable_parts.empty() ) {
        // Grab first part, charge until it reaches the next %, then re-insert with new % key.
        auto iter = chargeable_parts.begin();
        int charge_level = iter->first;
        vehicle_part *p = iter->second;
        chargeable_parts.erase( iter );
        // Calculate number of charges to reach the next %, but insure it's at least
        // one more than current charge.
        int next_charge_level = ( ( charge_level + 1 ) * p->ammo_capacity() ) / 100;
        next_charge_level = std::max( next_charge_level, p->ammo_remaining() + 1 );
        int qty = std::min( amount, next_charge_level - p->ammo_remaining() );
        p->ammo_set( fuel_type_battery, p->ammo_remaining() + qty );
        amount -= qty;
        if( p->ammo_capacity() > p->ammo_remaining() ) {
            chargeable_parts.insert( { ( p->ammo_remaining() * 100 ) / p->ammo_capacity(), p } );
        }
    }

    auto charge_visitor = []( vehicle * veh, int amount, int lost ) {
        g->u.add_msg_if_player( m_debug, "CH: %d", amount - lost );
        return veh->charge_battery( amount - lost, false );
    };

    if( amount > 0 && include_other_vehicles ) { // still a bit of charge we could send out...
        amount = traverse_vehicle_graph( this, amount, charge_visitor );
    }

    return amount;
}

int vehicle::discharge_battery( int amount, bool recurse )
{
    // Key parts by percentage charge level.
    std::multimap<int, vehicle_part *> dischargeable_parts;
    for( vehicle_part &p : parts ) {
        if( p.is_available() && p.is_battery() && p.ammo_remaining() > 0 ) {
            dischargeable_parts.insert( { ( p.ammo_remaining() * 100 ) / p.ammo_capacity(), &p } );
        }
    }
    while( amount > 0 && !dischargeable_parts.empty() ) {
        // Grab first part, discharge until it reaches the next %, then re-insert with new % key.
        auto iter = std::prev( dischargeable_parts.end() );
        int charge_level = iter->first;
        vehicle_part *p = iter->second;
        dischargeable_parts.erase( iter );
        // Calculate number of charges to reach the previous %.
        int prev_charge_level = ( ( charge_level - 1 ) * p->ammo_capacity() ) / 100;
        int amount_to_discharge = std::min( p->ammo_remaining() - prev_charge_level, amount );
        p->ammo_consume( amount_to_discharge, global_part_pos3( *p ) );
        amount -= amount_to_discharge;
        if( p->ammo_remaining() > 0 ) {
            dischargeable_parts.insert( { ( p->ammo_remaining() * 100 ) / p->ammo_capacity(), p } );
        }
    }

    auto discharge_visitor = []( vehicle * veh, int amount, int lost ) {
        g->u.add_msg_if_player( m_debug, "CH: %d", amount + lost );
        return veh->discharge_battery( amount + lost, false );
    };
    if( amount > 0 && recurse ) { // need more power!
        amount = traverse_vehicle_graph( this, amount, discharge_visitor );
    }

    return amount; // non-zero if we weren't able to fulfill demand.
}

void vehicle::do_engine_damage( size_t e, int strain )
{
    strain = std::min( 25, strain );
    if( is_engine_on( e ) && !is_perpetual_type( e ) &&
        engine_fuel_left( e ) && rng( 1, 100 ) < strain ) {
        int dmg = rng( 0, strain * 4 );
        damage_direct( engines[e], dmg );
        if( one_in( 2 ) ) {
            add_msg( _( "Your engine emits a high pitched whine." ) );
        } else {
            add_msg( _( "Your engine emits a loud grinding sound." ) );
        }
    }
}

void vehicle::idle( bool on_map )
{
    power_parts();
    if( engine_on && total_power_w() > 0 ) {
        int idle_rate = alternator_load;
        if( idle_rate < 10 ) {
            idle_rate = 10;    // minimum idle is 1% of full throttle
        }
        if( has_engine_type_not( fuel_type_muscle, true ) ) {
            consume_fuel( idle_rate, to_turns<int>( 1_turns ), true );
        }

        if( on_map ) {
            noise_and_smoke( idle_rate, 1_turns );
        }
    } else {
        if( engine_on && g->u.sees( global_pos3() ) &&
            ( has_engine_type_not( fuel_type_muscle, true ) && has_engine_type_not( fuel_type_animal, true ) &&
              has_engine_type_not( fuel_type_wind, true ) ) ) {
            add_msg( _( "The %s's engine dies!" ), name );
        }
        engine_on = false;
    }

    if( !warm_enough_to_plant( g->u.pos() ) ) {
        for( const vpart_reference &vp : get_enabled_parts( "PLANTER" ) ) {
            if( g->u.sees( global_pos3() ) ) {
                add_msg( _( "The %s's planter turns off due to low temperature." ), name );
            }
            vp.part().enabled = false;
        }
    }

    if( !on_map ) {
        return;
    } else {
        update_time( calendar::turn );
    }

    if( has_part( "STEREO", true ) ) {
        play_music();
    }

    if( has_part( "CHIMES", true ) ) {
        play_chimes();
    }

    if( has_part( "CRASH_TERRAIN_AROUND", true ) ) {
        crash_terrain_around();
    }

    if( is_alarm_on ) {
        alarm();
    }
}

void vehicle::on_move()
{
    if( has_part( "TRANSFORM_TERRAIN", true ) ) {
        transform_terrain();
    }
    if( has_part( "SCOOP", true ) ) {
        operate_scoop();
    }
    if( has_part( "PLANTER", true ) ) {
        operate_planter();
    }
    if( has_part( "REAPER", true ) ) {
        operate_reaper();
    }

    occupied_cache_time = calendar::before_time_starts;
}

void vehicle::slow_leak()
{
    // for each badly damaged tanks (lower than 50% health), leak a small amount
    for( auto &p : parts ) {
        auto health = p.health_percent();
        if( !p.is_leaking() || p.ammo_remaining() <= 0 ) {
            continue;
        }

        auto fuel = p.ammo_current();
        int qty = std::max( ( 0.5 - health ) * ( 0.5 - health ) * p.ammo_remaining() / 10, 1.0 );
        point q = coord_translate( p.mount );
        const tripoint dest = global_pos3() + tripoint( q, 0 );

        // damaged batteries self-discharge without leaking, plutonium leaks slurry
        if( fuel != fuel_type_battery && fuel != fuel_type_plutonium_cell ) {
            item leak( fuel, calendar::turn, qty );
            g->m.add_item_or_charges( dest, leak );
            p.ammo_consume( qty, global_part_pos3( p ) );
        } else if( fuel == fuel_type_plutonium_cell ) {
            if( p.ammo_remaining() >= PLUTONIUM_CHARGES / 10 ) {
                item leak( "plut_slurry_dense", calendar::turn, qty );
                g->m.add_item_or_charges( dest, leak );
                p.ammo_consume( qty * PLUTONIUM_CHARGES / 10, global_part_pos3( p ) );
            } else {
                p.ammo_consume( p.ammo_remaining(), global_part_pos3( p ) );
            }
        } else {
            p.ammo_consume( qty, global_part_pos3( p ) );
        }
    }
}

// total volume of all the things
units::volume vehicle::stored_volume( const int part ) const
{
    return get_items( part ).stored_volume();
}

units::volume vehicle::max_volume( const int part ) const
{
    return get_items( part ).max_volume();
}

units::volume vehicle::free_volume( const int part ) const
{
    return get_items( part ).free_volume();
}

void vehicle::make_active( item_location &loc )
{
    item &target = *loc;
    if( !target.needs_processing() ) {
        return;
    }
    auto cargo_parts = get_parts_at( loc.position(), "CARGO", part_status_flag::any );
    if( cargo_parts.empty() ) {
        return;
    }
    // System insures that there is only one part in this vector.
    vehicle_part *cargo_part = cargo_parts.front();
    active_items.add( target, cargo_part->mount );
}

int vehicle::add_charges( int part, const item &itm )
{
    if( !itm.count_by_charges() ) {
        debugmsg( "Add charges was called for an item not counted by charges!" );
        return 0;
    }
    const int ret = get_items( part ).amount_can_fit( itm );
    if( ret == 0 ) {
        return 0;
    }

    item itm_copy = itm;
    itm_copy.charges = ret;
    return add_item( part, itm_copy ) ? ret : 0;
}

cata::optional<vehicle_stack::iterator> vehicle::add_item( vehicle_part &pt, const item &obj )
{
    int idx = index_of_part( &pt );
    if( idx < 0 ) {
        debugmsg( "Tried to add item to invalid part" );
        return cata::nullopt;
    }
    return add_item( idx, obj );
}

cata::optional<vehicle_stack::iterator> vehicle::add_item( int part, const item &itm )
{
    if( part < 0 || part >= static_cast<int>( parts.size() ) ) {
        debugmsg( "int part (%d) is out of range", part );
        return cata::nullopt;
    }
    // const int max_weight = ?! // TODO: weight limit, calculation per vpart & vehicle stats, not a hard user limit.
    // add creaking sounds and damage to overloaded vpart, outright break it past a certain point, or when hitting bumps etc
    vehicle_part &p = parts[ part ];
    if( p.is_broken() ) {
        return cata::nullopt;
    }

    if( p.base.is_gun() ) {
        if( !itm.is_ammo() || !p.base.ammo_types().count( itm.ammo_type() ) ) {
            return cata::nullopt;
        }
    }
    bool charge = itm.count_by_charges();
    vehicle_stack istack = get_items( part );
    const int to_move = istack.amount_can_fit( itm );
    if( to_move == 0 || ( charge && to_move < itm.charges ) ) {
        return cata::nullopt; // @add_charges should be used in the latter case
    }
    if( charge ) {
        item *here = istack.stacks_with( itm );
        if( here ) {
            invalidate_mass();
            if( !here->merge_charges( itm ) ) {
                return cata::nullopt;
            } else {
                return cata::optional<vehicle_stack::iterator>( istack.get_iterator_from_pointer( here ) );
            }
        }
    }

    item itm_copy = itm;

    if( itm_copy.is_bucket_nonempty() ) {
        for( auto &elem : itm_copy.contents ) {
            g->m.add_item_or_charges( global_part_pos3( part ), elem );
        }

        itm_copy.contents.clear();
    }

    const vehicle_stack::iterator new_pos = p.items.insert( itm_copy );
    if( itm_copy.needs_processing() ) {
        active_items.add( *new_pos, p.mount );
    }

    invalidate_mass();
    return cata::optional<vehicle_stack::iterator>( new_pos );
}

bool vehicle::remove_item( int part, item *it )
{
    const cata::colony<item> &veh_items = parts[part].items;
    const cata::colony<item>::const_iterator iter = veh_items.get_iterator_from_pointer( it );
    if( iter == veh_items.end() ) {
        return false;
    }
    remove_item( part, iter );
    return true;
}

vehicle_stack::iterator vehicle::remove_item( int part, vehicle_stack::const_iterator it )
{
    cata::colony<item> &veh_items = parts[part].items;

    // remove from the active items cache (if it isn't there does nothing)
    active_items.remove( &*it );

    invalidate_mass();
    return veh_items.erase( it );
}

vehicle_stack vehicle::get_items( const int part )
{
    const tripoint pos = global_part_pos3( part );
    return vehicle_stack( &parts[part].items, pos.xy(), this, part );
}

vehicle_stack vehicle::get_items( const int part ) const
{
    // HACK: callers could modify items through this
    // TODO: a const version of vehicle_stack is needed
    return const_cast<vehicle *>( this )->get_items( part );
}

void vehicle::place_spawn_items()
{
    if( !type.is_valid() ) {
        return;
    }

    for( const auto &pt : type->parts ) {
        if( pt.with_ammo ) {
            int turret = part_with_feature( pt.pos, "TURRET", true );
            if( turret >= 0 && x_in_y( pt.with_ammo, 100 ) ) {
                parts[ turret ].ammo_set( random_entry( pt.ammo_types ), rng( pt.ammo_qty.first,
                                          pt.ammo_qty.second ) );
            }
        }
    }

    for( const auto &spawn : type.obj().item_spawns ) {
        if( rng( 1, 100 ) <= spawn.chance ) {
            int part = part_with_feature( spawn.pos, "CARGO", false );
            if( part < 0 ) {
                debugmsg( "No CARGO parts at (%d, %d) of %s!", spawn.pos.x, spawn.pos.y, name );

            } else {
                // if vehicle part is broken only 50% of items spawn and they will be variably damaged
                bool broken = parts[ part ].is_broken();
                if( broken && one_in( 2 ) ) {
                    continue;
                }

                std::vector<item> created;
                for( const itype_id &e : spawn.item_ids ) {
                    created.emplace_back( item( e ).in_its_container() );
                }
                for( const std::string &e : spawn.item_groups ) {
                    item_group::ItemList group_items = item_group::items_from( e, calendar::start_of_cataclysm );
                    for( auto spawn_item : group_items ) {
                        created.emplace_back( spawn_item );
                    }
                }

                for( item &e : created ) {
                    if( e.is_null() ) {
                        continue;
                    }
                    if( broken && e.mod_damage( rng( 1, e.max_damage() ) ) ) {
                        continue; // we destroyed the item
                    }
                    if( e.is_tool() || e.is_gun() || e.is_magazine() ) {
                        bool spawn_ammo = rng( 0, 99 ) < spawn.with_ammo && e.ammo_remaining() == 0;
                        bool spawn_mag  = rng( 0, 99 ) < spawn.with_magazine && !e.magazine_integral() &&
                                          !e.magazine_current();

                        if( spawn_mag ) {
                            e.contents.emplace_back( e.magazine_default(), e.birthday() );
                        }
                        if( spawn_ammo ) {
                            e.ammo_set( e.ammo_default() );
                        }
                    }
                    add_item( part, e );
                }
            }
        }
    }
}

void vehicle::gain_moves()
{
    fuel_used_last_turn.clear();
    check_falling_or_floating();
    const bool pl_control = player_in_control( g->u );
    if( is_moving() || is_falling ) {
        if( !loose_parts.empty() ) {
            shed_loose_parts();
        }
        of_turn = 1 + of_turn_carry;
        const int vslowdown = slowdown( velocity );
        if( vslowdown > abs( velocity ) ) {
            if( cruise_on && cruise_velocity && pl_control ) {
                velocity = velocity > 0 ? 1 : -1;
            } else {
                stop();
            }
        } else if( velocity < 0 ) {
            velocity += vslowdown;
        } else {
            velocity -= vslowdown;
        }
    } else {
        of_turn = .001;
    }
    of_turn_carry = 0;

    // cruise control TODO: enable for NPC?
    if( ( pl_control || is_following || is_patrolling ) && cruise_on && cruise_velocity != velocity ) {
        thrust( ( cruise_velocity ) > velocity ? 1 : -1 );
    }

    // Force off-map vehicles to load by visiting them every time we gain moves.
    // Shouldn't be too expensive if there aren't fifty trillion vehicles in the graph...
    // ...and if there are, it's the player's fault for putting them there.
    auto nil_visitor = []( vehicle *, int amount, int ) {
        return amount;
    };
    traverse_vehicle_graph( this, 1, nil_visitor );

    if( check_environmental_effects ) {
        check_environmental_effects = do_environmental_effects();
    }

    // turrets which are enabled will try to reload and then automatically fire
    // Turrets which are disabled but have targets set are a special case
    for( auto e : turrets() ) {
        if( e->enabled || e->target.second != e->target.first ) {
            automatic_fire_turret( *e );
        }
    }

    if( velocity < 0 ) {
        beeper_sound();
    }
}

void vehicle::suspend_refresh()
{
    // disable refresh and cache recalculation
    no_refresh = true;
    mass_dirty = false;
    mass_center_precalc_dirty = false;
    mass_center_no_precalc_dirty = false;
    coeff_rolling_dirty = false;
    coeff_air_dirty = false;
    coeff_water_dirty = false;
    coeff_air_changed = false;
}

void vehicle::enable_refresh()
{
    // force all caches to recalculate
    no_refresh = false;
    mass_dirty = true;
    mass_center_precalc_dirty = true;
    mass_center_no_precalc_dirty = true;
    coeff_rolling_dirty = true;
    coeff_air_dirty = true;
    coeff_water_dirty = true;
    coeff_air_changed = true;
    refresh();
}

/**
 * Refreshes all caches and refinds all parts. Used after the vehicle has had a part added or removed.
 * Makes indices of different part types so they're easy to find. Also calculates power drain.
 */
void vehicle::refresh()
{
    if( no_refresh ) {
        return;
    }

    alternators.clear();
    engines.clear();
    reactors.clear();
    solar_panels.clear();
    wind_turbines.clear();
    sails.clear();
    water_wheels.clear();
    funnels.clear();
    emitters.clear();
    relative_parts.clear();
    loose_parts.clear();
    wheelcache.clear();
    rail_wheelcache.clear();
    steering.clear();
    speciality.clear();
    floating.clear();
    alternator_load = 0;
    extra_drag = 0;
    all_wheels_on_one_axis = true;
    int first_wheel_y_mount = INT_MAX;

    // Used to sort part list so it displays properly when examining
    struct sort_veh_part_vector {
        vehicle *veh;
        inline bool operator()( const int p1, const int p2 ) {
            return veh->part_info( p1 ).list_order < veh->part_info( p2 ).list_order;
        }
    } svpv = { this };

    mount_min.x = 123;
    mount_min.y = 123;
    mount_max.x = -123;
    mount_max.y = -123;

    int railwheel_xmin = INT_MAX;
    int railwheel_ymin = INT_MAX;
    int railwheel_xmax = INT_MIN;
    int railwheel_ymax = INT_MIN;

    bool refresh_done = false;

    // Main loop over all vehicle parts.
    for( const vpart_reference &vp : get_all_parts() ) {
        const size_t p = vp.part_index();
        const vpart_info &vpi = vp.info();
        if( vp.part().removed ) {
            continue;
        }
        refresh_done = true;

        // Build map of point -> all parts in that point
        const point pt = vp.mount();
        mount_min.x = std::min( mount_min.x, pt.x );
        mount_min.y = std::min( mount_min.y, pt.y );
        mount_max.x = std::max( mount_max.x, pt.x );
        mount_max.y = std::max( mount_max.y, pt.y );

        // This will keep the parts at point pt sorted
        std::vector<int>::iterator vii = std::lower_bound( relative_parts[pt].begin(),
                                         relative_parts[pt].end(),
                                         static_cast<int>( p ), svpv );
        relative_parts[pt].insert( vii, p );

        if( vpi.has_flag( VPFLAG_FLOATS ) ) {
            floating.push_back( p );
        }

        if( vp.part().is_unavailable() ) {
            continue;
        }
        if( vpi.has_flag( VPFLAG_ALTERNATOR ) ) {
            alternators.push_back( p );
        }
        if( vpi.has_flag( VPFLAG_ENGINE ) ) {
            engines.push_back( p );
        }
        if( vpi.has_flag( VPFLAG_REACTOR ) ) {
            reactors.push_back( p );
        }
        if( vpi.has_flag( VPFLAG_SOLAR_PANEL ) ) {
            solar_panels.push_back( p );
        }
        if( vpi.has_flag( "WIND_TURBINE" ) ) {
            wind_turbines.push_back( p );
        }
        if( vpi.has_flag( "WIND_POWERED" ) ) {
            sails.push_back( p );
        }
        if( vpi.has_flag( "WATER_WHEEL" ) ) {
            water_wheels.push_back( p );
        }
        if( vpi.has_flag( "FUNNEL" ) ) {
            funnels.push_back( p );
        }
        if( vpi.has_flag( "UNMOUNT_ON_MOVE" ) ) {
            loose_parts.push_back( p );
        }
        if( vpi.has_flag( "EMITTER" ) ) {
            emitters.push_back( p );
        }
        if( vpi.has_flag( VPFLAG_WHEEL ) ) {
            wheelcache.push_back( p );
        }
        if( vpi.has_flag( VPFLAG_WHEEL ) && vpi.has_flag( VPFLAG_RAIL ) ) {
            rail_wheelcache.push_back( p );
            if( first_wheel_y_mount == INT_MAX ) {
                first_wheel_y_mount = vp.part().mount.y;
            }
            if( first_wheel_y_mount != vp.part().mount.y ) {
                // vehicle have wheels on different axis
                all_wheels_on_one_axis = false;
            }

            railwheel_xmin = std::min( railwheel_xmin, pt.x );
            railwheel_ymin = std::min( railwheel_ymin, pt.y );
            railwheel_xmax = std::max( railwheel_xmax, pt.x );
            railwheel_ymax = std::max( railwheel_ymax, pt.y );
        }
        if( ( vpi.has_flag( "STEERABLE" ) && part_with_feature( pt, "STEERABLE", true ) != -1 ) ||
            vpi.has_flag( "TRACKED" ) ) {
            // TRACKED contributes to steering effectiveness but
            //  (a) doesn't count as a steering axle for install difficulty
            //  (b) still contributes to drag for the center of steering calculation
            steering.push_back( p );
        }
        if( vpi.has_flag( "SECURITY" ) ) {
            speciality.push_back( p );
        }
        if( vp.part().enabled && vpi.has_flag( "EXTRA_DRAG" ) ) {
            extra_drag += vpi.power;
        }
        if( vpi.has_flag( "EXTRA_DRAG" ) && ( vpi.has_flag( "WIND_TURBINE" ) ||
                                              vpi.has_flag( "WATER_WHEEL" ) ) ) {
            extra_drag += vpi.power;
        }
        if( camera_on && vpi.has_flag( "CAMERA" ) ) {
            vp.part().enabled = true;
        } else if( !camera_on && vpi.has_flag( "CAMERA" ) ) {
            vp.part().enabled = false;
        }
        if( vpi.has_flag( "TURRET" ) && !has_part( global_part_pos3( vp.part() ), "TURRET_CONTROLS" ) ) {
            vp.part().enabled = false;
        }
    }

    rail_wheel_bounding_box.p1 = point( railwheel_xmin, railwheel_ymin );
    rail_wheel_bounding_box.p2 = point( railwheel_xmax, railwheel_ymax );
    front_left.x = mount_max.x;
    front_left.y = mount_min.y;
    front_right = mount_max;

    if( !refresh_done ) {
        mount_min = mount_max = point_zero;
        rail_wheel_bounding_box.p1 = point_zero;
        rail_wheel_bounding_box.p2 = point_zero;
    }

    // NB: using the _old_ pivot point, don't recalc here, we only do that when moving!
    precalc_mounts( 0, pivot_rotation[0], pivot_anchor[0] );
    check_environmental_effects = true;
    insides_dirty = true;
    zones_dirty = true;
    invalidate_mass();
}

const point &vehicle::pivot_point() const
{
    if( pivot_dirty ) {
        refresh_pivot();
    }

    return pivot_cache;
}

void vehicle::refresh_pivot() const
{
    // Const method, but messes with mutable fields
    pivot_dirty = false;

    if( wheelcache.empty() || !valid_wheel_config() ) {
        // No usable wheels, use CoM (dragging)
        pivot_cache = local_center_of_mass();
        return;
    }

    // The model here is:
    //
    //  We are trying to rotate around some point (xc,yc)
    //  This produces a friction force / moment from each wheel resisting the
    //  rotation. We want to find the point that minimizes that resistance.
    //
    //  For a given wheel w at (xw,yw), find:
    //   weight(w): a scaling factor for the friction force based on wheel
    //              size, brokenness, steerability/orientation
    //   center_dist: the distance from (xw,yw) to (xc,yc)
    //   centerline_angle: the angle between the X axis and a line through
    //                     (xw,yw) and (xc,yc)
    //
    //  Decompose the force into two components, assuming that the wheel is
    //  aligned along the X axis and we want to apply different weightings to
    //  the in-line vs perpendicular parts of the force:
    //
    //   Resistance force in line with the wheel (X axis)
    //    Fi = weightI(w) * center_dist * sin(centerline_angle)
    //   Resistance force perpendicular to the wheel (Y axis):
    //    Fp = weightP(w) * center_dist * cos(centerline_angle);
    //
    //  Then find the moment that these two forces would apply around (xc,yc)
    //    moment(w) = center_dist * cos(centerline_angle) * Fi +
    //                center_dist * sin(centerline_angle) * Fp
    //
    //  Note that:
    //    cos(centerline_angle) = (xw-xc) / center_dist
    //    sin(centerline_angle) = (yw-yc) / center_dist
    // -> moment(w) = weightP(w)*(xw-xc)^2 + weightI(w)*(yw-yc)^2
    //              = weightP(w)*xc^2 - 2*weightP(w)*xc*xw + weightP(w)*xw^2 +
    //                weightI(w)*yc^2 - 2*weightI(w)*yc*yw + weightI(w)*yw^2
    //
    //  which happily means that the X and Y axes can be handled independently.
    //  We want to minimize sum(moment(w)) due to wheels w=0,1,..., which
    //  occurs when:
    //
    //    sum( 2*xc*weightP(w) - 2*weightP(w)*xw ) = 0
    //     -> xc = (weightP(0)*x0 + weightP(1)*x1 + ...) /
    //             (weightP(0) + weightP(1) + ...)
    //    sum( 2*yc*weightI(w) - 2*weightI(w)*yw ) = 0
    //     -> yc = (weightI(0)*y0 + weightI(1)*y1 + ...) /
    //             (weightI(0) + weightI(1) + ...)
    //
    // so it turns into a fairly simple weighted average of the wheel positions.

    float xc_numerator = 0;
    float xc_denominator = 0;
    float yc_numerator = 0;
    float yc_denominator = 0;

    for( int p : wheelcache ) {
        const auto &wheel = parts[p];

        // TODO: load on tire?
        int contact_area = wheel.wheel_area();
        float weight_i;  // weighting for the in-line part
        float weight_p;  // weighting for the perpendicular part
        if( wheel.is_broken() ) {
            // broken wheels don't roll on either axis
            weight_i = contact_area * 2.0;
            weight_p = contact_area * 2.0;
        } else if( part_with_feature( wheel.mount, "STEERABLE", true ) != -1 ) {
            // Unbroken steerable wheels can handle motion on both axes
            // (but roll a little more easily inline)
            weight_i = contact_area * 0.1;
            weight_p = contact_area * 0.2;
        } else {
            // Regular wheels resist perpendicular motion
            weight_i = contact_area * 0.1;
            weight_p = contact_area;
        }

        xc_numerator += weight_p * wheel.mount.x;
        yc_numerator += weight_i * wheel.mount.y;
        xc_denominator += weight_p;
        yc_denominator += weight_i;
    }

    if( xc_denominator < 0.1 || yc_denominator < 0.1 ) {
        debugmsg( "vehicle::refresh_pivot had a bad weight: xc=%.3f/%.3f yc=%.3f/%.3f",
                  xc_numerator, xc_denominator, yc_numerator, yc_denominator );
        pivot_cache = local_center_of_mass();
    } else {
        pivot_cache.x = round( xc_numerator / xc_denominator );
        pivot_cache.y = round( yc_numerator / yc_denominator );
    }
}

void vehicle::remove_remote_part( int part_num )
{
    auto veh = find_vehicle( parts[part_num].target.second );

    // If the target vehicle is still there, ask it to remove its part
    if( veh != nullptr ) {
        const tripoint local_abs = g->m.getabs( global_part_pos3( part_num ) );

        for( size_t j = 0; j < veh->loose_parts.size(); j++ ) {
            int remote_partnum = veh->loose_parts[j];
            auto remote_part = &veh->parts[remote_partnum];

            if( veh->part_flag( remote_partnum, "POWER_TRANSFER" ) && remote_part->target.first == local_abs ) {
                veh->remove_part( remote_partnum );
                return;
            }
        }
    }
}

void vehicle::shed_loose_parts()
{
    // remove_part rebuilds the loose_parts vector, when all of those parts have been removed,
    // it will stay empty.
    while( !loose_parts.empty() ) {
        const int elem = loose_parts.front();
        if( part_flag( elem, "POWER_TRANSFER" ) ) {
            remove_remote_part( elem );
        }

        auto part = &parts[elem];
        item drop = part->properties_to_item();
        g->m.add_item_or_charges( global_part_pos3( *part ), drop );

        remove_part( elem );
    }
}

bool vehicle::enclosed_at( const tripoint &pos )
{
    refresh_insides();
    std::vector<vehicle_part *> parts_here = get_parts_at( pos, "BOARDABLE",
            part_status_flag::working );
    if( !parts_here.empty() ) {
        return parts_here.front()->inside;
    }
    return false;
}

void vehicle::refresh_insides()
{
    if( !insides_dirty ) {
        return;
    }
    insides_dirty = false;
    for( const vpart_reference &vp : get_all_parts() ) {
        const size_t p = vp.part_index();
        if( vp.part().removed ) {
            continue;
        }
        /* If there's no roof, or there is a roof but it's broken, it's outside.
         * (Use short-circuiting && so broken frames don't screw this up) */
        if( !( part_with_feature( p, "ROOF", true ) >= 0 && vp.part().is_available() ) ) {
            vp.part().inside = false;
            continue;
        }

        // inside if not otherwise
        parts[p].inside = true;
        // let's check four neighbor parts
        for( const point &offset : four_adjacent_offsets ) {
            point near_mount = parts[ p ].mount + offset;
            std::vector<int> parts_n3ar = parts_at_relative( near_mount, true );
            // if we aren't covered from sides, the roof at p won't save us
            bool cover = false;
            for( auto &j : parts_n3ar ) {
                // another roof -- cover
                if( part_flag( j, "ROOF" ) && parts[ j ].is_available() ) {
                    cover = true;
                    break;
                } else if( part_flag( j, "OBSTACLE" ) && parts[ j ].is_available() ) {
                    // found an obstacle, like board or windshield or door
                    if( parts[j].inside || ( part_flag( j, "OPENABLE" ) && parts[j].open ) ) {
                        // door and it's open -- can't cover
                        continue;
                    }
                    cover = true;
                    break;
                }
                //Otherwise keep looking, there might be another part in that square
            }
            if( !cover ) {
                vp.part().inside = false;
                break;
            }
        }
    }
}

bool vpart_position::is_inside() const
{
    // TODO: this is a bit of a hack as refresh_insides has side effects
    // this should be called elsewhere and not in a function that intends to just query
    // it's also a no-op if the insides are up to date.
    vehicle().refresh_insides();
    return vehicle().parts[part_index()].inside;
}

void vehicle::unboard_all()
{
    std::vector<int> bp = boarded_parts();
    for( auto &i : bp ) {
        g->m.unboard_vehicle( global_part_pos3( i ) );
    }
}

int vehicle::damage( int p, int dmg, damage_type type, bool aimed )
{
    if( dmg < 1 ) {
        return dmg;
    }

    std::vector<int> pl = parts_at_relative( parts[p].mount, true );
    if( pl.empty() ) {
        // We ran out of non removed parts at this location already.
        return dmg;
    }

    if( !aimed ) {
        bool found_obs = false;
        for( auto &i : pl ) {
            if( part_flag( i, "OBSTACLE" ) &&
                ( !part_flag( i, "OPENABLE" ) || !parts[i].open ) ) {
                found_obs = true;
                break;
            }
        }

        if( !found_obs ) { // not aimed at this tile and no obstacle here -- fly through
            return dmg;
        }
    }

    int target_part = random_entry( pl );

    // door motor mechanism is protected by closed doors
    if( part_flag( target_part, "DOOR_MOTOR" ) ) {
        // find the most strong openable that is not open
        int strongest_door_part = -1;
        int strongest_door_durability = INT_MIN;
        for( int part : pl ) {
            if( part_flag( part, "OPENABLE" ) && !parts[part].open ) {
                int door_durability = part_info( part ).durability;
                if( door_durability > strongest_door_durability ) {
                    strongest_door_part = part;
                    strongest_door_durability = door_durability;
                }
            }
        }

        // if we found a closed door, target it instead of the door_motor
        if( strongest_door_part != -1 ) {
            target_part = strongest_door_part;
        }
    }

    int damage_dealt;

    int armor_part = part_with_feature( p, "ARMOR", true );
    if( armor_part < 0 ) {
        // Not covered by armor -- damage part
        damage_dealt = damage_direct( target_part, dmg, type );
    } else {
        // Covered by armor -- hit both armor and part, but reduce damage by armor's reduction
        int protection = part_info( armor_part ).damage_reduction[ type ];
        // Parts on roof aren't protected
        bool overhead = part_flag( target_part, "ROOF" ) || part_info( target_part ).location == "on_roof";
        // Calling damage_direct may remove the damaged part
        // completely, therefore the other index (target_part) becomes
        // wrong if target_part > armor_part.
        // Damaging the part with the higher index first is save,
        // as removing a part only changes indices after the
        // removed part.
        if( armor_part < target_part ) {
            damage_direct( target_part, overhead ? dmg : dmg - protection, type );
            damage_dealt = damage_direct( armor_part, dmg, type );
        } else {
            damage_dealt = damage_direct( armor_part, dmg, type );
            damage_direct( target_part, overhead ? dmg : dmg - protection, type );
        }
    }

    return damage_dealt;
}

void vehicle::damage_all( int dmg1, int dmg2, damage_type type, const point &impact )
{
    if( dmg2 < dmg1 ) {
        std::swap( dmg1, dmg2 );
    }

    if( dmg1 < 1 ) {
        return;
    }

    for( const vpart_reference &vp : get_all_parts() ) {
        const size_t p = vp.part_index();
        int distance = 1 + square_dist( vp.mount(), impact );
        if( distance > 1 && part_info( p ).location == part_location_structure &&
            !part_info( p ).has_flag( "PROTRUSION" ) ) {
            damage_direct( p, rng( dmg1, dmg2 ) / ( distance * distance ), type );
        }
    }
}

/**
 * Shifts all parts of the vehicle by the given amounts, and then shifts the
 * vehicle itself in the opposite direction. The end result is that the vehicle
 * appears to have not moved. Useful for re-zeroing a vehicle to ensure that a
 * (0, 0) part is always present.
 * @param delta How much to shift along each axis
 */
void vehicle::shift_parts( const point &delta )
{
    // Don't invalidate the active item cache's location!
    active_items.subtract_locations( delta );
    for( auto &elem : parts ) {
        elem.mount -= delta;
    }

    decltype( labels ) new_labels;
    for( auto &l : labels ) {
        new_labels.insert( label( l - delta, l.text ) );
    }
    labels = new_labels;

    decltype( loot_zones ) new_zones;
    for( auto const &z : loot_zones ) {
        new_zones.emplace( z.first - delta, z.second );
    }
    loot_zones = new_zones;

    pivot_anchor[0] -= delta;
    refresh();
    //Need to also update the map after this
    g->m.reset_vehicle_cache( sm_pos.z );
}

/**
 * Detect if the vehicle is currently missing a 0,0 part, and
 * adjust if necessary.
 * @return bool true if the shift was needed.
 */
bool vehicle::shift_if_needed()
{
    std::vector<int> vehicle_origin = parts_at_relative( point_zero, true );
    if( !vehicle_origin.empty() && !parts[ vehicle_origin[ 0 ] ].removed ) {
        // Shifting is not needed.
        return false;
    }
    //Find a frame, any frame, to shift to
    for( const vpart_reference &vp : get_all_parts() ) {
        if( vp.info().location == "structure"
            && !vp.has_feature( "PROTRUSION" )
            && !vp.part().removed ) {
            shift_parts( vp.mount() );
            refresh();
            return true;
        }
    }
    // There are only parts with PROTRUSION left, choose one of them.
    for( const vpart_reference &vp : get_all_parts() ) {
        if( !vp.part().removed ) {
            shift_parts( vp.mount() );
            refresh();
            return true;
        }
    }
    return false;
}

int vehicle::break_off( int p, int dmg )
{
    /* Already-destroyed part - chance it could be torn off into pieces.
     * Chance increases with damage, and decreases with part max durability
     * (so lights, etc are easily removed; frames and plating not so much) */
    if( rng( 0, part_info( p ).durability / 10 ) >= dmg ) {
        return dmg;
    }
    const tripoint pos = global_part_pos3( p );
    const auto scatter_parts = [&]( const vehicle_part & pt ) {
        for( const item &piece : pt.pieces_for_broken_part() ) {
            // inside the loop, so each piece goes to a different place
            // TODO: this may spawn items behind a wall
            const tripoint where = random_entry( g->m.points_in_radius( pos, SCATTER_DISTANCE ) );
            // TODO: balance audit, ensure that less pieces are generated than one would need
            // to build the component (smash a vehicle box that took 10 lumps of steel,
            // find 12 steel lumps scattered after atom-smashing it with a tree trunk)
            g->m.add_item_or_charges( where, piece );
        }
    };
    if( part_info( p ).location == part_location_structure ) {
        // For structural parts, remove other parts first
        std::vector<int> parts_in_square = parts_at_relative( parts[p].mount, true );
        for( int index = parts_in_square.size() - 1; index >= 0; index-- ) {
            // Ignore the frame being destroyed
            if( parts_in_square[index] == p ) {
                continue;
            }

            if( parts[ parts_in_square[ index ] ].is_broken() ) {
                // Tearing off a broken part - break it up
                if( g->u.sees( pos ) ) {
                    add_msg( m_bad, _( "The %s's %s breaks into pieces!" ), name,
                             parts[ parts_in_square[ index ] ].name() );
                }
                scatter_parts( parts[parts_in_square[index]] );
            } else {
                // Intact (but possibly damaged) part - remove it in one piece
                if( g->u.sees( pos ) ) {
                    add_msg( m_bad, _( "The %1$s's %2$s is torn off!" ), name,
                             parts[ parts_in_square[ index ] ].name() );
                }
                item part_as_item = parts[parts_in_square[index]].properties_to_item();
                g->m.add_item_or_charges( pos, part_as_item );
            }
            remove_part( parts_in_square[index] );
        }
        // After clearing the frame, remove it.
        if( g->u.sees( pos ) ) {
            add_msg( m_bad, _( "The %1$s's %2$s is destroyed!" ), name, parts[ p ].name() );
        }
        scatter_parts( parts[p] );
        remove_part( p );
        find_and_split_vehicles( p );
    } else {
        //Just break it off
        if( g->u.sees( pos ) ) {
            add_msg( m_bad, _( "The %1$s's %2$s is destroyed!" ), name, parts[ p ].name() );
        }

        scatter_parts( parts[p] );
        remove_part( p );
    }

    return dmg;
}

bool vehicle::explode_fuel( int p, damage_type type )
{
    const itype_id &ft = part_info( p ).fuel_type;
    item fuel = item( ft );
    if( !fuel.has_explosion_data() ) {
        return false;
    }
    fuel_explosion data = fuel.get_explosion_data();

    if( parts[ p ].is_broken() ) {
        leak_fuel( parts[ p ] );
    }

    int explosion_chance = type == DT_HEAT ? data.explosion_chance_hot : data.explosion_chance_cold;
    if( one_in( explosion_chance ) ) {
        g->events().send<event_type::fuel_tank_explodes>( name );
        const int pow = 120 * ( 1 - exp( data.explosion_factor / -5000 *
                                         ( parts[p].ammo_remaining() * data.fuel_size_factor ) ) );
        //debugmsg( "damage check dmg=%d pow=%d amount=%d", dmg, pow, parts[p].amount );

        explosion_handler::explosion( global_part_pos3( p ), pow, 0.7, data.fiery_explosion );
        mod_hp( parts[p], 0 - parts[ p ].hp(), DT_HEAT );
        parts[p].ammo_unset();
    }

    return true;
}

int vehicle::damage_direct( int p, int dmg, damage_type type )
{
    // Make sure p is within range and hasn't been removed already
    if( ( static_cast<size_t>( p ) >= parts.size() ) || parts[p].removed ) {
        return dmg;
    }
    // If auto-driving and damage happens, bail out
    if( is_autodriving ) {
        stop_autodriving();
    }
    g->m.set_memory_seen_cache_dirty( global_part_pos3( p ) );
    if( parts[p].is_broken() ) {
        return break_off( p, dmg );
    }

    int tsh = std::min( 20, part_info( p ).durability / 10 );
    if( dmg < tsh && type != DT_TRUE ) {
        if( type == DT_HEAT && parts[p].is_fuel_store() ) {
            explode_fuel( p, type );
        }

        return dmg;
    }

    dmg -= std::min<int>( dmg, part_info( p ).damage_reduction[ type ] );
    int dres = dmg - parts[p].hp();
    if( mod_hp( parts[ p ], 0 - dmg, type ) ) {
        insides_dirty = true;
        pivot_dirty = true;

        // destroyed parts lose any contained fuels, battery charges or ammo
        leak_fuel( parts [ p ] );

        for( const auto &e : parts[p].items ) {
            g->m.add_item_or_charges( global_part_pos3( p ), e );
        }
        parts[p].items.clear();

        invalidate_mass();
        coeff_air_changed = true;

        // refresh cache in case the broken part has changed the status
        refresh();
    }

    if( parts[p].is_fuel_store() ) {
        explode_fuel( p, type );
    } else if( parts[ p ].is_broken() && part_flag( p, "UNMOUNT_ON_DAMAGE" ) ) {
        g->m.spawn_item( global_part_pos3( p ), part_info( p ).item, 1, 0, calendar::turn );
        monster *mon = get_pet( p );
        if( mon != nullptr && mon->has_effect( effect_harnessed ) ) {
            mon->remove_effect( effect_harnessed );
        }
        remove_part( p );
    }

    return std::max( dres, 0 );
}

void vehicle::leak_fuel( vehicle_part &pt )
{
    // only liquid fuels from non-empty tanks can leak out onto map tiles
    if( !pt.is_tank() || pt.ammo_remaining() <= 0 ) {
        return;
    }

    // leak in random directions but prefer closest tiles and avoid walls or other obstacles
    std::vector<tripoint> tiles = closest_tripoints_first( global_part_pos3( pt ), 1 );
    tiles.erase( std::remove_if( tiles.begin(), tiles.end(), []( const tripoint & e ) {
        return !g->m.passable( e );
    } ), tiles.end() );

    // leak up to 1/3 of remaining fuel per iteration and continue until the part is empty
    auto *fuel = item::find_type( pt.ammo_current() );
    while( !tiles.empty() && pt.ammo_remaining() ) {
        int qty = pt.ammo_consume( rng( 0, std::max( pt.ammo_remaining() / 3, 1 ) ),
                                   global_part_pos3( pt ) );
        if( qty > 0 ) {
            g->m.add_item_or_charges( random_entry( tiles ), item( fuel, calendar::turn, qty ) );
        }
    }

    pt.ammo_unset();
}

std::map<itype_id, int> vehicle::fuels_left() const
{
    std::map<itype_id, int> result;
    for( const auto &p : parts ) {
        if( p.is_fuel_store() && p.ammo_current() != "null" ) {
            result[ p.ammo_current() ] += p.ammo_remaining();
        }
    }
    return result;
}

bool vehicle::is_foldable() const
{
    for( const vpart_reference &vp : get_all_parts() ) {
        if( !vp.has_feature( "FOLDABLE" ) ) {
            return false;
        }
    }
    return true;
}

bool vehicle::restore( const std::string &data )
{
    std::istringstream veh_data( data );
    try {
        JsonIn json( veh_data );
        parts.clear();
        json.read( parts );
    } catch( const JsonError &e ) {
        debugmsg( "Error restoring vehicle: %s", e.c_str() );
        return false;
    }
    refresh();
    face.init( 0 );
    turn_dir = 0;
    turn( 0 );
    precalc_mounts( 0, pivot_rotation[0], pivot_anchor[0] );
    precalc_mounts( 1, pivot_rotation[1], pivot_anchor[1] );
    last_update = calendar::turn;
    return true;
}

std::set<tripoint> &vehicle::get_points( const bool force_refresh )
{
    if( force_refresh || occupied_cache_time != calendar::turn ) {
        occupied_cache_time = calendar::turn;
        occupied_points.clear();
        for( const auto &p : parts ) {
            occupied_points.insert( global_part_pos3( p ) );
        }
    }

    return occupied_points;
}

vehicle_part &vpart_reference::part() const
{
    assert( part_index() < vehicle().parts.size() );
    return vehicle().parts[part_index()];
}

const vpart_info &vpart_reference::info() const
{
    return part().info();
}

player *vpart_reference::get_passenger() const
{
    return vehicle().get_passenger( part_index() );
}

point vpart_position::mount() const
{
    return vehicle().parts[part_index()].mount;
}

tripoint vpart_position::pos() const
{
    return vehicle().global_part_pos3( part_index() );
}

bool vpart_reference::has_feature( const std::string &f ) const
{
    return info().has_flag( f );
}

bool vpart_reference::has_feature( const vpart_bitflags f ) const
{
    return info().has_flag( f );
}

static bool is_sm_tile_over_water( const tripoint &real_global_pos )
{

    const tripoint smp = ms_to_sm_copy( real_global_pos );
    const int px = modulo( real_global_pos.x, SEEX );
    const int py = modulo( real_global_pos.y, SEEY );
    auto sm = MAPBUFFER.lookup_submap( smp );
    if( sm == nullptr ) {
        debugmsg( "is_sm_tile_outside(): couldn't find submap %d,%d,%d", smp.x, smp.y, smp.z );
        return false;
    }

    if( px < 0 || px >= SEEX || py < 0 || py >= SEEY ) {
        debugmsg( "err %d,%d", px, py );
        return false;
    }

    return ( sm->get_ter( { px, py } ).obj().has_flag( TFLAG_CURRENT ) ||
             sm->get_furn( { px, py } ).obj().has_flag( TFLAG_CURRENT ) );
}

static bool is_sm_tile_outside( const tripoint &real_global_pos )
{

    const tripoint smp = ms_to_sm_copy( real_global_pos );
    const int px = modulo( real_global_pos.x, SEEX );
    const int py = modulo( real_global_pos.y, SEEY );
    auto sm = MAPBUFFER.lookup_submap( smp );
    if( sm == nullptr ) {
        debugmsg( "is_sm_tile_outside(): couldn't find submap %d,%d,%d", smp.x, smp.y, smp.z );
        return false;
    }

    if( px < 0 || px >= SEEX || py < 0 || py >= SEEY ) {
        debugmsg( "err %d,%d", px, py );
        return false;
    }

    return !( sm->get_ter( { px, py } ).obj().has_flag( TFLAG_INDOORS ) ||
              sm->get_furn( { px, py } ).obj().has_flag( TFLAG_INDOORS ) );
}

void vehicle::update_time( const time_point &update_to )
{
    // Parts emitting fields
    for( int idx : emitters ) {
        const vehicle_part &pt = parts[idx];
        if( pt.is_unavailable() || !pt.enabled ) {
            continue;
        }
        for( const emit_id &e : pt.info().emissions ) {
            g->m.emit_field( global_part_pos3( pt ), e );
        }
        discharge_battery( pt.info().epower );
    }

    if( sm_pos.z < 0 ) {
        return;
    }

    const time_point update_from = last_update;
    if( update_to < update_from ) {
        // Special case going backwards in time - that happens
        last_update = update_to;
        return;
    }

    if( update_to >= update_from && update_to - update_from < 1_minutes ) {
        // We don't need to check every turn
        return;
    }
    time_duration elapsed = update_to - last_update;
    last_update = update_to;

    // Weather stuff, only for z-levels >= 0
    // TODO: Have it wash cars from blood?
    if( funnels.empty() && solar_panels.empty() && wind_turbines.empty() && water_wheels.empty() ) {
        return;
    }
    // Get one weather data set per vehicle, they don't differ much across vehicle area
    auto accum_weather = sum_conditions( update_from, update_to, g->m.getabs( global_pos3() ) );
    // make some reference objects to use to check for reload
    const item water( "water" );
    const item water_clean( "water_clean" );

    for( int idx : funnels ) {
        const auto &pt = parts[idx];

        // we need an unbroken funnel mounted on the exterior of the vehicle
        if( pt.is_unavailable() || !is_sm_tile_outside( g->m.getabs( global_part_pos3( pt ) ) ) ) {
            continue;
        }

        // we need an empty tank (or one already containing water) below the funnel
        auto tank = std::find_if( parts.begin(), parts.end(), [&]( const vehicle_part & e ) {
            return pt.mount == e.mount && e.is_tank() &&
                   ( e.can_reload( water ) || e.can_reload( water_clean ) );
        } );

        if( tank == parts.end() ) {
            continue;
        }

        double area = pow( pt.info().size / units::legacy_volume_factor, 2 ) * M_PI;
        int qty = roll_remainder( funnel_charges_per_turn( area, accum_weather.rain_amount ) );
        int c_qty = qty + ( tank->can_reload( water_clean ) ?  tank->ammo_remaining() : 0 );
        int cost_to_purify = c_qty * item::find_type( "water_purifier" )->charges_to_use();

        if( qty > 0 ) {
            if( has_part( global_part_pos3( pt ), "WATER_PURIFIER", true ) &&
                ( fuel_left( "battery", true ) > cost_to_purify ) ) {
                tank->ammo_set( "water_clean", c_qty );
                discharge_battery( cost_to_purify );
            } else {
                tank->ammo_set( "water", tank->ammo_remaining() + qty );
            }
            invalidate_mass();
        }
    }

    if( !solar_panels.empty() ) {
        int epower_w = 0;
        for( int part : solar_panels ) {
            if( parts[ part ].is_unavailable() ) {
                continue;
            }

            if( !is_sm_tile_outside( g->m.getabs( global_part_pos3( part ) ) ) ) {
                continue;
            }

            epower_w += part_epower_w( part );
        }
        double intensity = accum_weather.sunlight / default_daylight_level() / to_turns<double>( elapsed );
        int energy_bat = power_to_energy_bat( epower_w * intensity, elapsed );
        if( energy_bat > 0 ) {
            add_msg( m_debug, "%s got %d kJ energy from solar panels", name, energy_bat );
            charge_battery( energy_bat );
        }
    }
    if( !wind_turbines.empty() ) {
        // TODO: use accum_weather wind data to backfill wind turbine
        // generation capacity.
        int epower_w = total_wind_epower_w();
        int energy_bat = power_to_energy_bat( epower_w, elapsed );
        if( energy_bat > 0 ) {
            add_msg( m_debug, "%s got %d kJ energy from wind turbines", name, energy_bat );
            charge_battery( energy_bat );
        }
    }
    if( !water_wheels.empty() ) {
        int epower_w = total_water_wheel_epower_w();
        int energy_bat = power_to_energy_bat( epower_w, elapsed );
        if( energy_bat > 0 ) {
            add_msg( m_debug, "%s got %d kJ energy from water wheels", name, energy_bat );
            charge_battery( energy_bat );
        }
    }
}

void vehicle::invalidate_mass()
{
    mass_dirty = true;
    mass_center_precalc_dirty = true;
    mass_center_no_precalc_dirty = true;
    // Anything that affects mass will also affect the pivot
    pivot_dirty = true;
    coeff_rolling_dirty = true;
    coeff_water_dirty = true;
}

void vehicle::refresh_mass() const
{
    calc_mass_center( true );
}

void vehicle::calc_mass_center( bool use_precalc ) const
{
    units::quantity<float, units::mass::unit_type> xf;
    units::quantity<float, units::mass::unit_type> yf;
    units::mass m_total = 0_gram;
    for( const vpart_reference &vp : get_all_parts() ) {
        const size_t i = vp.part_index();
        if( vp.part().removed ) {
            continue;
        }

        units::mass m_part = 0_gram;
        units::mass m_part_items = 0_gram;
        m_part += vp.part().base.weight();
        for( const auto &j : get_items( i ) ) {
            m_part_items += j.weight();
        }
        if( vp.part().info().cargo_weight_modifier != 100 ) {
            m_part_items *= vp.part().info().cargo_weight_modifier / 100;
        }
        m_part += m_part_items;

        if( vp.has_feature( VPFLAG_BOARDABLE ) && vp.part().has_flag( vehicle_part::passenger_flag ) ) {
            const player *p = get_passenger( i );
            // Sometimes flag is wrongly set, don't crash!
            m_part += p != nullptr ? p->get_weight() : 0_gram;
        }

        if( use_precalc ) {
            xf += vp.part().precalc[0].x * m_part;
            yf += vp.part().precalc[0].y * m_part;
        } else {
            xf += vp.mount().x * m_part;
            yf += vp.mount().y * m_part;
        }

        m_total += m_part;
    }

    mass_cache = m_total;
    mass_dirty = false;

    const float x = xf / mass_cache;
    const float y = yf / mass_cache;
    if( use_precalc ) {
        mass_center_precalc.x = round( x );
        mass_center_precalc.y = round( y );
        mass_center_precalc_dirty = false;
    } else {
        mass_center_no_precalc.x = round( x );
        mass_center_no_precalc.y = round( y );
        mass_center_no_precalc_dirty = false;
    }
}

bounding_box vehicle::get_bounding_box()
{
    int min_x = INT_MAX;
    int max_x = INT_MIN;
    int min_y = INT_MAX;
    int max_y = INT_MIN;

    face.init( turn_dir );

    precalc_mounts( 0, turn_dir, point() );

    int i_use = 0;
    for( const tripoint &p : get_points( true ) ) {
        const point pt = parts[part_at( p.xy() )].precalc[i_use];
        if( pt.x < min_x ) {
            min_x = pt.x;
        }
        if( pt.x > max_x ) {
            max_x = pt.x;
        }
        if( pt.y < min_y ) {
            min_y = pt.y;
        }
        if( pt.y > max_y ) {
            max_y = pt.y;
        }
    }
    bounding_box b;
    b.p1 = point( min_x, min_y );
    b.p2 = point( max_x, max_y );
    return b;
}

vehicle_part_range vehicle::get_all_parts() const
{
    return vehicle_part_range( const_cast<vehicle &>( *this ) );
}

bool vehicle::refresh_zones()
{
    if( zones_dirty ) {
        decltype( loot_zones ) new_zones;
        for( auto const &z : loot_zones ) {
            zone_data zone = z.second;
            //Get the global position of the first cargo part at the relative coordinate

            const int part_idx = part_with_feature( z.first, "CARGO", false );
            if( part_idx == -1 ) {
                debugmsg( "Could not find cargo part at %d,%d on vehicle %s for loot zone.  Removing loot zone.",
                          z.first.x, z.first.y, this->name );

                // If this loot zone refers to a part that no longer exists at this location, then its unattached somehow.
                // By continuing here and not adding to new_zones, we effectively remove it
                continue;
            }
            tripoint zone_pos = global_part_pos3( part_idx );
            zone_pos = g->m.getabs( zone_pos );
            //Set the position of the zone to that part
            zone.set_position( std::pair<tripoint, tripoint>( zone_pos, zone_pos ), false );
            new_zones.emplace( z.first, zone );
        }
        loot_zones = new_zones;
        zones_dirty = false;
        return true;
    }
    return false;
}

template<>
bool vehicle_part_with_feature_range<std::string>::matches( const size_t part ) const
{
    const vehicle_part &vp = this->vehicle().parts[part];
    return vp.info().has_flag( feature_ ) &&
           !vp.removed &&
           ( !( part_status_flag::working & required_ ) || !vp.is_broken() ) &&
           ( !( part_status_flag::available & required_ ) || vp.is_available() ) &&
           ( !( part_status_flag::enabled & required_ ) || vp.enabled );
}

template<>
bool vehicle_part_with_feature_range<vpart_bitflags>::matches( const size_t part ) const
{
    const vehicle_part &vp = this->vehicle().parts[part];
    return vp.info().has_flag( feature_ ) &&
           !vp.removed &&
           ( !( part_status_flag::working & required_ ) || !vp.is_broken() ) &&
           ( !( part_status_flag::available & required_ ) || vp.is_available() ) &&
           ( !( part_status_flag::enabled & required_ ) || vp.enabled );
}<|MERGE_RESOLUTION|>--- conflicted
+++ resolved
@@ -1283,13 +1283,8 @@
     if( parts_in_square.empty() && part.location != part_location_structure ) {
         return false;
     }
-<<<<<<< HEAD
     // If its a part that harnesses animals that don't allow placing on it.
-    if( !parts_in_square.empty() && part_info( parts_in_square[0] ).has_flag( flag_ANIMAL_CTRL ) ) {
-=======
-    // If its a part that harnesses animals that dont allow placing on it.
     if( !parts_in_square.empty() && part_info( parts_in_square[0] ).has_flag( "ANIMAL_CTRL" ) ) {
->>>>>>> c3ee8518
         return false;
     }
     //No other part can be placed on a protrusion
