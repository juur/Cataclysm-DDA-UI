#include "monattack.h"

#include <assert.h>
#include <climits>
#include <cstdlib>
#include <algorithm>
#include <cmath>
#include <map>
#include <array>
#include <list>
#include <memory>
#include <ostream>
#include <set>
#include <string>
#include <utility>
#include <vector>

#include "avatar.h"
#include "ballistics.h"
#include "bodypart.h"
#include "debug.h"
#include "effect.h"
#include "timed_event.h"
#include "field.h"
#include "fungal_effects.h"
#include "game.h"
#include "gun_mode.h"
#include "itype.h"
#include "iuse_actor.h"
#include "line.h"
#include "map.h"
#include "map_iterator.h"
#include "mapdata.h"
#include "martialarts.h"
#include "messages.h"
#include "mondefense.h"
#include "monfaction.h"
#include "monster.h"
#include "morale_types.h"
#include "mtype.h"
#include "npc.h"
#include "name.h"
#include "output.h"
#include "projectile.h"
#include "rng.h"
#include "sounds.h"
#include "speech.h"
#include "text_snippets.h"
#include "translations.h"
#include "ui.h"
#include "weighted_list.h"
#include "calendar.h"
#include "creature.h"
#include "damage.h"
#include "enums.h"
#include "explosion.h"
#include "game_constants.h"
#include "int_id.h"
#include "item.h"
#include "item_stack.h"
#include "iuse.h"
#include "optional.h"
#include "pathfinding.h"
#include "player.h"
#include "string_formatter.h"
#include "tileray.h"
#include "type_id.h"
#include "colony.h"
#include "flat_set.h"
#include "material.h"
#include "point.h"
#include "units.h"

const mtype_id mon_ant( "mon_ant" );
const mtype_id mon_ant_acid( "mon_ant_acid" );
const mtype_id mon_ant_acid_larva( "mon_ant_acid_larva" );
const mtype_id mon_ant_acid_soldier( "mon_ant_acid_soldier" );
const mtype_id mon_ant_acid_queen( "mon_ant_acid_queen" );
const mtype_id mon_ant_larva( "mon_ant_larva" );
const mtype_id mon_ant_soldier( "mon_ant_soldier" );
const mtype_id mon_biollante( "mon_biollante" );
const mtype_id mon_blob( "mon_blob" );
const mtype_id mon_blob_brain( "mon_blob_brain" );
const mtype_id mon_blob_large( "mon_blob_large" );
const mtype_id mon_blob_small( "mon_blob_small" );
const mtype_id mon_breather( "mon_breather" );
const mtype_id mon_breather_hub( "mon_breather_hub" );
const mtype_id mon_creeper_hub( "mon_creeper_hub" );
const mtype_id mon_creeper_vine( "mon_creeper_vine" );
const mtype_id mon_dermatik( "mon_dermatik" );
const mtype_id mon_defective_robot_nurse( "mon_nursebot_defective" );
const mtype_id mon_fungal_hedgerow( "mon_fungal_hedgerow" );
const mtype_id mon_fungaloid( "mon_fungaloid" );
const mtype_id mon_fungaloid_young( "mon_fungaloid_young" );
const mtype_id mon_fungal_tendril( "mon_fungal_tendril" );
const mtype_id mon_fungal_wall( "mon_fungal_wall" );
const mtype_id mon_headless_dog_thing( "mon_headless_dog_thing" );
const mtype_id mon_manhack( "mon_manhack" );
const mtype_id mon_shadow( "mon_shadow" );
const mtype_id mon_triffid( "mon_triffid" );
const mtype_id mon_turret_searchlight( "mon_turret_searchlight" );
const mtype_id mon_zombie_dancer( "mon_zombie_dancer" );
const mtype_id mon_zombie_jackson( "mon_zombie_jackson" );
const mtype_id mon_shadow_hunter( "mon_shadow_hunter" );
const mtype_id mon_shadow_hunter_h( "mon_shadow_hunter_h" );
const mtype_id mon_zombie_skeltal_minion( "mon_zombie_skeltal_minion" );

const skill_id skill_melee( "melee" );
const skill_id skill_gun( "gun" );
const skill_id skill_unarmed( "unarmed" );
const skill_id skill_rifle( "rifle" );
const skill_id skill_launcher( "launcher" );

const species_id ZOMBIE( "ZOMBIE" );
const species_id BLOB( "BLOB" );

const efftype_id effect_assisted( "assisted" );
const efftype_id effect_bite( "bite" );
const efftype_id effect_bleed( "bleed" );
const efftype_id effect_blind( "blind" );
const efftype_id effect_boomered( "boomered" );
const efftype_id effect_controlled( "controlled" );
const efftype_id effect_corroding( "corroding" );
const efftype_id effect_countdown( "countdown" );
const efftype_id effect_darkness( "darkness" );
const efftype_id effect_dazed( "dazed" );
const efftype_id effect_deaf( "deaf" );
const efftype_id effect_dermatik( "dermatik" );
const efftype_id effect_downed( "downed" );
const efftype_id effect_dragging( "dragging" );
const efftype_id effect_fearparalyze( "fearparalyze" );
const efftype_id effect_fungus( "fungus" );
const efftype_id effect_glowing( "glowing" );
const efftype_id effect_got_checked( "got_checked" );
const efftype_id effect_grabbed( "grabbed" );
const efftype_id effect_infected( "infected" );
const efftype_id effect_laserlocked( "laserlocked" );
const efftype_id effect_onfire( "onfire" );
const efftype_id effect_operating( "operating" );
const efftype_id effect_paralyzepoison( "paralyzepoison" );
const efftype_id effect_raising( "raising" );
const efftype_id effect_rat( "rat" );
const efftype_id effect_shrieking( "shrieking" );
const efftype_id effect_slimed( "slimed" );
const efftype_id effect_stunned( "stunned" );
const efftype_id effect_targeted( "targeted" );
const efftype_id effect_teleglow( "teleglow" );
<<<<<<< HEAD
const efftype_id effect_took_damage( "took_damage" );
=======
const efftype_id effect_under_op( "under_operation" );
>>>>>>> fa057fd7

static const trait_id trait_ACIDBLOOD( "ACIDBLOOD" );
static const trait_id trait_MARLOSS_BLUE( "MARLOSS_BLUE" );
static const trait_id trait_MARLOSS( "MARLOSS" );
static const trait_id trait_PARAIMMUNE( "PARAIMMUNE" );
static const trait_id trait_TAIL_CATTLE( "TAIL_CATTLE" );
static const trait_id trait_THRESH_MARLOSS( "THRESH_MARLOSS" );
static const trait_id trait_THRESH_MYCUS( "THRESH_MYCUS" );

// shared utility functions
static bool within_visual_range( monster *z, int max_range )
{
    return !( rl_dist( z->pos(), g->u.pos() ) > max_range || !z->sees( g->u ) );
}

static bool within_target_range( const monster *const z, const Creature *const target, int range )
{
    return target != nullptr &&
           rl_dist( z->pos(), target->pos() ) <= range &&
           z->sees( *target );
}

static Creature *sting_get_target( monster *z, float range = 5.0f )
{
    Creature *target = z->attack_target();

    if( target == nullptr ) {
        return nullptr;
    }

    if( !z->sees( *target ) ||
        !g->m.clear_path( z->pos(), target->pos(), range, 1, 100 ) ) {
        return nullptr; // Can't see/reach target, no attack
    }

    return rl_dist( z->pos(), target->pos() ) <= range ? target : nullptr;
}

static bool sting_shoot( monster *z, Creature *target, damage_instance &dam, float range )
{
    if( target->uncanny_dodge() ) {
        target->add_msg_if_player( m_bad, _( "The %s shoots a dart but you dodge it." ),
                                   z->name() );
        return false;
    }

    projectile proj;
    proj.speed = 10;
    proj.range = range;
    proj.impact.add( dam );
    proj.proj_effects.insert( "NO_OVERSHOOT" );

    dealt_projectile_attack atk = projectile_attack( proj, z->pos(), target->pos(), { 500 }, z );
    if( atk.dealt_dam.total_damage() > 0 ) {
        target->add_msg_if_player( m_bad, _( "The %s shoots a dart into you!" ), z->name() );
        return true;
    } else {
        if( atk.missed_by == 1 ) {
            target->add_msg_if_player( m_good,
                                       _( "The %s shoots a dart at you, but misses!" ),
                                       z->name() );
        } else {
            target->add_msg_if_player( m_good,
                                       _( "The %s shoots a dart but it bounces off your armor." ),
                                       z->name() );
        }
        return false;
    }
}

// Distance == 1 and on the same z-level or with a clear shot up/down.
// If allow_zlev is false, don't allow attacking up/down at all.
// If allow_zlev is true, also allow distance == 1 and on different z-level
// as long as floor/ceiling doesn't exist.
static bool is_adjacent( const monster *z, const Creature *target, const bool allow_zlev )
{
    if( target == nullptr ) {
        return false;
    }

    if( rl_dist( z->pos(), target->pos() ) != 1 ) {
        return false;
    }

    if( z->posz() == target->posz() ) {
        return true;
    }

    if( !allow_zlev ) {
        return false;
    }

    // The square above must have no floor (currently only open air).
    // The square below must have no ceiling (ie. be outside).
    const bool target_above = target->posz() > z->posz();
    const tripoint &up   = target_above ? target->pos() : z->pos();
    const tripoint &down = target_above ? z->pos() : target->pos();
    return g->m.ter( up ) == t_open_air && g->m.is_outside( down );
}

static npc make_fake_npc( monster *z, int str, int dex, int inte, int per )
{
    npc tmp;
    tmp.name = _( "The " ) + z->name();
    tmp.set_fake( true );
    tmp.recoil = 0;
    tmp.setpos( z->pos() );
    tmp.str_cur = str;
    tmp.dex_cur = dex;
    tmp.int_cur = inte;
    tmp.per_cur = per;
    if( z->friendly != 0 ) {
        tmp.set_attitude( NPCATT_FOLLOW );
    } else {
        tmp.set_attitude( NPCATT_KILL );
    }
    return tmp;
}

bool mattack::none( monster * )
{
    return true;
}

bool mattack::eat_crop( monster *z )
{
    for( const auto &p : g->m.points_in_radius( z->pos(), 1 ) ) {
        if( g->m.has_flag( "PLANT", p ) && one_in( 4 ) ) {
            g->m.furn_set( p, furn_str_id( g->m.furn( p )->plant->base ) );
            g->m.i_clear( p );
            return true;
        }
    }
    return true;
}

bool mattack::eat_food( monster *z )
{
    for( const auto &p : g->m.points_in_radius( z->pos(), 1 ) ) {
        //Protect crop seeds from carnivores, give omnivores eat_crop special also
        if( g->m.has_flag( "PLANT", p ) ) {
            continue;
        }
        auto items = g->m.i_at( p );
        for( auto &item : items ) {
            //Fun limit prevents scavengers from eating feces
            if( !item.is_food() || item.get_comestible()->fun < -20 ) {
                continue;
            }
            //Don't eat own eggs
            if( z->type->baby_egg != item.type->get_id() ) {
                int consumed = 1;
                if( item.count_by_charges() ) {
                    g->m.use_charges( p, 0, item.type->get_id(), consumed );
                } else {
                    g->m.use_amount( p, 0, item.type->get_id(), consumed );
                }
                return true;
            }
        }
    }
    return true;
}

bool mattack::antqueen( monster *z )
{
    std::vector<tripoint> egg_points;
    std::vector<monster *> ants;
    // Count up all adjacent tiles the contain at least one egg.
    for( const auto &dest : g->m.points_in_radius( z->pos(), 2 ) ) {
        if( g->m.impassable( dest ) ) {
            continue;
        }

        if( monster *const mon = g->critter_at<monster>( dest ) ) {
            if( mon->type->default_faction == mfaction_id( "ant" ) && mon->type->upgrades ) {
                ants.push_back( mon );
            }

            continue;
        }

        if( g->is_empty( dest ) && g->m.has_items( dest ) ) {
            for( auto &i : g->m.i_at( dest ) ) {
                if( i.typeId() == "ant_egg" ) {
                    egg_points.push_back( dest );
                    // Done looking at this tile
                    break;
                }
            }
        }
    }

    if( !ants.empty() ) {
        z->moves -= 100; // It takes a while
        monster *ant = random_entry( ants );
        if( g->u.sees( *z ) && g->u.sees( *ant ) ) {
            add_msg( m_warning, _( "The %1$s feeds an %2$s and it grows!" ), z->name(),
                     ant->name() );
        }
        ant->poly( ant->type->upgrade_into );
    } else if( egg_points.empty() ) {  // There's no eggs nearby--lay one.
        if( g->u.sees( *z ) ) {
            add_msg( _( "The %s lays an egg!" ), z->name() );
        }
        g->m.spawn_item( z->pos(), "ant_egg", 1, 0, calendar::turn );
    } else { // There are eggs nearby.  Let's hatch some.
        z->moves -= 20 * egg_points.size(); // It takes a while
        if( g->u.sees( *z ) ) {
            add_msg( m_warning, _( "The %s tends nearby eggs, and they hatch!" ), z->name() );
        }
        for( const tripoint &egg_pos : egg_points ) {
            map_stack items = g->m.i_at( egg_pos );
            for( map_stack::iterator it = items.begin(); it != items.end(); ) {
                if( it->typeId() != "ant_egg" ) {
                    ++it;
                    continue;
                }
                it = items.erase( it );
                monster tmp( z->type->id == mon_ant_acid_queen ? mon_ant_acid_larva : mon_ant_larva, egg_pos );
                tmp.make_ally( *z );
                g->add_zombie( tmp );
                break; // Max one hatch per tile
            }
        }
    }

    return true;
}

bool mattack::shriek( monster *z )
{
    Creature *target = z->attack_target();
    if( target == nullptr ||
        rl_dist( z->pos(), target->pos() ) > 4 ||
        !z->sees( *target ) ) {
        return false;
    }

    z->moves -= 240;   // It takes a while
    sounds::sound( z->pos(), 50, sounds::sound_t::alert, _( "a terrible shriek!" ), false, "shout",
                   "shriek" );
    return true;
}

bool mattack::shriek_alert( monster *z )
{
    if( !z->can_act() || z->has_effect( effect_shrieking ) ) {
        return false;
    }

    Creature *target = z->attack_target();

    if( target == nullptr || rl_dist( z->pos(), target->pos() ) > 15 ||
        !z->sees( *target ) ) {
        return false;
    }

    if( g->u.sees( *z ) ) {
        add_msg( _( "The %s begins shrieking!" ), z->name() );
    }

    z->moves -= 150;
    sounds::sound( z->pos(), 120, sounds::sound_t::alert, _( "a piercing wail!" ), false, "shout",
                   "wail" );
    z->add_effect( effect_shrieking, 1_minutes );

    return true;
}

bool mattack::shriek_stun( monster *z )
{
    if( !z->can_act() || !z->has_effect( effect_shrieking ) ) {
        return false;
    }

    Creature *target = z->attack_target();
    if( target == nullptr ) {
        return false;
    }

    int dist = rl_dist( z->pos(), target->pos() );
    // Currently the cone is 2D, so don't use it for 3D attacks
    if( dist > 7 ||
        z->posz() != target->posz() ||
        !z->sees( *target ) ) {
        return false;
    }

    int target_angle = coord_to_angle( z->pos(), target->pos() );
    int cone_angle = 20;
    for( const tripoint &cone : g->m.points_in_radius( z->pos(), 4 ) ) {
        int tile_angle = coord_to_angle( z->pos(), cone );
        int diff = abs( target_angle - tile_angle );
        if( diff + cone_angle > 360 || diff > cone_angle || cone == z->pos() ) {
            continue; // skip the target, because it's outside cone or it's the source
        }
        // affect the target
        g->m.bash( cone, 4, true ); //Small bash to every square, silent to not flood message box

        Creature *target = g->critter_at( cone ); //If a monster is there, chance for stun
        if( target == nullptr ) {
            continue;
        }
        if( one_in( dist / 2 ) && !( target->is_immune_effect( effect_deaf ) ) ) {
            target->add_effect( effect_dazed, rng( 1_minutes, 2_minutes ), num_bp, false, rng( 1,
                                ( 15 - dist ) / 3 ) );
        }

    }

    return true;
}

bool mattack::howl( monster *z )
{
    Creature *target = z->attack_target();
    if( target == nullptr ||
        rl_dist( z->pos(), target->pos() ) > 4 ||
        !z->sees( *target ) ) {
        return false;
    }

    z->moves -= 200;   // It takes a while
    sounds::sound( z->pos(), 35, sounds::sound_t::alert, _( "an ear-piercing howl!" ), false, "shout",
                   "howl" );

    if( z->friendly != 0 ) { // TODO: Make this use mon's faction when those are in
        for( monster &other : g->all_monsters() ) {
            if( other.type != z->type ) {
                continue;
            }
            // Quote KA101: Chance of friendlying other howlers in the area, I'd imagine:
            // wolves use howls for communication and can convey that the ape is on Team Wolf.
            if( one_in( 4 ) ) {
                other.friendly = z->friendly;
                break;
            }
        }
    }

    return true;
}

bool mattack::rattle( monster *z )
{
    // TODO: Let it rattle at non-player friendlies
    const int min_dist = z->friendly != 0 ? 1 : 4;
    Creature *target = &g->u; // Can't use attack_target - the snake has no target
    if( target == nullptr ||
        rl_dist( z->pos(), target->pos() ) > min_dist ||
        !z->sees( *target ) ) {
        return false;
    }

    z->moves -= 20;   // It takes a very short while
    sounds::sound( z->pos(), 10, sounds::sound_t::alarm, _( "a sibilant rattling sound!" ), false,
                   "misc", "rattling" );

    return true;
}

bool mattack::acid( monster *z )
{
    if( !z->can_act() ) {
        return false;
    }

    Creature *target = z->attack_target();
    if( target == nullptr ) {
        return false;
    }

    if( !z->sees( *target ) ||
        !g->m.clear_path( z->pos(), target->pos(), 10, 1, 100 ) ) {
        return false; // Can't see/reach target, no attack
    }
    z->moves -= 300;   // It takes a while
    sounds::sound( z->pos(), 4, sounds::sound_t::combat, _( "a spitting noise." ), false, "misc",
                   "spitting" );

    projectile proj;
    proj.speed = 10;
    proj.impact.add_damage( DT_ACID, 5 ); // Mostly just for momentum
    proj.range = 10;
    proj.proj_effects.insert( "NO_OVERSHOOT" );
    auto dealt = projectile_attack( proj, z->pos(), target->pos(), { 5400 }, z );
    const tripoint &hitp = dealt.end_point;
    const Creature *hit_critter = dealt.hit_critter;
    if( hit_critter == nullptr && g->m.hit_with_acid( hitp ) && g->u.sees( hitp ) ) {
        add_msg( _( "A glob of acid hits the %s!" ),
                 g->m.tername( hitp ) );
        if( g->m.impassable( hitp ) ) {
            // TODO: Allow it to spill on the side it hit from
            return true;
        }
    }

    for( int i = -3; i <= 3; i++ ) {
        for( int j = -3; j <= 3; j++ ) {
            tripoint dest = hitp + tripoint( i, j, 0 );
            if( g->m.passable( dest ) &&
                g->m.clear_path( dest, hitp, 6, 1, 100 ) &&
                ( ( one_in( abs( j ) ) && one_in( abs( i ) ) ) || ( i == 0 && j == 0 ) ) ) {
                g->m.add_field( dest, fd_acid, 2 );
            }
        }
    }

    return true;
}

bool mattack::acid_barf( monster *z )
{
    if( !z->can_act() ) {
        return false;
    }

    // Let it be used on non-player creatures
    Creature *target = z->attack_target();
    if( target == nullptr || !is_adjacent( z, target, false ) ) {
        return false;
    }

    z->moves -= 80;
    // Make sure it happens before uncanny dodge
    g->m.add_field( target->pos(), fd_acid, 1 );
    bool uncanny = target->uncanny_dodge();
    // Can we dodge the attack? Uses player dodge function % chance (melee.cpp)
    if( uncanny || dodge_check( z, target ) ) {
        auto msg_type = target == &g->u ? m_warning : m_info;
        target->add_msg_player_or_npc( msg_type,
                                       _( "The %s barfs acid at you, but you dodge!" ),
                                       _( "The %s barfs acid at <npcname>, but they dodge!" ),
                                       z->name() );
        if( !uncanny ) {
            target->on_dodge( z, z->type->melee_skill * 2 );
        }

        return true;
    }

    body_part hit = target->get_random_body_part();
    int dam = rng( 5, 12 );
    dam = target->deal_damage( z, hit, damage_instance( DT_ACID, dam ) ).total_damage();
    target->add_env_effect( effect_corroding, hit, 5, time_duration::from_turns( dam / 2 + 5 ), hit );

    if( dam > 0 ) {
        auto msg_type = target == &g->u ? m_bad : m_info;
        //~ 1$s is monster name, 2$s bodypart in accusative
        target->add_msg_player_or_npc( msg_type,
                                       _( "The %1$s barfs acid on your %2$s for %3$d damage!" ),
                                       _( "The %1$s barfs acid on <npcname>'s %2$s for %3$d damage!" ),
                                       z->name(),
                                       body_part_name_accusative( hit ),
                                       dam );

        if( hit == bp_eyes ) {
            target->add_env_effect( effect_blind, bp_eyes, 3, 1_minutes );
        }
    } else {
        target->add_msg_player_or_npc(
            _( "The %1$s barfs acid on your %2$s, but it washes off the armor!" ),
            _( "The %1$s barfs acid on <npcname>'s %2$s, but it washes off the armor!" ),
            z->name(),
            body_part_name_accusative( hit ) );
    }

    target->on_hit( z, hit,  z->type->melee_skill );

    return true;
}

bool mattack::acid_accurate( monster *z )
{
    if( !z->can_act() ) {
        return false;
    }

    Creature *target = z->attack_target();
    if( target == nullptr ) {
        return false;
    }

    const int range = rl_dist( z->pos(), target->pos() );
    if( range > 10 || range < 2 || !z->sees( *target ) ) {
        return false;
    }

    z->moves -= 50;

    projectile proj;
    proj.speed = 10;
    proj.range = 10;
    proj.proj_effects.insert( "BLINDS_EYES" );
    proj.proj_effects.insert( "NO_DAMAGE_SCALING" );
    proj.impact.add_damage( DT_ACID, rng( 3, 5 ) );
    // Make it arbitrarily less accurate at close ranges
    projectile_attack( proj, z->pos(), target->pos(), { 8000.0 * static_cast<double>( range ) }, z );

    return true;
}

bool mattack::shockstorm( monster *z )
{
    if( !z->can_act() ) {
        return false;
    }

    Creature *target = z->attack_target();
    if( target == nullptr ) {
        return false;
    }

    bool seen = g->u.sees( *z );
    if( !z->sees( *target ) ||
        !g->m.clear_path( z->pos(), target->pos(), 12, 1, 100 ) ) {
        return false; // Can't see/reach target, no attack
    }

    z->moves -= 50;   // It takes a while

    if( seen ) {
        auto msg_type = target == &g->u ? m_bad : m_neutral;
        add_msg( msg_type, _( "A bolt of electricity arcs towards %s!" ), target->disp_name() );
    }
    if( !g->u.is_deaf() ) {
        sfx::play_variant_sound( "fire_gun", "bio_lightning", sfx::get_heard_volume( z->pos() ) );
    }
    tripoint tarp( target->posx() + rng( -1, 1 ) + rng( -1, 1 ),
                   target->posy() + rng( -1, 1 ) + rng( -1, 1 ),
                   target->posz() );
    std::vector<tripoint> bolt = line_to( z->pos(), tarp, 0, 0 );
    for( auto &i : bolt ) { // Fill the LOS with electricity
        if( !one_in( 4 ) ) {
            g->m.add_field( i, fd_electricity, rng( 1, 3 ) );
        }
    }
    // 5x5 cloud of electricity at the square hit
    for( const auto &dest : g->m.points_in_radius( tarp, 2 ) ) {
        if( !one_in( 4 ) ) {
            g->m.add_field( dest, fd_electricity, rng( 1, 3 ) );
        }
    }

    return true;
}

bool mattack::shocking_reveal( monster *z )
{
    shockstorm( z );
    std::string WHAT_A_SCOOP = SNIPPET.random_from_category( "clickbait" );
    sounds::sound( z->pos(), 10, sounds::sound_t::alert,
                   string_format( _( "the %s obnoxiously yelling \"%s!!!\"" ),
                                  z->name(), WHAT_A_SCOOP ) );
    return true;
}

bool mattack::pull_metal_weapon( monster *z )
{
    ////////////////////////////////////////////////////////////////////////////////////////////////
    // Constants and Configuration

    // max distance that "pull_metal_weapon" can be applied to the target.
    constexpr auto max_distance = 12;

    // attack movement costs
    constexpr int att_cost_pull = 150;

    // minimum str to resist "pull_metal_weapon"
    constexpr int min_str = 4;

    Creature *target = z->attack_target();
    if( target == nullptr ) {
        return false;
    }

    if( !z->sees( *target ) || !g->m.clear_path( z->pos(), target->pos(),
            max_distance, 1, 100 ) ) {
        return false; // Can't see/reach target, no attack
    }
    player *foe = dynamic_cast< player * >( target );
    if( foe != nullptr ) {
        // Wielded steel or iron items except for built-in things like bionic claws or monomolecular blade
        if( !foe->weapon.has_flag( "NO_UNWIELD" ) &&
            ( foe->weapon.made_of( material_id( "iron" ) ) ||
              foe->weapon.made_of( material_id( "steel" ) ) ||
              foe->weapon.made_of( material_id( "budget_steel" ) ) ) ) {
            int wp_skill = foe->get_skill_level( skill_melee );
            z->moves -= att_cost_pull;   // It takes a while
            int success = 100;
            ///\EFFECT_STR increases resistance to pull_metal_weapon special attack
            if( foe->str_cur > min_str ) {
                ///\EFFECT_MELEE increases resistance to pull_metal_weapon special attack
                success = std::max( 100 - ( 6 * ( foe->str_cur - 6 ) ) - ( 6 * wp_skill ), 0 );
            }
            auto m_type = foe == &g->u ? m_bad : m_neutral;
            if( rng( 1, 100 ) <= success ) {
                target->add_msg_player_or_npc( m_type, _( "%s is pulled away from your hands!" ),
                                               _( "%s is pulled away from <npcname>'s hands!" ), foe->weapon.tname() );
                z->add_item( foe->remove_weapon() );
            } else {
                target->add_msg_player_or_npc( m_type,
                                               _( "The %s unsuccessfully attempts to pull your weapon away." ),
                                               _( "The %s unsuccessfully attempts to pull <npcname>'s weapon away." ), z->name() );
            }
        }
    }

    return true;
}

bool mattack::boomer( monster *z )
{
    if( !z->can_act() ) {
        return false;
    }

    Creature *target = z->attack_target();
    if( target == nullptr || rl_dist( z->pos(), target->pos() ) > 3 || !z->sees( *target ) ) {
        return false;
    }

    std::vector<tripoint> line = g->m.find_clear_path( z->pos(), target->pos() );
    z->moves -= 250;   // It takes a while
    bool u_see = g->u.sees( *z );
    if( u_see ) {
        add_msg( m_warning, _( "The %s spews bile!" ), z->name() );
    }
    for( auto &i : line ) {
        g->m.add_field( i, fd_bile, 1 );
        // If bile hit a solid tile, return.
        if( g->m.impassable( i ) ) {
            g->m.add_field( i, fd_bile, 3 );
            if( g->u.sees( i ) ) {
                add_msg( _( "Bile splatters on the %s!" ),
                         g->m.tername( i ) );
            }
            return true;
        }
    }
    if( !target->uncanny_dodge() ) {
        ///\EFFECT_DODGE increases chance to avoid boomer effect
        if( rng( 0, 10 ) > target->get_dodge() || one_in( target->get_dodge() ) ) {
            target->add_env_effect( effect_boomered, bp_eyes, 3, 12_turns );
        } else if( u_see ) {
            target->add_msg_player_or_npc( _( "You dodge it!" ),
                                           _( "<npcname> dodges it!" ) );
        }
        target->on_dodge( z, 10 );
    }

    return true;
}

bool mattack::boomer_glow( monster *z )
{
    if( !z->can_act() ) {
        return false;
    }

    Creature *target = z->attack_target();
    if( target == nullptr || rl_dist( z->pos(), target->pos() ) > 3 || !z->sees( *target ) ) {
        return false;
    }

    std::vector<tripoint> line = g->m.find_clear_path( z->pos(), target->pos() );
    z->moves -= 250;   // It takes a while
    bool u_see = g->u.sees( *z );
    if( u_see ) {
        add_msg( m_warning, _( "The %s spews bile!" ), z->name() );
    }
    for( auto &i : line ) {
        g->m.add_field( i, fd_bile, 1 );
        if( g->m.impassable( i ) ) {
            g->m.add_field( i, fd_bile, 3 );
            if( g->u.sees( i ) ) {
                add_msg( _( "Bile splatters on the %s!" ), g->m.tername( i ) );
            }
            return true;
        }
    }
    if( !target->uncanny_dodge() ) {
        ///\EFFECT_DODGE increases chance to avoid glowing boomer effect
        if( rng( 0, 10 ) > target->get_dodge() || one_in( target->get_dodge() ) ) {
            target->add_env_effect( effect_boomered, bp_eyes, 5, 25_turns );
            target->on_dodge( z, 10 );
            for( int i = 0; i < rng( 2, 4 ); i++ ) {
                body_part bp = random_body_part();
                target->add_env_effect( effect_glowing, bp, 4, 4_minutes );
                if( target->has_effect( effect_glowing ) ) {
                    break;
                }
            }
        } else {
            target->add_msg_player_or_npc( _( "You dodge it!" ),
                                           _( "<npcname> dodges it!" ) );
        }
    }

    return true;
}

bool mattack::resurrect( monster *z )
{
    // Chance to recover some of our missing speed (yes this will regain
    // loses from being revived ourselves as well).
    // Multiplying by (current base speed / max speed) means that the
    // rate of speed regaining is unaffected by what our current speed is, i.e.
    // we will regain the same amount per minute at speed 50 as speed 200.
    if( one_in( static_cast<int>( 15 * static_cast<double>( z->get_speed_base() ) / static_cast<double>
                                  ( z->type->speed ) ) ) ) {
        // Restore 10% of our current speed, capping at our type maximum
        z->set_speed_base( std::min( z->type->speed,
                                     static_cast<int>( z->get_speed_base() + .1 * z->type->speed ) ) );
    }

    int raising_level = 0;
    if( z->has_effect( effect_raising ) ) {
        raising_level = z->get_effect_int( effect_raising ) * 40;
    }

    bool sees_necromancer = g->u.sees( *z );
    std::vector<std::pair<tripoint, item *>> corpses;
    // Find all corpses that we can see within 10 tiles.
    int range = 10;
    bool found_eligible_corpse = false;
    int lowest_raise_score = INT_MAX;
    for( const tripoint &p : g->m.points_in_radius( z->pos(), range ) ) {
        if( !g->is_empty( p ) || g->m.get_field_intensity( p, fd_fire ) > 1 ||
            !g->m.sees( z->pos(), p, -1 ) ) {
            continue;
        }

        for( auto &i : g->m.i_at( p ) ) {
            const mtype *mt = i.get_mtype();
            if( !( i.is_corpse() && i.active && mt->has_flag( MF_REVIVES ) &&
                   mt->in_species( ZOMBIE ) && !mt->has_flag( MF_NO_NECRO ) ) ) {
                continue;
            }

            found_eligible_corpse = true;
            if( raising_level == 0 ) {
                // Since we have a target, start charging to raise it.
                if( sees_necromancer ) {
                    add_msg( m_info, _( "The %s throws its arms wide." ), z->name() );
                }
                while( z->moves >= 0 ) {
                    z->add_effect( effect_raising, 1_minutes );
                    z->moves -= 100;
                }
                return false;
            }
            int raise_score = ( i.damage_level( 4 ) + 1 ) * mt->hp + i.burnt;
            lowest_raise_score = std::min( lowest_raise_score, raise_score );
            if( raise_score <= raising_level ) {
                corpses.push_back( std::make_pair( p, &i ) );
            }
        }
    }

    if( corpses.empty() ) { // No nearby corpses
        if( found_eligible_corpse ) {
            // There was a corpse, but we haven't charged enough.
            if( sees_necromancer && one_in( sqrt( lowest_raise_score / 30 ) ) ) {
                add_msg( m_info, _( "The %s gesticulates wildly." ), z->name() );
            }
            while( z->moves >= 0 ) {
                z->add_effect( effect_raising, 1_minutes );
                z->moves -= 100;
                return false;
            }
        } else if( raising_level != 0 ) {
            z->remove_effect( effect_raising );
        }
        // Check to see if there are any nearby living zombies to see if we should get angry
        const bool allies = g->get_creature_if( [&]( const Creature & critter ) {
            const monster *const zed = dynamic_cast<const monster *>( &critter );
            return zed && zed != z && zed->type->has_flag( MF_REVIVES ) && zed->type->in_species( ZOMBIE ) &&
                   z->attitude_to( *zed ) == Creature::Attitude::A_FRIENDLY  &&
                   within_target_range( z, zed, 10 );
        } );
        if( !allies ) {
            // Nobody around who we could revive, get angry
            z->anger = 100;
        } else {
            // Someone is around who might die and we could revive,
            // calm down.
            z->anger = 5;
        }
        return false;
    } else {
        // We're reviving someone/could revive someone, calm down.
        z->anger = 5;
    }

    if( z->get_speed_base() <= z->type->speed / 2 ) {
        // We can only resurrect so many times in a time period
        // and we're currently out
        return false;
    }

    std::pair<tripoint, item *> raised = random_entry( corpses );
    assert( raised.second ); // To appease static analysis
    float corpse_damage = raised.second->damage_level( 4 );
    // Did we successfully raise something?
    if( g->revive_corpse( raised.first, *raised.second ) ) {
        g->m.i_rem( raised.first, raised.second );
        if( sees_necromancer ) {
            add_msg( m_info, _( "The %s gestures at a nearby corpse." ), z->name() );
        }
        z->remove_effect( effect_raising );
        z->moves -= z->type->speed; // Takes one turn
        // Penalize speed by between 10% and 50% based on how damaged the corpse is.
        float speed_penalty = 0.1 + ( corpse_damage * 0.1 );
        z->set_speed_base( z->get_speed_base() - speed_penalty * z->type->speed );
        monster *const zed = g->critter_at<monster>( raised.first );
        if( !zed ) {
            debugmsg( "Misplaced or failed to revive a zombie corpse" );
            return true;
        }

        zed->make_ally( *z );
        if( g->u.sees( *zed ) ) {
            add_msg( m_warning, _( "A nearby %s rises from the dead!" ), zed->name() );
        } else if( sees_necromancer ) {
            // We saw the necromancer but not the revival
            add_msg( m_info, _( "But nothing seems to happen." ) );
        }
    }

    return true;
}

void mattack::smash_specific( monster *z, Creature *target )
{
    if( target == nullptr || !is_adjacent( z, target, false ) ) {
        return;
    }
    if( z->has_flag( MF_RIDEABLE_MECH ) ) {
        z->use_mech_power( -5 );
    }
    z->set_goal( target->pos() );
    smash( z );
}

bool mattack::smash( monster *z )
{
    if( !z->can_act() ) {
        return false;
    }

    Creature *target = z->attack_target();
    if( target == nullptr || !is_adjacent( z, target, false ) ) {
        return false;
    }

    // Costs lots of moves to give you a little bit of a chance to get away.
    z->moves -= 400;

    if( target->uncanny_dodge() ) {
        return true;
    }

    // Can we dodge the attack? Uses player dodge function % chance (melee.cpp)
    if( dodge_check( z, target ) ) {
        target->add_msg_player_or_npc( _( "The %s takes a powerful swing at you, but you dodge it!" ),
                                       _( "The %s takes a powerful swing at <npcname>, who dodges it!" ),
                                       z->name() );
        target->on_dodge( z, z->type->melee_skill * 2 );
        return true;
    }

    target->add_msg_player_or_npc( _( "A blow from the %1$s sends %2$s flying!" ),
                                   _( "A blow from the %s sends <npcname> flying!" ),
                                   z->name(), target->disp_name() );
    // TODO: Make this parabolic
    g->fling_creature( target, coord_to_angle( z->pos(), target->pos() ),
                       z->type->melee_sides * z->type->melee_dice * 3 );

    return true;
}

//--------------------------------------------------------------------------------------------------
// TODO: move elsewhere
//--------------------------------------------------------------------------------------------------

//--------------------------------------------------------------------------------------------------
/**
 * Find empty spaces around origin within a radius of N.
 *
 * @returns a pair with first  = array<tripoint, area>; area = (2*N + 1)^2.
 *                      second = the number of empty spaces found.
 */
template <size_t N = 1>
std::pair < std::array < tripoint, ( 2 * N + 1 ) * ( 2 * N + 1 ) >, size_t >
find_empty_neighbors( const tripoint &origin )
{
    constexpr auto r = static_cast<int>( N );

    const int x_min = origin.x - r;
    const int x_max = origin.x + r;
    const int y_min = origin.y - r;
    const int y_max = origin.y + r;

    std::pair < std::array < tripoint, ( 2 * N + 1 )*( 2 * N + 1 ) >, size_t > result;

    tripoint tmp;
    tmp.z = origin.z;
    for( tmp.x = x_min; tmp.x <= x_max; ++tmp.x ) {
        for( tmp.y = y_min; tmp.y <= y_max; ++tmp.y ) {
            if( g->is_empty( tmp ) ) {
                result.first[result.second++] = tmp;
            }
        }
    }

    return result;
}

//--------------------------------------------------------------------------------------------------
/**
 * Find empty spaces around a creature within a radius of N.
 *
 * @see find_empty_neighbors
 */
template <size_t N = 1>
std::pair < std::array < tripoint, ( 2 * N + 1 ) * ( 2 * N + 1 ) >, size_t >
find_empty_neighbors( const Creature &c )
{
    return find_empty_neighbors<N>( c.pos() );
}

//--------------------------------------------------------------------------------------------------
/**
 * Get a size_t value in the closed interval [0, size]; a convenience to avoid messy casting.
  */
static size_t get_random_index( const size_t size )
{
    return static_cast<size_t>( rng( 0, static_cast<int>( size - 1 ) ) );
}

//--------------------------------------------------------------------------------------------------
/**
 * Get a size_t value in the closed interval [0, c.size() - 1]; a convenience to avoid messy casting.
 */
template <typename Container>
size_t get_random_index( const Container &c )
{
    return get_random_index( c.size() );
}

bool mattack::science( monster *const z ) // I said SCIENCE again!
{
    ////////////////////////////////////////////////////////////////////////////////////////////////
    // Constants and Configuration

    // attack types
    enum : int {
        att_shock,
        att_radiation,
        att_manhack,
        att_acid_pool,
        att_flavor,
        att_enum_size
    };

    // max distance that "science" can be applied to the target.
    constexpr auto max_distance = 5;

    // attack movement costs
    constexpr int att_cost_shock   = 0;
    constexpr int att_cost_rad     = 400;
    constexpr int att_cost_manhack = 200;
    constexpr int att_cost_acid    = 100;
    constexpr int att_cost_flavor  = 80;

    // radiation attack behavior
    constexpr int att_rad_dodge_diff    = 16; // how hard it is to dodge
    constexpr int att_rad_mutate_chance = 6;  // (1/x) inverse chance to cause mutation.
    constexpr int att_rad_dose_min      = 20; // min radiation
    constexpr int att_rad_dose_max      = 50; // max radiation

    // acid attack behavior
    constexpr int att_acid_intensity = 3;

    // flavor messages
    static const std::array<const char *, 4> m_flavor = {{
            _( "The %s shudders, letting out an eery metallic whining noise!" ),
            _( "The %s scratches its long legs along the floor, shooting sparks." ),
            _( "The %s bleeps inquiringly and focuses a red camera-eye on you." ),
            _( "The %s's combat arms crackle with electricity." ),
            //special case; leave the electricity last
        }
    };

    if( !z->can_act() ) {
        return false;
    }

    ////////////////////////////////////////////////////////////////////////////////////////////////
    // Look for a valid target...
    Creature *const target = z->attack_target();
    if( !target ) {
        return false;
    }

    // too far
    const int dist = rl_dist( z->pos(), target->pos() );
    if( dist > max_distance ) {
        return false;
    }

    // can't attack what you can't see
    if( !z->sees( *target ) ) {
        return false;
    }

    ////////////////////////////////////////////////////////////////////////////////////////////////
    // okay, we have a valid target; populate valid attack options...
    std::array<int, att_enum_size> valid_attacks;
    size_t valid_attack_count = 0;

    // can only shock if adjacent
    if( dist == 1 ) {
        valid_attacks[valid_attack_count++] = att_shock;
    }

    // TODO: mutate() doesn't like non-players right now
    // It will mutate NPCs, but it will say it mutated the player
    player *const foe = dynamic_cast<player *>( target );
    if( ( foe == &g->u ) && dist <= 2 ) {
        valid_attacks[valid_attack_count++] = att_radiation;
    }

    // need an open space for these attacks
    const auto empty_neighbors = find_empty_neighbors( *z );
    const size_t empty_neighbor_count = empty_neighbors.second;

    if( empty_neighbor_count ) {
        if( z->ammo["bot_manhack"] > 0 ) {
            valid_attacks[valid_attack_count++] = att_manhack;
        }
        valid_attacks[valid_attack_count++] = att_acid_pool;
    }

    // flavor is always okay
    valid_attacks[valid_attack_count++] = att_flavor;

    ////////////////////////////////////////////////////////////////////////////////////////////////
    // choose and do a valid attack
    const int attack_index = get_random_index( valid_attack_count );
    switch( valid_attacks[attack_index] ) {
        default :
            DebugLog( D_WARNING, D_GAME ) << "Bad enum value in science.";
            break;
        case att_shock :
            z->moves -= att_cost_shock;

            // Just reuse the taze - it's a bit different (shocks torso vs all),
            // but let's go for consistency here
            taze( z, target );
            break;
        case att_radiation : {
            z->moves -= att_cost_rad;

            // if the player can see it
            if( g->u.sees( *z ) ) {
                // TODO: mutate() doesn't like non-players right now
                add_msg( m_bad, _( "The %1$s fires a shimmering beam towards %2$s!" ),
                         z->name(), target->disp_name() );
            }

            // (1) Give the target a chance at an uncanny_dodge.
            // (2) If that fails, always fail to dodge 1 in dodge_skill times.
            // (3) If okay, dodge if dodge_skill > att_rad_dodge_diff.
            // (4) Otherwise, fail 1 in (att_rad_dodge_diff - dodge_skill) times.
            if( foe->uncanny_dodge() ) {
                break;
            }

            const int  dodge_skill  = foe->get_dodge();
            const bool critial_fail = one_in( dodge_skill );
            const bool is_trivial   = dodge_skill > att_rad_dodge_diff;

            ///\EFFECT_DODGE increases chance to avoid science effect
            if( !critial_fail && ( is_trivial || dodge_skill > rng( 0, att_rad_dodge_diff ) ) ) {
                target->add_msg_player_or_npc( _( "You dodge the beam!" ),
                                               _( "<npcname> dodges the beam!" ) );
            } else {
                bool rad_proof = !foe->irradiate( rng( att_rad_dose_min, att_rad_dose_max ) );
                if( rad_proof ) {
                    target->add_msg_if_player( m_good, _( "Your armor protects you from the radiation!" ) );
                } else if( one_in( att_rad_mutate_chance ) ) {
                    foe->mutate();
                } else {
                    target->add_msg_if_player( m_bad, _( "You get pins and needles all over." ) );
                }
            }
        }
        break;
        case att_manhack : {
            z->moves -= att_cost_manhack;
            z->ammo["bot_manhack"]--;

            // if the player can see it
            if( g->u.sees( *z ) ) {
                add_msg( m_warning, _( "A manhack flies out of one of the holes on the %s!" ),
                         z->name() );
            }

            const tripoint where = empty_neighbors.first[get_random_index( empty_neighbor_count )];
            if( monster *const manhack = g->summon_mon( mon_manhack, where ) ) {
                manhack->make_ally( *z );
            }
        }
        break;
        case att_acid_pool :
            z->moves -= att_cost_acid;

            // if the player can see it
            if( g->u.sees( *z ) ) {
                add_msg( m_warning,
                         _( "The %s shudders, and some sort of caustic fluid leaks from a its damaged shell!" ),
                         z->name() );
            }

            // fill empty tiles with acid
            for( size_t i = 0; i < empty_neighbor_count; ++i ) {
                const tripoint &p = empty_neighbors.first[i];
                g->m.add_field( p, fd_acid, att_acid_intensity );
            }

            break;
        case att_flavor : {
            const size_t i = get_random_index( m_flavor );

            // the special case; see above
            if( i == m_flavor.size() - 1 ) {
                z->moves -= att_cost_flavor;
            }

            // if the player can see it, else forget about it
            if( g->u.sees( *z ) ) {
                add_msg( m_warning, m_flavor[i], z->name() );
            }
        }
        break;
    }

    return true;
}

static body_part body_part_hit_by_plant()
{
    body_part hit = num_bp;
    if( one_in( 2 ) ) {
        hit = bp_leg_l;
    } else {
        hit = bp_leg_r;
    }
    if( one_in( 4 ) ) {
        hit = bp_torso;
    } else if( one_in( 2 ) ) {
        if( one_in( 2 ) ) {
            hit = bp_foot_l;
        } else {
            hit = bp_foot_r;
        }
    }
    return hit;
}

bool mattack::growplants( monster *z )
{
    for( const auto &p : g->m.points_in_radius( z->pos(), 3 ) ) {
        // TODO: Make this sensible - it can destroy EVERYTHING
        if( !g->m.has_flag( "DIGGABLE", p ) && one_in( 4 ) ) {
            g->m.ter_set( p, t_dirt );
            continue;
        }

        if( g->m.is_bashable( p ) && one_in( 3 ) ) {
            // Destroy everything
            g->m.destroy( p );
            // And then make the ground fertile
            g->m.ter_set( p, t_dirtmound );
            continue;
        }

        // 1 in 4 chance to grow a tree
        if( !one_in( 4 ) ) {
            if( one_in( 3 ) ) {
                // If no tree, perhaps underbrush
                g->m.ter_set( p, t_underbrush );
            }

            continue;
        }

        // Grow a tree and pierce stuff with it
        Creature *critter = g->critter_at( p );
        // Don't grow under friends (and self)
        if( critter != nullptr &&
            z->attitude_to( *critter ) == Creature::A_FRIENDLY ) {
            continue;
        }

        g->m.ter_set( p, t_tree_young );
        if( critter == nullptr || critter->uncanny_dodge() ) {
            continue;
        }

        const body_part hit = body_part_hit_by_plant();
        //~ %s is bodypart name in accusative.
        critter->add_msg_player_or_npc( m_bad,
                                        _( "A tree bursts forth from the earth and pierces your %s!" ),
                                        _( "A tree bursts forth from the earth and pierces <npcname>'s %s!" ),
                                        body_part_name_accusative( hit ) );
        critter->deal_damage( z, hit, damage_instance( DT_STAB, rng( 10, 30 ) ) );
    }

    // 1 in 5 chance of making existing vegetation grow larger
    if( !one_in( 5 ) ) {
        return true;
    }
    for( const tripoint &p : g->m.points_in_radius( z->pos(), 5 ) ) {
        const auto ter = g->m.ter( p );
        if( ter != t_tree_young && ter != t_underbrush ) {
            // Skip as soon as possible to avoid all the checks
            continue;
        }

        Creature *critter = g->critter_at( p );
        if( critter != nullptr && z->attitude_to( *critter ) == Creature::A_FRIENDLY ) {
            // Don't buff terrain below friends (and self)
            continue;
        }

        if( ter == t_tree_young ) {
            // Young tree => tree
            // TODO: Make this deal damage too - young tree can be walked on, tree can't
            g->m.ter_set( p, t_tree );
        } else if( ter == t_underbrush ) {
            // Underbrush => young tree
            g->m.ter_set( p, t_tree_young );
            if( critter != nullptr && !critter->uncanny_dodge() ) {
                const body_part hit = body_part_hit_by_plant();
                //~ %s is bodypart name in accusative.
                critter->add_msg_player_or_npc( m_bad,
                                                _( "The underbrush beneath your feet grows and pierces your %s!" ),
                                                _( "Underbrush grows into a tree, and it pierces <npcname>'s %s!" ),
                                                body_part_name_accusative( hit ) );
                critter->deal_damage( z, hit, damage_instance( DT_STAB, rng( 10, 30 ) ) );
            }
        }
    }

    return true; // added during refactor, previously had no cooldown reset
}

bool mattack::grow_vine( monster *z )
{
    if( z->friendly ) {
        if( rl_dist( g->u.pos(), z->pos() ) <= 3 ) {
            // Friendly vines keep the area around you free, so you can move.
            return false;
        }
    }
    z->moves -= 100;
    int xshift = rng( 0, 2 );
    int yshift = rng( 0, 2 );
    for( int x = 0; x < 3; x++ ) {
        for( int y = 0; y < 3; y++ ) {
            tripoint dest( z->posx() + ( x + xshift ) % 3 - 1,
                           z->posy() + ( y + yshift ) % 3 - 1,
                           z->posz() );
            if( !g->is_empty( dest ) ) {
                continue;
            }

            if( monster *const vine = g->summon_mon( mon_creeper_vine, dest ) ) {
                vine->make_ally( *z );
            }
        }
    }

    return true;
}

bool mattack::vine( monster *z )
{
    std::vector<tripoint> grow;
    int vine_neighbors = 0;
    z->moves -= 100;
    for( const tripoint &dest : g->m.points_in_radius( z->pos(), 1 ) ) {
        Creature *critter = g->critter_at( dest );
        if( critter != nullptr && z->attitude_to( *critter ) == Creature::Attitude::A_HOSTILE ) {
            if( critter->uncanny_dodge() ) {
                return true;
            }

            body_part bphit = critter->get_random_body_part();
            critter->add_msg_player_or_npc( m_bad,
                                            //~ 1$s monster name(vine), 2$s bodypart in accusative
                                            _( "The %1$s lashes your %2$s!" ),
                                            _( "The %1$s lashes <npcname>'s %2$s!" ),
                                            z->name(),
                                            body_part_name_accusative( bphit ) );
            damage_instance d;
            // TODO: Buff it to more "modern" numbers - 4+4 is nothing
            d.add_damage( DT_CUT, 4 );
            d.add_damage( DT_BASH, 4 );
            critter->deal_damage( z, bphit, d );
            critter->check_dead_state();
            z->moves -= 100;
            return true;
        }

        if( g->is_empty( dest ) ) {
            grow.push_back( dest );
        } else if( monster *const z = g->critter_at<monster>( dest ) ) {
            if( z->type->id == mon_creeper_vine ) {
                vine_neighbors++;
            }
        }
    }
    // Calculate distance from nearest hub
    int dist_from_hub = 999;
    for( monster &critter : g->all_monsters() ) {
        if( critter.type->id == mon_creeper_hub ) {
            int dist = rl_dist( z->pos(), critter.pos() );
            if( dist < dist_from_hub ) {
                dist_from_hub = dist;
            }
        }
    }
    if( grow.empty() || vine_neighbors > 5 || one_in( 7 - vine_neighbors ) ||
        !one_in( dist_from_hub ) ) {
        return true;
    }
    const tripoint target = random_entry( grow );
    if( monster *const vine = g->summon_mon( mon_creeper_vine, target ) ) {
        vine->make_ally( *z );
        vine->reset_special( "VINE" );
    }

    return true;
}

bool mattack::spit_sap( monster *z )
{
    if( !z->can_act() ) {
        return false;
    }

    Creature *target = z->attack_target();
    if( target == nullptr ||
        rl_dist( z->pos(), target->pos() ) > 12 ||
        !z->sees( *target ) ) {
        return false;
    }

    z->moves -= 150;

    projectile proj;
    proj.speed = 10;
    proj.range = 12;
    proj.proj_effects.insert( "APPLY_SAP" );
    proj.impact.add_damage( DT_ACID, rng( 5, 10 ) );
    projectile_attack( proj, z->pos(), target->pos(), { 150 }, z );

    return true;
}

bool mattack::triffid_heartbeat( monster *z )
{
    sounds::sound( z->pos(), 14, sounds::sound_t::movement, _( "thu-THUMP." ), true, "misc",
                   "heartbeat" );
    z->moves -= 300;
    if( z->friendly != 0 ) {
        return true;
        // TODO: when friendly: open a way to the stairs, don't spawn monsters
    }
    if( g->u.posz() != z->posz() ) {
        // Maybe remove this and allow spawning monsters above?
        return true;
    }

    static pathfinding_settings root_pathfind( 10, 20, 50, 0, false, false, false, false );
    if( rl_dist( z->pos(), g->u.pos() ) > 5 &&
        !g->m.route( g->u.pos(), z->pos(), root_pathfind ).empty() ) {
        add_msg( m_warning, _( "The root walls creak around you." ) );
        for( const tripoint &dest : g->m.points_in_radius( z->pos(), 3 ) ) {
            if( g->is_empty( dest ) && one_in( 4 ) ) {
                g->m.ter_set( dest, t_root_wall );
            } else if( g->m.ter( dest ) == t_root_wall && one_in( 10 ) ) {
                g->m.ter_set( dest, t_dirt );
            }
        }
        // Open blank tiles as long as there's no possible route
        int tries = 0;
        while( g->m.route( g->u.pos(), z->pos(), root_pathfind ).empty() &&
               tries < 20 ) {
            int x = rng( g->u.posx(), z->posx() - 3 ), y = rng( g->u.posy(), z->posy() - 3 );
            tripoint dest( x, y, z->posz() );
            tries++;
            g->m.ter_set( dest, t_dirt );
            if( rl_dist( dest, g->u.pos() ) > 3 && g->num_creatures() < 30 &&
                !g->critter_at( dest ) && one_in( 20 ) ) { // Spawn an extra monster
                mtype_id montype = mon_triffid;
                if( one_in( 4 ) ) {
                    montype = mon_creeper_hub;
                } else if( one_in( 3 ) ) {
                    montype = mon_biollante;
                }
                if( monster *const plant = g->summon_mon( montype, dest ) ) {
                    plant->make_ally( *z );
                }
            }
        }

    } else { // The player is close enough for a fight!

        for( const tripoint &dest : g->m.points_in_radius( z->pos(), 1 ) ) {
            if( g->is_empty( dest ) && one_in( 2 ) ) {
                if( monster *const  triffid = g->summon_mon( mon_triffid, dest ) ) {
                    triffid->make_ally( *z );
                }
            }
        }
    }

    return true;
}

bool mattack::fungus( monster *z )
{
    // TODO: Infect NPCs?
    z->moves -= 200;   // It takes a while
    if( g->u.has_trait( trait_THRESH_MYCUS ) ) {
        z->friendly = 100;
    }
    //~ the sound of a fungus releasing spores
    sounds::sound( z->pos(), 10, sounds::sound_t::combat, _( "Pouf!" ), false, "misc", "puff" );
    if( g->u.sees( *z ) ) {
        add_msg( m_warning, _( "Spores are released from the %s!" ), z->name() );
    }

    // Use less laggy methods of reproduction when there is a lot of mons around
    double spore_chance = 0.25;
    int radius = 1;
    if( g->num_creatures() > 25 ) {
        // Number of creatures in the bubble and the resulting average number of spores per "Pouf!":
        // 0-25: 2
        // 50  : 0.5
        // 75  : 0.22
        // 100 : 0.125
        // Assuming all creatures in the bubble were fungaloids (unlikely), the average number of spores per generation:
        // 25  : 50
        // 50  : 25
        // 75  : 17
        // 100 : 13
        spore_chance *= ( 25.0 / g->num_creatures() ) * ( 25.0 / g->num_creatures() );
        if( x_in_y( g->num_creatures(), 100 ) ) {
            // Don't make the increased radius spawn more spores
            const double old_area = ( ( 2 * radius + 1 ) * ( 2 * radius + 1 ) ) - 1;
            radius++;
            const double new_area = ( ( 2 * radius + 1 ) * ( 2 * radius + 1 ) ) - 1;
            spore_chance *= old_area / new_area;
        }
    }

    fungal_effects fe( *g, g->m );
    for( const tripoint &sporep : g->m.points_in_radius( z->pos(), radius ) ) {
        if( sporep == z->pos() ) {
            continue;
        }
        const int dist = rl_dist( z->pos(), sporep );
        if( !one_in( dist ) ||
            g->m.impassable( sporep ) ||
            ( dist > 1 && !g->m.clear_path( z->pos(), sporep, 2, 1, 10 ) ) ) {
            continue;
        }

        fe.fungalize( sporep, z, spore_chance );
    }

    return true;
}

bool mattack::fungus_corporate( monster *z )
{
    if( x_in_y( 1, 20 ) ) {
        sounds::sound( z->pos(), 10, sounds::sound_t::speech, _( "\"Buy SpOreos(tm) now!\"" ) );
        if( g->u.sees( *z ) ) {
            add_msg( m_warning, _( "Delicious snacks are released from the %s!" ), z->name() );
            g->m.add_item( z->pos(), item( "sporeos" ) );
        } // only spawns SpOreos if the player is near; can't have the COMMONERS stealing our product from good customers
        return true;
    } else {
        return fungus( z );
    }
}

bool mattack::fungus_haze( monster *z )
{
    //~ That spore sound again
    sounds::sound( z->pos(), 10, sounds::sound_t::combat, _( "Pouf!" ), true, "misc", "puff" );
    if( g->u.sees( *z ) ) {
        add_msg( m_info, _( "The %s pulses, and fresh fungal material bursts forth." ), z->name() );
    }
    z->moves -= 150;
    for( const tripoint &dest : g->m.points_in_radius( z->pos(), 3 ) ) {
        g->m.add_field( dest, fd_fungal_haze, rng( 1, 2 ) );
    }

    return true;
}

bool mattack::fungus_big_blossom( monster *z )
{
    bool firealarm = false;
    const auto u_see = g->u.sees( *z );
    // Fungal fire-suppressor! >:D
    for( const tripoint &dest : g->m.points_in_radius( z->pos(), 6 ) ) {
        if( g->m.get_field_intensity( dest, fd_fire ) != 0 ) {
            firealarm = true;
        }
        if( firealarm ) {
            g->m.remove_field( dest, fd_fire );
            g->m.remove_field( dest, fd_smoke );
            g->m.add_field( dest, fd_fungal_haze, 3 );
        }
    }
    // Special effects handled outside the loop
    if( firealarm ) {
        if( u_see ) {
            // Sucks up all the smoke
            add_msg( m_warning, _( "The %s suddenly inhales!" ), z->name() );
        }
        //~Sound of a giant fungal blossom inhaling
        sounds::sound( z->pos(), 20, sounds::sound_t::combat, _( "WOOOSH!" ), true, "misc", "inhale" );
        if( u_see ) {
            add_msg( m_bad, _( "The %s discharges an immense flow of spores, smothering the flames!" ),
                     z->name() );
        }
        //~Sound of a giant fungal blossom blowing out the dangerous fire!
        sounds::sound( z->pos(), 20, sounds::sound_t::combat, _( "POUFF!" ), true, "misc", "exhale" );
        return true;
    } else {
        // No fire detected, routine haze-emission
        //~ That spore sound, much louder
        sounds::sound( z->pos(), 15, sounds::sound_t::combat, _( "POUF." ), true, "misc", "puff" );
        if( u_see ) {
            add_msg( m_info, _( "The %s pulses, and fresh fungal material bursts forth!" ), z->name() );
        }
        z->moves -= 150;
        for( const tripoint &dest : g->m.points_in_radius( z->pos(), 12 ) ) {
            g->m.add_field( dest, fd_fungal_haze, rng( 1, 2 ) );
        }
    }

    return true;
}

bool mattack::fungus_inject( monster *z )
{
    Creature *target = &g->u; // For faster copy+paste
    if( rl_dist( z->pos(), g->u.pos() ) > 1 ) {
        return false;
    }

    if( g->u.has_trait( trait_THRESH_MARLOSS ) || g->u.has_trait( trait_THRESH_MYCUS ) ) {
        z->friendly = 1;
        return true;
    }
    if( ( g->u.has_trait( trait_MARLOSS ) ) && ( g->u.has_trait( trait_MARLOSS_BLUE ) ) &&
        !g->u.crossed_threshold() ) {
        add_msg( m_info, _( "The %s seems to wave you toward the tower..." ), z->name() );
        z->anger = 0;
        return true;
    }
    if( z->friendly ) {
        // TODO: attack other creatures, not just g->u, for now just skip the code below as it
        // only attacks g->u but the monster is friendly.
        return true;
    }
    add_msg( m_warning, _( "The %s jabs at you with a needlelike point!" ), z->name() );
    z->moves -= 150;

    if( g->u.uncanny_dodge() ) {
        return true;
    }

    // Can we dodge the attack? Uses player dodge function % chance (melee.cpp)
    if( dodge_check( z, target ) ) {
        target->add_msg_player_or_npc( _( "You dodge it!" ),
                                       _( "<npcname> dodges it!" ) );
        target->on_dodge( z, z->type->melee_skill * 2 );
        return true;
    }

    body_part hit = target->get_random_body_part();
    int dam = rng( 5, 11 );
    dam = g->u.deal_damage( z, hit, damage_instance( DT_CUT, dam ) ).total_damage();

    if( dam > 0 ) {
        //~ 1$s is monster name, 2$s bodypart in accusative
        add_msg( m_bad, _( "The %1$s sinks its point into your %2$s!" ), z->name(),
                 body_part_name_accusative( hit ) );

        if( one_in( 10 - dam ) ) {
            g->u.add_effect( effect_fungus, 10_minutes, num_bp, true );
            add_msg( m_warning, _( "You feel thousands of live spores pumping into you..." ) );
        }
    } else {
        //~ 1$s is monster name, 2$s bodypart in accusative
        add_msg( _( "The %1$s strikes your %2$s, but your armor protects you." ), z->name(),
                 body_part_name_accusative( hit ) );
    }

    target->on_hit( z, hit,  z->type->melee_skill );
    g->u.check_dead_state();

    return true;
}

bool mattack::fungus_bristle( monster *z )
{
    if( g->u.has_trait( trait_THRESH_MARLOSS ) || g->u.has_trait( trait_THRESH_MYCUS ) ) {
        z->friendly = 1;
    }
    Creature *target = z->attack_target();
    if( target == nullptr ||
        !is_adjacent( z, target, true ) ||
        !z->sees( *target ) ) {
        return false;
    }

    auto msg_type = target == &g->u ? m_warning : m_neutral;

    add_msg( msg_type, _( "The %1$s swipes at %2$s with a barbed tendril!" ), z->name(),
             target->disp_name() );
    z->moves -= 150;

    if( target->uncanny_dodge() ) {
        return true;
    }

    // Can we dodge the attack? Uses player dodge function % chance (melee.cpp)
    if( dodge_check( z, target ) ) {
        target->add_msg_player_or_npc( _( "You dodge it!" ),
                                       _( "<npcname> dodges it!" ) );
        target->on_dodge( z, z->type->melee_skill * 2 );
        return true;
    }

    body_part hit = target->get_random_body_part();
    int dam = rng( 7, 16 );
    dam = target->deal_damage( z, hit, damage_instance( DT_CUT, dam ) ).total_damage();

    if( dam > 0 ) {
        //~ 1$s is monster name, 2$s bodypart in accusative
        target->add_msg_if_player( m_bad, _( "The %1$s sinks several needlelike barbs into your %2$s!" ),
                                   z->name(),
                                   body_part_name_accusative( hit ) );

        if( one_in( 15 - dam ) ) {
            target->add_effect( effect_fungus, 20_minutes, num_bp, true );
            target->add_msg_if_player( m_warning,
                                       _( "You feel thousands of live spores pumping into you..." ) );
        }
    } else {
        //~ 1$s is monster name, 2$s bodypart in accusative
        target->add_msg_if_player( _( "The %1$s slashes your %2$s, but your armor protects you." ),
                                   z->name(),
                                   body_part_name_accusative( hit ) );
    }

    target->on_hit( z, hit,  z->type->melee_skill );

    return true;
}

bool mattack::fungus_growth( monster *z )
{
    // Young fungaloid growing into an adult
    if( g->u.sees( *z ) ) {
        add_msg( m_warning, _( "The %s grows into an adult!" ),
                 z->name() );
    }

    z->poly( mon_fungaloid );

    return false;
}

bool mattack::fungus_sprout( monster *z )
{
    bool push_player = false; // To avoid map shift weirdness
    for( const tripoint &dest : g->m.points_in_radius( z->pos(), 1 ) ) {
        if( g->u.pos() == dest ) {
            push_player = true;
        }
        if( g->is_empty( dest ) ) {
            if( monster *const wall = g->summon_mon( mon_fungal_wall, dest ) ) {
                wall->make_ally( *z );
            }
        }
    }

    if( push_player ) {
        const int angle = coord_to_angle( z->pos(), g->u.pos() );
        add_msg( m_bad, _( "You're shoved away as a fungal wall grows!" ) );
        g->fling_creature( &g->u, angle, rng( 10, 50 ) );
    }

    return true;
}

bool mattack::fungus_fortify( monster *z )
{
    if( z->friendly ) {
        return false; // TODO: handle friendly monsters
    }
    Creature *target = &g->u;
    bool mycus = false;
    bool peaceful = true;
    if( g->u.has_trait( trait_THRESH_MARLOSS ) || g->u.has_trait( trait_THRESH_MYCUS ) ) {
        mycus = true; //No nifty support effects.  Yet.  This lets it rebuild hedges.
    }
    if( ( g->u.has_trait( trait_MARLOSS ) ) && ( g->u.has_trait( trait_MARLOSS_BLUE ) ) &&
        !g->u.crossed_threshold() && !mycus ) {
        // You have the other two.  Is it really necessary for us to fight?
        add_msg( m_info, _( "The %s spreads its tendrils.  It seems as though it's expecting you..." ),
                 z->name() );
        if( rl_dist( z->pos(), g->u.pos() ) < 3 ) {
            if( query_yn( _( "The tower extends and aims several tendrils from its depths.  Hold still?" ) ) ) {
                add_msg( m_warning,
                         _( "The %s works several tendrils into your arms, legs, torso, and even neck..." ),
                         z->name() );
                g->u.hurtall( 1, z );
                add_msg( m_warning,
                         _( "You see a clear golden liquid pump through the tendrils--and then lose consciousness." ) );
                g->u.unset_mutation( trait_MARLOSS );
                g->u.unset_mutation( trait_MARLOSS_BLUE );
                g->u.set_mutation( trait_THRESH_MARLOSS );
                g->m.ter_set( g->u.pos(),
                              t_marloss ); // We only show you the door.  You walk through it on your own.
                g->u.add_memorial_log( pgettext( "memorial_male", "Was shown to the Marloss Gateway." ),
                                       pgettext( "memorial_female", "Was shown to the Marloss Gateway." ) );
                g->u.add_msg_if_player( m_good,
                                        _( "You wake up in a marloss bush.  Almost *cradled* in it, actually, as though it grew there for you." ) );
                //~ Beginning to hear the Mycus while conscious: this is it speaking
                g->u.add_msg_if_player( m_good,
                                        _( "assistance, on an arduous quest. unity. together we have reached the door. now to pass through..." ) );
                return true;
            } else {
                peaceful = false; // You declined the offer.  Fight!
            }
        }
    } else {
        peaceful = false; // You weren't eligible.  Fight!
    }

    bool fortified = false;
    bool push_player = false; // To avoid map shift weirdness
    for( const tripoint &dest : g->m.points_in_radius( z->pos(), 1 ) ) {
        if( g->u.pos() == dest ) {
            push_player = true;
        }
        if( g->is_empty( dest ) ) {
            if( monster *const wall = g->summon_mon( mon_fungal_hedgerow, dest ) ) {
                wall->make_ally( *z );
            }
            fortified = true;
        }
    }
    if( push_player ) {
        add_msg( m_bad, _( "You're shoved away as a fungal hedgerow grows!" ) );
        g->fling_creature( &g->u, coord_to_angle( z->pos(), g->u.pos() ), rng( 10, 50 ) );
    }
    if( fortified || mycus || peaceful ) {
        return true;
    }

    // TODO: De-playerize the whole block
    const int dist = rl_dist( z->pos(), g->u.pos() );
    if( dist >= 12 ) {
        return false;
    }

    if( dist > 3 ) {
        // Oops, can't reach. ):
        // How's about we spawn more tendrils? :)
        // Aimed at the player, too?  Sure!
        const tripoint hit_pos = target->pos() + point( rng( -1, 1 ), rng( -1, 1 ) );
        if( hit_pos == target->pos() && !target->uncanny_dodge() ) {
            const body_part hit = body_part_hit_by_plant();
            //~ %s is bodypart name in accusative.
            add_msg( m_bad, _( "A fungal tendril bursts forth from the earth and pierces your %s!" ),
                     body_part_name_accusative( hit ) );
            g->u.deal_damage( z, hit, damage_instance( DT_CUT, rng( 5, 11 ) ) );
            g->u.check_dead_state();
            // Probably doesn't have spores available *just* yet.  Let's be nice.
        } else if( g->is_empty( hit_pos ) ) {
            add_msg( m_bad, _( "A fungal tendril bursts forth from the earth!" ) );
            if( monster *const tendril = g->summon_mon( mon_fungal_tendril, hit_pos ) ) {
                tendril->make_ally( *z );
            }
        }
        return true;
    }

    add_msg( m_warning, _( "The %s takes aim, and spears at you with a massive tendril!" ),
             z->name() );
    z->moves -= 150;

    if( g->u.uncanny_dodge() ) {
        return true;
    }
    // Can we dodge the attack? Uses player dodge function % chance (melee.cpp)
    if( dodge_check( z, target ) ) {
        target->add_msg_player_or_npc( _( "You dodge it!" ),
                                       _( "<npcname> dodges it!" ) );
        target->on_dodge( z, z->type->melee_skill * 2 );
        return true;
    }

    // TODO: 21 damage with no chance to critical isn't scary
    body_part hit = target->get_random_body_part();
    int dam = rng( 15, 21 );
    dam = g->u.deal_damage( z, hit, damage_instance( DT_STAB, dam ) ).total_damage();

    if( dam > 0 ) {
        //~ 1$s is monster name, 2$s bodypart in accusative
        add_msg( m_bad, _( "The %1$s sinks its point into your %2$s!" ), z->name(),
                 body_part_name_accusative( hit ) );
        g->u.add_effect( effect_fungus, 40_minutes, num_bp, true );
        add_msg( m_warning, _( "You feel millions of live spores pumping into you..." ) );
    } else {
        //~ 1$s is monster name, 2$s bodypart in accusative
        add_msg( _( "The %1$s strikes your %2$s, but your armor protects you." ), z->name(),
                 body_part_name_accusative( hit ) );
    }

    target->on_hit( z, hit,  z->type->melee_skill );
    g->u.check_dead_state();
    return true;
}

bool mattack::impale( monster *z )
{
    if( !z->can_act() ) {
        return false;
    }
    Creature *target = z->attack_target();
    if( target == nullptr || !is_adjacent( z, target, false ) ) {
        return false;
    }

    z->moves -= 80;
    bool uncanny = target->uncanny_dodge();
    if( uncanny || dodge_check( z, target ) ) {
        auto msg_type = target == &g->u ? m_warning : m_info;
        target->add_msg_player_or_npc( msg_type, _( "The %s lunges at you, but you dodge!" ),
                                       _( "The %s lunges at <npcname>, but they dodge!" ),
                                       z->name() );
        if( !uncanny ) {
            target->on_dodge( z, z->type->melee_skill * 2 );
        }

        return true;
    }

    int dam = target->deal_damage( z, bp_torso, damage_instance( DT_STAB, rng( 10, 20 ), rng( 5, 15 ),
                                   .5 ) ).total_damage();
    if( dam > 0 ) {
        auto msg_type = target == &g->u ? m_bad : m_info;
        //~ 1$s is monster name, 2$s bodypart in accusative
        target->add_msg_player_or_npc( msg_type,
                                       _( "The %1$s impales your torso!" ),
                                       _( "The %1$s impales <npcname>'s torso!" ),
                                       z->name() );

        target->on_hit( z, bp_torso,  z->type->melee_skill );
        if( one_in( 60 / ( dam + 20 ) ) ) {
            target->add_effect( effect_bleed, rng( 75_turns, 125_turns ), bp_torso, true );
        }

        if( rng( 0, 200 + dam ) > 100 ) {
            target->add_effect( effect_downed, 3_turns );
        }
        z->moves -= 80; //Takes extra time for the creature to pull out the protrusion
    } else {
        target->add_msg_player_or_npc(
            _( "The %1$s tries to impale your torso, but fails to penetrate your armor!" ),
            _( "The %1$s tries to impale <npcname>'s torso, but fails to penetrate their armor!" ),
            z->name() );
    }

    target->check_dead_state();

    return true;
}

bool mattack::dermatik( monster *z )
{
    if( !z->can_act() ) {
        return false;
    }

    Creature *target = z->attack_target();
    if( target == nullptr ||
        !is_adjacent( z, target, true ) ||
        !z->sees( *target ) ) {
        return false;
    }

    if( target->uncanny_dodge() ) {
        return true;
    }
    player *foe = dynamic_cast< player * >( target );
    if( foe == nullptr ) {
        return true; // No implanting monsters for now
    }
    // Can we dodge the attack? Uses player dodge function % chance (melee.cpp)
    if( dodge_check( z, target ) ) {
        if( target == &g->u ) {
            add_msg( _( "The %s tries to land on you, but you dodge." ), z->name() );
        }
        z->stumble();
        target->on_dodge( z, z->type->melee_skill * 2 );
        return true;
    }

    // Can we swat the bug away?
    int dodge_roll = z->dodge_roll();
    ///\EFFECT_MELEE increases chance to deflect dermatik attack

    ///\EFFECT_UNARMED increases chance to deflect dermatik attack
    int swat_skill = ( foe->get_skill_level( skill_melee ) + foe->get_skill_level(
                           skill_unarmed ) * 2 ) / 3;
    int player_swat = dice( swat_skill, 10 );
    if( foe->has_trait( trait_TAIL_CATTLE ) ) {
        target->add_msg_if_player( _( "You swat at the %s with your tail!" ), z->name() );
        ///\EFFECT_DEX increases chance of deflecting dermatik attack with TAIL_CATTLE

        ///\EFFECT_UNARMED increases chance of deflecting dermatik attack with TAIL_CATTLE
        player_swat += ( ( foe->dex_cur + foe->get_skill_level( skill_unarmed ) ) / 2 );
    }
    if( player_swat > dodge_roll ) {
        target->add_msg_if_player( _( "The %s lands on you, but you swat it off." ), z->name() );
        if( z->get_hp() >= z->get_hp_max() / 2 ) {
            z->apply_damage( &g->u, bp_torso, 1 );
            z->check_dead_state();
        }
        if( player_swat > dodge_roll * 1.5 ) {
            z->stumble();
        }
        return true;
    }

    // Can the bug penetrate our armor?
    body_part targeted = target->get_random_body_part();
    if( 4 < g->u.get_armor_cut( targeted ) / 3 ) {
        //~ 1$s monster name(dermatik), 2$s bodypart name in accusative.
        target->add_msg_if_player( _( "The %1$s lands on your %2$s, but can't penetrate your armor." ),
                                   z->name(), body_part_name_accusative( targeted ) );
        z->moves -= 150; // Attempted laying takes a while
        return true;
    }

    // Success!
    z->moves -= 500; // Successful laying takes a long time
    //~ 1$s monster name(dermatik), 2$s bodypart name in accusative.
    target->add_msg_if_player( m_bad, _( "The %1$s sinks its ovipositor into your %2$s!" ),
                               z->name(),
                               body_part_name_accusative( targeted ) );
    if( !foe->has_trait( trait_PARAIMMUNE ) || !foe->has_trait( trait_ACIDBLOOD ) ) {
        foe->add_effect( effect_dermatik, 1_turns, targeted, true );
        foe->add_memorial_log( pgettext( "memorial_male", "Injected with dermatik eggs." ),
                               pgettext( "memorial_female", "Injected with dermatik eggs." ) );
    }

    return true;
}

bool mattack::dermatik_growth( monster *z )
{
    // Dermatik larva growing into an adult
    if( g->u.sees( *z ) ) {
        add_msg( m_warning, _( "The %s dermatik larva grows into an adult!" ),
                 z->name() );
    }
    z->poly( mon_dermatik );

    return false;
}

bool mattack::fungal_trail( monster *z )
{
    fungal_effects fe( *g, g->m );
    fe.spread_fungus( z->pos() );
    return false;
}

bool mattack::plant( monster *z )
{
    fungal_effects fe( *g, g->m );
    const tripoint monster_position = z->pos();
    const bool is_fungi = g->m.has_flag_ter( "FUNGUS", monster_position );
    // Spores taking seed and growing into a fungaloid
    fe.spread_fungus( monster_position );
    if( is_fungi && one_in( 10 + g->num_creatures() / 5 ) ) {
        if( g->u.sees( *z ) ) {
            add_msg( m_warning, _( "The %s takes seed and becomes a young fungaloid!" ),
                     z->name() );
        }

        z->poly( mon_fungaloid_young );
        z->moves -= 1000; // It takes a while
        return false;
    } else {
        if( g->u.sees( *z ) ) {
            add_msg( _( "The %s falls to the ground and bursts!" ),
                     z->name() );
        }
        z->set_hp( 0 );
        // Try fungifying once again
        fe.spread_fungus( monster_position );
        return true;
    }
}

bool mattack::disappear( monster *z )
{
    z->set_hp( 0 );
    return true;
}

static void poly_keep_speed( monster &mon, const mtype_id &id )
{
    // Retain old speed after polymorph
    // This prevents blobs regenerating speed through polymorphs
    // and thus replicating indefinitely, covering entire map
    const int old_speed = mon.get_speed_base();
    mon.poly( id );
    mon.set_speed_base( old_speed );
}

static bool blobify( monster &blob, monster &target )
{
    if( g->u.sees( target ) ) {
        add_msg( m_warning, _( "%s is engulfed by %s!" ),
                 target.disp_name(), blob.disp_name() );
    }

    switch( target.get_size() ) {
        case MS_TINY:
            // Just consume it
            target.set_hp( 0 );
            blob.set_speed_base( blob.get_speed_base() + 5 );
            return false;
        case MS_SMALL:
            target.poly( mon_blob_small );
            break;
        case MS_MEDIUM:
            target.poly( mon_blob );
            break;
        case MS_LARGE:
            target.poly( mon_blob_large );
            break;
        case MS_HUGE:
            // No polymorphing huge stuff
            target.add_effect( effect_slimed, rng( 2_turns, 10_turns ) );
            break;
        default:
            debugmsg( "Tried to blobify %s with invalid size: %d",
                      target.disp_name(), static_cast<int>( target.get_size() ) );
            return false;
    }

    target.make_ally( blob );
    return true;
}

bool mattack::formblob( monster *z )
{
    if( z->friendly ) {
        return false; // TODO: handle friendly monsters
    }

    bool didit = false;
    auto pts = closest_tripoints_first( 1, z->pos() );
    // Don't check own tile
    pts.erase( pts.begin() );
    for( const tripoint &dest : pts ) {
        Creature *critter = g->critter_at( dest );
        if( critter == nullptr ) {
            if( z->get_speed_base() > 85 && rng( 0, 250 ) < z->get_speed_base() ) {
                // If we're big enough, spawn a baby blob.
                didit = true;
                z->set_speed_base( z->get_speed_base() - 15 );
                if( monster *const blob = g->summon_mon( mon_blob_small, dest ) ) {
                    blob->make_ally( *z );
                }

                break;
            }

            continue;
        }

        if( critter->is_player() || critter->is_npc() ) {
            // If we hit the player or some NPC, cover them with slime
            didit = true;
            // TODO: Add some sort of a resistance/dodge roll
            critter->add_effect( effect_slimed, rng( 0_turns, 1_turns * z->get_hp() ) );
            break;
        }

        monster &othermon = *( dynamic_cast<monster *>( critter ) );
        // Hit a monster.  If it's a blob, give it our speed.  Otherwise, blobify it?
        if( z->get_speed_base() > 40 && othermon.type->in_species( BLOB ) ) {
            if( othermon.type->id == mon_blob_brain ) {
                // Brain blobs don't get sped up, they heal at the cost of the other blob.
                // But only if they are hurt badly.
                if( othermon.get_hp() < othermon.get_hp_max() / 2 ) {
                    othermon.heal( z->get_speed_base(), true );
                    z->set_hp( 0 );
                    return true;
                }
                continue;
            }
            didit = true;
            othermon.set_speed_base( othermon.get_speed_base() + 5 );
            z->set_speed_base( z->get_speed_base() - 5 );
            if( othermon.type->id == mon_blob_small && othermon.get_speed_base() >= 60 ) {
                poly_keep_speed( othermon, mon_blob );
            } else if( othermon.type->id == mon_blob && othermon.get_speed_base() >= 80 ) {
                poly_keep_speed( othermon, mon_blob_large );
            }
        } else if( ( othermon.made_of( material_id( "flesh" ) ) ||
                     othermon.made_of( material_id( "veggy" ) ) ||
                     othermon.made_of( material_id( "iflesh" ) ) ) &&
                   rng( 0, z->get_hp() ) > rng( othermon.get_hp() / 2, othermon.get_hp() ) ) {
            didit = blobify( *z, othermon );
        }
    }

    if( didit ) { // We did SOMEthing.
        if( z->type->id == mon_blob && z->get_speed_base() <= 50 ) {
            // We shrank!
            poly_keep_speed( *z, mon_blob_small );
        } else if( z->type->id == mon_blob_large && z->get_speed_base() <= 70 ) {
            // We shrank!
            poly_keep_speed( *z, mon_blob );
        }

        z->moves = 0;
        return true;
    }

    return true; // consider returning false to try again immediately if nothing happened?
}

bool mattack::callblobs( monster *z )
{
    if( z->friendly ) {
        return false; // TODO: handle friendly monsters
    }
    // The huge brain blob interposes other blobs between it and any threat.
    // For the moment just target the player, this gets a bit more complicated
    // if we want to deal with NPCS and friendly monsters as well.
    // The strategy is to send about 1/3 of the available blobs after the player,
    // and keep the rest near the brain blob for protection.
    tripoint enemy = g->u.pos();
    std::list<monster *> allies;
    std::vector<tripoint> nearby_points = closest_tripoints_first( 3, z->pos() );
    for( monster &candidate : g->all_monsters() ) {
        if( candidate.type->in_species( BLOB ) && candidate.type->id != mon_blob_brain ) {
            // Just give the allies consistent assignments.
            // Don't worry about trying to make the orders optimal.
            allies.push_back( &candidate );
        }
    }
    // 1/3 of the available blobs, unless they would fill the entire area near the brain.
    const int num_guards = std::min( allies.size() / 3, nearby_points.size() );
    int guards = 0;
    for( std::list<monster *>::iterator ally = allies.begin();
         ally != allies.end(); ++ally, ++guards ) {
        tripoint post = enemy;
        if( guards < num_guards ) {
            // Each guard is assigned a spot in the nearby_points vector based on their order.
            int assigned_spot = ( nearby_points.size() * guards ) / num_guards;
            post = nearby_points[ assigned_spot ];
        }
        ( *ally )->set_dest( post );
        if( !( *ally )->has_effect( effect_controlled ) ) {
            ( *ally )->add_effect( effect_controlled, 1_turns, num_bp, true );
        }
    }
    // This is telepathy, doesn't take any moves.

    return true;
}

bool mattack::jackson( monster *z )
{
    // Jackson draws nearby zombies into the dance.
    std::list<monster *> allies;
    std::vector<tripoint> nearby_points = closest_tripoints_first( 3, z->pos() );
    for( monster &candidate : g->all_monsters() ) {
        if( candidate.type->in_species( ZOMBIE ) && candidate.type->id != mon_zombie_jackson ) {
            // Just give the allies consistent assignments.
            // Don't worry about trying to make the orders optimal.
            allies.push_back( &candidate );
        }
    }
    const int num_dancers = std::min( allies.size(), nearby_points.size() );
    int dancers = 0;
    bool converted = false;
    for( auto ally = allies.begin(); ally != allies.end(); ++ally, ++dancers ) {
        tripoint post = z->pos();
        if( dancers < num_dancers ) {
            // Each dancer is assigned a spot in the nearby_points vector based on their order.
            int assigned_spot = ( nearby_points.size() * dancers ) / num_dancers;
            post = nearby_points[ assigned_spot ];
        }
        if( ( *ally )->type->id != mon_zombie_dancer ) {
            ( *ally )->poly( mon_zombie_dancer );
            converted = true;
        }
        ( *ally )->set_dest( post );
        if( !( *ally )->has_effect( effect_controlled ) ) {
            ( *ally )->add_effect( effect_controlled, 1_turns, num_bp, true );
        }
    }
    // Did we convert anybody?
    if( converted ) {
        if( g->u.sees( *z ) ) {
            add_msg( m_warning, _( "The %s lets out a high-pitched cry!" ), z->name() );
        }
    }
    // This is telepathy, doesn't take any moves.
    return true;
}

bool mattack::dance( monster *z )
{
    if( g->u.sees( *z ) ) {
        switch( rng( 1, 10 ) ) {
            case 1:
                add_msg( m_neutral, _( "The %s swings its arms from side to side!" ), z->name() );
                break;
            case 2:
                add_msg( m_neutral, _( "The %s does some fancy footwork!" ), z->name() );
                break;
            case 3:
                add_msg( m_neutral, _( "The %s shrugs its shoulders!" ), z->name() );
                break;
            case 4:
                add_msg( m_neutral, _( "The %s spins in place!" ), z->name() );
                break;
            case 5:
                add_msg( m_neutral, _( "The %s crouches on the ground!" ), z->name() );
                break;
            case 6:
                add_msg( m_neutral, _( "The %s looks left and right!" ), z->name() );
                break;
            case 7:
                add_msg( m_neutral, _( "The %s jumps back and forth!" ), z->name() );
                break;
            case 8:
                add_msg( m_neutral, _( "The %s raises its arms in the air!" ), z->name() );
                break;
            case 9:
                add_msg( m_neutral, _( "The %s swings its hips!" ), z->name() );
                break;
            case 10:
                add_msg( m_neutral, _( "The %s claps!" ), z->name() );
                break;
        }
    }

    return true;
}

bool mattack::dogthing( monster *z )
{
    if( z == nullptr ) {
        return false; // TODO: replace pointers with references
    }

    if( !one_in( 3 ) || !g->u.sees( *z ) ) {
        return false;
    }

    add_msg( _( "The %s's head explodes in a mass of roiling tentacles!" ),
             z->name() );

    g->m.add_splash( z->bloodType(), z->pos(), 2, 3 );

    z->friendly = 0;
    z->poly( mon_headless_dog_thing );

    return false;
}

bool mattack::tentacle( monster *z )
{
    if( z->friendly ) {
        return false; // TODO: handle friendly monsters
    }
    Creature *target = &g->u;
    if( !z->sees( g->u ) ) {
        return false;
    }
    add_msg( m_bad, _( "The %s lashes its tentacle at you!" ), z->name() );
    z->moves -= 100;

    if( g->u.uncanny_dodge() ) {
        return true;
    }
    // Can we dodge the attack? Uses player dodge function % chance (melee.cpp)
    if( dodge_check( z, target ) ) {
        target->add_msg_player_or_npc( _( "You dodge it!" ),
                                       _( "<npcname> dodges it!" ) );
        target->on_dodge( z, z->type->melee_skill * 2 );
        return true;
    }

    body_part hit = target->get_random_body_part();
    int dam = rng( 10, 20 );
    //~ 1$s is bodypart name, 2$d is damage value.
    add_msg( m_bad, _( "Your %1$s is hit for %2$d damage!" ), body_part_name( hit ), dam );
    g->u.deal_damage( z, hit, damage_instance( DT_BASH, dam ) );
    target->on_hit( z, hit,  z->type->melee_skill );
    g->u.check_dead_state();

    return true;
}

bool mattack::ranged_pull( monster *z )
{
    Creature *target = z->attack_target();
    if( target == nullptr || rl_dist( z->pos(), target->pos() ) > 3 ||
        rl_dist( z->pos(), target->pos() ) <= 1 || !z->sees( *target ) ) {
        return false;
    }

    player *foe = dynamic_cast< player * >( target );
    std::vector<tripoint> line = g->m.find_clear_path( z->pos(), target->pos() );
    bool seen = g->u.sees( *z );

    for( auto &i : line ) {
        // Player can't be pulled though bars, furniture, cars or creatures
        // TODO: Add bashing? Currently a window is enough to prevent grabbing
        if( !g->is_empty( i ) && i != z->pos() && i != target->pos() ) {
            return false;
        }
    }

    z->moves -= 150;

    const bool uncanny = target->uncanny_dodge();
    if( uncanny || dodge_check( z, target ) ) {
        z->moves -= 200;
        auto msg_type = foe == &g->u ? m_warning : m_info;
        target->add_msg_player_or_npc( msg_type, _( "The %s's arms fly out at you, but you dodge!" ),
                                       _( "The %s's arms fly out at <npcname>, but they dodge!" ),
                                       z->name() );

        if( !uncanny ) {
            target->on_dodge( z, z->type->melee_skill * 2 );
        }

        return true;
    }

    // Limit the range in case some weird math thing would cause the target to fly past us
    int range = std::min( ( z->type->melee_sides * z->type->melee_dice ) / 10,
                          rl_dist( z->pos(), target->pos() ) + 1 );
    tripoint pt = target->pos();
    while( range > 0 ) {
        // Recalculate the ray each step
        // We can't depend on either the target position being constant (obviously),
        // but neither on z pos staying constant, because we may want to shift the map mid-pull
        const int dir = coord_to_angle( target->pos(), z->pos() );
        tileray tdir( dir );
        tdir.advance();
        pt.x = target->posx() + tdir.dx();
        pt.y = target->posy() + tdir.dy();
        if( !g->is_empty( pt ) ) { //Cancel the grab if the space is occupied by something
            break;
        }

        if( foe != nullptr ) {
            if( foe->in_vehicle ) {
                g->m.unboard_vehicle( foe->pos() );
            }

            if( target->is_player() && ( pt.x < HALF_MAPSIZE_X || pt.y < HALF_MAPSIZE_Y ||
                                         pt.x >= HALF_MAPSIZE_X + SEEX || pt.y >= HALF_MAPSIZE_Y + SEEY ) ) {
                g->update_map( pt.x, pt.y );
            }
        }

        target->setpos( pt );
        range--;
        if( target->is_player() && seen ) {
            g->draw();
        }
    }
    if( seen ) {
        add_msg( _( "The %1$s's arms fly out and pull and grab %2$s!" ), z->name(),
                 target->disp_name() );
    }

    const int prev_effect = target->get_effect_int( effect_grabbed );
    target->add_effect( effect_grabbed, 2_turns, bp_torso, false,
                        prev_effect + 4 ); //Duration needs to be at least 2, or grab will immediately be removed

    return true;
}

bool mattack::grab( monster *z )
{
    if( !z->can_act() ) {
        return false;
    }
    Creature *target = z->attack_target();
    if( target == nullptr || !is_adjacent( z, target, false ) ) {
        return false;
    }

    z->moves -= 80;
    const bool uncanny = target->uncanny_dodge();
    const auto msg_type = target == &g->u ? m_warning : m_info;
    if( uncanny || dodge_check( z, target ) ) {
        target->add_msg_player_or_npc( msg_type, _( "The %s gropes at you, but you dodge!" ),
                                       _( "The %s gropes at <npcname>, but they dodge!" ),
                                       z->name() );

        if( !uncanny ) {
            target->on_dodge( z, z->type->melee_skill * 2 );
        }

        return true;
    }

    player *pl = dynamic_cast<player *>( target );
    if( pl == nullptr ) {
        return true;
    }

    ///\EFFECT_DEX increases chance to avoid being grabbed if DEX>STR

    ///\EFFECT_STR increases chance to avoid being grabbed if STR>DEX
    if( pl->has_grab_break_tec() && pl->get_grab_resist() > 0 && pl->get_dex() > pl->get_str() ?
        rng( 0, pl->get_dex() ) : rng( 0, pl->get_str() ) > rng( 0,
                z->type->melee_sides + z->type->melee_dice ) ) {
        if( target->has_effect( effect_grabbed ) ) {
            target->add_msg_if_player( m_info, _( "The %s tries to grab you as well, but you bat it away!" ),
                                       z->name() );
        } else if( pl->has_grab_break_tec() ) {
            ma_technique tech = pl->get_grab_break_tec();
            target->add_msg_player_or_npc( m_info, _( tech.player_message ), _( tech.npc_message ), z->name() );
        } else {
            target->add_msg_player_or_npc( m_info, _( "The %s tries to grab you, but you break its grab!" ),
                                           _( "The %s tries to grab <npcname>, but they break its grab!" ),
                                           z->name() );
        }
        return true;
    }

    const int prev_effect = target->get_effect_int( effect_grabbed );
    target->add_effect( effect_grabbed, 2_turns, bp_torso, false,
                        prev_effect + z->get_grab_strength() );
    target->add_msg_player_or_npc( m_bad, _( "The %s grabs you!" ), _( "The %s grabs <npcname>!" ),
                                   z->name() );

    return true;
}

bool mattack::grab_drag( monster *z )
{
    if( !z->can_act() ) {
        return false;
    }
    Creature *target = z->attack_target();
    monster *zz = dynamic_cast<monster *>( target );
    if( target == nullptr || rl_dist( z->pos(), target->pos() ) > 1 ) {
        return false;
    }

    if( target->has_effect( effect_under_op ) ) {
        target->add_msg_player_or_npc( m_good,
                                       _( "The %s tries to drag you, but you're securely fastened in the autodoc." ),
                                       _( "The %s tries to drag <npcname>, but they're securely fastened in the autodoc." ), z->name() );
        return false;
    }

    player *foe = dynamic_cast< player * >( target );

    grab( z ); //First, grab the target

    if( !target->has_effect( effect_grabbed ) ) { //Can't drag if isn't grabbed, otherwise try and move
        return false;
    }
    tripoint target_square = z->pos() - ( target->pos() - z->pos() );
    if( z->can_move_to( target_square ) &&
        target->stability_roll() < dice( z->type->melee_sides, z->type->melee_dice ) ) {
        tripoint zpt = z->pos();
        z->move_to( target_square );
        if( !g->is_empty( zpt ) ) { //Cancel the grab if the space is occupied by something
            return false;
        }
        if( target->is_player() && ( zpt.x < HALF_MAPSIZE_X ||
                                     zpt.y < HALF_MAPSIZE_Y ||
                                     zpt.x >= HALF_MAPSIZE_X + SEEX || zpt.y >= HALF_MAPSIZE_Y + SEEY ) ) {
            g->update_map( zpt.x, zpt.y );
        }
        if( foe != nullptr ) {
            if( foe->in_vehicle ) {
                g->m.unboard_vehicle( foe->pos() );
            }
            foe->setpos( zpt );
        } else {
            zz->setpos( zpt );
        }
        target->add_msg_player_or_npc( m_bad, _( "You are dragged behind the %s!" ),
                                       _( "<npcname> gets dragged behind the %s!" ), z->name() );
    } else {
        target->add_msg_player_or_npc( m_good, _( "You resist the %s as it tries to drag you!" ),
                                       _( "<npcname> resist the %s as it tries to drag them!" ), z->name() );
    }
    int prev_effect = target->get_effect_int( effect_grabbed );
    target->add_effect( effect_grabbed, 2_turns, bp_torso, false, prev_effect + 3 );

    return true; // cooldown was not reset prior to refactor here
}

bool mattack::gene_sting( monster *z )
{
    const float range = 7.0f;
    Creature *target = sting_get_target( z, range );
    if( target == nullptr || !( target->is_player() || target->is_npc() ) ) {
        return false;
    }

    z->moves -= 150;

    damage_instance dam = damage_instance();
    dam.add_damage( DT_STAB, 6, 10, 0.6, 1 );
    bool hit = sting_shoot( z, target, dam, range );
    if( hit ) {
        //Add checks if previous NPC/player conditions are removed
        dynamic_cast<player *>( target )->mutate();
    }

    return true;
}

bool mattack::para_sting( monster *z )
{
    const float range = 4.0f;
    Creature *target = sting_get_target( z, range );
    if( target == nullptr ) {
        return false;
    }

    z->moves -= 150;

    damage_instance dam = damage_instance();
    dam.add_damage( DT_STAB, 6, 8, 0.8, 1 );
    bool hit = sting_shoot( z, target, dam, range );
    if( hit ) {
        target->add_msg_if_player( m_bad, _( "You feel poison enter your body!" ) );
        target->add_effect( effect_paralyzepoison, 5_minutes );
    }

    return true;
}

bool mattack::triffid_growth( monster *z )
{
    // Young triffid growing into an adult
    if( g->u.sees( *z ) ) {
        add_msg( m_warning, _( "The %s young triffid grows into an adult!" ),
                 z->name() );
    }
    z->poly( mon_triffid );

    return false;
}

bool mattack::stare( monster *z )
{
    if( z->friendly ) {
        return false; // TODO: handle friendly monsters
    }
    z->moves -= 200;
    if( z->sees( g->u ) ) {
        if( g->u.sees( *z ) ) {
            add_msg( m_bad, _( "The %s stares at you, and you shudder." ), z->name() );
        } else {
            add_msg( m_bad, _( "You feel like you're being watched, it makes you sick." ) );
        }
        g->u.add_effect( effect_teleglow, 80_minutes );
    }

    return true;
}

bool mattack::fear_paralyze( monster *z )
{
    if( z->friendly ) {
        return false; // TODO: handle friendly monsters
    }
    if( g->u.sees( *z ) && !g->u.has_effect( effect_fearparalyze ) ) {
        if( g->u.has_artifact_with( AEP_PSYSHIELD ) || ( g->u.worn_with_flag( "PSYSHIELD_PARTIAL" ) &&
                one_in( 4 ) ) ) {
            add_msg( _( "The %s probes your mind, but is rebuffed!" ), z->name() );
            ///\EFFECT_INT decreases chance of being paralyzed by fear attack
        } else if( rng( 0, 20 ) > g->u.get_int() ) {
            add_msg( m_bad, _( "The terrifying visage of the %s paralyzes you." ), z->name() );
            g->u.add_effect( effect_fearparalyze, 5_turns );
            g->u.moves -= 400;
        } else {
            add_msg( _( "You manage to avoid staring at the horrendous %s." ), z->name() );
        }
    }

    return true;
}
bool mattack::nurse_check_up( monster *z )
{
    bool found_target = false;
    player *target = nullptr;
    tripoint tmp_pos( z->pos().x + 12, z->pos().y + 12, z->pos().z );
    for( auto critter : g->m.get_creatures_in_radius( z->pos(), 6 ) ) {
        player *tmp_player = dynamic_cast<player *>( critter );
        if( tmp_player != nullptr && z->sees( *tmp_player ) &&
            g->m.clear_path( z->pos(), tmp_player->pos(), 10, 0,
                             100 ) ) { // no need to scan players we can't reach
            if( rl_dist( z->pos(), tmp_player->pos() ) < rl_dist( z->pos(), tmp_pos ) ) {
                tmp_pos = tmp_player->pos();
                target = tmp_player;
                found_target = true;
            }
        }
    }
    if( found_target ) {

        if( !z->has_effect(
                effect_countdown ) ) { // first we offer the check up then we wait to the player to come close
            sounds::sound( z->pos(), 8, sounds::sound_t::speech,
                           string_format(
                               _( "a soft robotic voice say, \"Come here.  I'll give you a check-up.\"" ) ) );
            z->add_effect( effect_countdown, 1_minutes );
        } else if( rl_dist( target->pos(), z->pos() ) > 1 ) { // giving them some encouragement
            sounds::sound( z->pos(), 8, sounds::sound_t::speech,
                           string_format(
                               _( "a soft robotic voice say, \"Come on.  I don't bite, I promise it won't hurt one bit.\"" ) ) );
        } else {
            sounds::sound( z->pos(), 8, sounds::sound_t::speech,
                           string_format(
                               _( "a soft robotic voice say, \"Here we go.  Just hold still.\"" ) ) );
            if( target == &g->u ) {
                add_msg( m_good, _( "You get a medical check-up." ) );
            }
            target->add_effect( effect_got_checked, 10_turns );
            z->remove_effect( effect_countdown );
        }
        return true;
    }
    return false;
}
bool mattack::nurse_assist( monster *z )
{

    const bool u_see = g->u.sees( *z );

    if( u_see && one_in( 100 ) ) {
        add_msg( m_info, _( "The %s is scanning its surroundings." ), z->name() );
    }

    bool found_target = false;
    player *target = nullptr;
    tripoint tmp_pos( z->pos().x + 12, z->pos().y + 12, z->pos().z );
    for( auto critter : g->m.get_creatures_in_radius( z->pos(), 6 ) ) {
        player *tmp_player = dynamic_cast<player *>( critter );
        if( tmp_player != nullptr && z->sees( *tmp_player ) &&
            g->m.clear_path( z->pos(), tmp_player->pos(), 10, 0,
                             100 ) ) { // no need to scan players we can't reach
            if( rl_dist( z->pos(), tmp_player->pos() ) < rl_dist( z->pos(), tmp_pos ) ) {
                tmp_pos = tmp_player->pos();
                target = tmp_player;
                found_target = true;
            }
        }
    }

    if( found_target ) {
        if( target->is_wearing( "badge_doctor" ) ||
            z->attitude_to( *target ) == Creature::Attitude::A_FRIENDLY ) {
            sounds::sound( z->pos(), 8, sounds::sound_t::speech,
                           string_format(
                               _( "a soft robotic voice say, \"Welcome doctor %s.  I'll be your assistant today.\"" ),
                               Name::generate( target->male ) ) );
            target->add_effect( effect_assisted, 20_turns, num_bp, false, 3 );
            return true;
        }
    }
    return false;
}
bool mattack::nurse_operate( monster *z )
{
    const std::string ammo_type( "anesthetic" );

    if( z->has_effect( effect_dragging ) || z->has_effect( effect_operating ) ) {
        return false;
    }
    const bool u_see = g->u.sees( *z );

    if( u_see && one_in( 100 ) ) {
        add_msg( m_info, _( "The %s is scanning its surroundings." ), z->name() );
    }

    if( ( ( g->u.is_wearing( "badge_doctor" ) ||
            z->attitude_to( g->u ) == Creature::Attitude::A_FRIENDLY ) && u_see ) && one_in( 100 ) ) {

        add_msg( m_info, _( "The %s doesn't seem to register you as a doctor." ), z->name() );
    }

    if( z->ammo[ammo_type] == 0 && u_see ) {
        if( one_in( 100 ) ) {
            add_msg( m_info, _( "The %s looks at its empty anesthesia kit with a dejected look." ), z->name() );
        }
        return false;
    }

    bool found_target = false;
    player *target = nullptr;
    tripoint tmp_pos( z->pos().x + 12, z->pos().y + 12, z->pos().z );
    for( auto critter : g->m.get_creatures_in_radius( z->pos(), 6 ) ) {
        player *tmp_player = dynamic_cast< player *>( critter );
        if( tmp_player != nullptr && z->sees( *tmp_player ) &&
            g->m.clear_path( z->pos(), tmp_player->pos(), 10, 0,
                             100 ) ) { // no need to scan players we can't reach
            if( tmp_player->has_any_bionic() ) {
                if( rl_dist( z->pos(), tmp_player->pos() ) < rl_dist( z->pos(), tmp_pos ) ) {
                    tmp_pos = tmp_player->pos();
                    target = tmp_player;
                    found_target = true;
                }
            }
        }
    }
    if( found_target && z->attitude_to( g->u ) == Creature::Attitude::A_FRIENDLY ) {
        if( one_in( 2 ) ) {
            return false; // 50% chance to not turn hostile again
        }
    }
    if( found_target && u_see ) {
        add_msg( m_info, _( "The %1$s scans %2$s and seems to detect something." ), z->name(),
                 target->disp_name() );
    }

    if( found_target ) {

        z->friendly = 0;
        z->anger = 100;
        std::list<tripoint> couch_pos = g->m.find_furnitures_in_radius( z->pos(), 10,
                                        furn_id( "f_autodoc_couch" ) ) ;

        if( couch_pos.empty() ) {
            add_msg( m_info, _( "The %s looks for something but doesn't seem to find it." ), z->name() );
            z->anger = 0;
            return false;
        }
        z->set_dest( target->pos() );// should designate target as the attack_target

        if( target->has_effect( effect_grabbed ) ) {// check if target is already grabbed by something else
            for( auto critter : g->m.get_creatures_in_radius( target->pos(), 1 ) ) {
                monster *mon = dynamic_cast<monster *>( critter );
                if( mon != nullptr && mon != z ) {
                    if( mon->type->id != mon_defective_robot_nurse ) {
                        sounds::sound( z->pos(), 8, sounds::sound_t::speech,
                                       string_format(
                                           _( "a soft robotic voice say, \"Unhand this patient immediately!  If you keep interfering with the procedure I'll be forced to call law enforcement.\"" ) ) );
                        z->push_to( mon->pos(), 6, 0 );// try to push the perpetrator away
                    } else {
                        sounds::sound( z->pos(), 8, sounds::sound_t::speech,
                                       string_format(
                                           _( "a soft robotic voice say, \"Greetings kinbot.  Please take good care of this patient.\"" ) ) );
                        z->anger = 0;
                        return false; // situation is under control no need to intervene;
                    }
                }
            }
        } else {
            grab( z );
            if( target->has_effect( effect_grabbed ) ) { // check if we succesfully grabbed the target
                z->dragged_foe = target;
                z->add_effect( effect_dragging, 1_turns, num_bp, true );
                return true;
            }
        }
        return false;
    }
    z->anger = 0;
    return false;
}
bool mattack::photograph( monster *z )
{
    if( !within_visual_range( z, 6 ) ) {
        return false;
    }

    // Badges should NOT be swappable between roles.
    // Hence separate checking.
    // If you are in fact listed as a police officer
    if( g->u.has_trait( trait_id( "PROF_POLICE" ) ) ) {
        // And you're wearing your badge
        if( g->u.is_wearing( "badge_deputy" ) ) {
            if( one_in( 3 ) ) {
                add_msg( m_info, _( "The %s flashes a LED and departs.  Human officer on scene." ),
                         z->name() );
                z->no_corpse_quiet = true;
                z->no_extra_death_drops = true;
                z->die( nullptr );
                return false;
            } else {
                add_msg( m_info,
                         _( "The %s acknowledges you as an officer responding, but hangs around to watch." ),
                         z->name() );
                add_msg( m_info, _( "Probably some now-obsolete Internal Affairs subroutine..." ) );
                return true;
            }
        }
    }

    if( g->u.has_trait( trait_id( "PROF_PD_DET" ) ) ) {
        // And you have your shield on
        if( g->u.is_wearing( "badge_detective" ) ) {
            if( one_in( 4 ) ) {
                add_msg( m_info, _( "The %s flashes a LED and departs.  Human officer on scene." ),
                         z->name() );
                z->no_corpse_quiet = true;
                z->no_extra_death_drops = true;
                z->die( nullptr );
                return false;
            } else {
                add_msg( m_info,
                         _( "The %s acknowledges you as an officer responding, but hangs around to watch." ),
                         z->name() );
                add_msg( m_info, _( "Ops used to do that in case you needed backup..." ) );
                return true;
            }
        }
    } else if( g->u.has_trait( trait_id( "PROF_SWAT" ) ) ) {
        // And you're wearing your badge
        if( g->u.is_wearing( "badge_swat" ) ) {
            if( one_in( 3 ) ) {
                add_msg( m_info, _( "The %s flashes a LED and departs.  SWAT's working the area." ),
                         z->name() );
                z->no_corpse_quiet = true;
                z->no_extra_death_drops = true;
                z->die( nullptr );
                return false;
            } else {
                add_msg( m_info, _( "The %s acknowledges you as SWAT onsite, but hangs around to watch." ),
                         z->name() );
                add_msg( m_info, _( "Probably some now-obsolete Internal Affairs subroutine..." ) );
                return true;
            }
        }
    } else if( g->u.has_trait( trait_id( "PROF_CYBERCOP" ) ) ) {
        // And you're wearing your badge
        if( g->u.is_wearing( "badge_cybercop" ) ) {
            if( one_in( 3 ) ) {
                add_msg( m_info, _( "The %s winks a LED and departs.  One machine to another?" ),
                         z->name() );
                z->no_corpse_quiet = true;
                z->no_extra_death_drops = true;
                z->die( nullptr );
                return false;
            } else {
                add_msg( m_info,
                         _( "The %s acknowledges you as an officer responding, but hangs around to watch." ),
                         z->name() );
                add_msg( m_info, _( "Apparently yours aren't the only systems kept alive post-apocalypse." ) );
                return true;
            }
        }
    }

    if( g->u.has_trait( trait_id( "PROF_FED" ) ) ) {
        // And you're wearing your badge
        if( g->u.is_wearing( "badge_marshal" ) ) {
            add_msg( m_info, _( "The %s flashes a LED and departs.  The Feds got this." ), z->name() );
            z->no_corpse_quiet = true;
            z->no_extra_death_drops = true;
            z->die( nullptr );
            return false;
        }
    }

    if( z->friendly || g->u.weapon.typeId() == "e_handcuffs" ) {
        // Friendly (hacked?) bot ignore the player. Arrested suspect ignored too.
        // TODO: might need to be revisited when it can target npcs.
        return false;
    }
    z->moves -= 150;
    add_msg( m_warning, _( "The %s takes your picture!" ), z->name() );
    // TODO: Make the player known to the faction
    std::string cname = _( "...  database connection lost!" ) ;
    if( one_in( 6 ) ) {
        cname = Name::generate( g->u.male );
    } else if( one_in( 3 ) ) {
        cname = g->u.name;
    }
    sounds::sound( z->pos(), 15, sounds::sound_t::alert,
                   string_format( _( "a robotic voice boom, \"Citizen %s!\"" ), cname ), false, "speech",
                   z->type->id.str() );

    if( g->u.weapon.is_gun() ) {
        sounds::sound( z->pos(), 15, sounds::sound_t::alert, _( "\"Drop your gun!  Now!\"" ) );
    } else if( g->u.is_armed() ) {
        sounds::sound( z->pos(), 15, sounds::sound_t::alert, _( "\"Drop your weapon!  Now!\"" ) );
    }
    if( cname == g->u.name && g->u.cash < 0 && g->u.has_trait( trait_id( "DEBT" ) ) ) {
        sounds::sound( z->pos(), 15, sounds::sound_t::alert,
                       _( "\"Wanted debtor in sight! Commencing debt enforcement proceedings!\"" ) );
    } else {
        const SpeechBubble &speech = get_speech( z->type->id.str() );
        sounds::sound( z->pos(), speech.volume, sounds::sound_t::alert, speech.text );
    }
    g->timed_events.add( TIMED_EVENT_ROBOT_ATTACK, calendar::turn + rng( 15_turns, 30_turns ), 0,
                         g->u.global_sm_location() );

    return true;
}

bool mattack::tazer( monster *z )
{
    Creature *target = z->attack_target();
    if( target == nullptr || !is_adjacent( z, target, false ) ) {
        return false;
    }

    taze( z, target );
    return true;
}

void mattack::taze( monster *z, Creature *target )
{
    z->moves -= 200;   // It takes a while
    if( target == nullptr || target->uncanny_dodge() ) {
        return;
    }

    int dam = target->deal_damage( z, bp_torso, damage_instance( DT_ELECTRIC, rng( 1,
                                   5 ) ) ).total_damage();
    if( dam == 0 ) {
        target->add_msg_player_or_npc( _( "The %s unsuccessfully attempts to shock you." ),
                                       _( "The %s unsuccessfully attempts to shock <npcname>." ),
                                       z->name() );
        return;
    }

    auto m_type = target->attitude_to( g->u ) == Creature::A_FRIENDLY ? m_bad : m_neutral;
    target->add_msg_player_or_npc( m_type,
                                   _( "The %s shocks you!" ),
                                   _( "The %s shocks <npcname>!" ),
                                   z->name() );
    target->check_dead_state();
}

void mattack::rifle( monster *z, Creature *target )
{
    const std::string ammo_type( "556" );
    // Make sure our ammo isn't weird.
    if( z->ammo[ammo_type] > 3000 ) {
        debugmsg( "Generated too much ammo (%d) for %s in mattack::rifle", z->ammo[ammo_type],
                  z->name() );
        z->ammo[ammo_type] = 3000;
    }

    npc tmp = make_fake_npc( z, 16, 10, 8, 12 );
    tmp.set_skill_level( skill_rifle, 8 );
    tmp.set_skill_level( skill_gun, 6 );
    tmp.recoil = 0; // no need to aim

    if( target == &g->u ) {
        if( !z->has_effect( effect_targeted ) ) {
            sounds::sound( z->pos(), 8, sounds::sound_t::alarm, _( "beep-beep." ), false, "misc", "beep" );
            z->add_effect( effect_targeted, 8_turns );
            z->moves -= 100;
            return;
        }
    }
    z->moves -= 150;   // It takes a while

    if( z->ammo[ammo_type] <= 0 ) {
        if( one_in( 3 ) ) {
            sounds::sound( z->pos(), 2, sounds::sound_t::combat, _( "a chk!" ), false, "fire_gun", "empty" );
        } else if( one_in( 4 ) ) {
            sounds::sound( z->pos(), 6, sounds::sound_t::combat,  _( "boop!" ), false, "fire_gun", "empty" );
        }
        return;
    }
    if( g->u.sees( *z ) ) {
        add_msg( m_warning, _( "The %s opens up with its rifle!" ), z->name() );
    }

    tmp.weapon = item( "m4a1" ).ammo_set( ammo_type, z->ammo[ ammo_type ] );
    int burst = std::max( tmp.weapon.gun_get_mode( gun_mode_id( "AUTO" ) ).qty, 1 );

    z->ammo[ ammo_type ] -= tmp.fire_gun( target->pos(), burst ) * tmp.weapon.ammo_required();

    if( target == &g->u ) {
        z->add_effect( effect_targeted, 3_turns );
    }
}

void mattack::frag( monster *z, Creature *target ) // This is for the bots, not a standalone turret
{
    const std::string ammo_type( "40mm_frag" );
    // Make sure our ammo isn't weird.
    if( z->ammo[ammo_type] > 200 ) {
        debugmsg( "Generated too much ammo (%d) for %s in mattack::frag", z->ammo[ammo_type],
                  z->name() );
        z->ammo[ammo_type] = 200;
    }

    if( target == &g->u ) {
        if( !z->has_effect( effect_targeted ) ) {
            //~Potential grenading detected.
            if( g->u.has_trait( trait_id( "PROF_CHURL" ) ) ) {
                add_msg( m_warning, _( "Thee eye o dat divil be upon me!" ) );
            } else {
                add_msg( m_warning, _( "Those laser dots don't seem very friendly..." ) );
            }
            g->u.add_effect( effect_laserlocked,
                             3_turns ); // Effect removed in game.cpp, duration doesn't much matter
            sounds::sound( z->pos(), 10, sounds::sound_t::speech, _( "Targeting." ), false, "speech",
                           z->type->id.str() );
            z->add_effect( effect_targeted, 5_turns );
            z->moves -= 150;
            // Should give some ability to get behind cover,
            // even though it's patently unrealistic.
            return;
        }
    }
    npc tmp = make_fake_npc( z, 16, 10, 8, 12 );
    tmp.set_skill_level( skill_launcher, 8 );
    tmp.set_skill_level( skill_gun, 6 );
    tmp.recoil = 0; // no need to aim
    z->moves -= 150;   // It takes a while

    if( z->ammo[ammo_type] <= 0 ) {
        if( one_in( 3 ) ) {
            sounds::sound( z->pos(), 2, sounds::sound_t::combat, _( "a chk!" ), false, "fire_gun", "empty" );
        } else if( one_in( 4 ) ) {
            sounds::sound( z->pos(), 6, sounds::sound_t::combat, _( "boop!" ), false, "fire_gun", "empty" );
        }
        return;
    }
    if( g->u.sees( *z ) ) {
        add_msg( m_warning, _( "The %s's grenade launcher fires!" ), z->name() );
    }

    tmp.weapon = item( "mgl" ).ammo_set( ammo_type, z->ammo[ ammo_type ] );
    int burst = std::max( tmp.weapon.gun_get_mode( gun_mode_id( "AUTO" ) ).qty, 1 );

    z->ammo[ ammo_type ] -= tmp.fire_gun( target->pos(), burst ) * tmp.weapon.ammo_required();

    if( target == &g->u ) {
        z->add_effect( effect_targeted, 3_turns );
    }
}

void mattack::tankgun( monster *z, Creature *target )
{
    const std::string ammo_type( "120mm_HEAT" );
    // Make sure our ammo isn't weird.
    if( z->ammo[ammo_type] > 40 ) {
        debugmsg( "Generated too much ammo (%d) for %s in mattack::tankgun", z->ammo[ammo_type],
                  z->name() );
        z->ammo[ammo_type] = 40;
    }

    int dist = rl_dist( z->pos(), target->pos() );
    if( dist > 50 ) {
        return;
    }

    if( !z->has_effect( effect_targeted ) ) {
        //~ There will be a 120mm HEAT shell sent at high speed to your location next turn.
        target->add_msg_if_player( m_warning, _( "You're not sure why you've got a laser dot on you..." ) );
        //~ Sound of a tank turret swiveling into place
        sounds::sound( z->pos(), 10, sounds::sound_t::combat, _( "whirrrrrclick." ), false, "misc",
                       "servomotor" );
        z->add_effect( effect_targeted, 1_minutes );
        target->add_effect( effect_laserlocked, 1_minutes );
        z->moves -= 200;
        // Should give some ability to get behind cover,
        // even though it's patently unrealistic.
        return;
    }
    // kevingranade KA101: yes, but make it really inaccurate
    // Sure thing.
    npc tmp = make_fake_npc( z, 12, 8, 8, 8 );
    tmp.set_skill_level( skill_launcher, 1 );
    tmp.set_skill_level( skill_gun, 1 );
    tmp.recoil = 0; // no need to aim
    z->moves -= 150;   // It takes a while

    if( z->ammo[ammo_type] <= 0 ) {
        if( one_in( 3 ) ) {
            sounds::sound( z->pos(), 2, sounds::sound_t::combat, _( "a chk!" ), false, "fire_gun", "empty" );
        } else if( one_in( 4 ) ) {
            sounds::sound( z->pos(), 6, sounds::sound_t::combat, _( "clank!" ), false, "fire_gun", "empty" );
        }
        return;
    }
    if( g->u.sees( *z ) ) {
        add_msg( m_warning, _( "The %s's 120mm cannon fires!" ), z->name() );
    }
    tmp.weapon = item( "TANK" ).ammo_set( ammo_type, z->ammo[ ammo_type ] );
    int burst = std::max( tmp.weapon.gun_get_mode( gun_mode_id( "AUTO" ) ).qty, 1 );

    z->ammo[ ammo_type ] -= tmp.fire_gun( target->pos(), burst ) * tmp.weapon.ammo_required();
}

bool mattack::searchlight( monster *z )
{

    int max_lamp_count = 3;
    if( z->get_hp() < z->get_hp_max() ) {
        max_lamp_count--;
    }
    if( z->get_hp() < z->get_hp_max() / 3 ) {
        max_lamp_count--;
    }

    const int zposx = z->posx();
    const int zposy = z->posy();

    //this searchlight is not initialized
    if( z->inv.empty() ) {

        for( int i = 0; i < max_lamp_count; i++ ) {

            item settings( "processor", 0 );

            settings.set_var( "SL_PREFER_UP", "TRUE" );
            settings.set_var( "SL_PREFER_DOWN", "TRUE" );
            settings.set_var( "SL_PREFER_RIGHT", "TRUE" );
            settings.set_var( "SL_PREFER_LEFT", "TRUE" );

            for( int x = zposx - 24; x < zposx + 24; x++ ) {
                for( int y = zposy - 24; y < zposy + 24; y++ ) {
                    tripoint dest( x, y, z->posz() );
                    const monster *const mon = g->critter_at<monster>( dest );
                    if( mon && mon->type->id == mon_turret_searchlight ) {
                        if( x < zposx ) {
                            settings.set_var( "SL_PREFER_LEFT", "FALSE" );
                        }
                        if( x > zposx ) {
                            settings.set_var( "SL_PREFER_RIGHT", "FALSE" );
                        }
                        if( y < zposy ) {
                            settings.set_var( "SL_PREFER_UP", "FALSE" );
                        }
                        if( y > zposy ) {
                            settings.set_var( "SL_PREFER_DOWN", "FALSE" );
                        }
                    }
                }
            }

            settings.set_var( "SL_SPOT_X", 0 );
            settings.set_var( "SL_SPOT_Y", 0 );

            z->add_item( settings );
        }
    }

    //battery charge from the generator is enough for some time of work
    if( calendar::once_every( 10_minutes ) ) {

        bool generator_ok = false;

        for( int x = zposx - 24; x < zposx + 24; x++ ) {
            for( int y = zposy - 24; y < zposy + 24; y++ ) {
                tripoint dest( x, y, z->posz() );
                if( g->m.ter( dest ) == ter_str_id( "t_plut_generator" ) ) {
                    generator_ok = true;
                }
            }
        }

        if( !generator_ok ) {
            for( auto &settings : z->inv ) {
                settings.set_var( "SL_POWER", "OFF" );
            }

            return true;
        }
    }

    for( int i = 0; i < max_lamp_count; i++ ) {

        item &settings = z->inv[i];

        if( settings.get_var( "SL_POWER" )  == "OFF" ) {
            return true;
        }

        const int rng_dir = rng( 0, 7 );

        if( one_in( 5 ) ) {

            if( !one_in( 5 ) ) {
                settings.set_var( "SL_DIR", rng_dir );
            } else {
                const int rng_pref = rng( 0, 3 ) * 2;
                if( rng_pref == 0 && settings.get_var( "SL_PREFER_UP" ) == "TRUE" ) {
                    settings.set_var( "SL_DIR", rng_pref );
                } else            if( rng_pref == 2 && settings.get_var( "SL_PREFER_RIGHT" ) == "TRUE" ) {
                    settings.set_var( "SL_DIR", rng_pref );
                } else            if( rng_pref == 4 && settings.get_var( "SL_PREFER_DOWN" ) == "TRUE" ) {
                    settings.set_var( "SL_DIR", rng_pref );
                } else            if( rng_pref == 6 && settings.get_var( "SL_PREFER_LEFT" ) == "TRUE" ) {
                    settings.set_var( "SL_DIR", rng_pref );
                }
            }
        }

        int x = zposx + settings.get_var( "SL_SPOT_X", 0 );
        int y = zposy + settings.get_var( "SL_SPOT_Y", 0 );
        int shift = 0;

        for( int i = 0; i < rng( 1, 2 ); i++ ) {

            if( !z->sees( g->u ) ) {
                shift = settings.get_var( "SL_DIR", shift );

                switch( shift ) {
                    case 0:
                        y--;
                        break;
                    case 1:
                        y--;
                        x++;
                        break;
                    case 2:
                        x++;
                        break;
                    case 3:
                        x++;
                        y++;
                        break;
                    case 4:
                        y++;
                        break;
                    case 5:
                        y++;
                        x--;
                        break;
                    case 6:
                        x--;
                        break;
                    case 7:
                        x--;
                        y--;
                        break;

                    default:
                        break;
                }

            } else {
                if( x < g->u.posx() ) {
                    x++;
                }
                if( x > g->u.posx() ) {
                    x--;
                }
                if( y < g->u.posy() ) {
                    y++;
                }
                if( y > g->u.posy() ) {
                    y--;
                }
            }

            if( rl_dist( x, y, zposx, zposy ) > 50 ) {
                if( x > zposx ) {
                    x--;
                }
                if( x < zposx ) {
                    x++;
                }
                if( y > zposy ) {
                    y--;
                }
                if( y < zposy ) {
                    y++;
                }
            }
        }

        settings.set_var( "SL_SPOT_X", x - zposx );
        settings.set_var( "SL_SPOT_Y", y - zposy );

        g->m.add_field( tripoint( x, y, z->posz() ), fd_spotlight, 1 );

    }

    return true;
}

bool mattack::flamethrower( monster *z )
{
    if( z->friendly ) {
        return false; // TODO: handle friendly monsters
    }
    if( z->friendly != 0 ) { // TODO: that is always false!
        // Attacking monsters, not the player!
        int boo_hoo;
        Creature *target = z->auto_find_hostile_target( 5, boo_hoo );
        if( target == nullptr ) { // Couldn't find any targets!
            if( boo_hoo > 0 && g->u.sees( *z ) ) { // because that stupid oaf was in the way!
                add_msg( m_warning, ngettext( "Pointed in your direction, the %s emits an IFF warning beep.",
                                              "Pointed in your direction, the %s emits %d annoyed sounding beeps.",
                                              boo_hoo ),
                         z->name(), boo_hoo );
            }
            return false; // did reset before refactor, changed to match other turret behaviors
        }
        flame( z, target );
        return true;
    }

    if( !within_visual_range( z, 5 ) ) {
        return false;
    }

    flame( z, &g->u );

    return true;
}

void mattack::flame( monster *z, Creature *target )
{
    int dist = rl_dist( z->pos(), target->pos() );
    if( target != &g->u ) {
        // friendly
        z->moves -= 500;   // It takes a while
        if( !g->m.sees( z->pos(), target->pos(), dist ) ) {
            // shouldn't happen
            debugmsg( "mattack::flame invoked on invisible target" );
        }
        std::vector<tripoint> traj = g->m.find_clear_path( z->pos(), target->pos() );

        for( auto &i : traj ) {
            // break out of attack if flame hits a wall
            // TODO: Z
            if( g->m.hit_with_fire( tripoint( i.x, i.y, z->posz() ) ) ) {
                if( g->u.sees( i ) ) {
                    add_msg( _( "The tongue of flame hits the %s!" ),
                             g->m.tername( i.x, i.y ) );
                }
                return;
            }
            g->m.add_field( i, fd_fire, 1 );
        }
        target->add_effect( effect_onfire, 8_turns, bp_torso );

        return;
    }

    z->moves -= 500;   // It takes a while
    if( !g->m.sees( z->pos(), target->pos(), dist + 1 ) ) {
        // shouldn't happen
        debugmsg( "mattack::flame invoked on invisible target" );
    }
    std::vector<tripoint> traj = g->m.find_clear_path( z->pos(), target->pos() );

    for( auto &i : traj ) {
        // break out of attack if flame hits a wall
        if( g->m.hit_with_fire( tripoint( i.x, i.y, z->posz() ) ) ) {
            if( g->u.sees( i ) ) {
                add_msg( _( "The tongue of flame hits the %s!" ),
                         g->m.tername( i.x, i.y ) );
            }
            return;
        }
        g->m.add_field( i, fd_fire, 1 );
    }
    if( !target->uncanny_dodge() ) {
        target->add_effect( effect_onfire, 8_turns, bp_torso );
    }
}

bool mattack::copbot( monster *z )
{
    Creature *target = z->attack_target();
    if( target == nullptr ) {
        return false;
    }

    // TODO: Make it recognize zeds as human, but ignore animals
    player *foe = dynamic_cast<player *>( target );
    bool sees_u = foe != nullptr && z->sees( *foe );
    bool cuffed = foe != nullptr && foe->weapon.typeId() == "e_handcuffs";
    // Taze first, then ask questions (simplifies later checks for non-humans)
    if( !cuffed && is_adjacent( z, target, true ) ) {
        taze( z, target );
        return true;
    }

    if( rl_dist( z->pos(), target->pos() ) > 2 || foe == nullptr || !z->sees( *target ) ) {
        if( one_in( 3 ) ) {
            if( sees_u ) {
                if( foe->unarmed_attack() ) {
                    sounds::sound( z->pos(), 18, sounds::sound_t::alert,
                                   _( "a robotic voice boom, \"Citizen, Halt!\"" ), false, "speech", z->type->id.str() );
                } else if( !cuffed ) {
                    sounds::sound( z->pos(), 18, sounds::sound_t::alert,
                                   _( "a robotic voice boom, \"\
Please put down your weapon.\"" ), false, "speech", z->type->id.str() );
                }
            } else {
                sounds::sound( z->pos(), 18, sounds::sound_t::alert,
                               _( "a robotic voice boom, \"Come out with your hands up!\"" ), false, "speech", z->type->id.str() );
            }
        } else {
            sounds::sound( z->pos(), 18, sounds::sound_t::alarm,
                           _( "a police siren, whoop WHOOP" ), false, "environment", "police_siren" );
        }
        return true;
    }

    // If cuffed don't attack the player, unless the bot is damaged
    // presumably because of the player's actions
    if( z->get_hp() == z->get_hp_max() ) {
        z->anger = 1;
    } else {
        z->anger = z->type->agro;
    }

    return true;
}

bool mattack::chickenbot( monster *z )
{
    int mode = 0;
    int boo_hoo = 0;
    Creature *target;
    if( z->friendly == 0 ) {
        target = z->attack_target();
        if( target == nullptr ) {
            return false;
        }
    } else {
        target = z->auto_find_hostile_target( 38, boo_hoo );
        if( target == nullptr ) {
            if( boo_hoo > 0 && g->u.sees( *z ) ) { // because that stupid oaf was in the way!
                add_msg( m_warning, ngettext( "Pointed in your direction, the %s emits an IFF warning beep.",
                                              "Pointed in your direction, the %s emits %d annoyed sounding beeps.",
                                              boo_hoo ),
                         z->name(), boo_hoo );
            }
            return false;
        }
    }

    int cap = target->power_rating() - 1;
    monster *mon = dynamic_cast< monster * >( target );
    // Their attitude to us and not ours to them, so that bobcats won't get gunned down
    // Only monster-types for now - assuming humans are smart enough not to make it obvious
    // Unless damaged - then everything is hostile
    if( z->get_hp() <= z->get_hp_max() ||
        ( mon != nullptr && mon->attitude_to( *z ) == Creature::Attitude::A_HOSTILE ) ) {
        cap += 2;
    }

    int dist = rl_dist( z->pos(), target->pos() );
    int player_dist = rl_dist( target->pos(), g->u.pos() );
    if( dist == 1 && one_in( 2 ) ) {
        // Use tazer at point-blank range, and even then, not continuously.
        mode = 1;
    } else if( ( z->friendly == 0 || player_dist >= 6 ) &&
               // Avoid shooting near player if we're friendly.
               ( dist >= 12 || ( g->u.in_vehicle && dist >= 6 ) ) ) {
        // Only use at long range, unless player is in a vehicle, then tolerate closer targeting.
        mode = 3;
    } else if( dist >= 4 ) {
        // Don't use machine gun at very close range, under the assumption that targets at that range can dodge?
        mode = 2;
    }

    if( mode == 0 ) {
        return false;    // No attacks were valid!
    }

    if( mode > cap ) {
        mode = cap;
    }
    switch( mode ) {
        case 0:
        case 1:
            // If we downgraded to taze, but are out of range, don't act.
            if( dist <= 1 ) {
                taze( z, target );
            }
            break;
        case 2:
            if( dist <= 20 ) {
                rifle( z, target );
            }
            break;
        case 3:
            if( dist <= 38 ) {
                frag( z, target );
            }
            break;
        default:
            return false; // Weak stuff, shouldn't bother with
    }

    return true;
}

bool mattack::multi_robot( monster *z )
{
    int mode = 0;
    int boo_hoo = 0;
    Creature *target;
    if( z->friendly == 0 ) {
        target = z->attack_target();
        if( target == nullptr ) {
            return false;
        }
    } else {
        target = z->auto_find_hostile_target( 48, boo_hoo );
        if( target == nullptr ) {
            if( boo_hoo > 0 && g->u.sees( *z ) ) { // because that stupid oaf was in the way!
                add_msg( m_warning, ngettext( "Pointed in your direction, the %s emits an IFF warning beep.",
                                              "Pointed in your direction, the %s emits %d annoyed sounding beeps.",
                                              boo_hoo ),
                         z->name(), boo_hoo );
            }
            return false;
        }
    }

    int cap = target->power_rating();
    monster *mon = dynamic_cast< monster * >( target );
    // Their attitude to us and not ours to them, so that bobcats won't get gunned down
    // Only monster-types for now - assuming humans are smart enough not to make it obvious
    // Unless damaged - then everything is hostile
    if( z->get_hp() <= z->get_hp_max() ||
        ( mon != nullptr && mon->attitude_to( *z ) == Creature::Attitude::A_HOSTILE ) ) {
        cap += 2;
    }

    int dist = rl_dist( z->pos(), target->pos() );
    if( dist <= 15 ) {
        mode = 1;
    } else if( dist <= 30 ) {
        mode = 2;
    } else if( ( target == &g->u && g->u.in_vehicle ) ||
               z->friendly != 0 ||
               cap > 4 ) {
        // Primary only kicks in if you're in a vehicle or are big enough to be mistaken for one.
        // Or if you've hacked it so the turret's on your side.  ;-)
        if( dist >= 30 && dist < 50 ) {
            // Enforced max-range of 50.
            mode = 5;
            cap = 5;
        }
    }

    if( mode == 0 ) {
        return false;    // No attacks were valid!
    }

    if( mode > cap ) {
        mode = cap;
    }
    switch( mode ) {
        case 1:
            if( dist <= 15 ) {
                rifle( z, target );
            }
            break;
        case 2:
            if( dist <= 30 ) {
                frag( z, target );
            }
            break;
        default:
            return false; // Weak stuff, shouldn't bother with
    }

    return true;
}

bool mattack::ratking( monster *z )
{
    if( z->friendly ) {
        return false; // TODO: handle friendly monsters
    }
    // Disable z-level ratting or it can get silly
    if( rl_dist( z->pos(), g->u.pos() ) > 50 || z->posz() != g->u.posz() ) {
        return false;
    }

    switch( rng( 1, 5 ) ) { // What do we say?
        case 1:
            add_msg( m_warning, _( "\"YOU... ARE FILTH...\"" ) );
            break;
        case 2:
            add_msg( m_warning, _( "\"VERMIN... YOU ARE VERMIN...\"" ) );
            break;
        case 3:
            add_msg( m_warning, _( "\"LEAVE NOW...\"" ) );
            break;
        case 4:
            add_msg( m_warning, _( "\"WE... WILL FEAST... UPON YOU...\"" ) );
            break;
        case 5:
            add_msg( m_warning, _( "\"FOUL INTERLOPER...\"" ) );
            break;
    }
    if( rl_dist( z->pos(), g->u.pos() ) <= 10 ) {
        g->u.add_effect( effect_rat, 3_minutes );
    }

    return true;
}

bool mattack::generator( monster *z )
{
    sounds::sound( z->pos(), 100, sounds::sound_t::activity, "hmmmm" );
    if( calendar::once_every( 1_minutes ) && z->get_hp() < z->get_hp_max() ) {
        z->heal( 1 );
    }

    return true;
}

bool mattack::upgrade( monster *z )
{
    std::vector<monster *> targets;
    for( monster &zed : g->all_monsters() ) {
        // Check this first because it is a relatively cheap check
        if( zed.can_upgrade() ) {
            // Then do the more expensive ones
            if( z->attitude_to( zed ) != Creature::Attitude::A_HOSTILE &&
                within_target_range( z, &zed, 10 ) ) {
                targets.push_back( &zed );
            }
        }
    }
    if( targets.empty() ) {
        // Nobody to upgrade, get MAD!
        z->anger = 100;
        return false;
    } else {
        // We've got zombies to upgrade now, calm down again
        z->anger = 5;
    }

    z->moves -= z->type->speed; // Takes one turn

    monster *target = random_entry( targets );

    std::string old_name = target->name();
    const auto could_see = g->u.sees( *target );
    target->hasten_upgrade();
    target->try_upgrade( false );
    const auto can_see = g->u.sees( *target );
    if( g->u.sees( *z ) ) {
        if( could_see ) {
            //~ %1$s is the name of the zombie upgrading the other, %2$s is the zombie being upgraded.
            add_msg( m_warning, _( "A black mist floats from the %1$s around the %2$s." ),
                     z->name(), old_name );
        } else {
            add_msg( m_warning, _( "A black mist floats from the %s." ), z->name() );
        }
    }
    if( target->name() != old_name ) {
        if( could_see && can_see ) {
            //~ %1$s is the pre-upgrade monster, %2$s is the post-upgrade monster.
            add_msg( m_warning, _( "The %1$s becomes a %2$s!" ), old_name,
                     target->name() );
        } else if( could_see ) {
            add_msg( m_warning, _( "The %s vanishes!" ), old_name );
        } else if( can_see ) {
            add_msg( m_warning, _( "A %s appears!" ), target->name() );
        }
    }

    return true;
}

bool mattack::breathe( monster *z )
{
    z->moves -= 100;   // It takes a while

    bool able = ( z->type->id == mon_breather_hub );
    if( !able ) {
        for( const tripoint &dest : g->m.points_in_radius( z->pos(), 3 ) ) {
            monster *const mon = g->critter_at<monster>( dest );
            if( mon && mon->type->id == mon_breather_hub ) {
                able = true;
                break;
            }
        }
    }
    if( !able ) {
        return true;
    }

    std::vector<tripoint> valid;
    for( const tripoint &dest : g->m.points_in_radius( z->pos(), 1 ) ) {
        if( g->is_empty( dest ) ) {
            valid.push_back( dest );
        }
    }

    if( !valid.empty() ) {
        const tripoint pt = random_entry( valid );
        if( monster *const spawned = g->summon_mon( mon_breather, pt ) ) {
            spawned->reset_special( "BREATHE" );
            spawned->make_ally( *z );
        }
    }

    return true;
}

bool mattack::stretch_bite( monster *z )
{
    if( !z->can_act() ) {
        return false;
    }

    // Let it be used on non-player creatures
    // can be used at close range too!
    Creature *target = z->attack_target();
    if( target == nullptr || rl_dist( z->pos(), target->pos() ) > 3 || !z->sees( *target ) ) {
        return false;
    }

    z->moves -= 150;

    for( auto &pnt : g->m.find_clear_path( z->pos(), target->pos() ) ) {
        if( g->m.impassable( pnt ) ) {
            z->add_effect( effect_stunned, 6_turns );
            target->add_msg_player_or_npc( _( "The %1$s stretches its head at you, but bounces off the %2$s" ),
                                           _( "The %1$s stretches its head at <npcname>, but bounces off the %2$s" ),
                                           z->name(), g->m.obstacle_name( pnt ) );
            return true;
        }
    }
    bool uncanny = target->uncanny_dodge();
    // Can we dodge the attack? Uses player dodge function % chance (melee.cpp)
    if( uncanny || dodge_check( z, target ) ) {
        z->moves -= 150;
        z->add_effect( effect_stunned, 3_turns );
        auto msg_type = target == &g->u ? m_warning : m_info;
        target->add_msg_player_or_npc( msg_type,
                                       _( "The %s's head extends to bite you, but you dodge and the head sails past!" ),
                                       _( "The %s's head extends to bite <npcname>, but they dodge and the head sails past!" ),
                                       z->name() );
        if( !uncanny ) {
            target->on_dodge( z, z->type->melee_skill * 2 );
        }
        return true;
    }

    body_part hit = target->get_random_body_part();
    int dam = rng( 5, 15 ); //more damage due to the speed of the moving head
    dam = target->deal_damage( z, hit, damage_instance( DT_STAB, dam ) ).total_damage();

    if( dam > 0 ) {
        auto msg_type = target == &g->u ? m_bad : m_info;
        //~ 1$s is monster name, 2$s bodypart in accusative
        target->add_msg_player_or_npc( msg_type,
                                       _( "The %1$s's teeth sink into your %2$s!" ),
                                       _( "The %1$s's teeth sink into <npcname>'s %2$s!" ),
                                       z->name(),
                                       body_part_name_accusative( hit ) );

        if( one_in( 16 - dam ) ) {
            if( target->has_effect( effect_bite, hit ) ) {
                target->add_effect( effect_bite, 40_minutes, hit, true );
            } else if( target->has_effect( effect_infected, hit ) ) {
                target->add_effect( effect_infected, 25_minutes, hit, true );
            } else {
                target->add_effect( effect_bite, 1_turns, hit, true );
            }
        }
    } else {
        target->add_msg_player_or_npc( _( "The %1$s's head hits your %2$s, but glances off your armor!" ),
                                       _( "The %1$s's head hits <npcname>'s %2$s, but glances off armor!" ),
                                       z->name(),
                                       body_part_name_accusative( hit ) );
    }

    target->on_hit( z, hit,  z->type->melee_skill );

    return true;
}

bool mattack::brandish( monster *z )
{
    if( z->friendly ) {
        return false; // TODO: handle friendly monsters
    }
    if( !z->sees( g->u ) ) {
        return false; // Only brandish if we can see you!
    }
    add_msg( m_warning, _( "He's brandishing a knife!" ) );
    add_msg( _( "Quiet, quiet" ) );

    return true;
}

bool mattack::flesh_golem( monster *z )
{
    if( !z->can_act() ) {
        return false;
    }

    Creature *target = z->attack_target();
    if( target == nullptr ) {
        return false;
    }

    int dist = rl_dist( z->pos(), target->pos() );
    if( dist > 20 ||
        !z->sees( *target ) ) {
        return false;
    }

    if( dist > 1 ) {
        if( one_in( 12 ) ) {
            z->moves -= 200;
            // It doesn't "nearly deafen you" when it roars from the other side of bubble
            sounds::sound( z->pos(), 80, sounds::sound_t::alert, _( "a terrifying roar!" ), false, "shout",
                           "roar" );
            return true;
        }
        return false;
    }
    if( !is_adjacent( z, target, true ) ) {
        // No attacking through floor, even if we can see the target somehow
        return false;
    }
    if( g->u.sees( *z ) ) {
        add_msg( _( "The %1$s swings a massive claw at %2$s!" ), z->name(),
                 target->disp_name() );
    }
    z->moves -= 100;

    if( target->uncanny_dodge() ) {
        return true;
    }

    // Can we dodge the attack? Uses player dodge function % chance (melee.cpp)
    if( dodge_check( z, target ) ) {
        target->add_msg_player_or_npc( _( "You dodge it!" ),
                                       _( "<npcname> dodges it!" ) );
        target->on_dodge( z, z->type->melee_skill * 2 );
        return true;
    }
    body_part hit = target->get_random_body_part();
    // TODO: 10 bashing damage doesn't sound like a "massive claw" but a mediocre punch
    int dam = rng( 5, 10 );
    //~ 1$s is bodypart name, 2$d is damage value.
    target->deal_damage( z, hit, damage_instance( DT_BASH, dam ) );
    if( one_in( 6 ) ) {
        target->add_effect( effect_downed, 3_minutes );
    }

    target->add_msg_if_player( m_bad, _( "Your %1$s is battered for %2$d damage!" ),
                               body_part_name( hit ), dam );
    target->on_hit( z, hit,  z->type->melee_skill );

    return true;
}

bool mattack::absorb_meat( monster *z )
{
    //Absorb no more than 1/10th monster's volume, times the volume of a meat chunk
    const int monster_volume = units::to_liter( z->get_volume() );
    const float average_meat_chunk_volume = 0.5;
    //TODO: dynamically get volume of meat
    const int max_meat_absorbed = monster_volume / 10 * average_meat_chunk_volume;
    //For every milliliter of meat absorbed, heal this many HP
    const float meat_absorption_factor = 0.01;
    //Search surrounding tiles for meat
    for( const auto &p : g->m.points_in_radius( z->pos(), 1 ) ) {
        auto items = g->m.i_at( p );
        for( auto &current_item : items ) {
            const material_id current_item_material = current_item.get_base_material().ident();
            if( current_item_material == material_id( "flesh" ) ||
                current_item_material == material_id( "hflesh" ) ) {
                //We have something meaty! Calculate how much it will heal the monster
                const int ml_of_meat = units::to_milliliter<int>( current_item.volume() );
                const int total_charges = current_item.count();
                const int ml_per_charge = ml_of_meat / total_charges;
                //We have a max size of meat here to avoid absorbing whole corpses.
                if( ml_per_charge > max_meat_absorbed * 1000 ) {
                    add_msg( m_info, _( "The %1$s quivers hungrily in the direction of the %2$s." ), z->name(),
                             current_item.tname() );
                    return false;
                }
                if( current_item.count_by_charges() ) {
                    //Choose a random amount of meat charges to absorb
                    int meat_absorbed = std::min( max_meat_absorbed, rng( 1, total_charges ) );
                    const int hp_to_heal = meat_absorbed * ml_per_charge * meat_absorption_factor;
                    z->heal( hp_to_heal, true );
                    g->m.use_charges( p, 0, current_item.type->get_id(), meat_absorbed );
                } else {
                    //Only absorb one meaty item
                    int meat_absorbed = 1;
                    const int hp_to_heal = meat_absorbed * ml_per_charge * meat_absorption_factor;
                    z->heal( hp_to_heal, true );
                    g->m.use_amount( p, 0, current_item.type->get_id(), meat_absorbed );
                }
                if( g->u.sees( *z ) ) {
                    add_msg( m_warning, _( "The %1$s absorbs the %2$s, growing larger." ), z->name(),
                             current_item.tname() );
                    add_msg( m_debug, "The %1$s now has %2$s out of %3$s hp", z->name(), z->get_hp(),
                             z->get_hp_max() );
                }
                return true;
            }
        }
    }
    return false;
}

bool mattack::lunge( monster *z )
{
    if( !z->can_act() ) {
        return false;
    }

    Creature *target = z->attack_target();
    if( target == nullptr ) {
        return false;
    }

    int dist = rl_dist( z->pos(), target->pos() );
    if( dist > 20 ||
        !z->sees( *target ) ) {
        return false;
    }

    bool seen = g->u.sees( *z );
    if( dist > 1 ) {
        if( one_in( 5 ) ) {
            if( dist > 4 || !z->sees( *target ) ) {
                return false; // Out of range
            }
            z->moves += 200;
            if( seen ) {
                add_msg( _( "The %1$s lunges for %2$s!" ), z->name(), target->disp_name() );
            }
            return true;
        }
        return false;
    }

    if( !is_adjacent( z, target, false ) ) {
        // No attacking up or down - lunging requires contact
        // There could be a lunge down attack, though
        return false;
    }

    z->moves -= 100;

    if( target->uncanny_dodge() ) {
        return true;
    }

    // Can we dodge the attack? Uses player dodge function % chance (melee.cpp)
    if( dodge_check( z, target ) ) {
        target->add_msg_player_or_npc( _( "The %1$s lunges at you, but you sidestep it!" ),
                                       _( "The %1$s lunges at <npcname>, but they sidestep it!" ), z->name() );
        target->on_dodge( z, z->type->melee_skill * 2 );
        return true;
    }
    body_part hit = target->get_random_body_part();
    int dam = rng( 3, 7 );
    dam = target->deal_damage( z, hit, damage_instance( DT_BASH, dam ) ).total_damage();
    if( dam > 0 ) {
        auto msg_type = target == &g->u ? m_bad : m_warning;
        target->add_msg_player_or_npc( msg_type,
                                       _( "The %1$s lunges at your %2$s, battering it for %3$d damage!" ),
                                       _( "The %1$s lunges at <npcname>'s %2$s, battering it for %3$d damage!" ),
                                       z->name(), body_part_name( hit ), dam );
    } else {
        target->add_msg_player_or_npc( _( "The %1$s lunges at your %2$s, but your armor prevents injury!" ),
                                       _( "The %1$s lunges at <npcname>'s %2$s, but their armor prevents injury!" ),
                                       z->name(),
                                       body_part_name_accusative( hit ) );
    }
    if( one_in( 6 ) ) {
        target->add_effect( effect_downed, 3_turns );
    }
    target->on_hit( z, hit,  z->type->melee_skill );
    target->check_dead_state();
    return true;
}

bool mattack::longswipe( monster *z )
{
    if( z->friendly ) {
        return false; // TODO: handle friendly monsters
    }
    Creature *target = z->attack_target();
    if( target == nullptr ) {
        return false;
    }
    if( rl_dist( z->pos(), target->pos() ) > 3 || !z->sees( *target ) ) {
        return false; //out of range
    }
    //Is there something impassable blocking the claw?
    for( const auto &pnt : g->m.find_clear_path( z->pos(), target->pos() ) ) {
        if( g->m.impassable( pnt ) ) {
            //If we're here, it's an nonadjacent attack, which is only attempted 1/5 of the time.
            if( !one_in( 5 ) ) {
                return false;
            }
            target->add_msg_player_or_npc( _( "The %1$s thrusts a claw at you, but it bounces off the %2$s!" ),
                                           _( "The %1$s thrusts a claw at <npcname>, but it bounces off the %2$s!" ),
                                           z->name(), g->m.obstacle_name( pnt ) );
            z->mod_moves( -150 );
            return true;
        }
    }

    if( !is_adjacent( z, target, true ) ) {
        if( one_in( 5 ) ) {

            z->moves -= 150;

            if( target->uncanny_dodge() ) {
                return true;
            }
            // Can we dodge the attack? Uses player dodge function % chance (melee.cpp)
            if( dodge_check( z, target ) ) {
                target->add_msg_player_or_npc( _( "The %s thrusts a claw at you, but you evade it!" ),
                                               _( "The %s thrusts a claw at <npcname>, but they evade it!" ),
                                               z->name() );
                target->on_dodge( z, z->type->melee_skill * 2 );
                return true;
            }
            body_part hit = target->get_random_body_part();
            int dam = rng( 3, 7 );
            dam = target->deal_damage( z, hit, damage_instance( DT_CUT, dam ) ).total_damage();
            if( dam > 0 ) {
                auto msg_type = target == &g->u ? m_bad : m_warning;
                //~ 1$s is bodypart name, 2$d is damage value.
                target->add_msg_player_or_npc( msg_type,
                                               _( "The %1$s thrusts a claw at your %2$s, slashing it for %3$d damage!" ),
                                               _( "The %1$s thrusts a claw at <npcname>'s %2$s, slashing it for %3$d damage!" ),
                                               z->name(), body_part_name( hit ), dam );
            } else {
                target->add_msg_player_or_npc(
                    _( "The %1$s thrusts a claw at your %2$s, but glances off your armor!" ),
                    _( "The %1$s thrusts a claw at <npcname>'s %2$s, but glances off armor!" ),
                    z->name(),
                    body_part_name_accusative( hit ) );
            }
            target->on_hit( z, hit,  z->type->melee_skill );
            return true;
        }
        return false;
    }
    z->moves -= 100;

    if( target->uncanny_dodge() ) {
        return true;
    }

    // Can we dodge the attack? Uses player dodge function % chance (melee.cpp)
    if( dodge_check( z, target ) ) {
        target->add_msg_player_or_npc( _( "The %s slashes at your neck! You duck!" ),
                                       _( "The %s slashes at <npcname>'s neck! They duck!" ), z->name() );
        target->on_dodge( z, z->type->melee_skill * 2 );
        return true;
    }
    body_part hit = bp_head;
    int dam = rng( 6, 10 );
    dam = target->deal_damage( z, hit, damage_instance( DT_CUT, dam ) ).total_damage();
    if( dam > 0 ) {
        auto msg_type = target == &g->u ? m_bad : m_warning;
        target->add_msg_player_or_npc( msg_type,
                                       _( "The %1$s slashes at your neck, cutting your throat for %2$d damage!" ),
                                       _( "The %1$s slashes at <npcname>'s neck, cutting their throat for %2$d damage!" ),
                                       z->name(), dam );
        target->add_effect( effect_bleed, 10_minutes, hit );
    } else {
        target->add_msg_player_or_npc( _( "The %1$s slashes at your %2$s, but glances off your armor!" ),
                                       _( "The %1$s slashes at <npcname>'s %2$s, but glances off armor!" ),
                                       z->name(),
                                       body_part_name_accusative( hit ) );
    }
    target->on_hit( z, hit,  z->type->melee_skill );
    target->check_dead_state();

    return true;
}

static void parrot_common( monster *parrot )
{
    parrot->moves -= 100;  // It takes a while
    const SpeechBubble &speech = get_speech( parrot->type->id.str() );
    sounds::sound( parrot->pos(), speech.volume, sounds::sound_t::speech, speech.text, false, "speech",
                   parrot->type->id.str() );
}

bool mattack::parrot( monster *z )
{
    if( z->has_effect( effect_shrieking ) ) {
        sounds::sound( z->pos(), 120, sounds::sound_t::alert, _( "a piercing wail!" ), false, "shout",
                       "wail" );
        z->moves -= 40;
        return false;
    } else if( one_in( 20 ) ) {
        parrot_common( z );
        return true;
    }

    return false;
}

bool mattack::parrot_at_danger( monster *parrot )
{
    for( monster &monster : g->all_monsters() ) {
        if( one_in( 20 ) && monster.anger > 0 &&
            monster.faction->attitude( parrot->faction ) == mf_attitude::MFA_BY_MOOD &&
            parrot->sees( monster ) ) {
            parrot_common( parrot );
            return true;
        }
    }

    return false;
}

bool mattack::darkman( monster *z )
{
    if( z->friendly ) {
        return false; // TODO: handle friendly monsters
    }
    if( rl_dist( z->pos(), g->u.pos() ) > 40 ) {
        return false;
    }
    std::vector<tripoint> free;
    for( const tripoint &dest : g->m.points_in_radius( z->pos(), 1 ) ) {
        if( g->is_empty( dest ) ) {
            free.push_back( dest );
        }
    }
    if( !free.empty() ) {
        z->moves -= 10;
        const tripoint target = random_entry( free );
        if( monster *const shadow = g->summon_mon( mon_shadow, target ) ) {
            shadow->make_ally( *z );
        }
        if( g->u.sees( *z ) ) {
            add_msg( m_warning, _( "A shadow splits from the %s!" ),
                     z->name() );
        }
    }
    if( !z->sees( g->u ) ) {
        return true; // Wont do the combat stuff unless it can see you
    }
    switch( rng( 1, 7 ) ) { // What do we say?
        case 1:
            add_msg( _( "\"Stop it please\"" ) );
            break;
        case 2:
            add_msg( _( "\"Let us help you\"" ) );
            break;
        case 3:
            add_msg( _( "\"We wish you no harm\"" ) );
            break;
        case 4:
            add_msg( _( "\"Do not fear\"" ) );
            break;
        case 5:
            add_msg( _( "\"We can help you\"" ) );
            break;
        case 6:
            add_msg( _( "\"We are friendly\"" ) );
            break;
        case 7:
            add_msg( _( "\"Please dont\"" ) );
            break;
    }
    g->u.add_effect( effect_darkness, 1_turns, num_bp, true );

    return true;
}

bool mattack::shadow_hunter( monster *z )
{
    bool damaged = z->has_effect( effect_took_damage );
    Creature *target = z->attack_target();
    if( target == nullptr ) {
        return false;
    }
    //Hide and teleport randomly after being attacked or just randomly
    if  ( ( damaged && one_in( 3 ) ) || ( one_in( 15 ) ) ) {
        int tries = 0;
        int maxtries = 20;
        int telerange = 30;
        tripoint newpos = z->pos();
        do {
            newpos.x = rng( z->posx() - telerange, z->posx() + telerange );
            newpos.y = rng( z->posy() - telerange, z->posy() + telerange );
            tries++;
        } while( ( tries > maxtries ) &&
                 ( g->is_in_sunlight( newpos ) || !g->is_empty( newpos )) );
        if( tries == maxtries ) {
            return false;
        } else {
            if ( g->u.sees( *z ) ) {
                add_msg( m_neutral, _( "The %s melts away." ), z->name().c_str() );
            }
            z->remove_effect( effect_took_damage );
            z->poly( mon_shadow_hunter_h );
            z->setpos( newpos );
        }
    }
    return true;
}

bool mattack::shadow_hunter_h( monster *z )
{
    Creature *target = z->attack_target();
    if( target == nullptr ) {
        return false;
    }
    if ( rl_dist( z->pos(), target->pos() ) < 4  || z->has_effect( effect_took_damage ) ) {
        z->remove_effect( effect_took_damage );
        z->poly( mon_shadow_hunter );
        return true;
    }
    return false;
}

bool mattack::slimespring(monster *z)
{
    if( rl_dist( z->pos(), g->u.pos() ) > 30 ) {
        return false;
    }

    // This morale buff effect could get spammy
    if( g->u.get_morale_level() <= 1 ) {
        switch( rng( 1, 3 ) ) { //~ Your slimes try to cheer you up!
            case 1:
                //~ Lowercase is intended: they're small voices.
                add_msg( m_good, _( "\"hey, it's gonna be all right!\"" ) );
                g->u.add_morale( MORALE_SUPPORT, 10, 50 );
                break;
            case 2:
                //~ Lowercase is intended: they're small voices.
                add_msg( m_good, _( "\"we'll get through this!\"" ) );
                g->u.add_morale( MORALE_SUPPORT, 10, 50 );
                break;
            case 3:
                //~ Lowercase is intended: they're small voices.
                add_msg( m_good, _( "\"i'm here for you!\"" ) );
                g->u.add_morale( MORALE_SUPPORT, 10, 50 );
                break;
        }
    }
    if( rl_dist( z->pos(), g->u.pos() ) <= 3 && z->sees( g->u ) ) {
        if( ( g->u.has_effect( effect_bleed ) ) || ( g->u.has_effect( effect_bite ) ) ) {
            //~ Lowercase is intended: they're small voices.
            add_msg( _( "\"let me help!\"" ) );
            // Yes, your slimespring(s) handle/don't all Bad Damage at the same time.
            if( g->u.has_effect( effect_bite ) ) {
                if( one_in( 3 ) ) {
                    g->u.remove_effect( effect_bite );
                    add_msg( m_good, _( "The slime cleans you out!" ) );
                } else {
                    add_msg( _( "The slime flows over you, but your gouges still ache." ) );
                }
            }
            if( g->u.has_effect( effect_bleed ) ) {
                if( one_in( 2 ) ) {
                    g->u.remove_effect( effect_bleed );
                    add_msg( m_good, _( "The slime seals up your leaks!" ) );
                } else {
                    add_msg( _( "The slime flows over you, but your fluids are still leaking." ) );
                }
            }
        }
    }

    return true;
}

bool mattack::thrown_by_judo( monster *z )
{
    Creature *target = z->attack_target();
    if( target == nullptr ||
        !is_adjacent( z, target, false ) ||
        !z->sees( *target ) ) {
        return false;
    }

    player *foe = dynamic_cast< player * >( target );
    if( foe == nullptr ) {
        // No mons for now
        return false;
    }
    // "Wimpy" Judo is about to pay off... :D
    if( foe->is_throw_immune() ) {
        // DX + Unarmed
        ///\EFFECT_DEX increases chance judo-throwing a monster

        ///\EFFECT_UNARMED increases chance of judo-throwing monster, vs their melee skill
        if( ( ( foe->dex_cur + foe->get_skill_level( skill_unarmed ) ) > ( z->type->melee_skill + rng( 0,
                3 ) ) ) ) {
            target->add_msg_if_player( m_good, _( "but you grab its arm and flip it to the ground!" ) );

            // most of the time, when not isolated
            if( !one_in( 4 ) && !target->is_elec_immune() && z->type->sp_defense == &mdefense::zapback ) {
                // If it all pans out, we're zap the player's arm as he flips the monster.
                target->add_msg_if_player( _( "The flip does shock you..." ) );
                // Discounted electric damage for quick flip
                damage_instance shock;
                shock.add_damage( DT_ELECTRIC, rng( 1, 3 ) );
                foe->deal_damage( z, bp_arm_l, shock );
                foe->deal_damage( z, bp_arm_r, shock );
                foe->check_dead_state();
            }
            // Monster is down,
            z->add_effect( effect_downed, 5_turns );
            // Deal moderate damage
            const auto damage = rng( 10, 20 );
            z->apply_damage( foe, bp_torso, damage );
            z->check_dead_state();
        } else {
            // Still avoids the major hit!
            target->add_msg_if_player( _( "but you deftly spin out of its grasp!" ) );
        }
        return true;
    } else {
        return false;
    }
}

bool mattack::riotbot( monster *z )
{
    Creature *target = z->attack_target();
    if( target == nullptr ) {
        return false;
    }

    player *foe = dynamic_cast<player *>( target );

    if( calendar::once_every( 1_minutes ) ) {
        for( const tripoint &dest : g->m.points_in_radius( z->pos(), 4 ) ) {
            if( g->m.passable( dest ) &&
                g->m.clear_path( z->pos(), dest, 3, 1, 100 ) ) {
                g->m.add_field( dest, fd_relax_gas, rng( 1, 3 ) );
            }
        }
    }

    //already arrested?
    //and yes, if the player has no hands, we are not going to arrest him.
    if( foe != nullptr &&
        ( foe->weapon.typeId() == "e_handcuffs" || !foe->has_two_arms() ) ) {
        z->anger = 0;

        if( calendar::once_every( 25_turns ) ) {
            sounds::sound( z->pos(), 10, sounds::sound_t::speech,
                           _( "Halt and submit to arrest, citizen! The police will be here any moment." ), false, "speech",
                           z->type->id.str() );
        }

        return true;
    }

    if( z->anger < z->type->agro ) {
        z->anger += z->type->agro / 20;
        return true;
    }

    const int dist = rl_dist( z->pos(), target->pos() );

    //we need empty hands to arrest
    if( foe == &g->u && !foe->is_armed() ) {

        sounds::sound( z->pos(), 15, sounds::sound_t::speech,
                       _( "Please stay in place, citizen, do not make any movements!" ), false, "speech",
                       z->type->id.str() );

        //we need to come closer and arrest
        if( !is_adjacent( z, foe, false ) ) {
            return true;
        }

        //Strain the atmosphere, forcing the player to wait. Let him feel the power of law!
        if( !one_in( 10 ) ) {
            foe->add_msg_player_or_npc( _( "The robot carefully scans you." ),
                                        _( "The robot carefully scans <npcname>." ) );
            return true;
        }

        enum {ur_arrest, ur_resist, ur_trick};

        //arrest!
        uilist amenu;
        amenu.allow_cancel = false;
        amenu.text = _( "The riotbot orders you to present your hands and be cuffed." );

        amenu.addentry( ur_arrest, true, 'a', _( "Allow yourself to be arrested." ) );
        amenu.addentry( ur_resist, true, 'r', _( "Resist arrest!" ) );
        ///\EFFECT_INT >10 allows and increases chance whether you can feign death to avoid riot bot arrest
        if( foe->int_cur > 12 || ( foe->int_cur > 10 && !one_in( foe->int_cur - 8 ) ) ) {
            amenu.addentry( ur_trick, true, 't', _( "Feign death." ) );
        }

        amenu.query();
        const int choice = amenu.ret;

        if( choice == ur_arrest ) {
            z->anger = 0;

            item handcuffs( "e_handcuffs", 0 );
            handcuffs.charges = handcuffs.type->maximum_charges();
            handcuffs.active = true;
            handcuffs.set_var( "HANDCUFFS_X", foe->posx() );
            handcuffs.set_var( "HANDCUFFS_Y", foe->posy() );

            const bool is_uncanny = foe->has_active_bionic( bionic_id( "bio_uncanny_dodge" ) ) &&
                                    foe->power_level > 74 &&
                                    !one_in( 3 );
            ///\EFFECT_DEX >13 allows and increases chance to slip out of riot bot handcuffs
            const bool is_dex = foe->dex_cur > 13 && !one_in( foe->dex_cur - 11 );

            if( is_uncanny || is_dex ) {

                if( is_uncanny ) {
                    foe->charge_power( -75 );
                }

                add_msg( m_good,
                         _( "You deftly slip out of the handcuffs just as the robot closes them.  The robot didn't seem to notice!" ) );
                foe->i_add( handcuffs );
            } else {
                handcuffs.item_tags.insert( "NO_UNWIELD" );
                foe->wield( foe->i_add( handcuffs ) );
                foe->moves -= 300;
                add_msg( _( "The robot puts handcuffs on you." ) );
            }

            sounds::sound( z->pos(), 5, sounds::sound_t::speech,
                           _( "You are under arrest, citizen.  You have the right to remain silent.  If you do not remain silent, anything you say may be used against you in a court of law." ),
                           false, "speech", z->type->id.str() );
            sounds::sound( z->pos(), 5, sounds::sound_t::speech,
                           _( "You have the right to an attorney.  If you cannot afford an attorney, one will be provided at no cost to you.  You may have your attorney present during any questioning." ) );
            sounds::sound( z->pos(), 5, sounds::sound_t::speech,
                           _( "If you do not understand these rights, an officer will explain them in greater detail when taking you into custody." ) );
            sounds::sound( z->pos(), 5, sounds::sound_t::speech,
                           _( "Do not attempt to flee or to remove the handcuffs, citizen.  That can be dangerous to your health." ) );

            z->moves -= 300;

            return true;
        }

        bool bad_trick = false;

        if( choice == ur_trick ) {

            ///\EFFECT_INT >10 allows and increases chance of successful feign death against riot bot
            if( !one_in( foe->int_cur - 10 ) ) {

                add_msg( m_good,
                         _( "You fall to the ground and feign a sudden convulsive attack.  Though you're obviously still alive, the riotbot cannot tell the difference between your 'attack' and a potentially fatal medical condition.  It backs off, signaling for medical help." ) );

                z->moves -= 300;
                z->anger = -rng( 0, 50 );
                return true;
            } else {
                add_msg( m_bad, _( "Your awkward movements do not fool the riotbot." ) );
                foe->moves -= 100;
                bad_trick = true;
            }
        }

        if( ( choice == ur_resist ) || bad_trick ) {

            add_msg( m_bad, _( "The robot sprays tear gas!" ) );
            z->moves -= 200;

            for( const tripoint &dest : g->m.points_in_radius( z->pos(), 2 ) ) {
                if( g->m.passable( dest ) &&
                    g->m.clear_path( z->pos(), dest, 3, 1, 100 ) ) {
                    g->m.add_field( dest, fd_tear_gas, rng( 1, 3 ) );
                }
            }

            return true;
        }

        return true;
    }

    if( calendar::once_every( 5_turns ) ) {
        sounds::sound( z->pos(), 25, sounds::sound_t::speech,
                       _( "Empty your hands and hold your position, citizen!" ), false, "speech", z->type->id.str() );
    }

    if( dist > 5 && dist < 18 && one_in( 10 ) ) {

        z->moves -= 50;

        int delta = dist / 4 + 1;  //precautionary shot
        if( z->get_hp() < z->get_hp_max() ) {
            delta = 1;    //precision shot
        }

        tripoint dest( target->posx() + rng( 0, delta ) - rng( 0, delta ),
                       target->posy() + rng( 0, delta ) - rng( 0, delta ),
                       target->posz() );

        //~ Sound of a riotbot using its blinding flash
        sounds::sound( z->pos(), 3, sounds::sound_t::combat, _( "fzzzzzt" ), false, "misc", "flash" );

        std::vector<tripoint> traj = line_to( z->pos(), dest, 0, 0 );
        for( auto &elem : traj ) {
            if( !g->m.trans( elem ) ) {
                break;
            }
            g->m.add_field( elem, fd_dazzling, 1 );
        }
        return true;

    }

    return true;
}

bool mattack::bio_op_takedown( monster *z )
{
    if( !z->can_act() ) {
        return false;
    }

    Creature *target = z->attack_target();
    // TODO: Allow drop-takedown form above
    if( target == nullptr ||
        !is_adjacent( z, target, false ) ||
        !z->sees( *target ) ) {
        return false;
    }

    bool seen = g->u.sees( *z );
    player *foe = dynamic_cast< player * >( target );
    if( seen ) {
        add_msg( _( "The %1$s mechanically grabs at %2$s!" ), z->name(),
                 target->disp_name() );
    }
    z->moves -= 100;

    if( target->uncanny_dodge() ) {
        return true;
    }

    // Can we dodge the attack? Uses player dodge function % chance (melee.cpp)
    if( dodge_check( z, target ) ) {
        target->add_msg_player_or_npc( _( "You dodge it!" ),
                                       _( "<npcname> dodges it!" ) );
        target->on_dodge( z, z->type->melee_skill * 2 );
        return true;
    }
    int dam = rng( 3, 9 );
    if( foe == nullptr ) {
        // Handle mons earlier - less to check for
        dam = rng( 6, 18 ); // Always aim for the torso
        target->deal_damage( z, bp_torso, damage_instance( DT_BASH, dam ) ); // Two hits - "leg" and torso
        target->deal_damage( z, bp_torso, damage_instance( DT_BASH, dam ) );
        target->add_effect( effect_downed, 3_turns );
        if( seen ) {
            add_msg( _( "%1$s slams %2$s to the ground!" ), z->name(), target->disp_name() );
        }
        target->check_dead_state();
        return true;
    }
    // Yes, it has the CQC bionic.
    body_part hit = num_bp;
    if( one_in( 2 ) ) {
        hit = bp_leg_l;
    } else {
        hit = bp_leg_r;
    }
    // Weak kick to start with, knocks you off your footing

    // TODO: Literally "The zombie kicks" vvvvv | Fix message or comment why Literally.
    //~ 1$s is bodypart name in accusative, 2$d is damage value.
    target->add_msg_if_player( m_bad, _( "The zombie kicks your %1$s for %2$d damage..." ),
                               body_part_name_accusative( hit ), dam );
    foe->deal_damage( z, hit, damage_instance( DT_BASH, dam ) );
    // At this point, Judo or Tentacle Bracing can make this much less painful
    if( !foe->is_throw_immune() ) {
        if( !target->is_immune_effect( effect_downed ) ) {
            if( one_in( 4 ) ) {
                hit = bp_head;
                dam = rng( 9, 21 ); // 50% damage buff for the headshot.
                target->add_msg_if_player( m_bad, _( "and slams you, face first, to the ground for %d damage!" ),
                                           dam );
                foe->deal_damage( z, hit, damage_instance( DT_BASH, dam ) );
            } else {
                hit = bp_torso;
                dam = rng( 6, 18 );
                target->add_msg_if_player( m_bad, _( "and slams you to the ground for %d damage!" ), dam );
                foe->deal_damage( z, hit, damage_instance( DT_BASH, dam ) );
            }
            foe->add_effect( effect_downed, 3_turns );
        }
    } else if( !thrown_by_judo( z ) ) {
        // Saved by the tentacle-bracing! :)
        hit = bp_torso;
        dam = rng( 3, 9 );
        target->add_msg_if_player( m_bad, _( "and slams you for %d damage!" ), dam );
        foe->deal_damage( z, hit, damage_instance( DT_BASH, dam ) );
    }
    target->on_hit( z, hit,  z->type->melee_skill );
    foe->check_dead_state();

    return true;
}

bool mattack::suicide( monster *z )
{
    Creature *target = z->attack_target();
    if( !within_target_range( z, target, 2 ) ) {
        return false;
    }
    z->die( z );

    return false;
}

bool mattack::kamikaze( monster *z )
{
    if( z->ammo.empty() ) {
        // We somehow lost our ammo! Toggle this special off so we stop processing
        add_msg( m_debug, "Missing ammo in kamikaze special for %s.", z->name() );
        z->disable_special( "KAMIKAZE" );
        return true;
    }

    // Get the bomb type and it's data
    const auto bomb_type = item::find_type( z->ammo.begin()->first );
    const itype *act_bomb_type;
    int charges;
    // Hardcoded data for charge variant items
    if( z->ammo.begin()->first == "mininuke" ) {
        act_bomb_type = item::find_type( "mininuke_act" );
        charges = 20;
    } else if( z->ammo.begin()->first == "c4" ) {
        act_bomb_type = item::find_type( "c4armed" );
        charges = 10;
    } else {
        auto usage = bomb_type->get_use( "transform" );
        if( usage == nullptr ) {
            // Invalid item usage, Toggle this special off so we stop processing
            add_msg( m_debug, "Invalid bomb transform use in kamikaze special for %s.", z->name() );
            z->disable_special( "KAMIKAZE" );
            return true;
        }
        const iuse_transform *actor = dynamic_cast<const iuse_transform *>( usage->get_actor_ptr() );
        if( actor == nullptr ) {
            // Invalid bomb item, Toggle this special off so we stop processing
            add_msg( m_debug, "Invalid bomb type in kamikaze special for %s.", z->name() );
            z->disable_special( "KAMIKAZE" );
            return true;
        }
        act_bomb_type = item::find_type( actor->target );
        charges = actor->ammo_qty;
    }

    // HORRIBLE HACK ALERT! Remove the following code completely once we have working monster inventory processing
    if( z->has_effect( effect_countdown ) ) {
        if( z->get_effect( effect_countdown ).get_duration() == 1_turns ) {
            z->die( nullptr );
            // Timer is out, detonate
            item i_explodes( act_bomb_type, calendar::turn, 0 );
            i_explodes.active = true;
            i_explodes.process( nullptr, z->pos(), false );
            return false;
        }
        return false;
    }
    // END HORRIBLE HACK

    auto use = act_bomb_type->get_use( "explosion" );
    if( use == nullptr ) {
        // Invalid active bomb item usage, Toggle this special off so we stop processing
        add_msg( m_debug, "Invalid active bomb explosion use in kamikaze special for %s.",
                 z->name() );
        z->disable_special( "KAMIKAZE" );
        return true;
    }
    const explosion_iuse *exp_actor = dynamic_cast<const explosion_iuse *>( use->get_actor_ptr() );
    if( exp_actor == nullptr ) {
        // Invalid active bomb item, Toggle this special off so we stop processing
        add_msg( m_debug, "Invalid active bomb type in kamikaze special for %s.", z->name() );
        z->disable_special( "KAMIKAZE" );
        return true;
    }

    // Get our blast radius
    int radius = -1;
    if( exp_actor->fields_radius > radius ) {
        radius = exp_actor->fields_radius;
    }
    if( exp_actor->emp_blast_radius > radius ) {
        radius = exp_actor->emp_blast_radius;
    }
    // Extra check here to avoid sqrt if not needed
    if( exp_actor->explosion.power > -1 ) {
        int tmp = static_cast<int>( sqrt( static_cast<double>( exp_actor->explosion.power / 4 ) ) );
        if( tmp > radius ) {
            radius = tmp;
        }
    }
    if( exp_actor->explosion.shrapnel.casing_mass > 0 ) {
        // Actual factor is 2 * radius, but figure most pieces of shrapnel will miss
        int tmp = static_cast<int>( sqrt( exp_actor->explosion.power ) );
        if( tmp > radius ) {
            radius = tmp;
        }
    }
    // Flashbangs have a max range of 8
    if( exp_actor->do_flashbang && radius < 8 ) {
        radius = 8;
    }
    if( radius <= -1 ) {
        // Not a valid explosion size, toggle this special off to stop processing
        z->disable_special( "KAMIKAZE" );
        return true;
    }

    Creature *target = z->attack_target();
    if( target == nullptr ) {
        return false;
    }
    // Range is (radius + distance they expect to gain on you during the countdown)
    // We double target speed because if the player is walking and then start to run their effective speed doubles
    // .65 factor was determined experimentally to be about the factor required for players to be able to *just barely*
    // outrun the explosion if they drop everything and run.
    float factor = static_cast<float>( z->get_speed() ) / static_cast<float>( target->get_speed() * 2 );
    int range = std::max( 1, static_cast<int>( .65 * ( radius + 1 + factor * charges ) ) );

    // Check if we are in range to begin the countdown
    if( !within_target_range( z, target, range ) ) {
        return false;
    }

    // HORRIBLE HACK ALERT! Currently uses the amount of ammo as a pseudo-timer.
    // Once we have proper monster inventory item processing replace the following
    // line with the code below.
    z->add_effect( effect_countdown, 1_turns * charges + 1_turns );
    /* Replacement code here for once we have working monster inventories

    item i_explodes(act_bomb_type->id, 0);
    i_explodes.charges = charges;
    z->add_item(i_explodes);
    z->disable_special("KAMIKAZE");
    */
    // END HORRIBLE HACK

    if( g->u.sees( z->pos() ) ) {
        add_msg( m_bad, _( "The %s lights up menacingly." ), z->name() );
    }

    return true;
}

struct grenade_helper_struct {
    std::string message;
    int chance = 1;
    float ammo_percentage = 1;
};

// Returns 0 if this should be retired, 1 if it was successful, and -1 if something went horribly wrong
static int grenade_helper( monster *const z, Creature *const target, const int dist,
                           const int moves, std::map<std::string, grenade_helper_struct> data )
{
    // Can't do anything if we can't act
    if( !z->can_act() ) {
        return 0;
    }
    // Too far or we can't target them
    if( !within_target_range( z, target, dist ) ) {
        return 0;
    }
    // We need an open space for these attacks
    const auto empty_neighbors = find_empty_neighbors( *z );
    const size_t empty_neighbor_count = empty_neighbors.second;
    if( !empty_neighbor_count ) {
        return 0;
    }

    int total_ammo = 0;
    // Sum up the ammo entries to get a ratio.
    for( const auto &ammo_entry : z->type->starting_ammo ) {
        total_ammo += ammo_entry.second;
    }
    if( total_ammo == 0 ) {
        // Should never happen, but protect us from a div/0 if it does.
        return -1;
    }

    // Find how much ammo we currently have to get the total ratio
    int curr_ammo = 0;
    for( const auto &amm : z->ammo ) {
        curr_ammo += amm.second;
    }
    float rat = curr_ammo / static_cast<float>( total_ammo );

    if( curr_ammo == 0 ) {
        // We've run out of ammo, get angry and toggle the special off.
        z->anger = 100;
        return -1;
    }

    // Hey look! another weighted list!
    // Grab all attacks that pass their chance check and we've spent enough ammo for
    weighted_float_list<std::string> possible_attacks;
    for( const auto &amm : z->ammo ) {
        if( amm.second > 0 && data[amm.first].ammo_percentage >= rat ) {
            possible_attacks.add( amm.first, 1.0 / data[amm.first].chance );
        }
    }
    std::string att = *possible_attacks.pick();

    z->moves -= moves;
    z->ammo[att]--;

    // if the player can see it
    if( g->u.sees( *z ) ) {
        if( data[att].message.empty() ) {
            add_msg( m_debug, "Invalid ammo message in grenadier special." );
        } else {
            add_msg( m_bad, data[att].message, z->name() );
        }
    }

    // Get our monster type
    auto bomb_type = item::find_type( att );
    auto usage = bomb_type->get_use( "place_monster" );
    if( usage == nullptr ) {
        // Invalid bomb item usage, Toggle this special off so we stop processing
        add_msg( m_debug, "Invalid bomb item usage in grenadier special for %s.", z->name() );
        return -1;
    }
    auto *actor = dynamic_cast<const place_monster_iuse *>( usage->get_actor_ptr() );
    if( actor == nullptr ) {
        // Invalid bomb item, Toggle this special off so we stop processing
        add_msg( m_debug, "Invalid bomb type in grenadier special for %s.", z->name() );
        return -1;
    }

    const tripoint where = empty_neighbors.first[get_random_index( empty_neighbor_count )];

    if( monster *const hack = g->summon_mon( actor->mtypeid, where ) ) {
        hack->make_ally( *z );
    }
    return 1;
}

bool mattack::grenadier( monster *const z )
{
    // Build our grenade map
    std::map<std::string, grenade_helper_struct> grenades;
    // Grenades
    grenades["bot_pacification_hack"].message =
        _( "The %s deploys a pacification hack!" );
    // Flashbangs
    grenades["bot_flashbang_hack"].message =
        _( "The %s deploys a flashbang hack!" );
    // Gasbombs
    grenades["bot_gasbomb_hack"].message =
        _( "The %s deploys a tear gas hack!" );
    // C-4
    grenades["bot_c4_hack"].message = _( "The %s buzzes and deploys a C-4 hack!" );
    grenades["bot_c4_hack"].chance = 8;

    // Only can actively target the player right now. Once we have the ability to grab targets that we aren't
    // actively attacking change this to use that instead.
    Creature *const target = static_cast<Creature *>( &g->u );
    if( z->attitude_to( *target ) == Creature::A_FRIENDLY ) {
        return false;
    }
    int ret = grenade_helper( z, target, 30, 60, grenades );
    if( ret == -1 ) {
        // Something broke badly, disable our special
        z->disable_special( "GRENADIER" );
    }
    return true;
}

bool mattack::grenadier_elite( monster *const z )
{
    // Build our grenade map
    std::map<std::string, grenade_helper_struct> grenades;
    // Grenades
    grenades["bot_grenade_hack"].message = _( "The %s deploys a grenade hack!" );
    // Flashbangs
    grenades["bot_flashbang_hack"].message =
        _( "The %s deploys a flashbang hack!" );
    // Gasbombs
    grenades["bot_gasbomb_hack"].message = _( "The %s deploys a tear gas hack!" );
    // C-4
    grenades["bot_c4_hack"].message = _( "The %s buzzes and deploys a C-4 hack!" );
    grenades["bot_c4_hack"].chance = 8;
    grenades["bot_c4_hack"].ammo_percentage = .75;
    // Mininuke
    grenades["bot_mininuke_hack"].message =
        _( "A klaxon blares from %s as it deploys a mininuke hack!" );
    grenades["bot_mininuke_hack"].chance = 50;
    grenades["bot_mininuke_hack"].ammo_percentage = .75;

    // Only can actively target the player right now. Once we have the ability to grab targets that we aren't
    // actively attacking change this to use that instead.
    Creature *const target = static_cast<Creature *>( &g->u );
    if( z->attitude_to( *target ) == Creature::A_FRIENDLY ) {
        return false;
    }
    int ret = grenade_helper( z, target, 30, 60, grenades );
    if( ret == -1 ) {
        // Something broke badly, disable our special
        z->disable_special( "GRENADIER_ELITE" );
    }

    return true;
}

bool mattack::stretch_attack( monster *z )
{
    if( !z->can_act() ) {
        return false;
    }

    Creature *target = z->attack_target();
    if( target == nullptr ) {
        return false;
    }

    int distance = rl_dist( z->pos(), target->pos() );
    if( distance < 2 || distance > 3 || !z->sees( *target ) ) {
        return false;
    }

    int dam = rng( 5, 10 );
    z->moves -= 100;
    for( auto &pnt : g->m.find_clear_path( z->pos(), target->pos() ) ) {
        if( g->m.impassable( pnt ) ) {
            target->add_msg_player_or_npc( _( "The %1$s thrusts its arm at you, but bounces off the %2$s." ),
                                           _( "The %1$s thrusts its arm at <npcname>, but bounces off the %2$s." ),
                                           z->name(), g->m.obstacle_name( pnt ) );
            return true;
        }
    }

    auto msg_type = target == &g->u ? m_warning : m_info;
    target->add_msg_player_or_npc( msg_type,
                                   _( "The %s thrusts its arm at you, stretching to reach you from afar." ),
                                   _( "The %s thrusts its arm at <npcname>." ),
                                   z->name() );
    if( dodge_check( z, target ) || g->u.uncanny_dodge() ) {
        target->add_msg_player_or_npc( msg_type, _( "You evade the stretched arm and it sails past you!" ),
                                       _( "<npcname> evades the stretched arm!" ) );
        target->on_dodge( z, z->type->melee_skill * 2 );
        //takes some time to retract the arm
        z->moves -= 150;
        return true;
    }

    body_part hit = target->get_random_body_part();
    dam = target->deal_damage( z, hit, damage_instance( DT_STAB, dam ) ).total_damage();

    if( dam > 0 ) {
        auto msg_type = target == &g->u ? m_bad : m_info;
        //~ 1$s is monster name, 2$s bodypart in accusative
        target->add_msg_player_or_npc( msg_type,
                                       _( "The %1$s's arm pierces your %2$s!" ),
                                       _( "The %1$s arm pierces <npcname>'s %2$s!" ),
                                       z->name(),
                                       body_part_name_accusative( hit ) );

        target->check_dead_state();
    } else {
        target->add_msg_player_or_npc( _( "The %1$s arm hits your %2$s, but glances off your armor!" ),
                                       _( "The %1$s hits <npcname>'s %2$s, but glances off armor!" ),
                                       z->name(),
                                       body_part_name_accusative( hit ) );
    }

    target->on_hit( z, hit,  z->type->melee_skill );

    return true;
}

bool mattack::doot( monster *z )
{
    z->moves -= 300;
    if( g->u.sees( *z ) ) {
        add_msg( _( "The %s doots its trumpet!" ), z->name() );
    }
    int spooks = 0;
    for( const tripoint &spookyscary : g->m.points_in_radius( z->pos(), 2 ) ) {
        if( !g->is_empty( spookyscary ) ) {
            continue;
        }
        const int dist = rl_dist( z->pos(), spookyscary );
        if( ( one_in( dist + 3 ) || spooks == 0 ) && spooks < 5 ) {
            if( g->u.sees( *z ) ) {
                add_msg( _( "A spooky skeleton rises from the ground!" ) );
            }
            g->summon_mon( mon_zombie_skeltal_minion, spookyscary );
            spooks++;
            continue;
        }
    }
    sounds::sound( z->pos(), 200, sounds::sound_t::music, _( "DOOT." ), false, "music_instrument",
                   "trumpet" );
    return true;
}

bool mattack::dodge_check( monster *z, Creature *target )
{
    ///\EFFECT_DODGE increases chance of dodging, vs their melee skill
    float dodge = std::max( target->get_dodge() - rng( 0, z->get_hit() ), 0.0f );
    return rng( 0, 10000 ) < 10000 / ( 1 + 99 * exp( -.6 * dodge ) );
}<|MERGE_RESOLUTION|>--- conflicted
+++ resolved
@@ -145,11 +145,8 @@
 const efftype_id effect_stunned( "stunned" );
 const efftype_id effect_targeted( "targeted" );
 const efftype_id effect_teleglow( "teleglow" );
-<<<<<<< HEAD
+const efftype_id effect_under_op( "under_operation" );
 const efftype_id effect_took_damage( "took_damage" );
-=======
-const efftype_id effect_under_op( "under_operation" );
->>>>>>> fa057fd7
 
 static const trait_id trait_ACIDBLOOD( "ACIDBLOOD" );
 static const trait_id trait_MARLOSS_BLUE( "MARLOSS_BLUE" );
