--- conflicted
+++ resolved
@@ -135,11 +135,8 @@
 const efftype_id effect_glowing( "glowing" );
 const efftype_id effect_got_checked( "got_checked" );
 const efftype_id effect_grabbed( "grabbed" );
-<<<<<<< HEAD
 const efftype_id effect_grown_of_fuse( "grown_of_fuse" );
-=======
 const efftype_id effect_grabbing( "grabbing" );
->>>>>>> 3648a540
 const efftype_id effect_infected( "infected" );
 const efftype_id effect_laserlocked( "laserlocked" );
 const efftype_id effect_onfire( "onfire" );
