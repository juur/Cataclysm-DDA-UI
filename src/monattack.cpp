--- conflicted
+++ resolved
@@ -3345,12 +3345,8 @@
                 }
             } else {
                 sounds::sound( z->pos(), 18, sounds::sound_t::alert,
-<<<<<<< HEAD
                                _( "a robotic voice boom, \"Come out with your hands up!\"" ), false, "speech", z->type->id.str() );
-=======
-                               _( "a robotic voice boom, \"Come out with your hands up!\"" ) );
-            }
->>>>>>> 2fa8f99c
+            }
         } else {
             sounds::sound( z->pos(), 18, sounds::sound_t::alarm,
                            _( "a police siren, whoop WHOOP" ), false, "environment", "police_siren" );
