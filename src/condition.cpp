#include "condition.h"

#include <climits>
#include <cstddef>
#include <functional>
#include <map>
#include <memory>
#include <new>
#include <set>
#include <string>
#include <unordered_map>
#include <unordered_set>
#include <utility>
#include <vector>

#include "avatar.h"
#include "calendar.h"
#include "character.h"
#include "coordinates.h"
#include "debug.h"
#include "enum_conversions.h"
#include "field.h"
#include "game.h"
#include "generic_factory.h"
#include "global_vars.h"
#include "item.h"
#include "item_category.h"
#include "json.h"
#include "kill_tracker.h"
#include "line.h"
#include "map.h"
#include "mapdata.h"
#include "mission.h"
#include "npc.h"
#include "optional.h"
#include "overmap.h"
#include "overmapbuffer.h"
#include "point.h"
#include "recipe_groups.h"
#include "talker.h"
#include "type_id.h"
#include "units.h"
#include "vehicle.h"
#include "vpart_position.h"

class basecamp;
class recipe;

static const efftype_id effect_currently_busy( "currently_busy" );

static const json_character_flag json_flag_MUTATION_THRESHOLD( "MUTATION_THRESHOLD" );

// throws an error on failure, so no need to return
std::string get_talk_varname( const JsonObject &jo, const std::string &member,
                              bool check_value )
{
    int_or_var empty;
    return get_talk_varname( jo, member, check_value, empty );
}

std::string get_talk_varname( const JsonObject &jo, const std::string &member,
                              bool check_value, int_or_var &default_val )
{
    if( check_value && !( jo.has_string( "value" ) || jo.has_member( "time" ) ||
                          jo.has_array( "possible_values" ) ) ) {
        jo.throw_error( "invalid " + member + " condition in " + jo.str() );
    }
    const std::string &var_basename = jo.get_string( member );
    const std::string &type_var = jo.get_string( "type", "" );
    const std::string &var_context = jo.get_string( "context", "" );
    default_val = get_int_or_var( jo, "default", false );
    if( jo.has_member( "default_time" ) ) {
        int_or_var value;
        time_duration max_time;
        mandatory( jo, false, "default_time", max_time );
        value.min.int_val = to_turns<int>( max_time );
        default_val = value;
    }
    return "npctalk_var" + ( type_var.empty() ? "" : "_" + type_var ) + ( var_context.empty() ? "" : "_"
            + var_context ) + "_" + var_basename;
}

<<<<<<< HEAD
str_or_var get_str_or_var( const JsonObject &jo, std::string member, bool required,
                           std::string default_val )
{
    str_or_var ret_val;
    if( jo.has_string( member ) ) {
        mandatory( jo, false, member, ret_val.str_val );
    } else if( jo.has_object( member ) ) {
        var_info var = read_var_info( jo.get_object( member ), true );
        ret_val.type = var.type;
        ret_val.var_val = var.name;
        ret_val.default_val = var.default_val;
    } else if( required ) {
        jo.throw_error( "No valid value for ", member );
    } else {
        ret_val.str_val = default_val;
    }
    return ret_val;
}

int_or_var get_int_or_var( const JsonObject &jo, std::string member, bool required,
                           int default_val )
=======
int_or_var_part get_int_or_var_part( const JsonValue &jv, std::string member, bool required,
                                     int default_val )
>>>>>>> 571b759b
{
    int_or_var_part ret_val;
    if( jv.test_int() ) {
        ret_val.int_val = jv.get_int();
    } else if( jv.test_object() ) {
        var_info var = read_var_info( jv.get_object(), true );
        ret_val.type = var.type;
        ret_val.var_val = var.name;
        ret_val.default_val = stoi( var.default_val );
    } else if( required ) {
        jv.throw_error( "No valid value for " + member );
    } else {
        ret_val.int_val = default_val;
    }
    return ret_val;
}


int_or_var get_int_or_var( const JsonObject &jo, std::string member, bool required,
                           int default_val )
{
    int_or_var ret_val;
    if( jo.has_array( member ) ) {
        JsonArray ja = jo.get_array( member );
        ret_val.min = get_int_or_var_part( ja.next(), member );
        ret_val.max = get_int_or_var_part( ja.next(), member );
        ret_val.pair = true;
        if( ( ret_val.min.type == var_type::u && ret_val.max.type == var_type::npc ) ||
            ( ret_val.min.type == var_type::npc && ret_val.max.type == var_type::u ) ) {
            jo.throw_error( "int_or_var min and max cannot be of types u and npc at once." );
        }
    } else if( required ) {
        ret_val.min = get_int_or_var_part( jo.get_member( member ), member, required, default_val );
    } else {
        if( jo.has_member( member ) ) {
            ret_val.min = get_int_or_var_part( jo.get_member( member ), member, required, default_val );
        } else {
            ret_val.min.int_val = default_val;
        }
    }
    return ret_val;
}

duration_or_var_part get_duration_or_var_part( const JsonValue &jv, std::string member,
        bool required, time_duration default_val )
{
    duration_or_var_part ret_val;
    if( jv.test_string() ) {
        ret_val.dur_val = read_from_json_string<time_duration>( jv, time_duration::units );
    } else if( jv.test_int() ) {
        ret_val.dur_val = time_duration::from_turns( jv.get_int() );
    } else if( jv.test_object() ) {
        var_info var = read_var_info( jv.get_object(), true );
        ret_val.type = var.type;
        ret_val.var_val = var.name;
        ret_val.default_val = time_duration::from_turns( stoi( var.default_val ) );
    } else if( required ) {
        jv.throw_error( "No valid value for " + member );
    } else {
        ret_val.dur_val = default_val;
    }
    return ret_val;
}

duration_or_var get_duration_or_var( const JsonObject &jo, std::string member, bool required,
                                     time_duration default_val )
{
    duration_or_var ret_val;
    if( jo.has_array( member ) ) {
        JsonArray ja = jo.get_array( member );
        ret_val.min = get_duration_or_var_part( ja.next(), member );
        ret_val.max = get_duration_or_var_part( ja.next(), member );
        ret_val.pair = true;
        if( ( ret_val.min.type == var_type::u && ret_val.max.type == var_type::npc ) ||
            ( ret_val.min.type == var_type::npc && ret_val.max.type == var_type::u ) ) {
            jo.throw_error( "int_or_var min and max cannot be of types u and npc at once." );
        }
    } else if( required ) {
        ret_val.min = get_duration_or_var_part( jo.get_member( member ), member, required, default_val );
    } else {
        if( jo.has_member( member ) ) {
            ret_val.min = get_duration_or_var_part( jo.get_member( member ), member, required, default_val );
        } else {
            ret_val.min.dur_val = default_val;
        }
    }
    return ret_val;
}

tripoint get_tripoint_from_var( talker *target, cata::optional<std::string> target_var,
                                var_type vtype, talker *var_source )
{
    tripoint target_pos = get_map().getabs( target->pos() );
    if( target_var.has_value() ) {
        std::string value = read_var_value( vtype, target_var.value(), var_source );
        if( !value.empty() ) {
            target_pos = tripoint::from_string( value );
        }
    }
    return target_pos;
}


var_info read_var_info( JsonObject jo, bool require_default )
{
    std::string default_val;
    if( jo.has_string( "default_str" ) ) {
        default_val = jo.get_string( "default_str" );
    } else if( jo.has_string( "default" ) ) {
        default_val = std::to_string( to_turns<int>( read_from_json_string<time_duration>
                                      ( jo.get_member( "default" ), time_duration::units ) ) );
    } else if( jo.has_int( "default" ) ) {
        default_val = std::to_string( jo.get_int( "default" ) );
    } else if( require_default ) {
        jo.throw_error( "No default value provided." );
    }

    if( jo.has_member( "u_val" ) ) {
        return var_info( var_type::u, get_talk_varname( jo, "u_val", false ), default_val );
    } else if( jo.has_member( "npc_val" ) ) {
        return var_info( var_type::npc, get_talk_varname( jo, "npc_val", false ), default_val );
    } else if( jo.has_member( "global_val" ) ) {
        return var_info( var_type::global, get_talk_varname( jo, "global_val", false ), default_val );
    } else if( jo.has_member( "faction_val" ) ) {
        return var_info( var_type::faction, get_talk_varname( jo, "faction_val", false ), default_val );
    } else if( jo.has_member( "party_val" ) ) {
        return var_info( var_type::party, get_talk_varname( jo, "party_val", false ), default_val );
    } else {
        jo.throw_error( "Invalid variable type." );
    }
}

static bodypart_id get_bp_from_str( const std::string &ctxt )
{
    bodypart_id bid = bodypart_str_id::NULL_ID();
    if( !ctxt.empty() ) {
        bid = bodypart_id( ctxt );
        if( !bid.is_valid() ) {
            bid = bodypart_str_id::NULL_ID();
        }
    }
    return bid;
}

template<class T>
void read_condition( const JsonObject &jo, const std::string &member_name,
                     std::function<bool( const T & )> &condition, bool default_val )
{
    const auto null_function = [default_val]( const T & ) {
        return default_val;
    };

    if( !jo.has_member( member_name ) ) {
        condition = null_function;
    } else if( jo.has_string( member_name ) ) {
        const std::string type = jo.get_string( member_name );
        conditional_t<T> sub_condition( type );
        condition = [sub_condition]( const T & d ) {
            return sub_condition( d );
        };
    } else if( jo.has_object( member_name ) ) {
        JsonObject con_obj = jo.get_object( member_name );
        conditional_t<T> sub_condition( con_obj );
        condition = [sub_condition]( const T & d ) {
            return sub_condition( d );
        };
    } else {
        jo.throw_error( "invalid condition syntax", member_name );
    }
}

template<class T>
void conditional_t<T>::set_has_any_trait( const JsonObject &jo, const std::string &member,
        bool is_npc )
{
    std::vector<trait_id> traits_to_check;
    for( auto&& f : jo.get_string_array( member ) ) { // *NOPAD*
        traits_to_check.emplace_back( f );
    }
    condition = [traits_to_check, is_npc]( const T & d ) {
        const talker *actor = d.actor( is_npc );
        for( const auto &trait : traits_to_check ) {
            if( actor->has_trait( trait ) ) {
                return true;
            }
        }
        return false;
    };
}

template<class T>
void conditional_t<T>::set_has_trait( const JsonObject &jo, const std::string &member, bool is_npc )
{
    const std::string &trait_to_check = jo.get_string( member );
    condition = [trait_to_check, is_npc]( const T & d ) {
        return d.actor( is_npc )->has_trait( trait_id( trait_to_check ) );
    };
}

template<class T>
void conditional_t<T>::set_has_flag( const JsonObject &jo, const std::string &member,
                                     bool is_npc )
{
    const json_character_flag &trait_flag_to_check = json_character_flag( jo.get_string( member ) );
    condition = [trait_flag_to_check, is_npc]( const T & d ) {
        const talker *actor = d.actor( is_npc );
        if( trait_flag_to_check == json_flag_MUTATION_THRESHOLD ) {
            return actor->crossed_threshold();
        }
        return actor->has_flag( trait_flag_to_check );
    };
}

template<class T>
void conditional_t<T>::set_has_activity( bool is_npc )
{
    condition = [is_npc]( const T & d ) {
        return d.actor( is_npc )->has_activity();
    };
}

template<class T>
void conditional_t<T>::set_is_riding( bool is_npc )
{
    condition = [is_npc]( const T & d ) {
        return d.actor( is_npc )->is_mounted();
    };
}

template<class T>
void conditional_t<T>::set_npc_has_class( const JsonObject &jo, bool is_npc )
{
    const std::string &class_to_check = jo.get_string( "npc_has_class" );
    condition = [class_to_check, is_npc]( const T & d ) {
        return d.actor( is_npc )->is_myclass( npc_class_id( class_to_check ) );
    };
}

template<class T>
void conditional_t<T>::set_u_has_mission( const JsonObject &jo )
{
    const std::string &u_mission = jo.get_string( "u_has_mission" );
    condition = [u_mission]( const T & ) {
        for( mission *miss_it : get_avatar().get_active_missions() ) {
            if( miss_it->mission_id() == mission_type_id( u_mission ) ) {
                return true;
            }
        }
        return false;
    };
}

template<class T>
void conditional_t<T>::set_has_strength( const JsonObject &jo, const std::string &member,
        bool is_npc )
{
    int_or_var iov = get_int_or_var( jo, member );
    condition = [iov, is_npc]( const T & d ) {
        return d.actor( is_npc )->str_cur() >= iov.evaluate( d.actor( iov.is_npc() ) );
    };
}

template<class T>
void conditional_t<T>::set_has_dexterity( const JsonObject &jo, const std::string &member,
        bool is_npc )
{
    int_or_var iov = get_int_or_var( jo, member );
    condition = [iov, is_npc]( const T & d ) {
        return d.actor( is_npc )->dex_cur() >= iov.evaluate( d.actor( iov.is_npc() ) );
    };
}

template<class T>
void conditional_t<T>::set_has_intelligence( const JsonObject &jo, const std::string &member,
        bool is_npc )
{
    int_or_var iov = get_int_or_var( jo, member );
    condition = [iov, is_npc]( const T & d ) {
        return d.actor( is_npc )->int_cur() >= iov.evaluate( d.actor( iov.is_npc() ) );
    };
}

template<class T>
void conditional_t<T>::set_has_perception( const JsonObject &jo, const std::string &member,
        bool is_npc )
{
    int_or_var iov = get_int_or_var( jo, member );
    condition = [iov, is_npc]( const T & d ) {
        return d.actor( is_npc )->per_cur() >= iov.evaluate( d.actor( iov.is_npc() ) );
    };
}

template<class T>
void conditional_t<T>::set_has_hp( const JsonObject &jo, const std::string &member, bool is_npc )
{
    int_or_var iov = get_int_or_var( jo, member );
    cata::optional<bodypart_id> bp;
    optional( jo, false, "bodypart", bp );
    condition = [iov, bp, is_npc]( const T & d ) {
        bodypart_id bid = bp.value_or( get_bp_from_str( d.reason ) );
        return d.actor( is_npc )->get_cur_hp( bid ) >= iov.evaluate( d.actor( iov.is_npc() ) );
    };
}

template<class T>
void conditional_t<T>::set_is_wearing( const JsonObject &jo, const std::string &member,
                                       bool is_npc )
{
    const itype_id item_id( jo.get_string( member ) );
    condition = [item_id, is_npc]( const T & d ) {
        return d.actor( is_npc )->is_wearing( item_id );
    };
}

template<class T>
void conditional_t<T>::set_has_item( const JsonObject &jo, const std::string &member, bool is_npc )
{
    const itype_id item_id( jo.get_string( member ) );
    condition = [item_id, is_npc]( const T & d ) {
        const talker *actor = d.actor( is_npc );
        return actor->charges_of( item_id ) > 0 || actor->has_amount( item_id, 1 );
    };
}

template<class T>
void conditional_t<T>::set_has_items( const JsonObject &jo, const std::string &member, bool is_npc )
{
    JsonObject has_items = jo.get_object( member );
    if( !has_items.has_string( "item" ) || !has_items.has_int( "count" ) ) {
        condition = []( const T & ) {
            return false;
        };
    } else {
        const itype_id item_id( has_items.get_string( "item" ) );
        int count = has_items.get_int( "count" );
        condition = [item_id, count, is_npc]( const T & d ) {
            const talker *actor = d.actor( is_npc );
            return actor->has_charges( item_id, count ) || actor->has_amount( item_id, count );
        };
    }
}

template<class T>
void conditional_t<T>::set_has_item_with_flag( const JsonObject &jo, const std::string &member,
        bool is_npc )
{
    const std::string flag( jo.get_string( member ) );
    condition = [flag, is_npc]( const T & d ) {
        return d.actor( is_npc )->has_item_with_flag( flag_id( flag ) );
    };
}

template<class T>
void conditional_t<T>::set_has_item_category( const JsonObject &jo, const std::string &member,
        bool is_npc )
{
    const item_category_id category_id = item_category_id( jo.get_string( member ) );

    size_t count = 1;
    if( jo.has_int( "count" ) ) {
        int tcount = jo.get_int( "count" );
        if( tcount > 1 && tcount < INT_MAX ) {
            count = static_cast<size_t>( tcount );
        }
    }

    condition = [category_id, count, is_npc]( const T & d ) {
        const talker *actor = d.actor( is_npc );
        const auto items_with = actor->const_items_with( [category_id]( const item & it ) {
            return it.get_category_shallow().get_id() == category_id;
        } );
        return items_with.size() >= count;
    };
}

template<class T>
void conditional_t<T>::set_has_bionics( const JsonObject &jo, const std::string &member,
                                        bool is_npc )
{
    const std::string bionics_id = jo.get_string( member );
    condition = [bionics_id, is_npc]( const T & d ) {
        const talker *actor = d.actor( is_npc );
        if( bionics_id == "ANY" ) {
            return actor->num_bionics() > 0 || actor->has_max_power();
        }
        return actor->has_bionic( bionic_id( bionics_id ) );
    };
}

template<class T>
void conditional_t<T>::set_has_effect( const JsonObject &jo, const std::string &member,
                                       bool is_npc )
{
    const std::string &effect_id = jo.get_string( member );
    cata::optional<int> intensity;
    cata::optional<bodypart_id> bp;
    optional( jo, false, "intensity", intensity );
    optional( jo, false, "bodypart", bp );
    condition = [effect_id, intensity, bp, is_npc]( const T & d ) {
        bodypart_id bid = bp.value_or( get_bp_from_str( d.reason ) );
        effect target = d.actor( is_npc )->get_effect( efftype_id( effect_id ), bid );
        return !target.is_null() && intensity.value_or( -1 ) <= target.get_intensity();
    };
}

template<class T>
void conditional_t<T>::set_need( const JsonObject &jo, const std::string &member, bool is_npc )
{
    const std::string &need = jo.get_string( member );
    int_or_var iov;
    if( jo.has_int( "amount" ) ) {
        iov.min.int_val = jo.get_int( "amount" );
    } else if( jo.has_object( "amount" ) ) {
        iov = get_int_or_var( jo, "amount" );
    } else if( jo.has_string( "level" ) ) {
        const std::string &level = jo.get_string( "level" );
        auto flevel = fatigue_level_strs.find( level );
        if( flevel != fatigue_level_strs.end() ) {
            iov.min.int_val = static_cast<int>( flevel->second );
        }
    }
    condition = [need, iov, is_npc]( const T & d ) {
        const talker *actor = d.actor( is_npc );
        int amount = iov.evaluate( d.actor( iov.is_npc() ) );
        return ( actor->get_fatigue() > amount && need == "fatigue" ) ||
               ( actor->get_hunger() > amount && need == "hunger" ) ||
               ( actor->get_thirst() > amount && need == "thirst" );
    };
}

template<class T>
void conditional_t<T>::set_at_om_location( const JsonObject &jo, const std::string &member,
        bool is_npc )
{
    const std::string &location = jo.get_string( member );
    condition = [location, is_npc]( const T & d ) {
        const tripoint_abs_omt omt_pos = d.actor( is_npc )->global_omt_location();
        const oter_id &omt_ter = overmap_buffer.ter( omt_pos );
        const std::string &omt_str = omt_ter.id().c_str();

        if( location == "FACTION_CAMP_ANY" ) {
            cata::optional<basecamp *> bcp = overmap_buffer.find_camp( omt_pos.xy() );
            if( bcp ) {
                return true;
            }
            // legacy check
            return omt_str.find( "faction_base_camp" ) != std::string::npos;
        } else if( location == "FACTION_CAMP_START" ) {
            return !recipe_group::get_recipes_by_id( "all_faction_base_types", omt_str ).empty();
        } else {
            return oter_no_dir( omt_ter ) == location;
        }
    };
}

template<class T>
void conditional_t<T>::set_near_om_location( const JsonObject &jo, const std::string &member,
        bool is_npc )
{
    const std::string &location = jo.get_string( member );
    const int_or_var range = get_int_or_var( jo, "range", false, 1 );
    condition = [location, range, is_npc]( const T & d ) {
        const tripoint_abs_omt omt_pos = d.actor( is_npc )->global_omt_location();
        for( const tripoint_abs_omt &curr_pos : points_in_radius( omt_pos,
                range.evaluate( d.actor( range.is_npc() ) ) ) ) {
            const oter_id &omt_ter = overmap_buffer.ter( curr_pos );
            const std::string &omt_str = omt_ter.id().c_str();

            if( location == "FACTION_CAMP_ANY" ) {
                cata::optional<basecamp *> bcp = overmap_buffer.find_camp( curr_pos.xy() );
                if( bcp ) {
                    return true;
                }
                // legacy check
                if( omt_str.find( "faction_base_camp" ) != std::string::npos ) {
                    return true;
                }
            } else if( location == "FACTION_CAMP_START" &&
                       !recipe_group::get_recipes_by_id( "all_faction_base_types", omt_str ).empty() ) {
                return true;
            } else {
                if( oter_no_dir( omt_ter ) == location ) {
                    return true;
                }
            }
        }
        // should never get here this is for safety
        return false;
    };
}

template<class T>
void conditional_t<T>::set_has_var( const JsonObject &jo, const std::string &member, bool is_npc )
{
    const std::string var_name = get_talk_varname( jo, member, false );
    const std::string &value = jo.has_member( "value" ) ? jo.get_string( "value" ) : std::string();
    const bool time_check = jo.has_member( "time" ) && jo.get_bool( "time" );
    condition = [var_name, value, time_check, is_npc]( const T & d ) {
        const talker *actor = d.actor( is_npc );
        if( time_check ) {
            return !actor->get_value( var_name ).empty();
        }
        return actor->get_value( var_name ) == value;
    };
}

template<class T>
void conditional_t<T>::set_compare_var( const JsonObject &jo, const std::string &member,
                                        bool is_npc )
{
    const std::string var_name = get_talk_varname( jo, member, false );
    const std::string &op = jo.get_string( "op" );

    int_or_var iov = get_int_or_var( jo, "value" );
    condition = [var_name, op, iov, is_npc]( const T & d ) {
        int stored_value = 0;
        int value = iov.evaluate( d.actor( iov.is_npc() ) );
        const std::string &var = d.actor( is_npc )->get_value( var_name );
        if( !var.empty() ) {
            stored_value = std::stoi( var );
        }

        if( op == "==" ) {
            return stored_value == value;

        } else if( op == "!=" ) {
            return stored_value != value;

        } else if( op == "<=" ) {
            return stored_value <= value;

        } else if( op == ">=" ) {
            return stored_value >= value;

        } else if( op == "<" ) {
            return stored_value < value;

        } else if( op == ">" ) {
            return stored_value > value;
        }

        return false;
    };
}

template<class T>
void conditional_t<T>::set_compare_time_since_var( const JsonObject &jo, const std::string &member,
        bool is_npc )
{
    const std::string var_name = get_talk_varname( jo, member, false );
    const std::string &op = jo.get_string( "op" );
    const int value = to_turns<int>( read_from_json_string<time_duration>( jo.get_member( "time" ),
                                     time_duration::units ) );
    condition = [var_name, op, value, is_npc]( const T & d ) {
        int stored_value = 0;
        const std::string &var = d.actor( is_npc )->get_value( var_name );
        if( var.empty() ) {
            return false;
        } else {
            stored_value = std::stoi( var );
        }
        stored_value += value;
        int now = to_turn<int>( calendar::turn );

        if( op == "==" ) {
            return stored_value == now;

        } else if( op == "!=" ) {
            return stored_value != now;

        } else if( op == "<=" ) {
            return now <= stored_value;

        } else if( op == ">=" ) {
            return now >= stored_value;

        } else if( op == "<" ) {
            return now < stored_value;

        } else if( op == ">" ) {
            return now > stored_value;
        }

        return false;
    };
}

template<class T>
void conditional_t<T>::set_npc_role_nearby( const JsonObject &jo )
{
    const std::string &role = jo.get_string( "npc_role_nearby" );
    condition = [role]( const T & d ) {
        const std::vector<npc *> available = g->get_npcs_if( [&]( const npc & guy ) {
            return d.actor( false )->posz() == guy.posz() && guy.companion_mission_role_id == role &&
                   ( rl_dist( d.actor( false )->pos(), guy.pos() ) <= 48 );
        } );
        return !available.empty();
    };
}

template<class T>
void conditional_t<T>::set_npc_allies( const JsonObject &jo )
{
    int_or_var iov = get_int_or_var( jo, "npc_allies" );
    condition = [iov]( const T & d ) {
        return g->allies().size() >= static_cast<std::vector<npc *>::size_type>( iov.evaluate( d.actor(
                    iov.is_npc() ) ) );
    };
}

template<class T>
void conditional_t<T>::set_u_has_cash( const JsonObject &jo )
{
    int_or_var iov = get_int_or_var( jo, "u_has_cash" );
    condition = [iov]( const T & d ) {
        return d.actor( false )->cash() >= iov.evaluate( d.actor( iov.is_npc() ) );
    };
}

template<class T>
void conditional_t<T>::set_u_are_owed( const JsonObject &jo )
{
    int_or_var iov = get_int_or_var( jo, "u_are_owed" );
    condition = [iov]( const T & d ) {
        return d.actor( true )->debt() >= iov.evaluate( d.actor( iov.is_npc() ) );
    };
}

template<class T>
void conditional_t<T>::set_npc_aim_rule( const JsonObject &jo, bool is_npc )
{
    const std::string &setting = jo.get_string( "npc_aim_rule" );
    condition = [setting, is_npc]( const T & d ) {
        return d.actor( is_npc )->has_ai_rule( "aim_rule", setting );
    };
}

template<class T>
void conditional_t<T>::set_npc_engagement_rule( const JsonObject &jo, bool is_npc )
{
    const std::string &setting = jo.get_string( "npc_engagement_rule" );
    condition = [setting, is_npc]( const T & d ) {
        return d.actor( is_npc )->has_ai_rule( "engagement_rule", setting );
    };
}

template<class T>
void conditional_t<T>::set_npc_cbm_reserve_rule( const JsonObject &jo, bool is_npc )
{
    const std::string &setting = jo.get_string( "npc_cbm_reserve_rule" );
    condition = [setting, is_npc]( const T & d ) {
        return d.actor( is_npc )->has_ai_rule( "cbm_reserve_rule", setting );
    };
}

template<class T>
void conditional_t<T>::set_npc_cbm_recharge_rule( const JsonObject &jo, bool is_npc )
{
    const std::string &setting = jo.get_string( "npc_cbm_recharge_rule" );
    condition = [setting, is_npc]( const T & d ) {
        return d.actor( is_npc )->has_ai_rule( "cbm_recharge_rule", setting );
    };
}

template<class T>
void conditional_t<T>::set_npc_rule( const JsonObject &jo, bool is_npc )
{
    std::string rule = jo.get_string( "npc_rule" );
    condition = [rule, is_npc]( const T & d ) {
        return d.actor( is_npc )->has_ai_rule( "ally_rule", rule );
    };
}

template<class T>
void conditional_t<T>::set_npc_override( const JsonObject &jo, bool is_npc )
{
    std::string rule = jo.get_string( "npc_override" );
    condition = [rule, is_npc]( const T & d ) {
        return d.actor( is_npc )->has_ai_rule( "ally_override", rule );
    };
}

template<class T>
void conditional_t<T>::set_days_since( const JsonObject &jo )
{
    int_or_var iov = get_int_or_var( jo, "days_since_cataclysm" );
    condition = [iov]( const T & d ) {
        return calendar::turn >= calendar::start_of_cataclysm + 1_days * iov.evaluate( d.actor(
                    iov.is_npc() ) );
    };
}

template<class T>
void conditional_t<T>::set_is_season( const JsonObject &jo )
{
    std::string season_name = jo.get_string( "is_season" );
    condition = [season_name]( const T & ) {
        const season_type season = season_of_year( calendar::turn );
        return ( season == SPRING && season_name == "spring" ) ||
               ( season == SUMMER && season_name == "summer" ) ||
               ( season == AUTUMN && season_name == "autumn" ) ||
               ( season == WINTER && season_name == "winter" );
    };
}

template<class T>
void conditional_t<T>::set_mission_goal( const JsonObject &jo, bool is_npc )
{
    std::string mission_goal_str = jo.get_string( "mission_goal" );
    condition = [mission_goal_str, is_npc]( const T & d ) {
        mission *miss = d.actor( is_npc )->selected_mission();
        if( !miss ) {
            return false;
        }
        const mission_goal mgoal = io::string_to_enum<mission_goal>( mission_goal_str );
        return miss->get_type().goal == mgoal;
    };
}

template<class T>
void conditional_t<T>::set_is_gender( bool is_male, bool is_npc )
{
    condition = [is_male, is_npc]( const T & d ) {
        return d.actor( is_npc )->is_male() == is_male;
    };
}

template<class T>
void conditional_t<T>::set_no_assigned_mission()
{
    condition = []( const T & d ) {
        return d.missions_assigned.empty();
    };
}

template<class T>
void conditional_t<T>::set_has_assigned_mission()
{
    condition = []( const T & d ) {
        return d.missions_assigned.size() == 1;
    };
}

template<class T>
void conditional_t<T>::set_has_many_assigned_missions()
{
    condition = []( const T & d ) {
        return d.missions_assigned.size() >= 2;
    };
}

template<class T>
void conditional_t<T>::set_no_available_mission( bool is_npc )
{
    condition = [is_npc]( const T & d ) {
        return d.actor( is_npc )->available_missions().empty();
    };
}

template<class T>
void conditional_t<T>::set_has_available_mission( bool is_npc )
{
    condition = [is_npc]( const T & d ) {
        return d.actor( is_npc )->available_missions().size() == 1;
    };
}

template<class T>
void conditional_t<T>::set_has_many_available_missions( bool is_npc )
{
    condition = [is_npc]( const T & d ) {
        return d.actor( is_npc )->available_missions().size() >= 2;
    };
}

template<class T>
void conditional_t<T>::set_mission_complete( bool is_npc )
{
    condition = [is_npc]( const T & d ) {
        mission *miss = d.actor( is_npc )->selected_mission();
        return miss && miss->is_complete( d.actor( is_npc )->getID() );
    };
}

template<class T>
void conditional_t<T>::set_mission_incomplete( bool is_npc )
{
    condition = [is_npc]( const T & d ) {
        mission *miss = d.actor( is_npc )->selected_mission();
        return miss && !miss->is_complete( d.actor( is_npc )->getID() );
    };
}

template<class T>
void conditional_t<T>::set_npc_available( bool is_npc )
{
    condition = [is_npc]( const T & d ) {
        return !d.actor( is_npc )->has_effect( effect_currently_busy, bodypart_str_id::NULL_ID() );
    };
}

template<class T>
void conditional_t<T>::set_npc_following( bool is_npc )
{
    condition = [is_npc]( const T & d ) {
        return d.actor( is_npc )->is_following();
    };
}

template<class T>
void conditional_t<T>::set_npc_friend( bool is_npc )
{
    condition = [is_npc]( const T & d ) {
        return d.actor( is_npc )->is_friendly( get_player_character() );
    };
}

template<class T>
void conditional_t<T>::set_npc_hostile( bool is_npc )
{
    condition = [is_npc]( const T & d ) {
        return d.actor( is_npc )->is_enemy();
    };
}

template<class T>
void conditional_t<T>::set_npc_train_skills( bool is_npc )
{
    condition = [is_npc]( const T & d ) {
        return !d.actor( is_npc )->skills_offered_to( *d.actor( !is_npc ) ).empty();
    };
}

template<class T>
void conditional_t<T>::set_npc_train_styles( bool is_npc )
{
    condition = [is_npc]( const T & d ) {
        return !d.actor( is_npc )->styles_offered_to( *d.actor( !is_npc ) ).empty();
    };
}

template<class T>
void conditional_t<T>::set_npc_train_spells( bool is_npc )
{
    condition = [is_npc]( const T & d ) {
        return !d.actor( is_npc )->spells_offered_to( *d.actor( !is_npc ) ).empty();
    };
}

template<class T>
void conditional_t<T>::set_at_safe_space( bool is_npc )
{
    condition = [is_npc]( const T & d ) {
        return overmap_buffer.is_safe( d.actor( is_npc )->global_omt_location() ) &&
               d.actor( is_npc )->is_safe();
    };
}

template<class T>
void conditional_t<T>::set_can_stow_weapon( bool is_npc )
{
    condition = [is_npc]( const T & d ) {
        const talker *actor = d.actor( is_npc );
        return !actor->unarmed_attack() && actor->can_stash_weapon();
    };
}

template<class T>
void conditional_t<T>::set_has_weapon( bool is_npc )
{
    condition = [is_npc]( const T & d ) {
        return !d.actor( is_npc )->unarmed_attack();
    };
}

template<class T>
void conditional_t<T>::set_is_driving( bool is_npc )
{
    condition = [is_npc]( const T & d ) {
        const talker *actor = d.actor( is_npc );
        if( const optional_vpart_position vp = get_map().veh_at( actor->pos() ) ) {
            return vp->vehicle().is_moving() && actor->is_in_control_of( vp->vehicle() );
        }
        return false;
    };
}

template<class T>
void conditional_t<T>::set_has_stolen_item( bool /*is_npc*/ )
{
    condition = []( const T & d ) {
        return d.actor( false )->has_stolen_item( *d.actor( true ) );
    };
}

template<class T>
void conditional_t<T>::set_is_day()
{
    condition = []( const T & ) {
        return !is_night( calendar::turn );
    };
}

template<class T>
void conditional_t<T>::set_is_outside( bool is_npc )
{
    condition = [is_npc]( const T & d ) {
        return is_creature_outside( *d.actor( is_npc )->get_creature() );
    };
}

template<class T>
void conditional_t<T>::set_is_underwater( bool is_npc )
{
    condition = [is_npc]( const T & d ) {
        return get_map().is_divable( d.actor( is_npc )->pos() );
    };
}

template<class T>
void conditional_t<T>::set_one_in_chance( const JsonObject &jo, const std::string &member )
{
    int_or_var iov = get_int_or_var( jo, member );
    condition = [iov]( const T & d ) {
        return one_in( iov.evaluate( d.actor( iov.is_npc() ) ) );
    };
}

template<class T>
void conditional_t<T>::set_query( const JsonObject &jo, const std::string &member, bool is_npc )
{
    std::string message = jo.get_string( member );
    bool default_val = jo.get_bool( "default" );
    condition = [message, default_val, is_npc]( const T & d ) {
        const talker *actor = d.actor( is_npc );
        if( actor->get_character() && actor->get_character()->is_avatar() ) {
            std::string translated_message = _( message );
            return query_yn( translated_message );
        } else {
            return default_val;
        }
    };
}

template<class T>
void conditional_t<T>::set_x_in_y_chance( const JsonObject &jo, const std::string &member )
{
    const JsonObject &var_obj = jo.get_object( member );
    int_or_var iovx = get_int_or_var( var_obj, "x" );
    int_or_var iovy = get_int_or_var( var_obj, "y" );
    condition = [iovx, iovy]( const T & d ) {
        return x_in_y( iovx.evaluate( d.actor( iovx.is_npc() ) ),
                       iovy.evaluate( d.actor( iovy.is_npc() ) ) );
    };
}

template<class T>
void conditional_t<T>::set_is_weather( const JsonObject &jo )
{
    weather_type_id weather = weather_type_id( jo.get_string( "is_weather" ) );
    condition = [weather]( const T & ) {
        return get_weather().weather_id == weather;
    };
}

template<class T>
void conditional_t<T>::set_has_faction_trust( const JsonObject &jo, const std::string &member )
{
    int_or_var iov = get_int_or_var( jo, member );
    condition = [iov]( const T & d ) {
        return d.actor( true )->get_faction()->trusts_u >= iov.evaluate( d.actor( iov.is_npc() ) );
    };
}

static std::string get_string_from_input( JsonArray objects, int index )
{
    if( objects.has_string( index ) ) {
        std::string type = objects.get_string( index );
        if( type == "u" || type == "npc" ) {
            return type;
        }
    }
    JsonObject object = objects.get_object( index );
    if( object.has_string( "u_val" ) ) {
        return "u_" + get_talk_varname( object, "u_val", false );
    } else if( object.has_string( "npc_val" ) ) {
        return "npc_" + get_talk_varname( object, "npc_val", false );
    } else if( object.has_string( "global_val" ) ) {
        return "global_" + get_talk_varname( object, "global_val", false );
    } else if( object.has_string( "faction_val" ) ) {
        return "faction_" + get_talk_varname( object, "faction_val", false );
    } else if( object.has_string( "party_val" ) ) {
        return "party_" + get_talk_varname( object, "party_val", false );
    }
    object.throw_error( "Invalid input type." );
    return "";
}

template<class T>
static tripoint get_tripoint_from_string( std::string type, T &d )
{
    if( type == "u" ) {
        return get_map().getabs( d.actor( false )->pos() );
    } else if( type == "npc" ) {
        return get_map().getabs( d.actor( true )->pos() );
    } else if( type.find( "u_" ) == 0 ) {
        return get_tripoint_from_var( d.actor( false ), type.substr( 2, type.size() - 2 ), var_type::u,
                                      d.actor( false ) );
    } else if( type.find( "npc_" ) == 0 ) {
        return get_tripoint_from_var( d.actor( true ), type.substr( 4, type.size() - 4 ), var_type::npc,
                                      d.actor( true ) );
    } else if( type.find( "global_" ) == 0 ) {
        return get_tripoint_from_var( d.actor( false ), type.substr( 7, type.size() - 7 ),
                                      var_type::global, d.actor( true ) );
    } else if( type.find( "faction_" ) == 0 ) {
        return get_tripoint_from_var( d.actor( false ), type.substr( 7, type.size() - 7 ),
                                      var_type::faction, d.actor( true ) );
    } else if( type.find( "party_" ) == 0 ) {
        return get_tripoint_from_var( d.actor( false ), type.substr( 7, type.size() - 7 ),
                                      var_type::party, d.actor( true ) );
    }
    return tripoint();
}

template<class T>
void conditional_t<T>::set_compare_int( const JsonObject &jo, const std::string &member )
{
    JsonArray objects = jo.get_array( member );
    if( objects.size() != 3 ) {
        jo.throw_error( "incorrect number of values.  Expected three in " + jo.str() );
        condition = []( const T & ) {
            return false;
        };
        return;
    }
    std::function<int( const T & )> get_first_int = objects.has_object( 0 ) ? get_get_int(
                objects.get_object( 0 ) ) : get_get_int( objects.get_string( 0 ), jo );
    std::function<int( const T & )> get_second_int = objects.has_object( 2 ) ? get_get_int(
                objects.get_object( 2 ) ) : get_get_int( objects.get_string( 2 ), jo );
    const std::string &op = objects.get_string( 1 );

    if( op == "==" || op == "=" ) {
        condition = [get_first_int, get_second_int]( const T & d ) {
            return get_first_int( d ) == get_second_int( d );
        };
    } else if( op == "!=" ) {
        condition = [get_first_int, get_second_int]( const T & d ) {
            return get_first_int( d ) != get_second_int( d );
        };
    } else if( op == "<=" ) {
        condition = [get_first_int, get_second_int]( const T & d ) {
            return get_first_int( d ) <= get_second_int( d );
        };
    } else if( op == ">=" ) {
        condition = [get_first_int, get_second_int]( const T & d ) {
            return get_first_int( d ) >= get_second_int( d );
        };
    } else if( op == "<" ) {
        condition = [get_first_int, get_second_int]( const T & d ) {
            return get_first_int( d ) < get_second_int( d );
        };
    } else if( op == ">" ) {
        condition = [get_first_int, get_second_int]( const T & d ) {
            return get_first_int( d ) > get_second_int( d );
        };
    } else {
        jo.throw_error( "unexpected operator " + jo.get_string( "op" ) + " in " + jo.str() );
        condition = []( const T & ) {
            return false;
        };
    }
}

template<class T>
std::function<int( const T & )> conditional_t<T>::get_get_int( const JsonObject &jo )
{
    if( jo.has_member( "const" ) ) {
        const int const_value = jo.get_int( "const" );
        return [const_value]( const T & ) {
            return const_value;
        };
    } else if( jo.has_member( "time" ) ) {
        const int value = to_turns<int>( read_from_json_string<time_duration>( jo.get_member( "time" ),
                                         time_duration::units ) );
        return [value]( const T & ) {
            return value;
        };
    } else if( jo.has_member( "power" ) ) {
        units::energy power;
        assign( jo, "power", power, false, 0_kJ );
        const int power_value = units::to_millijoule( power );
        return [power_value]( const T & ) {
            return power_value;
        };
    } else if( jo.has_member( "time_since_cataclysm" ) ) {
        time_duration given_unit = 1_turns;
        if( jo.has_string( "time_since_cataclysm" ) ) {
            std::string given_unit_str = jo.get_string( "time_since_cataclysm" );
            bool found = false;
            for( const auto &pair : time_duration::units ) {
                const std::string &unit = pair.first;
                if( unit == given_unit_str ) {
                    given_unit = pair.second;
                    found = true;
                    break;
                }
            }
            if( !found ) {
                jo.throw_error( "unrecognized time unit in " + jo.str() );
            }
        }
        return [given_unit]( const T & ) {
            return to_turn<int>( calendar::turn ) / to_turns<int>( given_unit );
        };
    } else if( jo.has_member( "rand" ) ) {
        int max_value = jo.get_int( "rand" );
        return [max_value]( const T & ) {
            return rng( 0, max_value );
        };
    } else if( jo.has_member( "weather" ) ) {
        std::string weather_aspect = jo.get_string( "weather" );
        if( weather_aspect == "temperature" ) {
            return []( const T & ) {
                return static_cast<int>( get_weather().weather_precise->temperature );
            };
        } else if( weather_aspect == "windpower" ) {
            return []( const T & ) {
                return static_cast<int>( get_weather().weather_precise->windpower );
            };
        } else if( weather_aspect == "humidity" ) {
            return []( const T & ) {
                return static_cast<int>( get_weather().weather_precise->humidity );
            };
        } else if( weather_aspect == "pressure" ) {
            return []( const T & ) {
                return static_cast<int>( get_weather().weather_precise->pressure );
            };
        }
    } else if( jo.has_member( "u_val" ) || jo.has_member( "npc_val" ) ||
               jo.has_member( "global_val" ) ) {
        const bool is_npc = jo.has_member( "npc_val" );
        const bool is_global = jo.has_member( "global_val" );
        const std::string checked_value = is_npc ? jo.get_string( "npc_val" ) :
                                          ( is_global ? jo.get_string( "global_val" ) : jo.get_string( "u_val" ) );
        if( checked_value == "strength" ) {
            return [is_npc]( const T & d ) {
                return d.actor( is_npc )->str_cur();
            };
        } else if( checked_value == "dexterity" ) {
            return [is_npc]( const T & d ) {
                return d.actor( is_npc )->dex_cur();
            };
        } else if( checked_value == "intelligence" ) {
            return [is_npc]( const T & d ) {
                return d.actor( is_npc )->int_cur();
            };
        } else if( checked_value == "perception" ) {
            return [is_npc]( const T & d ) {
                return d.actor( is_npc )->per_cur();
            };
        } else if( checked_value == "strength_base" ) {
            return [is_npc]( const T & d ) {
                return d.actor( is_npc )->get_str_max();
            };
        } else if( checked_value == "dexterity_base" ) {
            return [is_npc]( const T & d ) {
                return d.actor( is_npc )->get_dex_max();
            };
        } else if( checked_value == "intelligence_base" ) {
            return [is_npc]( const T & d ) {
                return d.actor( is_npc )->get_int_max();
            };
        } else if( checked_value == "perception_base" ) {
            return [is_npc]( const T & d ) {
                return d.actor( is_npc )->get_per_max();
            };
        } else if( checked_value == "hp" ) {
            cata::optional<bodypart_id> bp;
            optional( jo, false, "bodypart", bp );
            return [is_npc, bp]( const T & d ) {
                bodypart_id bid = bp.value_or( get_bp_from_str( d.reason ) );
                return d.actor( is_npc )->get_cur_hp( bid );
            };
        } else if( checked_value == "effect_intensity" ) {
            const std::string &effect_id = jo.get_string( "effect" );
            cata::optional<bodypart_id> bp;
            optional( jo, false, "bodypart", bp );
            return [effect_id, bp, is_npc]( const T & d ) {
                bodypart_id bid = bp.value_or( get_bp_from_str( d.reason ) );
                effect target = d.actor( is_npc )->get_effect( efftype_id( effect_id ), bid );
                return target.is_null() ? -1 : target.get_intensity();
            };
        } else if( checked_value == "var" ) {
            int_or_var default_val;
            const std::string var_name = get_talk_varname( jo, "var_name", false, default_val );
            return [is_npc, var_name, is_global, default_val]( const T & d ) {
                std::string var = read_var_value( is_npc ? var_type::npc : ( is_global ? var_type::global :
                                                  var_type::u ), var_name, d.actor( is_npc ) );
                if( !var.empty() ) {
                    return std::stoi( var );
                } else {
                    return default_val.evaluate( d.actor( default_val.is_npc() ) );
                }
            };
        } else if( checked_value == "time_since_var" ) {
            const std::string var_name = get_talk_varname( jo, "var_name", false );
            return [is_npc, var_name]( const T & d ) {
                int stored_value = 0;
                const std::string &var = d.actor( is_npc )->get_value( var_name );
                if( !var.empty() ) {
                    stored_value = std::stoi( var );
                }
                return to_turn<int>( calendar::turn ) - stored_value;
            };
        } else if( checked_value == "allies" ) {
            if( is_npc ) {
                jo.throw_error( "allies count not supported for NPCs.  In " + jo.str() );
            } else {
                return []( const T & ) {
                    return static_cast<int>( g->allies().size() );
                };
            }
        } else if( checked_value == "cash" ) {
            if( is_npc ) {
                jo.throw_error( "cash count not supported for NPCs.  In " + jo.str() );
            } else {
                return [is_npc]( const T & d ) {
                    return d.actor( is_npc )->cash();
                };
            }
        } else if( checked_value == "owed" ) {
            if( is_npc ) {
                jo.throw_error( "owed ammount not supported for NPCs.  In " + jo.str() );
            } else {
                return []( const T & d ) {
                    return d.actor( true )->debt();
                };
            }
        } else if( checked_value == "sold" ) {
            if( is_npc ) {
                jo.throw_error( "owed ammount not supported for NPCs.  In " + jo.str() );
            } else {
                return []( const T & d ) {
                    return d.actor( true )->sold();
                };
            }
        } else if( checked_value == "skill_level" ) {
            const skill_id skill( jo.get_string( "skill" ) );
            return [is_npc, skill]( const T & d ) {
                return d.actor( is_npc )->get_skill_level( skill );
            };
        } else if( checked_value == "pos_x" ) {
            return [is_npc]( const T & d ) {
                return d.actor( is_npc )->posx();
            };
        } else if( checked_value == "pos_y" ) {
            return [is_npc]( const T & d ) {
                return d.actor( is_npc )->posy();
            };
        } else if( checked_value == "pos_z" ) {
            return [is_npc]( const T & d ) {
                return d.actor( is_npc )->posz();
            };
        } else if( checked_value == "pain" ) {
            return [is_npc]( const T & d ) {
                return d.actor( is_npc )->pain_cur();
            };
        } else if( checked_value == "power" ) {
            return [is_npc]( const T & d ) {
                // Energy in milijoule
                return static_cast<int>( d.actor( is_npc )->power_cur().value() );
            };
        } else if( checked_value == "power_max" ) {
            return [is_npc]( const T & d ) {
                // Energy in milijoule
                return static_cast<int>( d.actor( is_npc )->power_max().value() );
            };
        } else if( checked_value == "power_percentage" ) {
            return [is_npc]( const T & d ) {
                // Energy in milijoule
                int power_max = d.actor( is_npc )->power_max().value();
                if( power_max == 0 ) {
                    return 0; //Default value if character does not have power, avoids division with 0.
                } else {
                    return static_cast<int>( d.actor( is_npc )->power_cur().value() * 100 ) / power_max;
                }
            };
        } else if( checked_value == "morale" ) {
            return [is_npc]( const T & d ) {
                return d.actor( is_npc )->morale_cur();
            };
        } else if( checked_value == "focus" ) {
            return [is_npc]( const T & d ) {
                return d.actor( is_npc )->focus_cur();
            };
        } else if( checked_value == "mana" ) {
            return [is_npc]( const T & d ) {
                return d.actor( is_npc )->mana_cur();
            };
        } else if( checked_value == "mana_max" ) {
            return [is_npc]( const T & d ) {
                return d.actor( is_npc )->mana_max();
            };
        } else if( checked_value == "mana_percentage" ) {
            return [is_npc]( const T & d ) {
                int mana_max = d.actor( is_npc )->mana_max();
                if( mana_max == 0 ) {
                    return 0; //Default value if character does not have mana, avoids division with 0.
                } else {
                    return ( d.actor( is_npc )->mana_cur() * 100 ) / mana_max;
                }
            };
        } else if( checked_value == "hunger" ) {
            return [is_npc]( const T & d ) {
                return d.actor( is_npc )->get_hunger();
            };
        } else if( checked_value == "thirst" ) {
            return [is_npc]( const T & d ) {
                return d.actor( is_npc )->get_thirst();
            };
        } else if( checked_value == "stored_kcal" ) {
            return [is_npc]( const T & d ) {
                return d.actor( is_npc )->get_stored_kcal();
            };
        } else if( checked_value == "stored_kcal_percentage" ) {
            // 100% is 55'000 kcal, which is considered healthy.
            return [is_npc]( const T & d ) {
                return d.actor( is_npc )->get_stored_kcal() / 550;
            };
        } else if( checked_value == "item_count" ) {
            const itype_id item_id( jo.get_string( "item" ) );
            return [is_npc, item_id]( const T & d ) {
                return std::max( d.actor( is_npc )->charges_of( item_id ),
                                 d.actor( is_npc )->get_amount( item_id ) );
            };
        } else if( checked_value == "exp" ) {
            return [is_npc]( const T & d ) {
                return d.actor( is_npc )->get_kill_xp();
            };
        } else if( checked_value == "stim" ) {
            return [is_npc]( const T & d ) {
                return d.actor( is_npc )->get_stim();
            };
        } else if( checked_value == "pkill" ) {
            return [is_npc]( const T & d ) {
                return d.actor( is_npc )->get_pkill();
            };
        } else if( checked_value == "rad" ) {
            return [is_npc]( const T & d ) {
                return d.actor( is_npc )->get_rad();
            };
        } else if( checked_value == "focus" ) {
            return [is_npc]( const T & d ) {
                return d.actor( is_npc )->focus_cur();
            };
        } else if( checked_value == "activity_level" ) {
            return [is_npc]( const T & d ) {
                return d.actor( is_npc )->get_activity_level();
            };
        } else if( checked_value == "fatigue" ) {
            return [is_npc]( const T & d ) {
                return d.actor( is_npc )->get_fatigue();
            };
        } else if( checked_value == "stamina" ) {
            return [is_npc]( const T & d ) {
                return d.actor( is_npc )->get_stamina();
            };
        } else if( checked_value == "sleep_deprivation" ) {
            return [is_npc]( const T & d ) {
                return d.actor( is_npc )->get_sleep_deprivation();
            };
        } else if( checked_value == "anger" ) {
            return [is_npc]( const T & d ) {
                return d.actor( is_npc )->get_anger();
            };
        } else if( checked_value == "friendly" ) {
            return [is_npc]( const T & d ) {
                return d.actor( is_npc )->get_friendly();
            };
        } else if( checked_value == "vitamin" ) {
            std::string vitamin_name = jo.get_string( "name" );
            return [is_npc, vitamin_name]( const T & d ) {
                Character *you = d.actor( is_npc )->get_character();
                if( you ) {
                    return you->vitamin_get( vitamin_id( vitamin_name ) );
                } else {
                    return 0;
                }
            };
        } else if( checked_value == "age" ) {
            return [is_npc]( const T & d ) {
                return d.actor( is_npc )->get_age();
            };
        } else if( checked_value == "height" ) {
            return [is_npc]( const T & d ) {
                return d.actor( is_npc )->get_height();
            };
        } else if( checked_value == "bmi_permil" ) {
            return [is_npc]( const T & d ) {
                return d.actor( is_npc )->get_bmi_permil();
            };
        } else if( checked_value == "fine_detail_vision_mod" ) {
            return [is_npc]( const T & d ) {
                return d.actor( is_npc )->get_fine_detail_vision_mod();
            };
        } else if( checked_value == "health" ) {
            return [is_npc]( const T & d ) {
                return d.actor( is_npc )->get_health();
            };
        } else if( checked_value == "body_temp" ) {
            return [is_npc]( const T & d ) {
                return d.actor( is_npc )->get_body_temp();
            };
        } else if( checked_value == "body_temp_delta" ) {
            return [is_npc]( const T & d ) {
                return d.actor( is_npc )->get_body_temp_delta();
            };
        }
    } else if( jo.has_member( "moon" ) ) {
        return []( const T & ) {
            return static_cast<int>( get_moon_phase( calendar::turn ) );
        };
    } else if( jo.has_member( "hour" ) ) {
        return []( const T & ) {
            return to_hours<int>( time_past_midnight( calendar::turn ) );
        };
    } else if( jo.has_array( "distance" ) ) {
        JsonArray objects = jo.get_array( "distance" );
        if( objects.size() != 2 ) {
            objects.throw_error( "distance requires an array with 2 elements." );
        }
        std::string first = get_string_from_input( objects, 0 );
        std::string second = get_string_from_input( objects, 1 );
        return [first, second]( const T & d ) {
            tripoint first_point = get_tripoint_from_string( first, d );
            tripoint second_point = get_tripoint_from_string( second, d );
            return rl_dist( first_point, second_point );
        };
    }
    jo.throw_error( "unrecognized integer source in " + jo.str() );
    return []( const T & ) {
        return 0;
    };
}

template<class T>
std::function<int( const T & )> conditional_t<T>::get_get_int( std::string value,
        const JsonObject &jo )
{
    if( value == "moon" ) {
        return []( const T & ) {
            return static_cast<int>( get_moon_phase( calendar::turn ) );
        };
    } else if( value == "hour" ) {
        return []( const T & ) {
            return to_hours<int>( time_past_midnight( calendar::turn ) );
        };
    }
    jo.throw_error( "unrecognized integer source in " + value );
    return []( const T & ) {
        return 0;
    };
}

template<class T>
void conditional_t<T>::set_u_has_camp()
{
    condition = []( const T & ) {
        return !get_player_character().camps.empty();
    };
}

template<class T>
void conditional_t<T>::set_has_pickup_list( bool is_npc )
{
    condition = [is_npc]( const T & d ) {
        return d.actor( is_npc )->has_ai_rule( "pickup_rule", "any" );
    };
}

template<class T>
void conditional_t<T>::set_is_by_radio()
{
    condition = []( const T & d ) {
        return d.by_radio;
    };
}

template<class T>
void conditional_t<T>::set_has_reason()
{
    condition = []( const T & d ) {
        return !d.reason.empty();
    };
}

template<class T>
void conditional_t<T>::set_has_skill( const JsonObject &jo, const std::string &member,
                                      bool is_npc )
{
    JsonObject has_skill = jo.get_object( member );
    if( !has_skill.has_string( "skill" ) || !has_skill.has_int( "level" ) ) {
        condition = []( const T & ) {
            return false;
        };
    } else {
        const skill_id skill( has_skill.get_string( "skill" ) );
        int level = has_skill.get_int( "level" );
        condition = [skill, level, is_npc]( const T & d ) {
            return d.actor( is_npc )->get_skill_level( skill ) >= level;
        };
    }
}

template<class T>
void conditional_t<T>::set_u_know_recipe( const JsonObject &jo, const std::string &member )
{
    const std::string &known_recipe_id = jo.get_string( member );
    condition = [known_recipe_id]( const T & ) {
        const recipe &rep = recipe_id( known_recipe_id ).obj();
        // should be a talker function but recipes aren't in Character:: yet
        return get_player_character().knows_recipe( &rep );
    };
}

template<class T>
void conditional_t<T>::set_mission_has_generic_rewards()
{
    condition = []( const T & d ) {
        mission *miss = d.actor( true )->selected_mission();
        if( miss == nullptr ) {
            debugmsg( "mission_has_generic_rewards: mission_selected == nullptr" );
            return true;
        }
        return miss->has_generic_rewards();
    };
}

template<class T>
void conditional_t<T>::set_has_worn_with_flag( const JsonObject &jo, const std::string &member,
        bool is_npc )
{
    const std::string flag( jo.get_string( member ) );
    cata::optional<bodypart_id> bp;
    optional( jo, false, "bodypart", bp );
    condition = [flag, bp, is_npc]( const T & d ) {
        bodypart_id bid = bp.value_or( get_bp_from_str( d.reason ) );
        return d.actor( is_npc )->worn_with_flag( flag_id( flag ), bid );
    };
}

template<class T>
void conditional_t<T>::set_has_wielded_with_flag( const JsonObject &jo, const std::string &member,
        bool is_npc )
{
    const std::string flag( jo.get_string( member ) );
    condition = [flag, is_npc]( const T & d ) {
        return d.actor( is_npc )->wielded_with_flag( flag_id( flag ) );
    };
}

template<class T>
void conditional_t<T>::set_can_see( bool is_npc )
{
    condition = [is_npc]( const T & d ) {
        return d.actor( is_npc )->can_see();
    };
}

template<class T>
void conditional_t<T>::set_is_deaf( bool is_npc )
{
    condition = [is_npc]( const T & d ) {
        return d.actor( is_npc )->is_deaf();
    };
}

template<class T>
void conditional_t<T>::set_is_on_terrain( const JsonObject &jo, const std::string &member,
        bool is_npc )
{
    std::string terrain_type = jo.get_string( member );
    condition = [terrain_type, is_npc]( const T & d ) {
        map &here = get_map();
        return here.ter( d.actor( is_npc )->pos() ) == ter_id( terrain_type );
    };
}

template<class T>
void conditional_t<T>::set_is_in_field( const JsonObject &jo, const std::string &member,
                                        bool is_npc )
{
    std::string field_type = jo.get_string( member );
    condition = [field_type, is_npc]( const T & d ) {
        map &here = get_map();
        field_type_id ft = field_type_id( field_type );
        for( const std::pair<const field_type_id, field_entry> &f : here.field_at( d.actor(
                    is_npc )->pos() ) ) {
            if( f.second.get_field_type() == ft ) {
                return true;
            }
        }
        return false;
    };
}

template<class T>
void conditional_t<T>::set_has_move_mode( const JsonObject &jo, const std::string &member,
        bool is_npc )
{
    move_mode_id mode( jo.get_string( member ) );
    condition = [mode, is_npc]( const T & d ) {
        return d.actor( is_npc )->get_move_mode() == mode;
    };
}

template<class T>
conditional_t<T>::conditional_t( const JsonObject &jo )
{
    // improve the clarity of NPC setter functions
    const bool is_npc = true;
    bool found_sub_member = false;
    const auto parse_array = []( const JsonObject & jo, const std::string & type ) {
        std::vector<conditional_t> conditionals;
        for( const JsonValue entry : jo.get_array( type ) ) {
            if( entry.test_string() ) {
                conditional_t<T> type_condition( entry.get_string() );
                conditionals.emplace_back( type_condition );
            } else {
                JsonObject cond = entry.get_object();
                conditional_t<T> type_condition( cond );
                conditionals.emplace_back( type_condition );
            }
        }
        return conditionals;
    };
    if( jo.has_array( "and" ) ) {
        std::vector<conditional_t> and_conditionals = parse_array( jo, "and" );
        found_sub_member = true;
        condition = [and_conditionals]( const T & d ) {
            for( const auto &cond : and_conditionals ) {
                if( !cond( d ) ) {
                    return false;
                }
            }
            return true;
        };
    } else if( jo.has_array( "or" ) ) {
        std::vector<conditional_t> or_conditionals = parse_array( jo, "or" );
        found_sub_member = true;
        condition = [or_conditionals]( const T & d ) {
            for( const auto &cond : or_conditionals ) {
                if( cond( d ) ) {
                    return true;
                }
            }
            return false;
        };
    } else if( jo.has_object( "not" ) ) {
        JsonObject cond = jo.get_object( "not" );
        const conditional_t<T> sub_condition = conditional_t<T>( cond );
        found_sub_member = true;
        condition = [sub_condition]( const T & d ) {
            return !sub_condition( d );
        };
    } else if( jo.has_string( "not" ) ) {
        const conditional_t<T> sub_condition = conditional_t<T>( jo.get_string( "not" ) );
        found_sub_member = true;
        condition = [sub_condition]( const T & d ) {
            return !sub_condition( d );
        };
    }
    if( !found_sub_member ) {
        for( const std::string &sub_member : dialogue_data::complex_conds ) {
            if( jo.has_member( sub_member ) ) {
                found_sub_member = true;
                break;
            }
        }
    }
    if( jo.has_member( "u_has_any_trait" ) ) {
        set_has_any_trait( jo, "u_has_any_trait" );
    } else if( jo.has_member( "npc_has_any_trait" ) ) {
        set_has_any_trait( jo, "npc_has_any_trait", true );
    } else if( jo.has_member( "u_has_trait" ) ) {
        set_has_trait( jo, "u_has_trait" );
    } else if( jo.has_member( "npc_has_trait" ) ) {
        set_has_trait( jo, "npc_has_trait", true );
    } else if( jo.has_member( "u_has_flag" ) ) {
        set_has_flag( jo, "u_has_flag" );
    } else if( jo.has_member( "npc_has_flag" ) ) {
        set_has_flag( jo, "npc_has_flag", true );
    } else if( jo.has_member( "npc_has_class" ) ) {
        set_npc_has_class( jo, true );
    } else if( jo.has_member( "u_has_class" ) ) {
        set_npc_has_class( jo, false );
    } else if( jo.has_string( "npc_has_activity" ) ) {
        set_has_activity( is_npc );
    } else if( jo.has_string( "npc_is_riding" ) ) {
        set_is_riding( is_npc );
    } else if( jo.has_string( "u_has_mission" ) ) {
        set_u_has_mission( jo );
    } else if( jo.has_int( "u_has_strength" ) || jo.has_object( "u_has_strength" ) ) {
        set_has_strength( jo, "u_has_strength" );
    } else if( jo.has_int( "npc_has_strength" ) || jo.has_object( "npc_has_strength" ) ) {
        set_has_strength( jo, "npc_has_strength", is_npc );
    } else if( jo.has_int( "u_has_dexterity" ) || jo.has_object( "u_has_dexterity" ) ) {
        set_has_dexterity( jo, "u_has_dexterity" );
    } else if( jo.has_int( "npc_has_dexterity" ) || jo.has_object( "npc_has_dexterity" ) ) {
        set_has_dexterity( jo, "npc_has_dexterity", is_npc );
    } else if( jo.has_int( "u_has_intelligence" ) || jo.has_object( "u_has_intelligence" ) ) {
        set_has_intelligence( jo, "u_has_intelligence" );
    } else if( jo.has_int( "npc_has_intelligence" ) || jo.has_object( "npc_has_intelligence" ) ) {
        set_has_intelligence( jo, "npc_has_intelligence", is_npc );
    } else if( jo.has_int( "u_has_perception" ) || jo.has_object( "u_has_perception" ) ) {
        set_has_perception( jo, "u_has_perception" );
    } else if( jo.has_int( "npc_has_perception" ) || jo.has_object( "npc_has_perception" ) ) {
        set_has_perception( jo, "npc_has_perception", is_npc );
    } else if( jo.has_int( "u_has_hp" ) || jo.has_object( "u_has_hp" ) ) {
        set_has_hp( jo, "u_has_hp" );
    } else if( jo.has_int( "npc_has_hp" ) || jo.has_object( "npc_has_hp" ) ) {
        set_has_hp( jo, "npc_has_hp", is_npc );
    } else if( jo.has_string( "u_is_wearing" ) ) {
        set_is_wearing( jo, "u_is_wearing" );
    } else if( jo.has_string( "npc_is_wearing" ) ) {
        set_is_wearing( jo, "npc_is_wearing", is_npc );
    } else if( jo.has_string( "u_has_item" ) ) {
        set_has_item( jo, "u_has_item" );
    } else if( jo.has_string( "npc_has_item" ) ) {
        set_has_item( jo, "npc_has_item", is_npc );
    } else if( jo.has_string( "u_has_item_with_flag" ) ) {
        set_has_item_with_flag( jo, "u_has_item_with_flag" );
    } else if( jo.has_string( "npc_has_item_with_flag" ) ) {
        set_has_item_with_flag( jo, "npc_has_item_with_flag", is_npc );
    } else if( jo.has_member( "u_has_items" ) ) {
        set_has_items( jo, "u_has_items" );
    } else if( jo.has_member( "npc_has_items" ) ) {
        set_has_items( jo, "npc_has_items", is_npc );
    } else if( jo.has_string( "u_has_item_category" ) ) {
        set_has_item_category( jo, "u_has_item_category" );
    } else if( jo.has_string( "npc_has_item_category" ) ) {
        set_has_item_category( jo, "npc_has_item_category", is_npc );
    } else if( jo.has_string( "u_has_bionics" ) ) {
        set_has_bionics( jo, "u_has_bionics" );
    } else if( jo.has_string( "npc_has_bionics" ) ) {
        set_has_bionics( jo, "npc_has_bionics", is_npc );
    } else if( jo.has_string( "u_has_effect" ) ) {
        set_has_effect( jo, "u_has_effect" );
    } else if( jo.has_string( "npc_has_effect" ) ) {
        set_has_effect( jo, "npc_has_effect", is_npc );
    } else if( jo.has_string( "u_need" ) ) {
        set_need( jo, "u_need" );
    } else if( jo.has_string( "npc_need" ) ) {
        set_need( jo, "npc_need", is_npc );
    } else if( jo.has_member( "u_query" ) ) {
        set_query( jo, "u_query" );
    } else if( jo.has_member( "npc_query" ) ) {
        set_query( jo, "npc_query", is_npc );
    } else if( jo.has_string( "u_at_om_location" ) ) {
        set_at_om_location( jo, "u_at_om_location" );
    } else if( jo.has_string( "npc_at_om_location" ) ) {
        set_at_om_location( jo, "npc_at_om_location", is_npc );
    } else if( jo.has_string( "u_near_om_location" ) ) {
        set_near_om_location( jo, "u_near_om_location" );
    } else if( jo.has_string( "npc_near_om_location" ) ) {
        set_near_om_location( jo, "npc_near_om_location", is_npc );
    } else if( jo.has_string( "u_has_var" ) ) {
        set_has_var( jo, "u_has_var" );
    } else if( jo.has_string( "npc_has_var" ) ) {
        set_has_var( jo, "npc_has_var", is_npc );
    } else if( jo.has_string( "u_compare_var" ) ) {
        set_compare_var( jo, "u_compare_var" );
    } else if( jo.has_string( "npc_compare_var" ) ) {
        set_compare_var( jo, "npc_compare_var", is_npc );
    } else if( jo.has_string( "u_compare_time_since_var" ) ) {
        set_compare_time_since_var( jo, "u_compare_time_since_var" );
    } else if( jo.has_string( "npc_compare_time_since_var" ) ) {
        set_compare_time_since_var( jo, "npc_compare_time_since_var", is_npc );
    } else if( jo.has_string( "npc_role_nearby" ) ) {
        set_npc_role_nearby( jo );
    } else if( jo.has_int( "npc_allies" ) || jo.has_object( "npc_allies" ) ) {
        set_npc_allies( jo );
    } else if( jo.get_bool( "npc_service", false ) ) {
        set_npc_available( true );
    } else if( jo.get_bool( "u_service", false ) ) {
        set_npc_available( false );
    } else if( jo.has_int( "u_has_cash" ) || jo.has_object( "u_has_cash" ) ) {
        set_u_has_cash( jo );
    } else if( jo.has_int( "u_are_owed" ) || jo.has_object( "u_are_owed" ) ) {
        set_u_are_owed( jo );
    } else if( jo.has_string( "npc_aim_rule" ) ) {
        set_npc_aim_rule( jo, true );
    } else if( jo.has_string( "u_aim_rule" ) ) {
        set_npc_aim_rule( jo, false );
    } else if( jo.has_string( "npc_engagement_rule" ) ) {
        set_npc_engagement_rule( jo, true );
    } else if( jo.has_string( "u_engagement_rule" ) ) {
        set_npc_engagement_rule( jo, false );
    } else if( jo.has_string( "npc_cbm_reserve_rule" ) ) {
        set_npc_cbm_reserve_rule( jo, true );
    } else if( jo.has_string( "u_cbm_reserve_rule" ) ) {
        set_npc_cbm_reserve_rule( jo, false );
    } else if( jo.has_string( "npc_cbm_recharge_rule" ) ) {
        set_npc_cbm_recharge_rule( jo, true );
    } else if( jo.has_string( "u_cbm_recharge_rule" ) ) {
        set_npc_cbm_recharge_rule( jo, false );
    } else if( jo.has_string( "npc_rule" ) ) {
        set_npc_rule( jo, true );
    } else if( jo.has_string( "u_rule" ) ) {
        set_npc_rule( jo, false );
    } else if( jo.has_string( "npc_override" ) ) {
        set_npc_override( jo, true );
    } else if( jo.has_string( "u_override" ) ) {
        set_npc_override( jo, false );
    } else if( jo.has_int( "days_since_cataclysm" ) || jo.has_object( "days_since_cataclysm" ) ) {
        set_days_since( jo );
    } else if( jo.has_string( "is_season" ) ) {
        set_is_season( jo );
    } else if( jo.has_string( "mission_goal" ) || jo.has_string( "npc_mission_goal" ) ) {
        set_mission_goal( jo, true );
    } else if( jo.has_string( "u_mission_goal" ) ) {
        set_mission_goal( jo, false );
    } else if( jo.has_member( "u_has_skill" ) ) {
        set_has_skill( jo, "u_has_skill" );
    } else if( jo.has_member( "npc_has_skill" ) ) {
        set_has_skill( jo, "npc_has_skill", is_npc );
    } else if( jo.has_member( "u_know_recipe" ) ) {
        set_u_know_recipe( jo, "u_know_recipe" );
    } else if( jo.has_int( "one_in_chance" ) || jo.has_object( "one_in_chance" ) ) {
        set_one_in_chance( jo, "one_in_chance" );
    } else if( jo.has_object( "x_in_y_chance" ) ) {
        set_x_in_y_chance( jo, "x_in_y_chance" );
    } else if( jo.has_string( "u_has_worn_with_flag" ) ) {
        set_has_worn_with_flag( jo, "u_has_worn_with_flag" );
    } else if( jo.has_string( "npc_has_worn_with_flag" ) ) {
        set_has_worn_with_flag( jo, "npc_has_worn_with_flag", is_npc );
    } else if( jo.has_string( "u_has_wielded_with_flag" ) ) {
        set_has_wielded_with_flag( jo, "u_has_wielded_with_flag" );
    } else if( jo.has_string( "npc_has_wielded_with_flag" ) ) {
        set_has_wielded_with_flag( jo, "npc_has_wielded_with_flag", is_npc );
    } else if( jo.has_string( "u_is_on_terrain" ) ) {
        set_is_on_terrain( jo, "u_is_on_terrain" );
    } else if( jo.has_string( "npc_is_on_terrain" ) ) {
        set_is_on_terrain( jo, "npc_is_on_terrain", is_npc );
    } else if( jo.has_string( "u_is_in_field" ) ) {
        set_is_in_field( jo, "u_is_in_field" );
    } else if( jo.has_string( "npc_is_in_field" ) ) {
        set_is_in_field( jo, "npc_is_in_field", is_npc );
    } else if( jo.has_string( "u_has_move_mode" ) ) {
        set_has_move_mode( jo, "u_has_move_mode" );
    } else if( jo.has_string( "npc_has_move_mode" ) ) {
        set_has_move_mode( jo, "npc_has_move_mode", is_npc );
    } else if( jo.has_string( "is_weather" ) ) {
        set_is_weather( jo );
    } else if( jo.has_int( "u_has_faction_trust" ) || jo.has_object( "u_has_faction_trust" ) ) {
        set_has_faction_trust( jo, "u_has_faction_trust" );
    } else if( jo.has_member( "compare_int" ) ) {
        set_compare_int( jo, "compare_int" );
    } else {
        for( const std::string &sub_member : dialogue_data::simple_string_conds ) {
            if( jo.has_string( sub_member ) ) {
                const conditional_t<T> sub_condition( jo.get_string( sub_member ) );
                condition = [sub_condition]( const T & d ) {
                    return sub_condition( d );
                };
                found_sub_member = true;
                break;
            }
        }
    }
    if( !found_sub_member ) {
        jo.throw_error( "unrecognized condition in " + jo.str() );
    }
}

template<class T>
conditional_t<T>::conditional_t( const std::string &type )
{
    const bool is_npc = true;
    if( type == "u_male" ) {
        set_is_gender( true );
    } else if( type == "npc_male" ) {
        set_is_gender( true, is_npc );
    } else if( type == "u_female" ) {
        set_is_gender( false );
    } else if( type == "npc_female" ) {
        set_is_gender( false, is_npc );
    } else if( type == "has_no_assigned_mission" ) {
        set_no_assigned_mission();
    } else if( type == "has_assigned_mission" ) {
        set_has_assigned_mission();
    } else if( type == "has_many_assigned_missions" ) {
        set_has_many_assigned_missions();
    } else if( type == "has_no_available_mission" || type == "npc_has_no_available_mission" ) {
        set_no_available_mission( true );
    } else if( type == "u_has_no_available_mission" ) {
        set_no_available_mission( false );
    } else if( type == "has_available_mission" || type == "npc_has_available_mission" ) {
        set_has_available_mission( true );
    } else if( type == "u_has_available_mission" ) {
        set_has_available_mission( false );
    } else if( type == "has_many_available_missions" || type == "npc_has_many_available_missions" ) {
        set_has_many_available_missions( true );
    } else if( type == "u_has_many_available_missions" ) {
        set_has_many_available_missions( false );
    } else if( type == "mission_complete" || type == "npc_mission_complete" ) {
        set_mission_complete( true );
    } else if( type == "u_mission_complete" ) {
        set_mission_complete( false );
    } else if( type == "mission_incomplete" || type == "npc_mission_incomplete" ) {
        set_mission_incomplete( true );
    } else if( type == "u_mission_incomplete" ) {
        set_mission_incomplete( false );
    } else if( type == "npc_available" ) {
        set_npc_available( true );
    } else if( type == "u_available" ) {
        set_npc_available( false );
    } else if( type == "npc_following" ) {
        set_npc_following( true );
    } else if( type == "u_following" ) {
        set_npc_following( false );
    } else if( type == "npc_friend" ) {
        set_npc_friend( true );
    } else if( type == "u_friend" ) {
        set_npc_friend( false );
    } else if( type == "npc_hostile" ) {
        set_npc_hostile( true );
    } else if( type == "u_hostile" ) {
        set_npc_hostile( false );
    } else if( type == "npc_train_skills" ) {
        set_npc_train_skills( true );
    } else if( type == "u_train_skills" ) {
        set_npc_train_skills( false );
    } else if( type == "npc_train_styles" ) {
        set_npc_train_styles( true );
    } else if( type == "u_train_styles" ) {
        set_npc_train_styles( false );
    } else if( type == "npc_train_spells" ) {
        set_npc_train_spells( true );
    } else if( type == "u_train_spells" ) {
        set_npc_train_spells( false );
    } else if( type == "at_safe_space" || type == "npc_at_safe_space" ) {
        set_at_safe_space( true );
    } else if( type == "u_at_safe_space" ) {
        set_at_safe_space( false );
    } else if( type == "u_can_stow_weapon" ) {
        set_can_stow_weapon();
    } else if( type == "npc_can_stow_weapon" ) {
        set_can_stow_weapon( is_npc );
    } else if( type == "u_has_weapon" ) {
        set_has_weapon();
    } else if( type == "npc_has_weapon" ) {
        set_has_weapon( is_npc );
    } else if( type == "u_driving" ) {
        set_is_driving();
    } else if( type == "npc_driving" ) {
        set_is_driving( is_npc );
    } else if( type == "npc_has_activity" ) {
        set_has_activity( is_npc );
    } else if( type == "npc_is_riding" ) {
        set_is_riding( is_npc );
    } else if( type == "is_day" ) {
        set_is_day();
    } else if( type == "u_has_stolen_item" ) {
        set_has_stolen_item( is_npc );
    } else if( type == "u_is_outside" ) {
        set_is_outside();
    } else if( type == "is_outside" || type == "npc_is_outside" ) {
        set_is_outside( is_npc );
    } else if( type == "u_is_underwater" ) {
        set_is_underwater();
    } else if( type == "npc_is_underwater" ) {
        set_is_underwater( is_npc );
    } else if( type == "u_has_camp" ) {
        set_u_has_camp();
    } else if( type == "has_pickup_list" || type == "npc_has_pickup_list" ) {
        set_has_pickup_list( true );
    } else if( type == "u_has_pickup_list" ) {
        set_has_pickup_list( false );
    } else if( type == "is_by_radio" ) {
        set_is_by_radio();
    } else if( type == "has_reason" ) {
        set_has_reason();
    } else if( type == "mission_has_generic_rewards" ) {
        set_mission_has_generic_rewards();
    } else if( type == "u_can_see" ) {
        set_can_see();
    } else if( type == "npc_can_see" ) {
        set_can_see( is_npc );
    } else if( type == "u_is_deaf" ) {
        set_is_deaf();
    } else if( type == "npc_is_deaf" ) {
        set_is_deaf( is_npc );
    } else {
        condition = []( const T & ) {
            return false;
        };
    }
}

template struct conditional_t<dialogue>;
template void read_condition<dialogue>( const JsonObject &jo, const std::string &member_name,
                                        std::function<bool( const dialogue & )> &condition, bool default_val );
#if !defined(MACOSX)
template struct conditional_t<mission_goal_condition_context>;
#endif
template void read_condition<mission_goal_condition_context>( const JsonObject &jo,
        const std::string &member_name,
        std::function<bool( const mission_goal_condition_context & )> &condition, bool default_val );<|MERGE_RESOLUTION|>--- conflicted
+++ resolved
@@ -80,7 +80,6 @@
             + var_context ) + "_" + var_basename;
 }
 
-<<<<<<< HEAD
 str_or_var get_str_or_var( const JsonObject &jo, std::string member, bool required,
                            std::string default_val )
 {
@@ -100,12 +99,8 @@
     return ret_val;
 }
 
-int_or_var get_int_or_var( const JsonObject &jo, std::string member, bool required,
-                           int default_val )
-=======
 int_or_var_part get_int_or_var_part( const JsonValue &jv, std::string member, bool required,
                                      int default_val )
->>>>>>> 571b759b
 {
     int_or_var_part ret_val;
     if( jv.test_int() ) {
