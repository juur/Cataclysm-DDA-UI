#include "condition.h"

#include <climits>
#include <cstddef>
#include <functional>
#include <map>
#include <memory>
#include <new>
#include <optional>
#include <set>
#include <string>
#include <unordered_map>
#include <unordered_set>
#include <utility>
#include <vector>

#include "avatar.h"
#include "calendar.h"
#include "cata_utility.h"
#include "character.h"
#include "coordinates.h"
#include "dialogue.h"
#include "debug.h"
#include "enum_conversions.h"
#include "field.h"
#include "flag.h"
#include "game.h"
#include "generic_factory.h"
#include "global_vars.h"
#include "item.h"
#include "item_category.h"
#include "json.h"
#include "kill_tracker.h"
#include "line.h"
#include "map.h"
#include "mapdata.h"
#include "math_parser.h"
#include "math_parser_shim.h"
#include "mission.h"
#include "mtype.h"
#include "npc.h"
#include "overmap.h"
#include "overmapbuffer.h"
#include "point.h"
#include "recipe_groups.h"
#include "talker.h"
#include "type_id.h"
#include "units.h"
#include "vehicle.h"
#include "vpart_position.h"
#include "widget.h"
#include "worldfactory.h"

class basecamp;
class recipe;

static const efftype_id effect_currently_busy( "currently_busy" );

static const json_character_flag json_flag_MUTATION_THRESHOLD( "MUTATION_THRESHOLD" );

namespace
{
struct deferred_math {
    std::string str;
    bool assignment;
    std::shared_ptr<math_exp> exp;

    deferred_math( std::string_view str_, bool ass_ ) : str( str_ ), assignment( ass_ ),
        exp( std::make_shared<math_exp>() ) {}
};

std::queue<deferred_math> &get_deferred_math()
{
    static std::queue<deferred_math> dfr_math;
    return dfr_math;
}

std::shared_ptr<math_exp> &defer_math( std::string_view str, bool ass )
{
    get_deferred_math().emplace( str, ass );
    return get_deferred_math().back().exp;
}

} // namespace

std::string get_talk_varname( const JsonObject &jo, const std::string &member,
                              bool check_value, dbl_or_var &default_val )
{
    if( check_value && !( jo.has_string( "value" ) || jo.has_member( "time" ) ||
                          jo.has_array( "possible_values" ) ) ) {
        jo.throw_error( "invalid " + member + " condition in " + jo.str() );
    }
    const std::string &var_basename = jo.get_string( member );
    const std::string &type_var = jo.get_string( "type", "" );
    const std::string &var_context = jo.get_string( "context", "" );
    default_val = get_dbl_or_var( jo, "default", false );
    if( jo.has_member( "default_time" ) ) {
        dbl_or_var value;
        time_duration max_time;
        mandatory( jo, false, "default_time", max_time );
        value.min.dbl_val = to_turns<int>( max_time );
        default_val = std::move( value );
    }
    return "npctalk_var" + ( type_var.empty() ? "" : "_" + type_var ) + ( var_context.empty() ? "" : "_"
            + var_context ) + "_" + var_basename;
}

std::string get_talk_var_basename( const JsonObject &jo, const std::string &member,
                                   bool check_value )
{
    if( check_value && !( jo.has_string( "value" ) || jo.has_member( "time" ) ||
                          jo.has_array( "possible_values" ) ) ) {
        jo.throw_error( "invalid " + member + " condition in " + jo.str() );
    }
    const std::string &var_basename = jo.get_string( member );
    return var_basename;
}

dbl_or_var_part get_dbl_or_var_part( const JsonValue &jv, const std::string &member,
                                     bool required,
                                     double default_val )
{
    dbl_or_var_part ret_val;
    if( jv.test_float() ) {
        ret_val.dbl_val = jv.get_float();
    } else if( jv.test_object() ) {
        JsonObject jo = jv.get_object();
        jo.allow_omitted_members();
        if( jo.has_array( "arithmetic" ) ) {
            talk_effect_fun_t arith;
            arith.set_arithmetic( jo, "arithmetic", true );
            ret_val.arithmetic_val = arith;
        } else if( jo.has_array( "math" ) ) {
            ret_val.math_val.emplace();
            ret_val.math_val->from_json( jo, "math", eoc_math::type_t::ret );
        } else {
            ret_val.var_val = read_var_info( jo );
        }
    } else if( required ) {
        jv.throw_error( "No valid value for " + member );
    } else {
        ret_val.dbl_val = default_val;
    }
    return ret_val;
}

dbl_or_var get_dbl_or_var( const JsonObject &jo, const std::string &member, bool required,
                           double default_val )
{
    dbl_or_var ret_val;
    if( jo.has_array( member ) ) {
        JsonArray ja = jo.get_array( member );
        ret_val.min = get_dbl_or_var_part( ja.next_value(), member );
        ret_val.max = get_dbl_or_var_part( ja.next_value(), member );
        ret_val.pair = true;
    } else if( required ) {
        ret_val.min = get_dbl_or_var_part( jo.get_member( member ), member, required, default_val );
    } else {
        if( jo.has_member( member ) ) {
            ret_val.min = get_dbl_or_var_part( jo.get_member( member ), member, required, default_val );
        } else {
            ret_val.min.dbl_val = default_val;
        }
    }
    return ret_val;
}

duration_or_var_part get_duration_or_var_part( const JsonValue &jv, const std::string &member,
        bool required, time_duration default_val )
{
    duration_or_var_part ret_val;
    if( jv.test_string() ) {
        if( jv.get_string() == "infinite" ) {
            ret_val.dur_val = time_duration::from_turns( calendar::INDEFINITELY_LONG );
        } else {
            ret_val.dur_val = read_from_json_string<time_duration>( jv, time_duration::units );
        }
    } else if( jv.test_int() ) {
        ret_val.dur_val = time_duration::from_turns( jv.get_int() );
    } else if( jv.test_object() ) {
        JsonObject jo = jv.get_object();
        jo.allow_omitted_members();
        if( jo.has_array( "arithmetic" ) ) {
            talk_effect_fun_t arith;
            arith.set_arithmetic( jo, "arithmetic", true );
            ret_val.arithmetic_val = arith;
        } else if( jo.has_array( "math" ) ) {
            ret_val.math_val.emplace();
            ret_val.math_val->from_json( jo, "math", eoc_math::type_t::ret );
        } else {
            ret_val.var_val = read_var_info( jo );
        }
    } else if( required ) {
        jv.throw_error( "No valid value for " + member );
    } else {
        ret_val.dur_val = default_val;
    }
    return ret_val;
}

duration_or_var get_duration_or_var( const JsonObject &jo, const std::string &member, bool required,
                                     time_duration default_val )
{
    duration_or_var ret_val;
    if( jo.has_array( member ) ) {
        JsonArray ja = jo.get_array( member );
        ret_val.min = get_duration_or_var_part( ja.next_value(), member );
        ret_val.max = get_duration_or_var_part( ja.next_value(), member );
        ret_val.pair = true;
    } else if( required ) {
        ret_val.min = get_duration_or_var_part( jo.get_member( member ), member, required, default_val );
    } else {
        if( jo.has_member( member ) ) {
            ret_val.min = get_duration_or_var_part( jo.get_member( member ), member, required, default_val );
        } else {
            ret_val.min.dur_val = default_val;
        }
    }
    return ret_val;
}

str_or_var get_str_or_var( const JsonValue &jv, const std::string &member, bool required,
                           const std::string &default_val )
{
    str_or_var ret_val;
    if( jv.test_string() ) {
        ret_val.str_val = jv.get_string();
    } else if( jv.test_object() ) {
        const JsonObject &jo = jv.get_object();
        if( jo.has_member( "mutator" ) ) {
            // if we have a mutator then process that here.
            ret_val.function = conditional_t::get_get_string( jo );
        } else {
            ret_val.var_val = read_var_info( jo );
            ret_val.default_val = default_val;
        }
    } else if( required ) {
        jv.throw_error( "No valid value for " + member );
    } else {
        ret_val.str_val = default_val;
    }
    return ret_val;
}

tripoint_abs_ms get_tripoint_from_var( std::optional<var_info> var, dialogue const &d )
{
    tripoint_abs_ms target_pos = get_map().getglobal( d.actor( false )->pos() );
    if( var.has_value() ) {
        std::string value = read_var_value( var.value(), d );
        if( !value.empty() ) {
            target_pos = tripoint_abs_ms( tripoint::from_string( value ) );
        }
    }
    return target_pos;
}

var_info read_var_info( const JsonObject &jo )
{
    std::string default_val;
    dbl_or_var empty;
    var_type type;
    std::string name;
    if( jo.has_string( "default_str" ) ) {
        default_val = jo.get_string( "default_str" );
    } else if( jo.has_string( "default" ) ) {
        default_val = std::to_string( to_turns<int>( read_from_json_string<time_duration>
                                      ( jo.get_member( "default" ), time_duration::units ) ) );
    } else if( jo.has_float( "default" ) ) {
        default_val = std::to_string( jo.get_float( "default" ) );
    } else if( jo.has_member( "default_time" ) ) {
        time_duration max_time;
        mandatory( jo, false, "default_time", max_time );
        default_val = std::to_string( to_turns<int>( max_time ) );
    }

    if( jo.has_string( "var_name" ) ) {
        const std::string &type_var = jo.get_string( "type", "" );
        const std::string &var_context = jo.get_string( "context", "" );
        name = "npctalk_var_" + type_var + ( type_var.empty() ? "" : "_" ) + var_context +
               ( var_context.empty() ? "" : "_" )
               + jo.get_string( "var_name" );
    }
    if( jo.has_member( "u_val" ) ) {
        type = var_type::u;
        if( name.empty() ) {
            name = get_talk_varname( jo, "u_val", false, empty );
        }
    } else if( jo.has_member( "npc_val" ) ) {
        type = var_type::npc;
        if( name.empty() ) {
            name = get_talk_varname( jo, "npc_val", false, empty );
        }
    } else if( jo.has_member( "global_val" ) ) {
        type = var_type::global;
        if( name.empty() ) {
            name = get_talk_varname( jo, "global_val", false, empty );
        }
    } else if( jo.has_member( "context_val" ) ) {
        type = var_type::context;
        if( name.empty() ) {
            name = get_talk_varname( jo, "context_val", false, empty );
        }
    } else if( jo.has_member( "faction_val" ) ) {
        type = var_type::faction;
        if( name.empty() ) {
            name = get_talk_varname( jo, "faction_val", false, empty );
        }
    } else if( jo.has_member( "party_val" ) ) {
        type = var_type::party;
        if( name.empty() ) {
            name = get_talk_varname( jo, "party_val", false, empty );
        }
    } else {
        jo.throw_error( "Invalid variable type." );
    }
    return var_info( type, name, default_val );
}

void write_var_value( var_type type, const std::string &name, talker *talk, dialogue *d,
                      const std::string &value )
{
    global_variables &globvars = get_globals();
    switch( type ) {
        case var_type::global:
            globvars.set_global_value( name, value );
            break;
        case var_type::u:
        case var_type::npc:
            talk->set_value( name, value );
            break;
        case var_type::faction:
            debugmsg( "Not implemented yet." );
            break;
        case var_type::party:
            debugmsg( "Not implemented yet." );
            break;
        case var_type::context:
            d->set_value( name, value );
            break;
        default:
            debugmsg( "Invalid type." );
            break;
    }
}

void write_var_value( var_type type, const std::string &name, talker *talk, dialogue *d,
                      double value )
{
    // NOLINTNEXTLINE(cata-translate-string-literal)
    write_var_value( type, name, talk, d, string_format( "%g", value ) );
}

static bodypart_id get_bp_from_str( const std::string &ctxt )
{
    bodypart_id bid = bodypart_str_id::NULL_ID();
    if( !ctxt.empty() ) {
        bid = bodypart_id( ctxt );
        if( !bid.is_valid() ) {
            bid = bodypart_str_id::NULL_ID();
        }
    }
    return bid;
}

void read_condition( const JsonObject &jo, const std::string &member_name,
                     std::function<bool( dialogue & )> &condition, bool default_val )
{
    const auto null_function = [default_val]( dialogue const & ) {
        return default_val;
    };

    if( !jo.has_member( member_name ) ) {
        condition = null_function;
    } else if( jo.has_string( member_name ) ) {
        const std::string type = jo.get_string( member_name );
        conditional_t sub_condition( type );
        condition = [sub_condition]( dialogue & d ) {
            return sub_condition( d );
        };
    } else if( jo.has_object( member_name ) ) {
        JsonObject con_obj = jo.get_object( member_name );
        conditional_t sub_condition( con_obj );
        condition = [sub_condition]( dialogue & d ) {
            return sub_condition( d );
        };
    } else {
        jo.throw_error_at( member_name, "invalid condition syntax" );
    }
}

void finalize_conditions()
{
    std::queue<deferred_math> &dfr = get_deferred_math();
    while( !dfr.empty() ) {
        deferred_math &math = dfr.front();
        math.exp->parse( math.str, math.assignment );
        dfr.pop();
    }
}

void conditional_t::set_has_any_trait( const JsonObject &jo, const std::string &member,
                                       bool is_npc )
{
    std::vector<str_or_var> traits_to_check;
    for( JsonValue jv : jo.get_array( member ) ) {
        traits_to_check.emplace_back( get_str_or_var( jv, member ) );
    }
    condition = [traits_to_check, is_npc]( dialogue const & d ) {
        const talker *actor = d.actor( is_npc );
        for( const str_or_var &trait : traits_to_check ) {
            if( actor->has_trait( trait_id( trait.evaluate( d ) ) ) ) {
                return true;
            }
        }
        return false;
    };
}

void conditional_t::set_has_trait( const JsonObject &jo, const std::string &member, bool is_npc )
{
    str_or_var trait_to_check = get_str_or_var( jo.get_member( member ), member, true );
    condition = [trait_to_check, is_npc]( dialogue const & d ) {
        return d.actor( is_npc )->has_trait( trait_id( trait_to_check.evaluate( d ) ) );
    };
}

void conditional_t::set_has_martial_art( const JsonObject &jo, const std::string &member,
        bool is_npc )
{
    str_or_var style_to_check = get_str_or_var( jo.get_member( member ), member, true );
    condition = [style_to_check, is_npc]( dialogue const & d ) {
        return d.actor( is_npc )->knows_martial_art( matype_id( style_to_check.evaluate( d ) ) );
    };
}

void conditional_t::set_has_flag( const JsonObject &jo, const std::string &member,
                                  bool is_npc )
{
    str_or_var trait_flag_to_check = get_str_or_var( jo.get_member( member ), member, true );
    condition = [trait_flag_to_check, is_npc]( dialogue const & d ) {
        const talker *actor = d.actor( is_npc );
        if( json_character_flag( trait_flag_to_check.evaluate( d ) ) == json_flag_MUTATION_THRESHOLD ) {
            return actor->crossed_threshold();
        }
        return actor->has_flag( json_character_flag( trait_flag_to_check.evaluate( d ) ) );
    };
}

void conditional_t::set_has_species( const JsonObject &jo, const std::string &member,
                                     bool is_npc )
{
    str_or_var species_to_check = get_str_or_var( jo.get_member( member ), member, true );
    condition = [species_to_check, is_npc]( dialogue const & d ) {
        const talker *actor = d.actor( is_npc );
        return actor->has_species( species_id( species_to_check.evaluate( d ) ) );
    };
}

void conditional_t::set_bodytype( const JsonObject &jo, const std::string &member,
                                  bool is_npc )
{
    str_or_var bt_to_check = get_str_or_var( jo.get_member( member ), member, true );
    condition = [bt_to_check, is_npc]( dialogue const & d ) {
        const talker *actor = d.actor( is_npc );
        return actor->bodytype( bodytype_id( bt_to_check.evaluate( d ) ) );
    };
}

void conditional_t::set_has_activity( bool is_npc )
{
    condition = [is_npc]( dialogue const & d ) {
        return d.actor( is_npc )->has_activity();
    };
}

void conditional_t::set_is_riding( bool is_npc )
{
    condition = [is_npc]( dialogue const & d ) {
        return d.actor( is_npc )->is_mounted();
    };
}

void conditional_t::set_npc_has_class( const JsonObject &jo, const std::string &member,
                                       bool is_npc )
{
    str_or_var class_to_check = get_str_or_var( jo.get_member( member ), member, true );
    condition = [class_to_check, is_npc]( dialogue const & d ) {
        return d.actor( is_npc )->is_myclass( npc_class_id( class_to_check.evaluate( d ) ) );
    };
}

void conditional_t::set_u_has_mission( const JsonObject &jo, const std::string &member )
{
    str_or_var u_mission = get_str_or_var( jo.get_member( member ), member, true );
    condition = [u_mission]( dialogue const & d ) {
        for( mission *miss_it : get_avatar().get_active_missions() ) {
            if( miss_it->mission_id() == mission_type_id( u_mission.evaluate( d ) ) ) {
                return true;
            }
        }
        return false;
    };
}

void conditional_t::set_u_monsters_in_direction( const JsonObject &jo,
        const std::string &member )
{
    str_or_var dir = get_str_or_var( jo.get_member( member ), member, true );
    condition = [dir]( dialogue const & d ) {
        //This string_to_enum function is defined in widget.h. Should it be moved?
        const int card_dir = static_cast<int>( io::string_to_enum<cardinal_direction>( dir.evaluate(
                d ) ) );
        int monster_count = get_avatar().get_mon_visible().unique_mons[card_dir].size();
        return monster_count > 0;
    };
}

void conditional_t::set_u_safe_mode_trigger( const JsonObject &jo, const std::string &member )
{
    str_or_var dir = get_str_or_var( jo.get_member( member ), member, true );
    condition = [dir]( dialogue const & d ) {
        //This string_to_enum function is defined in widget.h. Should it be moved?
        const int card_dir = static_cast<int>( io::string_to_enum<cardinal_direction>( dir.evaluate(
                d ) ) );
        return get_avatar().get_mon_visible().dangerous[card_dir];
    };
}

void conditional_t::set_has_strength( const JsonObject &jo, const std::string &member,
                                      bool is_npc )
{
    dbl_or_var dov = get_dbl_or_var( jo, member );
    condition = [dov, is_npc]( dialogue & d ) {
        return d.actor( is_npc )->str_cur() >= dov.evaluate( d );
    };
}

void conditional_t::set_has_dexterity( const JsonObject &jo, const std::string &member,
                                       bool is_npc )
{
    dbl_or_var dov = get_dbl_or_var( jo, member );
    condition = [dov, is_npc]( dialogue & d ) {
        return d.actor( is_npc )->dex_cur() >= dov.evaluate( d );
    };
}

void conditional_t::set_has_intelligence( const JsonObject &jo, const std::string &member,
        bool is_npc )
{
    dbl_or_var dov = get_dbl_or_var( jo, member );
    condition = [dov, is_npc]( dialogue & d ) {
        return d.actor( is_npc )->int_cur() >= dov.evaluate( d );
    };
}

void conditional_t::set_has_perception( const JsonObject &jo, const std::string &member,
                                        bool is_npc )
{
    dbl_or_var dov = get_dbl_or_var( jo, member );
    condition = [dov, is_npc]( dialogue & d ) {
        return d.actor( is_npc )->per_cur() >= dov.evaluate( d );
    };
}

void conditional_t::set_has_hp( const JsonObject &jo, const std::string &member, bool is_npc )
{
    dbl_or_var dov = get_dbl_or_var( jo, member );
    std::optional<bodypart_id> bp;
    optional( jo, false, "bodypart", bp );
    condition = [dov, bp, is_npc]( dialogue & d ) {
        bodypart_id bid = bp.value_or( get_bp_from_str( d.reason ) );
        return d.actor( is_npc )->get_cur_hp( bid ) >= dov.evaluate( d );
    };
}

void conditional_t::set_has_part_temp( const JsonObject &jo, const std::string &member,
                                       bool is_npc )
{
    dbl_or_var dov = get_dbl_or_var( jo, member );
    std::optional<bodypart_id> bp;
    optional( jo, false, "bodypart", bp );
    condition = [dov, bp, is_npc]( dialogue & d ) {
        bodypart_id bid = bp.value_or( get_bp_from_str( d.reason ) );
        return d.actor( is_npc )->get_cur_part_temp( bid ) >= dov.evaluate( d );
    };
}

void conditional_t::set_is_wearing( const JsonObject &jo, const std::string &member,
                                    bool is_npc )
{
    str_or_var item_id = get_str_or_var( jo.get_member( member ), member, true );
    condition = [item_id, is_npc]( dialogue const & d ) {
        return d.actor( is_npc )->is_wearing( itype_id( item_id.evaluate( d ) ) );
    };
}

void conditional_t::set_has_item( const JsonObject &jo, const std::string &member, bool is_npc )
{
    str_or_var item_id = get_str_or_var( jo.get_member( member ), member, true );
    condition = [item_id, is_npc]( dialogue const & d ) {
        const talker *actor = d.actor( is_npc );
        return actor->charges_of( itype_id( item_id.evaluate( d ) ) ) > 0 ||
               actor->has_amount( itype_id( item_id.evaluate( d ) ), 1 );
    };
}

void conditional_t::set_has_items( const JsonObject &jo, const std::string_view member,
                                   bool is_npc )
{
    JsonObject has_items = jo.get_object( member );
    if( !has_items.has_member( "item" ) || ( !has_items.has_member( "count" ) &&
            !has_items.has_member( "charges" ) ) ) {
        condition = []( dialogue const & ) {
            return false;
        };
    } else {
        str_or_var item_id = get_str_or_var( has_items.get_member( "item" ), "item", true );
        dbl_or_var count = get_dbl_or_var( has_items, "count", false );
        dbl_or_var charges = get_dbl_or_var( has_items, "charges", false );
        condition = [item_id, count, charges, is_npc]( dialogue & d ) {
            const talker *actor = d.actor( is_npc );
            itype_id id = itype_id( item_id.evaluate( d ) );
            if( charges.evaluate( d ) == 0 && item::count_by_charges( id ) ) {
                return actor->has_charges( id, count.evaluate( d ), true );
            }
            if( charges.evaluate( d ) > 0 && count.evaluate( d ) == 0 ) {
                return actor->has_charges( id, charges.evaluate( d ), true );
            }
            bool has_enough_charges = true;
            if( charges.evaluate( d ) > 0 ) {
                has_enough_charges = actor->has_charges( id, charges.evaluate( d ), true );
            }
            return has_enough_charges && actor->has_amount( id, count.evaluate( d ) );
        };
    }
}

void conditional_t::set_has_item_with_flag( const JsonObject &jo, const std::string &member,
        bool is_npc )
{
    str_or_var flag = get_str_or_var( jo.get_member( member ), member, true );
    condition = [flag, is_npc]( dialogue const & d ) {
        return d.actor( is_npc )->has_item_with_flag( flag_id( flag.evaluate( d ) ) );
    };
}

void conditional_t::set_has_item_category( const JsonObject &jo, const std::string &member,
        bool is_npc )
{
    str_or_var category_id = get_str_or_var( jo.get_member( member ), member, true );
    size_t count = 1;
    if( jo.has_int( "count" ) ) {
        int tcount = jo.get_int( "count" );
        if( tcount > 1 && tcount < INT_MAX ) {
            count = static_cast<size_t>( tcount );
        }
    }

    condition = [category_id, count, is_npc]( dialogue const & d ) {
        const talker *actor = d.actor( is_npc );
        const item_category_id cat_id = item_category_id( category_id.evaluate( d ) );
        const auto items_with = actor->const_items_with( [cat_id]( const item & it ) {
            return it.get_category_shallow().get_id() == cat_id;
        } );
        return items_with.size() >= count;
    };
}

void conditional_t::set_has_bionics( const JsonObject &jo, const std::string &member,
                                     bool is_npc )
{
    str_or_var bionics_id = get_str_or_var( jo.get_member( member ), member, true );
    condition = [bionics_id, is_npc]( dialogue const & d ) {
        const talker *actor = d.actor( is_npc );
        if( bionics_id.evaluate( d ) == "ANY" ) {
            return actor->num_bionics() > 0 || actor->has_max_power();
        }
        return actor->has_bionic( bionic_id( bionics_id.evaluate( d ) ) );
    };
}

void conditional_t::set_has_effect( const JsonObject &jo, const std::string &member,
                                    bool is_npc )
{
    str_or_var effect_id = get_str_or_var( jo.get_member( member ), member, true );
    dbl_or_var intensity = get_dbl_or_var( jo, "intensity", false, -1 );
    str_or_var bp;
    if( jo.has_member( "bodypart" ) ) {
        bp = get_str_or_var( jo.get_member( "target_part" ), "target_part", true );
    } else {
        bp.str_val = "";
    }
    condition = [effect_id, intensity, bp, is_npc]( dialogue & d ) {
        bodypart_id bid = bp.evaluate( d ).empty() ? get_bp_from_str( d.reason ) : bodypart_id( bp.evaluate(
                              d ) );
        effect target = d.actor( is_npc )->get_effect( efftype_id( effect_id.evaluate( d ) ), bid );
        return !target.is_null() && intensity.evaluate( d ) <= target.get_intensity();
    };
}

void conditional_t::set_need( const JsonObject &jo, const std::string &member, bool is_npc )
{
    str_or_var need = get_str_or_var( jo.get_member( member ), member, true );
    dbl_or_var dov;
    if( jo.has_int( "amount" ) ) {
        dov.min.dbl_val = jo.get_int( "amount" );
    } else if( jo.has_object( "amount" ) ) {
        dov = get_dbl_or_var( jo, "amount" );
    } else if( jo.has_string( "level" ) ) {
        const std::string &level = jo.get_string( "level" );
        auto flevel = fatigue_level_strs.find( level );
        if( flevel != fatigue_level_strs.end() ) {
            dov.min.dbl_val = static_cast<int>( flevel->second );
        }
    }
    condition = [need, dov, is_npc]( dialogue & d ) {
        const talker *actor = d.actor( is_npc );
        int amount = dov.evaluate( d );
        return ( actor->get_fatigue() > amount && need.evaluate( d ) == "fatigue" ) ||
               ( actor->get_hunger() > amount && need.evaluate( d ) == "hunger" ) ||
               ( actor->get_thirst() > amount && need.evaluate( d ) == "thirst" );
    };
}

void conditional_t::set_at_om_location( const JsonObject &jo, const std::string &member,
                                        bool is_npc )
{
    str_or_var location = get_str_or_var( jo.get_member( member ), member, true );
    condition = [location, is_npc]( dialogue const & d ) {
        const tripoint_abs_omt omt_pos = d.actor( is_npc )->global_omt_location();
        const oter_id &omt_ter = overmap_buffer.ter( omt_pos );
        const std::string &omt_str = omt_ter.id().c_str();

        if( location.evaluate( d ) == "FACTION_CAMP_ANY" ) {
            std::optional<basecamp *> bcp = overmap_buffer.find_camp( omt_pos.xy() );
            if( bcp ) {
                return true;
            }
            // TODO: legacy check to be removed once primitive field camp OMTs have been purged
            return omt_str.find( "faction_base_camp" ) != std::string::npos;
        } else if( location.evaluate( d ) == "FACTION_CAMP_START" ) {
            return !recipe_group::get_recipes_by_id( "all_faction_base_types", omt_str ).empty();
        } else {
            return oter_no_dir( omt_ter ) == location.evaluate( d );
        }
    };
}

void conditional_t::set_near_om_location( const JsonObject &jo, const std::string &member,
        bool is_npc )
{
    str_or_var location = get_str_or_var( jo.get_member( member ), member, true );
    const dbl_or_var range = get_dbl_or_var( jo, "range", false, 1 );
    condition = [location, range, is_npc]( dialogue & d ) {
        const tripoint_abs_omt omt_pos = d.actor( is_npc )->global_omt_location();
        for( const tripoint_abs_omt &curr_pos : points_in_radius( omt_pos,
                range.evaluate( d ) ) ) {
            const oter_id &omt_ter = overmap_buffer.ter( curr_pos );
            const std::string &omt_str = omt_ter.id().c_str();

            if( location.evaluate( d ) == "FACTION_CAMP_ANY" ) {
                std::optional<basecamp *> bcp = overmap_buffer.find_camp( curr_pos.xy() );
                if( bcp ) {
                    return true;
                }
                // TODO: legacy check to be removed once primitive field camp OMTs have been purged
                if( omt_str.find( "faction_base_camp" ) != std::string::npos ) {
                    return true;
                }
            } else if( location.evaluate( d ) == "FACTION_CAMP_START" &&
                       !recipe_group::get_recipes_by_id( "all_faction_base_types", omt_str ).empty() ) {
                return true;
            } else {
                if( oter_no_dir( omt_ter ) == location.evaluate( d ) ) {
                    return true;
                }
            }
        }
        // should never get here this is for safety
        return false;
    };
}

void conditional_t::set_has_var( const JsonObject &jo, const std::string &member, bool is_npc )
{
    dbl_or_var empty;
    const std::string var_name = get_talk_varname( jo, member, false, empty );
    const std::string &value = jo.has_member( "value" ) ? jo.get_string( "value" ) : std::string();
    const bool time_check = jo.has_member( "time" ) && jo.get_bool( "time" );
    if( !time_check && !jo.has_member( "value" ) ) {
        jo.throw_error( R"(Missing field: "value" or "time")" );
        condition = []( dialogue const & ) {
            return false;
        };
        return;
    }

    condition = [var_name, value, time_check, is_npc]( dialogue const & d ) {
        const talker *actor = d.actor( is_npc );
        if( time_check ) {
            return !actor->get_value( var_name ).empty();
        }
        return actor->get_value( var_name ) == value;
    };
}

void conditional_t::set_expects_vars( const JsonObject &jo, const std::string &member )
{
    std::vector<str_or_var> to_check;
    if( jo.has_array( member ) ) {
        for( const JsonValue &jv : jo.get_array( member ) ) {
            to_check.push_back( get_str_or_var( jv, member, true ) );
        }
    }

    condition = [to_check]( dialogue const & d ) {
        std::string missing_variables;
        for( const str_or_var &val : to_check ) {
            if( d.get_context().find( "npctalk_var_" + val.evaluate( d ) ) == d.get_context().end() ) {
                missing_variables += val.evaluate( d ) + ", ";
            }
        }
        if( !missing_variables.empty() ) {
            debugmsg( string_format( "Missing required variables: %s", missing_variables ) );
            return false;
        }
        return true;
    };
}

void conditional_t::set_compare_var( const JsonObject &jo, const std::string &member,
                                     bool is_npc )
{
    dbl_or_var empty;
    const std::string var_name = get_talk_varname( jo, member, false, empty );
    const std::string &op = jo.get_string( "op" );

    dbl_or_var dov = get_dbl_or_var( jo, "value" );
    condition = [var_name, op, dov, is_npc]( dialogue & d ) {
        double stored_value = 0;
        double value = dov.evaluate( d );
        const std::string &var = d.actor( is_npc )->get_value( var_name );
        if( !var.empty() ) {
            stored_value = std::stof( var );
        }

        if( op == "==" ) {
            return stored_value == value;

        } else if( op == "!=" ) {
            return stored_value != value;

        } else if( op == "<=" ) {
            return stored_value <= value;

        } else if( op == ">=" ) {
            return stored_value >= value;

        } else if( op == "<" ) {
            return stored_value < value;

        } else if( op == ">" ) {
            return stored_value > value;
        }

        return false;
    };
}

void conditional_t::set_compare_time_since_var( const JsonObject &jo, const std::string &member,
        bool is_npc )
{
    dbl_or_var empty;
    const std::string var_name = get_talk_varname( jo, member, false, empty );
    const std::string &op = jo.get_string( "op" );
    const int value = to_turns<int>( read_from_json_string<time_duration>( jo.get_member( "time" ),
                                     time_duration::units ) );
    condition = [var_name, op, value, is_npc]( dialogue const & d ) {
        int stored_value = 0;
        const std::string &var = d.actor( is_npc )->get_value( var_name );
        if( var.empty() ) {
            return false;
        } else {
            stored_value = std::stof( var );
        }
        stored_value += value;
        int now = to_turn<int>( calendar::turn );

        if( op == "==" ) {
            return stored_value == now;

        } else if( op == "!=" ) {
            return stored_value != now;

        } else if( op == "<=" ) {
            return now <= stored_value;

        } else if( op == ">=" ) {
            return now >= stored_value;

        } else if( op == "<" ) {
            return now < stored_value;

        } else if( op == ">" ) {
            return now > stored_value;
        }

        return false;
    };
}

void conditional_t::set_npc_role_nearby( const JsonObject &jo, const std::string &member )
{
    str_or_var role = get_str_or_var( jo.get_member( member ), member, true );
    condition = [role]( dialogue const & d ) {
        const std::vector<npc *> available = g->get_npcs_if( [&]( const npc & guy ) {
            return d.actor( false )->posz() == guy.posz() &&
                   guy.companion_mission_role_id == role.evaluate( d ) &&
                   ( rl_dist( d.actor( false )->pos(), guy.pos() ) <= 48 );
        } );
        return !available.empty();
    };
}

void conditional_t::set_npc_allies( const JsonObject &jo, const std::string &member )
{
    dbl_or_var dov = get_dbl_or_var( jo, member );
    condition = [dov]( dialogue & d ) {
        return g->allies().size() >= static_cast<std::vector<npc *>::size_type>( dov.evaluate( d ) );
    };
}

void conditional_t::set_npc_allies_global( const JsonObject &jo, const std::string &member )
{
    dbl_or_var dov = get_dbl_or_var( jo, member );
    condition = [dov]( dialogue & d ) {
        const auto all_npcs = overmap_buffer.get_overmap_npcs();
        const size_t count = std::count_if( all_npcs.begin(),
        all_npcs.end(), []( const shared_ptr_fast<npc> &ptr ) {
            return ptr.get()->is_player_ally() && !ptr.get()->hallucination && !ptr.get()->is_dead();
        } );

        return count >= static_cast<size_t>( dov.evaluate( d ) );
    };
}

void conditional_t::set_u_has_cash( const JsonObject &jo, const std::string &member )
{
    dbl_or_var dov = get_dbl_or_var( jo, member );
    condition = [dov]( dialogue & d ) {
        return d.actor( false )->cash() >= dov.evaluate( d );
    };
}

void conditional_t::set_u_are_owed( const JsonObject &jo, const std::string &member )
{
    dbl_or_var dov = get_dbl_or_var( jo, member );
    condition = [dov]( dialogue & d ) {
        return d.actor( true )->debt() >= dov.evaluate( d );
    };
}

void conditional_t::set_npc_aim_rule( const JsonObject &jo, const std::string &member,
                                      bool is_npc )
{
    str_or_var setting = get_str_or_var( jo.get_member( member ), member, true );
    condition = [setting, is_npc]( dialogue const & d ) {
        return d.actor( is_npc )->has_ai_rule( "aim_rule", setting.evaluate( d ) );
    };
}

void conditional_t::set_npc_engagement_rule( const JsonObject &jo, const std::string &member,
        bool is_npc )
{
    str_or_var setting = get_str_or_var( jo.get_member( member ), member, true );
    condition = [setting, is_npc]( dialogue const & d ) {
        return d.actor( is_npc )->has_ai_rule( "engagement_rule", setting.evaluate( d ) );
    };
}

void conditional_t::set_npc_cbm_reserve_rule( const JsonObject &jo, const std::string &member,
        bool is_npc )
{
    str_or_var setting = get_str_or_var( jo.get_member( member ), member, true );
    condition = [setting, is_npc]( dialogue const & d ) {
        return d.actor( is_npc )->has_ai_rule( "cbm_reserve_rule", setting.evaluate( d ) );
    };
}

void conditional_t::set_npc_cbm_recharge_rule( const JsonObject &jo, const std::string &member,
        bool is_npc )
{
    str_or_var setting = get_str_or_var( jo.get_member( member ), member, true );
    condition = [setting, is_npc]( dialogue const & d ) {
        return d.actor( is_npc )->has_ai_rule( "cbm_recharge_rule", setting.evaluate( d ) );
    };
}

void conditional_t::set_npc_rule( const JsonObject &jo, const std::string &member, bool is_npc )
{
    str_or_var rule = get_str_or_var( jo.get_member( member ), member, true );
    condition = [rule, is_npc]( dialogue const & d ) {
        return d.actor( is_npc )->has_ai_rule( "ally_rule", rule.evaluate( d ) );
    };
}

void conditional_t::set_npc_override( const JsonObject &jo, const std::string &member,
                                      bool is_npc )
{
    str_or_var rule = get_str_or_var( jo.get_member( member ), member, true );
    condition = [rule, is_npc]( dialogue const & d ) {
        return d.actor( is_npc )->has_ai_rule( "ally_override", rule.evaluate( d ) );
    };
}

void conditional_t::set_days_since( const JsonObject &jo, const std::string &member )
{
    dbl_or_var dov = get_dbl_or_var( jo, member );
    condition = [dov]( dialogue & d ) {
        return calendar::turn >= calendar::start_of_cataclysm + 1_days * dov.evaluate( d );
    };
}

void conditional_t::set_is_season( const JsonObject &jo, const std::string &member )
{
    str_or_var season_name = get_str_or_var( jo.get_member( member ), member, true );
    condition = [season_name]( dialogue const & d ) {
        const season_type season = season_of_year( calendar::turn );
        return ( season == SPRING && season_name.evaluate( d ) == "spring" ) ||
               ( season == SUMMER && season_name.evaluate( d ) == "summer" ) ||
               ( season == AUTUMN && season_name.evaluate( d ) == "autumn" ) ||
               ( season == WINTER && season_name.evaluate( d ) == "winter" );
    };
}

void conditional_t::set_mission_goal( const JsonObject &jo, const std::string &member,
                                      bool is_npc )
{
    str_or_var mission_goal_str = get_str_or_var( jo.get_member( member ), member, true );
    condition = [mission_goal_str, is_npc]( dialogue const & d ) {
        mission *miss = d.actor( is_npc )->selected_mission();
        if( !miss ) {
            return false;
        }
        const mission_goal mgoal = io::string_to_enum<mission_goal>( mission_goal_str.evaluate( d ) );
        return miss->get_type().goal == mgoal;
    };
}

void conditional_t::set_is_gender( bool is_male, bool is_npc )
{
    condition = [is_male, is_npc]( dialogue const & d ) {
        return d.actor( is_npc )->is_male() == is_male;
    };
}

void conditional_t::set_no_assigned_mission()
{
    condition = []( dialogue const & d ) {
        return d.missions_assigned.empty();
    };
}

void conditional_t::set_has_assigned_mission()
{
    condition = []( dialogue const & d ) {
        return d.missions_assigned.size() == 1;
    };
}

void conditional_t::set_has_many_assigned_missions()
{
    condition = []( dialogue const & d ) {
        return d.missions_assigned.size() >= 2;
    };
}

void conditional_t::set_no_available_mission( bool is_npc )
{
    condition = [is_npc]( dialogue const & d ) {
        return d.actor( is_npc )->available_missions().empty();
    };
}

void conditional_t::set_has_available_mission( bool is_npc )
{
    condition = [is_npc]( dialogue const & d ) {
        return d.actor( is_npc )->available_missions().size() == 1;
    };
}

void conditional_t::set_has_many_available_missions( bool is_npc )
{
    condition = [is_npc]( dialogue const & d ) {
        return d.actor( is_npc )->available_missions().size() >= 2;
    };
}

void conditional_t::set_mission_complete( bool is_npc )
{
    condition = [is_npc]( dialogue const & d ) {
        mission *miss = d.actor( is_npc )->selected_mission();
        return miss && miss->is_complete( d.actor( is_npc )->getID() );
    };
}

void conditional_t::set_mission_incomplete( bool is_npc )
{
    condition = [is_npc]( dialogue const & d ) {
        mission *miss = d.actor( is_npc )->selected_mission();
        return miss && !miss->is_complete( d.actor( is_npc )->getID() );
    };
}

void conditional_t::set_mission_failed( bool is_npc )
{
    condition = [is_npc]( dialogue const & d ) {
        mission *miss = d.actor( is_npc )->selected_mission();
        return miss && miss->has_failed();
    };
}

void conditional_t::set_npc_available( bool is_npc )
{
    condition = [is_npc]( dialogue const & d ) {
        return !d.actor( is_npc )->has_effect( effect_currently_busy, bodypart_str_id::NULL_ID() );
    };
}

void conditional_t::set_npc_following( bool is_npc )
{
    condition = [is_npc]( dialogue const & d ) {
        return d.actor( is_npc )->is_following();
    };
}

void conditional_t::set_npc_friend( bool is_npc )
{
    condition = [is_npc]( dialogue const & d ) {
        return d.actor( is_npc )->is_friendly( get_player_character() );
    };
}

void conditional_t::set_npc_hostile( bool is_npc )
{
    condition = [is_npc]( dialogue const & d ) {
        return d.actor( is_npc )->is_enemy();
    };
}

void conditional_t::set_npc_train_skills( bool is_npc )
{
    condition = [is_npc]( dialogue const & d ) {
        return !d.actor( is_npc )->skills_offered_to( *d.actor( !is_npc ) ).empty();
    };
}

void conditional_t::set_npc_train_styles( bool is_npc )
{
    condition = [is_npc]( dialogue const & d ) {
        return !d.actor( is_npc )->styles_offered_to( *d.actor( !is_npc ) ).empty();
    };
}

void conditional_t::set_npc_train_spells( bool is_npc )
{
    condition = [is_npc]( dialogue const & d ) {
        return !d.actor( is_npc )->spells_offered_to( *d.actor( !is_npc ) ).empty();
    };
}

void conditional_t::set_at_safe_space( bool is_npc )
{
    condition = [is_npc]( dialogue const & d ) {
        return overmap_buffer.is_safe( d.actor( is_npc )->global_omt_location() ) &&
               d.actor( is_npc )->is_safe();
    };
}

void conditional_t::set_can_stow_weapon( bool is_npc )
{
    condition = [is_npc]( dialogue const & d ) {
        const talker *actor = d.actor( is_npc );
        return !actor->unarmed_attack() && actor->can_stash_weapon();
    };
}

void conditional_t::set_can_drop_weapon( bool is_npc )
{
    condition = [is_npc]( dialogue const & d ) {
        const talker *actor = d.actor( is_npc );
        return !actor->unarmed_attack() && !actor->wielded_with_flag( flag_NO_UNWIELD );
    };
}

void conditional_t::set_has_weapon( bool is_npc )
{
    condition = [is_npc]( dialogue const & d ) {
        return !d.actor( is_npc )->unarmed_attack();
    };
}

void conditional_t::set_is_driving( bool is_npc )
{
    condition = [is_npc]( dialogue const & d ) {
        const talker *actor = d.actor( is_npc );
        if( const optional_vpart_position vp = get_map().veh_at( actor->pos() ) ) {
            return vp->vehicle().is_moving() && actor->is_in_control_of( vp->vehicle() );
        }
        return false;
    };
}

void conditional_t::set_has_stolen_item( bool /*is_npc*/ )
{
    condition = []( dialogue const & d ) {
        return d.actor( false )->has_stolen_item( *d.actor( true ) );
    };
}

void conditional_t::set_is_day()
{
    condition = []( dialogue const & ) {
        return !is_night( calendar::turn );
    };
}

void conditional_t::set_is_outside( bool is_npc )
{
    condition = [is_npc]( dialogue const & d ) {
        return is_creature_outside( *d.actor( is_npc )->get_creature() );
    };
}

void conditional_t::set_is_underwater( bool is_npc )
{
    condition = [is_npc]( dialogue const & d ) {
        return get_map().is_divable( d.actor( is_npc )->pos() );
    };
}

void conditional_t::set_one_in_chance( const JsonObject &jo, const std::string &member )
{
    dbl_or_var dov = get_dbl_or_var( jo, member );
    condition = [dov]( dialogue & d ) {
        return one_in( dov.evaluate( d ) );
    };
}

void conditional_t::set_query( const JsonObject &jo, const std::string &member, bool is_npc )
{
    str_or_var message = get_str_or_var( jo.get_member( member ), member, true );
    bool default_val = jo.get_bool( "default" );
    condition = [message, default_val, is_npc]( dialogue const & d ) {
        const talker *actor = d.actor( is_npc );
        if( actor->get_character() && actor->get_character()->is_avatar() ) {
            std::string translated_message = _( message.evaluate( d ) );
            return query_yn( translated_message );
        } else {
            return default_val;
        }
    };
}

void conditional_t::set_x_in_y_chance( const JsonObject &jo, const std::string_view member )
{
    const JsonObject &var_obj = jo.get_object( member );
    dbl_or_var dovx = get_dbl_or_var( var_obj, "x" );
    dbl_or_var dovy = get_dbl_or_var( var_obj, "y" );
    condition = [dovx, dovy]( dialogue & d ) {
        return x_in_y( dovx.evaluate( d ),
                       dovy.evaluate( d ) );
    };
}

void conditional_t::set_is_weather( const JsonObject &jo, const std::string &member )
{
    str_or_var weather = get_str_or_var( jo.get_member( member ), member, true );
    condition = [weather]( dialogue const & d ) {
        return get_weather().weather_id == weather_type_id( weather.evaluate( d ) );
    };
}

void conditional_t::set_mod_is_loaded( const JsonObject &jo, const std::string &member )
{
    str_or_var compared_mod = get_str_or_var( jo.get_member( member ), member, true );
    condition = [compared_mod]( dialogue const & d ) {
        mod_id comp_mod = mod_id( compared_mod.evaluate( d ) );
        for( const mod_id &mod : world_generator->active_world->active_mod_order ) {
            if( comp_mod == mod ) {
                return true;
            }
        }
        return false;
    };
}

void conditional_t::set_has_faction_trust( const JsonObject &jo, const std::string &member )
{
    dbl_or_var dov = get_dbl_or_var( jo, member );
    condition = [dov]( dialogue & d ) {
        return d.actor( true )->get_faction()->trusts_u >= dov.evaluate( d );
    };
}

static std::string get_string_from_input( const JsonArray &objects, int index )
{
    if( objects.has_string( index ) ) {
        std::string type = objects.get_string( index );
        if( type == "u" || type == "npc" ) {
            return type;
        }
    }
    dbl_or_var empty;
    JsonObject object = objects.get_object( index );
    if( object.has_string( "u_val" ) ) {
        return "u_" + get_talk_varname( object, "u_val", false, empty );
    } else if( object.has_string( "npc_val" ) ) {
        return "npc_" + get_talk_varname( object, "npc_val", false, empty );
    } else if( object.has_string( "global_val" ) ) {
        return "global_" + get_talk_varname( object, "global_val", false, empty );
    } else if( object.has_string( "context_val" ) ) {
        return "context_" + get_talk_varname( object, "context_val", false, empty );
    } else if( object.has_string( "faction_val" ) ) {
        return "faction_" + get_talk_varname( object, "faction_val", false, empty );
    } else if( object.has_string( "party_val" ) ) {
        return "party_" + get_talk_varname( object, "party_val", false, empty );
    }
    object.throw_error( "Invalid input type." );
    return "";
}

static tripoint_abs_ms get_tripoint_from_string( const std::string &type, dialogue const &d )
{
    if( type == "u" ) {
        return d.actor( false )->global_pos();
    } else if( type == "npc" ) {
        return d.actor( true )->global_pos();
    } else if( type.find( "u_" ) == 0 ) {
        var_info var = var_info( var_type::u, type.substr( 2, type.size() - 2 ) );
        return get_tripoint_from_var( var, d );
    } else if( type.find( "npc_" ) == 0 ) {
        var_info var = var_info( var_type::npc, type.substr( 4, type.size() - 4 ) );
        return get_tripoint_from_var( var, d );
    } else if( type.find( "global_" ) == 0 ) {
        var_info var = var_info( var_type::global, type.substr( 7, type.size() - 7 ) );
        return get_tripoint_from_var( var, d );
    } else if( type.find( "faction_" ) == 0 ) {
        var_info var = var_info( var_type::faction, type.substr( 7, type.size() - 7 ) );
        return get_tripoint_from_var( var, d );
    } else if( type.find( "party_" ) == 0 ) {
        var_info var = var_info( var_type::party, type.substr( 7, type.size() - 7 ) );
        return get_tripoint_from_var( var, d );
    } else if( type.find( "context_" ) == 0 ) {
        var_info var = var_info( var_type::context, type.substr( 7, type.size() - 7 ) );
        return get_tripoint_from_var( var, d );
    }
    return tripoint_abs_ms();
}

void conditional_t::set_compare_string( const JsonObject &jo, const std::string &member )
{
    str_or_var first;
    str_or_var second;
    JsonArray objects = jo.get_array( member );
    if( objects.size() != 2 ) {
        jo.throw_error( "incorrect number of values.  Expected 2 in " + jo.str() );
        condition = []( dialogue const & ) {
            return false;
        };
        return;
    }

    if( objects.has_object( 0 ) ) {
        first = get_str_or_var( objects.next_value(), member, true );
    } else {
        first.str_val = objects.next_string();
    }
    if( objects.has_object( 1 ) ) {
        second = get_str_or_var( objects.next_value(), member, true );
    } else {
        second.str_val = objects.next_string();
    }

    condition = [first, second]( dialogue const & d ) {
        return first.evaluate( d ) == second.evaluate( d );
    };
}

void conditional_t::set_get_condition( const JsonObject &jo, const std::string &member )
{
    str_or_var conditionalToGet = get_str_or_var( jo.get_member( member ), member, true );
    condition = [conditionalToGet]( dialogue & d ) {
        return d.evaluate_conditional( conditionalToGet.evaluate( d ), d );
    };
}

void conditional_t::set_get_option( const JsonObject &jo, const std::string &member )
{
    str_or_var optionToGet = get_str_or_var( jo.get_member( member ), member, true );
    condition = [optionToGet]( dialogue & d ) {
        return get_option<bool>( optionToGet.evaluate( d ) );
    };
}

void conditional_t::set_compare_num( const JsonObject &jo, const std::string_view member )
{
    JsonArray objects = jo.get_array( member );
    if( objects.size() != 3 ) {
        jo.throw_error( "incorrect number of values.  Expected three in " + jo.str() );
        condition = []( dialogue const & ) {
            return false;
        };
        return;
    }
    std::function<double( dialogue & )> get_first_dbl = objects.has_object( 0 ) ? get_get_dbl(
                objects.get_object( 0 ) ) : get_get_dbl( objects.get_string( 0 ), jo );
    std::function<double( dialogue & )> get_second_dbl = objects.has_object( 2 ) ? get_get_dbl(
                objects.get_object( 2 ) ) : get_get_dbl( objects.get_string( 2 ), jo );
    const std::string &op = objects.get_string( 1 );

    if( op == "==" || op == "=" ) {
        condition = [get_first_dbl, get_second_dbl]( dialogue & d ) {
            return get_first_dbl( d ) == get_second_dbl( d );
        };
    } else if( op == "!=" ) {
        condition = [get_first_dbl, get_second_dbl]( dialogue & d ) {
            return get_first_dbl( d ) != get_second_dbl( d );
        };
    } else if( op == "<=" ) {
        condition = [get_first_dbl, get_second_dbl]( dialogue & d ) {
            return get_first_dbl( d ) <= get_second_dbl( d );
        };
    } else if( op == ">=" ) {
        condition = [get_first_dbl, get_second_dbl]( dialogue & d ) {
            return get_first_dbl( d ) >= get_second_dbl( d );
        };
    } else if( op == "<" ) {
        condition = [get_first_dbl, get_second_dbl]( dialogue & d ) {
            return get_first_dbl( d ) < get_second_dbl( d );
        };
    } else if( op == ">" ) {
        condition = [get_first_dbl, get_second_dbl]( dialogue & d ) {
            return get_first_dbl( d ) > get_second_dbl( d );
        };
    } else {
        jo.throw_error( "unexpected operator " + jo.get_string( "op" ) + " in " + jo.str() );
        condition = []( dialogue const & ) {
            return false;
        };
    }
}

void conditional_t::set_math( const JsonObject &jo, const std::string_view member )
{
    eoc_math math;
    math.from_json( jo, member, eoc_math::type_t::compare );
    condition = [math = std::move( math )]( dialogue & d ) {
        return math.act( d );
    };
}

std::function<std::string( const dialogue & )> conditional_t::get_get_string( const JsonObject &jo )
{
    if( jo.get_string( "mutator" ) == "mon_faction" ) {
        str_or_var mtypeid = get_str_or_var( jo.get_member( "mtype_id" ), "mtype_id" );
        return [mtypeid]( const dialogue & d ) {
            return ( static_cast<mtype_id>( mtypeid.evaluate( d ) ) )->default_faction.str();
        };
    } else if( jo.get_string( "mutator" ) == "game_option" ) {
        str_or_var option = get_str_or_var( jo.get_member( "option" ), "option" );
        return [option]( const dialogue & d ) {
            return get_option<std::string>( option.evaluate( d ) );
        };
    }

    jo.throw_error( "unrecognized string mutator in " + jo.str() );
    return []( const dialogue & ) {
        return "INVALID";
    };
}

template<class J>
// NOLINTNEXTLINE(readability-function-cognitive-complexity): not my problem!!
std::function<double( dialogue & )> conditional_t::get_get_dbl( J const &jo )
{
    if( jo.has_member( "const" ) ) {
        const double const_value = jo.get_float( "const" );
        return [const_value]( dialogue const & ) {
            return const_value;
        };
    } else if( jo.has_member( "time" ) ) {
        const int value = to_turns<int>( read_from_json_string<time_duration>( jo.get_member( "time" ),
                                         time_duration::units ) );
        return [value]( dialogue const & ) {
            return value;
        };
    } else if( jo.has_member( "power" ) ) {
        units::energy power;
        if constexpr( std::is_same_v<JsonObject, J> ) {
            assign( jo, "power", power, false, 0_kJ );
        }
        const int power_value = units::to_millijoule( power );
        return [power_value]( dialogue const & ) {
            return power_value;
        };
    } else if( jo.has_member( "time_since_cataclysm" ) ) {
        time_duration given_unit = 1_turns;
        if( jo.has_string( "time_since_cataclysm" ) ) {
            std::string given_unit_str = jo.get_string( "time_since_cataclysm" );
            bool found = false;
            for( const auto &pair : time_duration::units ) {
                const std::string &unit = pair.first;
                if( unit == given_unit_str ) {
                    given_unit = pair.second;
                    found = true;
                    break;
                }
            }
            if( !found ) {
                jo.throw_error( "unrecognized time unit in " + jo.str() );
            }
        }
        return [given_unit]( dialogue const & ) {
            return ( to_turn<int>( calendar::turn ) - to_turn<int>( calendar::start_of_cataclysm ) ) /
                   to_turns<int>( given_unit );
        };
    } else if( jo.has_member( "time_until_eoc" ) ) {
        time_duration given_unit = 1_turns;
        effect_on_condition_id eoc_id = effect_on_condition_id( jo.get_string( "time_until_eoc" ) );
        if( jo.has_string( "unit" ) ) {
            std::string given_unit_str = jo.get_string( "unit" );
            bool found = false;
            for( const auto &pair : time_duration::units ) {
                const std::string &unit = pair.first;
                if( unit == given_unit_str ) {
                    given_unit = pair.second;
                    found = true;
                    break;
                }
            }
            if( !found ) {
                jo.throw_error( "unrecognized time unit in " + jo.str() );
            }
        }
        return [eoc_id, given_unit]( dialogue const & ) {
            std::priority_queue<queued_eoc, std::vector<queued_eoc>, eoc_compare> copy_queue =
                g->queued_global_effect_on_conditions;
            time_point turn;
            bool found = false;
            while( !copy_queue.empty() ) {
                if( copy_queue.top().eoc == eoc_id ) {
                    turn = copy_queue.top().time;
                    found = true;
                    break;
                }
                copy_queue.pop();
            }
            if( !found ) {
                return -1;
            } else {
                return to_turns<int>( turn - calendar::turn ) / to_turns<int>( given_unit );
            }
        };
    } else if( jo.has_member( "rand" ) ) {
        int max_value = jo.get_int( "rand" );
        return [max_value]( dialogue const & ) {
            return rng( 0, max_value );
        };
    } else if( jo.has_member( "faction_trust" ) ) {
        str_or_var name = get_str_or_var( jo.get_member( "faction_trust" ), "faction_trust" );
        return [name]( dialogue const & d ) {
            faction *fac = g->faction_manager_ptr->get( faction_id( name.evaluate( d ) ) );
            return fac->trusts_u;
        };
    } else if( jo.has_member( "faction_like" ) ) {
        str_or_var name = get_str_or_var( jo.get_member( "faction_like" ), "faction_like" );
        return [name]( dialogue const & d ) {
            faction *fac = g->faction_manager_ptr->get( faction_id( name.evaluate( d ) ) );
            return fac->likes_u;
        };
    } else if( jo.has_member( "faction_respect" ) ) {
        str_or_var name = get_str_or_var( jo.get_member( "faction_respect" ), "faction_respect" );
        return [name]( dialogue const & d ) {
            faction *fac = g->faction_manager_ptr->get( faction_id( name.evaluate( d ) ) );
            return fac->respects_u;
        };
    } else if( jo.has_member( "u_val" ) || jo.has_member( "npc_val" ) ||
               jo.has_member( "global_val" ) || jo.has_member( "context_val" ) ) {
        const bool is_npc = jo.has_member( "npc_val" );
        const bool is_global = jo.has_member( "global_val" );
        const bool is_context = jo.has_member( "context_val" );
        const std::string checked_value = is_npc ? jo.get_string( "npc_val" ) :
                                          ( is_global ? jo.get_string( "global_val" ) : ( is_context ? jo.get_string( "context_val" ) :
                                                  jo.get_string( "u_val" ) ) );
        if( checked_value == "strength" ) {
            return [is_npc]( dialogue const & d ) {
                return d.actor( is_npc )->str_cur();
            };
        } else if( checked_value == "dexterity" ) {
            return [is_npc]( dialogue const & d ) {
                return d.actor( is_npc )->dex_cur();
            };
        } else if( checked_value == "intelligence" ) {
            return [is_npc]( dialogue const & d ) {
                return d.actor( is_npc )->int_cur();
            };
        } else if( checked_value == "perception" ) {
            return [is_npc]( dialogue const & d ) {
                return d.actor( is_npc )->per_cur();
            };
        } else if( checked_value == "strength_base" ) {
            return [is_npc]( dialogue const & d ) {
                return d.actor( is_npc )->get_str_max();
            };
        } else if( checked_value == "dexterity_base" ) {
            return [is_npc]( dialogue const & d ) {
                return d.actor( is_npc )->get_dex_max();
            };
        } else if( checked_value == "intelligence_base" ) {
            return [is_npc]( dialogue const & d ) {
                return d.actor( is_npc )->get_int_max();
            };
        } else if( checked_value == "perception_base" ) {
            return [is_npc]( dialogue const & d ) {
                return d.actor( is_npc )->get_per_max();
            };
        } else if( checked_value == "strength_bonus" ) {
            return [is_npc]( dialogue const & d ) {
                return d.actor( is_npc )->get_str_bonus();
            };
        } else if( checked_value == "dexterity_bonus" ) {
            return [is_npc]( dialogue const & d ) {
                return d.actor( is_npc )->get_dex_bonus();
            };
        } else if( checked_value == "intelligence_bonus" ) {
            return [is_npc]( dialogue const & d ) {
                return d.actor( is_npc )->get_int_bonus();
            };
        } else if( checked_value == "perception_bonus" ) {
            return [is_npc]( dialogue const & d ) {
                return d.actor( is_npc )->get_per_bonus();
            };
        } else if( checked_value == "hp" ) {
            std::optional<bodypart_id> bp;
            if constexpr( std::is_same_v<JsonObject, J> ) {
                optional( jo, false, "bodypart", bp );
            }
            return [is_npc, bp]( dialogue const & d ) {
                bodypart_id bid = bp.value_or( get_bp_from_str( d.reason ) );
                return d.actor( is_npc )->get_cur_hp( bid );
            };
        } else if( checked_value == "warmth" ) {
            std::optional<bodypart_id> bp;
            if constexpr( std::is_same_v<JsonObject, J> ) {
                optional( jo, false, "bodypart", bp );
            }
            return [is_npc, bp]( dialogue const & d ) {
                bodypart_id bid = bp.value_or( get_bp_from_str( d.reason ) );
                return d.actor( is_npc )->get_cur_part_temp( bid );
            };
        } else if( checked_value == "effect_intensity" ) {
            const std::string &effect_id = jo.get_string( "effect" );
            std::optional<bodypart_id> bp;
            if constexpr( std::is_same_v<JsonObject, J> ) {
                optional( jo, false, "bodypart", bp );
            }
            return [effect_id, bp, is_npc]( dialogue const & d ) {
                bodypart_id bid = bp.value_or( get_bp_from_str( d.reason ) );
                effect target = d.actor( is_npc )->get_effect( efftype_id( effect_id ), bid );
                return target.is_null() ? -1 : target.get_intensity();
            };
        } else if( checked_value == "var" ) {
            var_info info( {}, {} );
            if constexpr( std::is_same_v<JsonObject, J> ) {
                info = read_var_info( jo );
            }
            return [info]( dialogue const & d ) {
                std::string var = read_var_value( info, d );
                if( !var.empty() ) {
                    // NOLINTNEXTLINE(cert-err34-c)
                    return std::atof( var.c_str() );
                } else if( !info.default_val.empty() ) {
                    // NOLINTNEXTLINE(cert-err34-c)
                    return std::atof( info.default_val.c_str() );
                }
                return 0.0;
            };
        } else if( checked_value == "time_since_var" ) {
            dbl_or_var empty;
            std::string var_name;
            if constexpr( std::is_same_v<JsonObject, J> ) {
                var_name = get_talk_varname( jo, "var_name", false, empty );
            }
            return [is_npc, var_name]( dialogue const & d ) {
                int stored_value = 0;
                const std::string &var = d.actor( is_npc )->get_value( var_name );
                if( !var.empty() ) {
                    stored_value = std::stof( var );
                }
                return to_turn<int>( calendar::turn ) - stored_value;
            };
        } else if( checked_value == "allies" ) {
            if( is_npc ) {
                jo.throw_error( "allies count not supported for NPCs.  In " + jo.str() );
            } else {
                return []( dialogue const & ) {
                    return static_cast<int>( g->allies().size() );
                };
            }
        } else if( checked_value == "cash" ) {
            if( is_npc ) {
                jo.throw_error( "cash count not supported for NPCs.  In " + jo.str() );
            } else {
                return [is_npc]( dialogue const & d ) {
                    return d.actor( is_npc )->cash();
                };
            }
        } else if( checked_value == "owed" ) {
            if( is_npc ) {
                jo.throw_error( "owed amount not supported for NPCs.  In " + jo.str() );
            } else {
                return []( dialogue const & d ) {
                    return d.actor( true )->debt();
                };
            }
        } else if( checked_value == "sold" ) {
            if( is_npc ) {
                jo.throw_error( "owed amount not supported for NPCs.  In " + jo.str() );
            } else {
                return []( dialogue const & d ) {
                    return d.actor( true )->sold();
                };
            }
        } else if( checked_value == "pos_x" ) {
            return [is_npc]( dialogue const & d ) {
                return d.actor( is_npc )->posx();
            };
        } else if( checked_value == "pos_y" ) {
            return [is_npc]( dialogue const & d ) {
                return d.actor( is_npc )->posy();
            };
        } else if( checked_value == "pos_z" ) {
            return [is_npc]( dialogue const & d ) {
                return d.actor( is_npc )->posz();
            };
        } else if( checked_value == "power" ) {
            return [is_npc]( dialogue const & d ) {
                // Energy in milijoule
                return static_cast<int>( d.actor( is_npc )->power_cur().value() );
            };
        } else if( checked_value == "power_max" ) {
            return [is_npc]( dialogue const & d ) {
                // Energy in milijoule
                return static_cast<int>( d.actor( is_npc )->power_max().value() );
            };
        } else if( checked_value == "power_percentage" ) {
            return [is_npc]( dialogue const & d ) {
                // Energy in milijoule
                int power_max = d.actor( is_npc )->power_max().value();
                if( power_max == 0 ) {
                    return 0; //Default value if character does not have power, avoids division with 0.
                } else {
                    return static_cast<int>( d.actor( is_npc )->power_cur().value() * 100 ) / power_max;
                }
            };
        } else if( checked_value == "morale" ) {
            return [is_npc]( dialogue const & d ) {
                return d.actor( is_npc )->morale_cur();
            };
        } else if( checked_value == "focus" ) {
            return [is_npc]( dialogue const & d ) {
                return d.actor( is_npc )->focus_cur();
            };
        } else if( checked_value == "mana" ) {
            return [is_npc]( dialogue const & d ) {
                return d.actor( is_npc )->mana_cur();
            };
        } else if( checked_value == "mana_max" ) {
            return [is_npc]( dialogue const & d ) {
                return d.actor( is_npc )->mana_max();
            };
        } else if( checked_value == "mana_percentage" ) {
            return [is_npc]( dialogue const & d ) {
                int mana_max = d.actor( is_npc )->mana_max();
                if( mana_max == 0 ) {
                    return 0; //Default value if character does not have mana, avoids division with 0.
                } else {
                    return ( d.actor( is_npc )->mana_cur() * 100 ) / mana_max;
                }
            };
        } else if( checked_value == "hunger" ) {
            return [is_npc]( dialogue const & d ) {
                return d.actor( is_npc )->get_hunger();
            };
        } else if( checked_value == "thirst" ) {
            return [is_npc]( dialogue const & d ) {
                return d.actor( is_npc )->get_thirst();
            };
        } else if( checked_value == "instant_thirst" ) {
            return [is_npc]( dialogue const & d ) {
                return d.actor( is_npc )->get_instant_thirst();
            };
        } else if( checked_value == "stored_kcal" ) {
            return [is_npc]( dialogue const & d ) {
                return d.actor( is_npc )->get_stored_kcal();
            };
        } else if( checked_value == "stored_kcal_percentage" ) {
            // 100% is 5 BMI's worth of kcal, which is considered healthy (this varies with height).
            return [is_npc]( dialogue const & d ) {
                int divisor = d.actor( is_npc )->get_healthy_kcal() / 100;
                //if no data default to default height of 175cm
                if( divisor == 0 ) {
                    divisor = 118169 / 100;
                }
                return d.actor( is_npc )->get_stored_kcal() / divisor;
            };
        } else if( checked_value == "item_count" ) {
            const itype_id item_id( jo.get_string( "item" ) );
            return [is_npc, item_id]( dialogue const & d ) {
                return d.actor( is_npc )->get_amount( item_id );
            };
        } else if( checked_value == "charge_count" ) {
            const itype_id item_id( jo.get_string( "item" ) );
            return [is_npc, item_id]( dialogue const & d ) {
                return d.actor( is_npc )->charges_of( item_id );
            };
        } else if( checked_value == "exp" ) {
            return [is_npc]( dialogue const & d ) {
                return d.actor( is_npc )->get_kill_xp();
            };
        } else if( checked_value == "addiction_intensity" ) {
            const addiction_id add_id( jo.get_string( "addiction" ) );
            if( jo.has_object( "mod" ) ) {
                // final_value = (val / (val - step * intensity)) - 1
                JsonObject jobj = jo.get_object( "mod" );
                const int val = jobj.get_int( "val", 0 );
                const int step = jobj.get_int( "step", 0 );
                return [is_npc, add_id, val, step]( dialogue const & d ) {
                    int intens = d.actor( is_npc )->get_addiction_intensity( add_id );
                    int denom = val - step * intens;
                    return denom == 0 ? 0 : ( val / std::max( 1, denom ) - 1 );
                };
            }
            const int mod = jo.get_int( "mod", 1 );
            return [is_npc, add_id, mod]( dialogue const & d ) {
                return d.actor( is_npc )->get_addiction_intensity( add_id ) * mod;
            };
        } else if( checked_value == "addiction_turns" ) {
            const addiction_id add_id( jo.get_string( "addiction" ) );
            return [is_npc, add_id]( dialogue const & d ) {
                return d.actor( is_npc )->get_addiction_turns( add_id );
            };
        } else if( checked_value == "stim" ) {
            return [is_npc]( dialogue const & d ) {
                return d.actor( is_npc )->get_stim();
            };
        } else if( checked_value == "pkill" ) {
            return [is_npc]( dialogue const & d ) {
                return d.actor( is_npc )->get_pkill();
            };
        } else if( checked_value == "rad" ) {
            return [is_npc]( dialogue const & d ) {
                return d.actor( is_npc )->get_rad();
            };
        } else if( checked_value == "item_rad" ) {
            if constexpr( std::is_same_v<JsonObject, J> ) {
                const std::string flag = jo.get_string( "flag" );
                const aggregate_type agg = jo.template get_enum_value<aggregate_type>( "aggregate",
                                           aggregate_type::FIRST );
                return [is_npc, flag, agg]( dialogue const & d ) {
                    return d.actor( is_npc )->item_rads( flag_id( flag ), agg );
                };
            }
        } else if( checked_value == "focus" ) {
            return [is_npc]( dialogue const & d ) {
                return d.actor( is_npc )->focus_cur();
            };
        } else if( checked_value == "activity_level" ) {
            return [is_npc]( dialogue const & d ) {
                return d.actor( is_npc )->get_activity_level();
            };
        } else if( checked_value == "fatigue" ) {
            return [is_npc]( dialogue const & d ) {
                return d.actor( is_npc )->get_fatigue();
            };
        } else if( checked_value == "stamina" ) {
            return [is_npc]( dialogue const & d ) {
                return d.actor( is_npc )->get_stamina();
            };
        } else if( checked_value == "sleep_deprivation" ) {
            return [is_npc]( dialogue const & d ) {
                return d.actor( is_npc )->get_sleep_deprivation();
            };
        } else if( checked_value == "anger" ) {
            return [is_npc]( dialogue const & d ) {
                return d.actor( is_npc )->get_anger();
            };
        } else if( checked_value == "friendly" ) {
            return [is_npc]( dialogue const & d ) {
                return d.actor( is_npc )->get_friendly();
            };
        } else if( checked_value == "vitamin" ) {
            std::string vitamin_name = jo.get_string( "name" );
            return [is_npc, vitamin_name]( dialogue const & d ) {
                Character *you = d.actor( is_npc )->get_character();
                if( you ) {
                    return you->vitamin_get( vitamin_id( vitamin_name ) );
                } else {
                    return 0;
                }
            };
        } else if( checked_value == "age" ) {
            return [is_npc]( dialogue const & d ) {
                return d.actor( is_npc )->get_age();
            };
        } else if( checked_value == "height" ) {
            return [is_npc]( dialogue const & d ) {
                return d.actor( is_npc )->get_height();
            };
        } else if( checked_value == "bmi_permil" ) {
            return [is_npc]( dialogue const & d ) {
                return d.actor( is_npc )->get_bmi_permil();
            };
        } else if( checked_value == "size" ) {
            return [is_npc]( dialogue const & d ) {
                return d.actor( is_npc )->get_size();
            };
        } else if( checked_value == "grab_strength" ) {
            return [is_npc]( dialogue const & d ) {
                return d.actor( is_npc )->get_grab_strength();
            };
        } else if( checked_value == "fine_detail_vision_mod" ) {
            return [is_npc]( dialogue const & d ) {
                return d.actor( is_npc )->get_fine_detail_vision_mod();
            };
        } else if( checked_value == "health" ) {
            return [is_npc]( dialogue const & d ) {
                return d.actor( is_npc )->get_health();
            };
        } else if( checked_value == "body_temp" ) {
            return [is_npc]( dialogue const & d ) {
                return d.actor( is_npc )->get_body_temp();
            };
        } else if( checked_value == "body_temp_delta" ) {
            return [is_npc]( dialogue const & d ) {
                return d.actor( is_npc )->get_body_temp_delta();
            };
        } else if( checked_value == "npc_trust" ) {
            return [is_npc]( dialogue const & d ) {
                return d.actor( is_npc )->get_npc_trust();
            };
        } else if( checked_value == "npc_fear" ) {
            return [is_npc]( dialogue const & d ) {
                return d.actor( is_npc )->get_npc_fear();
            };
        } else if( checked_value == "npc_value" ) {
            return [is_npc]( dialogue const & d ) {
                return d.actor( is_npc )->get_npc_value();
            };
        } else if( checked_value == "npc_anger" ) {
            return [is_npc]( dialogue const & d ) {
                return d.actor( is_npc )->get_npc_anger();
            };
        } else if( checked_value == "spell_level" ) {
            if( jo.has_member( "school" ) ) {
                const std::string school_name = jo.get_string( "school" );
                const trait_id spell_school( school_name );
                return [is_npc, spell_school]( dialogue & d ) {
                    return d.actor( is_npc )->get_spell_level( spell_school );
                };
            } else if( jo.has_member( "spell" ) ) {
                const std::string spell_name = jo.get_string( "spell" );
                const spell_id this_spell_id( spell_name );
                return [is_npc, this_spell_id]( dialogue & d ) {
                    return d.actor( is_npc )->get_spell_level( this_spell_id );
                };
            } else {
                return [is_npc]( dialogue & d ) {
                    return d.actor( is_npc )->get_highest_spell_level();
                };
            }
        } else if( checked_value == "spell_level_adjustment" ) {
            if( jo.has_member( "school" ) ) {
                const std::string school_name = jo.get_string( "school" );
                const trait_id spell_school( school_name );
                return [is_npc, spell_school]( dialogue & d ) {
                    std::map<trait_id, double>::iterator it =
                        d.actor( is_npc )->get_character()->magic->caster_level_adjustment_by_school.find( spell_school );
                    if( it != d.actor( is_npc )->get_character()->magic->caster_level_adjustment_by_school.end() ) {
                        return it->second;
                    } else {
                        return 0.0;
                    }
                };
            } else if( jo.has_member( "spell" ) ) {
                const std::string spell_name = jo.get_string( "spell" );
                const spell_id this_spell_id( spell_name );
                return [is_npc, this_spell_id]( dialogue & d ) {
                    std::map<spell_id, double>::iterator it =
                        d.actor( is_npc )->get_character()->magic->caster_level_adjustment_by_spell.find( this_spell_id );
                    if( it != d.actor( is_npc )->get_character()->magic->caster_level_adjustment_by_spell.end() ) {
                        return it->second;
                    } else {
                        return 0.0;
                    }
                };
            } else {
                return [is_npc]( dialogue & d ) {
                    return d.actor( is_npc )->get_character()->magic->caster_level_adjustment;
                };
            }
        } else if( checked_value == "spell_exp" ) {
            const std::string spell_name = jo.get_string( "spell" );
            const spell_id this_spell_id( spell_name );
            return [is_npc, this_spell_id]( dialogue & d ) {
                return d.actor( is_npc )->get_spell_exp( this_spell_id );
            };
        } else if( checked_value == "proficiency" ) {
            const std::string proficiency_name = jo.get_string( "proficiency_id" );
            const proficiency_id the_proficiency_id( proficiency_name );
            if( jo.has_int( "format" ) ) {
                const int format = jo.get_int( "format" );
                return [is_npc, format, the_proficiency_id]( dialogue & d ) {
                    return static_cast<int>( ( d.actor( is_npc )->proficiency_practiced_time(
                                                   the_proficiency_id ) * format ) /
                                             the_proficiency_id->time_to_learn() );
                };
            } else if( jo.has_member( "format" ) ) {
                const std::string format = jo.get_string( "format" );
                if( format == "time_spent" ) {
                    return [is_npc, the_proficiency_id]( dialogue & d ) {
                        return to_turns<int>( d.actor( is_npc )->proficiency_practiced_time( the_proficiency_id ) );
                    };
                } else if( format == "percent" ) {
                    return [is_npc, the_proficiency_id]( dialogue & d ) {
                        return static_cast<int>( ( d.actor( is_npc )->proficiency_practiced_time(
                                                       the_proficiency_id ) * 100 ) /
                                                 the_proficiency_id->time_to_learn() );
                    };
                } else if( format == "permille" ) {
                    return [is_npc, the_proficiency_id]( dialogue & d ) {
                        return static_cast<int>( ( d.actor( is_npc )->proficiency_practiced_time(
                                                       the_proficiency_id ) * 1000 ) /
                                                 the_proficiency_id->time_to_learn() );
                    };
                } else if( format == "total_time_required" ) {
                    return [the_proficiency_id]( dialogue & d ) {
                        static_cast<void>( d );
                        return to_turns<int>( the_proficiency_id->time_to_learn() );
                    };
                } else if( format == "time_left" ) {
                    return [is_npc, the_proficiency_id]( dialogue & d ) {
                        return to_turns<int>( the_proficiency_id->time_to_learn() - d.actor(
                                                  is_npc )->proficiency_practiced_time( the_proficiency_id ) );
                    };
                } else {
                    jo.throw_error( "unrecognized format in " + jo.str() );
                }
            }
        }
    } else if( jo.has_member( "moon" ) ) {
        return []( dialogue const & ) {
            return static_cast<int>( get_moon_phase( calendar::turn ) );
        };
    } else if( jo.has_member( "hour" ) ) {
        return []( dialogue const & ) {
            return to_hours<int>( time_past_midnight( calendar::turn ) );
        };
    } else if( jo.has_array( "distance" ) ) {
        JsonArray objects = jo.get_array( "distance" );
        if( objects.size() != 2 ) {
            objects.throw_error( "distance requires an array with 2 elements." );
        }
        std::string first = get_string_from_input( objects, 0 );
        std::string second = get_string_from_input( objects, 1 );
        return [first, second]( dialogue & d ) {
            tripoint_abs_ms first_point = get_tripoint_from_string( first, d );
            tripoint_abs_ms second_point = get_tripoint_from_string( second, d );
            return rl_dist( first_point, second_point );
        };
    } else if( jo.has_member( "mod_load_order" ) ) {
        const mod_id our_mod_id = mod_id( jo.get_string( "mod_load_order" ) );
        return [our_mod_id]( dialogue const & ) {
            int count = 0;
            for( const mod_id &mod : world_generator->active_world->active_mod_order ) {
                if( our_mod_id == mod ) {
                    return count;
                }
                count++;
            }
            return -1;
        };
    } else if( jo.has_array( "arithmetic" ) ) {
        talk_effect_fun_t arith;
        if constexpr( std::is_same_v<JsonObject, J> ) {
            arith.set_arithmetic( jo, "arithmetic", true );
        }
        return [arith]( dialogue & d ) {
            arith( d );
            var_info info = var_info( var_type::global, "temp_var" );
            std::string val = read_var_value( info, d );
            if( !val.empty() ) {
                return std::stof( val );
            } else {
                debugmsg( "No valid value." );
                return 0.0f;
            }
        };
    } else if( jo.has_array( "math" ) ) {
        // no recursive math through shim
        if constexpr( std::is_same_v<JsonObject, J> ) {
            eoc_math math;
            math.from_json( jo, "math", eoc_math::type_t::ret );
            return [math = std::move( math )]( dialogue & d ) {
                return math.act( d );
            };
        }
    }
    jo.throw_error( "unrecognized number source in " + jo.str() );
    return []( dialogue const & ) {
        return 0.0;
    };
}

std::function<double( dialogue & )> conditional_t::get_get_dbl( const std::string &value,
        const JsonObject &jo )
{
    if( value == "moon" ) {
        return []( dialogue const & ) {
            return static_cast<int>( get_moon_phase( calendar::turn ) );
        };
    } else if( value == "hour" ) {
        return []( dialogue const & ) {
            return to_hours<int>( time_past_midnight( calendar::turn ) );
        };
    }
    jo.throw_error( "unrecognized number source in " + value );
    return []( dialogue const & ) {
        return 0.0;
    };
}

static double handle_min_max( dialogue &d, double input, std::optional<dbl_or_var_part> min,
                              std::optional<dbl_or_var_part> max )
{
    if( min.has_value() ) {
        double min_val = min.value().evaluate( d );
        input = std::max( min_val, input );
    }
    if( max.has_value() ) {
        double max_val = max.value().evaluate( d );
        input = std::min( max_val, input );
    }
    return input;
}

template <class J>
std::function<void( dialogue &, double )>
// NOLINTNEXTLINE(readability-function-cognitive-complexity): not my problem!!
conditional_t::get_set_dbl( const J &jo, const std::optional<dbl_or_var_part> &min,
                            const std::optional<dbl_or_var_part> &max, bool temp_var )
{
    if( temp_var ) {
        jo.allow_omitted_members();
        return [min, max]( dialogue & d, double input ) {
            write_var_value( var_type::global, "temp_var", d.actor( false ), &d,
                             handle_min_max( d, input, min, max ) );
        };
    } else if( jo.has_member( "const" ) ) {
        jo.throw_error( "attempted to alter a constant value in " + jo.str() );
    } else if( jo.has_member( "time" ) ) {
        jo.throw_error( "can not alter a time constant.  Did you mean time_since_cataclysm or time_since_var?  In "
                        + jo.str() );
    } else if( jo.has_member( "time_since_cataclysm" ) ) {
        time_duration given_unit = 1_turns;
        if( jo.has_string( "time_since_cataclysm" ) ) {
            std::string given_unit_str = jo.get_string( "time_since_cataclysm" );
            bool found = false;
            for( const auto &pair : time_duration::units ) {
                const std::string &unit = pair.first;
                if( unit == given_unit_str ) {
                    given_unit = pair.second;
                    found = true;
                    break;
                }
            }
            if( !found ) {
                jo.throw_error( "unrecognized time unit in " + jo.str() );
            }
        }
        return [given_unit, min, max]( dialogue & d, double input ) {
            calendar::turn = time_point( handle_min_max( d, input, min,
                                         max ) * to_turns<int>( given_unit ) );
        };
    } else if( jo.has_member( "rand" ) ) {
        jo.throw_error( "can not alter the random number generator, silly!  In " + jo.str() );
    } else if( jo.has_member( "faction_trust" ) ) {
        str_or_var name = get_str_or_var( jo.get_member( "faction_trust" ), "faction_trust" );
        return [name, min, max]( dialogue & d, double input ) {
            faction *fac = g->faction_manager_ptr->get( faction_id( name.evaluate( d ) ) );
            fac->trusts_u = handle_min_max( d, input, min, max );
        };
    } else if( jo.has_member( "faction_like" ) ) {
        str_or_var name = get_str_or_var( jo.get_member( "faction_like" ), "faction_like" );
        return [name, min, max]( dialogue & d, double input ) {
            faction *fac = g->faction_manager_ptr->get( faction_id( name.evaluate( d ) ) );
            fac->likes_u = handle_min_max( d, input, min, max );
        };
    } else if( jo.has_member( "faction_respect" ) ) {
        str_or_var name = get_str_or_var( jo.get_member( "faction_respect" ), "faction_respect" );
        return [name, min, max]( dialogue & d, double input ) {
            faction *fac = g->faction_manager_ptr->get( faction_id( name.evaluate( d ) ) );
            fac->respects_u = handle_min_max( d, input, min, max );
        };
    } else if( jo.has_member( "u_val" ) || jo.has_member( "npc_val" ) ||
               jo.has_member( "global_val" ) || jo.has_member( "faction_val" ) || jo.has_member( "party_val" ) ||
               jo.has_member( "context_val" ) ) {
        var_type type = var_type::u;
        std::string checked_value;
        if( jo.has_member( "u_val" ) ) {
            type = var_type::u;
            checked_value = jo.get_string( "u_val" );
        } else if( jo.has_member( "npc_val" ) ) {
            type = var_type::npc;
            checked_value = jo.get_string( "npc_val" );
        } else if( jo.has_member( "global_val" ) ) {
            type = var_type::global;
            checked_value = jo.get_string( "global_val" );
        } else if( jo.has_member( "context_val" ) ) {
            type = var_type::context;
            checked_value = jo.get_string( "context_val" );
        } else if( jo.has_member( "faction_val" ) ) {
            type = var_type::faction;
            checked_value = jo.get_string( "faction_val" );
        } else if( jo.has_member( "party_val" ) ) {
            type = var_type::party;
            checked_value = jo.get_string( "party_val" );
        } else {
            jo.throw_error( "Invalid variable type." );
        }

        const bool is_npc = type == var_type::npc;
        if( checked_value == "strength_base" ) {
            return [is_npc, min, max]( dialogue & d, double input ) {
                d.actor( is_npc )->set_str_max( handle_min_max( d, input, min, max ) );
            };
        } else if( checked_value == "dexterity_base" ) {
            return [is_npc, min, max]( dialogue & d, double input ) {
                d.actor( is_npc )->set_dex_max( handle_min_max( d, input, min, max ) );
            };
        } else if( checked_value == "intelligence_base" ) {
            return [is_npc, min, max]( dialogue & d, double input ) {
                d.actor( is_npc )->set_int_max( handle_min_max( d, input, min, max ) );
            };
        } else if( checked_value == "perception_base" ) {
            return [is_npc, min, max]( dialogue & d, double input ) {
                d.actor( is_npc )->set_per_max( handle_min_max( d, input, min, max ) );
            };
        } else if( checked_value == "strength_bonus" ) {
            return [is_npc, min, max]( dialogue & d, double input ) {
                d.actor( is_npc )->set_str_max( handle_min_max( d, input, min, max ) );
            };
        } else if( checked_value == "dexterity_bonus" ) {
            return [is_npc, min, max]( dialogue & d, double input ) {
                d.actor( is_npc )->set_dex_max( handle_min_max( d, input, min, max ) );
            };
        } else if( checked_value == "intelligence_bonus" ) {
            return [is_npc, min, max]( dialogue & d, double input ) {
                d.actor( is_npc )->set_int_max( handle_min_max( d, input, min, max ) );
            };
        } else if( checked_value == "perception_bonus" ) {
            return [is_npc, min, max]( dialogue & d, double input ) {
                d.actor( is_npc )->set_per_max( handle_min_max( d, input, min, max ) );
            };
        } else if( checked_value == "var" ) {
            dbl_or_var empty;
            std::string var_name;
            if constexpr( std::is_same_v<JsonObject, J> ) {
                var_name = get_talk_varname( jo, "var_name", false, empty );
            }
            return [is_npc, var_name, type, min, max]( dialogue & d, double input ) {
                write_var_value( type, var_name, d.actor( is_npc ), &d,
                                 handle_min_max( d, input, min, max ) );
            };
        } else if( checked_value == "time_since_var" ) {
            // This is a strange thing to want to adjust. But we allow it nevertheless.
            dbl_or_var empty;
            std::string var_name;
            if constexpr( std::is_same_v<JsonObject, J> ) {
                var_name = get_talk_varname( jo, "var_name", false, empty );
            }
            return [is_npc, var_name, min, max]( dialogue & d, double input ) {
                int storing_value = to_turn<int>( calendar::turn ) - handle_min_max( d, input, min, max );
                d.actor( is_npc )->set_value( var_name, std::to_string( storing_value ) );
            };
        } else if( checked_value == "allies" ) {
            // It would be possible to make this work by removing allies and spawning new ones as needed.
            // But why would you ever want to do it this way?
            jo.throw_error( "altering allies this way is currently not supported.  In " + jo.str() );
        } else if( checked_value == "cash" ) {
            // TODO: See if this can be handeled in a clever way.
            jo.throw_error( "altering cash this way is currently not supported.  In " + jo.str() );
        } else if( checked_value == "owed" ) {
            if( is_npc ) {
                jo.throw_error( "owed amount not supported for NPCs.  In " + jo.str() );
            } else {
                return [min, max]( dialogue & d, double input ) {
                    d.actor( true )->add_debt( handle_min_max( d, input, min, max ) - d.actor( true )->debt() );
                };
            }
        } else if( checked_value == "sold" ) {
            if( is_npc ) {
                jo.throw_error( "sold amount not supported for NPCs.  In " + jo.str() );
            } else {
                return [min, max]( dialogue & d, double input ) {
                    d.actor( true )->add_sold( handle_min_max( d, input, min, max ) - d.actor( true )->sold() );
                };
            }
        } else if( checked_value == "pos_x" ) {
            return [is_npc, min, max]( dialogue & d, double input ) {
                d.actor( is_npc )->set_pos( tripoint( handle_min_max( d, input, min, max ),
                                                      d.actor( is_npc )->posy(),
                                                      d.actor( is_npc )->posz() ) );
            };
        } else if( checked_value == "pos_y" ) {
            return [is_npc, min, max]( dialogue & d, double input ) {
                d.actor( is_npc )->set_pos( tripoint( d.actor( is_npc )->posx(), handle_min_max( d, input, min,
                                                      max ),
                                                      d.actor( is_npc )->posz() ) );
            };
        } else if( checked_value == "pos_z" ) {
            return [is_npc, min, max]( dialogue & d, double input ) {
                d.actor( is_npc )->set_pos( tripoint( d.actor( is_npc )->posx(), d.actor( is_npc )->posy(),
                                                      handle_min_max( d, input, min, max ) ) );
            };
        } else if( checked_value == "power" ) {
            return [is_npc, min, max]( dialogue & d, double input ) {
                // Energy in milijoule
                d.actor( is_npc )->set_power_cur( 1_mJ * handle_min_max( d, input, min, max ) );
            };
        } else if( checked_value == "power_max" ) {
            jo.throw_error( "altering max power this way is currently not supported.  In " + jo.str() );
        } else if( checked_value == "power_percentage" ) {
            return [is_npc, min, max]( dialogue & d, double input ) {
                // Energy in milijoule
                d.actor( is_npc )->set_power_cur( ( d.actor( is_npc )->power_max() * handle_min_max( d, input,
                                                    min,
                                                    max ) ) / 100 );
            };
        } else if( checked_value == "focus" ) {
            return [is_npc, min, max]( dialogue & d, double input ) {
                d.actor( is_npc )->mod_focus( handle_min_max( d, input, min,
                                              max ) - d.actor( is_npc )->focus_cur() );
            };
        } else if( checked_value == "mana" ) {
            return [is_npc, min, max]( dialogue & d, double input ) {
                d.actor( is_npc )->set_mana_cur( handle_min_max( d, input, min, max ) );
            };
        } else if( checked_value == "mana_max" ) {
            jo.throw_error( "altering max mana this way is currently not supported.  In " + jo.str() );
        } else if( checked_value == "mana_percentage" ) {
            return [is_npc, min, max]( dialogue & d, double input ) {
                d.actor( is_npc )->set_mana_cur( ( d.actor( is_npc )->mana_max() * handle_min_max( d, input, min,
                                                   max ) ) / 100 );
            };
        } else if( checked_value == "hunger" ) {
            jo.throw_error( "altering hunger this way is currently not supported.  In " + jo.str() );
        } else if( checked_value == "thirst" ) {
            return [is_npc, min, max]( dialogue & d, double input ) {
                d.actor( is_npc )->set_thirst( handle_min_max( d, input, min, max ) );
            };
        } else if( checked_value == "stored_kcal" ) {
            return [is_npc, min, max]( dialogue & d, double input ) {
                d.actor( is_npc )->set_stored_kcal( handle_min_max( d, input, min, max ) );
            };
        } else if( checked_value == "stored_kcal_percentage" ) {
            // 100% is 55'000 kcal, which is considered healthy.
            return [is_npc, min, max]( dialogue & d, double input ) {
                d.actor( is_npc )->set_stored_kcal( handle_min_max( d, input, min, max ) * 5500 );
            };
        } else if( checked_value == "item_count" ) {
            jo.throw_error( "altering items this way is currently not supported.  In " + jo.str() );
        } else if( checked_value == "exp" ) {
            jo.throw_error( "altering max exp this way is currently not supported.  In " + jo.str() );
        } else if( checked_value == "addiction_turns" ) {
            const addiction_id add_id( jo.get_string( "addiction" ) );
            return [is_npc, min, max, add_id]( dialogue & d, double input ) {
                d.actor( is_npc )->set_addiction_turns( add_id, handle_min_max( d, input, min, max ) );
            };
        } else if( checked_value == "stim" ) {
            return [is_npc, min, max]( dialogue & d, double input ) {
                d.actor( is_npc )->set_stim( handle_min_max( d, input, min, max ) );
            };
        } else if( checked_value == "pkill" ) {
            return [is_npc, min, max]( dialogue & d, double input ) {
                d.actor( is_npc )->set_pkill( handle_min_max( d, input, min, max ) );
            };
        } else if( checked_value == "rad" ) {
            return [is_npc, min, max]( dialogue & d, double input ) {
                d.actor( is_npc )->set_rad( handle_min_max( d, input, min, max ) );
            };
        } else if( checked_value == "fatigue" ) {
            return [is_npc, min, max]( dialogue & d, double input ) {
                d.actor( is_npc )->set_fatigue( handle_min_max( d, input, min, max ) );
            };
        } else if( checked_value == "stamina" ) {
            return [is_npc, min, max]( dialogue & d, double input ) {
                d.actor( is_npc )->set_stamina( handle_min_max( d, input, min, max ) );
            };
        } else if( checked_value == "sleep_deprivation" ) {
            return [is_npc, min, max]( dialogue & d, double input ) {
                d.actor( is_npc )->set_sleep_deprivation( handle_min_max( d, input, min, max ) );
            };
        } else if( checked_value == "anger" ) {
            return [is_npc, min, max]( dialogue & d, double input ) {
                d.actor( is_npc )->set_anger( handle_min_max( d, input, min, max ) );
            };
        } else if( checked_value == "morale" ) {
            return [is_npc, min, max]( dialogue & d, double input ) {
                d.actor( is_npc )->set_morale( handle_min_max( d, input, min, max ) );
            };
        } else if( checked_value == "friendly" ) {
            return [is_npc, min, max]( dialogue & d, double input ) {
                d.actor( is_npc )->set_friendly( handle_min_max( d, input, min, max ) );
            };
        } else if( checked_value == "exp" ) {
            return [is_npc, min, max]( dialogue & d, double input ) {
                d.actor( is_npc )->set_kill_xp( handle_min_max( d, input, min, max ) );
            };
        } else if( checked_value == "vitamin" ) {
            std::string vitamin_name = jo.get_string( "name" );
            return [is_npc, min, max, vitamin_name]( dialogue & d, double input ) {
                Character *you = d.actor( is_npc )->get_character();
                if( you ) {
                    you->vitamin_set( vitamin_id( vitamin_name ), handle_min_max( d, input, min, max ) );
                }
            };
        } else if( checked_value == "age" ) {
            return [is_npc, min, max]( dialogue & d, double input ) {
                d.actor( is_npc )->set_age( handle_min_max( d, input, min, max ) );
            };
        } else if( checked_value == "height" ) {
            return [is_npc, min, max]( dialogue & d, double input ) {
                d.actor( is_npc )->set_height( handle_min_max( d, input, min, max ) );
            };
        } else if( checked_value == "npc_trust" ) {
            return [is_npc, min, max]( dialogue & d, double input ) {
                d.actor( is_npc )->set_npc_trust( handle_min_max( d, input, min, max ) );
            };
        } else if( checked_value == "npc_fear" ) {
            return [is_npc, min, max]( dialogue & d, double input ) {
                d.actor( is_npc )->set_npc_fear( handle_min_max( d, input, min, max ) );
            };
        } else if( checked_value == "npc_value" ) {
            return [is_npc, min, max]( dialogue & d, double input ) {
                d.actor( is_npc )->set_npc_value( handle_min_max( d, input, min, max ) );
            };
        } else if( checked_value == "npc_anger" ) {
            return [is_npc, min, max]( dialogue & d, double input ) {
                d.actor( is_npc )->set_npc_anger( handle_min_max( d, input, min, max ) );
            };
        } else if( checked_value == "spell_level" ) {
            const std::string spell_name = jo.get_string( "spell" );
            const spell_id this_spell_id( spell_name );
            return [is_npc, min, max, this_spell_id]( dialogue & d, double input ) {
                d.actor( is_npc )->set_spell_level( this_spell_id, handle_min_max( d, input, min, max ) );
            };
        } else if( checked_value == "spell_level_adjustment" ) {
            if( jo.has_member( "school" ) ) {
                const std::string school_name = jo.get_string( "school" );
                const trait_id spell_school( school_name );
                return [is_npc, min, max, spell_school]( dialogue & d, double input ) {
                    std::map<trait_id, double>::iterator it =
                        d.actor( is_npc )->get_character()->magic->caster_level_adjustment_by_school.find( spell_school );
                    if( it != d.actor( is_npc )->get_character()->magic->caster_level_adjustment_by_school.end() ) {
                        it->second = handle_min_max( d, input, min, max );
                    } else {
                        d.actor( is_npc )->get_character()->magic->caster_level_adjustment_by_school.insert( { spell_school, handle_min_max( d, input, min, max ) } );
                    }
                };
            } else if( jo.has_member( "spell" ) ) {
                const std::string spell_name = jo.get_string( "spell" );
                const spell_id this_spell_id( spell_name );
                return [is_npc, min, max, this_spell_id]( dialogue & d, double input ) {
                    std::map<spell_id, double>::iterator it =
                        d.actor( is_npc )->get_character()->magic->caster_level_adjustment_by_spell.find( this_spell_id );
                    if( it != d.actor( is_npc )->get_character()->magic->caster_level_adjustment_by_spell.end() ) {
                        it->second = handle_min_max( d, input, min, max );
                    } else {
                        d.actor( is_npc )->get_character()->magic->caster_level_adjustment_by_spell.insert( { this_spell_id, handle_min_max( d, input, min, max ) } );
                    }
                };
            } else {
                return [is_npc, min, max]( dialogue & d, double input ) {
                    d.actor( is_npc )->get_character()->magic->caster_level_adjustment =
                        handle_min_max( d, input, min, max );
                };
            }
        } else if( checked_value == "spell_exp" ) {
            const std::string spell_name = jo.get_string( "spell" );
            const spell_id this_spell_id( spell_name );
            return [is_npc, min, max, this_spell_id]( dialogue & d, double input ) {
                d.actor( is_npc )->set_spell_exp( this_spell_id, handle_min_max( d, input, min, max ) );
            };
        } else if( checked_value == "proficiency" ) {
            const std::string proficiency_name = jo.get_string( "proficiency_id" );
            const proficiency_id the_proficiency_id( proficiency_name );
            if( jo.has_int( "format" ) ) {
                const int format = jo.get_int( "format" );
                return [is_npc, format, the_proficiency_id]( dialogue const & d, double input ) {
                    d.actor( is_npc )->set_proficiency_practiced_time( the_proficiency_id,
                            to_turns<int>( the_proficiency_id->time_to_learn() * input ) / format );
                };
            } else if( jo.has_member( "format" ) ) {
                const std::string format = jo.get_string( "format" );
                if( format == "time_spent" ) {
                    return [is_npc, the_proficiency_id]( dialogue const & d, double input ) {
                        d.actor( is_npc )->set_proficiency_practiced_time( the_proficiency_id, input );
                    };
                } else if( format == "percent" ) {
                    return [is_npc, the_proficiency_id]( dialogue const & d, double input ) {
                        d.actor( is_npc )->set_proficiency_practiced_time( the_proficiency_id,
                                to_turns<int>( the_proficiency_id->time_to_learn()* input ) / 100 );
                    };
                } else if( format == "permille" ) {
                    return [is_npc, the_proficiency_id]( dialogue const & d, double input ) {
                        d.actor( is_npc )->set_proficiency_practiced_time( the_proficiency_id,
                                to_turns<int>( the_proficiency_id->time_to_learn() * input ) / 1000 );
                    };
                } else if( format == "time_left" ) {
                    return [is_npc, the_proficiency_id]( dialogue const & d, double input ) {
                        d.actor( is_npc )->set_proficiency_practiced_time( the_proficiency_id,
                                to_turns<int>( the_proficiency_id->time_to_learn() ) - input );
                    };
                } else {
                    jo.throw_error( "unrecognized format in " + jo.str() );
                }
            }
        }
    }
    jo.throw_error( "error setting double destination in " + jo.str() );
    return []( dialogue const &, double ) {};
}

void talk_effect_fun_t::set_arithmetic( const JsonObject &jo, const std::string_view member,
                                        bool no_result )
{
    JsonArray objects = jo.get_array( member );
    std::optional<dbl_or_var_part> min;
    std::optional<dbl_or_var_part> max;
    if( jo.has_member( "min" ) ) {
        min = get_dbl_or_var_part( jo.get_member( "min" ), "min" );
    } else if( jo.has_member( "min_time" ) ) {
        dbl_or_var_part value;
        time_duration min_time;
        mandatory( jo, false, "min_time", min_time );
        value.dbl_val = to_turns<int>( min_time );
        min = value;
    }
    if( jo.has_member( "max" ) ) {
        max = get_dbl_or_var_part( jo.get_member( "max" ), "max" );
    } else if( jo.has_member( "max_time" ) ) {
        dbl_or_var_part value;
        time_duration max_time;
        mandatory( jo, false, "max_time", max_time );
        value.dbl_val = to_turns<int>( max_time );
        max = value;
    }
    std::string op = "none";
    std::string result = "none";
    std::function<void( dialogue &, double )> set_dbl = conditional_t::get_set_dbl(
                objects.get_object( 0 ), min,
                max, no_result );
    int no_result_mod = no_result ? 2 : 0; //In the case of a no result we have fewer terms.
    // Normal full version
    if( static_cast<int>( objects.size() ) == 5 - no_result_mod ) {
        op = objects.get_string( 3 - no_result_mod );
        if( !no_result ) {
            result = objects.get_string( 1 );
            if( result != "=" ) {
                jo.throw_error( "invalid result " + op + " in " + jo.str() );
                function = []( dialogue const & ) {
                    return false;
                };
            }
        }
        std::function<double( dialogue & )> get_first_dbl = conditional_t::get_get_dbl(
                    objects.get_object( 2 - no_result_mod ) );
        std::function<double( dialogue & )> get_second_dbl = conditional_t::get_get_dbl(
                    objects.get_object( 4 - no_result_mod ) );
        if( op == "*" ) {
            function = [get_first_dbl, get_second_dbl, set_dbl]( dialogue & d ) {
                set_dbl( d, get_first_dbl( d ) * get_second_dbl( d ) );
            };
        } else if( op == "/" ) {
            function = [get_first_dbl, get_second_dbl, set_dbl]( dialogue & d ) {
                set_dbl( d, get_first_dbl( d ) / get_second_dbl( d ) );
            };
        } else if( op == "+" ) {
            function = [get_first_dbl, get_second_dbl, set_dbl]( dialogue & d ) {
                set_dbl( d, get_first_dbl( d ) + get_second_dbl( d ) );
            };
        } else if( op == "-" ) {
            function = [get_first_dbl, get_second_dbl, set_dbl]( dialogue & d ) {
                set_dbl( d, get_first_dbl( d ) - get_second_dbl( d ) );
            };
        } else if( op == "%" ) {
            function = [get_first_dbl, get_second_dbl, set_dbl]( dialogue & d ) {
                set_dbl( d, static_cast<int>( get_first_dbl( d ) ) % static_cast<int>( get_second_dbl( d ) ) );
            };
        } else if( op == "^" ) {
            function = [get_first_dbl, get_second_dbl, set_dbl]( dialogue & d ) {
                set_dbl( d, pow( get_first_dbl( d ), get_second_dbl( d ) ) );
            };
        } else {
            jo.throw_error( "unexpected operator " + op + " in " + jo.str() );
            function = []( dialogue const & ) {
                return false;
            };
        }
        // ~
    } else if( objects.size() == 4 && !no_result ) {
        op = objects.get_string( 3 );
        result = objects.get_string( 1 );
        if( result != "=" ) {
            jo.throw_error( "invalid result " + op + " in " + jo.str() );
            function = []( dialogue const & ) {
                return false;
            };
        }
        std::function<double( dialogue & )> get_first_dbl = conditional_t::get_get_dbl(
                    objects.get_object( 2 ) );
        if( op == "~" ) {
            function = [get_first_dbl, set_dbl]( dialogue & d ) {
                set_dbl( d, ~static_cast<int>( get_first_dbl( d ) ) );
            };
        } else {
            jo.throw_error( "unexpected operator " + op + " in " + jo.str() );
            function = []( dialogue const & ) {
                return false;
            };
        }

        // =, -=, +=, *=, and /=
    } else if( objects.size() == 3 && !no_result ) {
        result = objects.get_string( 1 );
        std::function<double( dialogue & )> get_first_dbl = conditional_t::get_get_dbl(
                    objects.get_object( 0 ) );
        std::function<double( dialogue & )> get_second_dbl = conditional_t::get_get_dbl(
                    objects.get_object( 2 ) );
        if( result == "+=" ) {
            function = [get_first_dbl, get_second_dbl, set_dbl]( dialogue & d ) {
                set_dbl( d, get_first_dbl( d ) + get_second_dbl( d ) );
            };
        } else if( result == "-=" ) {
            function = [get_first_dbl, get_second_dbl, set_dbl]( dialogue & d ) {
                set_dbl( d, get_first_dbl( d ) - get_second_dbl( d ) );
            };
        } else if( result == "*=" ) {
            function = [get_first_dbl, get_second_dbl, set_dbl]( dialogue & d ) {
                set_dbl( d, get_first_dbl( d ) * get_second_dbl( d ) );
            };
        } else if( result == "/=" ) {
            function = [get_first_dbl, get_second_dbl, set_dbl]( dialogue & d ) {
                set_dbl( d, get_first_dbl( d ) / get_second_dbl( d ) );
            };
        } else if( result == "%=" ) {
            function = [get_first_dbl, get_second_dbl, set_dbl]( dialogue & d ) {
                set_dbl( d, static_cast<int>( get_first_dbl( d ) ) % static_cast<int>( get_second_dbl( d ) ) );
            };
        } else if( result == "=" ) {
            function = [get_second_dbl, set_dbl]( dialogue & d ) {
                set_dbl( d, get_second_dbl( d ) );
            };
        } else {
            jo.throw_error( "unexpected result " + result + " in " + jo.str() );
            function = []( dialogue const & ) {
                return false;
            };
        }
        // ++ and --
    } else if( objects.size() == 2 && !no_result ) {
        op = objects.get_string( 1 );
        std::function<double( dialogue & )> get_first_dbl = conditional_t::get_get_dbl(
                    objects.get_object( 0 ) );
        if( op == "++" ) {
            function = [get_first_dbl, set_dbl]( dialogue & d ) {
                set_dbl( d, get_first_dbl( d ) + 1 );
            };
        } else if( op == "--" ) {
            function = [get_first_dbl, set_dbl]( dialogue & d ) {
                set_dbl( d, get_first_dbl( d ) - 1 );
            };
        } else {
            jo.throw_error( "unexpected operator " + op + " in " + jo.str() );
            function = []( dialogue const & ) {
                return false;
            };
        }
    } else if( objects.size() == 1 && no_result ) {
        std::function<double( dialogue & )> get_first_dbl = conditional_t::get_get_dbl(
                    objects.get_object( 0 ) );
        function = [get_first_dbl, set_dbl]( dialogue & d ) {
            set_dbl( d, get_first_dbl( d ) );
        };
    } else {
        jo.throw_error( "Invalid number of args in " + jo.str() );
        function = []( dialogue const & ) {
            return false;
        };
        return;
    }
}

void talk_effect_fun_t::set_math( const JsonObject &jo, const std::string_view member )
{
    eoc_math math;
    math.from_json( jo, member, eoc_math::type_t::assign );
    function = [math = std::move( math )]( dialogue & d ) {
        return math.act( d );
    };
}

void eoc_math::_validate_type( JsonArray const &objects, type_t type_ ) const
{
    if( type_ != type_t::compare && action >= oper::equal ) {
        objects.throw_error( "Comparison operators can only be used in conditional statements" );
    } else if( type_ == type_t::compare && action < oper::equal ) {
        if( action == oper::assign ) {
            objects.throw_error(
                R"(Assignment operator "=" can't be used in a conditional statement.  Did you mean to use "=="? )" );
        } else {
            objects.throw_error( "Only comparison operators can be used in conditional statements" );
        }
    } else if( type_ == type_t::ret && action > oper::ret ) {
        objects.throw_error( "Only return expressions are allowed in this context" );
    } else if( type_ != type_t::ret && action == oper::ret ) {
        objects.throw_error( "Return expression in assignment context has no effect" );
    }
}

void eoc_math::from_json( const JsonObject &jo, std::string_view member, type_t type_ )
{
    JsonArray const objects = jo.get_array( member );
    if( objects.size() > 3 ) {
        jo.throw_error( "Invalid number of args in " + jo.str() );
        return;
    }

    std::string const oper = objects.size() >= 2 ? objects.get_string( 1 ) : std::string{};

    if( objects.size() == 1 ) {
        action = oper::ret;
    } else if( objects.size() == 2 ) {
        if( oper == "++" ) {
            action = oper::increase;
        } else if( oper == "--" ) {
            action = oper::decrease;
        } else {
            jo.throw_error( "Invalid unary operator in " + jo.str() );
            return;
        }
    } else if( objects.size() == 3 ) {
        rhs = defer_math( objects.get_string( 2 ), false );
        if( oper == "=" ) {
            action = oper::assign;
        } else if( oper == "+=" ) {
            action = oper::plus_assign;
        } else if( oper == "-=" ) {
            action = oper::minus_assign;
        } else if( oper == "*=" ) {
            action = oper::mult_assign;
        } else if( oper == "/=" ) {
            action = oper::div_assign;
        } else if( oper == "%=" ) {
            action = oper::mod_assign;
        } else if( oper == "==" ) {
            action = oper::equal;
        } else if( oper == "!=" ) {
            action = oper::not_equal;
        } else if( oper == "<" ) {
            action = oper::less;
        } else if( oper == "<=" ) {
            action = oper::equal_or_less;
        } else if( oper == ">" ) {
            action = oper::greater;
        } else if( oper == ">=" ) {
            action = oper::equal_or_greater;
        } else {
            jo.throw_error( "Invalid binary operator in " + jo.str() );
            return;
        }
    }
    _validate_type( objects, type_ );
    bool const lhs_assign = action >= oper::assign && action <= oper::decrease;
    lhs = defer_math( objects.get_string( 0 ), lhs_assign );
    if( action >= oper::plus_assign && action <= oper::decrease ) {
        mhs = defer_math( objects.get_string( 0 ), false );
    }
}

double eoc_math::act( dialogue &d ) const
{
    switch( action ) {
        case oper::ret:
            return lhs->eval( d );
        case oper::assign:
            lhs->assign( d, rhs->eval( d ) );
            break;
        case oper::plus_assign:
            lhs->assign( d, mhs->eval( d ) + rhs->eval( d ) );
            break;
        case oper::minus_assign:
            lhs->assign( d, mhs->eval( d ) - rhs->eval( d ) );
            break;
        case oper::mult_assign:
            lhs->assign( d, mhs->eval( d ) * rhs->eval( d ) );
            break;
        case oper::div_assign:
            lhs->assign( d, mhs->eval( d ) / rhs->eval( d ) );
            break;
        case oper::mod_assign:
            lhs->assign( d, std::fmod( mhs->eval( d ), rhs->eval( d ) ) );
            break;
        case oper::increase:
            lhs->assign( d, mhs->eval( d ) + 1 );
            break;
        case oper::decrease:
            lhs->assign( d, mhs->eval( d ) - 1 );
            break;
        case oper::equal:
            return static_cast<double>( float_equals( lhs->eval( d ), rhs->eval( d ) ) );
        case oper::not_equal:
            return static_cast<double>( !float_equals( lhs->eval( d ), rhs->eval( d ) ) );
        case oper::less:
            return lhs->eval( d ) < rhs->eval( d );
        case oper::equal_or_less:
            return lhs->eval( d ) <= rhs->eval( d );
        case oper::greater:
            return lhs->eval( d ) > rhs->eval( d );
        case oper::equal_or_greater:
            return lhs->eval( d ) >= rhs->eval( d );
        case oper::invalid:
        default:
            debugmsg( "unknown eoc math operator %d %s", action, d.get_callstack() );
    }

    return 0;
}

void conditional_t::set_u_has_camp()
{
    condition = []( dialogue const & ) {
        return !get_player_character().camps.empty();
    };
}

void conditional_t::set_has_pickup_list( bool is_npc )
{
    condition = [is_npc]( dialogue const & d ) {
        return d.actor( is_npc )->has_ai_rule( "pickup_rule", "any" );
    };
}

void conditional_t::set_is_by_radio()
{
    condition = []( dialogue const & d ) {
        return d.by_radio;
    };
}

void conditional_t::set_has_reason()
{
    condition = []( dialogue const & d ) {
        return !d.reason.empty();
    };
}

void conditional_t::set_roll_contested( const JsonObject &jo, const std::string_view member )
{
    std::function<double( dialogue & )> get_check = conditional_t::get_get_dbl( jo.get_object(
                member ) );
    dbl_or_var difficulty = get_dbl_or_var( jo, "difficulty", true );
    dbl_or_var die_size = get_dbl_or_var( jo, "die_size", false, 10 );
    condition = [get_check, difficulty, die_size]( dialogue & d ) {
        return rng( 1, die_size.evaluate( d ) ) + get_check( d ) > difficulty.evaluate( d );
    };
}

void conditional_t::set_u_know_recipe( const JsonObject &jo, const std::string &member )
{
    str_or_var known_recipe_id = get_str_or_var( jo.get_member( member ), member, true );
    condition = [known_recipe_id]( dialogue & d ) {
        const recipe &rep = recipe_id( known_recipe_id.evaluate( d ) ).obj();
        // should be a talker function but recipes aren't in Character:: yet
        return get_player_character().knows_recipe( &rep );
    };
}

void conditional_t::set_mission_has_generic_rewards()
{
    condition = []( dialogue const & d ) {
        mission *miss = d.actor( true )->selected_mission();
        if( miss == nullptr ) {
            debugmsg( "mission_has_generic_rewards: mission_selected == nullptr" );
            return true;
        }
        return miss->has_generic_rewards();
    };
}

void conditional_t::set_has_worn_with_flag( const JsonObject &jo, const std::string &member,
        bool is_npc )
{
    str_or_var flag = get_str_or_var( jo.get_member( member ), member, true );
    std::optional<bodypart_id> bp;
    optional( jo, false, "bodypart", bp );
    condition = [flag, bp, is_npc]( dialogue const & d ) {
        bodypart_id bid = bp.value_or( get_bp_from_str( d.reason ) );
        return d.actor( is_npc )->worn_with_flag( flag_id( flag.evaluate( d ) ), bid );
    };
}

void conditional_t::set_has_wielded_with_flag( const JsonObject &jo, const std::string &member,
        bool is_npc )
{
    str_or_var flag = get_str_or_var( jo.get_member( member ), member, true );
    condition = [flag, is_npc]( dialogue const & d ) {
        return d.actor( is_npc )->wielded_with_flag( flag_id( flag.evaluate( d ) ) );
    };
}

void conditional_t::set_can_see( bool is_npc )
{
    condition = [is_npc]( dialogue const & d ) {
        return d.actor( is_npc )->can_see();
    };
}

void conditional_t::set_is_deaf( bool is_npc )
{
    condition = [is_npc]( dialogue const & d ) {
        return d.actor( is_npc )->is_deaf();
    };
}

void conditional_t::set_is_on_terrain( const JsonObject &jo, const std::string &member,
                                       bool is_npc )
{
    str_or_var terrain_type = get_str_or_var( jo.get_member( member ), member, true );
    condition = [terrain_type, is_npc]( dialogue const & d ) {
        map &here = get_map();
        return here.ter( d.actor( is_npc )->pos() ) == ter_id( terrain_type.evaluate( d ) );
    };
}

void conditional_t::set_is_on_terrain_with_flag( const JsonObject &jo, const std::string &member,
        bool is_npc )
{
    str_or_var terrain_type = get_str_or_var( jo.get_member( member ), member, true );
    condition = [terrain_type, is_npc]( dialogue const & d ) {
        map &here = get_map();
        return here.ter( d.actor( is_npc )->pos() )->has_flag( terrain_type.evaluate( d ) );
    };
}

void conditional_t::set_is_in_field( const JsonObject &jo, const std::string &member,
                                     bool is_npc )
{
    str_or_var field_type = get_str_or_var( jo.get_member( member ), member, true );
    condition = [field_type, is_npc]( dialogue const & d ) {
        map &here = get_map();
        field_type_id ft = field_type_id( field_type.evaluate( d ) );
        for( const std::pair<const field_type_id, field_entry> &f : here.field_at( d.actor(
                    is_npc )->pos() ) ) {
            if( f.second.get_field_type() == ft ) {
                return true;
            }
        }
        return false;
    };
}

void conditional_t::set_has_move_mode( const JsonObject &jo, const std::string &member,
                                       bool is_npc )
{
    str_or_var mode = get_str_or_var( jo.get_member( member ), member, true );
    condition = [mode, is_npc]( dialogue const & d ) {
        return d.actor( is_npc )->get_move_mode() == move_mode_id( mode.evaluate( d ) );
    };
}

conditional_t::conditional_t( const JsonObject &jo )
{
    // improve the clarity of NPC setter functions
    const bool is_npc = true;
    bool found_sub_member = false;
    const auto parse_array = []( const JsonObject & jo, const std::string_view type ) {
        std::vector<conditional_t> conditionals;
        for( const JsonValue entry : jo.get_array( type ) ) {
            if( entry.test_string() ) {
                conditional_t type_condition( entry.get_string() );
                conditionals.emplace_back( type_condition );
            } else {
                JsonObject cond = entry.get_object();
                conditional_t type_condition( cond );
                conditionals.emplace_back( type_condition );
            }
        }
        return conditionals;
    };
    if( jo.has_array( "and" ) ) {
        std::vector<conditional_t> and_conditionals = parse_array( jo, "and" );
        found_sub_member = true;
        condition = [acs = std::move( and_conditionals )]( dialogue & d ) {
            return std::all_of( acs.begin(), acs.end(), [&d]( conditional_t const & cond ) {
                return cond( d );
            } );
        };
    } else if( jo.has_array( "or" ) ) {
        std::vector<conditional_t> or_conditionals = parse_array( jo, "or" );
        found_sub_member = true;
        condition = [ocs = std::move( or_conditionals )]( dialogue & d ) {
            return std::any_of( ocs.begin(), ocs.end(), [&d]( conditional_t const & cond ) {
                return cond( d );
            } );
        };
    } else if( jo.has_object( "not" ) ) {
        JsonObject cond = jo.get_object( "not" );
        const conditional_t sub_condition = conditional_t( cond );
        found_sub_member = true;
        condition = [sub_condition]( dialogue & d ) {
            return !sub_condition( d );
        };
    } else if( jo.has_string( "not" ) ) {
        const conditional_t sub_condition = conditional_t( jo.get_string( "not" ) );
        found_sub_member = true;
        condition = [sub_condition]( dialogue & d ) {
            return !sub_condition( d );
        };
    }
    if( !found_sub_member ) {
        for( const std::string &sub_member : dialogue_data::complex_conds ) {
            if( jo.has_member( sub_member ) ) {
                found_sub_member = true;
                break;
            }
        }
    }
    if( jo.has_array( "u_has_any_trait" ) ) {
        set_has_any_trait( jo, "u_has_any_trait" );
    } else if( jo.has_array( "npc_has_any_trait" ) ) {
        set_has_any_trait( jo, "npc_has_any_trait", true );
    } else if( jo.has_member( "u_has_trait" ) ) {
        set_has_trait( jo, "u_has_trait" );
    } else if( jo.has_member( "npc_has_trait" ) ) {
        set_has_trait( jo, "npc_has_trait", true );
    } else if( jo.has_member( "u_has_martial_art" ) ) {
        set_has_martial_art( jo, "u_has_martial_art" );
    } else if( jo.has_member( "npc_has_martial_art" ) ) {
        set_has_martial_art( jo, "npc_has_martial_art", true );
    } else if( jo.has_member( "u_has_flag" ) ) {
        set_has_flag( jo, "u_has_flag" );
    } else if( jo.has_member( "npc_has_flag" ) ) {
        set_has_flag( jo, "npc_has_flag", true );
    } else if( jo.has_member( "u_has_species" ) ) {
        set_has_species( jo, "u_has_species" );
    } else if( jo.has_member( "npc_has_species" ) ) {
        set_has_species( jo, "npc_has_species", true );
    } else if( jo.has_member( "u_bodytype" ) ) {
        set_bodytype( jo, "u_bodytype" );
    } else if( jo.has_member( "npc_bodytype" ) ) {
        set_bodytype( jo, "npc_bodytype", true );
    } else if( jo.has_member( "npc_has_class" ) ) {
        set_npc_has_class( jo, "npc_has_class", true );
    } else if( jo.has_member( "u_has_class" ) ) {
        set_npc_has_class( jo, "u_has_class", false );
    } else if( jo.has_string( "npc_has_activity" ) ) {
        set_has_activity( is_npc );
    } else if( jo.has_string( "npc_is_riding" ) ) {
        set_is_riding( is_npc );
    } else if( jo.has_member( "u_has_mission" ) ) {
        set_u_has_mission( jo, "u_has_mission" );
    } else if( jo.has_member( "u_monsters_in_direction" ) ) {
        set_u_monsters_in_direction( jo, "u_monsters_in_direction" );
    } else if( jo.has_member( "u_safe_mode_trigger" ) ) {
        set_u_safe_mode_trigger( jo, "u_safe_mode_trigger" );
    } else if( jo.has_member( "u_has_strength" ) || jo.has_array( "u_has_strength" ) ) {
        set_has_strength( jo, "u_has_strength" );
    } else if( jo.has_member( "npc_has_strength" ) || jo.has_array( "npc_has_strength" ) ) {
        set_has_strength( jo, "npc_has_strength", is_npc );
    } else if( jo.has_member( "u_has_dexterity" ) || jo.has_array( "u_has_dexterity" ) ) {
        set_has_dexterity( jo, "u_has_dexterity" );
    } else if( jo.has_member( "npc_has_dexterity" ) || jo.has_array( "npc_has_dexterity" ) ) {
        set_has_dexterity( jo, "npc_has_dexterity", is_npc );
    } else if( jo.has_member( "u_has_intelligence" ) || jo.has_array( "u_has_intelligence" ) ) {
        set_has_intelligence( jo, "u_has_intelligence" );
    } else if( jo.has_member( "npc_has_intelligence" ) || jo.has_array( "npc_has_intelligence" ) ) {
        set_has_intelligence( jo, "npc_has_intelligence", is_npc );
    } else if( jo.has_member( "u_has_perception" ) || jo.has_array( "u_has_perception" ) ) {
        set_has_perception( jo, "u_has_perception" );
    } else if( jo.has_member( "npc_has_perception" ) || jo.has_array( "npc_has_perception" ) ) {
        set_has_perception( jo, "npc_has_perception", is_npc );
    } else if( jo.has_member( "u_has_hp" ) || jo.has_array( "u_has_hp" ) ) {
        set_has_hp( jo, "u_has_hp" );
    } else if( jo.has_member( "npc_has_hp" ) || jo.has_array( "npc_has_hp" ) ) {
        set_has_hp( jo, "npc_has_hp", is_npc );
    } else if( jo.has_member( "u_has_part_temp" ) || jo.has_array( "u_has_part_temp" ) ) {
        set_has_part_temp( jo, "u_has_part_temp" );
    } else if( jo.has_member( "npc_has_part_temp" ) || jo.has_array( "npc_has_part_temp" ) ) {
        set_has_part_temp( jo, "npc_has_part_temp", is_npc );
    } else if( jo.has_member( "u_is_wearing" ) ) {
        set_is_wearing( jo, "u_is_wearing" );
    } else if( jo.has_member( "npc_is_wearing" ) ) {
        set_is_wearing( jo, "npc_is_wearing", is_npc );
    } else if( jo.has_member( "u_has_item" ) ) {
        set_has_item( jo, "u_has_item" );
    } else if( jo.has_member( "npc_has_item" ) ) {
        set_has_item( jo, "npc_has_item", is_npc );
    } else if( jo.has_member( "u_has_item_with_flag" ) ) {
        set_has_item_with_flag( jo, "u_has_item_with_flag" );
    } else if( jo.has_member( "npc_has_item_with_flag" ) ) {
        set_has_item_with_flag( jo, "npc_has_item_with_flag", is_npc );
    } else if( jo.has_member( "u_has_items" ) ) {
        set_has_items( jo, "u_has_items" );
    } else if( jo.has_member( "npc_has_items" ) ) {
        set_has_items( jo, "npc_has_items", is_npc );
    } else if( jo.has_member( "u_has_item_category" ) ) {
        set_has_item_category( jo, "u_has_item_category" );
    } else if( jo.has_member( "npc_has_item_category" ) ) {
        set_has_item_category( jo, "npc_has_item_category", is_npc );
    } else if( jo.has_member( "u_has_bionics" ) ) {
        set_has_bionics( jo, "u_has_bionics" );
    } else if( jo.has_member( "npc_has_bionics" ) ) {
        set_has_bionics( jo, "npc_has_bionics", is_npc );
    } else if( jo.has_member( "u_has_effect" ) ) {
        set_has_effect( jo, "u_has_effect" );
    } else if( jo.has_member( "npc_has_effect" ) ) {
        set_has_effect( jo, "npc_has_effect", is_npc );
    } else if( jo.has_member( "u_need" ) ) {
        set_need( jo, "u_need" );
    } else if( jo.has_member( "npc_need" ) ) {
        set_need( jo, "npc_need", is_npc );
    } else if( jo.has_member( "u_query" ) ) {
        set_query( jo, "u_query" );
    } else if( jo.has_member( "npc_query" ) ) {
        set_query( jo, "npc_query", is_npc );
    } else if( jo.has_member( "u_at_om_location" ) ) {
        set_at_om_location( jo, "u_at_om_location" );
    } else if( jo.has_member( "npc_at_om_location" ) ) {
        set_at_om_location( jo, "npc_at_om_location", is_npc );
    } else if( jo.has_member( "u_near_om_location" ) ) {
        set_near_om_location( jo, "u_near_om_location" );
    } else if( jo.has_member( "npc_near_om_location" ) ) {
        set_near_om_location( jo, "npc_near_om_location", is_npc );
    } else if( jo.has_string( "u_has_var" ) ) {
        set_has_var( jo, "u_has_var" );
    } else if( jo.has_string( "npc_has_var" ) ) {
        set_has_var( jo, "npc_has_var", is_npc );
    } else if( jo.has_member( "expects_vars" ) ) {
        set_expects_vars( jo, "expects_vars" );
    } else if( jo.has_string( "u_compare_var" ) ) {
        set_compare_var( jo, "u_compare_var" );
    } else if( jo.has_string( "npc_compare_var" ) ) {
        set_compare_var( jo, "npc_compare_var", is_npc );
    } else if( jo.has_string( "u_compare_time_since_var" ) ) {
        set_compare_time_since_var( jo, "u_compare_time_since_var" );
    } else if( jo.has_string( "npc_compare_time_since_var" ) ) {
        set_compare_time_since_var( jo, "npc_compare_time_since_var", is_npc );
    } else if( jo.has_string( "npc_role_nearby" ) ) {
        set_npc_role_nearby( jo, "npc_role_nearby" );
    } else if( jo.has_member( "npc_allies" ) || jo.has_array( "npc_allies" ) ) {
        set_npc_allies( jo, "npc_allies" );
    } else if( jo.has_member( "npc_allies_global" ) || jo.has_array( "npc_allies_global" ) ) {
        set_npc_allies_global( jo, "npc_allies_global" );
    } else if( jo.get_bool( "npc_service", false ) ) {
        set_npc_available( true );
    } else if( jo.get_bool( "u_service", false ) ) {
        set_npc_available( false );
    } else if( jo.has_member( "u_has_cash" ) || jo.has_array( "u_has_cash" ) ) {
        set_u_has_cash( jo, "u_has_cash" );
    } else if( jo.has_member( "u_are_owed" ) || jo.has_array( "u_are_owed" ) ) {
        set_u_are_owed( jo, "u_are_owed" );
    } else if( jo.has_member( "npc_aim_rule" ) ) {
        set_npc_aim_rule( jo, "npc_aim_rule", true );
    } else if( jo.has_member( "u_aim_rule" ) ) {
        set_npc_aim_rule( jo, "u_aim_rule", false );
    } else if( jo.has_member( "npc_engagement_rule" ) ) {
        set_npc_engagement_rule( jo, "npc_engagement_rule", true );
    } else if( jo.has_member( "u_engagement_rule" ) ) {
        set_npc_engagement_rule( jo, "u_engagement_rule", false );
    } else if( jo.has_member( "npc_cbm_reserve_rule" ) ) {
        set_npc_cbm_reserve_rule( jo, "npc_cbm_reserve_rule", true );
    } else if( jo.has_member( "u_cbm_reserve_rule" ) ) {
        set_npc_cbm_reserve_rule( jo, "u_cbm_reserve_rule", false );
    } else if( jo.has_member( "npc_cbm_recharge_rule" ) ) {
        set_npc_cbm_recharge_rule( jo, "npc_cbm_recharge_rule", true );
    } else if( jo.has_member( "u_cbm_recharge_rule" ) ) {
        set_npc_cbm_recharge_rule( jo, "u_cbm_recharge_rule", false );
    } else if( jo.has_member( "npc_rule" ) ) {
        set_npc_rule( jo, "npc_rule", true );
    } else if( jo.has_member( "u_rule" ) ) {
        set_npc_rule( jo, "npc_rule", false );
    } else if( jo.has_member( "npc_override" ) ) {
        set_npc_override( jo, "npc_override", true );
    } else if( jo.has_string( "u_override" ) ) {
        set_npc_override( jo, "u_override", false );
    } else if( jo.has_member( "days_since_cataclysm" ) || jo.has_array( "days_since_cataclysm" ) ) {
        set_days_since( jo, "days_since_cataclysm" );
    } else if( jo.has_member( "is_season" ) ) {
        set_is_season( jo, "is_season" );
    } else if( jo.has_member( "mission_goal" ) ) {
        set_mission_goal( jo, "mission_goal", true );
    } else if( jo.has_member( "npc_mission_goal" ) ) {
        set_mission_goal( jo, "npc_mission_goal", true );
    } else if( jo.has_member( "u_mission_goal" ) ) {
        set_mission_goal( jo, "u_mission_goal", false );
    } else if( jo.has_member( "roll_contested" ) ) {
        set_roll_contested( jo, "roll_contested" );
    } else if( jo.has_member( "u_know_recipe" ) ) {
        set_u_know_recipe( jo, "u_know_recipe" );
    } else if( jo.has_member( "one_in_chance" ) || jo.has_array( "one_in_chance" ) ) {
        set_one_in_chance( jo, "one_in_chance" );
    } else if( jo.has_object( "x_in_y_chance" ) ) {
        set_x_in_y_chance( jo, "x_in_y_chance" );
    } else if( jo.has_member( "u_has_worn_with_flag" ) ) {
        set_has_worn_with_flag( jo, "u_has_worn_with_flag" );
    } else if( jo.has_member( "npc_has_worn_with_flag" ) ) {
        set_has_worn_with_flag( jo, "npc_has_worn_with_flag", is_npc );
    } else if( jo.has_member( "u_has_wielded_with_flag" ) ) {
        set_has_wielded_with_flag( jo, "u_has_wielded_with_flag" );
    } else if( jo.has_member( "npc_has_wielded_with_flag" ) ) {
        set_has_wielded_with_flag( jo, "npc_has_wielded_with_flag", is_npc );
    } else if( jo.has_member( "u_is_on_terrain" ) ) {
        set_is_on_terrain( jo, "u_is_on_terrain" );
    } else if( jo.has_member( "npc_is_on_terrain" ) ) {
        set_is_on_terrain( jo, "npc_is_on_terrain", is_npc );
<<<<<<< HEAD
    } else if( jo.has_string( "u_is_on_terrain_with_flag" ) ) {
        set_is_on_terrain_with_flag( jo, "u_is_on_terrain_with_flag" );
    } else if( jo.has_string( "npc_is_on_terrain_with_flag" ) ) {
        set_is_on_terrain_with_flag( jo, "npc_is_on_terrain_with_flag", is_npc );
    } else if( jo.has_string( "u_is_in_field" ) ) {
=======
    } else if( jo.has_member( "u_is_in_field" ) ) {
>>>>>>> 3f9a827f
        set_is_in_field( jo, "u_is_in_field" );
    } else if( jo.has_member( "npc_is_in_field" ) ) {
        set_is_in_field( jo, "npc_is_in_field", is_npc );
    } else if( jo.has_member( "u_has_move_mode" ) ) {
        set_has_move_mode( jo, "u_has_move_mode" );
    } else if( jo.has_member( "npc_has_move_mode" ) ) {
        set_has_move_mode( jo, "npc_has_move_mode", is_npc );
    } else if( jo.has_member( "is_weather" ) ) {
        set_is_weather( jo, "is_weather" );
    } else if( jo.has_member( "mod_is_loaded" ) ) {
        set_mod_is_loaded( jo, "mod_is_loaded" );
    } else if( jo.has_member( "u_has_faction_trust" ) || jo.has_array( "u_has_faction_trust" ) ) {
        set_has_faction_trust( jo, "u_has_faction_trust" );
    } else if( jo.has_member( "compare_int" ) ) {
        set_compare_num( jo, "compare_int" );
    } else if( jo.has_member( "compare_num" ) ) {
        set_compare_num( jo, "compare_num" );
    } else if( jo.has_member( "math" ) ) {
        set_math( jo, "math" );
        found_sub_member = true;
    } else if( jo.has_member( "compare_string" ) ) {
        set_compare_string( jo, "compare_string" );
    } else if( jo.has_member( "get_condition" ) ) {
        set_get_condition( jo, "get_condition" );
    } else if( jo.has_member( "get_game_option" ) ) {
        set_get_option( jo, "get_game_option" );
    } else {
        for( const std::string &sub_member : dialogue_data::simple_string_conds ) {
            if( jo.has_string( sub_member ) ) {
                const conditional_t sub_condition( jo.get_string( sub_member ) );
                condition = [sub_condition]( dialogue & d ) {
                    return sub_condition( d );
                };
                found_sub_member = true;
                break;
            }
        }
    }
    if( !found_sub_member ) {
        jo.throw_error( "unrecognized condition in " + jo.str() );
    }
}

conditional_t::conditional_t( const std::string &type )
{
    const bool is_npc = true;
    if( type == "u_male" ) {
        set_is_gender( true );
    } else if( type == "npc_male" ) {
        set_is_gender( true, is_npc );
    } else if( type == "u_female" ) {
        set_is_gender( false );
    } else if( type == "npc_female" ) {
        set_is_gender( false, is_npc );
    } else if( type == "has_no_assigned_mission" ) {
        set_no_assigned_mission();
    } else if( type == "has_assigned_mission" ) {
        set_has_assigned_mission();
    } else if( type == "has_many_assigned_missions" ) {
        set_has_many_assigned_missions();
    } else if( type == "has_no_available_mission" || type == "npc_has_no_available_mission" ) {
        set_no_available_mission( true );
    } else if( type == "u_has_no_available_mission" ) {
        set_no_available_mission( false );
    } else if( type == "has_available_mission" || type == "npc_has_available_mission" ) {
        set_has_available_mission( true );
    } else if( type == "u_has_available_mission" ) {
        set_has_available_mission( false );
    } else if( type == "has_many_available_missions" || type == "npc_has_many_available_missions" ) {
        set_has_many_available_missions( true );
    } else if( type == "u_has_many_available_missions" ) {
        set_has_many_available_missions( false );
    } else if( type == "mission_complete" || type == "npc_mission_complete" ) {
        set_mission_complete( true );
    } else if( type == "u_mission_complete" ) {
        set_mission_complete( false );
    } else if( type == "mission_incomplete" || type == "npc_mission_incomplete" ) {
        set_mission_incomplete( true );
    } else if( type == "u_mission_incomplete" ) {
        set_mission_incomplete( false );
    } else if( type == "mission_failed" || type == "npc_mission_failed" ) {
        set_mission_failed( true );
    } else if( type == "u_mission_failed" ) {
        set_mission_failed( false );
    } else if( type == "npc_available" ) {
        set_npc_available( true );
    } else if( type == "u_available" ) {
        set_npc_available( false );
    } else if( type == "npc_following" ) {
        set_npc_following( true );
    } else if( type == "u_following" ) {
        set_npc_following( false );
    } else if( type == "npc_friend" ) {
        set_npc_friend( true );
    } else if( type == "u_friend" ) {
        set_npc_friend( false );
    } else if( type == "npc_hostile" ) {
        set_npc_hostile( true );
    } else if( type == "u_hostile" ) {
        set_npc_hostile( false );
    } else if( type == "npc_train_skills" ) {
        set_npc_train_skills( true );
    } else if( type == "u_train_skills" ) {
        set_npc_train_skills( false );
    } else if( type == "npc_train_styles" ) {
        set_npc_train_styles( true );
    } else if( type == "u_train_styles" ) {
        set_npc_train_styles( false );
    } else if( type == "npc_train_spells" ) {
        set_npc_train_spells( true );
    } else if( type == "u_train_spells" ) {
        set_npc_train_spells( false );
    } else if( type == "at_safe_space" || type == "npc_at_safe_space" ) {
        set_at_safe_space( true );
    } else if( type == "u_at_safe_space" ) {
        set_at_safe_space( false );
    } else if( type == "u_can_stow_weapon" ) {
        set_can_stow_weapon();
    } else if( type == "npc_can_stow_weapon" ) {
        set_can_stow_weapon( is_npc );
    } else if( type == "u_can_drop_weapon" ) {
        set_can_drop_weapon();
    } else if( type == "npc_can_drop_weapon" ) {
        set_can_drop_weapon( is_npc );
    } else if( type == "u_has_weapon" ) {
        set_has_weapon();
    } else if( type == "npc_has_weapon" ) {
        set_has_weapon( is_npc );
    } else if( type == "u_driving" ) {
        set_is_driving();
    } else if( type == "npc_driving" ) {
        set_is_driving( is_npc );
    } else if( type == "npc_has_activity" ) {
        set_has_activity( is_npc );
    } else if( type == "npc_is_riding" ) {
        set_is_riding( is_npc );
    } else if( type == "is_day" ) {
        set_is_day();
    } else if( type == "u_has_stolen_item" ) {
        set_has_stolen_item( is_npc );
    } else if( type == "u_is_outside" ) {
        set_is_outside();
    } else if( type == "is_outside" || type == "npc_is_outside" ) {
        set_is_outside( is_npc );
    } else if( type == "u_is_underwater" ) {
        set_is_underwater();
    } else if( type == "npc_is_underwater" ) {
        set_is_underwater( is_npc );
    } else if( type == "u_has_camp" ) {
        set_u_has_camp();
    } else if( type == "has_pickup_list" || type == "npc_has_pickup_list" ) {
        set_has_pickup_list( true );
    } else if( type == "u_has_pickup_list" ) {
        set_has_pickup_list( false );
    } else if( type == "is_by_radio" ) {
        set_is_by_radio();
    } else if( type == "has_reason" ) {
        set_has_reason();
    } else if( type == "mission_has_generic_rewards" ) {
        set_mission_has_generic_rewards();
    } else if( type == "u_can_see" ) {
        set_can_see();
    } else if( type == "npc_can_see" ) {
        set_can_see( is_npc );
    } else if( type == "u_is_deaf" ) {
        set_is_deaf();
    } else if( type == "npc_is_deaf" ) {
        set_is_deaf( is_npc );
    } else {
        condition = []( dialogue const & ) {
            return false;
        };
    }
}

template std::function<double( dialogue & )>
conditional_t::get_get_dbl<>( kwargs_shim const & );

template std::function<void( dialogue &, double )>
conditional_t::get_set_dbl<>( const kwargs_shim &,
                              const std::optional<dbl_or_var_part> &,
                              const std::optional<dbl_or_var_part> &, bool );<|MERGE_RESOLUTION|>--- conflicted
+++ resolved
@@ -3236,15 +3236,11 @@
         set_is_on_terrain( jo, "u_is_on_terrain" );
     } else if( jo.has_member( "npc_is_on_terrain" ) ) {
         set_is_on_terrain( jo, "npc_is_on_terrain", is_npc );
-<<<<<<< HEAD
-    } else if( jo.has_string( "u_is_on_terrain_with_flag" ) ) {
+    } else if( jo.has_member( "u_is_on_terrain_with_flag" ) ) {
         set_is_on_terrain_with_flag( jo, "u_is_on_terrain_with_flag" );
-    } else if( jo.has_string( "npc_is_on_terrain_with_flag" ) ) {
+    } else if( jo.has_member( "npc_is_on_terrain_with_flag" ) ) {
         set_is_on_terrain_with_flag( jo, "npc_is_on_terrain_with_flag", is_npc );
-    } else if( jo.has_string( "u_is_in_field" ) ) {
-=======
     } else if( jo.has_member( "u_is_in_field" ) ) {
->>>>>>> 3f9a827f
         set_is_in_field( jo, "u_is_in_field" );
     } else if( jo.has_member( "npc_is_in_field" ) ) {
         set_is_in_field( jo, "npc_is_in_field", is_npc );
