#include "condition.h"

#include <climits>
#include <cstddef>
#include <functional>
#include <map>
#include <memory>
#include <new>
#include <optional>
#include <set>
#include <string>
#include <unordered_map>
#include <unordered_set>
#include <utility>
#include <vector>

#include "avatar.h"
#include "calendar.h"
#include "cata_utility.h"
#include "character.h"
#include "coordinates.h"
#include "dialogue.h"
#include "debug.h"
#include "enum_conversions.h"
#include "field.h"
#include "flag.h"
#include "game.h"
#include "generic_factory.h"
#include "global_vars.h"
#include "item.h"
#include "item_category.h"
#include "json.h"
#include "kill_tracker.h"
#include "line.h"
#include "map.h"
#include "mapdata.h"
#include "math_parser.h"
#include "math_parser_shim.h"
#include "mission.h"
#include "mtype.h"
#include "npc.h"
#include "overmap.h"
#include "overmapbuffer.h"
#include "point.h"
#include "recipe_groups.h"
#include "talker.h"
#include "type_id.h"
#include "units.h"
#include "vehicle.h"
#include "vpart_position.h"
#include "widget.h"
#include "worldfactory.h"

class basecamp;
class recipe;

static const efftype_id effect_currently_busy( "currently_busy" );

static const json_character_flag json_flag_MUTATION_THRESHOLD( "MUTATION_THRESHOLD" );

std::string get_talk_varname( const JsonObject &jo, const std::string &member,
                              bool check_value, dbl_or_var &default_val )
{
    if( check_value && !( jo.has_string( "value" ) || jo.has_member( "time" ) ||
                          jo.has_array( "possible_values" ) ) ) {
        jo.throw_error( "invalid " + member + " condition in " + jo.str() );
    }
    const std::string &var_basename = jo.get_string( member );
    const std::string &type_var = jo.get_string( "type", "" );
    const std::string &var_context = jo.get_string( "context", "" );
    default_val = get_dbl_or_var( jo, "default", false );
    if( jo.has_member( "default_time" ) ) {
        dbl_or_var value;
        time_duration max_time;
        mandatory( jo, false, "default_time", max_time );
        value.min.dbl_val = to_turns<int>( max_time );
        default_val = std::move( value );
    }
    return "npctalk_var" + ( type_var.empty() ? "" : "_" + type_var ) + ( var_context.empty() ? "" : "_"
            + var_context ) + "_" + var_basename;
}

std::string get_talk_var_basename( const JsonObject &jo, const std::string &member,
                                   bool check_value )
{
    if( check_value && !( jo.has_string( "value" ) || jo.has_member( "time" ) ||
                          jo.has_array( "possible_values" ) ) ) {
        jo.throw_error( "invalid " + member + " condition in " + jo.str() );
    }
    const std::string &var_basename = jo.get_string( member );
    return var_basename;
}

dbl_or_var_part get_dbl_or_var_part( const JsonValue &jv, const std::string &member,
                                     bool required,
                                     double default_val )
{
    dbl_or_var_part ret_val;
    if( jv.test_float() ) {
        ret_val.dbl_val = jv.get_float();
    } else if( jv.test_object() ) {
        JsonObject jo = jv.get_object();
        jo.allow_omitted_members();
        if( jo.has_array( "arithmetic" ) ) {
            talk_effect_fun_t arith;
            arith.set_arithmetic( jo, "arithmetic", true );
            ret_val.arithmetic_val = arith;
        } else if( jo.has_array( "math" ) ) {
            ret_val.math_val.emplace();
            ret_val.math_val->from_json( jo, "math" );
        } else {
            ret_val.var_val = read_var_info( jo );
        }
    } else if( required ) {
        jv.throw_error( "No valid value for " + member );
    } else {
        ret_val.dbl_val = default_val;
    }
    return ret_val;
}

dbl_or_var get_dbl_or_var( const JsonObject &jo, const std::string &member, bool required,
                           double default_val )
{
    dbl_or_var ret_val;
    if( jo.has_array( member ) ) {
        JsonArray ja = jo.get_array( member );
        ret_val.min = get_dbl_or_var_part( ja.next_value(), member );
        ret_val.max = get_dbl_or_var_part( ja.next_value(), member );
        ret_val.pair = true;
    } else if( required ) {
        ret_val.min = get_dbl_or_var_part( jo.get_member( member ), member, required, default_val );
    } else {
        if( jo.has_member( member ) ) {
            ret_val.min = get_dbl_or_var_part( jo.get_member( member ), member, required, default_val );
        } else {
            ret_val.min.dbl_val = default_val;
        }
    }
    return ret_val;
}

duration_or_var_part get_duration_or_var_part( const JsonValue &jv, const std::string &member,
        bool required, time_duration default_val )
{
    duration_or_var_part ret_val;
    if( jv.test_string() ) {
        if( jv.get_string() == "infinite" ) {
            ret_val.dur_val = time_duration::from_turns( calendar::INDEFINITELY_LONG );
        } else {
            ret_val.dur_val = read_from_json_string<time_duration>( jv, time_duration::units );
        }
    } else if( jv.test_int() ) {
        ret_val.dur_val = time_duration::from_turns( jv.get_int() );
    } else if( jv.test_object() ) {
        JsonObject jo = jv.get_object();
        jo.allow_omitted_members();
        if( jo.has_array( "arithmetic" ) ) {
            talk_effect_fun_t arith;
            arith.set_arithmetic( jo, "arithmetic", true );
            ret_val.arithmetic_val = arith;
        } else if( jo.has_array( "math" ) ) {
            ret_val.math_val.emplace();
            ret_val.math_val->from_json( jo, "math" );
        } else {
            ret_val.var_val = read_var_info( jo );
        }
    } else if( required ) {
        jv.throw_error( "No valid value for " + member );
    } else {
        ret_val.dur_val = default_val;
    }
    return ret_val;
}

duration_or_var get_duration_or_var( const JsonObject &jo, const std::string &member, bool required,
                                     time_duration default_val )
{
    duration_or_var ret_val;
    if( jo.has_array( member ) ) {
        JsonArray ja = jo.get_array( member );
        ret_val.min = get_duration_or_var_part( ja.next_value(), member );
        ret_val.max = get_duration_or_var_part( ja.next_value(), member );
        ret_val.pair = true;
    } else if( required ) {
        ret_val.min = get_duration_or_var_part( jo.get_member( member ), member, required, default_val );
    } else {
        if( jo.has_member( member ) ) {
            ret_val.min = get_duration_or_var_part( jo.get_member( member ), member, required, default_val );
        } else {
            ret_val.min.dur_val = default_val;
        }
    }
    return ret_val;
}

str_or_var get_str_or_var( const JsonValue &jv, const std::string &member, bool required,
                           const std::string &default_val )
{
    str_or_var ret_val;
    if( jv.test_string() ) {
        ret_val.str_val = jv.get_string();
    } else if( jv.test_object() ) {
        ret_val.var_val = read_var_info( jv.get_object() );
        ret_val.default_val = default_val;
    } else if( required ) {
        jv.throw_error( "No valid value for " + member );
    } else {
        ret_val.str_val = default_val;
    }
    return ret_val;
}

tripoint_abs_ms get_tripoint_from_var( std::optional<var_info> var, dialogue const &d )
{
    tripoint_abs_ms target_pos = get_map().getglobal( d.actor( false )->pos() );
    if( var.has_value() ) {
        std::string value = read_var_value( var.value(), d );
        if( !value.empty() ) {
            target_pos = tripoint_abs_ms( tripoint::from_string( value ) );
        }
    }
    return target_pos;
}

var_info read_var_info( const JsonObject &jo )
{
    std::string default_val;
    dbl_or_var empty;
    var_type type;
    std::string name;
    if( jo.has_string( "default_str" ) ) {
        default_val = jo.get_string( "default_str" );
    } else if( jo.has_string( "default" ) ) {
        default_val = std::to_string( to_turns<int>( read_from_json_string<time_duration>
                                      ( jo.get_member( "default" ), time_duration::units ) ) );
    } else if( jo.has_float( "default" ) ) {
        default_val = std::to_string( jo.get_float( "default" ) );
    } else if( jo.has_member( "default_time" ) ) {
        time_duration max_time;
        mandatory( jo, false, "default_time", max_time );
        default_val = std::to_string( to_turns<int>( max_time ) );
    }

    if( jo.has_string( "var_name" ) ) {
        const std::string &type_var = jo.get_string( "type", "" );
        const std::string &var_context = jo.get_string( "context", "" );
        name = "npctalk_var_" + type_var + ( type_var.empty() ? "" : "_" ) + var_context +
               ( var_context.empty() ? "" : "_" )
               + jo.get_string( "var_name" );
    }
    if( jo.has_member( "u_val" ) ) {
        type = var_type::u;
        if( name.empty() ) {
            name = get_talk_varname( jo, "u_val", false, empty );
        }
    } else if( jo.has_member( "npc_val" ) ) {
        type = var_type::npc;
        if( name.empty() ) {
            name = get_talk_varname( jo, "npc_val", false, empty );
        }
    } else if( jo.has_member( "global_val" ) ) {
        type = var_type::global;
        if( name.empty() ) {
            name = get_talk_varname( jo, "global_val", false, empty );
        }
    } else if( jo.has_member( "faction_val" ) ) {
        type = var_type::faction;
        if( name.empty() ) {
            name = get_talk_varname( jo, "faction_val", false, empty );
        }
    } else if( jo.has_member( "party_val" ) ) {
        type = var_type::party;
        if( name.empty() ) {
            name = get_talk_varname( jo, "party_val", false, empty );
        }
    } else {
        jo.throw_error( "Invalid variable type." );
    }
    return var_info( type, name, default_val );
}

void write_var_value( var_type type, const std::string &name, talker *talk,
                      const std::string &value )
{
    global_variables &globvars = get_globals();
    switch( type ) {
        case var_type::global:
            globvars.set_global_value( name, value );
            break;
        case var_type::u:
        case var_type::npc:
            talk->set_value( name, value );
            break;
        case var_type::faction:
            debugmsg( "Not implemented yet." );
            break;
        case var_type::party:
            debugmsg( "Not implemented yet." );
            break;
        default:
            debugmsg( "Invalid type." );
            break;
    }
}

static bodypart_id get_bp_from_str( const std::string &ctxt )
{
    bodypart_id bid = bodypart_str_id::NULL_ID();
    if( !ctxt.empty() ) {
        bid = bodypart_id( ctxt );
        if( !bid.is_valid() ) {
            bid = bodypart_str_id::NULL_ID();
        }
    }
    return bid;
}

void read_condition( const JsonObject &jo, const std::string &member_name,
                     std::function<bool( dialogue const & )> &condition, bool default_val )
{
    const auto null_function = [default_val]( dialogue const & ) {
        return default_val;
    };

    if( !jo.has_member( member_name ) ) {
        condition = null_function;
    } else if( jo.has_string( member_name ) ) {
        const std::string type = jo.get_string( member_name );
        conditional_t sub_condition( type );
        condition = [sub_condition]( dialogue const & d ) {
            return sub_condition( d );
        };
    } else if( jo.has_object( member_name ) ) {
        JsonObject con_obj = jo.get_object( member_name );
        conditional_t sub_condition( con_obj );
        condition = [sub_condition]( dialogue const & d ) {
            return sub_condition( d );
        };
    } else {
        jo.throw_error_at( member_name, "invalid condition syntax" );
    }
}

void conditional_t::set_has_any_trait( const JsonObject &jo, const std::string &member,
                                       bool is_npc )
{
    std::vector<str_or_var> traits_to_check;
    for( JsonValue jv : jo.get_array( member ) ) {
        traits_to_check.emplace_back( get_str_or_var( jv, member ) );
    }
    condition = [traits_to_check, is_npc]( dialogue const & d ) {
        const talker *actor = d.actor( is_npc );
        for( const str_or_var &trait : traits_to_check ) {
            if( actor->has_trait( trait_id( trait.evaluate( d ) ) ) ) {
                return true;
            }
        }
        return false;
    };
}

void conditional_t::set_has_trait( const JsonObject &jo, const std::string &member, bool is_npc )
{
    str_or_var trait_to_check = get_str_or_var( jo.get_member( member ), member, true );
    condition = [trait_to_check, is_npc]( dialogue const & d ) {
        return d.actor( is_npc )->has_trait( trait_id( trait_to_check.evaluate( d ) ) );
    };
}

void conditional_t::set_has_martial_art( const JsonObject &jo, const std::string &member,
        bool is_npc )
{
    str_or_var style_to_check = get_str_or_var( jo.get_member( member ), member, true );
    condition = [style_to_check, is_npc]( dialogue const & d ) {
        return d.actor( is_npc )->knows_martial_art( matype_id( style_to_check.evaluate( d ) ) );
    };
}

void conditional_t::set_has_flag( const JsonObject &jo, const std::string &member,
                                  bool is_npc )
{
    str_or_var trait_flag_to_check = get_str_or_var( jo.get_member( member ), member, true );
    condition = [trait_flag_to_check, is_npc]( dialogue const & d ) {
        const talker *actor = d.actor( is_npc );
        if( json_character_flag( trait_flag_to_check.evaluate( d ) ) == json_flag_MUTATION_THRESHOLD ) {
            return actor->crossed_threshold();
        }
        return actor->has_flag( json_character_flag( trait_flag_to_check.evaluate( d ) ) );
    };
}

void conditional_t::set_has_activity( bool is_npc )
{
    condition = [is_npc]( dialogue const & d ) {
        return d.actor( is_npc )->has_activity();
    };
}

void conditional_t::set_is_riding( bool is_npc )
{
    condition = [is_npc]( dialogue const & d ) {
        return d.actor( is_npc )->is_mounted();
    };
}

void conditional_t::set_npc_has_class( const JsonObject &jo, const std::string &member,
                                       bool is_npc )
{
    str_or_var class_to_check = get_str_or_var( jo.get_member( member ), member, true );
    condition = [class_to_check, is_npc]( dialogue const & d ) {
        return d.actor( is_npc )->is_myclass( npc_class_id( class_to_check.evaluate( d ) ) );
    };
}

void conditional_t::set_u_has_mission( const JsonObject &jo, const std::string &member )
{
    str_or_var u_mission = get_str_or_var( jo.get_member( member ), member, true );
    condition = [u_mission]( dialogue const & d ) {
        for( mission *miss_it : get_avatar().get_active_missions() ) {
            if( miss_it->mission_id() == mission_type_id( u_mission.evaluate( d ) ) ) {
                return true;
            }
        }
        return false;
    };
}

void conditional_t::set_u_monsters_in_direction( const JsonObject &jo,
        const std::string &member )
{
    str_or_var dir = get_str_or_var( jo.get_member( member ), member, true );
    condition = [dir]( dialogue const & d ) {
        //This string_to_enum function is defined in widget.h. Should it be moved?
        const int card_dir = static_cast<int>( io::string_to_enum<cardinal_direction>( dir.evaluate(
                d ) ) );
        int monster_count = get_avatar().get_mon_visible().unique_mons[card_dir].size();
        return monster_count > 0;
    };
}

void conditional_t::set_u_safe_mode_trigger( const JsonObject &jo, const std::string &member )
{
    str_or_var dir = get_str_or_var( jo.get_member( member ), member, true );
    condition = [dir]( dialogue const & d ) {
        //This string_to_enum function is defined in widget.h. Should it be moved?
        const int card_dir = static_cast<int>( io::string_to_enum<cardinal_direction>( dir.evaluate(
                d ) ) );
        return get_avatar().get_mon_visible().dangerous[card_dir];
    };
}

void conditional_t::set_has_strength( const JsonObject &jo, const std::string &member,
                                      bool is_npc )
{
    dbl_or_var dov = get_dbl_or_var( jo, member );
    condition = [dov, is_npc]( dialogue const & d ) {
        return d.actor( is_npc )->str_cur() >= dov.evaluate( d );
    };
}

void conditional_t::set_has_dexterity( const JsonObject &jo, const std::string &member,
                                       bool is_npc )
{
    dbl_or_var dov = get_dbl_or_var( jo, member );
    condition = [dov, is_npc]( dialogue const & d ) {
        return d.actor( is_npc )->dex_cur() >= dov.evaluate( d );
    };
}

void conditional_t::set_has_intelligence( const JsonObject &jo, const std::string &member,
        bool is_npc )
{
    dbl_or_var dov = get_dbl_or_var( jo, member );
    condition = [dov, is_npc]( dialogue const & d ) {
        return d.actor( is_npc )->int_cur() >= dov.evaluate( d );
    };
}

void conditional_t::set_has_perception( const JsonObject &jo, const std::string &member,
                                        bool is_npc )
{
    dbl_or_var dov = get_dbl_or_var( jo, member );
    condition = [dov, is_npc]( dialogue const & d ) {
        return d.actor( is_npc )->per_cur() >= dov.evaluate( d );
    };
}

void conditional_t::set_has_hp( const JsonObject &jo, const std::string &member, bool is_npc )
{
    dbl_or_var dov = get_dbl_or_var( jo, member );
    std::optional<bodypart_id> bp;
    optional( jo, false, "bodypart", bp );
    condition = [dov, bp, is_npc]( dialogue const & d ) {
        bodypart_id bid = bp.value_or( get_bp_from_str( d.reason ) );
        return d.actor( is_npc )->get_cur_hp( bid ) >= dov.evaluate( d );
    };
}

void conditional_t::set_has_part_temp( const JsonObject &jo, const std::string &member,
                                       bool is_npc )
{
    dbl_or_var dov = get_dbl_or_var( jo, member );
    std::optional<bodypart_id> bp;
    optional( jo, false, "bodypart", bp );
    condition = [dov, bp, is_npc]( dialogue const & d ) {
        bodypart_id bid = bp.value_or( get_bp_from_str( d.reason ) );
        return d.actor( is_npc )->get_cur_part_temp( bid ) >= dov.evaluate( d );
    };
}

void conditional_t::set_is_wearing( const JsonObject &jo, const std::string &member,
                                    bool is_npc )
{
    str_or_var item_id = get_str_or_var( jo.get_member( member ), member, true );
    condition = [item_id, is_npc]( dialogue const & d ) {
        return d.actor( is_npc )->is_wearing( itype_id( item_id.evaluate( d ) ) );
    };
}

void conditional_t::set_has_item( const JsonObject &jo, const std::string &member, bool is_npc )
{
    str_or_var item_id = get_str_or_var( jo.get_member( member ), member, true );
    condition = [item_id, is_npc]( dialogue const & d ) {
        const talker *actor = d.actor( is_npc );
        return actor->charges_of( itype_id( item_id.evaluate( d ) ) ) > 0 ||
               actor->has_amount( itype_id( item_id.evaluate( d ) ), 1 );
    };
}

void conditional_t::set_has_items( const JsonObject &jo, const std::string &member, bool is_npc )
{
    JsonObject has_items = jo.get_object( member );
    if( !has_items.has_string( "item" ) || ( !has_items.has_int( "count" ) &&
            !has_items.has_int( "charges" ) ) ) {
        condition = []( dialogue const & ) {
            return false;
        };
    } else {
        str_or_var item_id = get_str_or_var( has_items.get_member( "item" ), "item", true );
        dbl_or_var count = get_dbl_or_var( has_items, "count", false );
        dbl_or_var charges = get_dbl_or_var( has_items, "charges", false );
        condition = [item_id, count, charges, is_npc]( dialogue const & d ) {
            const talker *actor = d.actor( is_npc );
            itype_id id = itype_id( item_id.evaluate( d ) );
            if( charges.evaluate( d ) == 0 && item::count_by_charges( id ) ) {
                return actor->has_charges( id, count.evaluate( d ), true );
            }
            if( charges.evaluate( d ) > 0 && count.evaluate( d ) == 0 ) {
                return actor->has_charges( id, charges.evaluate( d ), true );
            }
            bool has_enough_charges = true;
            if( charges.evaluate( d ) > 0 ) {
                has_enough_charges = actor->has_charges( id, charges.evaluate( d ), true );
            }
            return has_enough_charges && actor->has_amount( id, count.evaluate( d ) );
        };
    }
}

void conditional_t::set_has_item_with_flag( const JsonObject &jo, const std::string &member,
        bool is_npc )
{
    str_or_var flag = get_str_or_var( jo.get_member( member ), member, true );
    condition = [flag, is_npc]( dialogue const & d ) {
        return d.actor( is_npc )->has_item_with_flag( flag_id( flag.evaluate( d ) ) );
    };
}

void conditional_t::set_has_item_category( const JsonObject &jo, const std::string &member,
        bool is_npc )
{
    str_or_var category_id = get_str_or_var( jo.get_member( member ), member, true );
    size_t count = 1;
    if( jo.has_int( "count" ) ) {
        int tcount = jo.get_int( "count" );
        if( tcount > 1 && tcount < INT_MAX ) {
            count = static_cast<size_t>( tcount );
        }
    }

    condition = [category_id, count, is_npc]( dialogue const & d ) {
        const talker *actor = d.actor( is_npc );
        const item_category_id cat_id = item_category_id( category_id.evaluate( d ) );
        const auto items_with = actor->const_items_with( [cat_id]( const item & it ) {
            return it.get_category_shallow().get_id() == cat_id;
        } );
        return items_with.size() >= count;
    };
}

void conditional_t::set_has_bionics( const JsonObject &jo, const std::string &member,
                                     bool is_npc )
{
    str_or_var bionics_id = get_str_or_var( jo.get_member( member ), member, true );
    condition = [bionics_id, is_npc]( dialogue const & d ) {
        const talker *actor = d.actor( is_npc );
        if( bionics_id.evaluate( d ) == "ANY" ) {
            return actor->num_bionics() > 0 || actor->has_max_power();
        }
        return actor->has_bionic( bionic_id( bionics_id.evaluate( d ) ) );
    };
}

void conditional_t::set_has_effect( const JsonObject &jo, const std::string &member,
                                    bool is_npc )
{
    str_or_var effect_id = get_str_or_var( jo.get_member( member ), member, true );
    dbl_or_var intensity = get_dbl_or_var( jo, "intensity", false, -1 );
    str_or_var bp;
    if( jo.has_member( "bodypart" ) ) {
        bp = get_str_or_var( jo.get_member( "target_part" ), "target_part", true );
    } else {
        bp.str_val = "";
    }
    condition = [effect_id, intensity, bp, is_npc]( dialogue const & d ) {
        bodypart_id bid = bp.evaluate( d ).empty() ? get_bp_from_str( d.reason ) : bodypart_id( bp.evaluate(
                              d ) );
        effect target = d.actor( is_npc )->get_effect( efftype_id( effect_id.evaluate( d ) ), bid );
        return !target.is_null() && intensity.evaluate( d ) <= target.get_intensity();
    };
}

void conditional_t::set_need( const JsonObject &jo, const std::string &member, bool is_npc )
{
    str_or_var need = get_str_or_var( jo.get_member( member ), member, true );
    dbl_or_var dov;
    if( jo.has_int( "amount" ) ) {
        dov.min.dbl_val = jo.get_int( "amount" );
    } else if( jo.has_object( "amount" ) ) {
        dov = get_dbl_or_var( jo, "amount" );
    } else if( jo.has_string( "level" ) ) {
        const std::string &level = jo.get_string( "level" );
        auto flevel = fatigue_level_strs.find( level );
        if( flevel != fatigue_level_strs.end() ) {
            dov.min.dbl_val = static_cast<int>( flevel->second );
        }
    }
    condition = [need, dov, is_npc]( dialogue const & d ) {
        const talker *actor = d.actor( is_npc );
        int amount = dov.evaluate( d );
        return ( actor->get_fatigue() > amount && need.evaluate( d ) == "fatigue" ) ||
               ( actor->get_hunger() > amount && need.evaluate( d ) == "hunger" ) ||
               ( actor->get_thirst() > amount && need.evaluate( d ) == "thirst" );
    };
}

void conditional_t::set_at_om_location( const JsonObject &jo, const std::string &member,
                                        bool is_npc )
{
    str_or_var location = get_str_or_var( jo.get_member( member ), member, true );
    condition = [location, is_npc]( dialogue const & d ) {
        const tripoint_abs_omt omt_pos = d.actor( is_npc )->global_omt_location();
        const oter_id &omt_ter = overmap_buffer.ter( omt_pos );
        const std::string &omt_str = omt_ter.id().c_str();

        if( location.evaluate( d ) == "FACTION_CAMP_ANY" ) {
            std::optional<basecamp *> bcp = overmap_buffer.find_camp( omt_pos.xy() );
            if( bcp ) {
                return true;
            }
            // TODO: legacy check to be removed once primitive field camp OMTs have been purged
            return omt_str.find( "faction_base_camp" ) != std::string::npos;
        } else if( location.evaluate( d ) == "FACTION_CAMP_START" ) {
            return !recipe_group::get_recipes_by_id( "all_faction_base_types", omt_str ).empty();
        } else {
            return oter_no_dir( omt_ter ) == location.evaluate( d );
        }
    };
}

void conditional_t::set_near_om_location( const JsonObject &jo, const std::string &member,
        bool is_npc )
{
    str_or_var location = get_str_or_var( jo.get_member( member ), member, true );
    const dbl_or_var range = get_dbl_or_var( jo, "range", false, 1 );
    condition = [location, range, is_npc]( dialogue const & d ) {
        const tripoint_abs_omt omt_pos = d.actor( is_npc )->global_omt_location();
        for( const tripoint_abs_omt &curr_pos : points_in_radius( omt_pos,
                range.evaluate( d ) ) ) {
            const oter_id &omt_ter = overmap_buffer.ter( curr_pos );
            const std::string &omt_str = omt_ter.id().c_str();

            if( location.evaluate( d ) == "FACTION_CAMP_ANY" ) {
                std::optional<basecamp *> bcp = overmap_buffer.find_camp( curr_pos.xy() );
                if( bcp ) {
                    return true;
                }
                // TODO: legacy check to be removed once primitive field camp OMTs have been purged
                if( omt_str.find( "faction_base_camp" ) != std::string::npos ) {
                    return true;
                }
            } else if( location.evaluate( d ) == "FACTION_CAMP_START" &&
                       !recipe_group::get_recipes_by_id( "all_faction_base_types", omt_str ).empty() ) {
                return true;
            } else {
                if( oter_no_dir( omt_ter ) == location.evaluate( d ) ) {
                    return true;
                }
            }
        }
        // should never get here this is for safety
        return false;
    };
}

void conditional_t::set_has_var( const JsonObject &jo, const std::string &member, bool is_npc )
{
    dbl_or_var empty;
    const std::string var_name = get_talk_varname( jo, member, false, empty );
    const std::string &value = jo.has_member( "value" ) ? jo.get_string( "value" ) : std::string();
    const bool time_check = jo.has_member( "time" ) && jo.get_bool( "time" );
    condition = [var_name, value, time_check, is_npc]( dialogue const & d ) {
        const talker *actor = d.actor( is_npc );
        if( time_check ) {
            return !actor->get_value( var_name ).empty();
        }
        return actor->get_value( var_name ) == value;
    };
}

void conditional_t::set_compare_var( const JsonObject &jo, const std::string &member,
                                     bool is_npc )
{
    dbl_or_var empty;
    const std::string var_name = get_talk_varname( jo, member, false, empty );
    const std::string &op = jo.get_string( "op" );

    dbl_or_var dov = get_dbl_or_var( jo, "value" );
    condition = [var_name, op, dov, is_npc]( dialogue const & d ) {
        double stored_value = 0;
        double value = dov.evaluate( d );
        const std::string &var = d.actor( is_npc )->get_value( var_name );
        if( !var.empty() ) {
            stored_value = std::stof( var );
        }

        if( op == "==" ) {
            return stored_value == value;

        } else if( op == "!=" ) {
            return stored_value != value;

        } else if( op == "<=" ) {
            return stored_value <= value;

        } else if( op == ">=" ) {
            return stored_value >= value;

        } else if( op == "<" ) {
            return stored_value < value;

        } else if( op == ">" ) {
            return stored_value > value;
        }

        return false;
    };
}

void conditional_t::set_compare_time_since_var( const JsonObject &jo, const std::string &member,
        bool is_npc )
{
    dbl_or_var empty;
    const std::string var_name = get_talk_varname( jo, member, false, empty );
    const std::string &op = jo.get_string( "op" );
    const int value = to_turns<int>( read_from_json_string<time_duration>( jo.get_member( "time" ),
                                     time_duration::units ) );
    condition = [var_name, op, value, is_npc]( dialogue const & d ) {
        int stored_value = 0;
        const std::string &var = d.actor( is_npc )->get_value( var_name );
        if( var.empty() ) {
            return false;
        } else {
            stored_value = std::stof( var );
        }
        stored_value += value;
        int now = to_turn<int>( calendar::turn );

        if( op == "==" ) {
            return stored_value == now;

        } else if( op == "!=" ) {
            return stored_value != now;

        } else if( op == "<=" ) {
            return now <= stored_value;

        } else if( op == ">=" ) {
            return now >= stored_value;

        } else if( op == "<" ) {
            return now < stored_value;

        } else if( op == ">" ) {
            return now > stored_value;
        }

        return false;
    };
}

void conditional_t::set_npc_role_nearby( const JsonObject &jo, const std::string &member )
{
    str_or_var role = get_str_or_var( jo.get_member( member ), member, true );
    condition = [role]( dialogue const & d ) {
        const std::vector<npc *> available = g->get_npcs_if( [&]( const npc & guy ) {
            return d.actor( false )->posz() == guy.posz() &&
                   guy.companion_mission_role_id == role.evaluate( d ) &&
                   ( rl_dist( d.actor( false )->pos(), guy.pos() ) <= 48 );
        } );
        return !available.empty();
    };
}

void conditional_t::set_npc_allies( const JsonObject &jo, const std::string &member )
{
    dbl_or_var dov = get_dbl_or_var( jo, member );
    condition = [dov]( dialogue const & d ) {
        return g->allies().size() >= static_cast<std::vector<npc *>::size_type>( dov.evaluate( d ) );
    };
}

void conditional_t::set_npc_allies_global( const JsonObject &jo, const std::string &member )
{
    dbl_or_var dov = get_dbl_or_var( jo, member );
    condition = [dov]( dialogue const & d ) {
        const auto all_npcs = overmap_buffer.get_overmap_npcs();
        const size_t count = std::count_if( all_npcs.begin(),
        all_npcs.end(), []( const shared_ptr_fast<npc> &ptr ) {
            return ptr.get()->is_player_ally() && !ptr.get()->hallucination && !ptr.get()->is_dead();
        } );

        return count >= static_cast<size_t>( dov.evaluate( d ) );
    };
}

void conditional_t::set_u_has_cash( const JsonObject &jo, const std::string &member )
{
    dbl_or_var dov = get_dbl_or_var( jo, member );
    condition = [dov]( dialogue const & d ) {
        return d.actor( false )->cash() >= dov.evaluate( d );
    };
}

void conditional_t::set_u_are_owed( const JsonObject &jo, const std::string &member )
{
    dbl_or_var dov = get_dbl_or_var( jo, member );
    condition = [dov]( dialogue const & d ) {
        return d.actor( true )->debt() >= dov.evaluate( d );
    };
}

void conditional_t::set_npc_aim_rule( const JsonObject &jo, const std::string &member,
                                      bool is_npc )
{
    str_or_var setting = get_str_or_var( jo.get_member( member ), member, true );
    condition = [setting, is_npc]( dialogue const & d ) {
        return d.actor( is_npc )->has_ai_rule( "aim_rule", setting.evaluate( d ) );
    };
}

void conditional_t::set_npc_engagement_rule( const JsonObject &jo, const std::string &member,
        bool is_npc )
{
    str_or_var setting = get_str_or_var( jo.get_member( member ), member, true );
    condition = [setting, is_npc]( dialogue const & d ) {
        return d.actor( is_npc )->has_ai_rule( "engagement_rule", setting.evaluate( d ) );
    };
}

void conditional_t::set_npc_cbm_reserve_rule( const JsonObject &jo, const std::string &member,
        bool is_npc )
{
    str_or_var setting = get_str_or_var( jo.get_member( member ), member, true );
    condition = [setting, is_npc]( dialogue const & d ) {
        return d.actor( is_npc )->has_ai_rule( "cbm_reserve_rule", setting.evaluate( d ) );
    };
}

void conditional_t::set_npc_cbm_recharge_rule( const JsonObject &jo, const std::string &member,
        bool is_npc )
{
    str_or_var setting = get_str_or_var( jo.get_member( member ), member, true );
    condition = [setting, is_npc]( dialogue const & d ) {
        return d.actor( is_npc )->has_ai_rule( "cbm_recharge_rule", setting.evaluate( d ) );
    };
}

void conditional_t::set_npc_rule( const JsonObject &jo, const std::string &member, bool is_npc )
{
    str_or_var rule = get_str_or_var( jo.get_member( member ), member, true );
    condition = [rule, is_npc]( dialogue const & d ) {
        return d.actor( is_npc )->has_ai_rule( "ally_rule", rule.evaluate( d ) );
    };
}

void conditional_t::set_npc_override( const JsonObject &jo, const std::string &member,
                                      bool is_npc )
{
    str_or_var rule = get_str_or_var( jo.get_member( member ), member, true );
    condition = [rule, is_npc]( dialogue const & d ) {
        return d.actor( is_npc )->has_ai_rule( "ally_override", rule.evaluate( d ) );
    };
}

void conditional_t::set_days_since( const JsonObject &jo, const std::string &member )
{
    dbl_or_var dov = get_dbl_or_var( jo, member );
    condition = [dov]( dialogue const & d ) {
        return calendar::turn >= calendar::start_of_cataclysm + 1_days * dov.evaluate( d );
    };
}

void conditional_t::set_is_season( const JsonObject &jo, const std::string &member )
{
    str_or_var season_name = get_str_or_var( jo.get_member( member ), member, true );
    condition = [season_name]( dialogue const & d ) {
        const season_type season = season_of_year( calendar::turn );
        return ( season == SPRING && season_name.evaluate( d ) == "spring" ) ||
               ( season == SUMMER && season_name.evaluate( d ) == "summer" ) ||
               ( season == AUTUMN && season_name.evaluate( d ) == "autumn" ) ||
               ( season == WINTER && season_name.evaluate( d ) == "winter" );
    };
}

void conditional_t::set_mission_goal( const JsonObject &jo, const std::string &member,
                                      bool is_npc )
{
    str_or_var mission_goal_str = get_str_or_var( jo.get_member( member ), member, true );
    condition = [mission_goal_str, is_npc]( dialogue const & d ) {
        mission *miss = d.actor( is_npc )->selected_mission();
        if( !miss ) {
            return false;
        }
        const mission_goal mgoal = io::string_to_enum<mission_goal>( mission_goal_str.evaluate( d ) );
        return miss->get_type().goal == mgoal;
    };
}

void conditional_t::set_is_gender( bool is_male, bool is_npc )
{
    condition = [is_male, is_npc]( dialogue const & d ) {
        return d.actor( is_npc )->is_male() == is_male;
    };
}

void conditional_t::set_no_assigned_mission()
{
    condition = []( dialogue const & d ) {
        return d.missions_assigned.empty();
    };
}

void conditional_t::set_has_assigned_mission()
{
    condition = []( dialogue const & d ) {
        return d.missions_assigned.size() == 1;
    };
}

void conditional_t::set_has_many_assigned_missions()
{
    condition = []( dialogue const & d ) {
        return d.missions_assigned.size() >= 2;
    };
}

void conditional_t::set_no_available_mission( bool is_npc )
{
    condition = [is_npc]( dialogue const & d ) {
        return d.actor( is_npc )->available_missions().empty();
    };
}

void conditional_t::set_has_available_mission( bool is_npc )
{
    condition = [is_npc]( dialogue const & d ) {
        return d.actor( is_npc )->available_missions().size() == 1;
    };
}

void conditional_t::set_has_many_available_missions( bool is_npc )
{
    condition = [is_npc]( dialogue const & d ) {
        return d.actor( is_npc )->available_missions().size() >= 2;
    };
}

void conditional_t::set_mission_complete( bool is_npc )
{
    condition = [is_npc]( dialogue const & d ) {
        mission *miss = d.actor( is_npc )->selected_mission();
        return miss && miss->is_complete( d.actor( is_npc )->getID() );
    };
}

void conditional_t::set_mission_incomplete( bool is_npc )
{
    condition = [is_npc]( dialogue const & d ) {
        mission *miss = d.actor( is_npc )->selected_mission();
        return miss && !miss->is_complete( d.actor( is_npc )->getID() );
    };
}

void conditional_t::set_mission_failed( bool is_npc )
{
    condition = [is_npc]( dialogue const & d ) {
        mission *miss = d.actor( is_npc )->selected_mission();
        return miss && miss->has_failed();
    };
}

void conditional_t::set_npc_available( bool is_npc )
{
    condition = [is_npc]( dialogue const & d ) {
        return !d.actor( is_npc )->has_effect( effect_currently_busy, bodypart_str_id::NULL_ID() );
    };
}

void conditional_t::set_npc_following( bool is_npc )
{
    condition = [is_npc]( dialogue const & d ) {
        return d.actor( is_npc )->is_following();
    };
}

void conditional_t::set_npc_friend( bool is_npc )
{
    condition = [is_npc]( dialogue const & d ) {
        return d.actor( is_npc )->is_friendly( get_player_character() );
    };
}

void conditional_t::set_npc_hostile( bool is_npc )
{
    condition = [is_npc]( dialogue const & d ) {
        return d.actor( is_npc )->is_enemy();
    };
}

void conditional_t::set_npc_train_skills( bool is_npc )
{
    condition = [is_npc]( dialogue const & d ) {
        return !d.actor( is_npc )->skills_offered_to( *d.actor( !is_npc ) ).empty();
    };
}

void conditional_t::set_npc_train_styles( bool is_npc )
{
    condition = [is_npc]( dialogue const & d ) {
        return !d.actor( is_npc )->styles_offered_to( *d.actor( !is_npc ) ).empty();
    };
}

void conditional_t::set_npc_train_spells( bool is_npc )
{
    condition = [is_npc]( dialogue const & d ) {
        return !d.actor( is_npc )->spells_offered_to( *d.actor( !is_npc ) ).empty();
    };
}

void conditional_t::set_at_safe_space( bool is_npc )
{
    condition = [is_npc]( dialogue const & d ) {
        return overmap_buffer.is_safe( d.actor( is_npc )->global_omt_location() ) &&
               d.actor( is_npc )->is_safe();
    };
}

void conditional_t::set_can_stow_weapon( bool is_npc )
{
    condition = [is_npc]( dialogue const & d ) {
        const talker *actor = d.actor( is_npc );
        return !actor->unarmed_attack() && actor->can_stash_weapon();
    };
}

void conditional_t::set_can_drop_weapon( bool is_npc )
{
    condition = [is_npc]( dialogue const & d ) {
        const talker *actor = d.actor( is_npc );
        return !actor->unarmed_attack() && !actor->wielded_with_flag( flag_NO_UNWIELD );
    };
}

void conditional_t::set_has_weapon( bool is_npc )
{
    condition = [is_npc]( dialogue const & d ) {
        return !d.actor( is_npc )->unarmed_attack();
    };
}

void conditional_t::set_is_driving( bool is_npc )
{
    condition = [is_npc]( dialogue const & d ) {
        const talker *actor = d.actor( is_npc );
        if( const optional_vpart_position vp = get_map().veh_at( actor->pos() ) ) {
            return vp->vehicle().is_moving() && actor->is_in_control_of( vp->vehicle() );
        }
        return false;
    };
}

void conditional_t::set_has_stolen_item( bool /*is_npc*/ )
{
    condition = []( dialogue const & d ) {
        return d.actor( false )->has_stolen_item( *d.actor( true ) );
    };
}

void conditional_t::set_is_day()
{
    condition = []( dialogue const & ) {
        return !is_night( calendar::turn );
    };
}

void conditional_t::set_is_outside( bool is_npc )
{
    condition = [is_npc]( dialogue const & d ) {
        return is_creature_outside( *d.actor( is_npc )->get_creature() );
    };
}

void conditional_t::set_is_underwater( bool is_npc )
{
    condition = [is_npc]( dialogue const & d ) {
        return get_map().is_divable( d.actor( is_npc )->pos() );
    };
}

void conditional_t::set_one_in_chance( const JsonObject &jo, const std::string &member )
{
    dbl_or_var dov = get_dbl_or_var( jo, member );
    condition = [dov]( dialogue const & d ) {
        return one_in( dov.evaluate( d ) );
    };
}

void conditional_t::set_query( const JsonObject &jo, const std::string &member, bool is_npc )
{
    str_or_var message = get_str_or_var( jo.get_member( member ), member, true );
    bool default_val = jo.get_bool( "default" );
    condition = [message, default_val, is_npc]( dialogue const & d ) {
        const talker *actor = d.actor( is_npc );
        if( actor->get_character() && actor->get_character()->is_avatar() ) {
            std::string translated_message = _( message.evaluate( d ) );
            return query_yn( translated_message );
        } else {
            return default_val;
        }
    };
}

void conditional_t::set_x_in_y_chance( const JsonObject &jo, const std::string &member )
{
    const JsonObject &var_obj = jo.get_object( member );
    dbl_or_var dovx = get_dbl_or_var( var_obj, "x" );
    dbl_or_var dovy = get_dbl_or_var( var_obj, "y" );
    condition = [dovx, dovy]( dialogue const & d ) {
        return x_in_y( dovx.evaluate( d ),
                       dovy.evaluate( d ) );
    };
}

void conditional_t::set_is_weather( const JsonObject &jo, const std::string &member )
{
    str_or_var weather = get_str_or_var( jo.get_member( member ), member, true );
    condition = [weather]( dialogue const & d ) {
        return get_weather().weather_id == weather_type_id( weather.evaluate( d ) );
    };
}

void conditional_t::set_mod_is_loaded( const JsonObject &jo, const std::string &member )
{
    str_or_var compared_mod = get_str_or_var( jo.get_member( member ), member, true );
    condition = [compared_mod]( dialogue const & d ) {
        mod_id comp_mod = mod_id( compared_mod.evaluate( d ) );
        for( const mod_id &mod : world_generator->active_world->active_mod_order ) {
            if( comp_mod == mod ) {
                return true;
            }
        }
        return false;
    };
}

void conditional_t::set_has_faction_trust( const JsonObject &jo, const std::string &member )
{
    dbl_or_var dov = get_dbl_or_var( jo, member );
    condition = [dov]( dialogue const & d ) {
        return d.actor( true )->get_faction()->trusts_u >= dov.evaluate( d );
    };
}

static std::string get_string_from_input( const JsonArray &objects, int index )
{
    if( objects.has_string( index ) ) {
        std::string type = objects.get_string( index );
        if( type == "u" || type == "npc" ) {
            return type;
        }
    }
    dbl_or_var empty;
    JsonObject object = objects.get_object( index );
    if( object.has_string( "u_val" ) ) {
        return "u_" + get_talk_varname( object, "u_val", false, empty );
    } else if( object.has_string( "npc_val" ) ) {
        return "npc_" + get_talk_varname( object, "npc_val", false, empty );
    } else if( object.has_string( "global_val" ) ) {
        return "global_" + get_talk_varname( object, "global_val", false, empty );
    } else if( object.has_string( "faction_val" ) ) {
        return "faction_" + get_talk_varname( object, "faction_val", false, empty );
    } else if( object.has_string( "party_val" ) ) {
        return "party_" + get_talk_varname( object, "party_val", false, empty );
    }
    object.throw_error( "Invalid input type." );
    return "";
}

static tripoint_abs_ms get_tripoint_from_string( const std::string &type, dialogue const &d )
{
    if( type == "u" ) {
        return d.actor( false )->global_pos();
    } else if( type == "npc" ) {
        return d.actor( true )->global_pos();
    } else if( type.find( "u_" ) == 0 ) {
        var_info var = var_info( var_type::u, type.substr( 2, type.size() - 2 ) );
        return get_tripoint_from_var( var, d );
    } else if( type.find( "npc_" ) == 0 ) {
        var_info var = var_info( var_type::npc, type.substr( 4, type.size() - 4 ) );
        return get_tripoint_from_var( var, d );
    } else if( type.find( "global_" ) == 0 ) {
        var_info var = var_info( var_type::global, type.substr( 7, type.size() - 7 ) );
        return get_tripoint_from_var( var, d );
    } else if( type.find( "faction_" ) == 0 ) {
        var_info var = var_info( var_type::faction, type.substr( 7, type.size() - 7 ) );
        return get_tripoint_from_var( var, d );
    } else if( type.find( "party_" ) == 0 ) {
        var_info var = var_info( var_type::party, type.substr( 7, type.size() - 7 ) );
        return get_tripoint_from_var( var, d );
    }
    return tripoint_abs_ms();
}

void conditional_t::set_compare_string( const JsonObject &jo, const std::string &member )
{
    str_or_var first;
    str_or_var second;
    JsonArray objects = jo.get_array( member );
    if( objects.size() != 2 ) {
        jo.throw_error( "incorrect number of values.  Expected 2 in " + jo.str() );
        condition = []( dialogue const & ) {
            return false;
        };
        return;
    }

    if( objects.has_object( 0 ) ) {
        first = get_str_or_var( objects.next_value(), member, true );
    } else {
        first.str_val = objects.next_string();
    }
    if( objects.has_object( 1 ) ) {
        second = get_str_or_var( objects.next_value(), member, true );
    } else {
        second.str_val = objects.next_string();
    }

    condition = [first, second]( dialogue const & d ) {
        return first.evaluate( d ) == second.evaluate( d );
    };
}

void conditional_t::set_compare_num( const JsonObject &jo, const std::string &member )
{
    JsonArray objects = jo.get_array( member );
    if( objects.size() != 3 ) {
        jo.throw_error( "incorrect number of values.  Expected three in " + jo.str() );
        condition = []( dialogue const & ) {
            return false;
        };
        return;
    }
    std::function<double( dialogue const & )> get_first_dbl = objects.has_object( 0 ) ? get_get_dbl(
                objects.get_object( 0 ) ) : get_get_dbl( objects.get_string( 0 ), jo );
    std::function<double( dialogue const & )> get_second_dbl = objects.has_object( 2 ) ? get_get_dbl(
                objects.get_object( 2 ) ) : get_get_dbl( objects.get_string( 2 ), jo );
    const std::string &op = objects.get_string( 1 );

    if( op == "==" || op == "=" ) {
        condition = [get_first_dbl, get_second_dbl]( dialogue const & d ) {
            return get_first_dbl( d ) == get_second_dbl( d );
        };
    } else if( op == "!=" ) {
        condition = [get_first_dbl, get_second_dbl]( dialogue const & d ) {
            return get_first_dbl( d ) != get_second_dbl( d );
        };
    } else if( op == "<=" ) {
        condition = [get_first_dbl, get_second_dbl]( dialogue const & d ) {
            return get_first_dbl( d ) <= get_second_dbl( d );
        };
    } else if( op == ">=" ) {
        condition = [get_first_dbl, get_second_dbl]( dialogue const & d ) {
            return get_first_dbl( d ) >= get_second_dbl( d );
        };
    } else if( op == "<" ) {
        condition = [get_first_dbl, get_second_dbl]( dialogue const & d ) {
            return get_first_dbl( d ) < get_second_dbl( d );
        };
    } else if( op == ">" ) {
        condition = [get_first_dbl, get_second_dbl]( dialogue const & d ) {
            return get_first_dbl( d ) > get_second_dbl( d );
        };
    } else {
        jo.throw_error( "unexpected operator " + jo.get_string( "op" ) + " in " + jo.str() );
        condition = []( dialogue const & ) {
            return false;
        };
    }
}

void conditional_t::set_math( const JsonObject &jo, const std::string &member )
{
    eoc_math math;
    math.from_json( jo, member );
    condition = [math = std::move( math )]( dialogue const & d ) {
        return math.act( d );
    };
}

template<class J>
// NOLINTNEXTLINE(readability-function-cognitive-complexity): not my problem!!
std::function<double( dialogue const & )> conditional_t::get_get_dbl( J const &jo )
{
    if( jo.has_member( "const" ) ) {
        const double const_value = jo.get_float( "const" );
        return [const_value]( dialogue const & ) {
            return const_value;
        };
    } else if( jo.has_member( "time" ) ) {
        const int value = to_turns<int>( read_from_json_string<time_duration>( jo.get_member( "time" ),
                                         time_duration::units ) );
        return [value]( dialogue const & ) {
            return value;
        };
    } else if( jo.has_member( "power" ) ) {
        units::energy power;
        if constexpr( std::is_same_v<JsonObject, J> ) {
            assign( jo, "power", power, false, 0_kJ );
        }
        const int power_value = units::to_millijoule( power );
        return [power_value]( dialogue const & ) {
            return power_value;
        };
    } else if( jo.has_member( "time_since_cataclysm" ) ) {
        time_duration given_unit = 1_turns;
        if( jo.has_string( "time_since_cataclysm" ) ) {
            std::string given_unit_str = jo.get_string( "time_since_cataclysm" );
            bool found = false;
            for( const auto &pair : time_duration::units ) {
                const std::string &unit = pair.first;
                if( unit == given_unit_str ) {
                    given_unit = pair.second;
                    found = true;
                    break;
                }
            }
            if( !found ) {
                jo.throw_error( "unrecognized time unit in " + jo.str() );
            }
        }
        return [given_unit]( dialogue const & ) {
            return ( to_turn<int>( calendar::turn ) - to_turn<int>( calendar::start_of_cataclysm ) ) /
                   to_turns<int>( given_unit );
        };
    } else if( jo.has_member( "rand" ) ) {
        int max_value = jo.get_int( "rand" );
        return [max_value]( dialogue const & ) {
            return rng( 0, max_value );
        };
    } else if( jo.has_member( "weather" ) ) {
        std::string weather_aspect = jo.get_string( "weather" );
        if( weather_aspect == "temperature" ) {
            return []( dialogue const & ) {
                return static_cast<int>( units::to_fahrenheit( get_weather().weather_precise->temperature ) );
            };
        } else if( weather_aspect == "windpower" ) {
            return []( dialogue const & ) {
                return static_cast<int>( get_weather().weather_precise->windpower );
            };
        } else if( weather_aspect == "humidity" ) {
            return []( dialogue const & ) {
                return static_cast<int>( get_weather().weather_precise->humidity );
            };
        } else if( weather_aspect == "pressure" ) {
            return []( dialogue const & ) {
                return static_cast<int>( get_weather().weather_precise->pressure );
            };
        }
    } else if( jo.has_member( "faction_trust" ) ) {
        str_or_var name = get_str_or_var( jo.get_member( "faction_trust" ), "faction_trust" );
        return [name]( dialogue const & d ) {
            faction *fac = g->faction_manager_ptr->get( faction_id( name.evaluate( d ) ) );
            return fac->trusts_u;
        };
    } else if( jo.has_member( "faction_like" ) ) {
        str_or_var name = get_str_or_var( jo.get_member( "faction_like" ), "faction_like" );
        return [name]( dialogue const & d ) {
            faction *fac = g->faction_manager_ptr->get( faction_id( name.evaluate( d ) ) );
            return fac->likes_u;
        };
    } else if( jo.has_member( "faction_respect" ) ) {
        str_or_var name = get_str_or_var( jo.get_member( "faction_respect" ), "faction_respect" );
        return [name]( dialogue const & d ) {
            faction *fac = g->faction_manager_ptr->get( faction_id( name.evaluate( d ) ) );
            return fac->respects_u;
        };
    } else if( jo.has_member( "u_val" ) || jo.has_member( "npc_val" ) ||
               jo.has_member( "global_val" ) ) {
        const bool is_npc = jo.has_member( "npc_val" );
        const bool is_global = jo.has_member( "global_val" );
        const std::string checked_value = is_npc ? jo.get_string( "npc_val" ) :
                                          ( is_global ? jo.get_string( "global_val" ) : jo.get_string( "u_val" ) );
        if( checked_value == "strength" ) {
            return [is_npc]( dialogue const & d ) {
                return d.actor( is_npc )->str_cur();
            };
        } else if( checked_value == "dexterity" ) {
            return [is_npc]( dialogue const & d ) {
                return d.actor( is_npc )->dex_cur();
            };
        } else if( checked_value == "intelligence" ) {
            return [is_npc]( dialogue const & d ) {
                return d.actor( is_npc )->int_cur();
            };
        } else if( checked_value == "perception" ) {
            return [is_npc]( dialogue const & d ) {
                return d.actor( is_npc )->per_cur();
            };
        } else if( checked_value == "strength_base" ) {
            return [is_npc]( dialogue const & d ) {
                return d.actor( is_npc )->get_str_max();
            };
        } else if( checked_value == "dexterity_base" ) {
            return [is_npc]( dialogue const & d ) {
                return d.actor( is_npc )->get_dex_max();
            };
        } else if( checked_value == "intelligence_base" ) {
            return [is_npc]( dialogue const & d ) {
                return d.actor( is_npc )->get_int_max();
            };
        } else if( checked_value == "perception_base" ) {
            return [is_npc]( dialogue const & d ) {
                return d.actor( is_npc )->get_per_max();
            };
        } else if( checked_value == "strength_bonus" ) {
            return [is_npc]( dialogue const & d ) {
                return d.actor( is_npc )->get_str_bonus();
            };
        } else if( checked_value == "dexterity_bonus" ) {
            return [is_npc]( dialogue const & d ) {
                return d.actor( is_npc )->get_dex_bonus();
            };
        } else if( checked_value == "intelligence_bonus" ) {
            return [is_npc]( dialogue const & d ) {
                return d.actor( is_npc )->get_int_bonus();
            };
        } else if( checked_value == "perception_bonus" ) {
            return [is_npc]( dialogue const & d ) {
                return d.actor( is_npc )->get_per_bonus();
            };
        } else if( checked_value == "hp" ) {
            std::optional<bodypart_id> bp;
            if constexpr( std::is_same_v<JsonObject, J> ) {
                optional( jo, false, "bodypart", bp );
            }
            return [is_npc, bp]( dialogue const & d ) {
                bodypart_id bid = bp.value_or( get_bp_from_str( d.reason ) );
                return d.actor( is_npc )->get_cur_hp( bid );
            };
        } else if( checked_value == "warmth" ) {
            std::optional<bodypart_id> bp;
            if constexpr( std::is_same_v<JsonObject, J> ) {
                optional( jo, false, "bodypart", bp );
            }
            return [is_npc, bp]( dialogue const & d ) {
                bodypart_id bid = bp.value_or( get_bp_from_str( d.reason ) );
                return d.actor( is_npc )->get_cur_part_temp( bid );
            };
        } else if( checked_value == "effect_intensity" ) {
            const std::string &effect_id = jo.get_string( "effect" );
            std::optional<bodypart_id> bp;
            if constexpr( std::is_same_v<JsonObject, J> ) {
                optional( jo, false, "bodypart", bp );
            }
            return [effect_id, bp, is_npc]( dialogue const & d ) {
                bodypart_id bid = bp.value_or( get_bp_from_str( d.reason ) );
                effect target = d.actor( is_npc )->get_effect( efftype_id( effect_id ), bid );
                return target.is_null() ? -1 : target.get_intensity();
            };
        } else if( checked_value == "var" ) {
            var_info info( {}, {} );
            if constexpr( std::is_same_v<JsonObject, J> ) {
                info = read_var_info( jo );
            }
            return [info]( dialogue const & d ) {
                std::string var = read_var_value( info, d );
                if( !var.empty() ) {
                    // NOLINTNEXTLINE(cert-err34-c)
                    return std::atof( var.c_str() );
                } else if( !info.default_val.empty() ) {
                    // NOLINTNEXTLINE(cert-err34-c)
                    return std::atof( info.default_val.c_str() );
                }
                return 0.0;
            };
        } else if( checked_value == "time_since_var" ) {
            dbl_or_var empty;
            std::string var_name;
            if constexpr( std::is_same_v<JsonObject, J> ) {
                var_name = get_talk_varname( jo, "var_name", false, empty );
            }
            return [is_npc, var_name]( dialogue const & d ) {
                int stored_value = 0;
                const std::string &var = d.actor( is_npc )->get_value( var_name );
                if( !var.empty() ) {
                    stored_value = std::stof( var );
                }
                return to_turn<int>( calendar::turn ) - stored_value;
            };
        } else if( checked_value == "allies" ) {
            if( is_npc ) {
                jo.throw_error( "allies count not supported for NPCs.  In " + jo.str() );
            } else {
                return []( dialogue const & ) {
                    return static_cast<int>( g->allies().size() );
                };
            }
        } else if( checked_value == "cash" ) {
            if( is_npc ) {
                jo.throw_error( "cash count not supported for NPCs.  In " + jo.str() );
            } else {
                return [is_npc]( dialogue const & d ) {
                    return d.actor( is_npc )->cash();
                };
            }
        } else if( checked_value == "owed" ) {
            if( is_npc ) {
                jo.throw_error( "owed amount not supported for NPCs.  In " + jo.str() );
            } else {
                return []( dialogue const & d ) {
                    return d.actor( true )->debt();
                };
            }
        } else if( checked_value == "sold" ) {
            if( is_npc ) {
                jo.throw_error( "owed amount not supported for NPCs.  In " + jo.str() );
            } else {
                return []( dialogue const & d ) {
                    return d.actor( true )->sold();
                };
            }
        } else if( checked_value == "skill_level" ) {
            const skill_id skill( jo.get_string( "skill" ) );
<<<<<<< HEAD
            return [is_npc, skill]( const T & d ) {
                return static_cast<int>( d.actor( is_npc )->get_skill_level( skill ) );
=======
            return [is_npc, skill]( dialogue const & d ) {
                return d.actor( is_npc )->get_skill_level( skill );
>>>>>>> 9c6bd5c0
            };
        } else if( checked_value == "pos_x" ) {
            return [is_npc]( dialogue const & d ) {
                return d.actor( is_npc )->posx();
            };
        } else if( checked_value == "pos_y" ) {
            return [is_npc]( dialogue const & d ) {
                return d.actor( is_npc )->posy();
            };
        } else if( checked_value == "pos_z" ) {
            return [is_npc]( dialogue const & d ) {
                return d.actor( is_npc )->posz();
            };
        } else if( checked_value == "power" ) {
            return [is_npc]( dialogue const & d ) {
                // Energy in milijoule
                return static_cast<int>( d.actor( is_npc )->power_cur().value() );
            };
        } else if( checked_value == "power_max" ) {
            return [is_npc]( dialogue const & d ) {
                // Energy in milijoule
                return static_cast<int>( d.actor( is_npc )->power_max().value() );
            };
        } else if( checked_value == "power_percentage" ) {
            return [is_npc]( dialogue const & d ) {
                // Energy in milijoule
                int power_max = d.actor( is_npc )->power_max().value();
                if( power_max == 0 ) {
                    return 0; //Default value if character does not have power, avoids division with 0.
                } else {
                    return static_cast<int>( d.actor( is_npc )->power_cur().value() * 100 ) / power_max;
                }
            };
        } else if( checked_value == "morale" ) {
            return [is_npc]( dialogue const & d ) {
                return d.actor( is_npc )->morale_cur();
            };
        } else if( checked_value == "focus" ) {
            return [is_npc]( dialogue const & d ) {
                return d.actor( is_npc )->focus_cur();
            };
        } else if( checked_value == "mana" ) {
            return [is_npc]( dialogue const & d ) {
                return d.actor( is_npc )->mana_cur();
            };
        } else if( checked_value == "mana_max" ) {
            return [is_npc]( dialogue const & d ) {
                return d.actor( is_npc )->mana_max();
            };
        } else if( checked_value == "mana_percentage" ) {
            return [is_npc]( dialogue const & d ) {
                int mana_max = d.actor( is_npc )->mana_max();
                if( mana_max == 0 ) {
                    return 0; //Default value if character does not have mana, avoids division with 0.
                } else {
                    return ( d.actor( is_npc )->mana_cur() * 100 ) / mana_max;
                }
            };
        } else if( checked_value == "hunger" ) {
            return [is_npc]( dialogue const & d ) {
                return d.actor( is_npc )->get_hunger();
            };
        } else if( checked_value == "thirst" ) {
            return [is_npc]( dialogue const & d ) {
                return d.actor( is_npc )->get_thirst();
            };
        } else if( checked_value == "instant_thirst" ) {
            return [is_npc]( dialogue const & d ) {
                return d.actor( is_npc )->get_instant_thirst();
            };
        } else if( checked_value == "stored_kcal" ) {
            return [is_npc]( dialogue const & d ) {
                return d.actor( is_npc )->get_stored_kcal();
            };
        } else if( checked_value == "stored_kcal_percentage" ) {
            // 100% is 5 BMI's worth of kcal, which is considered healthy (this varies with height).
            return [is_npc]( dialogue const & d ) {
                int divisor = d.actor( is_npc )->get_healthy_kcal() / 100;
                //if no data default to default height of 175cm
                if( divisor == 0 ) {
                    divisor = 118169 / 100;
                }
                return d.actor( is_npc )->get_stored_kcal() / divisor;
            };
        } else if( checked_value == "item_count" ) {
            const itype_id item_id( jo.get_string( "item" ) );
            return [is_npc, item_id]( dialogue const & d ) {
                return std::max( d.actor( is_npc )->charges_of( item_id ),
                                 d.actor( is_npc )->get_amount( item_id ) );
            };
        } else if( checked_value == "exp" ) {
            return [is_npc]( dialogue const & d ) {
                return d.actor( is_npc )->get_kill_xp();
            };
        } else if( checked_value == "addiction_intensity" ) {
            const addiction_id add_id( jo.get_string( "addiction" ) );
            if( jo.has_object( "mod" ) ) {
                // final_value = (val / (val - step * intensity)) - 1
                JsonObject jobj = jo.get_object( "mod" );
                const int val = jobj.get_int( "val", 0 );
                const int step = jobj.get_int( "step", 0 );
                return [is_npc, add_id, val, step]( dialogue const & d ) {
                    int intens = d.actor( is_npc )->get_addiction_intensity( add_id );
                    int denom = val - step * intens;
                    return denom == 0 ? 0 : ( val / std::max( 1, denom ) - 1 );
                };
            }
            const int mod = jo.get_int( "mod", 1 );
            return [is_npc, add_id, mod]( dialogue const & d ) {
                return d.actor( is_npc )->get_addiction_intensity( add_id ) * mod;
            };
        } else if( checked_value == "addiction_turns" ) {
            const addiction_id add_id( jo.get_string( "addiction" ) );
            return [is_npc, add_id]( dialogue const & d ) {
                return d.actor( is_npc )->get_addiction_turns( add_id );
            };
        } else if( checked_value == "stim" ) {
            return [is_npc]( dialogue const & d ) {
                return d.actor( is_npc )->get_stim();
            };
        } else if( checked_value == "pkill" ) {
            return [is_npc]( dialogue const & d ) {
                return d.actor( is_npc )->get_pkill();
            };
        } else if( checked_value == "rad" ) {
            return [is_npc]( dialogue const & d ) {
                return d.actor( is_npc )->get_rad();
            };
        } else if( checked_value == "item_rad" ) {
            if constexpr( std::is_same_v<JsonObject, J> ) {
                const std::string flag = jo.get_string( "flag" );
                const aggregate_type agg = jo.template get_enum_value<aggregate_type>( "aggregate",
                                           aggregate_type::FIRST );
                return [is_npc, flag, agg]( dialogue const & d ) {
                    return d.actor( is_npc )->item_rads( flag_id( flag ), agg );
                };
            }
        } else if( checked_value == "focus" ) {
            return [is_npc]( dialogue const & d ) {
                return d.actor( is_npc )->focus_cur();
            };
        } else if( checked_value == "activity_level" ) {
            return [is_npc]( dialogue const & d ) {
                return d.actor( is_npc )->get_activity_level();
            };
        } else if( checked_value == "fatigue" ) {
            return [is_npc]( dialogue const & d ) {
                return d.actor( is_npc )->get_fatigue();
            };
        } else if( checked_value == "stamina" ) {
            return [is_npc]( dialogue const & d ) {
                return d.actor( is_npc )->get_stamina();
            };
        } else if( checked_value == "sleep_deprivation" ) {
            return [is_npc]( dialogue const & d ) {
                return d.actor( is_npc )->get_sleep_deprivation();
            };
        } else if( checked_value == "anger" ) {
            return [is_npc]( dialogue const & d ) {
                return d.actor( is_npc )->get_anger();
            };
        } else if( checked_value == "friendly" ) {
            return [is_npc]( dialogue const & d ) {
                return d.actor( is_npc )->get_friendly();
            };
        } else if( checked_value == "vitamin" ) {
            std::string vitamin_name = jo.get_string( "name" );
            return [is_npc, vitamin_name]( dialogue const & d ) {
                Character *you = d.actor( is_npc )->get_character();
                if( you ) {
                    return you->vitamin_get( vitamin_id( vitamin_name ) );
                } else {
                    return 0;
                }
            };
        } else if( checked_value == "age" ) {
            return [is_npc]( dialogue const & d ) {
                return d.actor( is_npc )->get_age();
            };
        } else if( checked_value == "height" ) {
            return [is_npc]( dialogue const & d ) {
                return d.actor( is_npc )->get_height();
            };
        } else if( checked_value == "bmi_permil" ) {
            return [is_npc]( dialogue const & d ) {
                return d.actor( is_npc )->get_bmi_permil();
            };
        } else if( checked_value == "fine_detail_vision_mod" ) {
            return [is_npc]( dialogue const & d ) {
                return d.actor( is_npc )->get_fine_detail_vision_mod();
            };
        } else if( checked_value == "health" ) {
            return [is_npc]( dialogue const & d ) {
                return d.actor( is_npc )->get_health();
            };
        } else if( checked_value == "body_temp" ) {
            return [is_npc]( dialogue const & d ) {
                return d.actor( is_npc )->get_body_temp();
            };
        } else if( checked_value == "body_temp_delta" ) {
            return [is_npc]( dialogue const & d ) {
                return d.actor( is_npc )->get_body_temp_delta();
            };
        } else if( checked_value == "npc_trust" ) {
            return [is_npc]( dialogue const & d ) {
                return d.actor( is_npc )->get_npc_trust();
            };
        } else if( checked_value == "npc_fear" ) {
            return [is_npc]( dialogue const & d ) {
                return d.actor( is_npc )->get_npc_fear();
            };
        } else if( checked_value == "npc_value" ) {
            return [is_npc]( dialogue const & d ) {
                return d.actor( is_npc )->get_npc_value();
            };
        } else if( checked_value == "npc_anger" ) {
            return [is_npc]( dialogue const & d ) {
                return d.actor( is_npc )->get_npc_anger();
            };
        } else if( checked_value == "monsters_nearby" ) {
            std::optional<var_info> target_var;
            if( jo.has_object( "target_var" ) ) {
                read_var_info( jo.get_member( "target_var" ) );
            }
            str_or_var id;
            if( jo.has_member( "id" ) ) {
                id = get_str_or_var( jo.get_member( "id" ), "id", false, "" );
            } else {
                id.str_val = "";
            }
            dbl_or_var radius_dov;
            dbl_or_var number_dov;
            if constexpr( std::is_same_v<JsonObject, J> ) {
                radius_dov = get_dbl_or_var( jo, "radius", false, 10000 );
                number_dov = get_dbl_or_var( jo, "number", false, 1 );
            }
            return [target_var, radius_dov, id, number_dov, is_npc]( dialogue const & d ) {
                tripoint_abs_ms loc;
                if( target_var.has_value() ) {
                    loc = get_tripoint_from_var( target_var, d );
                } else {
                    loc = d.actor( is_npc )->global_pos();
                }

                int radius = radius_dov.evaluate( d );
                std::vector<Creature *> targets = g->get_creatures_if( [&radius, id, &d,
                         loc]( const Creature & critter ) {
                    if( critter.is_monster() ) {
                        // friendly to the player, not a target for us
                        return critter.as_monster()->friendly == 0 &&
                               radius >= rl_dist( critter.get_location(), loc ) &&
                               ( id.evaluate( d ).empty() ||
                                 critter.as_monster()->type->id == mtype_id( id.evaluate( d ) ) );
                    }
                    return false;
                } );
                return static_cast<int>( targets.size() );
            };
        } else if( checked_value == "spell_level" ) {
            if( jo.has_member( "school" ) ) {
                const std::string school_name = jo.get_string( "school" );
                const trait_id spell_school( school_name );
                return [is_npc, spell_school]( dialogue const & d ) {
                    return d.actor( is_npc )->get_spell_level( spell_school );
                };
            } else if( jo.has_member( "spell" ) ) {
                const std::string spell_name = jo.get_string( "spell" );
                const spell_id this_spell_id( spell_name );
                return [is_npc, this_spell_id]( dialogue const & d ) {
                    return d.actor( is_npc )->get_spell_level( this_spell_id );
                };
            } else {
                return [is_npc]( dialogue const & d ) {
                    return d.actor( is_npc )->get_highest_spell_level();
                };
            }
        } else if( checked_value == "spell_exp" ) {
            const std::string spell_name = jo.get_string( "spell" );
            const spell_id this_spell_id( spell_name );
            return [is_npc, this_spell_id]( dialogue const & d ) {
                return d.actor( is_npc )->get_spell_exp( this_spell_id );
            };
        } else if( checked_value == "proficiency" ) {
            const std::string proficiency_name = jo.get_string( "proficiency_id" );
            const proficiency_id the_proficiency_id( proficiency_name );
            if( jo.has_int( "format" ) ) {
                const int format = jo.get_int( "format" );
                return [is_npc, format, the_proficiency_id]( dialogue const & d ) {
                    return static_cast<int>( ( d.actor( is_npc )->proficiency_practiced_time(
                                                   the_proficiency_id ) * format ) /
                                             the_proficiency_id->time_to_learn() );
                };
            } else if( jo.has_member( "format" ) ) {
                const std::string format = jo.get_string( "format" );
                if( format == "time_spent" ) {
                    return [is_npc, the_proficiency_id]( dialogue const & d ) {
                        return to_turns<int>( d.actor( is_npc )->proficiency_practiced_time( the_proficiency_id ) );
                    };
                } else if( format == "percent" ) {
                    return [is_npc, the_proficiency_id]( dialogue const & d ) {
                        return static_cast<int>( ( d.actor( is_npc )->proficiency_practiced_time(
                                                       the_proficiency_id ) * 100 ) /
                                                 the_proficiency_id->time_to_learn() );
                    };
                } else if( format == "permille" ) {
                    return [is_npc, the_proficiency_id]( dialogue const & d ) {
                        return static_cast<int>( ( d.actor( is_npc )->proficiency_practiced_time(
                                                       the_proficiency_id ) * 1000 ) /
                                                 the_proficiency_id->time_to_learn() );
                    };
                } else if( format == "total_time_required" ) {
                    return [the_proficiency_id]( dialogue const & d ) {
                        static_cast<void>( d );
                        return to_turns<int>( the_proficiency_id->time_to_learn() );
                    };
                } else if( format == "time_left" ) {
                    return [is_npc, the_proficiency_id]( dialogue const & d ) {
                        return to_turns<int>( the_proficiency_id->time_to_learn() - d.actor(
                                                  is_npc )->proficiency_practiced_time( the_proficiency_id ) );
                    };
                } else {
                    jo.throw_error( "unrecognized format in " + jo.str() );
                }
            }
        }
    } else if( jo.has_member( "moon" ) ) {
        return []( dialogue const & ) {
            return static_cast<int>( get_moon_phase( calendar::turn ) );
        };
    } else if( jo.has_member( "hour" ) ) {
        return []( dialogue const & ) {
            return to_hours<int>( time_past_midnight( calendar::turn ) );
        };
    } else if( jo.has_array( "distance" ) ) {
        JsonArray objects = jo.get_array( "distance" );
        if( objects.size() != 2 ) {
            objects.throw_error( "distance requires an array with 2 elements." );
        }
        std::string first = get_string_from_input( objects, 0 );
        std::string second = get_string_from_input( objects, 1 );
        return [first, second]( dialogue const & d ) {
            tripoint_abs_ms first_point = get_tripoint_from_string( first, d );
            tripoint_abs_ms second_point = get_tripoint_from_string( second, d );
            return rl_dist( first_point, second_point );
        };
    } else if( jo.has_member( "mod_load_order" ) ) {
        const mod_id our_mod_id = mod_id( jo.get_string( "mod_load_order" ) );
        return [our_mod_id]( dialogue const & ) {
            int count = 0;
            for( const mod_id &mod : world_generator->active_world->active_mod_order ) {
                if( our_mod_id == mod ) {
                    return count;
                }
                count++;
            }
            return -1;
        };
    } else if( jo.has_array( "arithmetic" ) ) {
        talk_effect_fun_t arith;
        if constexpr( std::is_same_v<JsonObject, J> ) {
            arith.set_arithmetic( jo, "arithmetic", true );
        }
        return [arith]( dialogue const & d ) {
            arith( d );
            var_info info = var_info( var_type::global, "temp_var" );
            std::string val = read_var_value( info, d );
            if( !val.empty() ) {
                return std::stof( val );
            } else {
                debugmsg( "No valid value." );
                return 0.0f;
            }
        };
    } else if( jo.has_array( "math" ) ) {
        // no recursive math through shim
        if constexpr( std::is_same_v<JsonObject, J> ) {
            eoc_math math;
            math.from_json( jo, "math" );
            return [math = std::move( math )]( dialogue const & d ) {
                return math.act( d );
            };
        }
    }
    jo.throw_error( "unrecognized number source in " + jo.str() );
    return []( dialogue const & ) {
        return 0.0;
    };
}

std::function<double( dialogue const & )> conditional_t::get_get_dbl( const std::string &value,
        const JsonObject &jo )
{
    if( value == "moon" ) {
        return []( dialogue const & ) {
            return static_cast<int>( get_moon_phase( calendar::turn ) );
        };
    } else if( value == "hour" ) {
        return []( dialogue const & ) {
            return to_hours<int>( time_past_midnight( calendar::turn ) );
        };
    }
    jo.throw_error( "unrecognized number source in " + value );
    return []( dialogue const & ) {
        return 0.0;
    };
}

static double handle_min_max( dialogue const &d, double input, std::optional<dbl_or_var_part> min,
                              std::optional<dbl_or_var_part> max )
{
    if( min.has_value() ) {
        double min_val = min.value().evaluate( d );
        input = std::max( min_val, input );
    }
    if( max.has_value() ) {
        double max_val = max.value().evaluate( d );
        input = std::min( max_val, input );
    }
    return input;
}

template <class J>
std::function<void( dialogue const &, double )>
// NOLINTNEXTLINE(readability-function-cognitive-complexity): not my problem!!
conditional_t::get_set_dbl( const J &jo, const std::optional<dbl_or_var_part> &min,
                            const std::optional<dbl_or_var_part> &max, bool temp_var )
{
    if( temp_var ) {
        jo.allow_omitted_members();
        return [min, max]( dialogue const & d, double input ) {
            write_var_value( var_type::global, "temp_var", d.actor( false ),
                             std::to_string( handle_min_max( d,
                                             input, min,
                                             max ) ) );
        };
    } else if( jo.has_member( "const" ) ) {
        jo.throw_error( "attempted to alter a constant value in " + jo.str() );
    } else if( jo.has_member( "time" ) ) {
        jo.throw_error( "can not alter a time constant.  Did you mean time_since_cataclysm or time_since_var?  In "
                        + jo.str() );
    } else if( jo.has_member( "time_since_cataclysm" ) ) {
        time_duration given_unit = 1_turns;
        if( jo.has_string( "time_since_cataclysm" ) ) {
            std::string given_unit_str = jo.get_string( "time_since_cataclysm" );
            bool found = false;
            for( const auto &pair : time_duration::units ) {
                const std::string &unit = pair.first;
                if( unit == given_unit_str ) {
                    given_unit = pair.second;
                    found = true;
                    break;
                }
            }
            if( !found ) {
                jo.throw_error( "unrecognized time unit in " + jo.str() );
            }
        }
        return [given_unit, min, max]( dialogue const & d, double input ) {
            calendar::turn = time_point( handle_min_max( d, input, min,
                                         max ) * to_turns<int>( given_unit ) );
        };
    } else if( jo.has_member( "rand" ) ) {
        jo.throw_error( "can not alter the random number generator, silly!  In " + jo.str() );
    } else if( jo.has_member( "weather" ) ) {
        std::string weather_aspect = jo.get_string( "weather" );
        if( weather_aspect == "temperature" ) {
            return [min, max]( dialogue const & d, double input ) {
                const int new_temperature = handle_min_max( d, input, min, max );
                get_weather().weather_precise->temperature = units::from_fahrenheit( new_temperature );
                get_weather().temperature = units::from_fahrenheit( new_temperature );
                get_weather().clear_temp_cache();
            };
        } else if( weather_aspect == "windpower" ) {
            return [min, max]( dialogue const & d, double input ) {
                get_weather().weather_precise->windpower = handle_min_max( d, input, min, max );
                get_weather().clear_temp_cache();
            };
        } else if( weather_aspect == "humidity" ) {
            return [min, max]( dialogue const & d, double input ) {
                get_weather().weather_precise->humidity = handle_min_max( d, input, min, max );
                get_weather().clear_temp_cache();
            };
        } else if( weather_aspect == "pressure" ) {
            return [min, max]( dialogue const & d, double input ) {
                get_weather().weather_precise->pressure = handle_min_max( d, input, min, max );
                get_weather().clear_temp_cache();
            };
        }
    } else if( jo.has_member( "faction_trust" ) ) {
        str_or_var name = get_str_or_var( jo.get_member( "faction_trust" ), "faction_trust" );
        return [name, min, max]( dialogue const & d, double input ) {
            faction *fac = g->faction_manager_ptr->get( faction_id( name.evaluate( d ) ) );
            fac->trusts_u = handle_min_max( d, input, min, max );
        };
    } else if( jo.has_member( "faction_like" ) ) {
        str_or_var name = get_str_or_var( jo.get_member( "faction_like" ), "faction_like" );
        return [name, min, max]( dialogue const & d, double input ) {
            faction *fac = g->faction_manager_ptr->get( faction_id( name.evaluate( d ) ) );
            fac->likes_u = handle_min_max( d, input, min, max );
        };
    } else if( jo.has_member( "faction_respect" ) ) {
        str_or_var name = get_str_or_var( jo.get_member( "faction_respect" ), "faction_respect" );
        return [name, min, max]( dialogue const & d, double input ) {
            faction *fac = g->faction_manager_ptr->get( faction_id( name.evaluate( d ) ) );
            fac->respects_u = handle_min_max( d, input, min, max );
        };
    } else if( jo.has_member( "u_val" ) || jo.has_member( "npc_val" ) ||
               jo.has_member( "global_val" ) || jo.has_member( "faction_val" ) || jo.has_member( "party_val" ) ) {
        var_type type = var_type::u;
        std::string checked_value;
        if( jo.has_member( "u_val" ) ) {
            type = var_type::u;
            checked_value = jo.get_string( "u_val" );
        } else if( jo.has_member( "npc_val" ) ) {
            type = var_type::npc;
            checked_value = jo.get_string( "npc_val" );
        } else if( jo.has_member( "global_val" ) ) {
            type = var_type::global;
            checked_value = jo.get_string( "global_val" );
        } else if( jo.has_member( "faction_val" ) ) {
            type = var_type::faction;
            checked_value = jo.get_string( "faction_val" );
        } else if( jo.has_member( "party_val" ) ) {
            type = var_type::party;
            checked_value = jo.get_string( "party_val" );
        } else {
            jo.throw_error( "Invalid variable type." );
        }

        const bool is_npc = type == var_type::npc;
        if( checked_value == "strength_base" ) {
            return [is_npc, min, max]( dialogue const & d, double input ) {
                d.actor( is_npc )->set_str_max( handle_min_max( d, input, min, max ) );
            };
        } else if( checked_value == "dexterity_base" ) {
            return [is_npc, min, max]( dialogue const & d, double input ) {
                d.actor( is_npc )->set_dex_max( handle_min_max( d, input, min, max ) );
            };
        } else if( checked_value == "intelligence_base" ) {
            return [is_npc, min, max]( dialogue const & d, double input ) {
                d.actor( is_npc )->set_int_max( handle_min_max( d, input, min, max ) );
            };
        } else if( checked_value == "perception_base" ) {
            return [is_npc, min, max]( dialogue const & d, double input ) {
                d.actor( is_npc )->set_per_max( handle_min_max( d, input, min, max ) );
            };
        } else if( checked_value == "strength_bonus" ) {
            return [is_npc, min, max]( dialogue const & d, double input ) {
                d.actor( is_npc )->set_str_max( handle_min_max( d, input, min, max ) );
            };
        } else if( checked_value == "dexterity_bonus" ) {
            return [is_npc, min, max]( dialogue const & d, double input ) {
                d.actor( is_npc )->set_dex_max( handle_min_max( d, input, min, max ) );
            };
        } else if( checked_value == "intelligence_bonus" ) {
            return [is_npc, min, max]( dialogue const & d, double input ) {
                d.actor( is_npc )->set_int_max( handle_min_max( d, input, min, max ) );
            };
        } else if( checked_value == "perception_bonus" ) {
            return [is_npc, min, max]( dialogue const & d, double input ) {
                d.actor( is_npc )->set_per_max( handle_min_max( d, input, min, max ) );
            };
        } else if( checked_value == "var" ) {
            dbl_or_var empty;
            std::string var_name;
            if constexpr( std::is_same_v<JsonObject, J> ) {
                var_name = get_talk_varname( jo, "var_name", false, empty );
            }
            return [is_npc, var_name, type, min, max]( dialogue const & d, double input ) {
                write_var_value( type, var_name, d.actor( is_npc ), std::to_string( handle_min_max( d, input,
                                 min,
                                 max ) ) );
            };
        } else if( checked_value == "time_since_var" ) {
            // This is a strange thing to want to adjust. But we allow it nevertheless.
            dbl_or_var empty;
            std::string var_name;
            if constexpr( std::is_same_v<JsonObject, J> ) {
                var_name = get_talk_varname( jo, "var_name", false, empty );
            }
            return [is_npc, var_name, min, max]( dialogue const & d, double input ) {
                int storing_value = to_turn<int>( calendar::turn ) - handle_min_max( d, input, min, max );
                d.actor( is_npc )->set_value( var_name, std::to_string( storing_value ) );
            };
        } else if( checked_value == "allies" ) {
            // It would be possible to make this work by removing allies and spawning new ones as needed.
            // But why would you ever want to do it this way?
            jo.throw_error( "altering allies this way is currently not supported.  In " + jo.str() );
        } else if( checked_value == "cash" ) {
            // TODO: See if this can be handeled in a clever way.
            jo.throw_error( "altering cash this way is currently not supported.  In " + jo.str() );
        } else if( checked_value == "owed" ) {
            if( is_npc ) {
                jo.throw_error( "owed amount not supported for NPCs.  In " + jo.str() );
            } else {
                return [min, max]( dialogue const & d, double input ) {
                    d.actor( true )->add_debt( handle_min_max( d, input, min, max ) - d.actor( true )->debt() );
                };
            }
        } else if( checked_value == "sold" ) {
            if( is_npc ) {
                jo.throw_error( "sold amount not supported for NPCs.  In " + jo.str() );
            } else {
                return [min, max]( dialogue const & d, double input ) {
                    d.actor( true )->add_sold( handle_min_max( d, input, min, max ) - d.actor( true )->sold() );
                };
            }
        } else if( checked_value == "skill_level" ) {
            const skill_id skill( jo.get_string( "skill" ) );
            return [is_npc, skill, min, max]( dialogue const & d, double input ) {
                d.actor( is_npc )->set_skill_level( skill, handle_min_max( d, input, min, max ) );
            };
        } else if( checked_value == "pos_x" ) {
            return [is_npc, min, max]( dialogue const & d, double input ) {
                d.actor( is_npc )->set_pos( tripoint( handle_min_max( d, input, min, max ),
                                                      d.actor( is_npc )->posy(),
                                                      d.actor( is_npc )->posz() ) );
            };
        } else if( checked_value == "pos_y" ) {
            return [is_npc, min, max]( dialogue const & d, double input ) {
                d.actor( is_npc )->set_pos( tripoint( d.actor( is_npc )->posx(), handle_min_max( d, input, min,
                                                      max ),
                                                      d.actor( is_npc )->posz() ) );
            };
        } else if( checked_value == "pos_z" ) {
            return [is_npc, min, max]( dialogue const & d, double input ) {
                d.actor( is_npc )->set_pos( tripoint( d.actor( is_npc )->posx(), d.actor( is_npc )->posy(),
                                                      handle_min_max( d, input, min, max ) ) );
            };
        } else if( checked_value == "power" ) {
            return [is_npc, min, max]( dialogue const & d, double input ) {
                // Energy in milijoule
                d.actor( is_npc )->set_power_cur( 1_mJ * handle_min_max( d, input, min, max ) );
            };
        } else if( checked_value == "power_max" ) {
            jo.throw_error( "altering max power this way is currently not supported.  In " + jo.str() );
        } else if( checked_value == "power_percentage" ) {
            return [is_npc, min, max]( dialogue const & d, double input ) {
                // Energy in milijoule
                d.actor( is_npc )->set_power_cur( ( d.actor( is_npc )->power_max() * handle_min_max( d, input,
                                                    min,
                                                    max ) ) / 100 );
            };
        } else if( checked_value == "focus" ) {
            return [is_npc, min, max]( dialogue const & d, double input ) {
                d.actor( is_npc )->mod_focus( handle_min_max( d, input, min,
                                              max ) - d.actor( is_npc )->focus_cur() );
            };
        } else if( checked_value == "mana" ) {
            return [is_npc, min, max]( dialogue const & d, double input ) {
                d.actor( is_npc )->set_mana_cur( handle_min_max( d, input, min, max ) );
            };
        } else if( checked_value == "mana_max" ) {
            jo.throw_error( "altering max mana this way is currently not supported.  In " + jo.str() );
        } else if( checked_value == "mana_percentage" ) {
            return [is_npc, min, max]( dialogue const & d, double input ) {
                d.actor( is_npc )->set_mana_cur( ( d.actor( is_npc )->mana_max() * handle_min_max( d, input, min,
                                                   max ) ) / 100 );
            };
        } else if( checked_value == "hunger" ) {
            jo.throw_error( "altering hunger this way is currently not supported.  In " + jo.str() );
        } else if( checked_value == "thirst" ) {
            return [is_npc, min, max]( dialogue const & d, double input ) {
                d.actor( is_npc )->set_thirst( handle_min_max( d, input, min, max ) );
            };
        } else if( checked_value == "stored_kcal" ) {
            return [is_npc, min, max]( dialogue const & d, double input ) {
                d.actor( is_npc )->set_stored_kcal( handle_min_max( d, input, min, max ) );
            };
        } else if( checked_value == "stored_kcal_percentage" ) {
            // 100% is 55'000 kcal, which is considered healthy.
            return [is_npc, min, max]( dialogue const & d, double input ) {
                d.actor( is_npc )->set_stored_kcal( handle_min_max( d, input, min, max ) * 5500 );
            };
        } else if( checked_value == "item_count" ) {
            jo.throw_error( "altering items this way is currently not supported.  In " + jo.str() );
        } else if( checked_value == "exp" ) {
            jo.throw_error( "altering max exp this way is currently not supported.  In " + jo.str() );
        } else if( checked_value == "addiction_turns" ) {
            const addiction_id add_id( jo.get_string( "addiction" ) );
            return [is_npc, min, max, add_id]( dialogue const & d, double input ) {
                d.actor( is_npc )->set_addiction_turns( add_id, handle_min_max( d, input, min, max ) );
            };
        } else if( checked_value == "stim" ) {
            return [is_npc, min, max]( dialogue const & d, double input ) {
                d.actor( is_npc )->set_stim( handle_min_max( d, input, min, max ) );
            };
        } else if( checked_value == "pkill" ) {
            return [is_npc, min, max]( dialogue const & d, double input ) {
                d.actor( is_npc )->set_pkill( handle_min_max( d, input, min, max ) );
            };
        } else if( checked_value == "rad" ) {
            return [is_npc, min, max]( dialogue const & d, double input ) {
                d.actor( is_npc )->set_rad( handle_min_max( d, input, min, max ) );
            };
        } else if( checked_value == "fatigue" ) {
            return [is_npc, min, max]( dialogue const & d, double input ) {
                d.actor( is_npc )->set_fatigue( handle_min_max( d, input, min, max ) );
            };
        } else if( checked_value == "stamina" ) {
            return [is_npc, min, max]( dialogue const & d, double input ) {
                d.actor( is_npc )->set_stamina( handle_min_max( d, input, min, max ) );
            };
        } else if( checked_value == "sleep_deprivation" ) {
            return [is_npc, min, max]( dialogue const & d, double input ) {
                d.actor( is_npc )->set_sleep_deprivation( handle_min_max( d, input, min, max ) );
            };
        } else if( checked_value == "anger" ) {
            return [is_npc, min, max]( dialogue const & d, double input ) {
                d.actor( is_npc )->set_anger( handle_min_max( d, input, min, max ) );
            };
        } else if( checked_value == "morale" ) {
            return [is_npc, min, max]( dialogue const & d, double input ) {
                d.actor( is_npc )->set_morale( handle_min_max( d, input, min, max ) );
            };
        } else if( checked_value == "friendly" ) {
            return [is_npc, min, max]( dialogue const & d, double input ) {
                d.actor( is_npc )->set_friendly( handle_min_max( d, input, min, max ) );
            };
        } else if( checked_value == "exp" ) {
            return [is_npc, min, max]( dialogue const & d, double input ) {
                d.actor( is_npc )->set_kill_xp( handle_min_max( d, input, min, max ) );
            };
        } else if( checked_value == "vitamin" ) {
            std::string vitamin_name = jo.get_string( "name" );
            return [is_npc, min, max, vitamin_name]( dialogue const & d, double input ) {
                Character *you = d.actor( is_npc )->get_character();
                if( you ) {
                    you->vitamin_set( vitamin_id( vitamin_name ), handle_min_max( d, input, min, max ) );
                }
            };
        } else if( checked_value == "age" ) {
            return [is_npc, min, max]( dialogue const & d, double input ) {
                d.actor( is_npc )->set_age( handle_min_max( d, input, min, max ) );
            };
        } else if( checked_value == "height" ) {
            return [is_npc, min, max]( dialogue const & d, double input ) {
                d.actor( is_npc )->set_height( handle_min_max( d, input, min, max ) );
            };
        } else if( checked_value == "npc_trust" ) {
            return [is_npc, min, max]( dialogue const & d, double input ) {
                d.actor( is_npc )->set_npc_trust( handle_min_max( d, input, min, max ) );
            };
        } else if( checked_value == "npc_fear" ) {
            return [is_npc, min, max]( dialogue const & d, double input ) {
                d.actor( is_npc )->set_npc_fear( handle_min_max( d, input, min, max ) );
            };
        } else if( checked_value == "npc_value" ) {
            return [is_npc, min, max]( dialogue const & d, double input ) {
                d.actor( is_npc )->set_npc_value( handle_min_max( d, input, min, max ) );
            };
        } else if( checked_value == "npc_anger" ) {
            return [is_npc, min, max]( dialogue const & d, double input ) {
                d.actor( is_npc )->set_npc_anger( handle_min_max( d, input, min, max ) );
            };
        } else if( checked_value == "spell_level" ) {
            const std::string spell_name = jo.get_string( "spell" );
            const spell_id this_spell_id( spell_name );
            return [is_npc, min, max, this_spell_id]( dialogue const & d, double input ) {
                d.actor( is_npc )->set_spell_level( this_spell_id, handle_min_max( d, input, min, max ) );
            };
        } else if( checked_value == "spell_exp" ) {
            const std::string spell_name = jo.get_string( "spell" );
            const spell_id this_spell_id( spell_name );
            return [is_npc, min, max, this_spell_id]( dialogue const & d, double input ) {
                d.actor( is_npc )->set_spell_exp( this_spell_id, handle_min_max( d, input, min, max ) );
            };
        } else if( checked_value == "proficiency" ) {
            const std::string proficiency_name = jo.get_string( "proficiency_id" );
            const proficiency_id the_proficiency_id( proficiency_name );
            if( jo.has_int( "format" ) ) {
                const int format = jo.get_int( "format" );
                return [is_npc, format, the_proficiency_id]( dialogue const & d, double input ) {
                    d.actor( is_npc )->set_proficiency_practiced_time( the_proficiency_id,
                            to_turns<int>( the_proficiency_id->time_to_learn() * input ) / format );
                };
            } else if( jo.has_member( "format" ) ) {
                const std::string format = jo.get_string( "format" );
                if( format == "time_spent" ) {
                    return [is_npc, the_proficiency_id]( dialogue const & d, double input ) {
                        d.actor( is_npc )->set_proficiency_practiced_time( the_proficiency_id, input );
                    };
                } else if( format == "percent" ) {
                    return [is_npc, the_proficiency_id]( dialogue const & d, double input ) {
                        d.actor( is_npc )->set_proficiency_practiced_time( the_proficiency_id,
                                to_turns<int>( the_proficiency_id->time_to_learn()* input ) / 100 );
                    };
                } else if( format == "permille" ) {
                    return [is_npc, the_proficiency_id]( dialogue const & d, double input ) {
                        d.actor( is_npc )->set_proficiency_practiced_time( the_proficiency_id,
                                to_turns<int>( the_proficiency_id->time_to_learn() * input ) / 1000 );
                    };
                } else if( format == "time_left" ) {
                    return [is_npc, the_proficiency_id]( dialogue const & d, double input ) {
                        d.actor( is_npc )->set_proficiency_practiced_time( the_proficiency_id,
                                to_turns<int>( the_proficiency_id->time_to_learn() ) - input );
                    };
                } else {
                    jo.throw_error( "unrecognized format in " + jo.str() );
                }
            }
        }
    }
    jo.throw_error( "error setting double destination in " + jo.str() );
    return []( dialogue const &, double ) {};
}

void talk_effect_fun_t::set_arithmetic( const JsonObject &jo, const std::string &member,
                                        bool no_result )
{
    JsonArray objects = jo.get_array( member );
    std::optional<dbl_or_var_part> min;
    std::optional<dbl_or_var_part> max;
    if( jo.has_member( "min" ) ) {
        min = get_dbl_or_var_part( jo.get_member( "min" ), "min" );
    } else if( jo.has_member( "min_time" ) ) {
        dbl_or_var_part value;
        time_duration min_time;
        mandatory( jo, false, "min_time", min_time );
        value.dbl_val = to_turns<int>( min_time );
        min = value;
    }
    if( jo.has_member( "max" ) ) {
        max = get_dbl_or_var_part( jo.get_member( "max" ), "max" );
    } else if( jo.has_member( "max_time" ) ) {
        dbl_or_var_part value;
        time_duration max_time;
        mandatory( jo, false, "max_time", max_time );
        value.dbl_val = to_turns<int>( max_time );
        max = value;
    }
    std::string op = "none";
    std::string result = "none";
    std::function<void( dialogue const &, double )> set_dbl = conditional_t::get_set_dbl(
                objects.get_object( 0 ), min,
                max, no_result );
    int no_result_mod = no_result ? 2 : 0; //In the case of a no result we have fewer terms.
    // Normal full version
    if( static_cast<int>( objects.size() ) == 5 - no_result_mod ) {
        op = objects.get_string( 3 - no_result_mod );
        if( !no_result ) {
            result = objects.get_string( 1 );
            if( result != "=" ) {
                jo.throw_error( "invalid result " + op + " in " + jo.str() );
                function = []( dialogue const & ) {
                    return false;
                };
            }
        }
        std::function<double( dialogue const & )> get_first_dbl = conditional_t::get_get_dbl(
                    objects.get_object( 2 - no_result_mod ) );
        std::function<double( dialogue const & )> get_second_dbl = conditional_t::get_get_dbl(
                    objects.get_object( 4 - no_result_mod ) );
        if( op == "*" ) {
            function = [get_first_dbl, get_second_dbl, set_dbl]( dialogue const & d ) {
                set_dbl( d, get_first_dbl( d ) * get_second_dbl( d ) );
            };
        } else if( op == "/" ) {
            function = [get_first_dbl, get_second_dbl, set_dbl]( dialogue const & d ) {
                set_dbl( d, get_first_dbl( d ) / get_second_dbl( d ) );
            };
        } else if( op == "+" ) {
            function = [get_first_dbl, get_second_dbl, set_dbl]( dialogue const & d ) {
                set_dbl( d, get_first_dbl( d ) + get_second_dbl( d ) );
            };
        } else if( op == "-" ) {
            function = [get_first_dbl, get_second_dbl, set_dbl]( dialogue const & d ) {
                set_dbl( d, get_first_dbl( d ) - get_second_dbl( d ) );
            };
        } else if( op == "%" ) {
            function = [get_first_dbl, get_second_dbl, set_dbl]( dialogue const & d ) {
                set_dbl( d, static_cast<int>( get_first_dbl( d ) ) % static_cast<int>( get_second_dbl( d ) ) );
            };
        } else if( op == "^" ) {
            function = [get_first_dbl, get_second_dbl, set_dbl]( dialogue const & d ) {
                set_dbl( d, pow( get_first_dbl( d ), get_second_dbl( d ) ) );
            };
        } else {
            jo.throw_error( "unexpected operator " + op + " in " + jo.str() );
            function = []( dialogue const & ) {
                return false;
            };
        }
        // ~
    } else if( objects.size() == 4 && !no_result ) {
        op = objects.get_string( 3 );
        result = objects.get_string( 1 );
        if( result != "=" ) {
            jo.throw_error( "invalid result " + op + " in " + jo.str() );
            function = []( dialogue const & ) {
                return false;
            };
        }
        std::function<double( dialogue const & )> get_first_dbl = conditional_t::get_get_dbl(
                    objects.get_object( 2 ) );
        if( op == "~" ) {
            function = [get_first_dbl, set_dbl]( dialogue const & d ) {
                set_dbl( d, ~static_cast<int>( get_first_dbl( d ) ) );
            };
        } else {
            jo.throw_error( "unexpected operator " + op + " in " + jo.str() );
            function = []( dialogue const & ) {
                return false;
            };
        }

        // =, -=, +=, *=, and /=
    } else if( objects.size() == 3 && !no_result ) {
        result = objects.get_string( 1 );
        std::function<double( dialogue const & )> get_first_dbl = conditional_t::get_get_dbl(
                    objects.get_object( 0 ) );
        std::function<double( dialogue const & )> get_second_dbl = conditional_t::get_get_dbl(
                    objects.get_object( 2 ) );
        if( result == "+=" ) {
            function = [get_first_dbl, get_second_dbl, set_dbl]( dialogue const & d ) {
                set_dbl( d, get_first_dbl( d ) + get_second_dbl( d ) );
            };
        } else if( result == "-=" ) {
            function = [get_first_dbl, get_second_dbl, set_dbl]( dialogue const & d ) {
                set_dbl( d, get_first_dbl( d ) - get_second_dbl( d ) );
            };
        } else if( result == "*=" ) {
            function = [get_first_dbl, get_second_dbl, set_dbl]( dialogue const & d ) {
                set_dbl( d, get_first_dbl( d ) * get_second_dbl( d ) );
            };
        } else if( result == "/=" ) {
            function = [get_first_dbl, get_second_dbl, set_dbl]( dialogue const & d ) {
                set_dbl( d, get_first_dbl( d ) / get_second_dbl( d ) );
            };
        } else if( result == "%=" ) {
            function = [get_first_dbl, get_second_dbl, set_dbl]( dialogue const & d ) {
                set_dbl( d, static_cast<int>( get_first_dbl( d ) ) % static_cast<int>( get_second_dbl( d ) ) );
            };
        } else if( result == "=" ) {
            function = [get_second_dbl, set_dbl]( dialogue const & d ) {
                set_dbl( d, get_second_dbl( d ) );
            };
        } else {
            jo.throw_error( "unexpected result " + result + " in " + jo.str() );
            function = []( dialogue const & ) {
                return false;
            };
        }
        // ++ and --
    } else if( objects.size() == 2 && !no_result ) {
        op = objects.get_string( 1 );
        std::function<double( dialogue const & )> get_first_dbl = conditional_t::get_get_dbl(
                    objects.get_object( 0 ) );
        if( op == "++" ) {
            function = [get_first_dbl, set_dbl]( dialogue const & d ) {
                set_dbl( d, get_first_dbl( d ) + 1 );
            };
        } else if( op == "--" ) {
            function = [get_first_dbl, set_dbl]( dialogue const & d ) {
                set_dbl( d, get_first_dbl( d ) - 1 );
            };
        } else {
            jo.throw_error( "unexpected operator " + op + " in " + jo.str() );
            function = []( dialogue const & ) {
                return false;
            };
        }
    } else if( objects.size() == 1 && no_result ) {
        std::function<double( dialogue const & )> get_first_dbl = conditional_t::get_get_dbl(
                    objects.get_object( 0 ) );
        function = [get_first_dbl, set_dbl]( dialogue const & d ) {
            set_dbl( d, get_first_dbl( d ) );
        };
    } else {
        jo.throw_error( "Invalid number of args in " + jo.str() );
        function = []( dialogue const & ) {
            return false;
        };
        return;
    }
}

void talk_effect_fun_t::set_math( const JsonObject &jo, const std::string &member )
{
    eoc_math math;
    math.from_json( jo, member );
    function = [math = std::move( math )]( dialogue const & d ) {
        return math.act( d );
    };
}

void eoc_math::from_json( const JsonObject &jo, std::string const &member )
{
    JsonArray const objects = jo.get_array( member );
    if( objects.size() > 3 ) {
        jo.throw_error( "Invalid number of args in " + jo.str() );
        return;
    }

    std::string const oper = objects.size() >= 2 ? objects.get_string( 1 ) : std::string{};

    if( objects.size() == 1 ) {
        action = oper::ret;
    }

    if( objects.size() == 2 ) {
        if( oper == "++" ) {
            action = oper::increase;
        } else if( oper == "--" ) {
            action = oper::decrease;
        } else {
            jo.throw_error( "Invalid unary operator in " + jo.str() );
        }
    } else if( objects.size() == 3 ) {
        rhs.parse( objects.get_string( 2 ), false );
        if( oper == "=" ) {
            action = oper::assign;
        } else if( oper == "+=" ) {
            action = oper::plus_assign;
        } else if( oper == "-=" ) {
            action = oper::minus_assign;
        } else if( oper == "*=" ) {
            action = oper::mult_assign;
        } else if( oper == "/=" ) {
            action = oper::div_assign;
        } else if( oper == "%=" ) {
            action = oper::mod_assign;
        } else if( oper == "==" ) {
            action = oper::equal;
        } else if( oper == "!=" ) {
            action = oper::not_equal;
        } else if( oper == "<" ) {
            action = oper::less;
        } else if( oper == "<=" ) {
            action = oper::equal_or_less;
        } else if( oper == ">" ) {
            action = oper::greater;
        } else if( oper == ">=" ) {
            action = oper::equal_or_greater;
        } else {
            jo.throw_error( "Invalid binary operator in " + jo.str() );
        }
    }
    bool const lhs_assign = action >= oper::assign && action <= oper::decrease;
    lhs.parse( objects.get_string( 0 ), lhs_assign );
    if( action >= oper::plus_assign && action <= oper::decrease ) {
        mhs.parse( objects.get_string( 0 ), false );
    }
}

double eoc_math::act( dialogue const &d ) const
{
    switch( action ) {
        case oper::ret:
            return lhs.eval( d );
        case oper::assign:
            lhs.assign( d, rhs.eval( d ) );
            break;
        case oper::plus_assign:
            lhs.assign( d, mhs.eval( d ) + rhs.eval( d ) );
            break;
        case oper::minus_assign:
            lhs.assign( d, mhs.eval( d ) - rhs.eval( d ) );
            break;
        case oper::mult_assign:
            lhs.assign( d, mhs.eval( d ) * rhs.eval( d ) );
            break;
        case oper::div_assign:
            lhs.assign( d, mhs.eval( d ) / rhs.eval( d ) );
            break;
        case oper::mod_assign:
            lhs.assign( d, std::fmod( mhs.eval( d ), rhs.eval( d ) ) );
            break;
        case oper::increase:
            lhs.assign( d, mhs.eval( d ) + 1 );
            break;
        case oper::decrease:
            lhs.assign( d, mhs.eval( d ) - 1 );
            break;
        case oper::equal:
            return float_equals( lhs.eval( d ), rhs.eval( d ) );
        case oper::not_equal:
            return !float_equals( lhs.eval( d ), rhs.eval( d ) );
        case oper::less:
            return lhs.eval( d ) < rhs.eval( d );
        case oper::equal_or_less:
            return lhs.eval( d ) <= rhs.eval( d );
        case oper::greater:
            return lhs.eval( d ) > rhs.eval( d );
        case oper::equal_or_greater:
            return lhs.eval( d ) >= rhs.eval( d );
        default:
            debugmsg( "unknown eoc math operator %d", action );
    }

    return 0;
}

void conditional_t::set_u_has_camp()
{
    condition = []( dialogue const & ) {
        return !get_player_character().camps.empty();
    };
}

void conditional_t::set_has_pickup_list( bool is_npc )
{
    condition = [is_npc]( dialogue const & d ) {
        return d.actor( is_npc )->has_ai_rule( "pickup_rule", "any" );
    };
}

void conditional_t::set_is_by_radio()
{
    condition = []( dialogue const & d ) {
        return d.by_radio;
    };
}

void conditional_t::set_has_reason()
{
    condition = []( dialogue const & d ) {
        return !d.reason.empty();
    };
}

void conditional_t::set_has_skill( const JsonObject &jo, const std::string &member,
                                   bool is_npc )
{
    JsonObject has_skill = jo.get_object( member );
    if( !has_skill.has_string( "skill" ) || !has_skill.has_int( "level" ) ) {
        condition = []( dialogue const & ) {
            return false;
        };
    } else {
        str_or_var skill = get_str_or_var( has_skill.get_member( "skill" ), "skill", true );
        dbl_or_var level = get_dbl_or_var( has_skill, "level", true );
        condition = [skill, level, is_npc]( dialogue const & d ) {
            return d.actor( is_npc )->get_skill_level( skill_id( skill.evaluate( d ) ) ) >= level.evaluate( d );
        };
    }
}

void conditional_t::set_roll_contested( const JsonObject &jo, const std::string &member )
{
    std::function<double( dialogue const & )> get_check = conditional_t::get_get_dbl( jo.get_object(
                member ) );
    dbl_or_var difficulty = get_dbl_or_var( jo, "difficulty", true );
    dbl_or_var die_size = get_dbl_or_var( jo, "die_size", false, 10 );
    condition = [get_check, difficulty, die_size]( dialogue const & d ) {
        return rng( 1, die_size.evaluate( d ) ) + get_check( d ) > difficulty.evaluate( d );
    };
}

void conditional_t::set_u_know_recipe( const JsonObject &jo, const std::string &member )
{
    str_or_var known_recipe_id = get_str_or_var( jo.get_member( member ), member, true );
    condition = [known_recipe_id]( dialogue const & d ) {
        const recipe &rep = recipe_id( known_recipe_id.evaluate( d ) ).obj();
        // should be a talker function but recipes aren't in Character:: yet
        return get_player_character().knows_recipe( &rep );
    };
}

void conditional_t::set_mission_has_generic_rewards()
{
    condition = []( dialogue const & d ) {
        mission *miss = d.actor( true )->selected_mission();
        if( miss == nullptr ) {
            debugmsg( "mission_has_generic_rewards: mission_selected == nullptr" );
            return true;
        }
        return miss->has_generic_rewards();
    };
}

void conditional_t::set_has_worn_with_flag( const JsonObject &jo, const std::string &member,
        bool is_npc )
{
    str_or_var flag = get_str_or_var( jo.get_member( member ), member, true );
    std::optional<bodypart_id> bp;
    optional( jo, false, "bodypart", bp );
    condition = [flag, bp, is_npc]( dialogue const & d ) {
        bodypart_id bid = bp.value_or( get_bp_from_str( d.reason ) );
        return d.actor( is_npc )->worn_with_flag( flag_id( flag.evaluate( d ) ), bid );
    };
}

void conditional_t::set_has_wielded_with_flag( const JsonObject &jo, const std::string &member,
        bool is_npc )
{
    str_or_var flag = get_str_or_var( jo.get_member( member ), member, true );
    condition = [flag, is_npc]( dialogue const & d ) {
        return d.actor( is_npc )->wielded_with_flag( flag_id( flag.evaluate( d ) ) );
    };
}

void conditional_t::set_can_see( bool is_npc )
{
    condition = [is_npc]( dialogue const & d ) {
        return d.actor( is_npc )->can_see();
    };
}

void conditional_t::set_is_deaf( bool is_npc )
{
    condition = [is_npc]( dialogue const & d ) {
        return d.actor( is_npc )->is_deaf();
    };
}

void conditional_t::set_is_on_terrain( const JsonObject &jo, const std::string &member,
                                       bool is_npc )
{
    str_or_var terrain_type = get_str_or_var( jo.get_member( member ), member, true );
    condition = [terrain_type, is_npc]( dialogue const & d ) {
        map &here = get_map();
        return here.ter( d.actor( is_npc )->pos() ) == ter_id( terrain_type.evaluate( d ) );
    };
}

void conditional_t::set_is_in_field( const JsonObject &jo, const std::string &member,
                                     bool is_npc )
{
    str_or_var field_type = get_str_or_var( jo.get_member( member ), member, true );
    condition = [field_type, is_npc]( dialogue const & d ) {
        map &here = get_map();
        field_type_id ft = field_type_id( field_type.evaluate( d ) );
        for( const std::pair<const field_type_id, field_entry> &f : here.field_at( d.actor(
                    is_npc )->pos() ) ) {
            if( f.second.get_field_type() == ft ) {
                return true;
            }
        }
        return false;
    };
}

void conditional_t::set_has_move_mode( const JsonObject &jo, const std::string &member,
                                       bool is_npc )
{
    str_or_var mode = get_str_or_var( jo.get_member( member ), member, true );
    condition = [mode, is_npc]( dialogue const & d ) {
        return d.actor( is_npc )->get_move_mode() == move_mode_id( mode.evaluate( d ) );
    };
}

conditional_t::conditional_t( const JsonObject &jo )
{
    // improve the clarity of NPC setter functions
    const bool is_npc = true;
    bool found_sub_member = false;
    const auto parse_array = []( const JsonObject & jo, const std::string & type ) {
        std::vector<conditional_t> conditionals;
        for( const JsonValue entry : jo.get_array( type ) ) {
            if( entry.test_string() ) {
                conditional_t type_condition( entry.get_string() );
                conditionals.emplace_back( type_condition );
            } else {
                JsonObject cond = entry.get_object();
                conditional_t type_condition( cond );
                conditionals.emplace_back( type_condition );
            }
        }
        return conditionals;
    };
    if( jo.has_array( "and" ) ) {
        std::vector<conditional_t> and_conditionals = parse_array( jo, "and" );
        found_sub_member = true;
        condition = [acs = std::move( and_conditionals )]( dialogue const & d ) {
            return std::all_of( acs.begin(), acs.end(), [&d]( conditional_t const & cond ) {
                return cond( d );
            } );
        };
    } else if( jo.has_array( "or" ) ) {
        std::vector<conditional_t> or_conditionals = parse_array( jo, "or" );
        found_sub_member = true;
        condition = [ocs = std::move( or_conditionals )]( dialogue const & d ) {
            return std::any_of( ocs.begin(), ocs.end(), [&d]( conditional_t const & cond ) {
                return cond( d );
            } );
        };
    } else if( jo.has_object( "not" ) ) {
        JsonObject cond = jo.get_object( "not" );
        const conditional_t sub_condition = conditional_t( cond );
        found_sub_member = true;
        condition = [sub_condition]( dialogue const & d ) {
            return !sub_condition( d );
        };
    } else if( jo.has_string( "not" ) ) {
        const conditional_t sub_condition = conditional_t( jo.get_string( "not" ) );
        found_sub_member = true;
        condition = [sub_condition]( dialogue const & d ) {
            return !sub_condition( d );
        };
    }
    if( !found_sub_member ) {
        for( const std::string &sub_member : dialogue_data::complex_conds ) {
            if( jo.has_member( sub_member ) ) {
                found_sub_member = true;
                break;
            }
        }
    }
    if( jo.has_member( "u_has_any_trait" ) ) {
        set_has_any_trait( jo, "u_has_any_trait" );
    } else if( jo.has_member( "npc_has_any_trait" ) ) {
        set_has_any_trait( jo, "npc_has_any_trait", true );
    } else if( jo.has_member( "u_has_trait" ) ) {
        set_has_trait( jo, "u_has_trait" );
    } else if( jo.has_member( "npc_has_trait" ) ) {
        set_has_trait( jo, "npc_has_trait", true );
    } else if( jo.has_member( "u_has_martial_art" ) ) {
        set_has_martial_art( jo, "u_has_martial_art" );
    } else if( jo.has_member( "npc_has_martial_art" ) ) {
        set_has_martial_art( jo, "npc_has_martial_art", true );
    } else if( jo.has_member( "u_has_flag" ) ) {
        set_has_flag( jo, "u_has_flag" );
    } else if( jo.has_member( "npc_has_flag" ) ) {
        set_has_flag( jo, "npc_has_flag", true );
    } else if( jo.has_member( "npc_has_class" ) ) {
        set_npc_has_class( jo, "npc_has_class", true );
    } else if( jo.has_member( "u_has_class" ) ) {
        set_npc_has_class( jo, "u_has_class", false );
    } else if( jo.has_string( "npc_has_activity" ) ) {
        set_has_activity( is_npc );
    } else if( jo.has_string( "npc_is_riding" ) ) {
        set_is_riding( is_npc );
    } else if( jo.has_string( "u_has_mission" ) ) {
        set_u_has_mission( jo, "u_has_mission" );
    } else if( jo.has_string( "u_monsters_in_direction" ) ) {
        set_u_monsters_in_direction( jo, "u_monsters_in_direction" );
    } else if( jo.has_string( "u_safe_mode_trigger" ) ) {
        set_u_safe_mode_trigger( jo, "u_safe_mode_trigger" );
    } else if( jo.has_int( "u_has_strength" ) || jo.has_object( "u_has_strength" ) ) {
        set_has_strength( jo, "u_has_strength" );
    } else if( jo.has_int( "npc_has_strength" ) || jo.has_object( "npc_has_strength" ) ) {
        set_has_strength( jo, "npc_has_strength", is_npc );
    } else if( jo.has_int( "u_has_dexterity" ) || jo.has_object( "u_has_dexterity" ) ) {
        set_has_dexterity( jo, "u_has_dexterity" );
    } else if( jo.has_int( "npc_has_dexterity" ) || jo.has_object( "npc_has_dexterity" ) ) {
        set_has_dexterity( jo, "npc_has_dexterity", is_npc );
    } else if( jo.has_int( "u_has_intelligence" ) || jo.has_object( "u_has_intelligence" ) ) {
        set_has_intelligence( jo, "u_has_intelligence" );
    } else if( jo.has_int( "npc_has_intelligence" ) || jo.has_object( "npc_has_intelligence" ) ) {
        set_has_intelligence( jo, "npc_has_intelligence", is_npc );
    } else if( jo.has_int( "u_has_perception" ) || jo.has_object( "u_has_perception" ) ) {
        set_has_perception( jo, "u_has_perception" );
    } else if( jo.has_int( "npc_has_perception" ) || jo.has_object( "npc_has_perception" ) ) {
        set_has_perception( jo, "npc_has_perception", is_npc );
    } else if( jo.has_int( "u_has_hp" ) || jo.has_object( "u_has_hp" ) ) {
        set_has_hp( jo, "u_has_hp" );
    } else if( jo.has_int( "npc_has_hp" ) || jo.has_object( "npc_has_hp" ) ) {
        set_has_hp( jo, "npc_has_hp", is_npc );
    } else if( jo.has_int( "u_has_part_temp" ) || jo.has_object( "u_has_part_temp" ) ) {
        set_has_part_temp( jo, "u_has_part_temp" );
    } else if( jo.has_int( "npc_has_part_temp" ) || jo.has_object( "npc_has_part_temp" ) ) {
        set_has_part_temp( jo, "npc_has_part_temp", is_npc );
    } else if( jo.has_string( "u_is_wearing" ) ) {
        set_is_wearing( jo, "u_is_wearing" );
    } else if( jo.has_string( "npc_is_wearing" ) ) {
        set_is_wearing( jo, "npc_is_wearing", is_npc );
    } else if( jo.has_string( "u_has_item" ) ) {
        set_has_item( jo, "u_has_item" );
    } else if( jo.has_string( "npc_has_item" ) ) {
        set_has_item( jo, "npc_has_item", is_npc );
    } else if( jo.has_string( "u_has_item_with_flag" ) ) {
        set_has_item_with_flag( jo, "u_has_item_with_flag" );
    } else if( jo.has_string( "npc_has_item_with_flag" ) ) {
        set_has_item_with_flag( jo, "npc_has_item_with_flag", is_npc );
    } else if( jo.has_member( "u_has_items" ) ) {
        set_has_items( jo, "u_has_items" );
    } else if( jo.has_member( "npc_has_items" ) ) {
        set_has_items( jo, "npc_has_items", is_npc );
    } else if( jo.has_string( "u_has_item_category" ) ) {
        set_has_item_category( jo, "u_has_item_category" );
    } else if( jo.has_string( "npc_has_item_category" ) ) {
        set_has_item_category( jo, "npc_has_item_category", is_npc );
    } else if( jo.has_string( "u_has_bionics" ) ) {
        set_has_bionics( jo, "u_has_bionics" );
    } else if( jo.has_string( "npc_has_bionics" ) ) {
        set_has_bionics( jo, "npc_has_bionics", is_npc );
    } else if( jo.has_string( "u_has_effect" ) ) {
        set_has_effect( jo, "u_has_effect" );
    } else if( jo.has_string( "npc_has_effect" ) ) {
        set_has_effect( jo, "npc_has_effect", is_npc );
    } else if( jo.has_string( "u_need" ) ) {
        set_need( jo, "u_need" );
    } else if( jo.has_string( "npc_need" ) ) {
        set_need( jo, "npc_need", is_npc );
    } else if( jo.has_member( "u_query" ) ) {
        set_query( jo, "u_query" );
    } else if( jo.has_member( "npc_query" ) ) {
        set_query( jo, "npc_query", is_npc );
    } else if( jo.has_string( "u_at_om_location" ) ) {
        set_at_om_location( jo, "u_at_om_location" );
    } else if( jo.has_string( "npc_at_om_location" ) ) {
        set_at_om_location( jo, "npc_at_om_location", is_npc );
    } else if( jo.has_string( "u_near_om_location" ) ) {
        set_near_om_location( jo, "u_near_om_location" );
    } else if( jo.has_string( "npc_near_om_location" ) ) {
        set_near_om_location( jo, "npc_near_om_location", is_npc );
    } else if( jo.has_string( "u_has_var" ) ) {
        set_has_var( jo, "u_has_var" );
    } else if( jo.has_string( "npc_has_var" ) ) {
        set_has_var( jo, "npc_has_var", is_npc );
    } else if( jo.has_string( "u_compare_var" ) ) {
        set_compare_var( jo, "u_compare_var" );
    } else if( jo.has_string( "npc_compare_var" ) ) {
        set_compare_var( jo, "npc_compare_var", is_npc );
    } else if( jo.has_string( "u_compare_time_since_var" ) ) {
        set_compare_time_since_var( jo, "u_compare_time_since_var" );
    } else if( jo.has_string( "npc_compare_time_since_var" ) ) {
        set_compare_time_since_var( jo, "npc_compare_time_since_var", is_npc );
    } else if( jo.has_string( "npc_role_nearby" ) ) {
        set_npc_role_nearby( jo, "npc_role_nearby" );
    } else if( jo.has_int( "npc_allies" ) || jo.has_object( "npc_allies" ) ) {
        set_npc_allies( jo, "npc_allies" );
    } else if( jo.has_int( "npc_allies_global" ) || jo.has_object( "npc_allies_global" ) ) {
        set_npc_allies_global( jo, "npc_allies_global" );
    } else if( jo.get_bool( "npc_service", false ) ) {
        set_npc_available( true );
    } else if( jo.get_bool( "u_service", false ) ) {
        set_npc_available( false );
    } else if( jo.has_int( "u_has_cash" ) || jo.has_object( "u_has_cash" ) ) {
        set_u_has_cash( jo, "u_has_cash" );
    } else if( jo.has_int( "u_are_owed" ) || jo.has_object( "u_are_owed" ) ) {
        set_u_are_owed( jo, "u_are_owed" );
    } else if( jo.has_string( "npc_aim_rule" ) ) {
        set_npc_aim_rule( jo, "npc_aim_rule", true );
    } else if( jo.has_string( "u_aim_rule" ) ) {
        set_npc_aim_rule( jo, "u_aim_rule", false );
    } else if( jo.has_string( "npc_engagement_rule" ) ) {
        set_npc_engagement_rule( jo, "npc_engagement_rule", true );
    } else if( jo.has_string( "u_engagement_rule" ) ) {
        set_npc_engagement_rule( jo, "u_engagement_rule", false );
    } else if( jo.has_string( "npc_cbm_reserve_rule" ) ) {
        set_npc_cbm_reserve_rule( jo, "npc_cbm_reserve_rule", true );
    } else if( jo.has_string( "u_cbm_reserve_rule" ) ) {
        set_npc_cbm_reserve_rule( jo, "u_cbm_reserve_rule", false );
    } else if( jo.has_string( "npc_cbm_recharge_rule" ) ) {
        set_npc_cbm_recharge_rule( jo, "npc_cbm_recharge_rule", true );
    } else if( jo.has_string( "u_cbm_recharge_rule" ) ) {
        set_npc_cbm_recharge_rule( jo, "u_cbm_recharge_rule", false );
    } else if( jo.has_string( "npc_rule" ) ) {
        set_npc_rule( jo, "npc_rule", true );
    } else if( jo.has_string( "u_rule" ) ) {
        set_npc_rule( jo, "npc_rule", false );
    } else if( jo.has_string( "npc_override" ) ) {
        set_npc_override( jo, "npc_override", true );
    } else if( jo.has_string( "u_override" ) ) {
        set_npc_override( jo, "u_override", false );
    } else if( jo.has_int( "days_since_cataclysm" ) || jo.has_object( "days_since_cataclysm" ) ) {
        set_days_since( jo, "days_since_cataclysm" );
    } else if( jo.has_string( "is_season" ) ) {
        set_is_season( jo, "is_season" );
    } else if( jo.has_string( "mission_goal" ) ) {
        set_mission_goal( jo, "mission_goal", true );
    } else if( jo.has_string( "npc_mission_goal" ) ) {
        set_mission_goal( jo, "npc_mission_goal", true );
    } else if( jo.has_string( "u_mission_goal" ) ) {
        set_mission_goal( jo, "u_mission_goal", false );
    } else if( jo.has_member( "u_has_skill" ) ) {
        set_has_skill( jo, "u_has_skill" );
    } else if( jo.has_member( "npc_has_skill" ) ) {
        set_has_skill( jo, "npc_has_skill", is_npc );
    } else if( jo.has_member( "roll_contested" ) ) {
        set_roll_contested( jo, "roll_contested" );
    } else if( jo.has_member( "u_know_recipe" ) ) {
        set_u_know_recipe( jo, "u_know_recipe" );
    } else if( jo.has_int( "one_in_chance" ) || jo.has_object( "one_in_chance" ) ) {
        set_one_in_chance( jo, "one_in_chance" );
    } else if( jo.has_object( "x_in_y_chance" ) ) {
        set_x_in_y_chance( jo, "x_in_y_chance" );
    } else if( jo.has_string( "u_has_worn_with_flag" ) ) {
        set_has_worn_with_flag( jo, "u_has_worn_with_flag" );
    } else if( jo.has_string( "npc_has_worn_with_flag" ) ) {
        set_has_worn_with_flag( jo, "npc_has_worn_with_flag", is_npc );
    } else if( jo.has_string( "u_has_wielded_with_flag" ) ) {
        set_has_wielded_with_flag( jo, "u_has_wielded_with_flag" );
    } else if( jo.has_string( "npc_has_wielded_with_flag" ) ) {
        set_has_wielded_with_flag( jo, "npc_has_wielded_with_flag", is_npc );
    } else if( jo.has_string( "u_is_on_terrain" ) ) {
        set_is_on_terrain( jo, "u_is_on_terrain" );
    } else if( jo.has_string( "npc_is_on_terrain" ) ) {
        set_is_on_terrain( jo, "npc_is_on_terrain", is_npc );
    } else if( jo.has_string( "u_is_in_field" ) ) {
        set_is_in_field( jo, "u_is_in_field" );
    } else if( jo.has_string( "npc_is_in_field" ) ) {
        set_is_in_field( jo, "npc_is_in_field", is_npc );
    } else if( jo.has_string( "u_has_move_mode" ) ) {
        set_has_move_mode( jo, "u_has_move_mode" );
    } else if( jo.has_string( "npc_has_move_mode" ) ) {
        set_has_move_mode( jo, "npc_has_move_mode", is_npc );
    } else if( jo.has_string( "is_weather" ) ) {
        set_is_weather( jo, "is_weather" );
    } else if( jo.has_string( "mod_is_loaded" ) ) {
        set_mod_is_loaded( jo, "mod_is_loaded" );
    } else if( jo.has_int( "u_has_faction_trust" ) || jo.has_object( "u_has_faction_trust" ) ) {
        set_has_faction_trust( jo, "u_has_faction_trust" );
    } else if( jo.has_member( "compare_int" ) ) {
        set_compare_num( jo, "compare_int" );
    } else if( jo.has_member( "compare_num" ) ) {
        set_compare_num( jo, "compare_num" );
    } else if( jo.has_member( "math" ) ) {
        set_math( jo, "math" );
        found_sub_member = true;
    } else if( jo.has_member( "compare_string" ) ) {
        set_compare_string( jo, "compare_string" );
    } else {
        for( const std::string &sub_member : dialogue_data::simple_string_conds ) {
            if( jo.has_string( sub_member ) ) {
                const conditional_t sub_condition( jo.get_string( sub_member ) );
                condition = [sub_condition]( dialogue const & d ) {
                    return sub_condition( d );
                };
                found_sub_member = true;
                break;
            }
        }
    }
    if( !found_sub_member ) {
        jo.throw_error( "unrecognized condition in " + jo.str() );
    }
}

conditional_t::conditional_t( const std::string &type )
{
    const bool is_npc = true;
    if( type == "u_male" ) {
        set_is_gender( true );
    } else if( type == "npc_male" ) {
        set_is_gender( true, is_npc );
    } else if( type == "u_female" ) {
        set_is_gender( false );
    } else if( type == "npc_female" ) {
        set_is_gender( false, is_npc );
    } else if( type == "has_no_assigned_mission" ) {
        set_no_assigned_mission();
    } else if( type == "has_assigned_mission" ) {
        set_has_assigned_mission();
    } else if( type == "has_many_assigned_missions" ) {
        set_has_many_assigned_missions();
    } else if( type == "has_no_available_mission" || type == "npc_has_no_available_mission" ) {
        set_no_available_mission( true );
    } else if( type == "u_has_no_available_mission" ) {
        set_no_available_mission( false );
    } else if( type == "has_available_mission" || type == "npc_has_available_mission" ) {
        set_has_available_mission( true );
    } else if( type == "u_has_available_mission" ) {
        set_has_available_mission( false );
    } else if( type == "has_many_available_missions" || type == "npc_has_many_available_missions" ) {
        set_has_many_available_missions( true );
    } else if( type == "u_has_many_available_missions" ) {
        set_has_many_available_missions( false );
    } else if( type == "mission_complete" || type == "npc_mission_complete" ) {
        set_mission_complete( true );
    } else if( type == "u_mission_complete" ) {
        set_mission_complete( false );
    } else if( type == "mission_incomplete" || type == "npc_mission_incomplete" ) {
        set_mission_incomplete( true );
    } else if( type == "u_mission_incomplete" ) {
        set_mission_incomplete( false );
    } else if( type == "mission_failed" || type == "npc_mission_failed" ) {
        set_mission_failed( true );
    } else if( type == "u_mission_failed" ) {
        set_mission_failed( false );
    } else if( type == "npc_available" ) {
        set_npc_available( true );
    } else if( type == "u_available" ) {
        set_npc_available( false );
    } else if( type == "npc_following" ) {
        set_npc_following( true );
    } else if( type == "u_following" ) {
        set_npc_following( false );
    } else if( type == "npc_friend" ) {
        set_npc_friend( true );
    } else if( type == "u_friend" ) {
        set_npc_friend( false );
    } else if( type == "npc_hostile" ) {
        set_npc_hostile( true );
    } else if( type == "u_hostile" ) {
        set_npc_hostile( false );
    } else if( type == "npc_train_skills" ) {
        set_npc_train_skills( true );
    } else if( type == "u_train_skills" ) {
        set_npc_train_skills( false );
    } else if( type == "npc_train_styles" ) {
        set_npc_train_styles( true );
    } else if( type == "u_train_styles" ) {
        set_npc_train_styles( false );
    } else if( type == "npc_train_spells" ) {
        set_npc_train_spells( true );
    } else if( type == "u_train_spells" ) {
        set_npc_train_spells( false );
    } else if( type == "at_safe_space" || type == "npc_at_safe_space" ) {
        set_at_safe_space( true );
    } else if( type == "u_at_safe_space" ) {
        set_at_safe_space( false );
    } else if( type == "u_can_stow_weapon" ) {
        set_can_stow_weapon();
    } else if( type == "npc_can_stow_weapon" ) {
        set_can_stow_weapon( is_npc );
    } else if( type == "u_can_drop_weapon" ) {
        set_can_drop_weapon();
    } else if( type == "npc_can_drop_weapon" ) {
        set_can_drop_weapon( is_npc );
    } else if( type == "u_has_weapon" ) {
        set_has_weapon();
    } else if( type == "npc_has_weapon" ) {
        set_has_weapon( is_npc );
    } else if( type == "u_driving" ) {
        set_is_driving();
    } else if( type == "npc_driving" ) {
        set_is_driving( is_npc );
    } else if( type == "npc_has_activity" ) {
        set_has_activity( is_npc );
    } else if( type == "npc_is_riding" ) {
        set_is_riding( is_npc );
    } else if( type == "is_day" ) {
        set_is_day();
    } else if( type == "u_has_stolen_item" ) {
        set_has_stolen_item( is_npc );
    } else if( type == "u_is_outside" ) {
        set_is_outside();
    } else if( type == "is_outside" || type == "npc_is_outside" ) {
        set_is_outside( is_npc );
    } else if( type == "u_is_underwater" ) {
        set_is_underwater();
    } else if( type == "npc_is_underwater" ) {
        set_is_underwater( is_npc );
    } else if( type == "u_has_camp" ) {
        set_u_has_camp();
    } else if( type == "has_pickup_list" || type == "npc_has_pickup_list" ) {
        set_has_pickup_list( true );
    } else if( type == "u_has_pickup_list" ) {
        set_has_pickup_list( false );
    } else if( type == "is_by_radio" ) {
        set_is_by_radio();
    } else if( type == "has_reason" ) {
        set_has_reason();
    } else if( type == "mission_has_generic_rewards" ) {
        set_mission_has_generic_rewards();
    } else if( type == "u_can_see" ) {
        set_can_see();
    } else if( type == "npc_can_see" ) {
        set_can_see( is_npc );
    } else if( type == "u_is_deaf" ) {
        set_is_deaf();
    } else if( type == "npc_is_deaf" ) {
        set_is_deaf( is_npc );
    } else {
        condition = []( dialogue const & ) {
            return false;
        };
    }
}

template std::function<double( const dialogue & )>
conditional_t::get_get_dbl<>( kwargs_shim const & );

template std::function<void( const dialogue &, double )>
conditional_t::get_set_dbl<>( const kwargs_shim &,
                              const std::optional<dbl_or_var_part> &,
                              const std::optional<dbl_or_var_part> &, bool );<|MERGE_RESOLUTION|>--- conflicted
+++ resolved
@@ -1564,13 +1564,8 @@
             }
         } else if( checked_value == "skill_level" ) {
             const skill_id skill( jo.get_string( "skill" ) );
-<<<<<<< HEAD
-            return [is_npc, skill]( const T & d ) {
+            return [is_npc, skill]( dialogue const & d ) {
                 return static_cast<int>( d.actor( is_npc )->get_skill_level( skill ) );
-=======
-            return [is_npc, skill]( dialogue const & d ) {
-                return d.actor( is_npc )->get_skill_level( skill );
->>>>>>> 9c6bd5c0
             };
         } else if( checked_value == "pos_x" ) {
             return [is_npc]( dialogue const & d ) {
