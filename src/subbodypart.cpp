--- conflicted
+++ resolved
@@ -85,51 +85,6 @@
     optional( jo, was_loaded, "opposite", opposite );
 }
 
-<<<<<<< HEAD
-
-=======
-std::vector<translation> sub_body_part_type::consolidate( std::vector<sub_bodypart_id> &covered )
-{
-    std::vector<translation> to_return;
-    for( size_t i = 0; i < covered.size(); i++ ) {
-        const sub_bodypart_id &sbp = covered[i];
-        if( sbp == sub_body_part_sub_limb_debug ) {
-            // if we have already covered this value as a pair continue
-            continue;
-        }
-        sub_bodypart_id temp;
-        // if our sub part has an opposite
-        if( sbp->opposite != sub_body_part_sub_limb_debug ) {
-            temp = sbp->opposite;
-        } else {
-            // if it doesn't have an opposite add it to the return vector alone and continue
-            to_return.push_back( sbp->name );
-            continue;
-        }
-
-        bool found = false;
-        for( std::vector<sub_bodypart_id>::iterator sbp_it = covered.begin(); sbp_it != covered.end();
-             ++sbp_it ) {
-            // go through each body part and test if its partner is there as well
-            if( temp == *sbp_it ) {
-                // add the multiple name not the single
-                to_return.push_back( sbp->name_multiple );
-                found = true;
-                // set the found part to a null value
-                *sbp_it = sub_body_part_sub_limb_debug;
-                break;
-            }
-        }
-        // if we didn't find its pair print it normally
-        if( !found ) {
-            to_return.push_back( sbp->name );
-        }
-    }
-
-    return to_return;
-}
->>>>>>> 2b38de51
-
 void sub_body_part_type::reset()
 {
     sub_body_part_factory.reset();
