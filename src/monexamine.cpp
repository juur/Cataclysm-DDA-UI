--- conflicted
+++ resolved
@@ -682,202 +682,6 @@
         } else if( !z.has_effect( effect_monster_saddled ) &&
                    player_character.get_skill_level( skill_survival ) < 4 ) {
             amenu.addentry( mount, false, 'r', _( "You are not skilled enough to ride without a saddle" ) );
-<<<<<<< HEAD
-        }
-    } else {
-        const itype &type = *item::find_type( z.type->mech_battery );
-        int max_charge = type.magazine->capacity;
-        float charge_percent;
-        if( z.battery_item ) {
-            charge_percent = static_cast<float>( z.battery_item->ammo_remaining() ) / max_charge * 100;
-        } else {
-            charge_percent = 0.0;
-        }
-        amenu.addentry( check_bat, false, 'c', _( "%s battery level is %d%%" ), z.get_name(),
-                        static_cast<int>( charge_percent ) );
-        const item *weapon = player_character.get_wielded_item();
-        if( weapon->is_null() && z.battery_item ) {
-            amenu.addentry( mount, true, 'r', _( "Climb into the mech and take control" ) );
-        } else if( !weapon->is_null() ) {
-            amenu.addentry( mount, false, 'r', _( "You cannot pilot the mech whilst wielding something" ) );
-        } else if( !z.battery_item ) {
-            amenu.addentry( mount, false, 'r', _( "This mech has a dead battery and won't turn on" ) );
-        }
-        if( z.battery_item ) {
-            amenu.addentry( remove_bat, true, 'x', _( "Remove the mech's battery pack" ) );
-        } else if( player_character.has_amount( z.type->mech_battery, 1 ) ) {
-            amenu.addentry( insert_bat, true, 'x', _( "Insert a new battery pack" ) );
-        } else {
-            amenu.addentry( insert_bat, false, 'x', _( "You need a %s to power this mech" ), type.nname( 1 ) );
-        }
-    }
-    amenu.query();
-    int choice = amenu.ret;
-
-    switch( choice ) {
-        case swap_pos:
-            swap( z );
-            break;
-        case push_monster:
-            push( z );
-            break;
-        case rename:
-            rename_pet( z );
-            break;
-        case attach_bag:
-            attach_bag_to( z );
-            break;
-        case remove_bag:
-            remove_bag_from( z );
-            break;
-        case drop_all:
-            dump_items( z );
-            break;
-        case give_items:
-            return give_items_to( z );
-        case mon_armor_add:
-            return add_armor( z );
-        case mon_harness_remove:
-            remove_harness( z );
-            break;
-        case mon_armor_remove:
-            remove_armor( z );
-            break;
-        case play_with_pet:
-            if( query_yn( _( "Spend a few minutes to play with your %s?" ), pet_name ) ) {
-                play_with( z );
-            }
-            break;
-        case rope:
-            tie_or_untie( z );
-            break;
-        case attach_saddle:
-        case remove_saddle:
-            attach_or_remove_saddle( z );
-            break;
-        case mount:
-            mount_pet( z );
-            break;
-        case milk:
-            milk_source( z );
-            break;
-        case shear:
-            shear_animal( z );
-            break;
-        case pay:
-            pay_bot( z );
-            break;
-        case remove_bat:
-            remove_battery( z );
-            break;
-        case insert_bat:
-            insert_battery( z );
-            break;
-        case check_bat:
-            break;
-        case attack:
-            if( query_yn( _( "You may be attacked!  Proceed?" ) ) ) {
-                get_player_character().melee_attack( z, true );
-            }
-            break;
-        default:
-            break;
-    }
-    return true;
-}
-
-void monexamine::shear_animal( monster &z )
-{
-    Character &guy = get_player_character();
-    if( !guy.has_quality( qual_SHEAR ) ) {
-        add_msg( _( "You don't have a shearing tool." ) );
-    }
-
-    // was monster already tied before shearing
-    const bool monster_tied = z.has_effect( effect_tied );
-
-    // tie the critter so it doesn't move while being sheared
-    if( !monster_tied ) {
-        z.add_effect( effect_tied, 1_turns, true );
-    }
-
-    guy.assign_activity( player_activity( shearing_activity_actor( z.pos(), !monster_tied ) ) );
-}
-
-static item_location pet_armor_loc( monster &z )
-{
-    auto filter = [z]( const item & it ) {
-        return z.type->bodytype == it.get_pet_armor_bodytype() &&
-               z.get_volume() >= it.get_pet_armor_min_vol() &&
-               z.get_volume() <= it.get_pet_armor_max_vol();
-    };
-
-    return game_menus::inv::titled_filter_menu( filter, get_avatar(), _( "Pet armor" ) );
-}
-
-static item_location tack_loc()
-{
-    auto filter = []( const item & it ) {
-        return it.has_flag( json_flag_TACK );
-    };
-
-    return game_menus::inv::titled_filter_menu( filter, get_avatar(), _( "Tack" ) );
-}
-
-void monexamine::remove_battery( monster &z )
-{
-    get_map().add_item_or_charges( get_player_character().pos(), *z.battery_item );
-    z.battery_item.reset();
-}
-
-void monexamine::insert_battery( monster &z )
-{
-    if( z.battery_item ) {
-        // already has a battery, shouldn't be called with one, but just incase.
-        return;
-    }
-    Character &player_character = get_player_character();
-    std::vector<item *> bat_inv = player_character.items_with( []( const item & itm ) {
-        return itm.has_flag( json_flag_MECH_BAT );
-    } );
-    if( bat_inv.empty() ) {
-        return;
-    }
-    int i = 0;
-    uilist selection_menu;
-    selection_menu.text = string_format( _( "Select an battery to insert into your %s." ),
-                                         z.get_name() );
-    selection_menu.addentry( i++, true, MENU_AUTOASSIGN, _( "Cancel" ) );
-    for( const item *iter : bat_inv ) {
-        selection_menu.addentry( i++, true, MENU_AUTOASSIGN, _( "Use %s" ), iter->tname() );
-    }
-    selection_menu.selected = 1;
-    selection_menu.query();
-    int index = selection_menu.ret;
-    if( index == 0 || index == UILIST_CANCEL || index < 0 ||
-        index > static_cast<int>( bat_inv.size() ) ) {
-        return;
-    }
-    item *bat_item = bat_inv[index - 1];
-    z.battery_item = cata::make_value<item>( *bat_item );
-    player_character.i_rem( bat_item );
-}
-
-bool monexamine::mech_hack( monster &z )
-{
-    Character &player_character = get_player_character();
-    itype_id card_type = itype_id_military;
-    if( player_character.has_amount( card_type, 1 ) ) {
-        if( query_yn( _( "Swipe your ID card into the mech's security port?" ) ) ) {
-            player_character.mod_moves( -100 );
-            z.add_effect( effect_pet, 1_turns, true );
-            z.friendly = -1;
-            add_msg( m_good, _( "The %s whirs into life and opens its restraints to accept a pilot." ),
-                     z.get_name() );
-            player_character.use_amount( card_type, 1 );
-            return true;
-=======
->>>>>>> bf3398f2
         }
     } else {
         const itype &type = *item::find_type( z.type->mech_battery );
