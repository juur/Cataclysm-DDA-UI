--- conflicted
+++ resolved
@@ -751,19 +751,6 @@
     player_character.activity.str_values.push_back( pet_name );
 }
 
-<<<<<<< HEAD
-void monexamine::kill_zslave( monster &z )
-{
-    avatar &player_character = get_avatar();
-    z.apply_damage( &player_character, bodypart_id( "torso" ),
-                    100 ); // damage the monster (and its corpse)
-    z.die( &player_character ); // and make sure it's really dead
-
-    player_character.moves -= 150;
-}
-
-=======
->>>>>>> 7ecc0539
 void monexamine::tie_or_untie( monster &z )
 {
     Character &player_character = get_player_character();
