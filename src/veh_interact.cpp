--- conflicted
+++ resolved
@@ -475,17 +475,6 @@
                                 has_skill2 ? "ltgreen" : "red",
                                 dif_eng);
         }
-<<<<<<< HEAD
-        if (veh->has_pedals && install_pedals) {
-            engine_string = string_format(
-                                  _(" You can only install and use one set of foot pedals in your vehicle."));
-        }
-        if (veh->has_pedals && eng) {
-          engine_string = string_format(
-                                  _(" You can't install an engine in a vehicle that uses foot pedals."));
-        }
-=======
->>>>>>> fb4b4207
         werase (w_msg);
         fold_and_print(w_msg, 0, 1, msg_width - 2, c_ltgray,
                        _("Needs <color_%1$s>%2$s</color>, a <color_%3$s>wrench</color>, either a <color_%4$s>powered welder</color> or <color_%5$s>duct tape</color>, and level <color_%6$s>%7$d</color> skill in mechanics.%8$s"),
