--- conflicted
+++ resolved
@@ -3345,35 +3345,7 @@
             if( vpinfo.has_flag( VPFLAG_CONE_LIGHT ) ||
                 vpinfo.has_flag( VPFLAG_WIDE_CONE_LIGHT ) ||
                 vpinfo.has_flag( VPFLAG_HALF_CIRCLE_LIGHT ) ) {
-<<<<<<< HEAD
                 orient_part( veh, vpinfo, partnum, q );
-=======
-                // Stash offset and set it to the location of the part so look_around will
-                // start there.
-                const tripoint old_view_offset = you.view_offset;
-                const tripoint offset = veh->global_pos3() + q;
-                you.view_offset = offset - you.pos();
-
-                point delta;
-                do {
-                    popup( _( "Press space, choose a facing direction for the new %s and "
-                              "confirm with enter." ),
-                           vpinfo.name() );
-                    const std::optional<tripoint> chosen = g->look_around();
-                    if( !chosen ) {
-                        continue;
-                    }
-                    delta = ( *chosen - offset ).xy();
-                    // atan2 only gives reasonable values when delta is not all zero
-                } while( delta == point_zero );
-
-                // Restore previous view offsets.
-                you.view_offset = old_view_offset;
-
-                units::angle dir = normalize( atan2( delta ) - veh->face.dir() );
-
-                vp_new.direction = dir;
->>>>>>> 47048515
             }
 
             const tripoint vehp = veh->global_pos3() + tripoint( q, 0 );
