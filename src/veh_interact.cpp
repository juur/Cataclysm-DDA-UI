--- conflicted
+++ resolved
@@ -973,25 +973,11 @@
 
     can_mount.clear();
     if (!obstruct) {
-<<<<<<< HEAD
-        std::vector<vpart_info>::iterator can_mount_divider_iterator = can_mount.begin();
-=======
         int divider_index = 0;
->>>>>>> 5eb05e4c
         for (std::map<std::string, vpart_info>::iterator
              part_type_iterator = vehicle_part_types.begin();
              part_type_iterator != vehicle_part_types.end();
              ++part_type_iterator) {
-<<<<<<< HEAD
-             if (veh->can_mount (vdx, vdy, part_type_iterator->first)) {
-                 vpart_info *vpart = &part_type_iterator->second;
-                 if (can_currently_install(vpart)) {
-                     can_mount.insert (can_mount_divider_iterator++, *vpart);
-                 } else {
-                     can_mount.push_back (*vpart);
-                 }
-             }
-=======
             if (veh->can_mount(vdx, vdy, part_type_iterator->first)) {
                 vpart_info *vpi = &part_type_iterator->second;
                 if (can_currently_install(vpi)) {
@@ -1000,7 +986,6 @@
                     can_mount.push_back( *vpi );
                 }
             }
->>>>>>> 5eb05e4c
         }
     }
 
@@ -1253,20 +1238,9 @@
     }
 
     // Print fuel percentage & type name only if it fits in the window, 13 is width of "E...F 100% - "
-<<<<<<< HEAD
     veh->print_fuel_indicator (w_stats, y[10], x[10], true,
                                (x[10] + 13 < stats_w),
                                (x[10] + 13 + fuel_name_length < stats_w));
-=======
-    veh->print_fuel_indicator (w_stats, fuel_ind_y, fuel_ind_x, true,
-                               (fuel_ind_x + 13 < stats_w),
-                               (fuel_ind_x + 13 + fuel_name_length < stats_w));
-
-    // Write the overall damage
-    mvwprintz(w_stats, status_y, status_x, c_ltgray, _("Status:  "));
-    status_x += utf8_width(_("Status: ")) + 1;
-    fold_and_print(w_stats, status_y, status_x, status_w, totalDurabilityColor, totalDurabilityText);
->>>>>>> 5eb05e4c
 
     // Write the most damaged part
     if (mostDamagedPart != -1) {
@@ -1278,11 +1252,7 @@
         int damagepercent = 100 * part.hp / vehicle_part_types[part.id].durability;
         nc_color damagecolor = getDurabilityColor(damagepercent);
         partName = vehicle_part_types[partID].name;
-<<<<<<< HEAD
         fold_and_print(w_stats, y[8], x[8], w[8], damagecolor, "%s", partName.c_str());
-=======
-        fold_and_print(w_stats, dmg_prt_y, dmg_prt_x, dmg_prt_w, damagecolor, partName);
->>>>>>> 5eb05e4c
     }
 
     wrefresh(w_stats);
