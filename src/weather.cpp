#include "weather.h"

#include "coordinate_conversions.h"
#include "options.h"
#include "output.h"
#include "calendar.h"
#include "game.h"
#include "map.h"
#include "messages.h"
#include "overmap.h"
#include "overmapbuffer.h"
#include "trap.h"
#include "math.h"
#include "string_formatter.h"
#include "translations.h"
#include "weather_gen.h"
#include "sounds.h"
#include "cata_utility.h"
#include "player.h"
#include "itype.h"
#include "game_constants.h"

#include <vector>
#include <sstream>

const efftype_id effect_glare( "glare" );
const efftype_id effect_blind( "blind" );
const efftype_id effect_sleep( "sleep" );

static const trait_id trait_CEPH_VISION( "CEPH_VISION" );
static const trait_id trait_FEATHERS( "FEATHERS" );
static const trait_id trait_GOODHEARING( "GOODHEARING" );
static const trait_id trait_BADHEARING( "BADHEARING" );

/**
 * \defgroup Weather "Weather and its implications."
 * @{
 */

static bool is_player_outside()
{
    return g->m.is_outside( g->u.posx(), g->u.posy() ) && g->get_levz() >= 0;
}

#define THUNDER_CHANCE 50
#define LIGHTNING_CHANCE 600

/**
 * Glare.
 * Causes glare effect to player's eyes if they are not wearing applicable eye protection.
 */
void weather_effect::glare()
{
    if( is_player_outside() && g->is_in_sunlight( g->u.pos() ) && !g->u.in_sleep_state() &&
        !g->u.worn_with_flag( "SUN_GLASSES" ) && !g->u.is_blind() &&
        !g->u.has_bionic( bionic_id( "bio_sunglasses" ) ) ) {
        if( !g->u.has_effect( effect_glare ) ) {
            if( g->u.has_trait( trait_CEPH_VISION ) ) {
                g->u.add_env_effect( effect_glare, bp_eyes, 2, 4_turns );
            } else {
                g->u.add_env_effect( effect_glare, bp_eyes, 2, 2_turns );
            }
        } else {
            if( g->u.has_trait( trait_CEPH_VISION ) ) {
                g->u.add_env_effect( effect_glare, bp_eyes, 2, 2_turns );
            } else {
                g->u.add_env_effect( effect_glare, bp_eyes, 2, 1_turns );
            }
        }
    }
}
////// food vs weather

int get_hourly_rotpoints_at_temp( int temp );

time_duration get_rot_since( const time_point &start, const time_point &end,
                             const tripoint &location )
{
    time_duration ret = 0;
    const auto &wgen = g->get_cur_weather_gen();
    /* Hoisting loop invariants */
    const auto location_temp = g->get_temperature( location );
    const auto local = g->m.getlocal( location );
    const auto local_mod = g->new_game ? 0 : g->m.temperature( local );
    const auto seed = g->get_seed();

    const auto temp_modify = ( !g->new_game ) && ( g->m.ter( local ) == t_rootcellar );

    for( time_point i = start; i < end; i += 1_hours ) {
        w_point w = wgen.get_weather( location, i, seed );

<<<<<<< HEAD
        double temperature = ( location.z >= 0 ? w.temperature : g->get_temperature( location ) ) + ( g->new_game ? 0 : g->m.temperature( g->m.getlocal( location ) ) );

        if( !g->new_game && g->m.ter( g->m.getlocal( location ) ) == t_rootcellar ) {
            temperature = AVERAGE_ANNUAL_TEMPERATURE;
        }
=======
        //Use weather if above ground, use map temp if below
        double temperature = ( location.z >= 0 ? w.temperature : location_temp ) + local_mod;
        // If in a root celler: use AVERAGE_ANNUAL_TEMPERATURE
        // If not: use calculated temperature
        temperature = ( temp_modify * AVERAGE_ANNUAL_TEMPERATURE ) + (!temp_modify * temperature);
>>>>>>> ac3885d9

        ret += std::min( 1_hours, end - i ) / 1_hours * get_hourly_rotpoints_at_temp( temperature ) * 1_turns;
    }
    return ret;
}

void get_crops_grow( const tripoint &location )
{
    item &seed = g->m.i_at( location ).front();
    const time_point seed_bday = seed.birthday();
    time_duration seed_age = time_duration::from_turns( seed.get_var( "seed_age", 1 ) );
    const time_point since = time_point::from_turn( seed.get_var( "last_grow_check",
                             to_turn<int>( seed_bday ) ) );
    const time_point until = calendar::turn;
    seed.set_var( "last_grow_check", to_turn<int>( until ) );

    int health = seed.get_var( "health", 0 );
    int water = seed.get_var( "water", 0 );
    int fertilizer = seed.get_var( "fertilizer", 0 );
    int weed = seed.get_var( "weed", 0 );
    bool is_mature = seed.get_var( "is_mature", 0 );
    bool growing_was_started = seed.get_var( "growing_was_started", 0 );
    bool can_be_harvested = seed.get_var( "can_be_harvested", 0 );

    float water_requirement = seed.type->seed->water_requirement;
    float weed_susceptibility = seed.type->seed->weed_susceptibility;
    bool is_mushroom = seed.type->seed->is_mushroom;
    bool is_shrub = seed.type->seed->is_shrub;

    /*
    1L = 10 units of water
    One plant tile will absorb 33 L/week ( 0.2 L/hour, 430 L/season )
    Precipitation is 300 L/season
    Irrigation with 15L of water per week should be sufficient
    Watering and weed control once per week is recommended for the best results
    */
    int water_max = 250;

    // weeds will grow to max in 1 week ( 168 hours )
    int weed_max = 168;

    // only mushrooms can grow underground
    if( !is_mushroom && location.z < 0 )
        return;

    const auto &wgen = g->get_cur_weather_gen();
    for( time_point i = since; i < until; i += 1_hours ) {
        w_point w = wgen.get_weather( location, i, g->get_seed() );
        weather_type wtype = wgen.get_weather_conditions( location, i, g->get_seed() );
        int temperature = ( location.z >= 0 ? w.temperature : g->get_temperature( location ) );

        // Skip if the harvest is ready
        if ( can_be_harvested )
            continue;

        // Plants will not start to grow if the temperature is too cold
        if( temperature < 40 && !growing_was_started )
            continue;

        if( temperature < 23 ) {
            // Freezing will kill the plant or reset fruit grow for perennial plants
            if( is_mature ) {
                growing_was_started = 0;
                continue;
            } else {
                seed.set_var( "frozen", 1 );
                return;
            }
        }

        // Start growing and reset health
        if( temperature > 40 && !growing_was_started ) {
            growing_was_started = true;
            health = 0;
            seed_age = 0;
        }

        // plant grow speed
        float temperature_coeff = 0.0f;
        if( temperature > 70 ) {
            temperature_coeff = 1.0f;
        } else if( temperature > 32 ) {
            temperature_coeff = ( temperature - 32 ) / 38.0f;
        }

        if( !is_mushroom ) {
            seed_age += 1_hours * temperature_coeff;
        } else if( water > 0 ) {
            // Mushrooms will grow only if have enough water
            seed_age += 1_hours * temperature_coeff;
        }

        // Low temperature damage the plant unless plant is mushroom or mature perennial
        if( !seed.is_warm_enough( temperature ) && !is_mature && !is_mushroom ) {
            health -= 2;
        }

        // Absorb fertilizer
        if( fertilizer > 0 ) {
            fertilizer -= 1;
            health += roll_remainder( 3.0f * temperature_coeff );
        }

        // Absorb water
        water -= roll_remainder( 2.0f * water_requirement );
        if( water <= 0 ) {
            health -= 1;
        }

        // Precipitation was reduced 10 times to compensate abnormal rain frequency
        if( location.z >= 0 ) {
            switch( wtype ) {
                case WEATHER_DRIZZLE:
                    water += 4;
                    break;
                case WEATHER_RAINY:
                case WEATHER_THUNDER:
                case WEATHER_LIGHTNING:
                    water += 8;
                    break;
                default:
                    break;
            }
        }

        // Air temperature above 80F(26C) increase water consumption
        if( temperature > 80 ) {
            water -= roll_remainder( 3.0f * water_requirement ) ;
            if( water <= 0 ) {
                health -= 2;
            }
        }

        // Grow weeds
        if( location.z >= 0 ) {
            if( weed == weed_max ) {
                health -= roll_remainder( 2.0f * weed_susceptibility ) ;
                fertilizer -= 2;
                water -= 4;
            } else {
                weed += roll_remainder( 1.0f / calendar::season_ratio() );
                if( one_in( weed_max - weed ) ) {
                    health -= roll_remainder( 1.0f * weed_susceptibility ) ;
                    fertilizer -= 1;
                    water -= 2;
                }
            }
        }

        time_duration seed_grow_time = 0;
        if( is_mature ) {
            seed_grow_time = seed.type->seed->grow_secondary * calendar::season_ratio();
        } else {
            seed_grow_time = seed.type->seed->grow * calendar::season_ratio();
        }
        if( seed_age > seed_grow_time ) {
            can_be_harvested = true;
            if( is_mushroom || is_shrub )
                is_mature = true;
        }

        water = std::max( water, -water_max );
        water = std::min( water, water_max );
        fertilizer = std::max( fertilizer, 0 );
        weed = std::min( weed, weed_max );
    }
    seed.set_var( "health", health );
    seed.set_var( "water", water );
    seed.set_var( "fertilizer", fertilizer );
    seed.set_var( "weed", weed );
    seed.set_var( "growing_was_started", growing_was_started );
    seed.set_var( "is_mature", is_mature );
    seed.set_var( "seed_age", to_turns<int>( seed_age ) );
    seed.set_var( "can_be_harvested", can_be_harvested );
    return;
}

inline void proc_weather_sum( const weather_type wtype, weather_sum &data,
                              const time_point &t, const time_duration &tick_size )
{
    switch( wtype ) {
    case WEATHER_DRIZZLE:
        data.rain_amount += 4 * to_turns<int>( tick_size );
        break;
    case WEATHER_RAINY:
    case WEATHER_THUNDER:
    case WEATHER_LIGHTNING:
        data.rain_amount += 8 * to_turns<int>( tick_size );
        break;
    case WEATHER_ACID_DRIZZLE:
        data.acid_amount += 4 * to_turns<int>( tick_size );
        break;
    case WEATHER_ACID_RAIN:
        data.acid_amount += 8 * to_turns<int>( tick_size );
        break;
    default:
        break;
    }

    // TODO: Change this sunlight "sampling" here into a proper interpolation
    const float tick_sunlight = calendar( to_turn<int>( t ) ).sunlight() + weather_data( wtype ).light_modifier;
    data.sunlight += std::max<float>( 0.0f, to_turns<int>( tick_size ) * tick_sunlight );
}

////// Funnels.
weather_sum sum_conditions( const time_point &start, const time_point &end,
                            const tripoint &location )
{
    time_duration tick_size = 0;
    weather_sum data;

    const auto wgen = g->get_cur_weather_gen();
    for( time_point t = start; t < end; t += tick_size ) {
        const time_duration diff = end - t;
        if( diff < 10_turns ) {
            tick_size = 1_turns;
        } else if( diff > 7_days ) {
            tick_size = 1_hours;
        } else {
            tick_size = 1_minutes;
        }

        const auto wtype = wgen.get_weather_conditions( location, to_turn<int>( t ), g->get_seed() );
        proc_weather_sum( wtype, data, t, tick_size );
    }

    return data;
}

/**
 * Determine what a funnel has filled out of game, using funnelcontainer.bday as a starting point.
 */
void retroactively_fill_from_funnel( item &it, const trap &tr, const time_point &start,
                                     const time_point &end, const tripoint &location )
{
    if( start > end || !tr.is_funnel() ) {
        return;
    }

    it.set_birthday( end ); // bday == last fill check
    auto data = sum_conditions( start, end, location );

    // Technically 0.0 division is OK, but it will be cleaner without it
    if( data.rain_amount > 0 ) {
        const int rain = divide_roll_remainder( 1.0 / tr.funnel_turns_per_charge( data.rain_amount ), 1.0f );
        it.add_rain_to_container( false, rain );
        // add_msg(m_debug, "Retroactively adding %d water from turn %d to %d", rain, startturn, endturn);
    }

    if( data.acid_amount > 0 ) {
        const int acid = divide_roll_remainder( 1.0 / tr.funnel_turns_per_charge( data.acid_amount ), 1.0f );
        it.add_rain_to_container( true, acid );
    }
}

/**
 * Add charge(s) of rain to given container, possibly contaminating it.
 */
void item::add_rain_to_container(bool acid, int charges)
{
    if( charges <= 0) {
        return;
    }
    item ret( acid ? "water_acid" : "water", calendar::turn );
    const long capa = get_remaining_capacity_for_liquid( ret, true );
    if (contents.empty()) {
        // This is easy. Just add 1 charge of the rain liquid to the container.
        if (!acid) {
            // Funnels aren't always clean enough for water. // @todo: disinfectant squeegie->funnel
            ret.poison = one_in(10) ? 1 : 0;
        }
        ret.charges = std::min<long>( charges, capa );
        put_in(ret);
    } else {
        // The container already has a liquid.
        item &liq = contents.front();
        long orig = liq.charges;
        long added = std::min<long>( charges, capa );
        if (capa > 0 ) {
            liq.charges += added;
        }

        if (liq.typeId() == ret.typeId() || liq.typeId() == "water_acid_weak") {
            // The container already contains this liquid or weakly acidic water.
            // Don't do anything special -- we already added liquid.
        } else {
            // The rain is different from what's in the container.
            // Turn the container's liquid into weak acid with a probability
            // based on its current volume.

            // If it's raining acid and this container started with 7
            // charges of water, the liquid will now be 1/8th acid or,
            // equivalently, 1/4th weak acid (the rest being water). A
            // stochastic approach gives the liquid a 1 in 4 (or 2 in
            // liquid.charges) chance of becoming weak acid.
            const bool transmute = x_in_y(2 * added, liq.charges);

            if (transmute) {
                contents.front() = item( "water_acid_weak", calendar::turn, liq.charges );
            } else if (liq.typeId() == "water") {
                // The container has water, and the acid rain didn't turn it
                // into weak acid. Poison the water instead, assuming 1
                // charge of acid would act like a charge of water with poison 5.
                long total_poison = liq.poison * (orig) + (5 * added);
                liq.poison = total_poison / liq.charges;
                long leftover_poison = total_poison - liq.poison * liq.charges;
                if (leftover_poison > rng(0, liq.charges)) {
                    liq.poison++;
                }
            }
        }
    }
}

double funnel_charges_per_turn( const double surface_area_mm2, const double rain_depth_mm_per_hour )
{
    // 1mm rain on 1m^2 == 1 liter water == 1000ml
    // 1 liter == 4 volume
    // 1 volume == 250ml: containers
    // 1 volume == 200ml: water
    // How many charges of water can we collect in a turn (usually <1.0)?
    if( rain_depth_mm_per_hour == 0.0 ) {
        return 0.0;
    }

    // Calculate once, because that part is expensive
    static const item water("water", 0);
    static const double charge_ml = ( double ) to_gram( water.weight() ) / water.charges; // 250ml

    const double vol_mm3_per_hour = surface_area_mm2 * rain_depth_mm_per_hour;
    const double vol_mm3_per_turn = vol_mm3_per_hour / HOURS(1);

    const double ml_to_mm3 = 1000;
    const double charges_per_turn = vol_mm3_per_turn / (charge_ml * ml_to_mm3);

    return charges_per_turn;
}

double trap::funnel_turns_per_charge( double rain_depth_mm_per_hour ) const
{
    // 1mm rain on 1m^2 == 1 liter water == 1000ml
    // 1 liter == 4 volume
    // 1 volume == 250ml: containers
    // 1 volume == 200ml: water
    // How many turns should it take for us to collect 1 charge of rainwater?
    // "..."
    if( rain_depth_mm_per_hour == 0.0 ) {
        return 0.0;
    }

    const double surface_area_mm2 = M_PI * (funnel_radius_mm * funnel_radius_mm);
    const double charges_per_turn = funnel_charges_per_turn( surface_area_mm2, rain_depth_mm_per_hour );

    if( charges_per_turn > 0.0 ) {
        return 1.0 / charges_per_turn;
    }

    return 0.0;
}

/**
 * Main routine for filling funnels from weather effects.
 */
void fill_funnels(int rain_depth_mm_per_hour, bool acid, const trap &tr)
{
    const double turns_per_charge = tr.funnel_turns_per_charge(rain_depth_mm_per_hour);
    // Give each funnel on the map a chance to collect the rain.
    const auto &funnel_locs = g->m.trap_locations( tr.loadid );
    for( auto loc : funnel_locs ) {
        units::volume maxcontains = 0;
        if (one_in(turns_per_charge)) { // @todo: fixme
            //add_msg("%d mm/h %d tps %.4f: fill",int(calendar::turn),rain_depth_mm_per_hour,turns_per_charge);
            // This funnel has collected some rain! Put the rain in the largest
            // container here which is either empty or contains some mixture of
            // impure water and acid.
            auto items = g->m.i_at(loc);
            auto container = items.end();
            for( auto candidate_container = items.begin(); candidate_container != items.end();
                 ++candidate_container ) {
                if ( candidate_container->is_funnel_container( maxcontains ) ) {
                    container = candidate_container;
                }
            }

            if( container != items.end() ) {
                container->add_rain_to_container(acid, 1);
                container->set_age( 0 );
            }
        }
    }
}

/**
 * Fill funnels and makeshift funnels from weather effects.
 * @see fill_funnels
 */
void fill_water_collectors(int mmPerHour, bool acid)
{
    for( auto &e : trap::get_funnels() ) {
        fill_funnels( mmPerHour, acid, *e );
    }
}

/**
 * Main routine for wet effects caused by weather.
 * Drenching the player is applied after checks against worn and held items.
 *
 * The warmth of armor is considered when determining how much drench happens per tick.
 *
 * Note that this is not the only place where drenching can happen.
 * For example, moving or swimming into water tiles will also cause drenching.
 * @see fill_water_collectors
 * @see map::decay_fields_and_scent
 * @see player::drench
 */
void wet_player( int amount )
{
    if( !is_player_outside() ||
        g->u.has_trait( trait_FEATHERS ) ||
        g->u.weapon.has_flag("RAIN_PROTECT") ||
        ( !one_in(50) && g->u.worn_with_flag("RAINPROOF") ) ) {
        return;
    }

    if( rng( 0, 100 - amount + g->u.warmth( bp_torso ) * 4 / 5 + g->u.warmth( bp_head ) / 5 ) > 10 ) {
        // Thick clothing slows down (but doesn't cap) soaking
        return;
    }

    const auto &wet = g->u.body_wetness;
    const auto &capacity = g->u.drench_capacity;
    body_part_set drenched_parts{ { bp_torso, bp_arm_l, bp_arm_r, bp_head } };
    if( wet[bp_torso] * 100 >= capacity[bp_torso] * 50 ) {
        // Once upper body is 50%+ drenched, start soaking the legs too
        drenched_parts |= { { bp_leg_l, bp_leg_r } };
    }

    g->u.drench( amount, drenched_parts, false );
}

/**
 * Main routine for wet effects caused by weather.
 */
void generic_wet(bool acid)
{
    fill_water_collectors(4, acid);
    g->m.decay_fields_and_scent( 15_turns );
    wet_player( 30 );
}

/**
 * Main routine for very wet effects caused by weather.
 * Similar to generic_wet() but with more aggressive numbers.
 */
void generic_very_wet(bool acid)
{
    fill_water_collectors( 8, acid );
    g->m.decay_fields_and_scent( 45_turns );
    wet_player( 60 );
}

void weather_effect::none()      {};
void weather_effect::flurry()    {};
void weather_effect::snow()      {};
void weather_effect::snowstorm() {};

/**
 * Wet.
 * @see generic_wet
 */
void weather_effect::wet()
{
    generic_wet(false);
}

/**
 * Very wet.
 * @see generic_very_wet
 */
void weather_effect::very_wet()
{
    generic_very_wet(false);
}

/**
 * Thunder.
 * Flavor messages. Very wet.
 */
void weather_effect::thunder()
{
    very_wet();
    if (!g->u.has_effect( effect_sleep ) && !g->u.is_deaf() && one_in(THUNDER_CHANCE)) {
        if (g->get_levz() >= 0) {
            add_msg(_("You hear a distant rumble of thunder."));
            sfx::play_variant_sound("environment", "thunder_far", 80, rng(0, 359));
        } else if (g->u.has_trait( trait_GOODHEARING ) && one_in(1 - 2 * g->get_levz())) {
            add_msg(_("You hear a rumble of thunder from above."));
            sfx::play_variant_sound("environment", "thunder_far", 100, rng(0, 359));
        } else if (!g->u.has_trait( trait_BADHEARING ) && one_in(1 - 3 * g->get_levz())) {
            add_msg(_("You hear a rumble of thunder from above."));
            sfx::play_variant_sound("environment", "thunder_far", 60, rng(0, 359));
        }
    }
}

/**
 * Lightning.
 * Chance of lightning illumination for the current turn when aboveground. Thunder.
 *
 * This used to manifest actual lightning on the map, causing fires and such, but since such effects
 * only manifest properly near the player due to the "reality bubble", this was causing undesired metagame tactics
 * such as players leaving their shelter for a more "expendable" area during lightning storms.
 */
void weather_effect::lightning()
{
    thunder();
    if(one_in(LIGHTNING_CHANCE)) {
        if(g->get_levz() >= 0) {
            add_msg(_("A flash of lightning illuminates your surroundings!"));
            sfx::play_variant_sound("environment", "thunder_near", 100, rng(0, 359));
            g->lightning_active = true;
        }
    } else {
        g->lightning_active = false;
    }
}

/**
 * Acid drizzle.
 * Causes minor pain only.
 */
void weather_effect::light_acid()
{
    generic_wet(true);
    if( calendar::once_every( 1_minutes ) && is_player_outside() ) {
        if (g->u.weapon.has_flag("RAIN_PROTECT") && !one_in(3)) {
            add_msg(_("Your %s protects you from the acidic drizzle."), g->u.weapon.tname().c_str());
        } else {
            if (g->u.worn_with_flag("RAINPROOF") && !one_in(4)) {
                add_msg(_("Your clothing protects you from the acidic drizzle."));
            } else {
                bool has_helmet = false;
                if (g->u.is_wearing_power_armor(&has_helmet) && (has_helmet || !one_in(4))) {
                    add_msg(_("Your power armor protects you from the acidic drizzle."));
                } else {
                    add_msg(m_warning, _("The acid rain stings, but is mostly harmless for now..."));
                    if (one_in(10) && (g->u.get_pain() < 10)) {
                        g->u.mod_pain(1);
                    }
                }
            }
        }
    }
}

/**
 * Acid rain.
 * Causes major pain. Damages non acid-proof mobs. Very wet (acid).
 */
void weather_effect::acid()
{
    if( calendar::once_every( 2_turns ) && is_player_outside() ) {
        if (g->u.weapon.has_flag("RAIN_PROTECT") && one_in(4)) {
            add_msg(_("Your umbrella protects you from the acid rain."));
        } else {
            if (g->u.worn_with_flag("RAINPROOF") && one_in(2)) {
                add_msg(_("Your clothing protects you from the acid rain."));
            } else {
                bool has_helmet = false;
                if (g->u.is_wearing_power_armor(&has_helmet) && (has_helmet || !one_in(2))) {
                    add_msg(_("Your power armor protects you from the acid rain."));
                } else {
                    add_msg(m_bad, _("The acid rain burns!"));
                    if (one_in(2) && (g->u.get_pain() < 100)) {
                        g->u.mod_pain( rng(1, 5) );
                    }
                }
            }
        }
    }
    generic_very_wet(true);
}

static std::string to_string( const weekdays &d )
{
    static const std::array<std::string, 7> weekday_names = {{
            translate_marker( "Sunday" ), translate_marker( "Monday" )
            translate_marker( "Tuesday" ), translate_marker( "Wednesday" )
            translate_marker( "Thursday" ), translate_marker( "Friday" )
            translate_marker( "Saturday" )
        }
    };
    static_assert( static_cast<int>( weekdays::SUNDAY ) == 0,
                   "weekday_names array is out of sync with weekdays enumeration values" );
    return _( weekday_names[ static_cast<int>( d ) ].c_str() );
}

static std::string print_time_just_hour( const time_point &p )
{
    const int hour = to_hours<int>( time_past_midnight( p ) );
    int hour_param = hour % 12;
    if( hour_param == 0 ) {
        hour_param = 12;
    }
    return string_format( hour < 12 ? _( "%d AM" ) : _( "%d PM" ), hour_param );
}

// Script from Wikipedia:
// Current time
// The current time is hour/minute Eastern Standard Time
// Local conditions
// At 8 AM in Falls City, it was sunny. The temperature was 60 degrees, the dewpoint 59,
// and the relative humidity 97%. The wind was west at 6 miles (9.7 km) an hour.
// The pressure was 30.00 inches (762 mm) and steady.
// Regional conditions
// Across eastern Nebraska, southwest Iowa, and northwest Missouri, skies ranged from
// sunny to mostly sunny. It was 60 at Beatrice, 59 at Lincoln, 59 at Nebraska City, 57 at Omaha,
// 59 at Red Oak, and 62 at St. Joseph."
// Forecast
// TODAY...MOSTLY SUNNY. HIGHS IN THE LOWER 60S. NORTHEAST WINDS 5 TO 10 MPH WITH GUSTS UP TO 25 MPH.
// TONIGHT...MOSTLY CLEAR. LOWS IN THE UPPER 30S. NORTHEAST WINDS 5 TO 10 MPH.
// MONDAY...MOSTLY SUNNY. HIGHS IN THE LOWER 60S. NORTHEAST WINDS 10 TO 15 MPH.
// MONDAY NIGHT...PARTLY CLOUDY. LOWS AROUND 40. NORTHEAST WINDS 5 TO 10 MPH.

// 0% - No mention of precipitation
// 10% - No mention of precipitation, or isolated/slight chance
// 20% - Isolated/slight chance
// 30% - (Widely) scattered/chance
// 40% or 50% - Scattered/chance
// 60% or 70% - Numerous/likely
// 80%, 90% or 100% - No additional modifiers (i.e. "showers and thunderstorms")
/**
 * Generate textual weather forecast for the specified radio tower.
 */
std::string weather_forecast( point const &abs_sm_pos )
{
    std::ostringstream weather_report;
    // Local conditions
    const auto cref = overmap_buffer.closest_city( tripoint( abs_sm_pos, 0 ) );
    const std::string city_name = cref ? cref.city->name : std::string( _( "middle of nowhere" ) );
    // Current time
    weather_report << string_format(
                       _("The current time is %s Eastern Standard Time.  At %s in %s, it was %s. The temperature was %s. "),
                       to_string_time_of_day( calendar::turn ), print_time_just_hour( calendar::turn ),
                       city_name.c_str(),
                       weather_data(g->weather).name.c_str(), print_temperature(g->temperature).c_str()
                   );

    //weather_report << ", the dewpoint ???, and the relative humidity ???.  ";
    //weather_report << "The wind was <direction> at ? mi/km an hour.  ";
    //weather_report << "The pressure was ??? in/mm and steady/rising/falling.";

    // Regional conditions (simulated by choosing a random range containing the current conditions).
    // Adjusted for weather volatility based on how many weather changes are coming up.
    //weather_report << "Across <region>, skies ranged from <cloudiest> to <clearest>.  ";
    // TODO: Add fake reports for nearby cities

    // TODO: weather forecast
    // forecasting periods are divided into 12-hour periods, day (6-18) and night (19-5)
    // Accumulate percentages for each period of various weather statistics, and report that
    // (with fuzz) as the weather chances.
    // int weather_proportions[NUM_WEATHER_TYPES] = {0};
    double high = -100.0;
    double low = 100.0;
    const tripoint abs_ms_pos = tripoint( sm_to_ms_copy( abs_sm_pos ), 0 );
    // TODO wind direction and speed
    int last_hour = calendar::turn - ( calendar::turn % HOURS(1) );
    for(int d = 0; d < 6; d++) {
        weather_type forecast = WEATHER_NULL;
        const auto wgen = g->get_cur_weather_gen();
        for(calendar i(last_hour + 7200 * d); i < last_hour + 7200 * (d + 1); i += 600) {
            w_point w = wgen.get_weather( abs_ms_pos, i, g->get_seed() );
            forecast = std::max( forecast, wgen.get_weather_conditions( w ) );
            high = std::max(high, w.temperature);
            low = std::min(low, w.temperature);
        }
        std::string day;
        bool started_at_night;
        calendar c(last_hour + 7200 * d);
        if(d == 0 && c.is_night()) {
            day = _("Tonight");
            started_at_night = true;
        } else {
            day = _("Today");
            started_at_night = false;
        }
        if(d > 0 && ((started_at_night && !(d % 2)) || (!started_at_night && d % 2))) {
            day = string_format( pgettext( "Mon Night", "%s Night" ), to_string( day_of_week( c ) ) );
        } else {
            day = to_string( day_of_week( c ) );
        }
        weather_report << string_format(
                           _("%s... %s. Highs of %s. Lows of %s. "),
                           day.c_str(), weather_data(forecast).name.c_str(),
                           print_temperature(high).c_str(), print_temperature(low).c_str()
                       );
    }
    return weather_report.str();
}

/**
 * Print temperature (and convert to Celsius if Celsius display is enabled.)
 */
std::string print_temperature( double fahrenheit, int decimals )
{
    std::ostringstream ret;
    ret.precision( decimals );
    ret << std::fixed;

    if(get_option<std::string>( "USE_CELSIUS" ) == "celsius") {
        ret << temp_to_celsius( fahrenheit );
        return string_format( pgettext( "temperature in Celsius", "%sC" ), ret.str().c_str() );
    } else {
        ret << fahrenheit;
        return string_format( pgettext( "temperature in Fahrenheit", "%sF" ), ret.str().c_str() );
    }
}

/**
 * Print relative humidity (no conversions.)
 */
std::string print_humidity( double humidity, int decimals )
{
    std::ostringstream ret;
    ret.precision( decimals );
    ret << std::fixed;

    ret << humidity;
    return string_format( pgettext( "humidity in percent", "%s%%" ), ret.str().c_str() );
}

/**
 * Print pressure (no conversions.)
 */
std::string print_pressure( double pressure, int decimals )
{
    std::ostringstream ret;
    ret.precision( decimals );
    ret << std::fixed;

    ret << pressure / 10;
    return string_format( pgettext( "air pressure in kPa", "%s kPa" ), ret.str().c_str() );
}


int get_local_windchill( double temperature, double humidity, double windpower )
{
    double tmptemp = temperature;
    double tmpwind = windpower;
    double windchill = 0;

    if (tmptemp < 50) {
        /// Model 1, cold wind chill (only valid for temps below 50F)
        /// Is also used as a standard in North America.

        // Temperature is removed at the end, because get_local_windchill is meant to calculate the difference.
        // Source : http://en.wikipedia.org/wiki/Wind_chill#North_American_and_United_Kingdom_wind_chill_index
        windchill = 35.74 + 0.6215 * tmptemp - 35.75 * (pow(tmpwind,
                    0.16)) + 0.4275 * tmptemp * (pow(tmpwind, 0.16)) - tmptemp;
        if (tmpwind < 4) {
            windchill = 0;    // This model fails when there is 0 wind.
        }
    } else {
        /// Model 2, warm wind chill

        // Source : http://en.wikipedia.org/wiki/Wind_chill#Australian_Apparent_Temperature
        tmpwind = tmpwind * 0.44704; // Convert to meters per second.
        tmptemp = temp_to_celsius( tmptemp );

        windchill = (0.33 * ((humidity / 100.00) * 6.105 * exp((17.27 * tmptemp) /
                             (237.70 + tmptemp))) - 0.70 * tmpwind - 4.00);
        // Convert to Fahrenheit, but omit the '+ 32' because we are only dealing with a piece of the felt air temperature equation.
        windchill = windchill * 9 / 5;
    }

    return windchill;
}

int get_local_humidity( double humidity, weather_type weather, bool sheltered )
{
    int tmphumidity = humidity;
    if( sheltered ) {
        tmphumidity = humidity * (100 - humidity) / 100 + humidity; // norm for a house?
    } else if (weather == WEATHER_RAINY || weather == WEATHER_DRIZZLE || weather == WEATHER_THUNDER ||
               weather == WEATHER_LIGHTNING) {
        tmphumidity = 100;
    }

    return tmphumidity;
}

int get_local_windpower(double windpower, const oter_id &omter, bool sheltered)
{
    /**
    *  A player is sheltered if he is underground, in a car, or indoors.
    **/

    double tmpwind = windpower;

    // Over map terrain may modify the effect of wind.
    if (sheltered) {
        tmpwind  = 0.0;
    } else if ( omter.id() == "forest_water") {
        tmpwind *= 0.7;
    } else if ( omter.id() == "forest" ) {
        tmpwind *= 0.5;
    } else if ( omter.id() == "forest_thick" || omter.id() == "hive") {
        tmpwind *= 0.4;
    }

    return tmpwind;
}

bool warm_enough_to_plant() {
    // It is possible but not recommended to plant at the temperature of the ice melting
    return g->get_temperature( g-> u.pos() ) >= 32;
}


///@}<|MERGE_RESOLUTION|>--- conflicted
+++ resolved
@@ -89,19 +89,11 @@
     for( time_point i = start; i < end; i += 1_hours ) {
         w_point w = wgen.get_weather( location, i, seed );
 
-<<<<<<< HEAD
-        double temperature = ( location.z >= 0 ? w.temperature : g->get_temperature( location ) ) + ( g->new_game ? 0 : g->m.temperature( g->m.getlocal( location ) ) );
-
-        if( !g->new_game && g->m.ter( g->m.getlocal( location ) ) == t_rootcellar ) {
-            temperature = AVERAGE_ANNUAL_TEMPERATURE;
-        }
-=======
         //Use weather if above ground, use map temp if below
         double temperature = ( location.z >= 0 ? w.temperature : location_temp ) + local_mod;
         // If in a root celler: use AVERAGE_ANNUAL_TEMPERATURE
         // If not: use calculated temperature
         temperature = ( temp_modify * AVERAGE_ANNUAL_TEMPERATURE ) + (!temp_modify * temperature);
->>>>>>> ac3885d9
 
         ret += std::min( 1_hours, end - i ) / 1_hours * get_hourly_rotpoints_at_temp( temperature ) * 1_turns;
     }
