#include "pickup.h"

#include "auto_pickup.h"
#include "game.h"
#include "player.h"
#include "map.h"
#include "messages.h"
#include "translations.h"
#include "input.h"
#include "output.h"
#include "options.h"
#include "ui.h"
#include "itype.h"
#include "vehicle.h"
#include "mapdata.h"
#include "cata_utility.h"
#include "debug.h"

#include <map>
#include <vector>
#include <cstring>

struct pickup_count {
    bool pick = false;
    //count is 0 if the whole stack is being picked up, nonzero otherwise.
    int count = 0;
    //position in the copy of the player's inventory (in the function @ref pick_up).
    int position = -1;
    explicit operator bool() const {
        return pick;
    }
};

// Handles interactions with a vehicle in the examine menu.
Pickup::interact_results Pickup::interact_with_vehicle( vehicle *veh, const tripoint &pos, int veh_root_part )
{
    if( veh == nullptr ) {
        return ITEMS_FROM_GROUND;
    }

    std::vector<std::string> menu_items;
    std::vector<uimenu_entry> options_message;
    const bool has_items_on_ground = g->m.sees_some_items( pos, g->u );
    const bool items_are_sealed = g->m.has_flag( "SEALED", pos );

    const bool has_kitchen = (veh->part_with_feature(veh_root_part, "KITCHEN") >= 0);
    const bool has_faucet = (veh->part_with_feature(veh_root_part, "FAUCET") >= 0);
    const bool has_weldrig = (veh->part_with_feature(veh_root_part, "WELDRIG") >= 0);
    const bool has_chemlab = (veh->part_with_feature(veh_root_part, "CHEMLAB") >= 0);
    const bool has_purify = (veh->part_with_feature(veh_root_part, "WATER_PURIFIER") >=0);
    const bool has_controls = ((veh->part_with_feature(veh_root_part, "CONTROLS") >= 0) ||
                               (veh->part_with_feature(veh_root_part, "CTRL_ELECTRONIC") >=0));
    const int cargo_part = veh->part_with_feature(veh_root_part, "CARGO", false);
    const bool from_vehicle = veh && cargo_part >= 0 && !veh->get_items(cargo_part).empty();
    const bool can_be_folded = veh->is_foldable();
    const bool is_convertible = (veh->tags.count("convertible") > 0);
    const bool remotely_controlled = g->remoteveh() == veh;
    typedef enum {
        EXAMINE, CONTROL, GET_ITEMS, GET_ITEMS_ON_GROUND, FOLD_VEHICLE, USE_HOTPLATE,
        FILL_CONTAINER, DRINK, USE_WELDER, USE_PURIFIER, PURIFY_TANK,
    } options;
    uimenu selectmenu;

    selectmenu.addentry( EXAMINE, true, 'e', _("Examine vehicle") );

    if( has_controls ) {
        selectmenu.addentry( CONTROL, true, 'v', _("Control vehicle") );
    }

    if( from_vehicle ) {
        selectmenu.addentry( GET_ITEMS, true, 'g', _("Get items") );
    }

    if( has_items_on_ground && !items_are_sealed ) {
        selectmenu.addentry( GET_ITEMS_ON_GROUND, true, 'i', _("Get items on the ground") );
    }

    if( ( can_be_folded || is_convertible ) && !remotely_controlled ) {
        selectmenu.addentry( FOLD_VEHICLE, true, 'f', _("Fold vehicle") );
    }

    if( ( has_kitchen || has_chemlab ) && veh->fuel_left("battery") > 0) {
        selectmenu.addentry( USE_HOTPLATE, true, 'h', _("Use the hotplate") );
    }

    if( has_faucet && veh->fuel_left("water_clean") > 0) {
        selectmenu.addentry( FILL_CONTAINER, true, 'c', _("Fill a container with water") );

        selectmenu.addentry( DRINK, true, 'd', _("Have a drink") );
    }

    if( has_weldrig && veh->fuel_left("battery") > 0 ) {
        selectmenu.addentry( USE_WELDER, true, 'w', _("Use the welding rig?") );
    }

    if( has_purify && veh->fuel_left("battery") > 0 ) {
        selectmenu.addentry( USE_PURIFIER, true, 'p', _("Purify water in carried container") );
    }

    if( has_purify && veh->fuel_left("battery") > 0 &&
        veh->fuel_left("water") > 0 &&
        veh->fuel_capacity("water_clean") > veh->fuel_left("water_clean") ) {
        selectmenu.addentry( PURIFY_TANK, true, 'P', _("Purify water in vehicle's tank") );
    }

    int choice;
    if( selectmenu.entries.size() == 1 ) {
        choice = selectmenu.entries.front().retval;
    } else {
        selectmenu.return_invalid = true;
        selectmenu.text = _("Select an action");
        selectmenu.selected = 0;
        selectmenu.query();
        choice = selectmenu.ret;
    }

    switch( static_cast<options>( choice ) ) {

    case USE_HOTPLATE: {
        item pseudo( "hotplate" );
        itype_id ammo = pseudo.ammo_default();
        pseudo.ammo_set( ammo, veh->drain( ammo, pseudo.ammo_capacity() ) );

        if ( pseudo.ammo_remaining() >= pseudo.ammo_required() ) {
            g->u.invoke_item( &pseudo );
            pseudo.ammo_consume( pseudo.ammo_required(), g->u.pos() );
            veh->refill( ammo, pseudo.ammo_remaining() );
        }
        return DONE;
    }

    case FILL_CONTAINER:
        g->u.siphon( *veh, "water_clean" );
        return DONE;

    case DRINK: {
        veh->drain("water_clean", 1);
        item water( "water_clean", 0 );
        g->u.eat( water );
        g->u.moves -= 250;
        return DONE;
        }

    case USE_WELDER: {
        item pseudo( "welder" );
        itype_id ammo = pseudo.ammo_default();
        pseudo.ammo_set( ammo, veh->drain( ammo, pseudo.ammo_capacity() ) );

        if ( pseudo.ammo_remaining() >= pseudo.ammo_required() ) {
            g->u.invoke_item( &pseudo );
            pseudo.ammo_consume( pseudo.ammo_required(), g->u.pos() );
            veh->refill( ammo, pseudo.ammo_remaining() );

            // Evil hack incoming
            auto &act = g->u.activity;
            if( act.type == ACT_REPAIR_ITEM ) {
                // Magic: first tell activity the item doesn't really exist
                act.index = INT_MIN;
                // Then tell it to search it on `pos`
                act.coords.push_back( pos );
                // Finally tell it it is the vehicle part with weldrig
                act.values.resize( 2 );
                act.values[1] = veh->part_with_feature( veh_root_part, "WELDRIG" );
            }
        }
        return DONE;
    }

    case USE_PURIFIER: {
        item pseudo( "water_purifier" );
        itype_id ammo = pseudo.ammo_default();
        pseudo.ammo_set( ammo, veh->drain( ammo, pseudo.ammo_capacity() ) );

        if ( pseudo.ammo_remaining() >= pseudo.ammo_required() ) {
            g->u.invoke_item( &pseudo );
            pseudo.ammo_consume( pseudo.ammo_required(), g->u.pos() );
            veh->refill( ammo, pseudo.ammo_remaining() );
        }
        return DONE;
    }

    case PURIFY_TANK: {
        const int max_water = std::min( veh->fuel_left("water"),
            veh->fuel_capacity("water_clean") - veh->fuel_left("water_clean") );
        const int purify_amount = std::min( veh->fuel_left("battery"), max_water );
        veh->drain( "battery", purify_amount );
        veh->drain( "water", purify_amount );
        veh->refill( "water_clean", purify_amount );
        return DONE;
        }

    case FOLD_VEHICLE:
        veh->fold_up();
        return DONE;

    case CONTROL:
        if( veh->interact_vehicle_locked() ) {
            veh->use_controls(pos);
        }
        return DONE;

    case EXAMINE:
        g->exam_vehicle(*veh, pos );
        return DONE;

    case GET_ITEMS_ON_GROUND:
        return ITEMS_FROM_GROUND;

    case GET_ITEMS:
        return from_vehicle ? ITEMS_FROM_CARGO : ITEMS_FROM_GROUND;
    }

    return DONE;
}

static bool select_autopickup_items( std::vector<item> &here, std::vector<pickup_count> &getitem )
{
    bool bFoundSomething = false;

    //Loop through Items lowest Volume first
    bool bPickup = false;

    for(size_t iVol = 0, iNumChecked = 0; iNumChecked < here.size(); iVol++) {
        for (size_t i = 0; i < here.size(); i++) {
            bPickup = false;
            if (here[i].volume() == (int)iVol) {
                iNumChecked++;
                const std::string sItemName = here[i].tname( 1, false );

                //Check the Pickup Rules
                if ( get_auto_pickup().check_item(sItemName) == "true" ) {
                    bPickup = true;
                } else if ( get_auto_pickup().check_item(sItemName) != "false" ) {
                    //No prematched pickup rule found
                    //items with damage, (fits) or a container
                    get_auto_pickup().create_rules(sItemName);

                    if ( get_auto_pickup().check_item(sItemName) == "true" ) {
                        bPickup = true;
                    }
                }

                //Auto Pickup all items with 0 Volume and Weight <= AUTO_PICKUP_ZERO * 50
                //items will either be in the autopickup list ("true") or unmatched ("")
                if (!bPickup && OPTIONS["AUTO_PICKUP_ZERO"]) {
                    if (here[i].volume() == 0 &&
                        here[i].weight() <= OPTIONS["AUTO_PICKUP_ZERO"] * 50 &&
                        get_auto_pickup().check_item(sItemName) != "false") {
                        bPickup = true;
                    }
                }
            }

            if (bPickup) {
                getitem[i].pick = bPickup;
                bFoundSomething = true;
            }
        }
    }
    return bFoundSomething;
}

enum pickup_answer :int {
    CANCEL = -1,
    WIELD,
    WEAR,
    SPILL,
    STASH,
    NUM_ANSWERS
};

pickup_answer handle_problematic_pickup( const item &it, bool &offered_swap, const std::string &explain )
{
    player &u = g->u;

    uimenu amenu;
    amenu.return_invalid = true;

    amenu.selected = 0;
    amenu.text = explain;

    offered_swap = true;
    // @todo Gray out if not enough hands
    if( u.is_armed() ) {
        amenu.addentry( WIELD, !u.weapon.has_flag( "NO_UNWIELD" ), 'w',
                        _( "Dispose of %s and wield %s" ), u.weapon.display_name().c_str(),
                        it.display_name().c_str() );
    } else {
        amenu.addentry( WIELD, true, 'w', _( "Wield %s" ), it.display_name().c_str() );
    }
    if( it.is_armor() ) {
        amenu.addentry( WEAR, u.can_wear( it ), 'W', _("Wear %s"), it.display_name().c_str() );
    }
    if( !it.is_container_empty() && u.can_pickVolume( it.volume() ) ) {
        amenu.addentry( SPILL, true, 's', _("Spill %s, then pick up %s"),
                        it.contents.front().tname().c_str(), it.display_name().c_str() );
    }

    amenu.query();
    int choice = amenu.ret;

    if( choice <= CANCEL || choice >= NUM_ANSWERS ) {
        return CANCEL;
    }

    return static_cast<pickup_answer>( choice );
}

void Pickup::pick_one_up( const tripoint &pickup_target, item &newit, vehicle *veh,
                          int cargo_part, int index, int quantity, bool &got_water,
                          bool &offered_swap, PickupMap &mapPickup, bool autopickup )
{
    player &u = g->u;
    int moves_taken = 100;
    bool picked_up = false;
    pickup_answer option = CANCEL;
    item leftovers = newit;

    if( newit.invlet != '\0' &&
        u.invlet_to_position( newit.invlet ) != INT_MIN ) {
        // Existing invlet is not re-usable, remove it and let the code in player.cpp/inventory.cpp
        // add a new invlet, otherwise keep the (usable) invlet.
        newit.invlet = '\0';
    }

    if( quantity != 0 && newit.count_by_charges() ) {
        // Reinserting leftovers happens after item removal to avoid stacking issues.
        leftovers.charges = newit.charges - quantity;
        if( leftovers.charges > 0 ) {
            newit.charges = quantity;
        }
    } else {
        leftovers.charges = 0;
    }

    if( newit.made_of(LIQUID) ) {
        got_water = true;
    } else if (!u.can_pickWeight(newit.weight(), false)) {
        add_msg(m_info, _("The %s is too heavy!"), newit.display_name().c_str());
    } else if( newit.is_ammo() && (newit.ammo_type() == "arrow" || newit.ammo_type() == "bolt")) {
        // @todo Make quiver code generic so that ammo pouches can use it too
        //add ammo to quiver
        int quivered = handle_quiver_insertion( newit, moves_taken, picked_up );

        if( quivered > 0 ) {
            quantity = quivered;
            //already picked up some for quiver so use special case handling
            picked_up = true;
            option = NUM_ANSWERS;
        }
        if( newit.charges > 0 ) {
            if( !u.can_pickVolume( newit.volume() ) ) {
                if( !autopickup ) {
                    // Silence some messaging if we're doing autopickup.
                    add_msg(m_info, ngettext("There's no room in your inventory for the %s.",
                                             "There's no room in your inventory for the %s.",
                                             newit.charges), newit.tname(newit.charges).c_str());
                }
            } else {
                // Add to inventory instead
                option = STASH;
            }
        }
        if( option == NUM_ANSWERS ) {
            //not picking up the rest so
            //update the charges for the item that gets re-added to the game map
            leftovers.charges = newit.charges;
        }
    } else if( newit.is_bucket() && !newit.is_container_empty() ) {
        if( !autopickup ) {
            const std::string &explain = string_format( _("Can't stash %s while it's not empty"),
                                                        newit.display_name().c_str() );
            option = handle_problematic_pickup( newit, offered_swap, explain );
        } else {
            option = CANCEL;
        }
    } else if( !u.can_pickVolume( newit.volume() ) ) {
        if( !autopickup ) {
            const std::string &explain = string_format( _("Not enough capacity to stash %s"),
                                                        newit.display_name().c_str() );
            option = handle_problematic_pickup( newit, offered_swap, explain );
        } else {
            option = CANCEL;
        }
    } else {
        option = STASH;
    }

    switch( option ) {
        case NUM_ANSWERS:
            // Some other option
            break;
        case CANCEL:
            picked_up = false;
            break;
        case WEAR:
            picked_up = u.wear_item( newit );
            break;
        case WIELD:
            picked_up = u.wield( newit );
            if( !picked_up ) {
                break;
            }

            if( u.weapon.invlet ) {
                add_msg( m_info, _("Wielding %c - %s"), u.weapon.invlet,
                         u.weapon.display_name().c_str() );
            } else {
                add_msg( m_info, _("Wielding - %s"), u.weapon.display_name().c_str() );
            }
            break;
        case SPILL:
            if( newit.is_container_empty() ) {
                debugmsg( "Tried to spill contents from an empty container" );
                break;
            }

            picked_up = newit.spill_contents( u );
            if( !picked_up ) {
                break;
            }
            // Intentional fallthrough
        case STASH:
            auto &entry = mapPickup[newit.tname()];
            entry.second += newit.count_by_charges() ? newit.charges : 1;
            entry.first = u.i_add( newit );
            picked_up = true;
            break;
    }

    if( picked_up ) {
        Pickup::remove_from_map_or_vehicle( pickup_target, veh, cargo_part, moves_taken, index );
    }
    if( leftovers.charges > 0 ) {
        bool to_map = veh == nullptr;
        if( !to_map ) {
            to_map = !veh->add_item( cargo_part, leftovers );
        }
        if( to_map ) {
            g->m.add_item_or_charges( pickup_target, leftovers );
        }
    }
}

void Pickup::do_pickup( const tripoint &pickup_target_arg, bool from_vehicle,
                        std::list<int> &indices, std::list<int> &quantities, bool autopickup )
{
    bool got_water = false;
    int cargo_part = -1;
    vehicle *veh = nullptr;
    bool weight_is_okay = (g->u.weight_carried() <= g->u.weight_capacity());
    bool volume_is_okay = (g->u.volume_carried() <= g->u.volume_capacity());
    bool offered_swap = false;
    // Convert from player-relative to map-relative.
    tripoint pickup_target = pickup_target_arg + g->u.pos();
    // Map of items picked up so we can output them all at the end and
    // merge dropping items with the same name.
    PickupMap mapPickup;

    if( from_vehicle ) {
        int veh_root_part = -1;
        veh = g->m.veh_at( pickup_target, veh_root_part );
        cargo_part = veh->part_with_feature( veh_root_part, "CARGO", false );
    }

    while( g->u.moves >= 0 && !indices.empty() ) {
        // Pulling from the back of the (in-order) list of indices insures
        // that we pull from the end of the vector.
        int index = indices.back();
        int quantity = quantities.back();
        // Whether we pick the item up or not, we're done trying to do so,
        // so remove it from the list.
        indices.pop_back();
        quantities.pop_back();

        item *target = nullptr;
        if( from_vehicle ) {
            target = g->m.item_from( veh, cargo_part, index );
        } else {
            target = g->m.item_from( pickup_target, index );
        }

        if( target == nullptr ) {
            continue; // No such item.
        }

        pick_one_up( pickup_target, *target, veh, cargo_part, index, quantity,
                     got_water, offered_swap, mapPickup, autopickup );
    }

    if( !mapPickup.empty() ) {
        show_pickup_message(mapPickup);
    }

    if (got_water) {
        add_msg(m_info, _("You can't pick up a liquid!"));
    }
    if (weight_is_okay && g->u.weight_carried() > g->u.weight_capacity()) {
        add_msg(m_bad, _("You're overburdened!"));
    }
    if (volume_is_okay && g->u.volume_carried() > g->u.volume_capacity()) {
        add_msg(m_bad, _("You struggle to carry such a large volume!"));
    }
}

// Pick up items at (pos).
void Pickup::pick_up( const tripoint &pos, int min )
{
    int veh_root_part = 0;
    int cargo_part = -1;

    vehicle *veh = g->m.veh_at( pos, veh_root_part );
    bool from_vehicle = false;

    if( min != -1 ) {
        switch( interact_with_vehicle( veh, pos, veh_root_part ) ) {
            case DONE:
                return;
            case ITEMS_FROM_CARGO:
                cargo_part = veh->part_with_feature( veh_root_part, "CARGO", false );
                from_vehicle = cargo_part >= 0;
                break;
            case ITEMS_FROM_GROUND:
                // Nothing to change, default is to pick from ground anyway.
                if( g->m.has_flag( "SEALED", pos ) ) {
                    return;
                }

                break;
        }
    }

    if( !from_vehicle ) {
        bool isEmpty = ( g->m.i_at( pos ).empty() );

        // Hide the pickup window if this is a toilet and there's nothing here
        // but water.
        if( ( !isEmpty ) && g->m.furn( pos ) == f_toilet ) {
            isEmpty = true;
            for( auto maybe_water : g->m.i_at( pos ) ) {
                if( maybe_water.typeId() != "water" ) {
                    isEmpty = false;
                    break;
                }
            }
        }

        if( isEmpty && ( min != -1 || !OPTIONS["AUTO_PICKUP_ADJACENT"] ) ) {
            return;
        }
    }

    // which items are we grabbing?
    std::vector<item> here;
    if( from_vehicle ) {
        auto vehitems = veh->get_items( cargo_part );
        here.resize( vehitems.size() );
        std::copy( vehitems.rbegin(), vehitems.rend(), here.begin() );
    } else {
        auto mapitems = g->m.i_at( pos );
        here.resize( mapitems.size() );
        std::copy( mapitems.rbegin(), mapitems.rend(), here.begin() );
    }

    if( min == -1 ) {
        if( g->check_zone( "NO_AUTO_PICKUP", pos ) ) {
            here.clear();
        }

        // Recursively pick up adjacent items if that option is on.
        if( OPTIONS["AUTO_PICKUP_ADJACENT"] && g->u.pos() == pos ) {
            //Autopickup adjacent
            direction adjacentDir[8] = {NORTH, NORTHEAST, EAST, SOUTHEAST, SOUTH, SOUTHWEST, WEST, NORTHWEST};
            for( auto &elem : adjacentDir ) {

                tripoint apos = tripoint( direction_XY( elem ), 0 );
                apos += pos;

                if( g->m.has_flag( "SEALED", apos ) ) {
                    continue;
                }
                if( g->check_zone( "NO_AUTO_PICKUP", apos ) ) {
                    continue;
                }
                pick_up( apos, min );
            }
        }
    }

    // Not many items, just grab them
    if( ( int )here.size() <= min && min != -1 ) {
        g->u.assign_activity( ACT_PICKUP, 0 );
        g->u.activity.placement = pos - g->u.pos();
        g->u.activity.values.push_back( from_vehicle );
        // Only one item means index is 0.
        g->u.activity.values.push_back( 0 );
        // auto-pickup means pick up all.
        g->u.activity.values.push_back( 0 );
        return;
    }

    if( min != -1 ) { // don't bother if we're just autopickup-ing
        g->temp_exit_fullscreen();
    }
    bool sideStyle = use_narrow_sidebar();

    // Otherwise, we have Autopickup, 2 or more items and should list them, etc.
    int maxmaxitems = sideStyle ? TERMY : getmaxy( g->w_messages ) - 3;

    int itemsH = std::min( 25, TERMY / 2 );
    int pickupBorderRows = 3;

    // The pickup list may consume the entire terminal, minus space needed for its
    // header/footer and the item info window.
    int minleftover = itemsH + pickupBorderRows;
    if( maxmaxitems > TERMY - minleftover ) {
        maxmaxitems = TERMY - minleftover;
    }

    const int minmaxitems = sideStyle ? 6 : 9;

    std::vector<pickup_count> getitem( here.size() );

    int maxitems = here.size();
    maxitems = ( maxitems < minmaxitems ? minmaxitems : ( maxitems > maxmaxitems ? maxmaxitems :
                 maxitems ) );

    int itemcount = 0;

    if( min == -1 ) { //Auto Pickup, select matching items
        if( !select_autopickup_items( here, getitem ) ) {
            // If we didn't find anything, bail out now.
            return;
        }
    } else {
        int pickupH = maxitems + pickupBorderRows;
        int pickupW = getmaxx( g->w_messages );
        int pickupY = VIEW_OFFSET_Y;
        int pickupX = getbegx( g->w_messages );

        int itemsW = pickupW;
        int itemsY = sideStyle ? pickupY + pickupH : TERMY - itemsH;
        int itemsX = pickupX;

        WINDOW *w_pickup    = newwin( pickupH, pickupW, pickupY, pickupX );
        WINDOW *w_item_info = newwin( itemsH,  itemsW,  itemsY,  itemsX );
        WINDOW_PTR w_pickupptr( w_pickup );
        WINDOW_PTR w_item_infoptr( w_item_info );

        std::string action;
        long raw_input_char = ' ';
        input_context ctxt( "PICKUP" );
        ctxt.register_action( "UP" );
        ctxt.register_action( "DOWN" );
        ctxt.register_action( "RIGHT" );
        ctxt.register_action( "LEFT" );
        ctxt.register_action( "NEXT_TAB", _( "Next page" ) );
        ctxt.register_action( "PREV_TAB", _( "Previous page" ) );
        ctxt.register_action( "SCROLL_UP" );
        ctxt.register_action( "SCROLL_DOWN" );
        ctxt.register_action( "CONFIRM" );
        ctxt.register_action( "SELECT_ALL" );
        ctxt.register_action( "QUIT", _( "Cancel" ) );
        ctxt.register_action( "ANY_INPUT" );
        ctxt.register_action( "HELP_KEYBINDINGS" );

        int start = 0, cur_it;
        player pl_copy = g->u;
        bool update = true;
        mvwprintw( w_pickup, 0, 0, _( "PICK UP" ) );
        int selected = 0;
        int iScrollPos = 0;

        if( g->was_fullscreen ) {
            g->draw_ter();
        }
        // Now print the two lists; those on the ground and about to be added to inv
        // Continue until we hit return or space
        do {
            const std::string pickup_chars =
                ctxt.get_available_single_char_hotkeys( "abcdefghijklmnopqrstuvwxyzABCDEFGHIJKLMNOPQRSTUVWXYZ:;" );
            int idx = -1;
            for( int i = 1; i < pickupH; i++ ) {
                mvwprintw( w_pickup, i, 0,
                           "                                                " );
            }
            if( action == "ANY_INPUT" &&
                raw_input_char >= '0' && raw_input_char <= '9' ) {
                int raw_input_char_value = ( char )raw_input_char - '0';
                itemcount *= 10;
                itemcount += raw_input_char_value;
                if( itemcount < 0 ) {
                    itemcount = 0;
                }
            } else if( action == "SCROLL_UP" ) {
                iScrollPos--;
            } else if( action == "SCROLL_DOWN" ) {
                iScrollPos++;
            } else if( action == "PREV_TAB" ) {
                if( start > 0 ) {
                    start -= maxitems;
                } else {
                    start = ( int )( ( here.size() - 1 ) / maxitems ) * maxitems;
                }
                selected = start;
                mvwprintw( w_pickup, maxitems + 2, 0, "         " );
            } else if( action == "NEXT_TAB" ) {
                if( start + maxitems < ( int )here.size() ) {
                    start += maxitems;
                } else {
                    start = 0;
                }
                iScrollPos = 0;
                selected = start;
                mvwprintw( w_pickup, maxitems + 2, pickupH, "            " );
            } else if( action == "UP" ) {
                selected--;
                iScrollPos = 0;
                if( selected < 0 ) {
                    selected = here.size() - 1;
                    start = ( int )( here.size() / maxitems ) * maxitems;
                    if( start >= ( int )here.size() ) {
                        start -= maxitems;
                    }
                } else if( selected < start ) {
                    start -= maxitems;
                }
            } else if( action == "DOWN" ) {
                selected++;
                iScrollPos = 0;
                if( selected >= ( int )here.size() ) {
                    selected = 0;
                    start = 0;
                } else if( selected >= start + maxitems ) {
                    start += maxitems;
                }
            } else if( selected >= 0 && (
                           ( action == "RIGHT" && !getitem[selected] ) ||
                           ( action == "LEFT" && getitem[selected] )
                       ) ) {
                idx = selected;
            } else if( action == "ANY_INPUT" && raw_input_char == '`' ) {
                std::string ext = string_input_popup(
                                      _( "Enter 2 letters (case sensitive):" ), 3, "", "", "", 2 );
                if( ext.size() == 2 ) {
                    int p1 = pickup_chars.find( ext.at( 0 ) );
                    int p2 = pickup_chars.find( ext.at( 1 ) );
                    if( p1 != -1 && p2 != -1 ) {
                        idx = pickup_chars.size() + ( p1 * pickup_chars.size() ) + p2;
                    }
                }
            } else if( action == "ANY_INPUT" ) {
                idx = ( raw_input_char <= 127 ) ? pickup_chars.find( raw_input_char ) : -1;
                iScrollPos = 0;
            }

            if( idx >= 0 && idx < ( int )here.size() ) {
                if( getitem[idx] ) {
                    if( here[idx].count_by_charges() ) {
                        if( getitem[idx].count == 0 ) {
                            pl_copy.inv.find_item( getitem[idx].position ).charges -= here[idx].charges;
                        } else {
                            pl_copy.inv.find_item( getitem[idx].position ).charges -= getitem[idx].count;
                        }
                    } else {
                        unsigned stack_size = pl_copy.inv.const_stack( getitem[idx].position ).size();
                        pl_copy.i_rem( getitem[idx].position );
                        //if the stack_was emptied, removing the item invalidated later positions- fix them
                        if( stack_size == 1 ) {
                            for( unsigned i = 0; i < here.size(); i++ ) {
                                if( getitem[i] && getitem[i].position > getitem[idx].position ) {
                                    getitem[i].position--;
                                }
                            }
                        }
                    }
                } //end if getitem[idx]

                if( itemcount != 0 || getitem[idx].count == 0 ) {
                    if( itemcount >= here[idx].charges || !here[idx].count_by_charges() ) {
                        // Ignore the count if we pickup the whole stack anyway
                        // or something that is not counted by charges (tools)
                        itemcount = 0;
                    }
                    getitem[idx].count = itemcount;
                    itemcount = 0;
                }

                // Note: this might not change the value of getitem[idx] at all!
                getitem[idx].pick = ( action == "RIGHT" ? true : ( action == "LEFT" ? false : !getitem[idx] ) );
                if( action != "RIGHT" && action != "LEFT" ) {
                    selected = idx;
                    start = ( int )( idx / maxitems ) * maxitems;
                }

                if( getitem[idx] ) {
                    item temp = here[idx];
                    if( getitem[idx].count != 0 &&
                        getitem[idx].count < here[idx].charges ) {
                        temp.charges = getitem[idx].count;
                    }
                    item *added = &( pl_copy.i_add( temp ) );
                    getitem[idx].position = pl_copy.inv.position_by_item( added );
                } else {
                    getitem[idx].count = 0;
                }
                update = true;
            }

            werase( w_item_info );
            if( selected >= 0 && selected <= ( int )here.size() - 1 ) {
                std::vector<iteminfo> vThisItem, vDummy;
                here[selected].info( true, vThisItem );

                draw_item_info( w_item_info, "", "", vThisItem, vDummy, iScrollPos, true, true );
            }
            draw_custom_border( w_item_info, false );
            mvwprintw( w_item_info, 0, 2, "< " );
            trim_and_print( w_item_info, 0, 4, itemsW - 8, c_white, "%s >",
                            here[selected].display_name().c_str() );
            wrefresh( w_item_info );

            if( action == "SELECT_ALL" ) {
                int count = 0;
                for( size_t i = 0; i < here.size(); i++ ) {
                    if( getitem[i] ) {
                        count++;
                    } else {
                        item *added = &( pl_copy.i_add( here[i] ) );
                        getitem[i].position = pl_copy.inv.position_by_item( added );
                    }
                    getitem[i].pick = true;
                }
                if( count == ( int )here.size() ) {
                    for( size_t i = 0; i < here.size(); i++ ) {
                        getitem[i].pick = false;
                    }
                    pl_copy = g->u;
                }
                update = true;
            }

            for( cur_it = start; cur_it < start + maxitems; cur_it++ ) {
                mvwprintw( w_pickup, 1 + ( cur_it % maxitems ), 0,
                           "                                        " );
                if( cur_it < ( int )here.size() ) {
                    nc_color icolor = here[cur_it].color_in_inventory();
                    if( cur_it == selected ) {
                        icolor = hilite( icolor );
                    }

                    if( cur_it < ( int )pickup_chars.size() ) {
                        mvwputch( w_pickup, 1 + ( cur_it % maxitems ), 0, icolor,
                                  char( pickup_chars[cur_it] ) );
                    } else if( cur_it < ( int )pickup_chars.size() + ( int )pickup_chars.size() *
                               ( int )pickup_chars.size() ) {
                        int p = cur_it - pickup_chars.size();
                        int p1 = p / pickup_chars.size();
                        int p2 = p % pickup_chars.size();
                        mvwprintz( w_pickup, 1 + ( cur_it % maxitems ), 0, icolor, "`%c%c",
                                   char( pickup_chars[p1] ), char( pickup_chars[p2] ) );
                    } else {
                        mvwputch( w_pickup, 1 + ( cur_it % maxitems ), 0, icolor, ' ' );
                    }
                    if( getitem[cur_it] ) {
                        if( getitem[cur_it].count == 0 ) {
                            wprintz( w_pickup, c_ltblue, " + " );
                        } else {
                            wprintz( w_pickup, c_ltblue, " # " );
                        }
                    } else {
                        wprintw( w_pickup, " - " );
                    }
                    std::string item_name = here[cur_it].display_name();
<<<<<<< HEAD
                    if( OPTIONS["ITEM_SYMBOLS"] ) {
                        item_name = string_format( "%c %s", here[cur_it].symbol(), item_name.c_str() );
=======
                    if (OPTIONS["ITEM_SYMBOLS"]) {
                        item_name = string_format("%s %s", here[cur_it].symbol().c_str(), item_name.c_str());
>>>>>>> f23cb511
                    }
                    trim_and_print( w_pickup, 1 + ( cur_it % maxitems ), 6, pickupW - 4, icolor,
                                    "%s", item_name.c_str() );
                }
            }

            mvwprintw( w_pickup, maxitems + 1, 0, _( "[%s] Unmark" ),
                       ctxt.get_desc( "LEFT", 1 ).c_str() );

            center_print( w_pickup, maxitems + 1, c_ltgray, _( "[%s] Help" ),
                          ctxt.get_desc( "HELP_KEYBINDINGS", 1 ).c_str() );

            right_print( w_pickup, maxitems + 1, 0, c_ltgray, _( "[%s] Mark" ),
                         ctxt.get_desc( "RIGHT", 1 ).c_str() );

            mvwprintw( w_pickup, maxitems + 2, 0, _( "[%s] Prev" ),
                       ctxt.get_desc( "PREV_TAB", 1 ).c_str() );

            center_print( w_pickup, maxitems + 2, c_ltgray, _( "[%s] All" ),
                          ctxt.get_desc( "SELECT_ALL", 1 ).c_str() );

            right_print( w_pickup, maxitems + 2, 0, c_ltgray, _( "[%s] Next" ),
                         ctxt.get_desc( "NEXT_TAB", 1 ).c_str() );

            if( update ) { // Update weight & volume information
                update = false;
                for( int i = 9; i < pickupW; ++i ) {
                    mvwaddch( w_pickup, 0, i, ' ' );
                }
                mvwprintz( w_pickup, 0,  9,
                           ( pl_copy.weight_carried() > g->u.weight_capacity() ? c_red : c_white ),
                           _( "Wgt %.1f" ), convert_weight( pl_copy.weight_carried() ) + 0.05 ); // +0.05 to round up
                wprintz( w_pickup, c_white, "/%.1f", convert_weight( g->u.weight_capacity() ) );
                mvwprintz( w_pickup, 0, 24,
                           ( pl_copy.volume_carried() > g->u.volume_capacity() ? c_red : c_white ),
                           _( "Vol %d" ), pl_copy.volume_carried() );
                wprintz( w_pickup, c_white, "/%d", g->u.volume_capacity() );
            }
            wrefresh( w_pickup );

            action = ctxt.handle_input();
            raw_input_char = ctxt.get_raw_input().get_first_input();

        } while( action != "QUIT" && action != "CONFIRM" );

        bool item_selected = false;
        // Check if we have selected an item.
        for( auto selection : getitem ) {
            if( selection ) {
                item_selected = true;
            }
        }
        if( action != "CONFIRM" || !item_selected ) {
            w_pickupptr.reset();
            w_item_infoptr.reset();
            add_msg( _( "Never mind." ) );
            g->reenter_fullscreen();
            g->refresh_all();
            return;
        }
    }

    // At this point we've selected our items, register an activity to pick them up.
    g->u.assign_activity( ACT_PICKUP, 0 );
    g->u.activity.placement = pos - g->u.pos();
    g->u.activity.values.push_back( from_vehicle );
    if( min == -1 ) {
        // Auto pickup will need to auto resume since there can be several of them on the stack.
        g->u.activity.auto_resume = true;
    }
    std::reverse( getitem.begin(), getitem.end() );
    for( size_t i = 0; i < here.size(); i++ ) {
        if( getitem[i] ) {
            g->u.activity.values.push_back( i );
            g->u.activity.values.push_back( getitem[i].count );
        }
    }

    g->reenter_fullscreen();
}

//helper function for Pickup::pick_up
//return value is amount of ammo added to quiver
int Pickup::handle_quiver_insertion(item &here, int &moves_to_decrement, bool &picked_up)
{
    //add ammo to quiver
    int quivered = g->u.add_ammo_to_worn_quiver( here );
    if( quivered > 0 ) {
        moves_to_decrement = 0; //moves already decremented in player::add_ammo_to_worn_quiver()
        picked_up = true;
        return quivered;
    }

    return 0;
}

//helper function for Pickup::pick_up (singular item)
void Pickup::remove_from_map_or_vehicle( const tripoint &pos, vehicle *veh, int cargo_part,
                                        int &moves_taken, int curmit )
{
    if( veh != nullptr ) {
        veh->remove_item( cargo_part, curmit );
    } else {
        g->m.i_rem( pos, curmit );
    }
    g->u.moves -= moves_taken;
}

//helper function for Pickup::pick_up
void Pickup::show_pickup_message( const PickupMap &mapPickup )
{
    for( auto &entry : mapPickup ) {
            if( entry.second.first.invlet != 0 ) {
                add_msg(_("You pick up: %d %s [%c]"), entry.second.second,
                        entry.second.first.display_name(entry.second.second).c_str(), entry.second.first.invlet);
            } else {
                add_msg(_("You pick up: %d %s"), entry.second.second,
                        entry.second.first.display_name(entry.second.second).c_str());
            }
    }
}<|MERGE_RESOLUTION|>--- conflicted
+++ resolved
@@ -872,13 +872,9 @@
                         wprintw( w_pickup, " - " );
                     }
                     std::string item_name = here[cur_it].display_name();
-<<<<<<< HEAD
                     if( OPTIONS["ITEM_SYMBOLS"] ) {
-                        item_name = string_format( "%c %s", here[cur_it].symbol(), item_name.c_str() );
-=======
-                    if (OPTIONS["ITEM_SYMBOLS"]) {
-                        item_name = string_format("%s %s", here[cur_it].symbol().c_str(), item_name.c_str());
->>>>>>> f23cb511
+                        item_name = string_format( "%s %s", here[cur_it].symbol().c_str(),
+                                                   item_name.c_str() );
                     }
                     trim_and_print( w_pickup, 1 + ( cur_it % maxitems ), 6, pickupW - 4, icolor,
                                     "%s", item_name.c_str() );
