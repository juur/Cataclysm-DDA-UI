--- conflicted
+++ resolved
@@ -45,11 +45,8 @@
     BIONIC_POWER,
     MAX_STAMINA,
     REGEN_STAMINA,
-<<<<<<< HEAD
     FAT_TO_MAX_HP,
-=======
     CARDIO_MULTIPLIER,
->>>>>>> 1c2c14e1
     MAX_HP,        // for all limbs! use with caution
     REGEN_HP,
     HUNGER,        // hunger rate
