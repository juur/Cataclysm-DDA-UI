--- conflicted
+++ resolved
@@ -33,15 +33,15 @@
 
 void main_menu::on_move() const
 {
-    sfx::play_variant_sound("menu_move", "default", 100);
+    sfx::play_variant_sound( "menu_move", "default", 100 );
 }
 
 void main_menu::on_error()
 {
-    if (errflag) {
+    if( errflag ) {
         return;
     }
-    sfx::play_variant_sound("menu_error", "default", 100);
+    sfx::play_variant_sound( "menu_error", "default", 100 );
     errflag = true;
 }
 
@@ -50,139 +50,136 @@
     errflag = false;
 }
 
-void main_menu::print_menu_items(const catacurses::window &w_in,
-    const std::vector<std::string> &vItems,
-    size_t iSel, int iOffsetY, int iOffsetX, int spacing)
+void main_menu::print_menu_items( const catacurses::window &w_in,
+                                  const std::vector<std::string> &vItems,
+                                  size_t iSel, int iOffsetY, int iOffsetX, int spacing )
 {
     std::string text;
-    for (size_t i = 0; i < vItems.size(); ++i) {
-        if (i > 0) {
-            text += std::string(spacing, ' ');
+    for( size_t i = 0; i < vItems.size(); ++i ) {
+        if( i > 0 ) {
+            text += std::string( spacing, ' ' );
         }
 
-        std::string temp = shortcut_text(c_white, vItems[i]);
-        if (iSel == i) {
-            text += string_format("[<color_%s>%s</color>]",
-                string_from_color(h_white),
-                remove_color_tags(temp));
+        std::string temp = shortcut_text( c_white, vItems[i] );
+        if( iSel == i ) {
+            text += string_format( "[<color_%s>%s</color>]",
+                                   string_from_color( h_white ),
+                                   remove_color_tags( temp ) );
+        } else {
+            text += string_format( "[%s]", temp );
         }
-        else {
-            text += string_format("[%s]", temp);
-        }
-    }
-
-    if (utf8_width(remove_color_tags(text)) > getmaxx(w_in)) {
-        iOffsetY -= std::ceil(utf8_width(remove_color_tags(text)) / getmaxx(w_in));
-    }
-
-    fold_and_print(w_in, iOffsetY, iOffsetX, getmaxx(w_in), c_light_gray, text, ']');
-}
-
-void main_menu::print_menu(const catacurses::window &w_open, int iSel, const int iMenuOffsetX,
-    int iMenuOffsetY)
+    }
+
+    if( utf8_width( remove_color_tags( text ) ) > getmaxx( w_in ) ) {
+        iOffsetY -= std::ceil( utf8_width( remove_color_tags( text ) ) / getmaxx( w_in ) );
+    }
+
+    fold_and_print( w_in, iOffsetY, iOffsetX, getmaxx( w_in ), c_light_gray, text, ']' );
+}
+
+void main_menu::print_menu( const catacurses::window &w_open, int iSel, const int iMenuOffsetX,
+                            int iMenuOffsetY )
 {
     // Clear Lines
-    werase(w_open);
+    werase( w_open );
 
     // Define window size
-    int window_width = getmaxx(w_open);
-    int window_height = getmaxy(w_open);
+    int window_width = getmaxx( w_open );
+    int window_height = getmaxy( w_open );
 
     // Draw horizontal line
-    for (int i = 1; i < window_width - 1; ++i) {
-        mvwputch(w_open, window_height - 4, i, c_white, LINE_OXOX);
-    }
-
-    center_print(w_open, window_height - 2, c_red,
-        _("Bugs?  Suggestions?  Use links in MOTD to report them."));
-
-    center_print(w_open, window_height - 1, c_light_cyan, string_format(_("Tip of the day: %s"),
-        vdaytip));
+    for( int i = 1; i < window_width - 1; ++i ) {
+        mvwputch( w_open, window_height - 4, i, c_white, LINE_OXOX );
+    }
+
+    center_print( w_open, window_height - 2, c_red,
+                  _( "Bugs?  Suggestions?  Use links in MOTD to report them." ) );
+
+    center_print( w_open, window_height - 1, c_light_cyan, string_format( _( "Tip of the day: %s" ),
+                  vdaytip ) );
 
     int iLine = 0;
-    const int iOffsetX = (window_width - FULL_SCREEN_WIDTH) / 2;
+    const int iOffsetX = ( window_width - FULL_SCREEN_WIDTH ) / 2;
 
     const nc_color cColor1 = c_light_cyan;
     const nc_color cColor2 = c_light_blue;
     const nc_color cColor3 = c_light_blue;
 
-    if (halloween_theme) {
-        fold_and_print_from(w_open, 0, 0, 30, 0, c_white, halloween_spider().c_str());
-        fold_and_print_from(w_open, iMenuOffsetY - 8, getmaxx(w_open) - 25,
-            25, 0, c_white, halloween_graves().c_str());
-    }
-
-    if (mmenu_title.size() > 1) {
-        for (size_t i = 0; i < mmenu_title.size(); ++i) {
-            if (halloween_theme) {
+    if( halloween_theme ) {
+        fold_and_print_from( w_open, 0, 0, 30, 0, c_white, halloween_spider().c_str() );
+        fold_and_print_from( w_open, iMenuOffsetY - 8, getmaxx( w_open ) - 25,
+                             25, 0, c_white, halloween_graves().c_str() );
+    }
+
+    if( mmenu_title.size() > 1 ) {
+        for( size_t i = 0; i < mmenu_title.size(); ++i ) {
+            if( halloween_theme ) {
                 static const std::string marker = "█";
-                const utf8_wrapper text(mmenu_title[i]);
-                for (size_t j = 0; j < text.size(); j++) {
-                    std::string temp = text.substr_display(j, 1).str();
-                    if (temp != " ") {
-                        mvwprintz(w_open, iLine, iOffsetX + j,
-                            (temp != marker) ? c_red : (i < 9 ? cColor1 : cColor2),
-                            "%s", (temp == marker) ? "▓" : temp);
+                const utf8_wrapper text( mmenu_title[i] );
+                for( size_t j = 0; j < text.size(); j++ ) {
+                    std::string temp = text.substr_display( j, 1 ).str();
+                    if( temp != " " ) {
+                        mvwprintz( w_open, iLine, iOffsetX + j,
+                                   ( temp != marker ) ? c_red : ( i < 9  ? cColor1 : cColor2 ),
+                                   "%s", ( temp == marker ) ? "▓" : temp );
                     }
                 }
                 iLine++;
-            }
-            else {
-                mvwprintz(w_open, iLine++, iOffsetX, i < 6 ? cColor1 : cColor2, "%s", mmenu_title[i].c_str());
+            } else {
+                mvwprintz( w_open, iLine++, iOffsetX, i < 6 ? cColor1 : cColor2, "%s", mmenu_title[i].c_str() );
             }
         }
-    }
-    else {
-        center_print(w_open, iLine++, cColor1, mmenu_title[0]);
+    } else {
+        center_print( w_open, iLine++, cColor1, mmenu_title[0] );
     }
 
     iLine++;
-    center_print(w_open, iLine++, cColor3, string_format(_("Version: %s"), getVersionString()));
+    center_print( w_open, iLine++, cColor3, string_format( _( "Version: %s" ), getVersionString() ) );
 
     int menu_length = 0;
-    for (size_t i = 0; i < vMenuItems.size(); ++i) {
-        menu_length += utf8_width(vMenuItems[i], true) + 2;
-        if (!vMenuHotkeys[i].empty()) {
-            menu_length += utf8_width(vMenuHotkeys[i][0]);
+    for( size_t i = 0; i < vMenuItems.size(); ++i ) {
+        menu_length += utf8_width( vMenuItems[i], true ) + 2;
+        if( !vMenuHotkeys[i].empty() ) {
+            menu_length += utf8_width( vMenuHotkeys[i][0] );
         }
     }
-    const int free_space = std::max(0, window_width - menu_length - iMenuOffsetX);
-    const int spacing = free_space / (static_cast<int>(vMenuItems.size()) + 1);
-    const int width_of_spacing = spacing * (vMenuItems.size() + 1);
-    const int adj_offset = std::max(0, (free_space - width_of_spacing) / 2);
+    const int free_space = std::max( 0, window_width - menu_length - iMenuOffsetX );
+    const int spacing = free_space / ( static_cast<int>( vMenuItems.size() ) + 1 );
+    const int width_of_spacing = spacing * ( vMenuItems.size() + 1 );
+    const int adj_offset = std::max( 0, ( free_space - width_of_spacing ) / 2 );
     const int final_offset = iMenuOffsetX + adj_offset + spacing;
 
-    print_menu_items(w_open, vMenuItems, iSel, iMenuOffsetY, final_offset, spacing);
+    print_menu_items( w_open, vMenuItems, iSel, iMenuOffsetY, final_offset, spacing );
 
     catacurses::refresh();
-    wrefresh(w_open);
+    wrefresh( w_open );
     catacurses::refresh();
 }
 
-std::vector<std::string> main_menu::load_file(const std::string &path,
-    const std::string &alt_text) const
+std::vector<std::string> main_menu::load_file( const std::string &path,
+        const std::string &alt_text ) const
 {
     std::vector<std::string> result;
-    read_from_file_optional(path, [&result](std::istream & fin) {
+    read_from_file_optional( path, [&result]( std::istream & fin ) {
         std::string line;
-        while (std::getline(fin, line)) {
-            if (!line.empty() && line[0] == '#') {
+        while( std::getline( fin, line ) ) {
+            if( !line.empty() && line[0] == '#' ) {
                 continue;
             }
-            result.push_back(line);
+            result.push_back( line );
         }
-    });
-    if (result.empty()) {
-        result.push_back(alt_text);
+    } );
+    if( result.empty() ) {
+        result.push_back( alt_text );
     }
     return result;
 }
 
-std::string main_menu::handle_input_timeout(input_context &ctxt)
-{
-    std::string action = ctxt.handle_input(125);
-
-    if (action == "TIMEOUT") {
+std::string main_menu::handle_input_timeout( input_context &ctxt )
+{
+    std::string action = ctxt.handle_input( 125 );
+
+    if( action == "TIMEOUT" ) {
         init_windows();
     }
 
@@ -191,28 +188,28 @@
 
 void main_menu::init_windows()
 {
-    if (LAST_TERMX == TERMX && LAST_TERMY == TERMY) {
+    if( LAST_TERMX == TERMX && LAST_TERMY == TERMY ) {
         return;
     }
 
-    w_background = catacurses::newwin(TERMY, TERMX, 0, 0);
-    werase(w_background);
-    wrefresh(w_background);
+    w_background = catacurses::newwin( TERMY, TERMX, 0, 0 );
+    werase( w_background );
+    wrefresh( w_background );
 
     // main window should also expand to use available display space.
     // expanding to evenly use up half of extra space, for now.
-    extra_w = ((TERMX - FULL_SCREEN_WIDTH) / 2) - 1;
-    int extra_h = ((TERMY - FULL_SCREEN_HEIGHT) / 2) - 1;
-    extra_w = (extra_w > 0 ? extra_w : 0);
-    extra_h = (extra_h > 0 ? extra_h : 0);
+    extra_w = ( ( TERMX - FULL_SCREEN_WIDTH ) / 2 ) - 1;
+    int extra_h = ( ( TERMY - FULL_SCREEN_HEIGHT ) / 2 ) - 1;
+    extra_w = ( extra_w > 0 ? extra_w : 0 );
+    extra_h = ( extra_h > 0 ? extra_h : 0 );
     const int total_w = FULL_SCREEN_WIDTH + extra_w;
     const int total_h = FULL_SCREEN_HEIGHT + extra_h;
 
     // position of window within main display
-    const int x0 = (TERMX - total_w) / 2;
-    const int y0 = (TERMY - total_h) / 2;
-
-    w_open = catacurses::newwin(total_h, total_w, y0, x0);
+    const int x0 = ( TERMX - total_w ) / 2;
+    const int y0 = ( TERMY - total_h ) / 2;
+
+    w_open = catacurses::newwin( total_h, total_w, y0, x0 );
 
     iMenuOffsetY = total_h - 3;
     // note: if iMenuOffset is changed,
@@ -225,119 +222,117 @@
 void main_menu::init_strings()
 {
     // ASCII Art
-    mmenu_title = load_file(PATH_INFO::find_translated_file("titledir",
-        halloween_theme ? ".halloween" : ".title",
-        halloween_theme ? "halloween" : "title"),
-        _("Cataclysm: Dark Days Ahead"));
+    mmenu_title = load_file( PATH_INFO::find_translated_file( "titledir",
+                             halloween_theme ? ".halloween" : ".title",
+                             halloween_theme ? "halloween" : "title" ),
+                             _( "Cataclysm: Dark Days Ahead" ) );
     // MOTD
-    auto motd = load_file(PATH_INFO::find_translated_file("motddir", ".motd", "motd"),
-        _("No message today."));
+    auto motd = load_file( PATH_INFO::find_translated_file( "motddir", ".motd", "motd" ),
+                           _( "No message today." ) );
 
     std::ostringstream buffer;
     mmenu_motd.clear();
-    for (auto &line : motd) {
-        buffer << (line.empty() ? " " : line) << std::endl;
+    for( auto &line : motd ) {
+        buffer << ( line.empty() ? " " : line ) << std::endl;
     }
     mmenu_motd = "<color_light_red>" + buffer.str() + "</color>";
 
-    buffer.str("");
+    buffer.str( "" );
 
     // Credits
     mmenu_credits.clear();
-    read_from_file_optional(PATH_INFO::find_translated_file("creditsdir", ".credits",
-        "credits"), [&buffer](std::istream & stream) {
+    read_from_file_optional( PATH_INFO::find_translated_file( "creditsdir", ".credits",
+    "credits" ), [&buffer]( std::istream & stream ) {
         std::string line;
-        while (std::getline(stream, line)) {
-            if (line[0] != '#') {
-                buffer << (line.empty() ? " " : line) << std::endl;
+        while( std::getline( stream, line ) ) {
+            if( line[0] != '#' ) {
+                buffer << ( line.empty() ? " " : line ) << std::endl;
             }
         }
-    });
+    } );
 
     mmenu_credits = buffer.str();
 
-    if (mmenu_credits.empty()) {
-        mmenu_credits = _("No credits information found.");
+    if( mmenu_credits.empty() ) {
+        mmenu_credits = _( "No credits information found." );
     }
 
     // fill menu with translated menu items
     vMenuItems.clear();
-    vMenuItems.push_back(pgettext("Main Menu", "<M|m>OTD"));
-    vMenuItems.push_back(pgettext("Main Menu", "<N|n>ew Game"));
-    vMenuItems.push_back(pgettext("Main Menu", "Lo<a|A>d"));
-    vMenuItems.push_back(pgettext("Main Menu", "<W|w>orld"));
-    vMenuItems.push_back(pgettext("Main Menu", "<S|s>pecial"));
-    vMenuItems.push_back(pgettext("Main Menu", "Se<t|T>tings"));
-    vMenuItems.push_back(pgettext("Main Menu", "H<e|E|?>lp"));
-    vMenuItems.push_back(pgettext("Main Menu", "<C|c>redits"));
-    vMenuItems.push_back(pgettext("Main Menu", "<Q|q>uit"));
+    vMenuItems.push_back( pgettext( "Main Menu", "<M|m>OTD" ) );
+    vMenuItems.push_back( pgettext( "Main Menu", "<N|n>ew Game" ) );
+    vMenuItems.push_back( pgettext( "Main Menu", "Lo<a|A>d" ) );
+    vMenuItems.push_back( pgettext( "Main Menu", "<W|w>orld" ) );
+    vMenuItems.push_back( pgettext( "Main Menu", "<S|s>pecial" ) );
+    vMenuItems.push_back( pgettext( "Main Menu", "Se<t|T>tings" ) );
+    vMenuItems.push_back( pgettext( "Main Menu", "H<e|E|?>lp" ) );
+    vMenuItems.push_back( pgettext( "Main Menu", "<C|c>redits" ) );
+    vMenuItems.push_back( pgettext( "Main Menu", "<Q|q>uit" ) );
 
     // determine hotkeys from translated menu item text
     vMenuHotkeys.clear();
-    for (const std::string &item : vMenuItems) {
-        vMenuHotkeys.push_back(get_hotkeys(item));
+    for( const std::string &item : vMenuItems ) {
+        vMenuHotkeys.push_back( get_hotkeys( item ) );
     }
 
     vWorldSubItems.clear();
-    vWorldSubItems.push_back(pgettext("Main Menu|World", "<D|d>elete World"));
-    vWorldSubItems.push_back(pgettext("Main Menu|World", "<R|r>eset World"));
-    vWorldSubItems.push_back(pgettext("Main Menu|World", "<S|s>how World Mods"));
-    vWorldSubItems.push_back(pgettext("Main Menu|World", "<C|c>opy World Settings"));
+    vWorldSubItems.push_back( pgettext( "Main Menu|World", "<D|d>elete World" ) );
+    vWorldSubItems.push_back( pgettext( "Main Menu|World", "<R|r>eset World" ) );
+    vWorldSubItems.push_back( pgettext( "Main Menu|World", "<S|s>how World Mods" ) );
+    vWorldSubItems.push_back( pgettext( "Main Menu|World", "<C|c>opy World Settings" ) );
 
     vWorldHotkeys.clear();
-    for (const std::string &item : vWorldSubItems) {
-        vWorldHotkeys.push_back(get_hotkeys(item));
+    for( const std::string &item : vWorldSubItems ) {
+        vWorldHotkeys.push_back( get_hotkeys( item ) );
     }
 
     vSettingsSubItems.clear();
-    vSettingsSubItems.push_back(pgettext("Main Menu|Settings", "<O|o>ptions"));
-    vSettingsSubItems.push_back(pgettext("Main Menu|Settings", "K<e|E>ybindings"));
-    vSettingsSubItems.push_back(pgettext("Main Menu|Settings", "<A|a>utopickup"));
-    vSettingsSubItems.push_back(pgettext("Main Menu|Settings", "<S|s>afemode"));
-    vSettingsSubItems.push_back(pgettext("Main Menu|Settings", "<C|c>olors"));
+    vSettingsSubItems.push_back( pgettext( "Main Menu|Settings", "<O|o>ptions" ) );
+    vSettingsSubItems.push_back( pgettext( "Main Menu|Settings", "K<e|E>ybindings" ) );
+    vSettingsSubItems.push_back( pgettext( "Main Menu|Settings", "<A|a>utopickup" ) );
+    vSettingsSubItems.push_back( pgettext( "Main Menu|Settings", "<S|s>afemode" ) );
+    vSettingsSubItems.push_back( pgettext( "Main Menu|Settings", "<C|c>olors" ) );
 
     vSettingsHotkeys.clear();
-    for (const std::string &item : vSettingsSubItems) {
-        vSettingsHotkeys.push_back(get_hotkeys(item));
-    }
-
-    loading_ui ui(false);
-    g->load_core_data(ui);
-    vdaytip = SNIPPET.random_from_category("tip");
-}
-
-void main_menu::display_text(const std::string &text, const std::string &title, int &selected)
-{
-    catacurses::window w_border = catacurses::newwin(FULL_SCREEN_HEIGHT, FULL_SCREEN_WIDTH,
-        (TERMY > FULL_SCREEN_HEIGHT) ? (TERMY - FULL_SCREEN_HEIGHT) / 2 : 0,
-        (TERMX > FULL_SCREEN_WIDTH) ? (TERMX - FULL_SCREEN_WIDTH) / 2 : 0);
-
-    catacurses::window w_text = catacurses::newwin(FULL_SCREEN_HEIGHT - 2, FULL_SCREEN_WIDTH - 2,
-        1 + static_cast<int>((TERMY > FULL_SCREEN_HEIGHT) ? (TERMY - FULL_SCREEN_HEIGHT) / 2 : 0),
-        1 + static_cast<int>((TERMX > FULL_SCREEN_WIDTH) ? (TERMX - FULL_SCREEN_WIDTH) / 2 : 0));
-
-    draw_border(w_border, BORDER_COLOR, title);
+    for( const std::string &item : vSettingsSubItems ) {
+        vSettingsHotkeys.push_back( get_hotkeys( item ) );
+    }
+
+    loading_ui ui( false );
+    g->load_core_data( ui );
+    vdaytip = SNIPPET.random_from_category( "tip" );
+}
+
+void main_menu::display_text( const std::string &text, const std::string &title, int &selected )
+{
+    catacurses::window w_border = catacurses::newwin( FULL_SCREEN_HEIGHT, FULL_SCREEN_WIDTH,
+                                  ( TERMY > FULL_SCREEN_HEIGHT ) ? ( TERMY - FULL_SCREEN_HEIGHT ) / 2 : 0,
+                                  ( TERMX > FULL_SCREEN_WIDTH ) ? ( TERMX - FULL_SCREEN_WIDTH ) / 2 : 0 );
+
+    catacurses::window w_text = catacurses::newwin( FULL_SCREEN_HEIGHT - 2, FULL_SCREEN_WIDTH - 2,
+                                1 + static_cast<int>( ( TERMY > FULL_SCREEN_HEIGHT ) ? ( TERMY - FULL_SCREEN_HEIGHT ) / 2 : 0 ),
+                                1 + static_cast<int>( ( TERMX > FULL_SCREEN_WIDTH ) ? ( TERMX - FULL_SCREEN_WIDTH ) / 2 : 0 ) );
+
+    draw_border( w_border, BORDER_COLOR, title );
 
     int width = FULL_SCREEN_WIDTH - 2;
     int height = FULL_SCREEN_HEIGHT - 2;
-    const auto vFolded = foldstring(text, width);
+    const auto vFolded = foldstring( text, width );
     int iLines = vFolded.size();
 
-    if (selected < 0) {
+    if( selected < 0 ) {
         selected = 0;
-    }
-    else if (iLines < height) {
+    } else if( iLines < height ) {
         selected = 0;
-    }
-    else if (selected >= iLines - height) {
+    } else if( selected >= iLines - height ) {
         selected = iLines - height;
     }
 
-    fold_and_print_from(w_text, 0, 0, width, selected, c_light_gray, text);
-
-    draw_scrollbar(w_border, selected, height, iLines, 1, 0, BORDER_COLOR, true);
-    wrefresh(w_border);
-    wrefresh(w_text);
+    fold_and_print_from( w_text, 0, 0, width, selected, c_light_gray, text );
+
+    draw_scrollbar( w_border, selected, height, iLines, 1, 0, BORDER_COLOR, true );
+    wrefresh( w_border );
+    wrefresh( w_text );
     catacurses::refresh();
 }
 
@@ -345,59 +340,59 @@
 {
     templates.clear();
 
-    for (std::string path : get_files_from_path(".template", FILENAMES["templatedir"], false,
-        true)) {
-        path = native_to_utf8(path);
-        path.erase(path.find(".template"), std::string::npos);
-        path.erase(0, path.find_last_of("\\//") + 1);
-        templates.push_back(path);
-    }
-    std::sort(templates.begin(), templates.end(), std::greater<std::string>());
+    for( std::string path : get_files_from_path( ".template", FILENAMES["templatedir"], false,
+            true ) ) {
+        path = native_to_utf8( path );
+        path.erase( path.find( ".template" ), std::string::npos );
+        path.erase( 0, path.find_last_of( "\\//" ) + 1 );
+        templates.push_back( path );
+    }
+    std::sort( templates.begin(), templates.end(), std::greater<std::string>() );
 }
 
 bool main_menu::opening_screen()
 {
     // Play title music, whoo!
-    play_music("title");
-
-    world_generator->set_active_world(nullptr);
+    play_music( "title" );
+
+    world_generator->set_active_world( nullptr );
     world_generator->init();
 
     get_help().load();
     init_windows();
     init_strings();
-    print_menu(w_open, 0, iMenuOffsetX, iMenuOffsetY);
-
-    if (!assure_dir_exist(FILENAMES["config_dir"])) {
-        popup(_("Unable to make config directory. Check permissions."));
+    print_menu( w_open, 0, iMenuOffsetX, iMenuOffsetY );
+
+    if( !assure_dir_exist( FILENAMES["config_dir"] ) ) {
+        popup( _( "Unable to make config directory. Check permissions." ) );
         return false;
     }
 
-    if (!assure_dir_exist(FILENAMES["savedir"])) {
-        popup(_("Unable to make save directory. Check permissions."));
+    if( !assure_dir_exist( FILENAMES["savedir"] ) ) {
+        popup( _( "Unable to make save directory. Check permissions." ) );
         return false;
     }
 
-    if (!assure_dir_exist(FILENAMES["templatedir"])) {
-        popup(_("Unable to make templates directory. Check permissions."));
+    if( !assure_dir_exist( FILENAMES["templatedir"] ) ) {
+        popup( _( "Unable to make templates directory. Check permissions." ) );
         return false;
     }
 
-    if (!assure_dir_exist(FILENAMES["user_sound"])) {
-        popup(_("Unable to make sound directory. Check permissions."));
+    if( !assure_dir_exist( FILENAMES["user_sound"] ) ) {
+        popup( _( "Unable to make sound directory. Check permissions." ) );
         return false;
     }
 
     load_char_templates();
 
     ctxt.register_cardinal();
-    ctxt.register_action("QUIT");
-    ctxt.register_action("CONFIRM");
-    ctxt.register_action("DELETE_TEMPLATE");
-    ctxt.register_action("PAGE_UP");
-    ctxt.register_action("PAGE_DOWN");
+    ctxt.register_action( "QUIT" );
+    ctxt.register_action( "CONFIRM" );
+    ctxt.register_action( "DELETE_TEMPLATE" );
+    ctxt.register_action( "PAGE_UP" );
+    ctxt.register_action( "PAGE_DOWN" );
     // for the menu shortcuts
-    ctxt.register_action("ANY_INPUT");
+    ctxt.register_action( "ANY_INPUT" );
     bool start = false;
 
     g->u = player();
@@ -405,163 +400,149 @@
     int sel_line = 0;
 
     // Make [Load Game] the default cursor position if there's game save available
-    if (!world_generator->all_worldnames().empty()) {
+    if( !world_generator->all_worldnames().empty() ) {
         sel1 = 2;
     }
 
-    while (!start) {
-        print_menu(w_open, sel1, iMenuOffsetX, iMenuOffsetY);
-
-        if (layer == 1) {
-            if (sel1 == 0) { // Print MOTD.
-                display_text(mmenu_motd, "MOTD", sel_line);
-
-            }
-            else if (sel1 == 7) { // Print Credits.
-                display_text(mmenu_credits, "Credits", sel_line);
-            }
-
-            std::string action = handle_input_timeout(ctxt);
+    while( !start ) {
+        print_menu( w_open, sel1, iMenuOffsetX, iMenuOffsetY );
+
+        if( layer == 1 ) {
+            if( sel1 == 0 ) { // Print MOTD.
+                display_text( mmenu_motd, "MOTD", sel_line );
+
+            } else if( sel1 == 7 ) { // Print Credits.
+                display_text( mmenu_credits, "Credits", sel_line );
+            }
+
+            std::string action = handle_input_timeout( ctxt );
 
             std::string sInput = ctxt.get_raw_input().text;
             // check automatic menu shortcuts
-            for (size_t i = 0; i < vMenuHotkeys.size(); ++i) {
-                for (const std::string &hotkey : vMenuHotkeys[i]) {
-                    if (sInput == hotkey) {
+            for( size_t i = 0; i < vMenuHotkeys.size(); ++i ) {
+                for( const std::string &hotkey : vMenuHotkeys[i] ) {
+                    if( sInput == hotkey ) {
                         sel1 = i;
                         action = "CONFIRM";
                     }
                 }
             }
             // also check special keys
-            if (action == "QUIT") {
-                if (query_yn(_("Really quit?"))) {
+            if( action == "QUIT" ) {
+                if( query_yn( _( "Really quit?" ) ) ) {
                     sel1 = 8;
                     action = "CONFIRM";
                 }
-            }
-            else if (action == "LEFT") {
+            } else if( action == "LEFT" ) {
                 sel_line = 0;
-                if (sel1 > 0) {
+                if( sel1 > 0 ) {
                     sel1--;
-                }
-                else {
+                } else {
                     sel1 = 8;
                 }
                 on_move();
-            }
-            else if (action == "RIGHT") {
+            } else if( action == "RIGHT" ) {
                 sel_line = 0;
-                if (sel1 < 8) {
+                if( sel1 < 8 ) {
                     sel1++;
-                }
-                else {
+                } else {
                     sel1 = 0;
                 }
                 on_move();
             }
 
-            if ((sel1 == 0 || sel1 == 7) && (action == "UP" || action == "DOWN" ||
-                action == "PAGE_UP" || action == "PAGE_DOWN")) {
-                if (action == "UP" || action == "PAGE_UP") {
+            if( ( sel1 == 0 || sel1 == 7 ) && ( action == "UP" || action == "DOWN" ||
+                                                action == "PAGE_UP" || action == "PAGE_DOWN" ) ) {
+                if( action == "UP" || action == "PAGE_UP" ) {
                     sel_line--;
-                }
-                else if (action == "DOWN" || action == "PAGE_DOWN") {
+                } else if( action == "DOWN" || action == "PAGE_DOWN" ) {
                     sel_line++;
                 }
 
             }
-            if ((action == "UP" || action == "CONFIRM") && sel1 != 0 && sel1 != 7) {
-                if (sel1 == 6) {
+            if( ( action == "UP" || action == "CONFIRM" ) && sel1 != 0 && sel1 != 7 ) {
+                if( sel1 == 6 ) {
                     get_help().display_help();
-                }
-                else if (sel1 == 8) {
+                } else if( sel1 == 8 ) {
                     return false;
-                }
-                else {
+                } else {
                     sel2 = 0;
                     layer = 2;
-                    print_menu(w_open, sel1, iMenuOffsetX, iMenuOffsetY);
-
-                    switch (sel1) {
-                    case 1:
-                        start = new_character_tab();
-                        break;
-                    case 2:
-                        start = load_character_tab();
-                        break;
-                    case 3:
-                        world_tab();
-                        break;
-                    default:
-                        break;
-                    }
-                }
-            }
-        }
-        else if (layer == 2) {
-            if (sel1 == 4) { // Special game
-                if (MAP_SHARING::isSharing()) { // Thee can't save special games, therefore thee can't share them
+                    print_menu( w_open, sel1, iMenuOffsetX, iMenuOffsetY );
+
+                    switch( sel1 ) {
+                        case 1:
+                            start = new_character_tab();
+                            break;
+                        case 2:
+                            start = load_character_tab();
+                            break;
+                        case 3:
+                            world_tab();
+                            break;
+                        default:
+                            break;
+                    }
+                }
+            }
+        } else if( layer == 2 ) {
+            if( sel1 == 4 ) { // Special game
+                if( MAP_SHARING::isSharing() ) { // Thee can't save special games, therefore thee can't share them
                     layer = 1;
-                    popup(_("Special games don't work with shared maps."));
+                    popup( _( "Special games don't work with shared maps." ) );
                     continue;
                 }
 
                 std::vector<std::string> special_names;
-                int xoffset = 32 + iMenuOffsetX + extra_w / 2;
+                int xoffset = 32 + iMenuOffsetX  + extra_w / 2;
                 int yoffset = iMenuOffsetY - 2;
                 int xlen = 0;
-                for (int i = 1; i < NUM_SPECIAL_GAMES; i++) {
-                    std::string spec_name = special_game_name(special_game_id(i));
-                    special_names.push_back(spec_name);
+                for( int i = 1; i < NUM_SPECIAL_GAMES; i++ ) {
+                    std::string spec_name = special_game_name( special_game_id( i ) );
+                    special_names.push_back( spec_name );
                     xlen += spec_name.size() + 2;
                 }
                 xlen += special_names.size() - 1;
-                print_menu_items(w_open, special_names, sel2, yoffset, xoffset - (xlen / 4));
-
-                wrefresh(w_open);
+                print_menu_items( w_open, special_names, sel2, yoffset, xoffset - ( xlen / 4 ) );
+
+                wrefresh( w_open );
                 catacurses::refresh();
-                std::string action = handle_input_timeout(ctxt);
-                if (action == "LEFT") {
-                    if (sel2 > 0) {
+                std::string action = handle_input_timeout( ctxt );
+                if( action == "LEFT" ) {
+                    if( sel2 > 0 ) {
                         sel2--;
-                    }
-                    else {
+                    } else {
                         sel2 = NUM_SPECIAL_GAMES - 2;
                     }
                     on_move();
-                }
-                else if (action == "RIGHT") {
-                    if (sel2 < NUM_SPECIAL_GAMES - 2) {
+                } else if( action == "RIGHT" ) {
+                    if( sel2 < NUM_SPECIAL_GAMES - 2 ) {
                         sel2++;
-                    }
-                    else {
+                    } else {
                         sel2 = 0;
                     }
                     on_move();
-                }
-                else if (action == "DOWN" || action == "QUIT") {
+                } else if( action == "DOWN" || action == "QUIT" ) {
                     layer = 1;
                 }
-                if (action == "UP" || action == "CONFIRM") {
-                    if (sel2 >= 0 && sel2 < NUM_SPECIAL_GAMES - 1) {
-                        g->gamemode = get_special_game(special_game_id(sel2 + 1));
+                if( action == "UP" || action == "CONFIRM" ) {
+                    if( sel2 >= 0 && sel2 < NUM_SPECIAL_GAMES - 1 ) {
+                        g->gamemode = get_special_game( special_game_id( sel2 + 1 ) );
                         // check world
-                        WORLDPTR world = world_generator->make_new_world(special_game_id(sel2 + 1));
-                        if (world == nullptr) {
+                        WORLDPTR world = world_generator->make_new_world( special_game_id( sel2 + 1 ) );
+                        if( world == nullptr ) {
                             continue;
                         }
-                        world_generator->set_active_world(world);
+                        world_generator->set_active_world( world );
                         try {
                             g->setup();
-                        }
-                        catch (const std::exception &err) {
-                            debugmsg("Error: %s", err.what());
+                        } catch( const std::exception &err ) {
+                            debugmsg( "Error: %s", err.what() );
                             g->gamemode.reset();
                             g->u = player();
                             continue;
                         }
-                        if (!g->gamemode->init()) {
+                        if( !g->gamemode->init() ) {
                             g->gamemode.reset();
                             g->u = player();
                             continue;
@@ -569,83 +550,73 @@
                         start = true;
                     }
                 }
-            }
-            else if (sel1 == 5) {  // Settings Menu
+            } else if( sel1 == 5 ) {  // Settings Menu
                 int settings_subs_to_display = vSettingsSubItems.size();
                 std::vector<std::string> settings_subs;
                 int xoffset = 46 + iMenuOffsetX + extra_w / 2;
                 int yoffset = iMenuOffsetY - 2;
                 int xlen = 0;
-                for (int i = 0; i < settings_subs_to_display; ++i) {
-                    settings_subs.push_back(vSettingsSubItems[i]);
+                for( int i = 0; i < settings_subs_to_display; ++i ) {
+                    settings_subs.push_back( vSettingsSubItems[i] );
                     xlen += vSettingsSubItems[i].size() + 2; // Open and close brackets added
                 }
                 xlen += settings_subs.size() - 1;
-                if (settings_subs.size() > 1) {
+                if( settings_subs.size() > 1 ) {
                     xoffset -= 6;
                 }
-                print_menu_items(w_open, settings_subs, sel2, yoffset, xoffset - (xlen / 4));
-                wrefresh(w_open);
+                print_menu_items( w_open, settings_subs, sel2, yoffset, xoffset - ( xlen / 4 ) );
+                wrefresh( w_open );
                 catacurses::refresh();
-                std::string action = handle_input_timeout(ctxt);
+                std::string action = handle_input_timeout( ctxt );
                 std::string sInput = ctxt.get_raw_input().text;
-                for (int i = 0; i < settings_subs_to_display; ++i) {
-                    for (const std::string &hotkey : vSettingsHotkeys[i]) {
-                        if (sInput == hotkey) {
+                for( int i = 0; i < settings_subs_to_display; ++i ) {
+                    for( const std::string &hotkey : vSettingsHotkeys[i] ) {
+                        if( sInput == hotkey ) {
                             sel2 = i;
                             action = "CONFIRM";
                         }
                     }
                 }
 
-                if (action == "LEFT") {
-                    if (sel2 > 0) {
+                if( action == "LEFT" ) {
+                    if( sel2 > 0 ) {
                         --sel2;
-                    }
-                    else {
+                    } else {
                         sel2 = settings_subs_to_display - 1;
                     }
                     on_move();
-                }
-                else if (action == "RIGHT") {
-                    if (sel2 < settings_subs_to_display - 1) {
+                } else if( action == "RIGHT" ) {
+                    if( sel2 < settings_subs_to_display - 1 ) {
                         ++sel2;
-                    }
-                    else {
+                    } else {
                         sel2 = 0;
                     }
                     on_move();
-                }
-                else if (action == "DOWN" || action == "QUIT") {
+                } else if( action == "DOWN" || action == "QUIT" ) {
                     layer = 1;
                 }
 
-                if (action == "UP" || action == "CONFIRM") {
-                    if (sel2 == 0) {
-                        get_options().show(true);
+                if( action == "UP" || action == "CONFIRM" ) {
+                    if( sel2 == 0 ) {
+                        get_options().show( true );
                         // The language may have changed- gracefully handle this.
                         init_strings();
-                        print_menu(w_open, sel1, iMenuOffsetX, iMenuOffsetY);
-                    }
-                    else if (sel2 == 1) {
+                        print_menu( w_open, sel1, iMenuOffsetX, iMenuOffsetY );
+                    } else if( sel2 == 1 ) {
                         input_context ctxt_default = get_default_mode_input_context();
                         ctxt_default.display_menu();
-                    }
-                    else if (sel2 == 2) {
+                    } else if( sel2 == 2 ) {
                         get_auto_pickup().show();
-                    }
-                    else if (sel2 == 3) {
+                    } else if( sel2 == 3 ) {
                         get_safemode().show();
-                    }
-                    else if (sel2 == 4) {
+                    } else if( sel2 == 4 ) {
                         all_colors.show_gui();
                     }
                 }
             }
         }
     }
-
-    if (start) {
+    if( start ) {
         g->refresh_all();
         g->draw();
     }
@@ -655,207 +626,189 @@
 bool main_menu::new_character_tab()
 {
     std::vector<std::string> vSubItems;
-    vSubItems.push_back(pgettext("Main Menu|New Game", "<C|c>ustom Character"));
-    vSubItems.push_back(pgettext("Main Menu|New Game", "<P|p>reset Character"));
-    vSubItems.push_back(pgettext("Main Menu|New Game", "<R|r>andom Character"));
-    if (!MAP_SHARING::isSharing()) { // "Play Now" function doesn't play well together with shared maps
-        vSubItems.push_back(pgettext("Main Menu|New Game", "Play Now! (<F|f>ixed Scenario)"));
-        vSubItems.push_back(pgettext("Main Menu|New Game", "Play <N|n>ow!"));
+    vSubItems.push_back( pgettext( "Main Menu|New Game", "<C|c>ustom Character" ) );
+    vSubItems.push_back( pgettext( "Main Menu|New Game", "<P|p>reset Character" ) );
+    vSubItems.push_back( pgettext( "Main Menu|New Game", "<R|r>andom Character" ) );
+    if( !MAP_SHARING::isSharing() ) { // "Play Now" function doesn't play well together with shared maps
+        vSubItems.push_back( pgettext( "Main Menu|New Game", "Play Now! (<F|f>ixed Scenario)" ) );
+        vSubItems.push_back( pgettext( "Main Menu|New Game", "Play <N|n>ow!" ) );
     }
     std::vector<std::vector<std::string>> vNewGameHotkeys;
-    for (const std::string &item : vSubItems) {
-        vNewGameHotkeys.push_back(get_hotkeys(item));
-    }
-
+    for( const std::string &item : vSubItems ) {
+        vNewGameHotkeys.push_back( get_hotkeys( item ) );
+    }
 
     bool start = false;
-    while (!start && sel1 == 1 && (layer == 2 || layer == 3)) {
-
-        print_menu(w_open, 1, iMenuOffsetX, iMenuOffsetY);
-        if (layer == 2 && sel1 == 1) {
+    while( !start && sel1 == 1 && ( layer == 2 || layer == 3 ) ) {
+        print_menu( w_open, 1, iMenuOffsetX, iMenuOffsetY );
+        if( layer == 2 && sel1 == 1 ) {
             // Then choose custom character, random character, preset, etc
-            if (MAP_SHARING::isSharing() &&
-                world_generator->all_worldnames().empty()) { //don't show anything when there are no worlds (will not work if there are special maps)
+            if( MAP_SHARING::isSharing() &&
+                world_generator->all_worldnames().empty() ) { //don't show anything when there are no worlds (will not work if there are special maps)
                 layer = 1;
                 sel1 = 1;
                 continue;
             }
 
-            print_menu_items(w_open, vSubItems, sel2, iMenuOffsetY - 2, iMenuOffsetX);
-            wrefresh(w_open);
+            print_menu_items( w_open, vSubItems, sel2, iMenuOffsetY - 2, iMenuOffsetX );
+            wrefresh( w_open );
             catacurses::refresh();
 
-            std::string action = handle_input_timeout(ctxt);
+            std::string action = handle_input_timeout( ctxt );
             std::string sInput = ctxt.get_raw_input().text;
-            for (size_t i = 0; i < vNewGameHotkeys.size(); ++i) {
-                for (const std::string &hotkey : vNewGameHotkeys[i]) {
-                    if (sInput == hotkey) {
+            for( size_t i = 0; i < vNewGameHotkeys.size(); ++i ) {
+                for( const std::string &hotkey : vNewGameHotkeys[i] ) {
+                    if( sInput == hotkey ) {
                         sel2 = i;
                         action = "CONFIRM";
                     }
                 }
             }
-            if (action == "LEFT") {
+            if( action == "LEFT" ) {
                 sel2--;
-                if (sel2 < 0) {
+                if( sel2 < 0 ) {
                     sel2 = vSubItems.size() - 1;
                 }
                 on_move();
-            }
-            else if (action == "RIGHT") {
+            } else if( action == "RIGHT" ) {
                 sel2++;
-                if (sel2 >= static_cast<int>(vSubItems.size())) {
+                if( sel2 >= static_cast<int>( vSubItems.size() ) ) {
                     sel2 = 0;
                 }
                 on_move();
-            }
-            else if (action == "DOWN" || action == "QUIT") {
+            } else if( action == "DOWN" || action == "QUIT" ) {
                 layer = 1;
                 sel1 = 1;
             }
-            if (action == "UP" || action == "CONFIRM") {
-                if (sel2 == 0 || sel2 == 2 || sel2 == 3 || sel2 == 4) {
-
+            if( action == "UP" || action == "CONFIRM" ) {
+                if( sel2 == 0 || sel2 == 2 || sel2 == 3 || sel2 == 4 ) {
                     // First load the mods, this is done by
                     // loading the world.
                     // Pick a world, suppressing prompts if it's "play now" mode.
-                    WORLDPTR world = world_generator->pick_world(sel2 != 3 && sel2 != 4);
-                    if (world == nullptr) {
+                    WORLDPTR world = world_generator->pick_world( sel2 != 3 && sel2 != 4 );
+                    if( world == nullptr ) {
                         continue;
                     }
-                    world_generator->set_active_world(world);
+                    world_generator->set_active_world( world );
                     try {
                         g->setup();
-                    }
-                    catch (const std::exception &err) {
-                        debugmsg("Error: %s", err.what());
+                    } catch( const std::exception &err ) {
+                        debugmsg( "Error: %s", err.what() );
                         g->u = player();
                         continue;
                     }
                     character_type play_type = PLTYPE_CUSTOM;
-                    switch (sel2) {
-                    case 0:
-                        play_type = PLTYPE_CUSTOM;
-                        break;
-                    case 2:
-                        play_type = PLTYPE_RANDOM;
-                        break;
-                    case 3:
-                        play_type = PLTYPE_NOW;
-                        break;
-                    case 4:
-                        play_type = PLTYPE_FULL_RANDOM;
-                        break;
-                    }
-                    if (!g->u.create(play_type)) {
+                    switch( sel2 ) {
+                        case 0:
+                            play_type = PLTYPE_CUSTOM;
+                            break;
+                        case 2:
+                            play_type = PLTYPE_RANDOM;
+                            break;
+                        case 3:
+                            play_type = PLTYPE_NOW;
+                            break;
+                        case 4:
+                            play_type = PLTYPE_FULL_RANDOM;
+                            break;
+                    }
+                    if( !g->u.create( play_type ) ) {
                         g->u = player();
                         load_char_templates();
-                        werase(w_background);
-                        wrefresh(w_background);
+                        werase( w_background );
+                        wrefresh( w_background );
                         continue;
                     }
 
-                    werase(w_background);
-                    wrefresh(w_background);
-
-                    if (!g->start_game()) {
+                    werase( w_background );
+                    wrefresh( w_background );
+
+                    if( !g->start_game() ) {
                         g->u = player();
                         continue;
                     }
                     start = true;
-                }
-                else if (sel2 == 1) {
+                } else if( sel2 == 1 ) {
                     layer = 3;
                     sel3 = 0;
                 }
             }
-        }
-        else if (layer == 3 && sel1 == 1) {
+        } else if( layer == 3 && sel1 == 1 ) {
             // Then view presets
-            if (templates.empty()) {
-                mvwprintz(w_open, iMenuOffsetY - 4, iMenuOffsetX + 20 + extra_w / 2,
-                    c_red, "%s", _("No templates found!"));
+            if( templates.empty() ) {
+                mvwprintz( w_open, iMenuOffsetY - 4, iMenuOffsetX + 20 + extra_w / 2,
+                           c_red, "%s", _( "No templates found!" ) );
                 on_error();
-            }
-            else {
-                mvwprintz(w_open, iMenuOffsetY - 2, iMenuOffsetX + 20 + extra_w / 2,
-                    c_white, "%s", _("Press 'd' to delete a preset."));
-                for (int i = 0; i < static_cast<int>(templates.size()); i++) {
+            } else {
+                mvwprintz( w_open, iMenuOffsetY - 2, iMenuOffsetX + 20 + extra_w / 2,
+                           c_white, "%s", _( "Press 'd' to delete a preset." ) );
+                for( int i = 0; i < static_cast<int>( templates.size() ); i++ ) {
                     int line = iMenuOffsetY - 4 - i;
-                    mvwprintz(w_open, line, 20 + iMenuOffsetX + extra_w / 2,
-                        (sel3 == i ? h_white : c_white), "%s", templates[i].c_str());
-                }
-            }
-            wrefresh(w_open);
+                    mvwprintz( w_open, line, 20 + iMenuOffsetX + extra_w / 2,
+                               ( sel3 == i ? h_white : c_white ), "%s", templates[i].c_str() );
+                }
+            }
+            wrefresh( w_open );
             catacurses::refresh();
-            std::string action = handle_input_timeout(ctxt);
-            if (errflag && action != "TIMEOUT") {
+            std::string action = handle_input_timeout( ctxt );
+            if( errflag && action != "TIMEOUT" ) {
                 clear_error();
                 sel1 = 1;
                 layer = 2;
-                print_menu(w_open, sel1, iMenuOffsetX, iMenuOffsetY);
-            }
-            else if (action == "DOWN") {
-                if (sel3 > 0) {
+                print_menu( w_open, sel1, iMenuOffsetX, iMenuOffsetY );
+            } else if( action == "DOWN" ) {
+                if( sel3 > 0 ) {
                     sel3--;
-                }
-                else {
+                } else {
                     sel3 = templates.size() - 1;
                 }
-            }
-            else if (action == "UP") {
-                if (sel3 < static_cast<int>(templates.size()) - 1) {
+            } else if( action == "UP" ) {
+                if( sel3 < static_cast<int>( templates.size() ) - 1 ) {
                     sel3++;
-                }
-                else {
+                } else {
                     sel3 = 0;
                 }
-            }
-            else if (action == "LEFT" || action == "QUIT") {
+            } else if( action == "LEFT"  || action == "QUIT" ) {
                 sel1 = 1;
                 layer = 2;
-                print_menu(w_open, sel1, iMenuOffsetX, iMenuOffsetY);
-            }
-            else if (!templates.empty() && action == "DELETE_TEMPLATE") {
-                if (query_yn(_("Are you sure you want to delete %s?"),
-                    templates[sel3].c_str())) {
-                    const auto path = FILENAMES["templatedir"] + utf8_to_native(templates[sel3]) + ".template";
-                    if (std::remove(path.c_str()) != 0) {
-                        popup(_("Sorry, something went wrong."));
-                    }
-                    else {
-                        templates.erase(templates.begin() + sel3);
-                        if (static_cast<size_t>(sel3) > templates.size() - 1) {
+                print_menu( w_open, sel1, iMenuOffsetX, iMenuOffsetY );
+            } else if( !templates.empty() && action == "DELETE_TEMPLATE" ) {
+                if( query_yn( _( "Are you sure you want to delete %s?" ),
+                              templates[sel3].c_str() ) ) {
+                    const auto path = FILENAMES["templatedir"] + utf8_to_native( templates[sel3] ) + ".template";
+                    if( std::remove( path.c_str() ) != 0 ) {
+                        popup( _( "Sorry, something went wrong." ) );
+                    } else {
+                        templates.erase( templates.begin() + sel3 );
+                        if( static_cast<size_t>( sel3 ) > templates.size() - 1 ) {
                             sel3--;
                         }
                     }
                 }
-            }
-            else if (action == "RIGHT" || action == "CONFIRM") {
+            } else if( action == "RIGHT" || action == "CONFIRM" ) {
                 WORLDPTR world = world_generator->pick_world();
-                if (world == nullptr) {
+                if( world == nullptr ) {
                     g->u = player();
                     continue;
                 }
-                world_generator->set_active_world(world);
+                world_generator->set_active_world( world );
                 try {
                     g->setup();
-                }
-                catch (const std::exception &err) {
-                    debugmsg("Error: %s", err.what());
+                } catch( const std::exception &err ) {
+                    debugmsg( "Error: %s", err.what() );
                     g->u = player();
                     continue;
                 }
-                if (!g->u.create(PLTYPE_TEMPLATE, templates[sel3])) {
+                if( !g->u.create( PLTYPE_TEMPLATE, templates[sel3] ) ) {
                     g->u = player();
                     load_char_templates();
-                    werase(w_background);
-                    wrefresh(w_background);
+                    werase( w_background );
+                    wrefresh( w_background );
                     continue;
                 }
-                werase(w_background);
-                wrefresh(w_background);
-                if (!g->start_game()) {
+                werase( w_background );
+                wrefresh( w_background );
+                if( !g->start_game() ) {
                     g->u = player();
                     continue;
                 }
@@ -864,34 +817,19 @@
         }
     } // end while
 
-<<<<<<< HEAD
-    if (start) {
-        g->u.add_msg_if_player(g->scen->description(g->u.male));
-=======
     if( start ) {
         g->u.add_msg_if_player( g->scen->description( g->u.male ) );
 
         world_generator->last_world_name = world_generator->active_world->world_name;
         world_generator->last_character_name = g->u.name;
         world_generator->save_last_world_info();
->>>>>>> ce983ffc
-    }
-
+    }
     return start;
 }
 
 bool main_menu::load_character_tab()
 {
     bool start = false;
-<<<<<<< HEAD
-    while (!start && sel1 == 2 && (layer == 2 || layer == 3)) {
-        print_menu(w_open, 2, iMenuOffsetX, iMenuOffsetY);
-        const auto all_worldnames = world_generator->all_worldnames();
-        if (layer == 2 && sel1 == 2) {
-            if (all_worldnames.empty()) {
-                mvwprintz(w_open, iMenuOffsetY - 2, 15 + iMenuOffsetX + extra_w / 2,
-                    c_red, "%s", _("No Worlds found!"));
-=======
     const auto all_worldnames = world_generator->all_worldnames();
 
     const size_t last_world_pos = std::find( all_worldnames.begin(), all_worldnames.end(),
@@ -916,150 +854,102 @@
             if( all_worldnames.empty() ) {
                 mvwprintz( w_open, iMenuOffsetY - 2, 15 + iMenuOffsetX + extra_w / 2,
                            c_red, "%s", _( "No Worlds found!" ) );
->>>>>>> ce983ffc
                 on_error();
-            }
-            else {
-                for (int i = 0; i < static_cast<int>(all_worldnames.size()); ++i) {
+            } else {
+                for( int i = 0; i < static_cast<int>( all_worldnames.size() ); ++i ) {
                     int line = iMenuOffsetY - 2 - i;
                     std::string world_name = all_worldnames[i];
-                    int savegames_count = world_generator->get_world(world_name)->world_saves.size();
+                    int savegames_count = world_generator->get_world( world_name )->world_saves.size();
                     nc_color color1, color2;
-                    if (world_name == "TUTORIAL" || world_name == "DEFENSE") {
+                    if( world_name == "TUTORIAL" || world_name == "DEFENSE" ) {
                         color1 = c_light_cyan;
                         color2 = h_light_cyan;
-<<<<<<< HEAD
-                    }
-                    else {
-                        if (world_generator->world_need_lua_build(world_name)) {
-                            color1 = c_dark_gray;
-                            color2 = h_dark_gray;
-                        }
-                        else {
-                            color1 = c_white;
-                            color2 = h_white;
-                        }
-=======
                     } else {
                         color1 = c_white;
                         color2 = h_white;
->>>>>>> ce983ffc
-                    }
-                    mvwprintz(w_open, line, 15 + iMenuOffsetX + extra_w / 2,
-                        (sel2 == i ? color2 : color1), "%s (%d)",
-                        world_name.c_str(), savegames_count);
-                }
-            }
-            wrefresh(w_open);
+                    }
+                    mvwprintz( w_open, line, 15 + iMenuOffsetX + extra_w / 2,
+                               ( sel2 == i ? color2 : color1 ), "%s (%d)",
+                               world_name.c_str(), savegames_count );
+                }
+            }
+            wrefresh( w_open );
             catacurses::refresh();
-            std::string action = handle_input_timeout(ctxt);
-            if (errflag && action != "TIMEOUT") {
+            std::string action = handle_input_timeout( ctxt );
+            if( errflag && action != "TIMEOUT" ) {
                 clear_error();
                 layer = 1;
-            }
-            else if (action == "DOWN") {
-                if (sel2 > 0) {
+            } else if( action == "DOWN" ) {
+                if( sel2 > 0 ) {
                     sel2--;
-                }
-                else {
+                } else {
                     sel2 = all_worldnames.size() - 1;
                 }
-            }
-            else if (action == "UP") {
-                if (sel2 < static_cast<int>(all_worldnames.size()) - 1) {
+            } else if( action == "UP" ) {
+                if( sel2 < static_cast<int>( all_worldnames.size() ) - 1 ) {
                     sel2++;
-                }
-                else {
+                } else {
                     sel2 = 0;
                 }
-            }
-            else if (action == "LEFT" || action == "QUIT") {
+            } else if( action == "LEFT" || action == "QUIT" ) {
                 layer = 1;
-            }
-            else if (action == "RIGHT" || action == "CONFIRM") {
-                if (sel2 >= 0 && sel2 < static_cast<int>(all_worldnames.size())) {
+            } else if( action == "RIGHT" || action == "CONFIRM" ) {
+                if( sel2 >= 0 && sel2 < static_cast<int>( all_worldnames.size() ) ) {
                     layer = 3;
                 }
             }
-        }
-        else if (layer == 3 && sel1 == 2) {
-            savegames = world_generator->get_world(all_worldnames[sel2])->world_saves;
+        } else if( layer == 3 && sel1 == 2 ) {
+            savegames = world_generator->get_world( all_worldnames[sel2] )->world_saves;
             const std::string &wn = all_worldnames[sel2];
 
-            if (MAP_SHARING::isSharing()) {
-                auto new_end = std::remove_if(savegames.begin(), savegames.end(),
-                    [](const save_t &str) {
+            if( MAP_SHARING::isSharing() ) {
+                auto new_end = std::remove_if( savegames.begin(), savegames.end(),
+                []( const save_t &str ) {
                     return str.player_name() != MAP_SHARING::getUsername();
-                });
-                savegames.erase(new_end, savegames.end());
-            }
-
-            mvwprintz(w_open, iMenuOffsetY - 2 - sel2, 15 + iMenuOffsetX + extra_w / 2,
-                h_white, "%s", wn.c_str());
-
-<<<<<<< HEAD
-            if ((wn != "TUTORIAL" && wn != "DEFENSE") && world_generator->world_need_lua_build(wn)) {
-                savegames.clear();
-                mvwprintz(w_open, iMenuOffsetY - 2 - sel2, 40 + iMenuOffsetX + extra_w / 2,
-                    c_red, "%s", _("This world requires the game to be compiled with Lua."));
-                on_error();
-            }
-            else if (savegames.empty()) {
-                mvwprintz(w_open, iMenuOffsetY - 2 - sel2, 40 + iMenuOffsetX + extra_w / 2,
-                    c_red, "%s", _("No save games found!"));
-=======
+                } );
+                savegames.erase( new_end, savegames.end() );
+            }
+
+            mvwprintz( w_open, iMenuOffsetY - 2 - sel2, 15 + iMenuOffsetX + extra_w / 2,
+                       h_white, "%s", wn.c_str() );
+
             if( savegames.empty() ) {
                 mvwprintz( w_open, iMenuOffsetY - 2 - sel2, 40 + iMenuOffsetX + extra_w / 2,
                            c_red, "%s", _( "No save games found!" ) );
->>>>>>> ce983ffc
                 on_error();
-            }
-            else {
+            } else {
                 int line = iMenuOffsetY - 2;
 
-                for (const auto &savename : savegames) {
+                for( const auto &savename : savegames ) {
                     const bool selected = sel3 + line == iMenuOffsetY - 2;
-                    mvwprintz(w_open, line--, 40 + iMenuOffsetX + extra_w / 2,
-                        selected ? h_white : c_white,
-                        "%s", savename.player_name().c_str());
-                }
-            }
-            wrefresh(w_open);
+                    mvwprintz( w_open, line--, 40 + iMenuOffsetX + extra_w / 2,
+                               selected ? h_white : c_white,
+                               "%s", savename.player_name().c_str() );
+                }
+            }
+            wrefresh( w_open );
             catacurses::refresh();
-            std::string action = handle_input_timeout(ctxt);
-            if (errflag && action != "TIMEOUT") {
+            std::string action = handle_input_timeout( ctxt );
+            if( errflag && action != "TIMEOUT" ) {
                 clear_error();
                 layer = 2;
-            }
-            else if (action == "DOWN") {
-                if (sel3 > 0) {
+            } else if( action == "DOWN" ) {
+                if( sel3 > 0 ) {
                     sel3--;
-                }
-                else {
+                } else {
                     sel3 = savegames.size() - 1;
                 }
-            }
-            else if (action == "UP") {
-                if (sel3 < static_cast<int>(savegames.size() - 1)) {
+            } else if( action == "UP" ) {
+                if( sel3 < static_cast<int>( savegames.size() - 1 ) ) {
                     sel3++;
-                }
-                else {
+                } else {
                     sel3 = 0;
                 }
-            }
-            else if (action == "LEFT" || action == "QUIT") {
+            } else if( action == "LEFT" || action == "QUIT" ) {
                 layer = 2;
                 sel3 = 0;
-                print_menu(w_open, sel1, iMenuOffsetX, iMenuOffsetY);
-            }
-<<<<<<< HEAD
-            if (action == "RIGHT" || action == "CONFIRM") {
-                if (sel3 >= 0 && sel3 < static_cast<int>(savegames.size())) {
-                    werase(w_background);
-                    wrefresh(w_background);
-                    WORLDPTR world = world_generator->get_world(all_worldnames[sel2]);
-                    world_generator->set_active_world(world);
-=======
+                print_menu( w_open, sel1, iMenuOffsetX, iMenuOffsetY );
+            }
             if( action == "RIGHT" || action == "CONFIRM" ) {
                 if( sel3 >= 0 && sel3 < static_cast<int>( savegames.size() ) ) {
                     werase( w_background );
@@ -1069,17 +959,15 @@
                     world_generator->last_character_name = savegames[sel3].player_name();
                     world_generator->save_last_world_info();
                     world_generator->set_active_world( world );
->>>>>>> ce983ffc
                     try {
                         g->setup();
-                    }
-                    catch (const std::exception &err) {
-                        debugmsg("Error: %s", err.what());
+                    } catch( const std::exception &err ) {
+                        debugmsg( "Error: %s", err.what() );
                         g->u = player();
                         continue;
                     }
 
-                    g->load(savegames[sel3]);
+                    g->load( savegames[sel3] );
                     start = true;
                 }
             }
@@ -1090,9 +978,9 @@
 
 void main_menu::world_tab()
 {
-    while (sel1 == 3 && (layer == 2 || layer == 3)) {
-        print_menu(w_open, 3, iMenuOffsetX, iMenuOffsetY);
-        if (layer == 3) { // World Menu
+    while( sel1 == 3 && ( layer == 2 || layer == 3 ) ) {
+        print_menu( w_open, 3, iMenuOffsetX, iMenuOffsetY );
+        if( layer == 3 ) { // World Menu
             // Show options for Destroy, Reset worlds.
             // Reset and Destroy ask for world to modify.
             // Reset empties world of everything but options, then makes new world within it.
@@ -1102,159 +990,144 @@
             int yoffset = iMenuOffsetY - 2 - sel2;
 
             const auto all_worldnames = world_generator->all_worldnames();
-            mvwprintz(w_open, yoffset, xoffset - 15, h_white, "%s", all_worldnames[sel2 - 1].c_str());
-
-            for (size_t i = 0; i < vWorldSubItems.size(); ++i) {
+            mvwprintz( w_open, yoffset, xoffset - 15, h_white, "%s", all_worldnames[sel2 - 1].c_str() );
+
+            for( size_t i = 0; i < vWorldSubItems.size(); ++i ) {
                 nc_color text_color;
                 nc_color key_color;
-                if (sel3 == static_cast<int>(i)) {
+                if( sel3 == static_cast<int>( i ) ) {
                     text_color = h_white;
                     key_color = h_white;
-                }
-                else {
+                } else {
                     text_color = c_light_gray;
                     key_color = c_white;
                 }
-                wmove(w_open, yoffset - i, xoffset);
-                wprintz(w_open, c_light_gray, "[");
-                shortcut_print(w_open, text_color, key_color, vWorldSubItems[i]);
-                wprintz(w_open, c_light_gray, "]");
-            }
-
-            wrefresh(w_open);
+                wmove( w_open, yoffset - i, xoffset );
+                wprintz( w_open, c_light_gray, "[" );
+                shortcut_print( w_open, text_color, key_color, vWorldSubItems[i] );
+                wprintz( w_open, c_light_gray, "]" );
+            }
+
+            wrefresh( w_open );
             catacurses::refresh();
-            std::string action = handle_input_timeout(ctxt);
+            std::string action = handle_input_timeout( ctxt );
             std::string sInput = ctxt.get_raw_input().text;
-            for (size_t i = 0; i < vWorldSubItems.size(); ++i) {
-                for (const std::string &hotkey : vWorldHotkeys[i]) {
-                    if (sInput == hotkey) {
+            for( size_t i = 0; i < vWorldSubItems.size(); ++i ) {
+                for( const std::string &hotkey : vWorldHotkeys[i] ) {
+                    if( sInput == hotkey ) {
                         sel3 = i;
                         action = "CONFIRM";
                     }
                 }
             }
 
-            if (action == "DOWN") {
-                if (sel3 > 0) {
+            if( action == "DOWN" ) {
+                if( sel3 > 0 ) {
                     --sel3;
-                }
-                else {
+                } else {
                     sel3 = vWorldSubItems.size() - 1;
                 }
                 on_move();
-            }
-            else if (action == "UP") {
-                if (sel3 < static_cast<int>(vWorldSubItems.size()) - 1) {
+            } else if( action == "UP" ) {
+                if( sel3 < static_cast<int>( vWorldSubItems.size() ) - 1 ) {
                     ++sel3;
-                }
-                else {
+                } else {
                     sel3 = 0;
                 }
                 on_move();
-            }
-            else if (action == "LEFT" || action == "QUIT") {
+            } else if( action == "LEFT" || action == "QUIT" ) {
                 layer = 2;
             }
 
-            if (action == "RIGHT" || action == "CONFIRM") {
-                if (sel3 == 2) { // Active World Mods
-                    WORLDPTR world = world_generator->get_world(all_worldnames[sel2 - 1]);
-                    world_generator->show_active_world_mods(world->active_mod_order);
-
-                }
-                else {
+            if( action == "RIGHT" || action == "CONFIRM" ) {
+                if( sel3 == 2 ) { // Active World Mods
+                    WORLDPTR world = world_generator->get_world( all_worldnames[sel2 - 1] );
+                    world_generator->show_active_world_mods( world->active_mod_order );
+
+                } else {
                     bool query_yes = false;
                     bool do_delete = false;
-                    if (sel3 == 0) { // Delete World
-                        if (query_yn(_("Delete the world and all saves?"))) {
+                    if( sel3 == 0 ) { // Delete World
+                        if( query_yn( _( "Delete the world and all saves?" ) ) ) {
                             query_yes = true;
                             do_delete = true;
                         }
-                    }
-                    else if (sel3 == 1) { // Reset World
-                        if (query_yn(_("Remove all saves and regenerate world?"))) {
+                    } else if( sel3 == 1 ) { // Reset World
+                        if( query_yn( _( "Remove all saves and regenerate world?" ) ) ) {
                             query_yes = true;
                             do_delete = false;
                         }
-                    }
-                    else if (sel3 == 3) { // Copy World settings
+                    } else if( sel3 == 3 ) { // Copy World settings
                         layer = 2;
-                        world_generator->make_new_world(true, all_worldnames[sel2 - 1]);
-                    }
-
-                    if (query_yes) {
+                        world_generator->make_new_world( true, all_worldnames[sel2 - 1] );
+                    }
+
+                    if( query_yes ) {
                         layer = 2; // Go to world submenu, not list of worlds
 
-                        world_generator->delete_world(all_worldnames[sel2 - 1], do_delete);
+                        world_generator->delete_world( all_worldnames[sel2 - 1], do_delete );
 
                         savegames.clear();
                         MAPBUFFER.reset();
                         overmap_buffer.clear();
 
-                        if (do_delete) {
+                        if( do_delete ) {
                             sel2 = 0; // reset to create world selection
                         }
                     }
                 }
             }
-        }
-        else if (layer == 2) { // Show world names
-            if (MAP_SHARING::isSharing() && !MAP_SHARING::isWorldmenu() && !MAP_SHARING::isAdmin()) {
+        } else if( layer == 2 ) { // Show world names
+            if( MAP_SHARING::isSharing() && !MAP_SHARING::isWorldmenu() && !MAP_SHARING::isAdmin() ) {
                 layer = 1;
-                popup(_("Only the admin can change worlds."));
+                popup( _( "Only the admin can change worlds." ) );
                 continue;
             }
 
-            mvwprintz(w_open, iMenuOffsetY - 2, 25 + iMenuOffsetX + extra_w / 2,
-                (sel2 == 0 ? h_white : c_white), "%s", _("Create World"));
+            mvwprintz( w_open, iMenuOffsetY - 2, 25 + iMenuOffsetX + extra_w / 2,
+                       ( sel2 == 0 ? h_white : c_white ), "%s", _( "Create World" ) );
 
             int i = 1;
             const auto all_worldnames = world_generator->all_worldnames();
-            for (auto it = all_worldnames.begin(); it != all_worldnames.end(); ++it, i++) {
-                int savegames_count = world_generator->get_world(*it)->world_saves.size();
+            for( auto it = all_worldnames.begin(); it != all_worldnames.end(); ++it, i++ ) {
+                int savegames_count = world_generator->get_world( *it )->world_saves.size();
                 int line = iMenuOffsetY - 2 - i;
                 nc_color color1, color2;
-                if (*it == "TUTORIAL" || *it == "DEFENSE") {
+                if( *it == "TUTORIAL" || *it == "DEFENSE" ) {
                     color1 = c_light_cyan;
                     color2 = h_light_cyan;
-                }
-                else {
+                } else {
                     color1 = c_white;
                     color2 = h_white;
                 }
-                mvwprintz(w_open, line, 25 + iMenuOffsetX + extra_w / 2,
-                    (sel2 == i ? color2 : color1), "%s (%d)", (*it).c_str(), savegames_count);
-            }
-
-            wrefresh(w_open);
+                mvwprintz( w_open, line, 25 + iMenuOffsetX + extra_w / 2,
+                           ( sel2 == i ? color2 : color1 ), "%s (%d)", ( *it ).c_str(), savegames_count );
+            }
+
+            wrefresh( w_open );
             catacurses::refresh();
-            std::string action = handle_input_timeout(ctxt);
-
-            if (action == "DOWN") {
-                if (sel2 > 0) {
+            std::string action = handle_input_timeout( ctxt );
+
+            if( action == "DOWN" ) {
+                if( sel2 > 0 ) {
                     --sel2;
-                }
-                else {
+                } else {
                     sel2 = all_worldnames.size();
                 }
-            }
-            else if (action == "UP") {
-                if (sel2 < static_cast<int>(all_worldnames.size())) {
+            } else if( action == "UP" ) {
+                if( sel2 < static_cast<int>( all_worldnames.size() ) ) {
                     ++sel2;
-                }
-                else {
+                } else {
                     sel2 = 0;
                 }
-            }
-            else if (action == "LEFT" || action == "QUIT") {
+            } else if( action == "LEFT" || action == "QUIT" ) {
                 layer = 1;
             }
-            if (action == "RIGHT" || action == "CONFIRM") {
-                if (sel2 == 0) {
+            if( action == "RIGHT" || action == "CONFIRM" ) {
+                if( sel2 == 0 ) {
                     world_generator->make_new_world();
 
-                }
-                else {
+                } else {
                     layer = 3;
                     sel3 = 0;
                 }
