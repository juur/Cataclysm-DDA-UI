--- conflicted
+++ resolved
@@ -35,13 +35,9 @@
     }
     if( has_effect( effect_took_xanax ) ) {
         pen = pen / 7;
-<<<<<<< HEAD
-    } else if( has_effect( effect_antidepressant ) ) {
-=======
     } else if( has_trait( trait_THRESH_SPECIES_RAVENFOLK ) ) {
         pen = pen / 4;
-    } else if( has_effect( effect_took_prozac ) ) {
->>>>>>> 31381008
+    } else if( has_effect( effect_antidepressant ) ) {
         pen = pen / 2;
     }
     if( pen > 0 ) {
