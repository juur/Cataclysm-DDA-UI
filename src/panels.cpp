#include "panels.h"

#include <algorithm>
#include <cmath>
#include <cstddef>
#include <cstdlib>
#include <iosfwd>
#include <iterator>
#include <list>
#include <memory>
#include <string>
#include <type_traits>
#include <utility>

#include "action.h"
#include "avatar.h"
#include "behavior.h"
#include "bodypart.h"
#include "cached_options.h"
#include "calendar.h"
#include "cata_utility.h"
#include "catacharset.h"
#include "character_martial_arts.h"
#include "character_oracle.h"
#include "color.h"
#include "creature.h"
#include "cursesdef.h"
#include "display.h"
#include "debug.h"
#include "effect.h"
#include "enum_traits.h"
#include "game.h"
#include "game_constants.h"
#include "game_ui.h"
#include "input.h"
#include "item.h"
#include "json.h"
#include "make_static.h"
#include "magic.h"
#include "map.h"
#include "messages.h"
#include "mood_face.h"
#include "move_mode.h"
#include "mtype.h"
#include "npc.h"
#include "omdata.h"
#include "options.h"
#include "output.h"
#include "overmap.h"
#include "overmapbuffer.h"
#include "path_info.h"
#include "pimpl.h"
#include "point.h"
#include "string_formatter.h"
#include "tileray.h"
#include "type_id.h"
#include "ui_manager.h"
#include "units.h"
#include "units_utility.h"
#include "vehicle.h"
#include "vpart_position.h"
#include "weather.h"
#include "weather_type.h"
#include "widget.h"

<<<<<<< HEAD
=======
static const efftype_id effect_got_checked( "got_checked" );
static const efftype_id effect_mending( "mending" );

static const flag_id json_flag_SPLINT( "SPLINT" );
static const flag_id json_flag_THERMOMETER( "THERMOMETER" );

static const string_id<behavior::node_t> behavior_node_t_npc_needs( "npc_needs" );

static const trait_id trait_NOPAIN( "NOPAIN" );

>>>>>>> 08813325
// constructor
window_panel::window_panel(
    const std::function<void( const draw_args & )> &draw_func,
    const std::string &id, const translation &nm, const int ht, const int wd,
    const bool default_toggle_, const std::function<bool()> &render_func,
    const bool force_draw )
    : draw( [draw_func]( const draw_args & d ) -> int { draw_func( d ); return 0; } ),
      render( render_func ), toggle( default_toggle_ ), always_draw( force_draw ),
      height( ht ), width( wd ), id( id ), name( nm )
{
    wgt = widget_id::NULL_ID();
}

window_panel::window_panel(
    const std::string &id, const translation &nm, const int ht, const int wd,
    const bool default_toggle_, const std::function<bool()> &render_func,
    const bool force_draw )
    : draw( []( const draw_args & ) -> int { return 0; } ),
      render( render_func ), toggle( default_toggle_ ), always_draw( force_draw ),
      height( ht ), width( wd ), id( id ), name( nm )
{
    wgt = widget_id::NULL_ID();
}

// ====================================
// panels prettify and helper functions
// ====================================

static std::string trunc_ellipse( const std::string &input, unsigned int trunc )
{
    if( utf8_width( input ) > static_cast<int>( trunc ) ) {
        return utf8_truncate( input, trunc - 1 ) + "…";
    }
    return input;
}

static int get_wgt_height( const widget_id &wgt )
{
    if( wgt->_widgets.empty() || wgt->_arrange == "columns" ) {
        return wgt->_height > 0 ? wgt->_height : 1;
    }
    int h = 0;
    for( const widget_id &w : wgt->_widgets ) {
        h += get_wgt_height( w );
    }
    return h;
}

int window_panel::get_height() const
{
    if( height == -1 ) {
        if( pixel_minimap_option ) {
            return  get_option<int>( "PIXEL_MINIMAP_HEIGHT" ) > 0 ?
                    get_option<int>( "PIXEL_MINIMAP_HEIGHT" ) :
                    width / 2;
        } else {
            return 0;
        }
    }
    if( wgt.is_valid() ) {
        return get_wgt_height( wgt );
    }
    return height;
}

int window_panel::get_width() const
{
    return width;
}

const std::string &window_panel::get_id() const
{
    return id;
}

std::string window_panel::get_name() const
{
    return name.translated();
}

void window_panel::set_widget( const widget_id &w )
{
    wgt = w;
}

const widget_id &window_panel::get_widget() const
{
    return wgt;
}

void window_panel::set_draw_func( const std::function<int( const draw_args & )> &draw_func )
{
    draw = draw_func;
}

panel_layout::panel_layout( const translation &_name, const std::vector<window_panel> &_panels )
    : _name( _name ), _panels( _panels )
{
}

std::string panel_layout::name() const
{
    return _name.translated();
}

const std::vector<window_panel> &panel_layout::panels() const
{
    return _panels;
}

std::vector<window_panel> &panel_layout::panels()
{
    return _panels;
}

void overmap_ui::draw_overmap_chunk( const catacurses::window &w_minimap, const avatar &you,
                                     const tripoint_abs_omt &global_omt, const point &start_input,
                                     const int width, const int height )
{
    // Map is centered on curs - typically player's global_omt_location
    const point_abs_omt curs = global_omt.xy();
    const tripoint_abs_omt targ = you.get_active_mission_target();
    bool drew_mission = targ == overmap::invalid_tripoint;
    const int start_y = start_input.y;
    const int start_x = start_input.x;
    const point mid( width / 2, height / 2 );
    map &here = get_map();
    const int sight_points = you.overmap_sight_range( g->light_level( you.posz() ) );

    // i scans across width, with 0 in the middle(ish)
    //     -(w/2) ... w-(w/2)-1
    // w:9   -4 ... 4
    // w:10  -5 ... 4
    // w:11  -5 ... 5
    // w:12  -6 ... 5
    // w:13  -6 ... 6
    for( int i = -( width / 2 ); i <= width - ( width / 2 ) - 1; i++ ) {
        // j scans across height, with 0 in the middle(ish)
        // (same algorithm)
        for( int j = -( height / 2 ); j <= height - ( height / 2 ) - 1; j++ ) {
            // omp is the current overmap point, at the current z-level
            const tripoint_abs_omt omp( curs + point( i, j ), here.get_abs_sub().z() );
            // Terrain color and symbol to use for this point
            nc_color ter_color;
            std::string ter_sym;
            const bool seen = overmap_buffer.seen( omp );
            if( overmap_buffer.has_note( omp ) ) {
                const std::string &note_text = overmap_buffer.note( omp );
                std::pair<std::string, nc_color> sym_color = display::overmap_note_symbol_color( note_text );
                ter_sym = sym_color.first;
                ter_color = sym_color.second;
            } else if( !seen ) {
                // Always gray # for unseen
                ter_sym = "#";
                ter_color = c_dark_gray;
            } else if( overmap_buffer.has_vehicle( omp ) ) {
                ter_color = c_cyan;
                ter_sym = overmap_buffer.get_vehicle_ter_sym( omp );
            } else {
                // Otherwise, get symbol and color appropriate for the terrain
                const oter_id &cur_ter = overmap_buffer.ter( omp );
                ter_sym = cur_ter->get_symbol();
                if( overmap_buffer.is_explored( omp ) ) {
                    ter_color = c_dark_gray;
                } else {
                    ter_color = cur_ter->get_color();
                }
            }
            if( !drew_mission && targ.xy() == omp.xy() ) {
                // If there is a mission target, and it's not on the same
                // overmap terrain as the player character, mark it.
                // TODO: Inform player if the mission is above or below
                drew_mission = true;
                if( i != 0 || j != 0 ) {
                    ter_color = red_background( ter_color );
                }
            }
            // TODO: Build colorized string instead of writing directly to window
            if( i == 0 && j == 0 ) {
                // Highlight player character position in center of minimap
                mvwputch_hi( w_minimap, mid + point( start_x, start_y ), ter_color, ter_sym );
            } else {
                mvwputch( w_minimap, mid + point( i + start_x, j + start_y ), ter_color,
                          ter_sym );
            }

            if( i < -1 || i > 1 || j < -1 || j > 1 ) {
                // Show hordes on minimap, leaving a one-tile space around the player
                int horde_size = overmap_buffer.get_horde_size( omp );
                if( horde_size >= HORDE_VISIBILITY_SIZE &&
                    overmap_buffer.seen( omp ) && you.overmap_los( omp, sight_points ) ) {
                    mvwputch( w_minimap, mid + point( i + start_x, j + start_y ), c_green,
                              horde_size > HORDE_VISIBILITY_SIZE * 2 ? 'Z' : 'z' );
                }
            }
        }
    }

    // When the mission marker is not visible within the current overmap extents,
    // draw an arrow at the edge of the map pointing in the general mission direction.
    // TODO: Replace `drew_mission` with a function like `is_mission_on_map`
    if( !drew_mission ) {
        char glyph = '*';
        if( targ.z() > you.posz() ) {
            glyph = '^';
        } else if( targ.z() < you.posz() ) {
            glyph = 'v';
        }
        const point arrow = display::mission_arrow_offset( you, width, height );
        mvwputch( w_minimap, arrow + point( start_x, start_y ), c_red, glyph );
    }
}

static void decorate_panel( const std::string &name, const catacurses::window &w )
{
    werase( w );
    draw_border( w );

    static const char *title_prefix = " ";
    const std::string &title = name;
    static const char *title_suffix = " ";
    static const std::string full_title = string_format( "%s%s%s",
                                          title_prefix, title, title_suffix );
    const int start_pos = center_text_pos( full_title, 0, getmaxx( w ) - 1 );
    mvwprintz( w, point( start_pos, 0 ), c_white, title_prefix );
    wprintz( w, c_light_red, title );
    wprintz( w, c_white, title_suffix );
}

// ===============================
// panels code
// ===============================

static void draw_messages( const draw_args &args )
{
    const catacurses::window &w = args._win;

    werase( w );
    int line = getmaxy( w ) - 2;
    int maxlength = getmaxx( w );
    Messages::display_messages( w, 1, 0 /*topline*/, maxlength - 1, line );
    wnoutrefresh( w );
}

#if defined(TILES)
static void draw_mminimap( const draw_args &args )
{
    const catacurses::window &w = args._win;

    werase( w );
    g->draw_pixel_minimap( w );
    wnoutrefresh( w );
}
#endif

// ============
// INITIALIZERS
// ============

bool default_render()
{
    return true;
}

// Message on how to use the custom sidebar panel and edit its JSON
static void draw_custom_hint( const draw_args &args )
{
    const catacurses::window &w = args._win;

    werase( w );
    // NOLINTNEXTLINE(cata-use-named-point-constants)
    mvwprintz( w, point( 1, 0 ), c_white, _( "Custom sidebar" ) );
    // NOLINTNEXTLINE(cata-use-named-point-constants)
    mvwprintz( w, point( 1, 1 ), c_light_gray,
               _( "Edit sidebar.json to adjust." ) );
    mvwprintz( w, point( 1, 2 ), c_light_gray,
               _( "See WIDGETS.md for help." ) );

    wnoutrefresh( w );
}

// Initialize custom panels from a given "sidebar" style widget
static std::vector<window_panel> initialize_default_custom_panels( const widget &wgt )
{
    std::vector<window_panel> ret;

    // Use defined width, or at least 16
    const int width = std::max( wgt._width, 16 );

    // Show hint on configuration
    ret.emplace_back( window_panel( draw_custom_hint, "Hint", to_translation( "Hint" ),
                                    3, width, true ) );

    // Add window panel for each child widget
    for( const widget_id &row_wid : wgt._widgets ) {
        widget row_widget = row_wid.obj();
        ret.emplace_back( row_widget.get_window_panel( width ) );
    }

    // Add compass, message log, and map to fill remaining space
    // TODO: Make these into proper widgets
    ret.emplace_back( window_panel( draw_messages, "Log", to_translation( "Log" ),
                                    -2, width, true ) );
#if defined(TILES)
    ret.emplace_back( window_panel( draw_mminimap, "Map", to_translation( "Map" ),
                                    -1, width, true, default_render, true ) );
#endif // TILES

    return ret;
}

<<<<<<< HEAD
=======
static void draw_sound_labels( const draw_args &args )
{
    const avatar &u = args._ava;
    const catacurses::window &w = args._win;

    werase( w );
    // NOLINTNEXTLINE(cata-use-named-point-constants)
    mvwprintz( w, point( 1, 0 ), c_light_gray, _( "Sound:" ) );
    if( !u.is_deaf() ) {
        mvwprintz( w, point( 8, 0 ), c_yellow, std::to_string( u.volume ) );
    } else {
        mvwprintz( w, point( 8, 0 ), c_red, _( "Deaf!" ) );
    }
    wnoutrefresh( w );
}

static void draw_sound_narrow( const draw_args &args )
{
    const avatar &u = args._ava;
    const catacurses::window &w = args._win;

    werase( w );
    // NOLINTNEXTLINE(cata-use-named-point-constants)
    mvwprintz( w, point( 1, 0 ), c_light_gray, _( "Sound:" ) );
    if( !u.is_deaf() ) {
        mvwprintz( w, point( 8, 0 ), c_yellow, std::to_string( u.volume ) );
    } else {
        mvwprintz( w, point( 8, 0 ), c_red, _( "Deaf!" ) );
    }
    wnoutrefresh( w );
}

static void draw_env_compact( const draw_args &args )
{
    const avatar &u = args._ava;
    const catacurses::window &w = args._win;

    werase( w );

    // Minimap to the left of text labels
    const int text_left = 12;
    const tripoint_abs_omt curs = u.global_omt_location();
    // NOLINTNEXTLINE(cata-use-named-point-constants)
    overmap_ui::draw_overmap_chunk( w, u, curs, point( 1, 1 ), text_left - 3, 5 );

    // wielded item
    trim_and_print( w, point( text_left, 0 ), getmaxx( w ) - text_left, c_light_gray, u.weapname() );
    // style
    mvwprintz( w, point( text_left, 1 ), c_light_gray, "%s",
               u.martial_arts_data->selected_style_name( u ) );
    // location
    mvwprintz( w, point( text_left, 2 ), c_white,
               utf8_truncate( display::current_position_text( u.global_omt_location() ), getmaxx( w ) - 8 ) );
    // weather
    if( get_map().get_abs_sub().z() < 0 ) {
        mvwprintz( w, point( text_left, 3 ), c_light_gray, _( "Underground" ) );
    } else {
        mvwprintz( w, point( text_left, 3 ), get_weather().weather_id->color,
                   get_weather().weather_id->name.translated() );
    }
    // display lighting
    const std::pair<std::string, nc_color> ll = get_light_level(
                get_avatar().fine_detail_vision_mod() );
    mvwprintz( w, point( text_left, 4 ), ll.second, ll.first );
    // wind
    const oter_id &cur_om_ter = overmap_buffer.ter( u.global_omt_location() );
    weather_manager &weather = get_weather();
    double windpower = get_local_windpower( weather.windspeed, cur_om_ter,
                                            u.pos(), weather.winddirection, g->is_sheltered( u.pos() ) );
    mvwprintz( w, point( text_left, 5 ), get_wind_color( windpower ),
               get_wind_desc( windpower ) + " " + get_wind_arrow( weather.winddirection ) );

    if( u.has_item_with_flag( json_flag_THERMOMETER ) ||
        u.has_flag( STATIC( json_character_flag( "THERMOMETER" ) ) ) ) {
        std::string temp = print_temperature( weather.get_temperature( u.pos() ) );
        mvwprintz( w, point( 31 - utf8_width( temp ), 5 ), c_light_gray, temp );
    }

    wnoutrefresh( w );
}

static void render_wind( const draw_args &args, const std::string &formatstr )
{
    const avatar &u = args._ava;
    const catacurses::window &w = args._win;

    werase( w );
    mvwprintz( w, point_zero, c_light_gray,
               //~ translation should not exceed 5 console cells
               string_format( formatstr, left_justify( _( "Wind" ), 5 ) ) );

    std::pair<std::string, nc_color> wind_pair = display::wind_text_color( u );
    mvwprintz( w, point( 8, 0 ), wind_pair.second, wind_pair.first );
    wnoutrefresh( w );
}

static void draw_wind( const draw_args &args )
{
    render_wind( args, "%s: " );
}

static void draw_wind_padding( const draw_args &args )
{
    render_wind( args, " %s: " );
}

static void draw_health_classic( const draw_args &args )
{
    const avatar &u = args._ava;
    const catacurses::window &w = args._win;

    werase( w );

    // 7x7 minimap
    const tripoint_abs_omt curs = u.global_omt_location();
    overmap_ui::draw_overmap_chunk( w, u, curs, point_zero, 7, 7 );

    // print limb health
    int i = 0;
    for( const bodypart_id &bp :
         u.get_all_body_parts( get_body_part_flags::only_main | get_body_part_flags::sorted ) ) {
        const std::string str = body_part_hp_bar_ui_text( bp );
        wmove( w, point( 8, i ) );
        wprintz( w, display::limb_color( u, bp, true, true, true ), str );
        wmove( w, point( 14, i ) );
        draw_limb_health( u, w, bp );
        i++;
    }

    // needs
    auto needs_pair = display::hunger_text_color( u );
    mvwprintz( w, point( 21, 1 ), needs_pair.second, needs_pair.first );
    needs_pair = display::thirst_text_color( u );
    mvwprintz( w, point( 21, 2 ), needs_pair.second, needs_pair.first );
    mvwprintz( w, point( 21, 4 ), c_white, _( "Focus" ) );
    mvwprintz( w, point( 27, 4 ), c_white, std::to_string( u.get_focus() ) );
    needs_pair = display::fatigue_text_color( u );
    mvwprintz( w, point( 21, 3 ), needs_pair.second, needs_pair.first );
    auto pain_pair = display::pain_text_color( u );
    mvwprintz( w, point( 21, 0 ), pain_pair.second, pain_pair.first );

    // print mood
    std::pair<std::string, nc_color> morale_pair = display::morale_face_color( u );
    mvwprintz( w, point( 34, 1 ), morale_pair.second, morale_pair.first );

    vehicle *veh = display::vehicle_driven( u );

    if( !veh ) {
        // stats
        std::pair<std::string, nc_color> pair = display::str_text_color( u );
        mvwprintz( w, point( 38, 0 ), pair.second, pair.first );
        pair = display::dex_text_color( u );
        mvwprintz( w, point( 38, 1 ), pair.second, pair.first );
        pair = display::int_text_color( u );
        mvwprintz( w, point( 38, 2 ), pair.second, pair.first );
        pair = display::per_text_color( u );
        mvwprintz( w, point( 38, 3 ), pair.second, pair.first );
    }

    // print safe mode
    std::pair<std::string, nc_color> safe_pair = display::safe_mode_text_color( true );
    mvwprintz( w, point( 40, 4 ), safe_pair.second, safe_pair.first );

    // print stamina
    auto pair = std::make_pair( get_hp_bar( u.get_stamina(), u.get_stamina_max() ).second,
                                get_hp_bar( u.get_stamina(), u.get_stamina_max() ).first );
    mvwprintz( w, point( 35, 5 ), c_light_gray, _( "Stm" ) );
    mvwprintz( w, point( 39, 5 ), pair.first, pair.second );
    const int width = utf8_width( pair.second );
    for( int i = 0; i < 5 - width; i++ ) {
        mvwprintz( w, point( 43 - i, 5 ), c_white, "." );
    }

    // speed
    if( !veh ) {
        mvwprintz( w, point( 21, 5 ), u.get_speed() < 100 ? c_red : c_white,
                   _( "Spd " ) + std::to_string( u.get_speed() ) );
        std::pair<std::string, nc_color> move_mode_pair = display::move_mode_letter_color( u );
        std::string move_string = std::to_string( u.movecounter ) + " " + move_mode_pair.first;
        mvwprintz( w, point( 29, 5 ), move_mode_pair.second, move_string );
    }

    // temperature
    std::pair<std::string, nc_color> temp_pair = display::temp_text_color( u );
    mvwprintz( w, point( 21, 6 ), temp_pair.second, temp_pair.first + display::temp_delta_string( u ) );

    // power
    std::pair<std::string, nc_color> power_pair = display::power_text_color( u );
    mvwprintz( w, point( 8, 6 ), c_light_gray, _( "POWER" ) );
    mvwprintz( w, point( 14, 6 ), power_pair.second, power_pair.first );

    // vehicle display
    if( veh ) {
        veh->print_fuel_indicators( w, point( 39, 2 ) );
        mvwprintz( w, point( 35, 4 ), c_light_gray, veh->face.to_string_azimuth_from_north() );
        double speed = convert_velocity( veh->velocity, VU_VEHICLE );
        veh->print_speed_gauge( w, point( 21, 5 ), ( -10 < speed && speed < 100 ) ? 1 : 0 );
    }

    wnoutrefresh( w );
}

static void draw_armor_padding( const draw_args &args )
{
    const avatar &u = args._ava;
    const catacurses::window &w = args._win;

    werase( w );
    nc_color color = c_light_gray;
    // NOLINTNEXTLINE(cata-use-named-point-constants)
    mvwprintz( w, point( 1, 0 ), color, _( "Head :" ) );
    // NOLINTNEXTLINE(cata-use-named-point-constants)
    mvwprintz( w, point( 1, 1 ), color, _( "Torso:" ) );
    mvwprintz( w, point( 1, 2 ), color, _( "Arms :" ) );
    mvwprintz( w, point( 1, 3 ), color, _( "Legs :" ) );
    mvwprintz( w, point( 1, 4 ), color, _( "Feet :" ) );
    const int heading_length = std::max( {utf8_width( _( "Head :" ) ), utf8_width( _( "Torso:" ) ), utf8_width( _( "Arms :" ) ), utf8_width( _( "Legs :" ) ), utf8_width( _( "Feet :" ) )} )
                               + 2;
    const int max_length = getmaxx( w ) - heading_length;
    trim_and_print( w, point( heading_length, 0 ), max_length, color,
                    u.worn.get_armor_display( bodypart_id( "head" ) ) );
    trim_and_print( w, point( heading_length, 1 ), max_length, color,
                    u.worn.get_armor_display( bodypart_id( "torso" ) ) );
    trim_and_print( w, point( heading_length, 2 ), max_length, color,
                    u.worn.get_armor_display( bodypart_id( "arm_r" ) ) );
    trim_and_print( w, point( heading_length, 3 ), max_length, color,
                    u.worn.get_armor_display( bodypart_id( "leg_r" ) ) );
    trim_and_print( w, point( heading_length, 4 ), max_length, color,
                    u.worn.get_armor_display( bodypart_id( "foot_r" ) ) );
    wnoutrefresh( w );
}

static void draw_armor( const draw_args &args )
{
    const avatar &u = args._ava;
    const catacurses::window &w = args._win;

    werase( w );
    nc_color color = c_light_gray;
    mvwprintz( w, point_zero, color, _( "Head :" ) );
    // NOLINTNEXTLINE(cata-use-named-point-constants)
    mvwprintz( w, point( 0, 1 ), color, _( "Torso:" ) );
    mvwprintz( w, point( 0, 2 ), color, _( "Arms :" ) );
    mvwprintz( w, point( 0, 3 ), color, _( "Legs :" ) );
    mvwprintz( w, point( 0, 4 ), color, _( "Feet :" ) );
    const int heading_length = std::max( {utf8_width( _( "Head :" ) ), utf8_width( _( "Torso:" ) ), utf8_width( _( "Arms :" ) ), utf8_width( _( "Legs :" ) ), utf8_width( _( "Feet :" ) )} )
                               + 1;
    const int max_length = getmaxx( w ) - heading_length;
    trim_and_print( w, point( heading_length, 0 ), max_length, color,
                    u.worn.get_armor_display( bodypart_id( "head" ) ) );
    trim_and_print( w, point( heading_length, 1 ), max_length, color,
                    u.worn.get_armor_display( bodypart_id( "torso" ) ) );
    trim_and_print( w, point( heading_length, 2 ), max_length, color,
                    u.worn.get_armor_display( bodypart_id( "arm_r" ) ) );
    trim_and_print( w, point( heading_length, 3 ), max_length, color,
                    u.worn.get_armor_display( bodypart_id( "leg_r" ) ) );
    trim_and_print( w, point( heading_length, 4 ), max_length, color,
                    u.worn.get_armor_display( bodypart_id( "foot_r" ) ) );
    wnoutrefresh( w );
}

static void draw_messages( const draw_args &args )
{
    const catacurses::window &w = args._win;

    werase( w );
    int line = getmaxy( w ) - 2;
    int maxlength = getmaxx( w );
    Messages::display_messages( w, 1, 0 /*topline*/, maxlength - 1, line );
    wnoutrefresh( w );
}

static void draw_messages_classic( const draw_args &args )
{
    const catacurses::window &w = args._win;

    werase( w );
    int line = getmaxy( w ) - 2;
    int maxlength = getmaxx( w );
    Messages::display_messages( w, 0, 0 /*topline*/, maxlength, line );
    wnoutrefresh( w );
}

#if defined(TILES)
static void draw_mminimap( const draw_args &args )
{
    const catacurses::window &w = args._win;

    werase( w );
    g->draw_pixel_minimap( w );
    wnoutrefresh( w );
}
#endif

static void draw_compass( const draw_args &args )
{
    const avatar &u = args._ava;
    const catacurses::window &w = args._win;

    werase( w );
    display::print_mon_info( u, w );
    wnoutrefresh( w );
}

static void draw_compass_compact( const draw_args &args )
{
    const avatar &u = args._ava;
    const catacurses::window &w = args._win;

    werase( w );
    display::print_mon_info( u, w, 0, true );
    wnoutrefresh( w );
}

static void draw_compass_padding( const draw_args &args )
{
    const avatar &u = args._ava;
    const catacurses::window &w = args._win;

    werase( w );
    display::print_mon_info( u, w, 1 );
    wnoutrefresh( w );
}

static void draw_compass_padding_compact( const draw_args &args )
{
    const avatar &u = args._ava;
    const catacurses::window &w = args._win;

    werase( w );
    display::print_mon_info( u, w, 1, true );
    wnoutrefresh( w );
}

static void draw_overmap( const draw_args &args )
{
    const avatar &u = args._ava;
    const catacurses::window &w = args._win;

    werase( w );
    const tripoint_abs_omt curs = u.global_omt_location();
    // NOLINTNEXTLINE(cata-use-named-point-constants)
    overmap_ui::draw_overmap_chunk( w, u, curs, point_zero, getmaxx( w ) - 1, getmaxy( w ) - 1 );
    wnoutrefresh( w );
}

static void draw_bodygraph( const draw_args &args )
{
    const avatar &u = args._ava;
    const catacurses::window &w = args._win;

    werase( w );
    const int max_width = getmaxx( w );
    const int max_height = getmaxy( w );
    int h = 0;
    std::vector<bodypart_id> bplist = u.get_all_body_parts( get_body_part_flags::sorted |
                                      get_body_part_flags::only_main );
    std::string bgtxt = display::colorized_bodygraph_text( u, "full_body_widget",
                        max_width, max_height, h );
    std::vector<std::string> bgrows = string_split( bgtxt, '\n' );
    // FIXME: A non-resource-intensive way of determining the actual graph width
    const int graph_width = 15;
    for( int i = 0; static_cast<size_t>( i ) < bgrows.size() && i < max_height; i++ ) {
        trim_and_print( w, point( 1, i ), max_width, c_white, bgrows[i] );
        if( max_width - graph_width > 13 && static_cast<size_t>( i ) < bplist.size() ) {
            mvwprintz( w, point( graph_width + 2, i ), display::limb_color( u, bplist[i], true, true, true ),
                       body_part_hp_bar_ui_text( bplist[i] ) );
            wmove( w, point( graph_width + 6, i ) );
            draw_limb_health( u, w, bplist[i] );
        }
    }
    wnoutrefresh( w );
}

static void draw_veh_compact( const draw_args &args )
{
    const avatar &u = args._ava;
    const catacurses::window &w = args._win;

    werase( w );

    vehicle *veh = display::vehicle_driven( u );
    if( veh ) {
        veh->print_fuel_indicators( w, point_zero );
        mvwprintz( w, point( 6, 0 ), c_light_gray, veh->face.to_string_azimuth_from_north() );
        veh->print_speed_gauge( w, point( 12, 0 ), 1 );
    }

    wnoutrefresh( w );
}

static void draw_veh_padding( const draw_args &args )
{
    const avatar &u = args._ava;
    const catacurses::window &w = args._win;

    werase( w );

    vehicle *veh = display::vehicle_driven( u );
    if( veh ) {
        veh->print_fuel_indicators( w, point_east );
        mvwprintz( w, point( 7, 0 ), c_light_gray, veh->face.to_string_azimuth_from_north() );
        veh->print_speed_gauge( w, point( 13, 0 ), 1 );
    }

    wnoutrefresh( w );
}

static void draw_ai_goal( const draw_args &args )
{
    const avatar &u = args._ava;
    const catacurses::window &w = args._win;

    werase( w );
    behavior::tree needs;
    needs.add( &behavior_node_t_npc_needs.obj() );
    behavior::character_oracle_t player_oracle( &u );
    std::string current_need = needs.tick( &player_oracle );
    // NOLINTNEXTLINE(cata-use-named-point-constants)
    mvwprintz( w, point( 0, 0 ), c_light_gray, _( "Goal : %s" ), current_need );
    wnoutrefresh( w );
}

static void draw_location_classic( const draw_args &args )
{
    const avatar &u = args._ava;
    const catacurses::window &w = args._win;

    werase( w );

    mvwprintz( w, point_zero, c_light_gray, _( "Location:" ) );
    mvwprintz( w, point( 10, 0 ), c_white,
               utf8_truncate( display::current_position_text( u.global_omt_location() ), getmaxx( w ) - 13 ) );

    wnoutrefresh( w );
}

static void draw_weather_classic( const draw_args &args )
{
    const catacurses::window &w = args._win;

    werase( w );

    if( get_map().get_abs_sub().z() < 0 ) {
        mvwprintz( w, point_zero, c_light_gray, _( "Underground" ) );
    } else {
        mvwprintz( w, point_zero, c_light_gray, _( "Weather :" ) );
        mvwprintz( w, point( 10, 0 ), get_weather().weather_id->color,
                   get_weather().weather_id->name.translated() );
    }
    mvwprintz( w, point( 31, 0 ), c_light_gray, _( "Moon :" ) );
    nc_color clr = c_white;
    print_colored_text( w, point( 38, 0 ), clr, c_white, display::get_moon_graphic() );

    wnoutrefresh( w );
}

static void draw_lighting_classic( const draw_args &args )
{
    const avatar &u = args._ava;
    const catacurses::window &w = args._win;

    werase( w );

    const std::pair<std::string, nc_color> ll = get_light_level(
                get_avatar().fine_detail_vision_mod() );
    mvwprintz( w, point_zero, c_light_gray, _( "Lighting:" ) );
    mvwprintz( w, point( 10, 0 ), ll.second, ll.first );

    if( !u.is_deaf() ) {
        mvwprintz( w, point( 31, 0 ), c_light_gray, _( "Sound:" ) );
        mvwprintz( w, point( 38, 0 ), c_yellow, std::to_string( u.volume ) );
    } else {
        mvwprintz( w, point( 31, 0 ), c_red, _( "Deaf!" ) );
    }

    wnoutrefresh( w );
}

static void draw_weapon_classic( const draw_args &args )
{
    const avatar &u = args._ava;
    const catacurses::window &w = args._win;

    werase( w );

    mvwprintz( w, point_zero, c_light_gray, _( "Weapon  :" ) );
    trim_and_print( w, point( 10, 0 ), getmaxx( w ) - 24, c_light_gray, u.weapname() );

    // Print in sidebar currently used martial style.
    const std::string style = u.martial_arts_data->selected_style_name( u );

    if( !style.empty() ) {
        const nc_color style_color = u.is_armed() ? c_red : c_blue;
        mvwprintz( w, point( 31, 0 ), style_color, style );
    }

    wnoutrefresh( w );
}

static void draw_time_classic( const draw_args &args )
{
    const avatar &u = args._ava;
    const catacurses::window &w = args._win;

    werase( w );

    // display date
    mvwprintz( w, point_zero, c_white, display::date_string() );
    // display time
    if( u.has_watch() ) {
        mvwprintz( w, point( 15, 0 ), c_light_gray, to_string_time_of_day( calendar::turn ) );
    } else if( is_creature_outside( u ) ) {
        wmove( w, point( 15, 0 ) );
        draw_time_graphic( w );
    } else {
        // NOLINTNEXTLINE(cata-text-style): the question mark does not end a sentence
        mvwprintz( w, point( 15, 0 ), c_light_gray, _( "Time: ???" ) );
    }

    if( u.has_item_with_flag( json_flag_THERMOMETER ) ||
        u.has_flag( STATIC( json_character_flag( "THERMOMETER" ) ) ) ) {
        std::string temp = print_temperature( get_weather().get_temperature( u.pos() ) );
        mvwprintz( w, point( 31, 0 ), c_light_gray, _( "Temp : " ) + temp );
    }

    wnoutrefresh( w );
}

static void draw_hint( const draw_args &args )
{
    const catacurses::window &w = args._win;

    werase( w );
    std::string press = press_x( ACTION_TOGGLE_PANEL_ADM );
    // NOLINTNEXTLINE(cata-use-named-point-constants)
    mvwprintz( w, point( 1, 0 ), c_light_green, press );
    mvwprintz( w, point( 2 + utf8_width( press ), 0 ), c_white, _( "to open sidebar options" ) );

    wnoutrefresh( w );
}

// Draw weariness info for the avatar in the given window, with (x, y) offsets for its position,
// and the option to use "wide labels" for the wide/classic layouts.
static void draw_weariness_partial( const avatar &u, const catacurses::window &w,
                                    const point start_pos,
                                    const bool wide_labels )
{
    std::pair<std::string, nc_color> weary = display::weariness_text_color( u );
    std::pair<std::string, nc_color> activity = display::activity_text_color( u );

    std::pair<int, int> bar = u.weariness_transition_progress();
    std::pair<std::string, nc_color> weary_bar = get_hp_bar( bar.first, bar.second );

    const std::string progress_label = wide_labels ? translate_marker( "Weary Transition:" ) :
                                       translate_marker( "Transition:" );
    const std::string malus_label = wide_labels ? translate_marker( "Weary Malus: " ) :
                                    translate_marker( "Malus: " );

    const int wplabel_len = utf8_width( _( progress_label ) );
    const int malus_start = getmaxx( w ) - utf8_width( _( malus_label ) ) - 5;

    const std::string malus_str = string_format( "%s%s", _( malus_label ),
                                  display::activity_malus_str( u ) );

    mvwprintz( w, start_pos, c_light_gray, _( progress_label ) );
    mvwprintz( w, point( wplabel_len + 1, start_pos.y ), weary_bar.second, weary_bar.first );
    mvwprintz( w, point( malus_start, start_pos.y ), activity.second, malus_str );
    wnoutrefresh( w );
}

static void draw_weariness( const draw_args &args )
{
    const avatar &u = args._ava;
    const catacurses::window &w = args._win;

    werase( w );
    draw_weariness_partial( u, w, point_zero, false );
    wnoutrefresh( w );
}

static void draw_weariness_narrow( const draw_args &args )
{
    const avatar &u = args._ava;
    const catacurses::window &w = args._win;

    werase( w );
    draw_weariness_partial( u, w, point_east, false );
    wnoutrefresh( w );
}

static void draw_weariness_wide( const draw_args &args )
{
    const avatar &u = args._ava;
    const catacurses::window &w = args._win;

    werase( w );
    draw_weariness_partial( u, w, point_east, true );
    wnoutrefresh( w );
}

static void draw_weariness_classic( const draw_args &args )
{
    const avatar &u = args._ava;
    const catacurses::window &w = args._win;

    werase( w );

    std::pair<std::string, nc_color> weary = display::weariness_text_color( u );
    std::pair<std::string, nc_color> activity = display::activity_text_color( u );

    static const std::string weary_label = translate_marker( "Weariness:" );
    static const std::string activity_label = translate_marker( "Activity:" );

    const int wlabel_len = utf8_width( _( weary_label ) );
    const int alabel_len = utf8_width( _( activity_label ) );
    const int act_start = std::floor( getmaxx( w ) / 2 );

    mvwprintz( w, point_zero, c_light_gray, _( weary_label ) );
    mvwprintz( w, point( wlabel_len + 1, 0 ), weary.second, weary.first );
    mvwprintz( w, point( act_start, 0 ), c_light_gray, _( activity_label ) );
    mvwprintz( w, point( act_start + alabel_len + 1, 0 ), activity.second, activity.first );

    draw_weariness_partial( u, w, point_south, true );

    wnoutrefresh( w );
}

static void print_mana( const Character &you, const catacurses::window &w,
                        const std::string &fmt_string,
                        const int j1, const int j2, const int j3, const int j4 )
{
    werase( w );

    std::pair<std::string, nc_color> mana_pair = display::mana_text_color( you );
    const std::string mana_string = string_format( fmt_string,
                                    //~ translation should not exceed 4 console cells
                                    utf8_justify( _( "Mana" ), j1 ),
                                    colorize( utf8_justify( mana_pair.first, j2 ), mana_pair.second ),
                                    //~ translation should not exceed 9 console cells
                                    utf8_justify( _( "Max Mana" ), j3 ),
                                    colorize( utf8_justify( std::to_string( you.magic->max_mana( you ) ), j4 ), c_light_blue ) );
    nc_color gray = c_light_gray;
    print_colored_text( w, point_zero, gray, gray, mana_string );

    wnoutrefresh( w );
}

static void draw_mana_classic( const draw_args &args )
{
    const avatar &u = args._ava;
    const catacurses::window &w = args._win;

    print_mana( u, w, "%s: %s %s: %s", -8, -5, 20, -5 );
}

static void draw_mana_compact( const draw_args &args )
{
    const avatar &u = args._ava;
    const catacurses::window &w = args._win;

    print_mana( u, w, "%s %s %s %s", 4, -5, 12, -5 );
}

static void draw_mana_narrow( const draw_args &args )
{
    const avatar &u = args._ava;
    const catacurses::window &w = args._win;

    print_mana( u, w, " %s: %s %s : %s", -5, -5, 9, -5 );
}

static void draw_mana_wide( const draw_args &args )
{
    const avatar &u = args._ava;
    const catacurses::window &w = args._win;

    print_mana( u, w, " %s: %s %s : %s", -5, -5, 13, -5 );
}

// ============
// INITIALIZERS
// ============

static bool spell_panel()
{
    return get_avatar().magic->knows_spell();
}

bool default_render()
{
    return true;
}

static std::vector<window_panel> initialize_default_classic_panels()
{
    std::vector<window_panel> ret;

    ret.emplace_back( window_panel( draw_health_classic, "Health", to_translation( "Health" ),
                                    7, 44, true ) );
    ret.emplace_back( window_panel( draw_weariness_classic, "Weariness", to_translation( "Weariness" ),
                                    2, 44, true ) );
    ret.emplace_back( window_panel( draw_location_classic, "Location", to_translation( "Location" ),
                                    1, 44, true ) );
    ret.emplace_back( window_panel( draw_mana_classic, "Mana", to_translation( "Mana" ),
                                    1, 44, true, spell_panel ) );
    ret.emplace_back( window_panel( draw_weather_classic, "Weather", to_translation( "Weather" ),
                                    1, 44, true ) );
    ret.emplace_back( window_panel( draw_lighting_classic, "Lighting", to_translation( "Lighting" ),
                                    1, 44, true ) );
    ret.emplace_back( window_panel( draw_weapon_classic, "Weapon", to_translation( "Weapon" ),
                                    1, 44, true ) );
    ret.emplace_back( window_panel( draw_time_classic, "Time", to_translation( "Time" ),
                                    1, 44, true ) );
    ret.emplace_back( window_panel( draw_wind, "Wind", to_translation( "Wind" ),
                                    1, 44, false ) );
    ret.emplace_back( window_panel( draw_armor, "Armor", to_translation( "Armor" ),
                                    5, 44, false ) );
    ret.emplace_back( window_panel( draw_compass_padding, "Compass", to_translation( "Compass" ),
                                    8, 44, true ) );
    ret.emplace_back( window_panel( draw_compass_padding_compact, "Alt Compass",
                                    to_translation( "Alt Compass" ),
                                    5, 44, false ) );
    ret.emplace_back( window_panel( draw_overmap, "Overmap", to_translation( "Overmap" ),
                                    20, 44, false ) );
    ret.emplace_back( window_panel( draw_bodygraph, "Body Graph", to_translation( "Body Graph" ),
                                    13, 44, false ) );
    ret.emplace_back( window_panel( draw_messages_classic, "Log", to_translation( "Log" ),
                                    -2, 44, true ) );
#if defined(TILES)
    ret.emplace_back( window_panel( draw_mminimap, "Map", to_translation( "Map" ),
                                    -1, 44, true, default_render, true ) );
#endif // TILES
    ret.emplace_back( window_panel( draw_ai_goal, "AI Needs", to_translation( "AI Needs" ),
                                    1, 44, false ) );
    return ret;
}

static std::vector<window_panel> initialize_default_compact_panels()
{
    std::vector<window_panel> ret;

    ret.emplace_back( window_panel( draw_limb2, "Limbs", to_translation( "Limbs" ),
                                    3, 32, true ) );
    ret.emplace_back( window_panel( draw_stealth, "Sound", to_translation( "Sound" ),
                                    1, 32, true ) );
    ret.emplace_back( window_panel( draw_stats, "Stats", to_translation( "Stats" ),
                                    2, 32, true ) );
    ret.emplace_back( window_panel( draw_weariness, "Weariness", to_translation( "Weariness" ),
                                    1, 32, true ) );
    ret.emplace_back( window_panel( draw_mana_compact, "Mana", to_translation( "Mana" ),
                                    1, 32, true, spell_panel ) );
    ret.emplace_back( window_panel( draw_time, "Time", to_translation( "Time" ),
                                    1, 32, true ) );
    ret.emplace_back( window_panel( draw_needs_compact, "Needs", to_translation( "Needs" ),
                                    3, 32, true ) );
    ret.emplace_back( window_panel( draw_env_compact, "Env", to_translation( "Env" ),
                                    6, 32, true ) );
    ret.emplace_back( window_panel( draw_veh_compact, "Vehicle", to_translation( "Vehicle" ),
                                    1, 32, true ) );
    ret.emplace_back( window_panel( draw_armor, "Armor", to_translation( "Armor" ),
                                    5, 32, false ) );
    ret.emplace_back( window_panel( draw_messages_classic, "Log", to_translation( "Log" ),
                                    -2, 32, true ) );
    ret.emplace_back( window_panel( draw_compass, "Compass", to_translation( "Compass" ),
                                    8, 32, true ) );
    ret.emplace_back( window_panel( draw_compass_compact, "Alt Compass",
                                    to_translation( "Alt Compass" ),
                                    5, 32, true ) );
    ret.emplace_back( window_panel( draw_overmap, "Overmap", to_translation( "Overmap" ),
                                    14, 32, false ) );
    ret.emplace_back( window_panel( draw_bodygraph, "Body Graph", to_translation( "Body Graph" ),
                                    13, 32, false ) );
#if defined(TILES)
    ret.emplace_back( window_panel( draw_mminimap, "Map", to_translation( "Map" ),
                                    -1, 32, true, default_render, true ) );
#endif // TILES
    ret.emplace_back( window_panel( draw_ai_goal, "AI Needs", to_translation( "AI Needs" ),
                                    1, 32, false ) );

    return ret;
}

static std::vector<window_panel> initialize_default_label_narrow_panels()
{
    std::vector<window_panel> ret;

    ret.emplace_back( window_panel( draw_hint, "Hint", to_translation( "Hint" ),
                                    1, 32, true ) );
    ret.emplace_back( window_panel( draw_limb_narrow, "Limbs", to_translation( "Limbs" ),
                                    3, 32, true ) );
    ret.emplace_back( window_panel( draw_char_narrow, "Movement", to_translation( "Movement" ),
                                    3, 32, true ) );
    ret.emplace_back( window_panel( draw_mana_narrow, "Mana", to_translation( "Mana" ),
                                    1, 32, true, spell_panel ) );
    ret.emplace_back( window_panel( draw_stat_narrow, "Stats", to_translation( "Stats" ),
                                    4, 32, true ) );
    ret.emplace_back( window_panel( draw_weariness_narrow, "Weariness", to_translation( "Weariness" ),
                                    1, 32, true ) );
    ret.emplace_back( window_panel( draw_veh_padding, "Vehicle", to_translation( "Vehicle" ),
                                    1, 32, true ) );
    ret.emplace_back( window_panel( draw_loc_narrow, "Location", to_translation( "Location" ),
                                    5, 32, true ) );
    ret.emplace_back( window_panel( draw_wind_padding, "Wind", to_translation( "Wind" ),
                                    1, 32, false ) );
    ret.emplace_back( window_panel( draw_weapon_labels, "Weapon", to_translation( "Weapon" ),
                                    2, 32, true ) );
    ret.emplace_back( window_panel( draw_needs_narrow, "Needs", to_translation( "Needs" ),
                                    5, 32, true ) );
    ret.emplace_back( window_panel( draw_sound_narrow, "Sound", to_translation( "Sound" ),
                                    1, 32, true ) );
    ret.emplace_back( window_panel( draw_messages, "Log", to_translation( "Log" ),
                                    -2, 32, true ) );
    ret.emplace_back( window_panel( draw_moon_narrow, "Moon", to_translation( "Moon" ),
                                    2, 32, false ) );
    ret.emplace_back( window_panel( draw_armor_padding, "Armor", to_translation( "Armor" ),
                                    5, 32, false ) );
    ret.emplace_back( window_panel( draw_compass_padding, "Compass", to_translation( "Compass" ),
                                    8, 32, true ) );
    ret.emplace_back( window_panel( draw_compass_padding_compact, "Alt Compass",
                                    to_translation( "Alt Compass" ),
                                    5, 32, false ) );
    ret.emplace_back( window_panel( draw_overmap, "Overmap", to_translation( "Overmap" ),
                                    14, 32, false ) );
    ret.emplace_back( window_panel( draw_bodygraph, "Body Graph", to_translation( "Body Graph" ),
                                    13, 32, false ) );
#if defined(TILES)
    ret.emplace_back( window_panel( draw_mminimap, "Map", to_translation( "Map" ),
                                    -1, 32, true, default_render, true ) );
#endif // TILES
    ret.emplace_back( window_panel( draw_ai_goal, "AI Needs", to_translation( "AI Needs" ),
                                    1, 32, false ) );

    return ret;
}

static std::vector<window_panel> initialize_default_label_panels()
{
    std::vector<window_panel> ret;

    ret.emplace_back( window_panel( draw_hint, "Hint", to_translation( "Hint" ),
                                    1, 44, true ) );
    ret.emplace_back( window_panel( draw_limb_wide, "Limbs", to_translation( "Limbs" ),
                                    2, 44, true ) );
    ret.emplace_back( window_panel( draw_char_wide, "Movement", to_translation( "Movement" ),
                                    2, 44, true ) );
    ret.emplace_back( window_panel( draw_mana_wide, "Mana", to_translation( "Mana" ),
                                    1, 44, true, spell_panel ) );
    ret.emplace_back( window_panel( draw_stat_wide, "Stats", to_translation( "Stats" ),
                                    3, 44, true ) );
    ret.emplace_back( window_panel( draw_weariness_wide, "Weariness", to_translation( "Weariness" ),
                                    1, 44, true ) );
    ret.emplace_back( window_panel( draw_veh_padding, "Vehicle", to_translation( "Vehicle" ),
                                    1, 44, true ) );
    ret.emplace_back( window_panel( draw_loc_wide_map, "Location", to_translation( "Location" ),
                                    5, 44, true ) );
    ret.emplace_back( window_panel( draw_wind_padding, "Wind", to_translation( "Wind" ),
                                    1, 44, false ) );
    ret.emplace_back( window_panel( draw_loc_wide, "Location Alt", to_translation( "Location Alt" ),
                                    5, 44, false ) );
    ret.emplace_back( window_panel( draw_weapon_labels, "Weapon", to_translation( "Weapon" ),
                                    2, 44, true ) );
    ret.emplace_back( window_panel( draw_needs_labels, "Needs", to_translation( "Needs" ),
                                    3, 44, true ) );
    ret.emplace_back( window_panel( draw_needs_labels_alt, "Needs_Alt", to_translation( "Needs Alt" ),
                                    5, 44, false ) );
    ret.emplace_back( window_panel( draw_sound_labels, "Sound", to_translation( "Sound" ),
                                    1, 44, true ) );
    ret.emplace_back( window_panel( draw_messages, "Log", to_translation( "Log" ),
                                    -2, 44, true ) );
    ret.emplace_back( window_panel( draw_moon_wide, "Moon", to_translation( "Moon" ),
                                    1, 44, false ) );
    ret.emplace_back( window_panel( draw_armor_padding, "Armor", to_translation( "Armor" ),
                                    5, 44, false ) );
    ret.emplace_back( window_panel( draw_compass_padding, "Compass", to_translation( "Compass" ),
                                    8, 44, true ) );
    ret.emplace_back( window_panel( draw_compass_padding_compact, "Alt Compass",
                                    to_translation( "Alt Compass" ),
                                    5, 44, false ) );
    ret.emplace_back( window_panel( draw_overmap, "Overmap", to_translation( "Overmap" ),
                                    20, 44, false ) );
    ret.emplace_back( window_panel( draw_bodygraph, "Body Graph", to_translation( "Body Graph" ),
                                    13, 44, false ) );
#if defined(TILES)
    ret.emplace_back( window_panel( draw_mminimap, "Map", to_translation( "Map" ),
                                    -1, 44, true, default_render, true ) );
#endif // TILES
    ret.emplace_back( window_panel( draw_ai_goal, "AI Needs", to_translation( "AI Needs" ),
                                    1, 44, false ) );

    return ret;
}

// Message on how to use the custom sidebar panel and edit its JSON
static void draw_custom_hint( const draw_args &args )
{
    const catacurses::window &w = args._win;

    werase( w );
    // NOLINTNEXTLINE(cata-use-named-point-constants)
    mvwprintz( w, point( 1, 0 ), c_white, _( "Custom sidebar" ) );
    // NOLINTNEXTLINE(cata-use-named-point-constants)
    mvwprintz( w, point( 1, 1 ), c_light_gray,
               _( "Edit sidebar.json to adjust." ) );
    mvwprintz( w, point( 1, 2 ), c_light_gray,
               _( "See WIDGETS.md for help." ) );

    wnoutrefresh( w );
}

// Initialize custom panels from a given "sidebar" style widget
static std::vector<window_panel> initialize_default_custom_panels( const widget &wgt )
{
    std::vector<window_panel> ret;

    // Use defined width, or at least 16
    const int width = std::max( wgt._width, 16 );

    // Show hint on configuration
    ret.emplace_back( window_panel( draw_custom_hint, "Hint", to_translation( "Hint" ),
                                    3, width, true ) );

    // Add window panel for each child widget
    for( const widget_id &row_wid : wgt._widgets ) {
        widget row_widget = row_wid.obj();
        ret.emplace_back( row_widget.get_window_panel( width ) );
    }

    // Add compass, message log, and map to fill remaining space
    // TODO: Make these into proper widgets
    ret.emplace_back( window_panel( draw_messages, "Log", to_translation( "Log" ),
                                    -2, width, true ) );
#if defined(TILES)
    ret.emplace_back( window_panel( draw_mminimap, "Map", to_translation( "Map" ),
                                    -1, width, true, default_render, true ) );
#endif // TILES

    return ret;
}

>>>>>>> 08813325
static std::map<std::string, panel_layout> initialize_default_panel_layouts()
{
    std::map<std::string, panel_layout> ret;

    // Add panel layout for each "sidebar" widget
    for( const widget &wgt : widget::get_all() ) {
        if( wgt._style == "sidebar" ) {
            ret.emplace( wgt.getId().str(),
                         panel_layout( wgt._label, initialize_default_custom_panels( wgt ) ) );
        }
    }

    return ret;
}

panel_manager::panel_manager()
{
    current_layout_id = "labels";
    // Set empty layouts; these will be populated by load()
    layouts = std::map<std::string, panel_layout>();
}

panel_layout &panel_manager::get_current_layout()
{
    auto kv = layouts.find( current_layout_id );
    if( kv != layouts.end() ) {
        return kv->second;
    }
    debugmsg( "Invalid current panel layout, defaulting to classic" );
    current_layout_id = "legacy_classic_sidebar";
    return get_current_layout();
}

std::string panel_manager::get_current_layout_id() const
{
    return current_layout_id;
}

int panel_manager::get_width_right()
{
    if( get_option<std::string>( "SIDEBAR_POSITION" ) == "left" ) {
        return width_left;
    }
    return width_right;
}

int panel_manager::get_width_left()
{
    if( get_option<std::string>( "SIDEBAR_POSITION" ) == "left" ) {
        return width_right;
    }
    return width_left;
}

void panel_manager::init()
{
    layouts = initialize_default_panel_layouts();
    load();
    update_offsets( get_current_layout().panels().begin()->get_width() );
}

void panel_manager::update_offsets( int x )
{
    width_right = x;
    width_left = 0;
}

bool panel_manager::save()
{
    return write_to_file( PATH_INFO::panel_options(), [&]( std::ostream & fout ) {
        JsonOut jout( fout, true );
        serialize( jout );
    }, _( "panel options" ) );
}

bool panel_manager::load()
{
    return read_from_file_optional_json( PATH_INFO::panel_options(), [&]( JsonIn & jsin ) {
        deserialize( jsin );
    } );
}

void panel_manager::serialize( JsonOut &json )
{
    json.start_array();
    json.start_object();

    json.member( "current_layout_id", current_layout_id );
    json.member( "layouts" );

    json.start_array();

    for( const auto &kv : layouts ) {
        json.start_object();

        json.member( "layout_id", kv.first );
        json.member( "panels" );

        json.start_array();

        for( const auto &panel : kv.second.panels() ) {
            json.start_object();

            json.member( "name", panel.get_id() );
            json.member( "toggle", panel.toggle );

            json.end_object();
        }

        json.end_array();
        json.end_object();
    }

    json.end_array();

    json.end_object();
    json.end_array();
}

void panel_manager::deserialize( JsonIn &jsin )
{
    jsin.start_array();
    JsonObject joLayouts( jsin.get_object() );

    current_layout_id = joLayouts.get_string( "current_layout_id" );
    if( layouts.find( current_layout_id ) == layouts.end() ) {
        // Layout id updated between loads.
        // Shouldn't happen unless custom sidebar id's were modified or removed.
        joLayouts.allow_omitted_members();
        current_layout_id = "labels";
        return;
    }

    for( JsonObject joLayout : joLayouts.get_array( "layouts" ) ) {
        std::string layout_id = joLayout.get_string( "layout_id" );
        const auto &cur_layout = layouts.find( layout_id );
        if( cur_layout == layouts.end() ) {
            joLayout.allow_omitted_members();
            continue;
        }

        auto &layout = cur_layout->second.panels();
        auto it = layout.begin();

        for( JsonObject joPanel : joLayout.get_array( "panels" ) ) {
            std::string id = joPanel.get_string( "name" );
            bool toggle = joPanel.get_bool( "toggle" );

            for( auto it2 = layout.begin() + std::distance( layout.begin(), it ); it2 != layout.end(); ++it2 ) {
                if( it2->get_id() == id ) {
                    if( it->get_id() != id ) {
                        window_panel panel = *it2;
                        layout.erase( it2 );
                        it = layout.insert( it, panel );
                    }
                    it->toggle = toggle;
                    ++it;
                    break;
                }
            }
        }
    }
    jsin.end_array();
}

static void draw_border_win( catacurses::window &w, const std::vector<int> &column_widths,
                             int popup_height )
{
    werase( w );
    decorate_panel( _( "Sidebar options" ), w );
    // Draw vertical separators
    mvwvline( w, point( column_widths[0] + 1, 1 ), 0, popup_height - 2 );
    mvwvline( w, point( column_widths[0] + column_widths[1] + 2, 1 ), 0, popup_height - 2 );
    wnoutrefresh( w );
}

static void draw_left_win( catacurses::window &w, const std::map<size_t, size_t> &row_indices,
                           const std::vector<window_panel> &panels, size_t source_index, size_t current_row,
                           size_t source_row, bool cur_col, bool swapping, int width, int height, int start )
{
    werase( w );
    for( std::pair<size_t, size_t> row_indx : row_indices ) {
        if( row_indx.first < static_cast<size_t>( start ) ) {
            continue;
        }
        const size_t row = row_indx.first - start;

        const std::string name = panels[row_indx.second].get_name();
        if( swapping && source_index == row_indx.second ) {
            mvwprintz( w, point( 4, current_row - start ), c_yellow, name );
        } else {
            int offset = 0;
            if( !swapping ) {
                offset = 0;
            } else if( current_row > source_row && row_indx.first > source_row &&
                       row_indx.first <= current_row ) {
                offset = -1;
            } else if( current_row < source_row && row_indx.first < source_row &&
                       row_indx.first >= current_row ) {
                offset = 1;
            }
            const nc_color toggle_color = panels[row_indx.second].toggle ? c_white : c_dark_gray;
            mvwprintz( w, point( 3, row + offset ), toggle_color, name );
        }
    }
    if( cur_col ) {
        mvwprintz( w, point( 0, current_row - start ), c_yellow, ">>" );
    }

    scrollbar()
    .offset_x( width - 1 )
    .offset_y( 0 )
    .content_size( row_indices.size() )
    .viewport_pos( start )
    .viewport_size( height )
    .apply( w );

    wnoutrefresh( w );
}

static void draw_right_win( catacurses::window &w,
                            const std::map<std::string, panel_layout> &layouts,
                            const std::string &current_layout_id,
                            size_t current_row, bool cur_col )
{
    werase( w );
    size_t i = 0;
    for( const auto &layout : layouts ) {
        mvwprintz( w, point( 3, i ), current_layout_id == layout.first ? c_light_blue : c_white,
                   layout.second.name() );
        i++;
    }
    if( cur_col ) {
        mvwprintz( w, point( 0, current_row ), c_yellow, ">>" );
    }
    wnoutrefresh( w );
}

static void draw_center_win( catacurses::window &w, int col_width, const input_context &ctxt )
{
    werase( w );
    // NOLINTNEXTLINE(cata-use-named-point-constants)
    mvwprintz( w, point( 1, 0 ), c_light_green, trunc_ellipse( ctxt.get_desc( "TOGGLE_PANEL" ),
               col_width - 1 ) + ":" );
    // NOLINTNEXTLINE(cata-use-named-point-constants)
    mvwprintz( w, point( 1, 1 ), c_white, _( "Toggle panels on/off" ) );
    mvwprintz( w, point( 1, 2 ), c_light_green, trunc_ellipse( ctxt.get_desc( "MOVE_PANEL" ),
               col_width - 1 ) + ":" );
    mvwprintz( w, point( 1, 3 ), c_white, _( "Change display order" ) );
    mvwprintz( w, point( 1, 4 ), c_light_green, trunc_ellipse( ctxt.get_desc( "QUIT" ),
               col_width - 1 ) + ":" );
    mvwprintz( w, point( 1, 5 ), c_white, _( "Exit" ) );

    wnoutrefresh( w );
}

void panel_manager::show_adm()
{
    input_context ctxt( "PANEL_MGMT" );
    ctxt.register_action( "HELP_KEYBINDINGS" );
    ctxt.register_action( "QUIT" );
    ctxt.register_action( "UP" );
    ctxt.register_action( "DOWN" );
    ctxt.register_action( "LEFT" );
    ctxt.register_action( "RIGHT" );
    ctxt.register_action( "MOVE_PANEL" );
    ctxt.register_action( "TOGGLE_PANEL" );

    const std::vector<int> column_widths = { 25, 37, 17 };

    size_t current_col = 0;
    size_t current_row = 0;
    bool swapping = false;
    size_t source_row = 0;
    size_t source_index = 0;
    size_t start = 0;

    bool recalc = true;
    bool exit = false;
    // map of row the panel is on vs index
    // panels not renderable due to game configuration will not be in this map
    std::map<size_t, size_t> row_indices;

    g->show_panel_adm = true;
    g->invalidate_main_ui_adaptor();

    catacurses::window w_border;
    catacurses::window w_left;
    catacurses::window w_center;
    catacurses::window w_right;

    const int popup_height = 24;
    ui_adaptor ui;
    ui.on_screen_resize( [&]( ui_adaptor & ui ) {
        const point uipos( ( TERMX / 2 ) - 38, ( TERMY / 2 ) - 10 );
        w_border = catacurses::newwin( popup_height, 83, uipos );
        // NOLINTNEXTLINE(cata-use-named-point-constants)
        w_left = catacurses::newwin( popup_height - 2, column_widths[0], uipos + point( 1, 1 ) );
        w_center = catacurses::newwin( popup_height - 2, column_widths[1],
                                       uipos + point( 2 + column_widths[0], 1 ) );
        w_right = catacurses::newwin( popup_height - 2, column_widths[2],
                                      uipos + point( 3 + column_widths[0] + column_widths[1], 1 ) );

        ui.position_from_window( w_border );
    } );
    ui.mark_resize();

    ui.on_redraw( [&]( const ui_adaptor & ) {
        draw_border_win( w_border, column_widths, popup_height );
        draw_right_win( w_right, layouts, current_layout_id, current_row, current_col == 2 );
        auto &panels = get_current_layout().panels();
        draw_left_win( w_left, row_indices, panels, source_index, current_row, source_row, current_col == 0,
                       swapping, column_widths[0], popup_height - 2, start );
        draw_center_win( w_center, column_widths[1], ctxt );
    } );

    while( !exit ) {
        auto &panels = get_current_layout().panels();

        if( recalc ) {
            recalc = false;

            row_indices.clear();
            for( size_t i = 0, row = 0; i < panels.size(); i++ ) {
                if( panels[i].render() ) {
                    row_indices.emplace( row, i );
                    row++;
                }
            }
        }

        const size_t num_rows = current_col == 0 ? row_indices.size() : layouts.size();
        current_row = clamp<size_t>( current_row, 0, num_rows - 1 );
        if( current_row < start ) {
            start = current_row > popup_height - 3 ? current_row - ( popup_height - 3 ) : 0;
        }

        ui_manager::redraw();

        const std::string action = ctxt.handle_input();
        if( action == "UP" ) {
            if( current_row > 0 ) {
                current_row -= 1;
                if( current_row < start ) {
                    start = current_row;
                }
            } else {
                current_row = num_rows - 1;
                if( current_row > popup_height - 3 ) {
                    start = current_row - ( popup_height - 3 );
                }
            }
        } else if( action == "DOWN" ) {
            if( current_row + 1 < num_rows ) {
                current_row += 1;
                if( current_row > start + popup_height - 3 ) {
                    start = current_row - ( popup_height - 3 );
                }
            } else {
                current_row = 0;
                start = 0;
            }
        } else if( action == "MOVE_PANEL" && current_col == 0 ) {
            swapping = !swapping;
            if( swapping ) {
                // source window from the swap
                // saving win1 index
                source_row = current_row;
                source_index = row_indices[current_row];
            } else {
                // dest window for the swap
                // saving win2 index
                const size_t target_index = row_indices[current_row];

                int distance = target_index - source_index;
                size_t step_dir = distance > 0 ? 1 : -1;
                for( size_t i = source_index; i != target_index; i += step_dir ) {
                    std::swap( panels[i], panels[i + step_dir] );
                }
                g->invalidate_main_ui_adaptor();
                recalc = true;
            }
        } else if( !swapping && action == "MOVE_PANEL" && current_col == 2 ) {
            auto iter = std::next( layouts.begin(), current_row );
            current_layout_id = iter->first;
            int width = panel_manager::get_manager().get_current_layout().panels().begin()->get_width();
            update_offsets( width );
            int h; // to_map_font_dimension needs a second input
            to_map_font_dimension( width, h );
            // tell the game that the main screen might have a different size now.
            g->mark_main_ui_adaptor_resize();
            recalc = true;
        } else if( !swapping && ( action == "RIGHT" || action == "LEFT" ) ) {
            // there are only two columns
            if( current_col == 0 ) {
                current_col = 2;
            } else {
                current_col = 0;
            }
        } else if( !swapping && action == "TOGGLE_PANEL" && current_col == 0 ) {
            panels[row_indices[current_row]].toggle = !panels[row_indices[current_row]].toggle;
            g->invalidate_main_ui_adaptor();
        } else if( action == "QUIT" ) {
            exit = true;
            save();
        }
    }

    g->show_panel_adm = false;
    g->invalidate_main_ui_adaptor();
}<|MERGE_RESOLUTION|>--- conflicted
+++ resolved
@@ -63,8 +63,6 @@
 #include "weather_type.h"
 #include "widget.h"
 
-<<<<<<< HEAD
-=======
 static const efftype_id effect_got_checked( "got_checked" );
 static const efftype_id effect_mending( "mending" );
 
@@ -75,7 +73,6 @@
 
 static const trait_id trait_NOPAIN( "NOPAIN" );
 
->>>>>>> 08813325
 // constructor
 window_panel::window_panel(
     const std::function<void( const draw_args & )> &draw_func,
@@ -110,6 +107,23 @@
         return utf8_truncate( input, trunc - 1 ) + "…";
     }
     return input;
+}
+
+static nc_color focus_color( int focus )
+{
+    if( focus < 25 ) {
+        return c_red;
+    } else if( focus < 50 ) {
+        return c_light_red;
+    } else if( focus < 75 ) {
+        return c_yellow;
+    } else if( focus < 100 ) {
+        return c_light_gray;
+    } else if( focus < 125 ) {
+        return c_white;
+    } else {
+        return c_green;
+    }
 }
 
 static int get_wgt_height( const widget_id &wgt )
@@ -305,90 +319,725 @@
     wprintz( w, c_white, title_suffix );
 }
 
+static nc_color value_color( int stat )
+{
+    nc_color valuecolor = c_light_gray;
+
+    if( stat >= 75 ) {
+        valuecolor = c_green;
+    } else if( stat >= 50 ) {
+        valuecolor = c_yellow;
+    } else if( stat >= 25 ) {
+        valuecolor = c_red;
+    } else {
+        valuecolor = c_magenta;
+    }
+    return valuecolor;
+}
+
 // ===============================
 // panels code
 // ===============================
 
-static void draw_messages( const draw_args &args )
-{
-    const catacurses::window &w = args._win;
-
-    werase( w );
-    int line = getmaxy( w ) - 2;
-    int maxlength = getmaxx( w );
-    Messages::display_messages( w, 1, 0 /*topline*/, maxlength - 1, line );
-    wnoutrefresh( w );
-}
-
-#if defined(TILES)
-static void draw_mminimap( const draw_args &args )
-{
-    const catacurses::window &w = args._win;
-
-    werase( w );
-    g->draw_pixel_minimap( w );
-    wnoutrefresh( w );
-}
-#endif
-
-// ============
-// INITIALIZERS
-// ============
-
-bool default_render()
-{
-    return true;
-}
-
-// Message on how to use the custom sidebar panel and edit its JSON
-static void draw_custom_hint( const draw_args &args )
-{
-    const catacurses::window &w = args._win;
-
-    werase( w );
-    // NOLINTNEXTLINE(cata-use-named-point-constants)
-    mvwprintz( w, point( 1, 0 ), c_white, _( "Custom sidebar" ) );
-    // NOLINTNEXTLINE(cata-use-named-point-constants)
-    mvwprintz( w, point( 1, 1 ), c_light_gray,
-               _( "Edit sidebar.json to adjust." ) );
-    mvwprintz( w, point( 1, 2 ), c_light_gray,
-               _( "See WIDGETS.md for help." ) );
-
-    wnoutrefresh( w );
-}
-
-// Initialize custom panels from a given "sidebar" style widget
-static std::vector<window_panel> initialize_default_custom_panels( const widget &wgt )
-{
-    std::vector<window_panel> ret;
-
-    // Use defined width, or at least 16
-    const int width = std::max( wgt._width, 16 );
-
-    // Show hint on configuration
-    ret.emplace_back( window_panel( draw_custom_hint, "Hint", to_translation( "Hint" ),
-                                    3, width, true ) );
-
-    // Add window panel for each child widget
-    for( const widget_id &row_wid : wgt._widgets ) {
-        widget row_widget = row_wid.obj();
-        ret.emplace_back( row_widget.get_window_panel( width ) );
-    }
-
-    // Add compass, message log, and map to fill remaining space
-    // TODO: Make these into proper widgets
-    ret.emplace_back( window_panel( draw_messages, "Log", to_translation( "Log" ),
-                                    -2, width, true ) );
-#if defined(TILES)
-    ret.emplace_back( window_panel( draw_mminimap, "Map", to_translation( "Map" ),
-                                    -1, width, true, default_render, true ) );
-#endif // TILES
-
-    return ret;
-}
-
-<<<<<<< HEAD
-=======
+static void draw_limb_health( const avatar &u, const catacurses::window &w, bodypart_id bp )
+{
+    const bool no_feeling = u.has_trait( trait_NOPAIN );
+    static auto print_symbol_num = []( const catacurses::window & w, int num, const std::string & sym,
+    const nc_color & color ) {
+        while( num-- > 0 ) {
+            wprintz( w, color, sym );
+        }
+    };
+
+    if( u.is_limb_broken( bp ) && bp->is_limb ) {
+        //Limb is broken
+        std::string limb = "~~%~~";
+        nc_color color = c_light_red;
+
+        if( u.worn_with_flag( json_flag_SPLINT,  bp ) ) {
+            const auto &eff = u.get_effect( effect_mending, bp );
+            const int mend_perc = eff.is_null() ? 0.0 : 100 * eff.get_duration() / eff.get_max_duration();
+
+            if( u.has_effect( effect_got_checked ) ) {
+                limb = string_format( "=%2d%%=", mend_perc );
+                color = c_blue;
+            } else if( !no_feeling ) {
+                const int num = mend_perc / 20;
+                print_symbol_num( w, num, "#", c_blue );
+                print_symbol_num( w, 5 - num, "=", c_blue );
+                return;
+            } else {
+                color = c_blue;
+            }
+        }
+
+        wprintz( w, color, limb );
+        return;
+    }
+
+    const int hp_cur = u.get_part_hp_cur( bp );
+    const int hp_max = u.get_part_hp_max( bp );
+    std::pair<std::string, nc_color> hp = get_hp_bar( hp_cur, hp_max );
+
+    if( u.has_effect( effect_got_checked ) ) {
+        wprintz( w, hp.second, "%3d  ", hp_cur );
+    } else if( no_feeling ) {
+        if( hp_cur < hp_max / 2 ) {
+            hp = std::make_pair( string_format( " %s", _( "Bad" ) ), c_red );
+        } else {
+            hp = std::make_pair( string_format( " %s", _( "Good" ) ), c_green );
+        }
+        wprintz( w, hp.second, hp.first );
+    } else {
+        wprintz( w, hp.second, hp.first );
+
+        //Add the trailing symbols for a not-quite-full health bar
+        print_symbol_num( w, 5 - utf8_width( hp.first ), ".", c_white );
+    }
+}
+
+static void draw_limb2( const draw_args &args )
+{
+    const avatar &u = args._ava;
+    const catacurses::window &w = args._win;
+
+    werase( w );
+    // print bodypart health
+    int i = 0;
+    for( const bodypart_id &bp :
+         u.get_all_body_parts( get_body_part_flags::only_main | get_body_part_flags::sorted ) ) {
+        const std::string str = body_part_hp_bar_ui_text( bp );
+        if( i % 2 == 0 ) {
+            wmove( w, point( 0, i / 2 ) );
+        } else {
+            wmove( w, point( 11, i / 2 ) );
+        }
+        wprintz( w, display::limb_color( u, bp, true, true, true ), str );
+        if( i % 2 == 0 ) {
+            wmove( w, point( 5, i / 2 ) );
+        } else {
+            wmove( w, point( 16, i / 2 ) );
+        }
+        draw_limb_health( u, w, bp );
+        i++;
+    }
+
+    // print mood
+    std::pair<std::string, nc_color> morale_pair = display::morale_face_color( u );
+
+    std::pair<std::string, nc_color> safe_pair = display::safe_mode_text_color( true );
+    mvwprintz( w, point( 22, 2 ), safe_pair.second, safe_pair.first );
+    mvwprintz( w, point( 27, 2 ), morale_pair.second, morale_pair.first );
+
+    // print stamina
+    const auto &stamina = get_hp_bar( u.get_stamina(), u.get_stamina_max() );
+    mvwprintz( w, point( 22, 0 ), c_light_gray, _( "STM" ) );
+    mvwprintz( w, point( 26, 0 ), stamina.second, stamina.first );
+
+    mvwprintz( w, point( 22, 1 ), c_light_gray, _( "PWR" ) );
+    std::pair<std::string, nc_color> power_pair = display::power_text_color( u );
+    mvwprintz( w, point( 31 - utf8_width( power_pair.first ), 1 ), power_pair.second,
+               power_pair.first );
+
+    wnoutrefresh( w );
+}
+
+static void draw_stats( const draw_args &args )
+{
+    const avatar &u = args._ava;
+    const catacurses::window &w = args._win;
+
+    werase( w );
+    nc_color stat_clr = display::str_text_color( u ).second;
+    mvwprintz( w, point_zero, c_light_gray, _( "STR" ) );
+    int stat = u.get_str();
+    mvwprintz( w, point( stat < 10 ? 5 : 4, 0 ), stat_clr,
+               stat < 100 ? std::to_string( stat ) : "99+" );
+    stat_clr = display::dex_text_color( u ).second;
+    stat = u.get_dex();
+    mvwprintz( w, point( 9, 0 ), c_light_gray, _( "DEX" ) );
+    mvwprintz( w, point( stat < 10 ? 14 : 13, 0 ), stat_clr,
+               stat < 100 ? std::to_string( stat ) : "99+" );
+    stat_clr = display::int_text_color( u ).second;
+    stat = u.get_int();
+    mvwprintz( w, point( 17, 0 ), c_light_gray, _( "INT" ) );
+    mvwprintz( w, point( stat < 10 ? 22 : 21, 0 ), stat_clr,
+               stat < 100 ? std::to_string( stat ) : "99+" );
+    stat_clr = display::per_text_color( u ).second;
+    stat = u.get_per();
+    mvwprintz( w, point( 25, 0 ), c_light_gray, _( "PER" ) );
+    mvwprintz( w, point( stat < 10 ? 30 : 29, 0 ), stat_clr,
+               stat < 100 ? std::to_string( stat ) : "99+" );
+
+    std::pair<std::string, nc_color> weary = display::weariness_text_color( u );
+    std::pair<std::string, nc_color> activity = display::activity_text_color( u );
+
+    static const std::string weary_label = translate_marker( "WRY" );
+    static const std::string activity_label = translate_marker( "ACT" );
+
+    const int wlabel_len = utf8_width( _( weary_label ) );
+    const int alabel_len = utf8_width( _( activity_label ) );
+    const int act_start = ( getmaxx( w ) / 2 ) - 1;
+
+    mvwprintz( w, point_south, c_light_gray, _( weary_label ) );
+    mvwprintz( w, point( wlabel_len + 1, 1 ), weary.second, weary.first );
+    mvwprintz( w, point( act_start, 1 ), c_light_gray, _( activity_label ) );
+    mvwprintz( w, point( act_start + alabel_len + 1, 1 ), activity.second, activity.first );
+
+    wnoutrefresh( w );
+}
+
+static void draw_stealth( const draw_args &args )
+{
+    const avatar &u = args._ava;
+    const catacurses::window &w = args._win;
+
+    werase( w );
+    mvwprintz( w, point_zero, c_light_gray, _( "Speed" ) );
+    mvwprintz( w, point( 7, 0 ), value_color( u.get_speed() ), "%s", u.get_speed() );
+
+    std::pair<std::string, nc_color> move_mode = display::move_mode_letter_color( u );
+
+    mvwprintz( w, point( 15 - utf8_width( move_mode.first ), 0 ), move_mode.second, move_mode.first );
+    if( u.is_deaf() ) {
+        mvwprintz( w, point( 22, 0 ), c_red, _( "DEAF" ) );
+    } else {
+        mvwprintz( w, point( 20, 0 ), c_light_gray, _( "Sound:" ) );
+        const std::string snd = std::to_string( u.volume );
+        mvwprintz( w, point( 30 - utf8_width( snd ), 0 ), u.volume != 0 ? c_yellow : c_light_gray, snd );
+    }
+
+    wnoutrefresh( w );
+}
+
+static void draw_time_graphic( const catacurses::window &w )
+{
+    std::vector<std::pair<char, nc_color> > vGlyphs;
+    vGlyphs.emplace_back( '_', c_red );
+    vGlyphs.emplace_back( '_', c_cyan );
+    vGlyphs.emplace_back( '.', c_brown );
+    vGlyphs.emplace_back( ',', c_blue );
+    vGlyphs.emplace_back( '+', c_yellow );
+    vGlyphs.emplace_back( 'c', c_light_blue );
+    vGlyphs.emplace_back( '*', c_yellow );
+    vGlyphs.emplace_back( 'C', c_white );
+    vGlyphs.emplace_back( '+', c_yellow );
+    vGlyphs.emplace_back( 'c', c_light_blue );
+    vGlyphs.emplace_back( '.', c_brown );
+    vGlyphs.emplace_back( ',', c_blue );
+    vGlyphs.emplace_back( '_', c_red );
+    vGlyphs.emplace_back( '_', c_cyan );
+
+    const int iHour = hour_of_day<int>( calendar::turn );
+    wprintz( w, c_white, "[" );
+    bool bAddTrail = false;
+
+    for( int i = 0; i < 14; i += 2 ) {
+        if( iHour >= 8 + i && iHour <= 13 + ( i / 2 ) ) { // NOLINT(bugprone-branch-clone)
+            wputch( w, hilite( c_white ), ' ' );
+
+        } else if( iHour >= 6 + i && iHour <= 7 + i ) {
+            wputch( w, hilite( vGlyphs[i].second ), vGlyphs[i].first );
+            bAddTrail = true;
+
+        } else if( iHour >= ( 18 + i ) % 24 && iHour <= ( 19 + i ) % 24 ) {
+            wputch( w, vGlyphs[i + 1].second, vGlyphs[i + 1].first );
+
+        } else if( bAddTrail && iHour >= 6 + ( i / 2 ) ) {
+            wputch( w, hilite( c_white ), ' ' );
+
+        } else {
+            wputch( w, c_white, ' ' );
+        }
+    }
+
+    wprintz( w, c_white, "]" );
+}
+
+static void draw_time( const draw_args &args )
+{
+    const avatar &u = args._ava;
+    const catacurses::window &w = args._win;
+
+    werase( w );
+    // display date
+    mvwprintz( w, point_zero, c_light_gray, calendar::name_season( season_of_year( calendar::turn ) ) );
+    std::string day = std::to_string( day_of_season<int>( calendar::turn ) + 1 );
+    mvwprintz( w, point( 10 - utf8_width( day ), 0 ), c_light_gray, day );
+    // display time
+    if( u.has_watch() ) {
+        mvwprintz( w, point( 11, 0 ), c_light_gray, to_string_time_of_day( calendar::turn ) );
+    } else if( is_creature_outside( u ) ) {
+        wmove( w, point( 11, 0 ) );
+        draw_time_graphic( w );
+    } else {
+        // NOLINTNEXTLINE(cata-text-style): the question mark does not end a sentence
+        mvwprintz( w, point( 11, 0 ), c_light_gray, _( "Time: ???" ) );
+    }
+    //display moon
+    mvwprintz( w, point( 22, 0 ), c_white, _( "Moon" ) );
+    nc_color clr = c_white;
+    print_colored_text( w, point( 27, 0 ), clr, c_white, display::get_moon_graphic() );
+
+    wnoutrefresh( w );
+}
+
+static void draw_needs_compact( const draw_args &args )
+{
+    const avatar &u = args._ava;
+    const catacurses::window &w = args._win;
+
+    werase( w );
+
+    auto hunger_pair = display::hunger_text_color( u );
+    mvwprintz( w, point_zero, hunger_pair.second, hunger_pair.first );
+    hunger_pair = display::fatigue_text_color( u );
+    // NOLINTNEXTLINE(cata-use-named-point-constants)
+    mvwprintz( w, point( 0, 1 ), hunger_pair.second, hunger_pair.first );
+    auto pain_pair = display::pain_text_color( u );
+    mvwprintz( w, point( 0, 2 ), pain_pair.second, pain_pair.first );
+
+    hunger_pair = display::thirst_text_color( u );
+    mvwprintz( w, point( 17, 0 ), hunger_pair.second, hunger_pair.first );
+    std::pair<std::string, nc_color> temp_pair = display::temp_text_color( u );
+    mvwprintz( w, point( 17, 1 ), temp_pair.second, temp_pair.first );
+    std::pair<std::string, nc_color> arrow_pair = display::temp_delta_arrows( u );
+    mvwprintz( w, point( 17 + utf8_width( temp_pair.first ), 1 ), arrow_pair.second, arrow_pair.first );
+
+    mvwprintz( w, point( 17, 2 ), c_light_gray, _( "Focus" ) );
+    mvwprintz( w, point( 24, 2 ), focus_color( u.get_focus() ), std::to_string( u.get_focus() ) );
+
+    wnoutrefresh( w );
+}
+
+static void draw_limb_narrow( const draw_args &args )
+{
+    const avatar &u = args._ava;
+    const catacurses::window &w = args._win;
+
+    werase( w );
+    int ny2 = 0;
+    int i = 0;
+    for( const bodypart_id &bp :
+         u.get_all_body_parts( get_body_part_flags::only_main | get_body_part_flags::sorted ) ) {
+        int ny;
+        int nx;
+        if( i < 3 ) {
+            ny = i;
+            nx = 8;
+        } else {
+            ny = ny2++;
+            nx = 26;
+        }
+        wmove( w, point( nx, ny ) );
+        draw_limb_health( u, w, bp );
+        i++;
+    }
+
+    // display limbs status
+    ny2 = 0;
+    i = 0;
+    for( const bodypart_id &bp :
+         u.get_all_body_parts( get_body_part_flags::only_main | get_body_part_flags::sorted ) ) {
+        int ny;
+        int nx;
+        if( i < 3 ) {
+            ny = i;
+            nx = 1;
+        } else {
+            ny = ny2++;
+            nx = 19;
+        }
+
+        std::string str = body_part_hp_bar_ui_text( bp );
+        wmove( w, point( nx, ny ) );
+        str = left_justify( str, 5 );
+        wprintz( w, display::limb_color( u, bp, true, true, true ), str + ":" );
+        i++;
+    }
+    wnoutrefresh( w );
+}
+
+static void draw_limb_wide( const draw_args &args )
+{
+    const avatar &u = args._ava;
+    const catacurses::window &w = args._win;
+
+    werase( w );
+    int i = 0;
+    for( const bodypart_id &bp :
+         u.get_all_body_parts( get_body_part_flags::only_main | get_body_part_flags::sorted ) ) {
+        int offset = i * 15;
+        int ny = offset / 45;
+        int nx = offset % 45;
+        std::string str = string_format( " %s: ",
+                                         left_justify( body_part_hp_bar_ui_text( bp ), 5 ) );
+        nc_color part_color = display::limb_color( u, bp, true, true, true );
+        print_colored_text( w, point( nx, ny ), part_color, c_white, str );
+        draw_limb_health( u, w, bp );
+        i++;
+    }
+    wnoutrefresh( w );
+}
+
+static void draw_char_narrow( const draw_args &args )
+{
+    const avatar &u = args._ava;
+    const catacurses::window &w = args._win;
+
+    werase( w );
+    std::pair<std::string, nc_color> morale_pair = display::morale_face_color( u );
+    // NOLINTNEXTLINE(cata-use-named-point-constants)
+    mvwprintz( w, point( 1, 0 ), c_light_gray, _( "Sound:" ) );
+    // NOLINTNEXTLINE(cata-use-named-point-constants)
+    mvwprintz( w, point( 1, 1 ), c_light_gray, _( "Stam :" ) );
+    mvwprintz( w, point( 1, 2 ), c_light_gray, _( "Focus:" ) );
+    mvwprintz( w, point( 19, 0 ), c_light_gray, _( "Mood :" ) );
+    mvwprintz( w, point( 19, 1 ), c_light_gray, _( "Speed:" ) );
+    mvwprintz( w, point( 19, 2 ), c_light_gray, _( "Move :" ) );
+
+    // print stamina
+    auto needs_pair = std::make_pair( get_hp_bar( u.get_stamina(), u.get_stamina_max() ).second,
+                                      get_hp_bar( u.get_stamina(), u.get_stamina_max() ).first );
+    mvwprintz( w, point( 8, 1 ), needs_pair.first, needs_pair.second );
+    const int width = utf8_width( needs_pair.second );
+    for( int i = 0; i < 5 - width; i++ ) {
+        mvwprintz( w, point( 12 - i, 1 ), c_white, "." );
+    }
+
+    mvwprintz( w, point( 8, 2 ), focus_color( u.get_focus() ), "%s", u.get_focus() );
+    if( u.calc_focus_change() > 0 ) {
+        mvwprintz( w, point( 11, 2 ), c_light_green, "↥" );
+    } else if( u.calc_focus_change() < 0 ) {
+        mvwprintz( w, point( 11, 2 ), c_light_red, "↧" );
+    }
+
+    mvwprintz( w, point( 26, 0 ), morale_pair.second, morale_pair.first );
+    mvwprintz( w, point( 26, 1 ), focus_color( u.get_speed() ), "%s", u.get_speed() );
+    mvwprintz( w, point( 8, 0 ), c_light_gray, "%s", u.volume );
+
+    std::pair<std::string, nc_color> move_mode_pair = display::move_mode_letter_color( u );
+    std::string movecost = std::to_string( u.movecounter ) + string_format( "(%s)",
+                           move_mode_pair.first );
+    mvwprintz( w, point( 26, 2 ), move_mode_pair.second, "%s", movecost );
+
+    wnoutrefresh( w );
+}
+
+static void draw_char_wide( const draw_args &args )
+{
+
+    const avatar &u = args._ava;
+    const catacurses::window &w = args._win;
+
+    werase( w );
+    std::pair<std::string, nc_color> morale_pair = display::morale_face_color( u );
+    // NOLINTNEXTLINE(cata-use-named-point-constants)
+    mvwprintz( w, point( 1, 0 ), c_light_gray, _( "Sound:" ) );
+    mvwprintz( w, point( 16, 0 ), c_light_gray, _( "Mood :" ) );
+    mvwprintz( w, point( 31, 0 ), c_light_gray, _( "Focus:" ) );
+    // NOLINTNEXTLINE(cata-use-named-point-constants)
+    mvwprintz( w, point( 1, 1 ), c_light_gray, _( "Stam :" ) );
+    mvwprintz( w, point( 16, 1 ), c_light_gray, _( "Speed:" ) );
+    mvwprintz( w, point( 31, 1 ), c_light_gray, _( "Move :" ) );
+
+    mvwprintz( w, point( 8, 0 ), c_light_gray, "%s", u.volume );
+    mvwprintz( w, point( 23, 0 ), morale_pair.second, morale_pair.first );
+    mvwprintz( w, point( 38, 0 ), focus_color( u.get_focus() ), "%s", u.get_focus() );
+
+    // print stamina
+    auto needs_pair = std::make_pair( get_hp_bar( u.get_stamina(), u.get_stamina_max() ).second,
+                                      get_hp_bar( u.get_stamina(), u.get_stamina_max() ).first );
+    mvwprintz( w, point( 8, 1 ), needs_pair.first, needs_pair.second );
+    const int width = utf8_width( needs_pair.second );
+    for( int i = 0; i < 5 - width; i++ ) {
+        mvwprintz( w, point( 12 - i, 1 ), c_white, "." );
+    }
+
+    mvwprintz( w, point( 23, 1 ), focus_color( u.get_speed() ), "%s", u.get_speed() );
+
+    std::pair<std::string, nc_color> move_mode_pair = display::move_mode_letter_color( u );
+    std::string movecost = std::to_string( u.movecounter ) + string_format( "(%s)",
+                           move_mode_pair.first );
+    mvwprintz( w, point( 38, 1 ), move_mode_pair.second, "%s", movecost );
+
+    wnoutrefresh( w );
+}
+
+static void draw_stat_narrow( const draw_args &args )
+{
+    const avatar &u = args._ava;
+    const catacurses::window &w = args._win;
+
+    werase( w );
+
+    // NOLINTNEXTLINE(cata-use-named-point-constants)
+    mvwprintz( w, point( 1, 0 ), c_light_gray, _( "Str  :" ) );
+    // NOLINTNEXTLINE(cata-use-named-point-constants)
+    mvwprintz( w, point( 1, 1 ), c_light_gray, _( "Int  :" ) );
+    mvwprintz( w, point( 19, 0 ), c_light_gray, _( "Dex  :" ) );
+    mvwprintz( w, point( 19, 1 ), c_light_gray, _( "Per  :" ) );
+
+    nc_color stat_clr = display::str_text_color( u ).second;
+    mvwprintz( w, point( 8, 0 ), stat_clr, "%s", u.get_str() );
+    stat_clr = display::int_text_color( u ).second;
+    mvwprintz( w, point( 8, 1 ), stat_clr, "%s", u.get_int() );
+    stat_clr = display::dex_text_color( u ).second;
+    mvwprintz( w, point( 26, 0 ), stat_clr, "%s", u.get_dex() );
+    stat_clr = display::per_text_color( u ).second;
+    mvwprintz( w, point( 26, 1 ), stat_clr, "%s", u.get_per() );
+
+    std::pair<std::string, nc_color> power_pair = display::power_text_color( u );
+    mvwprintz( w, point( 1, 2 ), c_light_gray, _( "Power:" ) );
+    mvwprintz( w, point( 19, 2 ), c_light_gray, _( "Safe :" ) );
+    mvwprintz( w, point( 8, 2 ), power_pair.second, "%s", power_pair.first );
+    std::pair<std::string, nc_color> safe_pair = display::safe_mode_text_color( false );
+    mvwprintz( w, point( 26, 2 ), safe_pair.second, safe_pair.first );
+
+    std::pair<std::string, nc_color> weary = display::weariness_text_color( u );
+    std::pair<std::string, nc_color> activity = display::activity_text_color( u );
+
+    static const std::string weary_label = translate_marker( "Weary:" );
+    static const std::string activity_label = translate_marker( "Activ:" );
+
+    const int wlabel_len = utf8_width( _( weary_label ) );
+    const int alabel_len = utf8_width( _( activity_label ) );
+    const int act_start = ( getmaxx( w ) / 2 ) - 1;
+
+    mvwprintz( w, point( 1, 3 ), c_light_gray, _( weary_label ) );
+    mvwprintz( w, point( wlabel_len + 2, 3 ), weary.second, weary.first );
+    mvwprintz( w, point( act_start, 3 ), c_light_gray, _( activity_label ) );
+    mvwprintz( w, point( act_start + alabel_len + 1, 3 ), activity.second, activity.first );
+
+    wnoutrefresh( w );
+}
+
+static void draw_stat_wide( const draw_args &args )
+{
+
+    const avatar &u = args._ava;
+    const catacurses::window &w = args._win;
+
+    werase( w );
+
+    mvwprintz( w, point_east, c_light_gray, _( "Str  :" ) );
+    mvwprintz( w, point_south_east, c_light_gray, _( "Int  :" ) );
+    mvwprintz( w, point( 16, 0 ), c_light_gray, _( "Dex  :" ) );
+    mvwprintz( w, point( 16, 1 ), c_light_gray, _( "Per  :" ) );
+
+    nc_color stat_clr = display::str_text_color( u ).second;
+    mvwprintz( w, point( 8, 0 ), stat_clr, "%s", u.get_str() );
+    stat_clr = display::int_text_color( u ).second;
+    mvwprintz( w, point( 8, 1 ), stat_clr, "%s", u.get_int() );
+    stat_clr = display::dex_text_color( u ).second;
+    mvwprintz( w, point( 23, 0 ), stat_clr, "%s", u.get_dex() );
+    stat_clr = display::per_text_color( u ).second;
+    mvwprintz( w, point( 23, 1 ), stat_clr, "%s", u.get_per() );
+
+    std::pair<std::string, nc_color> power_pair = display::power_text_color( u );
+    mvwprintz( w, point( 31, 0 ), c_light_gray, _( "Power:" ) );
+    mvwprintz( w, point( 31, 1 ), c_light_gray, _( "Safe :" ) );
+    mvwprintz( w, point( 38, 0 ), power_pair.second, "%s", power_pair.first );
+    std::pair<std::string, nc_color> safe_pair = display::safe_mode_text_color( false );
+    mvwprintz( w, point( 38, 1 ), safe_pair.second, safe_pair.first );
+
+    std::pair<std::string, nc_color> weary = display::weariness_text_color( u );
+    std::pair<std::string, nc_color> activity = display::activity_text_color( u );
+
+    static const std::string weary_label = translate_marker( "Weary:" );
+    static const std::string activity_label = translate_marker( "Activ:" );
+
+    const int wlabel_len = utf8_width( _( weary_label ) );
+    const int alabel_len = utf8_width( _( activity_label ) );
+    const int act_start = ( getmaxx( w ) / 2 ) - 1;
+
+    mvwprintz( w, point( 1, 2 ), c_light_gray, _( weary_label ) );
+    mvwprintz( w, point( wlabel_len + 2, 2 ), weary.second, weary.first );
+    mvwprintz( w, point( act_start, 2 ), c_light_gray, _( activity_label ) );
+    mvwprintz( w, point( act_start + alabel_len + 1, 2 ), activity.second, activity.first );
+
+    wnoutrefresh( w );
+}
+
+static void draw_loc_labels( const draw_args &args, bool minimap )
+{
+    const avatar &u = args._ava;
+    const catacurses::window &w = args._win;
+
+    werase( w );
+    // NOLINTNEXTLINE(cata-use-named-point-constants)
+    mvwprintz( w, point( 1, 0 ), c_light_gray, _( "Place: " ) );
+    wprintz( w, c_white, utf8_truncate( display::current_position_text( u.global_omt_location() ),
+                                        getmaxx( w ) - 13 ) );
+    map &here = get_map();
+    // display weather
+    if( here.get_abs_sub().z() < 0 ) {
+        // NOLINTNEXTLINE(cata-use-named-point-constants)
+        mvwprintz( w, point( 1, 1 ), c_light_gray, _( "Sky  : Underground" ) );
+    } else {
+        // NOLINTNEXTLINE(cata-use-named-point-constants)
+        mvwprintz( w, point( 1, 1 ), c_light_gray, _( "Sky  :" ) );
+        wprintz( w, get_weather().weather_id->color, " %s", get_weather().weather_id->name.translated() );
+    }
+    // display lighting
+    const std::pair<std::string, nc_color> ll = get_light_level(
+                get_avatar().fine_detail_vision_mod() );
+    mvwprintz( w, point( 1, 2 ), c_light_gray, "%s ", _( "Light:" ) );
+    wprintz( w, ll.second, ll.first );
+
+    // display date
+    mvwprintz( w, point( 1, 3 ), c_light_gray, _( "Date : %s" ), display::date_string() );
+
+    // display time
+    mvwprintz( w, point( 1, 4 ), c_light_gray, _( "Time : %s" ), display::time_string( u ) );
+
+    if( minimap ) {
+        const int offset = getmaxx( w ) - 14;
+        const tripoint_abs_omt curs = u.global_omt_location();
+        overmap_ui::draw_overmap_chunk( w, u, curs, point( offset, 0 ), 13, 5 );
+    }
+    wnoutrefresh( w );
+}
+
+static void draw_loc_narrow( const draw_args &args )
+{
+    draw_loc_labels( args, false );
+}
+
+static void draw_loc_wide( const draw_args &args )
+{
+    draw_loc_labels( args, false );
+}
+
+static void draw_loc_wide_map( const draw_args &args )
+{
+    draw_loc_labels( args, true );
+}
+
+static void draw_moon_narrow( const draw_args &args )
+{
+    const avatar &u = args._ava;
+    const catacurses::window &w = args._win;
+
+    werase( w );
+    // NOLINTNEXTLINE(cata-use-named-point-constants)
+    mvwprintz( w, point( 1, 0 ), c_light_gray, _( "Moon : %s" ), display::get_moon() );
+    // NOLINTNEXTLINE(cata-use-named-point-constants)
+    mvwprintz( w, point( 1, 1 ), c_light_gray, _( "Temp : %s" ), display::get_temp( u ) );
+    wnoutrefresh( w );
+}
+
+static void draw_moon_wide( const draw_args &args )
+{
+    const avatar &u = args._ava;
+    const catacurses::window &w = args._win;
+
+    werase( w );
+    // NOLINTNEXTLINE(cata-use-named-point-constants)
+    mvwprintz( w, point( 1, 0 ), c_light_gray, _( "Moon : %s" ), display::get_moon() );
+    mvwprintz( w, point( 24, 0 ), c_light_gray, _( "Temp : %s" ), display::get_temp( u ) );
+    wnoutrefresh( w );
+}
+
+static void draw_weapon_labels( const draw_args &args )
+{
+    const avatar &u = args._ava;
+    const catacurses::window &w = args._win;
+
+    werase( w );
+    // NOLINTNEXTLINE(cata-use-named-point-constants)
+    mvwprintz( w, point( 1, 0 ), c_light_gray, _( "Wield:" ) );
+    // NOLINTNEXTLINE(cata-use-named-point-constants)
+    mvwprintz( w, point( 1, 1 ), c_light_gray, _( "Style:" ) );
+    trim_and_print( w, point( 8, 0 ), getmaxx( w ) - 8, c_light_gray, u.weapname() );
+    mvwprintz( w, point( 8, 1 ), c_light_gray, "%s", u.martial_arts_data->selected_style_name( u ) );
+    wnoutrefresh( w );
+}
+
+static void draw_needs_narrow( const draw_args &args )
+{
+    const avatar &u = args._ava;
+    const catacurses::window &w = args._win;
+
+    werase( w );
+    std::pair<std::string, nc_color> hunger_pair = display::hunger_text_color( u );
+    std::pair<std::string, nc_color> thirst_pair = display::thirst_text_color( u );
+    std::pair<std::string, nc_color> rest_pair = display::fatigue_text_color( u );
+    std::pair<std::string, nc_color> temp_pair = display::temp_text_color( u );
+    std::pair<std::string, nc_color> pain_pair = display::pain_text_color( u );
+    // NOLINTNEXTLINE(cata-use-named-point-constants)
+    mvwprintz( w, point( 1, 0 ), c_light_gray, _( "Hunger:" ) );
+    // NOLINTNEXTLINE(cata-use-named-point-constants)
+    mvwprintz( w, point( 1, 1 ), c_light_gray, _( "Thirst:" ) );
+    mvwprintz( w, point( 1, 2 ), c_light_gray, _( "Rest :" ) );
+    mvwprintz( w, point( 1, 3 ), c_light_gray, _( "Pain :" ) );
+    mvwprintz( w, point( 1, 4 ), c_light_gray, _( "Heat :" ) );
+    mvwprintz( w, point( 8, 0 ), hunger_pair.second, hunger_pair.first );
+    mvwprintz( w, point( 8, 1 ), thirst_pair.second, thirst_pair.first );
+    mvwprintz( w, point( 8, 2 ), rest_pair.second, rest_pair.first );
+    mvwprintz( w, point( 8, 3 ), pain_pair.second, pain_pair.first );
+    mvwprintz( w, point( 8, 4 ), temp_pair.second, temp_pair.first );
+    wnoutrefresh( w );
+}
+
+static void draw_needs_labels( const draw_args &args )
+{
+    const avatar &u = args._ava;
+    const catacurses::window &w = args._win;
+
+    werase( w );
+    std::pair<std::string, nc_color> hunger_pair = display::hunger_text_color( u );
+    std::pair<std::string, nc_color> thirst_pair = display::thirst_text_color( u );
+    std::pair<std::string, nc_color> rest_pair = display::fatigue_text_color( u );
+    std::pair<std::string, nc_color> weight_pair = display::weight_text_color( u );
+    std::pair<std::string, nc_color> temp_pair = display::temp_text_color( u );
+    std::pair<std::string, nc_color> pain_pair = display::pain_text_color( u );
+    // NOLINTNEXTLINE(cata-use-named-point-constants)
+    mvwprintz( w, point( 1, 0 ), c_light_gray, _( "Pain :" ) );
+    mvwprintz( w, point( 8, 0 ), pain_pair.second, pain_pair.first );
+    mvwprintz( w, point( 23, 0 ), c_light_gray, _( "Thirst:" ) );
+    mvwprintz( w, point( 30, 0 ), thirst_pair.second, thirst_pair.first );
+
+    // NOLINTNEXTLINE(cata-use-named-point-constants)
+    mvwprintz( w, point( 1, 1 ), c_light_gray, _( "Rest :" ) );
+    mvwprintz( w, point( 8, 1 ), rest_pair.second, rest_pair.first );
+    mvwprintz( w, point( 23, 1 ), c_light_gray, _( "Hunger:" ) );
+    mvwprintz( w, point( 30, 1 ), hunger_pair.second, hunger_pair.first );
+    mvwprintz( w, point( 1, 2 ), c_light_gray, _( "Heat :" ) );
+    mvwprintz( w, point( 8, 2 ), temp_pair.second, temp_pair.first );
+    mvwprintz( w, point( 23, 2 ), c_light_gray, _( "Weight:" ) );
+    mvwprintz( w, point( 30, 2 ), weight_pair.second, weight_pair.first );
+    wnoutrefresh( w );
+}
+
+static void draw_needs_labels_alt( const draw_args &args )
+{
+    const avatar &u = args._ava;
+    const catacurses::window &w = args._win;
+
+    werase( w );
+    std::pair<std::string, nc_color> hunger_pair = display::hunger_text_color( u );
+    std::pair<std::string, nc_color> thirst_pair = display::thirst_text_color( u );
+    std::pair<std::string, nc_color> rest_pair = display::fatigue_text_color( u );
+    std::pair<std::string, nc_color> temp_pair = display::temp_text_color( u );
+    std::pair<std::string, nc_color> pain_pair = display::pain_text_color( u );
+    // NOLINTNEXTLINE(cata-use-named-point-constants)
+    mvwprintz( w, point( 1, 0 ), c_light_gray, _( "Pain :" ) );
+    mvwprintz( w, point( 8, 0 ), pain_pair.second, pain_pair.first );
+    // NOLINTNEXTLINE(cata-use-named-point-constants)
+    mvwprintz( w, point( 1, 1 ), c_light_gray, _( "Drink:" ) );
+    mvwprintz( w, point( 8, 1 ), thirst_pair.second, thirst_pair.first );
+
+    // NOLINTNEXTLINE(cata-use-named-point-constants)
+    mvwprintz( w, point( 1, 2 ), c_light_gray, _( "Food :" ) );
+    mvwprintz( w, point( 8, 2 ), hunger_pair.second, hunger_pair.first );
+    mvwprintz( w, point( 1, 3 ), c_light_gray, _( "Rest :" ) );
+    mvwprintz( w, point( 8, 3 ), rest_pair.second, rest_pair.first );
+    mvwprintz( w, point( 1, 4 ), c_light_gray, _( "Heat :" ) );
+    mvwprintz( w, point( 8, 4 ), temp_pair.second, temp_pair.first );
+    wnoutrefresh( w );
+}
+
 static void draw_sound_labels( const draw_args &args )
 {
     const avatar &u = args._ava;
@@ -1329,10 +1978,18 @@
     return ret;
 }
 
->>>>>>> 08813325
 static std::map<std::string, panel_layout> initialize_default_panel_layouts()
 {
     std::map<std::string, panel_layout> ret;
+
+    ret.emplace( "classic", panel_layout( to_translation( "classic" ),
+                                          initialize_default_classic_panels() ) );
+    ret.emplace( "compact", panel_layout( to_translation( "compact" ),
+                                          initialize_default_compact_panels() ) );
+    ret.emplace( "labels-narrow", panel_layout( to_translation( "labels narrow" ),
+                 initialize_default_label_narrow_panels() ) );
+    ret.emplace( "labels", panel_layout( to_translation( "labels" ),
+                                         initialize_default_label_panels() ) );
 
     // Add panel layout for each "sidebar" widget
     for( const widget &wgt : widget::get_all() ) {
@@ -1359,7 +2016,7 @@
         return kv->second;
     }
     debugmsg( "Invalid current panel layout, defaulting to classic" );
-    current_layout_id = "legacy_classic_sidebar";
+    current_layout_id = "classic";
     return get_current_layout();
 }
 
