--- conflicted
+++ resolved
@@ -110,11 +110,7 @@
         auto dump = [&rows, &bp]( const item & obj ) {
             std::vector<std::string> r;
             r.push_back( obj.tname( 1, false ) );
-<<<<<<< HEAD
-            r.push_back( to_string( obj.get_encumber( g->u, convert_bp( bp ).id() ) ) );
-=======
-            r.push_back( to_string( obj.get_encumber( get_player_character() ) ) );
->>>>>>> 43e6bb59
+            r.push_back( to_string( obj.get_encumber( get_player_character(), convert_bp( bp ).id() ) ) );
             r.push_back( to_string( obj.get_warmth() ) );
             r.push_back( to_string( to_gram( obj.weight() ) ) );
             r.push_back( to_string( obj.get_coverage( convert_bp( bp ).id() ) ) );
