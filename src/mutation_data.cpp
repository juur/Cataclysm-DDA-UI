#include "mutation.h" // IWYU pragma: associated

#include <map>
#include <set>
#include <sstream>
#include <vector>

#include "bodypart.h"
#include "color.h"
#include "debug.h"
#include "enums.h" // tripoint
#include "json.h"
#include "pldata.h" // traits
#include "trait_group.h"
#include "translations.h"
#include "generic_factory.h"

typedef std::map<trait_group::Trait_group_tag, std::shared_ptr<Trait_group>> TraitGroupMap;
typedef std::set<trait_id> TraitSet;

TraitSet trait_blacklist;
TraitGroupMap trait_groups;

namespace
{
generic_factory<mutation_branch> trait_factory( "trait" );
}

std::vector<dream> dreams;
std::map<std::string, std::vector<trait_id> > mutations_category;
std::map<std::string, mutation_category_trait> mutation_category_traits;

template<>
const mutation_branch &string_id<mutation_branch>::obj() const
{
    return trait_factory.obj( *this );
}

template<>
bool string_id<mutation_branch>::is_valid() const
{
    return trait_factory.is_valid( *this );
}

template<>
bool string_id<Trait_group>::is_valid() const
{
    return trait_groups.count( *this );
}

static void extract_mod( JsonObject &j, std::unordered_map<std::pair<bool, std::string>, int> &data,
                         const std::string &mod_type, bool active, std::string type_key )
{
    int val = j.get_int( mod_type, 0 );
    if( val != 0 ) {
        data[std::make_pair( active, type_key )] = val;
    }
}

static void load_mutation_mods( JsonObject &jsobj, const std::string &member,
                                std::unordered_map<std::pair<bool, std::string>, int> &mods )
{
    if( jsobj.has_object( member ) ) {
        JsonObject j = jsobj.get_object( member );
        bool active = false;
        if( member == "active_mods" ) {
            active = true;
        }
        //                   json field             type key
        extract_mod( j, mods, "str_mod",     active, "STR" );
        extract_mod( j, mods, "dex_mod",     active, "DEX" );
        extract_mod( j, mods, "per_mod",     active, "PER" );
        extract_mod( j, mods, "int_mod",     active, "INT" );
    }
}

void mutation_category_trait::load( JsonObject &jsobj )
{
    mutation_category_trait new_category;
    new_category.id = jsobj.get_string( "id" );
    new_category.raw_name = jsobj.get_string( "name" );
    new_category.threshold_mut = trait_id( jsobj.get_string( "threshold_mut" ) );

    new_category.raw_mutagen_message = jsobj.get_string( "mutagen_message" );
    new_category.mutagen_hunger  = jsobj.get_int( "mutagen_hunger", 10 );
    new_category.mutagen_thirst  = jsobj.get_int( "mutagen_thirst", 10 );
    new_category.mutagen_pain    = jsobj.get_int( "mutagen_pain", 2 );
    new_category.mutagen_fatigue = jsobj.get_int( "mutagen_fatigue", 5 );
    new_category.mutagen_morale  = jsobj.get_int( "mutagen_morale", 0 );
    new_category.raw_iv_message = jsobj.get_string( "iv_message" );
    new_category.iv_min_mutations    = jsobj.get_int( "iv_min_mutations", 1 );
    new_category.iv_additional_mutations = jsobj.get_int( "iv_additional_mutations", 2 );
    new_category.iv_additional_mutations_chance = jsobj.get_int( "iv_additional_mutations_chance", 3 );
    new_category.iv_hunger   = jsobj.get_int( "iv_hunger", 10 );
    new_category.iv_thirst   = jsobj.get_int( "iv_thirst", 10 );
    new_category.iv_pain     = jsobj.get_int( "iv_pain", 2 );
    new_category.iv_fatigue  = jsobj.get_int( "iv_fatigue", 5 );
    new_category.iv_morale   = jsobj.get_int( "iv_morale", 0 );
    new_category.iv_morale_max   = jsobj.get_int( "iv_morale_max", 0 );
    new_category.iv_sound = jsobj.get_bool( "iv_sound", false );
    new_category.raw_iv_sound_message = jsobj.get_string( "iv_sound_message",
                                        translate_marker( "You inject yoursel-arRGH!" ) );
    new_category.iv_noise = jsobj.get_int( "iv_noise", 0 );
    new_category.iv_sleep = jsobj.get_bool( "iv_sleep", false );
    new_category.raw_iv_sleep_message = jsobj.get_string( "iv_sleep_message",
                                        translate_marker( "You fall asleep." ) );
    new_category.iv_sleep_dur = jsobj.get_int( "iv_sleep_dur", 0 );
    static_cast<void>( translate_marker_context( "memorial_male", "Crossed a threshold" ) );
    static_cast<void>( translate_marker_context( "memorial_female", "Crossed a threshold" ) );
    new_category.raw_memorial_message = jsobj.get_string( "memorial_message",
                                        "Crossed a threshold" );
    new_category.raw_junkie_message = jsobj.get_string( "junkie_message",
                                      translate_marker( "Oh, yeah! That's the stuff!" ) );

    mutation_category_traits[new_category.id] = new_category;
}

std::string mutation_category_trait::name() const
{
    return _( raw_name.c_str() );
}

std::string mutation_category_trait::mutagen_message() const
{
    return _( raw_mutagen_message.c_str() );
}

std::string mutation_category_trait::iv_message() const
{
    return _( raw_iv_message.c_str() );
}

std::string mutation_category_trait::iv_sound_message() const
{
    return _( raw_iv_sound_message.c_str() );
}

std::string mutation_category_trait::iv_sleep_message() const
{
    return _( raw_iv_sleep_message.c_str() );
}

std::string mutation_category_trait::junkie_message() const
{
    return _( raw_junkie_message.c_str() );
}

std::string mutation_category_trait::memorial_message_male() const
{
    return pgettext( "memorial_male", raw_memorial_message.c_str() );
}

std::string mutation_category_trait::memorial_message_female() const
{
    return pgettext( "memorial_female", raw_memorial_message.c_str() );
}

const std::map<std::string, mutation_category_trait> &mutation_category_trait::get_all()
{
    return mutation_category_traits;
}

const mutation_category_trait &mutation_category_trait::get_category( const std::string
        &category_id )
{
    return mutation_category_traits.find( category_id )->second;
}

void mutation_category_trait::reset()
{
    mutation_category_traits.clear();
}

void mutation_category_trait::check_consistency()
{
    for( const auto &pr : mutation_category_traits ) {
        const mutation_category_trait &cat = pr.second;
        if( !cat.threshold_mut.is_empty() && !cat.threshold_mut.is_valid() ) {
            debugmsg( "Mutation category %s has threshold mutation %s, which does not exist",
                      cat.id.c_str(), cat.threshold_mut.c_str() );
        }
    }
}

static mut_attack load_mutation_attack( JsonObject &jo )
{
    mut_attack ret;
    jo.read( "attack_text_u", ret.attack_text_u );
    jo.read( "attack_text_npc", ret.attack_text_npc );
    jo.read( "required_mutations", ret.required_mutations );
    jo.read( "blocker_mutations", ret.blocker_mutations );
    jo.read( "hardcoded_effect", ret.hardcoded_effect );

    if( jo.has_string( "body_part" ) ) {
        ret.bp = get_body_part_token( jo.get_string( "body_part" ) );
    }

    jo.read( "chance", ret.chance );

    if( jo.has_array( "base_damage" ) ) {
        JsonArray jo_dam = jo.get_array( "base_damage" );
        ret.base_damage = load_damage_instance( jo_dam );
    } else if( jo.has_object( "base_damage" ) ) {
        JsonObject jo_dam = jo.get_object( "base_damage" );
        ret.base_damage = load_damage_instance( jo_dam );
    }

    if( jo.has_array( "strength_damage" ) ) {
        JsonArray jo_dam = jo.get_array( "strength_damage" );
        ret.strength_damage = load_damage_instance( jo_dam );
    } else if( jo.has_object( "strength_damage" ) ) {
        JsonObject jo_dam = jo.get_object( "strength_damage" );
        ret.strength_damage = load_damage_instance( jo_dam );
    }

    if( ret.attack_text_u.empty() || ret.attack_text_npc.empty() ) {
        jo.throw_error( "Attack message unset" );
    }

    if( !ret.hardcoded_effect && ret.base_damage.empty() && ret.strength_damage.empty() ) {
        jo.throw_error( "Damage unset" );
    } else if( ret.hardcoded_effect && ( !ret.base_damage.empty() || !ret.strength_damage.empty() ) ) {
        jo.throw_error( "Damage and hardcoded effect are both set (must be one, not both)" );
    }

    if( ret.chance <= 0 ) {
        jo.throw_error( "Chance of procing must be set and positive" );
    }

    return ret;
}

static social_modifiers load_mutation_social_mods( JsonObject &jo )
{
    social_modifiers ret;
    jo.read( "lie", ret.lie );
    jo.read( "persuade", ret.persuade );
    jo.read( "intimidate", ret.intimidate );
    return ret;
}

<<<<<<< HEAD
void mutation_branch::load( JsonObject &jsobj )
{
    const trait_id id( jsobj.get_string( "id" ) );
    mutation_branch &new_mut = mutation_data[id];

    new_mut.raw_name = jsobj.get_string( "name" );
    new_mut.raw_desc = jsobj.get_string( "description" );
    new_mut.points = jsobj.get_int( "points" );
    new_mut.visibility = jsobj.get_int( "visibility", 0 );
    new_mut.ugliness = jsobj.get_int( "ugliness", 0 );
    new_mut.startingtrait = jsobj.get_bool( "starting_trait", false );
    new_mut.mixed_effect = jsobj.get_bool( "mixed_effect", false );
    new_mut.activated = jsobj.get_bool( "active", false );
    new_mut.starts_active = jsobj.get_bool( "starts_active", false );
    new_mut.destroys_gear = jsobj.get_bool( "destroys_gear", false );
    new_mut.allow_soft_gear = jsobj.get_bool( "allow_soft_gear", false );
    new_mut.cost = jsobj.get_int( "cost", 0 );
    new_mut.cooldown = jsobj.get_int( "time", 0 );
    new_mut.hunger = jsobj.get_bool( "hunger", false );
    new_mut.thirst = jsobj.get_bool( "thirst", false );
    new_mut.fatigue = jsobj.get_bool( "fatigue", false );
    new_mut.valid = jsobj.get_bool( "valid", true );
    new_mut.purifiable = jsobj.get_bool( "purifiable", true );
    if( jsobj.has_object( "spawn_item" ) ) {
        JsonObject spawn_item = jsobj.get_object( "spawn_item" );
        new_mut.spawn_item = spawn_item.get_string( "type", "" );
        new_mut.raw_spawn_item_message = spawn_item.get_string( "message", "" );
    }
    if( jsobj.has_object( "ranged_mutation" ) ) {
        JsonObject ranged_mutation = jsobj.get_object( "ranged_mutation" );
        new_mut.ranged_mutation = ranged_mutation.get_string( "type", "" );
        new_mut.raw_ranged_mutation_message = ranged_mutation.get_string( "message", "" );
    }
    for( auto &s : jsobj.get_string_array( "initial_ma_styles" ) ) {
        new_mut.initial_ma_styles.push_back( matype_id( s ) );
    }

    JsonArray bodytemp_array = jsobj.get_array( "bodytemp_modifiers" );
    if( bodytemp_array.has_more() ) {
        new_mut.bodytemp_min = bodytemp_array.get_int( 0 );
        new_mut.bodytemp_max = bodytemp_array.get_int( 1 );
    }
    new_mut.bodytemp_sleep = jsobj.get_int( "bodytemp_sleep", 0 );
    new_mut.threshold = jsobj.get_bool( "threshold", false );
    new_mut.profession = jsobj.get_bool( "profession", false );
    new_mut.debug = jsobj.get_bool( "debug", false );
    new_mut.player_display = jsobj.get_bool( "player_display", true );

    auto vr = jsobj.get_array( "vitamin_rates" );
=======
void mutation_branch::load_trait( JsonObject &jo, const std::string &src )
{
    trait_factory.load( jo, src );
}

void mutation_branch::load( JsonObject &jo, const std::string & )
{
    mandatory( jo, was_loaded, "id", id );
    mandatory( jo, was_loaded, "name", raw_name, translated_string_reader );
    mandatory( jo, was_loaded, "description", raw_desc, translated_string_reader );
    mandatory( jo, was_loaded, "points", points );

    optional( jo, was_loaded, "visibility", visibility, 0 );
    optional( jo, was_loaded, "ugliness", ugliness, 0 );
    optional( jo, was_loaded, "starting_trait", startingtrait, false );
    optional( jo, was_loaded, "mixed_effect", mixed_effect, false );
    optional( jo, was_loaded, "active", activated, false );
    optional( jo, was_loaded, "starts_active", starts_active, false );
    optional( jo, was_loaded, "destroys_gear", destroys_gear, false );
    optional( jo, was_loaded, "allow_soft_gear", allow_soft_gear, false );
    optional( jo, was_loaded, "cost", cost, 0 );
    optional( jo, was_loaded, "time", cooldown, 0 );
    optional( jo, was_loaded, "hunger", hunger, false );
    optional( jo, was_loaded, "thirst", thirst, false );
    optional( jo, was_loaded, "fatigue", fatigue, false );
    optional( jo, was_loaded, "valid", valid, true );
    optional( jo, was_loaded, "purifiable", purifiable, true );

    if( jo.has_object( "spawn_item" ) ) {
        auto si = jo.get_object( "spawn_item" );
        optional( si, was_loaded, "type", spawn_item );
        optional( si, was_loaded, "message", raw_spawn_item_message );
    }
    optional( jo, was_loaded, "initial_ma_styles", initial_ma_styles );

    if( jo.has_array( "bodytemp_modifiers" ) ) {
        auto bodytemp_array = jo.get_array( "bodytemp_modifiers" );
        bodytemp_min = bodytemp_array.get_int( 0 );
        bodytemp_max = bodytemp_array.get_int( 1 );
    }

    optional( jo, was_loaded, "bodytemp_sleep", bodytemp_sleep, 0 );
    optional( jo, was_loaded, "threshold", threshold, false );
    optional( jo, was_loaded, "profession", profession, false );
    optional( jo, was_loaded, "debug", debug, false );
    optional( jo, was_loaded, "player_display", player_display, true );

    JsonArray vr = jo.get_array( "vitamin_rates" );
>>>>>>> 096dabd9
    while( vr.has_more() ) {
        auto pair = vr.next_array();
        vitamin_rates.emplace( vitamin_id( pair.get_string( 0 ) ),
                               time_duration::from_turns( pair.get_int( 1 ) ) );
    }

    optional( jo, was_loaded, "healing_awake", healing_awake, 0.0f );
    optional( jo, was_loaded, "healing_resting", healing_resting, 0.0f );
    optional( jo, was_loaded, "hp_modifier", hp_modifier, 0.0f );
    optional( jo, was_loaded, "hp_modifier_secondary", hp_modifier_secondary, 0.0f );
    optional( jo, was_loaded, "hp_adjustment", hp_adjustment, 0.0f );
    optional( jo, was_loaded, "stealth_modifier", stealth_modifier, 0.0f );

    optional( jo, was_loaded, "metabolism_modifier", metabolism_modifier, 0.0f );
    optional( jo, was_loaded, "thirst_modifier", thirst_modifier, 0.0f );
    optional( jo, was_loaded, "fatigue_modifier", fatigue_modifier, 0.0f );
    optional( jo, was_loaded, "fatigue_regen_modifier", fatigue_regen_modifier, 0.0f );
    optional( jo, was_loaded, "stamina_regen_modifier", stamina_regen_modifier, 0.0f );

    if( jo.has_object( "social_modifiers" ) ) {
        JsonObject sm = jo.get_object( "social_modifiers" );
        social_mods = load_mutation_social_mods( sm );
    }

    load_mutation_mods( jo, "passive_mods", mods );
    /* Not currently supported due to inability to save active mutation state
    load_mutation_mods(jsobj, "active_mods", new_mut.mods); */

    optional( jo, was_loaded, "prereqs", prereqs );
    optional( jo, was_loaded, "prereqs2", prereqs2 );
    optional( jo, was_loaded, "threshreq", threshreq );
    optional( jo, was_loaded, "cancels", cancels );
    optional( jo, was_loaded, "changes_to", replacements );
    optional( jo, was_loaded, "leads_to", additions );
    optional( jo, was_loaded, "flags", flags );
    optional( jo, was_loaded, "types", types );

    auto jsarr = jo.get_array( "category" );
    while( jsarr.has_more() ) {
        std::string s = jsarr.next_string();
        category.push_back( s );
        mutations_category[s].push_back( trait_id( id ) );
    }

    jsarr = jo.get_array( "wet_protection" );
    while( jsarr.has_more() ) {
        JsonObject jo = jsarr.next_object();
        std::string part_id = jo.get_string( "part" );
        int ignored = jo.get_int( "ignored", 0 );
        int neutral = jo.get_int( "neutral", 0 );
        int good = jo.get_int( "good", 0 );
        tripoint protect = tripoint( ignored, neutral, good );
        protection[get_body_part_token( part_id )] = protect;
    }

    jsarr = jo.get_array( "encumbrance_always" );
    while( jsarr.has_more() ) {
        JsonArray jo = jsarr.next_array();
        std::string part_id = jo.next_string();
        int enc = jo.next_int();
        encumbrance_always[get_body_part_token( part_id )] = enc;
    }

    jsarr = jo.get_array( "encumbrance_covered" );
    while( jsarr.has_more() ) {
        JsonArray jo = jsarr.next_array();
        std::string part_id = jo.next_string();
        int enc = jo.next_int();
        encumbrance_covered[get_body_part_token( part_id )] = enc;
    }

    jsarr = jo.get_array( "restricts_gear" );
    while( jsarr.has_more() ) {
        restricts_gear.insert( get_body_part_token( jsarr.next_string() ) );
    }

    jsarr = jo.get_array( "armor" );
    while( jsarr.has_more() ) {
        JsonObject jo = jsarr.next_object();
        auto parts = jo.get_tags( "parts" );
        std::set<body_part> bps;
        for( const std::string &part_string : parts ) {
            if( part_string == "ALL" ) {
                // Shorthand, since many mutations protect whole body
                bps.insert( all_body_parts.begin(), all_body_parts.end() );
            } else {
                bps.insert( get_body_part_token( part_string ) );
            }
        }

        resistances res = load_resistances_instance( jo );

        for( body_part bp : bps ) {
            armor[ bp ] = res;
        }
    }

    if( jo.has_array( "attacks" ) ) {
        jsarr = jo.get_array( "attacks" );
        while( jsarr.has_more() ) {
            JsonObject jo = jsarr.next_object();
            attacks_granted.emplace_back( load_mutation_attack( jo ) );
        }
    } else if( jo.has_object( "attacks" ) ) {
        JsonObject attack = jo.get_object( "attacks" );
        attacks_granted.emplace_back( load_mutation_attack( attack ) );
    }
}

std::string mutation_branch::spawn_item_message() const
{
    return _( raw_spawn_item_message.c_str() );
}

std::string mutation_branch::ranged_mutation_message() const
{
    return _( raw_ranged_mutation_message.c_str() );
}

std::string mutation_branch::name() const
{
    return _( raw_name.c_str() );
}

std::string mutation_branch::desc() const
{
    return _( raw_desc.c_str() );
}

static void check_consistency( const std::vector<trait_id> &mvec, const trait_id &mid,
                               const std::string &what )
{
    for( const auto &m : mvec ) {
        if( !m.is_valid() ) {
            debugmsg( "mutation %s refers to undefined %s %s", mid.c_str(), what.c_str(), m.c_str() );
        }
    }
}

void mutation_branch::check_consistency()
{
    for( const auto &mdata : get_all() ) {
        const auto &mid = mdata.id;
        for( const auto &style : mdata.initial_ma_styles ) {
            if( !style.is_valid() ) {
                debugmsg( "mutation %s refers to undefined martial art style %s", mid.c_str(), style.c_str() );
            }
        }
        for( const std::string &type : mdata.types ) {
            if( !mutation_type_exists( type ) ) {
                debugmsg( "mutation %s refers to undefined mutation type %s", mid.c_str(), type );
            }
        }
        ::check_consistency( mdata.prereqs, mid, "prereq" );
        ::check_consistency( mdata.prereqs2, mid, "prereqs2" );
        ::check_consistency( mdata.threshreq, mid, "threshreq" );
        ::check_consistency( mdata.cancels, mid, "cancels" );
        ::check_consistency( mdata.replacements, mid, "replacements" );
        ::check_consistency( mdata.additions, mid, "additions" );
    }
}

nc_color mutation_branch::get_display_color() const
{
    if( threshold || profession ) {
        return c_white;
    } else if( debug ) {
        return c_light_cyan;
    } else if( mixed_effect ) {
        return c_pink;
    } else if( points > 0 ) {
        return c_light_green;
    } else if( points < 0 ) {
        return c_light_red;
    } else {
        return c_yellow;
    }
}

std::string mutation_branch::get_name( const trait_id &mutation_id )
{
    return mutation_id->name();
}

const std::vector<mutation_branch> &mutation_branch::get_all()
{
    return trait_factory.get_all();
}

void mutation_branch::reset_all()
{
    mutations_category.clear();
    trait_factory.reset();
    trait_blacklist.clear();
    trait_groups.clear();
    trait_groups.emplace( trait_group::Trait_group_tag( "EMPTY_GROUP" ),
                          std::make_shared<Trait_group_collection>( 100 ) );
}

std::vector<std::string> dream::messages() const
{
    std::vector<std::string> ret;
    for( const auto &msg : raw_messages ) {
        ret.push_back( _( msg.c_str() ) );
    }
    return ret;
}

void dream::load( JsonObject &jsobj )
{
    dream newdream;

    newdream.strength = jsobj.get_int( "strength" );
    newdream.category = jsobj.get_string( "category" );

    JsonArray jsarr = jsobj.get_array( "messages" );
    while( jsarr.has_more() ) {
        newdream.raw_messages.push_back( jsarr.next_string() );
    }

    dreams.push_back( newdream );
}

bool trait_display_sort( const trait_id &a, const trait_id &b ) noexcept
{
    return a->name() < b->name();
}

void mutation_branch::load_trait_blacklist( JsonObject &jsobj )
{
    JsonArray jarr = jsobj.get_array( "traits" );
    while( jarr.has_more() ) {
        trait_blacklist.insert( trait_id( jarr.next_string() ) );
    }
}

bool mutation_branch::trait_is_blacklisted( const trait_id &tid )
{
    return trait_blacklist.count( tid );
}

void mutation_branch::finalize()
{
    finalize_trait_blacklist();
}

void mutation_branch::finalize_trait_blacklist()
{
    for( auto &trait : trait_blacklist ) {
        if( !trait.is_valid() ) {
            debugmsg( "trait on blacklist %s does not exist", trait.c_str() );
        }
    }
}

void mutation_branch::load_trait_group( JsonObject &jsobj )
{
    const trait_group::Trait_group_tag group_id( jsobj.get_string( "id" ) );
    const std::string subtype = jsobj.get_string( "subtype", "old" );
    load_trait_group( jsobj, group_id, subtype );
}

Trait_group &make_group_or_throw( const trait_group::Trait_group_tag &gid, bool is_collection )
{
    // NOTE: If the gid is already in the map, emplace will just return an iterator to it
    auto found = ( is_collection
                   ? trait_groups.emplace( gid, std::make_shared<Trait_group_collection>( 100 ) )
                   : trait_groups.emplace( gid, std::make_shared<Trait_group_distribution>( 100 ) ) ).first;
    // Evidently, making the collection/distribution separation better has made the code for this check worse.
    if( is_collection ) {
        if( dynamic_cast<Trait_group_distribution *>( found->second.get() ) ) {
            std::ostringstream buf;
            buf << "item group \"" << gid.c_str() << "\" already defined with type \"distribution\"";
            throw std::runtime_error( buf.str() );
        }
    } else {
        if( dynamic_cast<Trait_group_collection *>( found->second.get() ) ) {
            std::ostringstream buf;
            buf << "item group \"" << gid.c_str() << "\" already defined with type \"collection\"";
            throw std::runtime_error( buf.str() );
        }
    }
    return *( found->second );
}

void mutation_branch::load_trait_group( JsonArray &entries, const trait_group::Trait_group_tag &gid,
                                        const bool is_collection )
{
    Trait_group &tg = make_group_or_throw( gid, is_collection );

    while( entries.has_more() ) {
        // Backwards-compatibility with old format ["TRAIT", 100]
        if( entries.test_array() ) {
            JsonArray subarr = entries.next_array();

            trait_id id( subarr.get_string( 0 ) );
            std::unique_ptr<Trait_creation_data> ptr(
                new Single_trait_creator( id, subarr.get_int( 1 ) ) );
            tg.add_entry( ptr );
            // Otherwise load new format {"trait": ... } or {"group": ...}
        } else {
            JsonObject subobj = entries.next_object();
            add_entry( tg, subobj );
        }
    }
}

void mutation_branch::load_trait_group( JsonObject &jsobj, const trait_group::Trait_group_tag &gid,
                                        const std::string &subtype )
{
    if( subtype != "distribution" && subtype != "collection" && subtype != "old" ) {
        jsobj.throw_error( "unknown trait group type", "subtype" );
    }

    Trait_group &tg = make_group_or_throw( gid, ( subtype == "collection" || subtype == "old" ) );

    // TODO(sm): Looks like this makes the new code backwards-compatible with the old format. Great if so!
    if( subtype == "old" ) {
        JsonArray traits = jsobj.get_array( "traits" );
        while( traits.has_more() ) {
            JsonArray pair = traits.next_array();
            tg.add_trait_entry( trait_id( pair.get_string( 0 ) ), pair.get_int( 1 ) );
        }
        return;
    }

    // TODO(sm): Taken from item_factory.cpp almost verbatim. Ensure that these work!
    if( jsobj.has_member( "entries" ) ) {
        JsonArray traits = jsobj.get_array( "entries" );
        while( traits.has_more() ) {
            JsonObject subobj = traits.next_object();
            add_entry( tg, subobj );
        }
    }
    if( jsobj.has_member( "traits" ) ) {
        JsonArray traits = jsobj.get_array( "traits" );
        while( traits.has_more() ) {
            if( traits.test_string() ) {
                tg.add_trait_entry( trait_id( traits.next_string() ), 100 );
            } else if( traits.test_array() ) {
                JsonArray subtrait = traits.next_array();
                tg.add_trait_entry( trait_id( subtrait.get_string( 0 ) ), subtrait.get_int( 1 ) );
            } else {
                JsonObject subobj = traits.next_object();
                add_entry( tg, subobj );
            }
        }
    }
    if( jsobj.has_member( "groups" ) ) {
        JsonArray traits = jsobj.get_array( "groups" );
        while( traits.has_more() ) {
            if( traits.test_string() ) {
                tg.add_group_entry( trait_group::Trait_group_tag( traits.next_string() ), 100 );
            } else if( traits.test_array() ) {
                JsonArray subtrait = traits.next_array();
                tg.add_group_entry( trait_group::Trait_group_tag( traits.get_string( 0 ) ), subtrait.get_int( 1 ) );
            } else {
                JsonObject subobj = traits.next_object();
                add_entry( tg, subobj );
            }
        }
    }
}

void mutation_branch::add_entry( Trait_group &tg, JsonObject &obj )
{
    std::unique_ptr<Trait_creation_data> ptr;
    int probability = obj.get_int( "prob", 100 );
    JsonArray jarr;

    if( obj.has_member( "collection" ) ) {
        ptr.reset( new Trait_group_collection( probability ) );
        jarr = obj.get_array( "collection" );
    } else if( obj.has_member( "distribution" ) ) {
        ptr.reset( new Trait_group_distribution( probability ) );
        jarr = obj.get_array( "distribution" );
    }

    if( ptr ) {
        Trait_group &tg2 = dynamic_cast<Trait_group &>( *ptr );
        while( jarr.has_more() ) {
            JsonObject job2 = jarr.next_object();
            add_entry( tg2, job2 );
        }
        tg.add_entry( ptr );
        return;
    }

    if( obj.has_member( "trait" ) ) {
        trait_id id( obj.get_string( "trait" ) );
        ptr.reset( new Single_trait_creator( id, probability ) );
    } else if( obj.has_member( "group" ) ) {
        ptr.reset( new Trait_group_creator( trait_group::Trait_group_tag( obj.get_string( "group" ) ),
                                            probability ) );
    }

    if( !ptr ) {
        return;
    }

    tg.add_entry( ptr );
}

std::shared_ptr<Trait_group> mutation_branch::get_group( const trait_group::Trait_group_tag &gid )
{
    auto found = trait_groups.find( gid );
    return ( found != trait_groups.end() ) ? found->second : nullptr;
}

std::vector<trait_group::Trait_group_tag> mutation_branch::get_all_group_names()
{
    std::vector<trait_group::Trait_group_tag> rval;
    for( auto &group : trait_groups ) {
        rval.push_back( group.first );
    }
    return rval;
}

bool mutation_category_is_valid( const std::string &cat )
{
    return mutation_category_traits.count( cat );
}<|MERGE_RESOLUTION|>--- conflicted
+++ resolved
@@ -239,57 +239,6 @@
     return ret;
 }
 
-<<<<<<< HEAD
-void mutation_branch::load( JsonObject &jsobj )
-{
-    const trait_id id( jsobj.get_string( "id" ) );
-    mutation_branch &new_mut = mutation_data[id];
-
-    new_mut.raw_name = jsobj.get_string( "name" );
-    new_mut.raw_desc = jsobj.get_string( "description" );
-    new_mut.points = jsobj.get_int( "points" );
-    new_mut.visibility = jsobj.get_int( "visibility", 0 );
-    new_mut.ugliness = jsobj.get_int( "ugliness", 0 );
-    new_mut.startingtrait = jsobj.get_bool( "starting_trait", false );
-    new_mut.mixed_effect = jsobj.get_bool( "mixed_effect", false );
-    new_mut.activated = jsobj.get_bool( "active", false );
-    new_mut.starts_active = jsobj.get_bool( "starts_active", false );
-    new_mut.destroys_gear = jsobj.get_bool( "destroys_gear", false );
-    new_mut.allow_soft_gear = jsobj.get_bool( "allow_soft_gear", false );
-    new_mut.cost = jsobj.get_int( "cost", 0 );
-    new_mut.cooldown = jsobj.get_int( "time", 0 );
-    new_mut.hunger = jsobj.get_bool( "hunger", false );
-    new_mut.thirst = jsobj.get_bool( "thirst", false );
-    new_mut.fatigue = jsobj.get_bool( "fatigue", false );
-    new_mut.valid = jsobj.get_bool( "valid", true );
-    new_mut.purifiable = jsobj.get_bool( "purifiable", true );
-    if( jsobj.has_object( "spawn_item" ) ) {
-        JsonObject spawn_item = jsobj.get_object( "spawn_item" );
-        new_mut.spawn_item = spawn_item.get_string( "type", "" );
-        new_mut.raw_spawn_item_message = spawn_item.get_string( "message", "" );
-    }
-    if( jsobj.has_object( "ranged_mutation" ) ) {
-        JsonObject ranged_mutation = jsobj.get_object( "ranged_mutation" );
-        new_mut.ranged_mutation = ranged_mutation.get_string( "type", "" );
-        new_mut.raw_ranged_mutation_message = ranged_mutation.get_string( "message", "" );
-    }
-    for( auto &s : jsobj.get_string_array( "initial_ma_styles" ) ) {
-        new_mut.initial_ma_styles.push_back( matype_id( s ) );
-    }
-
-    JsonArray bodytemp_array = jsobj.get_array( "bodytemp_modifiers" );
-    if( bodytemp_array.has_more() ) {
-        new_mut.bodytemp_min = bodytemp_array.get_int( 0 );
-        new_mut.bodytemp_max = bodytemp_array.get_int( 1 );
-    }
-    new_mut.bodytemp_sleep = jsobj.get_int( "bodytemp_sleep", 0 );
-    new_mut.threshold = jsobj.get_bool( "threshold", false );
-    new_mut.profession = jsobj.get_bool( "profession", false );
-    new_mut.debug = jsobj.get_bool( "debug", false );
-    new_mut.player_display = jsobj.get_bool( "player_display", true );
-
-    auto vr = jsobj.get_array( "vitamin_rates" );
-=======
 void mutation_branch::load_trait( JsonObject &jo, const std::string &src )
 {
     trait_factory.load( jo, src );
@@ -323,6 +272,11 @@
         optional( si, was_loaded, "type", spawn_item );
         optional( si, was_loaded, "message", raw_spawn_item_message );
     }
+    if( jo.has_object( "ranged_mutation" ) ) {
+        auto si = jo.get_object( "ranged_mutation" );
+        optional( si, was_loaded, "type", ranged_mutation );
+        optional( si, was_loaded, "message", raw_ranged_mutation_message );
+    }
     optional( jo, was_loaded, "initial_ma_styles", initial_ma_styles );
 
     if( jo.has_array( "bodytemp_modifiers" ) ) {
@@ -338,8 +292,8 @@
     optional( jo, was_loaded, "player_display", player_display, true );
 
     JsonArray vr = jo.get_array( "vitamin_rates" );
->>>>>>> 096dabd9
-    while( vr.has_more() ) {
+
+  while( vr.has_more() ) {
         auto pair = vr.next_array();
         vitamin_rates.emplace( vitamin_id( pair.get_string( 0 ) ),
                                time_duration::from_turns( pair.get_int( 1 ) ) );
