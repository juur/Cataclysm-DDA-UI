#include "mutation.h"
#include "json.h"
#include "pldata.h" // traits
#include "enums.h" // tripoint
#include "bodypart.h"
#include "debug.h"
#include "translations.h"
<<<<<<< HEAD
#include "trait_group.h"
=======
#include "color.h"
>>>>>>> 17e100ac

#include <map>
#include <sstream>
#include <set>
#include <vector>

typedef std::map<trait_group::Trait_group_tag, std::shared_ptr<Trait_group>> TraitGroupMap;
typedef std::set<trait_id> TraitSet;

TraitSet trait_blacklist;
TraitGroupMap trait_groups;

std::vector<dream> dreams;
std::map<std::string, std::vector<trait_id> > mutations_category;
std::map<std::string, mutation_category_trait> mutation_category_traits;
std::unordered_map<trait_id, mutation_branch> mutation_data;

template<>
const mutation_branch& string_id<mutation_branch>::obj() const
{
    const auto iter = mutation_data.find( *this );
    if( iter == mutation_data.end() ) {
        debugmsg( "invalid trait/mutation type id %s", c_str() );
        static const mutation_branch dummy{};
        return dummy;
    }
    return iter->second;
}

template<>
bool string_id<mutation_branch>::is_valid() const
{
    return mutation_data.count( *this ) > 0;
}

template<>
bool string_id<Trait_group>::is_valid() const
{
    return trait_groups.count( *this );
}

static void extract_mod(JsonObject &j, std::unordered_map<std::pair<bool, std::string>, int> &data,
                        std::string mod_type, bool active, std::string type_key)
{
    int val = j.get_int(mod_type, 0);
    if (val != 0) {
        data[std::make_pair(active, type_key)] = val;
    }
}

static void load_mutation_mods(JsonObject &jsobj, std::string member, std::unordered_map<std::pair<bool, std::string>, int> &mods)
{
    if (jsobj.has_object(member)) {
        JsonObject j = jsobj.get_object(member);
        bool active = false;
        if (member == "active_mods") {
            active = true;
        }
        //                   json field             type key
        extract_mod(j, mods, "str_mod",     active, "STR");
        extract_mod(j, mods, "dex_mod",     active, "DEX");
        extract_mod(j, mods, "per_mod",     active, "PER");
        extract_mod(j, mods, "int_mod",     active, "INT");
    }
}

void load_mutation_category(JsonObject &jsobj)
{
    mutation_category_trait new_category;
    new_category.id = jsobj.get_string("id");
    new_category.name =_(jsobj.get_string("name").c_str());
    new_category.category = jsobj.get_string( "category" );
    // @todo Remove
    new_category.category_full = jsobj.get_string( "category_full", "MUTCAT_" + new_category.category );
    // @todo Remove default, make it required
    new_category.threshold_mut = trait_id( jsobj.get_string( "threshold_mut", "THRESH_" + new_category.category ) );
    new_category.mutagen_flag = jsobj.get_string( "mutagen_flag", "MUTAGEN_" + new_category.category );

    new_category.mutagen_message = _(jsobj.get_string("mutagen_message", "You drink your mutagen").c_str());
    new_category.mutagen_hunger  = jsobj.get_int("mutagen_hunger", 10);
    new_category.mutagen_thirst  = jsobj.get_int("mutagen_thirst", 10);
    new_category.mutagen_pain    = jsobj.get_int("mutagen_pain", 2);
    new_category.mutagen_fatigue = jsobj.get_int("mutagen_fatigue", 5);
    new_category.mutagen_morale  = jsobj.get_int("mutagen_morale", 0);
    new_category.iv_message = _(jsobj.get_string("iv_message", "You inject yourself").c_str());
    new_category.iv_min_mutations    = jsobj.get_int("iv_min_mutations", 1);
    new_category.iv_additional_mutations = jsobj.get_int("iv_additional_mutations", 2);
    new_category.iv_additional_mutations_chance = jsobj.get_int("iv_additional_mutations_chance", 3);
    new_category.iv_hunger   = jsobj.get_int("iv_hunger", 10);
    new_category.iv_thirst   = jsobj.get_int("iv_thirst", 10);
    new_category.iv_pain     = jsobj.get_int("iv_pain", 2);
    new_category.iv_fatigue  = jsobj.get_int("iv_fatigue", 5);
    new_category.iv_morale   = jsobj.get_int("iv_morale", 0);
    new_category.iv_morale_max   = jsobj.get_int("iv_morale_max", 0);
    new_category.iv_sound = jsobj.get_bool("iv_sound", false);
    new_category.iv_sound_message = _(jsobj.get_string("iv_sound_message", "You inject yoursel-arRGH!").c_str());
    new_category.iv_noise = jsobj.get_int("iv_noise", 0);
    new_category.iv_sleep = jsobj.get_bool("iv_sleep", false);
    new_category.iv_sleep_message =_(jsobj.get_string("iv_sleep_message", "Fell asleep").c_str());
    new_category.iv_sleep_dur = jsobj.get_int("iv_sleep_dur", 0);
    new_category.memorial_message = _(jsobj.get_string("memorial_message", "Crossed a threshold").c_str());
    new_category.junkie_message = _(jsobj.get_string("junkie_message", "Oh, yeah! That's the stuff!").c_str());

    mutation_category_traits[new_category.id] = new_category;
}

const std::map<std::string, mutation_category_trait> &mutation_category_trait::get_all()
{
    return mutation_category_traits;
}

void mutation_category_trait::reset()
{
    mutation_category_traits.clear();
}

void mutation_category_trait::check_consistency()
{
    for( const auto &pr : mutation_category_traits ) {
        const mutation_category_trait &cat = pr.second;
        if( !cat.threshold_mut.is_empty() && !cat.threshold_mut.is_valid() ) {
            debugmsg( "Mutation category %s has threshold mutation %s, which does not exist",
                      cat.id.c_str(), cat.threshold_mut.c_str() );
        }
    }
}

static mut_attack load_mutation_attack( JsonObject &jo )
{
    mut_attack ret;
    jo.read( "attack_text_u", ret.attack_text_u );
    jo.read( "attack_text_npc", ret.attack_text_npc );
    jo.read( "required_mutations", ret.required_mutations );
    jo.read( "blocker_mutations", ret.blocker_mutations );
    jo.read( "hardcoded_effect", ret.hardcoded_effect );

    if( jo.has_string( "body_part" ) ) {
        ret.bp = get_body_part_token( jo.get_string( "body_part" ) );
    }

    jo.read( "chance", ret.chance );

    if( jo.has_array( "base_damage" ) ) {
        JsonArray jo_dam = jo.get_array( "base_damage" );
        ret.base_damage = load_damage_instance( jo_dam );
    } else if( jo.has_object( "base_damage" ) ) {
        JsonObject jo_dam = jo.get_object( "base_damage" );
        ret.base_damage = load_damage_instance( jo_dam );
    }

    if( jo.has_array( "strength_damage" ) ) {
        JsonArray jo_dam = jo.get_array( "strength_damage" );
        ret.strength_damage = load_damage_instance( jo_dam );
    } else if( jo.has_object( "strength_damage" ) ) {
        JsonObject jo_dam = jo.get_object( "strength_damage" );
        ret.strength_damage = load_damage_instance( jo_dam );
    }

    if( ret.attack_text_u.empty() || ret.attack_text_npc.empty() ) {
        jo.throw_error( "Attack message unset" );
    }

    if( !ret.hardcoded_effect && ret.base_damage.empty() && ret.strength_damage.empty() ) {
        jo.throw_error( "Damage unset" );
    } else if( ret.hardcoded_effect && ( !ret.base_damage.empty() || !ret.strength_damage.empty() ) ) {
        jo.throw_error( "Damage and hardcoded effect are both set (must be one, not both)" );
    }

    if( ret.chance <= 0 ) {
        jo.throw_error( "Chance of procing must be set and positive" );
    }

    return ret;
}

void mutation_branch::load( JsonObject &jsobj )
{
    const trait_id id( jsobj.get_string( "id" ) );
    mutation_branch &new_mut = mutation_data[id];

    JsonArray jsarr;
    new_mut.name = _(jsobj.get_string("name").c_str());
    new_mut.description = _(jsobj.get_string("description").c_str());
    new_mut.points = jsobj.get_int("points");
    new_mut.visibility = jsobj.get_int("visibility", 0);
    new_mut.ugliness = jsobj.get_int("ugliness", 0);
    new_mut.startingtrait = jsobj.get_bool("starting_trait", false);
    new_mut.mixed_effect = jsobj.get_bool("mixed_effect", false);
    new_mut.activated = jsobj.get_bool("active", false);
    new_mut.starts_active = jsobj.get_bool("starts_active", false);
    new_mut.destroys_gear = jsobj.get_bool("destroys_gear", false);
    new_mut.allow_soft_gear = jsobj.get_bool("allow_soft_gear", false);
    new_mut.cost = jsobj.get_int("cost", 0);
    new_mut.cooldown = jsobj.get_int("time",0);
    new_mut.hunger = jsobj.get_bool("hunger",false);
    new_mut.thirst = jsobj.get_bool("thirst",false);
    new_mut.fatigue = jsobj.get_bool("fatigue",false);
    new_mut.valid = jsobj.get_bool("valid", true);
    new_mut.purifiable = jsobj.get_bool("purifiable", true);
    if( jsobj.has_object( "spawn_item" ) ) {
        JsonObject spawn_item = jsobj.get_object( "spawn_item" );
        new_mut.spawn_item = spawn_item.get_string( "type", "" );
        new_mut.spawn_item_message = spawn_item.get_string( "message", "" );
    }
    for( auto & s : jsobj.get_string_array( "initial_ma_styles" ) ) {
        new_mut.initial_ma_styles.push_back( matype_id( s ) );
    }

    JsonArray bodytemp_array = jsobj.get_array( "bodytemp_modifiers" );
    if( bodytemp_array.has_more() ) {
        new_mut.bodytemp_min = bodytemp_array.get_int( 0 );
        new_mut.bodytemp_max = bodytemp_array.get_int( 1 );
    }
    new_mut.bodytemp_sleep = jsobj.get_int( "bodytemp_sleep", 0 );
    new_mut.threshold = jsobj.get_bool("threshold", false);
    new_mut.profession = jsobj.get_bool("profession", false);

    auto vr = jsobj.get_array( "vitamin_rates" );
    while( vr.has_more() ) {
        auto pair = vr.next_array();
        new_mut.vitamin_rates[ vitamin_id( pair.get_string( 0 ) ) ] = pair.get_int( 1 );
    }

    new_mut.healing_awake = jsobj.get_float( "healing_awake", 0.0f );
    new_mut.healing_resting = jsobj.get_float( "healing_resting", 0.0f );
    new_mut.hp_modifier = jsobj.get_float( "hp_modifier", 0.0f );
    new_mut.hp_modifier_secondary = jsobj.get_float( "hp_modifier_secondary", 0.0f );
    new_mut.hp_adjustment = jsobj.get_float( "hp_adjustment", 0.0f );

    new_mut.metabolism_modifier = jsobj.get_float( "metabolism_modifier", 0.0f );
    new_mut.thirst_modifier = jsobj.get_float( "thirst_modifier", 0.0f );
    new_mut.fatigue_modifier = jsobj.get_float( "fatigue_modifier", 0.0f );
    new_mut.fatigue_regen_modifier = jsobj.get_float( "fatigue_regen_modifier", 0.0f );

    new_mut.stamina_regen_modifier = jsobj.get_float( "stamina_regen_modifier", 0.0f );

    load_mutation_mods(jsobj, "passive_mods", new_mut.mods);
    /* Not currently supported due to inability to save active mutation state
    load_mutation_mods(jsobj, "active_mods", new_mut.mods); */

    for( auto &t : jsobj.get_string_array( "prereqs" ) ) {
        new_mut.prereqs.emplace_back( t );
    }
    // Helps to be able to have a trait require more than one other trait
    // (Individual prereq-lists are "OR", not "AND".)
    // Traits shoud NOT appear in both lists for a given mutation, unless
    // you want that trait to satisfy both requirements.
    // These are additional to the first list.
    for( auto &t : jsobj.get_string_array( "prereqs2" ) ) {
        new_mut.prereqs2.emplace_back( t );
    }
    // Dedicated-purpose prereq slot for Threshold mutations
    // Stuff like Huge might fit in more than one mutcat post-threshold, so yeah
    for( auto &t : jsobj.get_string_array( "threshreq" ) ) {
        new_mut.threshreq.emplace_back( t );
    }
    for( auto &t : jsobj.get_string_array( "cancels" ) ) {
        new_mut.cancels.emplace_back( t );
    }
    for( auto &t : jsobj.get_string_array( "changes_to" ) ) {
        new_mut.replacements.emplace_back( t );
    }
    for( auto &t : jsobj.get_string_array( "leads_to" ) ) {
        new_mut.additions.emplace_back( t );
    }
    new_mut.flags = jsobj.get_tags( "flags" );
    jsarr = jsobj.get_array("category");
    while (jsarr.has_more()) {
        std::string s = jsarr.next_string();
        new_mut.category.push_back(s);
        mutations_category[s].push_back( trait_id( id ) );
    }
    jsarr = jsobj.get_array("wet_protection");
    while (jsarr.has_more()) {
        JsonObject jo = jsarr.next_object();
        std::string part_id = jo.get_string("part");
        int ignored = jo.get_int("ignored", 0);
        int neutral = jo.get_int("neutral", 0);
        int good = jo.get_int("good", 0);
        tripoint protect = tripoint(ignored, neutral, good);
        new_mut.protection[get_body_part_token( part_id )] = protect;
    }

    jsarr = jsobj.get_array("encumbrance_always");
    while (jsarr.has_more()) {
        JsonArray jo = jsarr.next_array();
        std::string part_id = jo.next_string();
        int enc = jo.next_int();
        new_mut.encumbrance_always[get_body_part_token( part_id )] = enc;
    }

    jsarr = jsobj.get_array("encumbrance_covered");
    while (jsarr.has_more()) {
        JsonArray jo = jsarr.next_array();
        std::string part_id = jo.next_string();
        int enc = jo.next_int();
        new_mut.encumbrance_covered[get_body_part_token( part_id )] = enc;
    }

    jsarr = jsobj.get_array("restricts_gear");
    while( jsarr.has_more() ) {
        new_mut.restricts_gear.insert( get_body_part_token( jsarr.next_string() ) );
    }

    jsarr = jsobj.get_array( "armor" );
    while( jsarr.has_more() ) {
        JsonObject jo = jsarr.next_object();
        auto parts = jo.get_tags( "parts" );
        std::set<body_part> bps;
        for( const std::string &part_string : parts ) {
            if( part_string == "ALL" ) {
                // Shorthand, since many muts protect whole body
                for( size_t i = 0; i < num_bp; i++ ) {
                    bps.insert( static_cast<body_part>( i ) );
                }
            } else {
                bps.insert( get_body_part_token( part_string ) );
            }
        }

        resistances res = load_resistances_instance( jo );

        for( body_part bp : bps ) {
            new_mut.armor[ bp ] = res;
        }
    }

    if( jsobj.has_array( "attacks" ) ) {
        jsarr = jsobj.get_array( "attacks" );
        while( jsarr.has_more() ) {
            JsonObject jo = jsarr.next_object();
            new_mut.attacks_granted.emplace_back( load_mutation_attack( jo ) );
        }
    } else if( jsobj.has_object( "attacks" ) ) {
        JsonObject jo = jsobj.get_object( "attacks" );
        new_mut.attacks_granted.emplace_back( load_mutation_attack( jo ) );
    }
}

static void check_consistency( const std::vector<trait_id> &mvec, const trait_id &mid, const std::string &what )
{
    for( const auto &m : mvec ) {
        if( !m.is_valid() ) {
            debugmsg( "mutation %s refers to undefined %s %s", mid.c_str(), what.c_str(), m.c_str() );
        }
    }
}

void mutation_branch::check_consistency()
{
    for( const auto & m : mutation_data ) {
        const auto &mid = m.first;
        const auto &mdata = m.second;
        for( const auto & style : mdata.initial_ma_styles ) {
            if( !style.is_valid() ) {
                debugmsg( "mutation %s refers to undefined martial art style %s", mid.c_str(), style.c_str() );
            }
        }
        ::check_consistency( mdata.prereqs, mid, "prereq" );
        ::check_consistency( mdata.prereqs2, mid, "prereqs2" );
        ::check_consistency( mdata.threshreq, mid, "threshreq" );
        ::check_consistency( mdata.cancels, mid, "cancels" );
        ::check_consistency( mdata.replacements, mid, "replacements" );
        ::check_consistency( mdata.additions, mid, "additions" );
    }
}

nc_color mutation_branch::get_display_color() const
{
    if( threshold || profession ) {
        return c_white;
    } else if( mixed_effect ) {
        return c_pink;
    } else if( points > 0 ) {
        return c_ltgreen;
    } else if( points < 0 ) {
        return c_ltred;
    } else {
        return c_yellow;
    }
}

const std::string &mutation_branch::get_name( const trait_id &mutation_id )
{
    return mutation_id->name;
}

const mutation_branch::MutationMap &mutation_branch::get_all()
{
    return mutation_data;
}

void mutation_branch::reset_all()
{
    mutations_category.clear();
    mutation_data.clear();
    trait_blacklist.clear();
    trait_groups.clear();
    trait_groups.emplace(trait_group::Trait_group_tag("EMPTY_GROUP"),
            std::make_shared<Trait_group_collection>(100));
}

void load_dream(JsonObject &jsobj)
{
    dream newdream;

    newdream.strength = jsobj.get_int("strength");
    newdream.category = jsobj.get_string("category");

    JsonArray jsarr = jsobj.get_array("messages");
    while (jsarr.has_more()) {
        newdream.messages.push_back(_(jsarr.next_string().c_str()));
    }

    dreams.push_back(newdream);
}

bool trait_display_sort( const trait_id &a, const trait_id &b ) noexcept
{
    return a->name < b->name;
}

void mutation_branch::load_trait_blacklist( JsonObject &jsobj ) {
    JsonArray jarr = jsobj.get_array( "traits" );
    while (jarr.has_more()) {
        trait_blacklist.insert( trait_id( jarr.next_string() ) );
    }
}

bool mutation_branch::trait_is_blacklisted( const trait_id &tid ) {
    return trait_blacklist.count( tid );
}

void mutation_branch::finalize() {
    finalize_trait_blacklist();
}

void mutation_branch::finalize_trait_blacklist() {
    for (auto &trait : trait_blacklist) {
        if (!trait.is_valid()) {
            debugmsg("trait on blacklist %s does not exist", trait.c_str());
        }
    }
}

void mutation_branch::load_trait_group(JsonObject &jsobj) {
    const trait_group::Trait_group_tag group_id(jsobj.get_string("id"));
    const std::string subtype = jsobj.get_string("subtype", "old");
    load_trait_group(jsobj, group_id, subtype);
}

Trait_group& make_group_or_throw(const trait_group::Trait_group_tag &gid, bool is_collection) {
    // NOTE: If the gid is already in the map, emplace will just return an iterator to it
    auto found = (is_collection
            ? trait_groups.emplace(gid, std::make_shared<Trait_group_collection>(100))
            : trait_groups.emplace(gid, std::make_shared<Trait_group_distribution>(100))).first;
    // Evidently, making the collection/distribution separation better has made the code for this check worse.
    if (is_collection) {
        if (dynamic_cast<Trait_group_distribution*>(found->second.get())) {
            std::ostringstream buf;
            buf << "item group \"" << gid.c_str() << "\" already defined with type \"distribution\"";
            throw std::runtime_error( buf.str() );
        }
    } else {
        if (dynamic_cast<Trait_group_collection*>(found->second.get())) {
            std::ostringstream buf;
            buf << "item group \"" << gid.c_str() << "\" already defined with type \"collection\"";
            throw std::runtime_error( buf.str() );
        }
    }
    return *(found->second);
}

void mutation_branch::load_trait_group(JsonArray &entries, const trait_group::Trait_group_tag &gid,
        const bool is_collection) {
    Trait_group &tg = make_group_or_throw(gid, is_collection);

    while(entries.has_more()) {
        // Backwards-compatibility with old format ["TRAIT", 100]
        if (entries.test_array()) {
            JsonArray subarr = entries.next_array();

            trait_id id(subarr.get_string(0));
            std::unique_ptr<Trait_creation_data> ptr(
                    new Single_trait_creator(id, subarr.get_int(1)));
            tg.add_entry(ptr);
        // Otherwise load new format {"trait": ... } or {"group": ...}
        } else {
            JsonObject subobj = entries.next_object();
            add_entry(tg, subobj);
        }
    }
}

void mutation_branch::load_trait_group(JsonObject &jsobj, const trait_group::Trait_group_tag &gid,
        const std::string &subtype) {
    if (subtype != "distribution" && subtype != "collection" && subtype != "old") {
        jsobj.throw_error("unknown trait group type", "subtype");
    }

    Trait_group &tg = make_group_or_throw(gid, (subtype == "collection" || subtype == "old"));

    // TODO(sm): Looks like this makes the new code backwards-compatible with the old format. Great if so!
    if (subtype == "old") {
        JsonArray traits = jsobj.get_array("traits");
        while (traits.has_more()) {
            JsonArray pair = traits.next_array();
            tg.add_trait_entry(trait_id(pair.get_string(0)), pair.get_int(1));
        }
        return;
    }

    // TODO(sm): Taken from item_factory.cpp almost verbatim. Ensure that these work!
    if (jsobj.has_member("entries")) {
        JsonArray traits = jsobj.get_array("entries");
        while( traits.has_more() ) {
            JsonObject subobj = traits.next_object();
            add_entry( tg, subobj );
        }
    }
    if (jsobj.has_member("traits")) {
        JsonArray traits = jsobj.get_array("traits");
        while (traits.has_more()) {
            if (traits.test_string()) {
                tg.add_trait_entry(trait_id(traits.next_string()), 100);
            } else if (traits.test_array()) {
                JsonArray subtrait = traits.next_array();
                tg.add_trait_entry(trait_id(subtrait.get_string(0)), subtrait.get_int(1));
            } else {
                JsonObject subobj = traits.next_object();
                add_entry(tg, subobj);
            }
        }
    }
    if (jsobj.has_member("groups")) {
        JsonArray traits = jsobj.get_array("groups");
        while (traits.has_more()) {
            if (traits.test_string()) {
                tg.add_group_entry(trait_group::Trait_group_tag(traits.next_string()), 100);
            } else if (traits.test_array()) {
                JsonArray subtrait = traits.next_array();
                tg.add_group_entry(trait_group::Trait_group_tag(traits.get_string(0)), subtrait.get_int(1));
            } else {
                JsonObject subobj = traits.next_object();
                add_entry(tg, subobj);
            }
        }
    }
}

void mutation_branch::add_entry(Trait_group &tg, JsonObject &obj) {
    std::unique_ptr<Trait_creation_data> ptr;
    int probability = obj.get_int("prob", 100);
    JsonArray jarr;

    if (obj.has_member("collection")) {
        ptr.reset(new Trait_group_collection(probability));
        jarr = obj.get_array("collection");
    } else if (obj.has_member("distribution")) {
        ptr.reset(new Trait_group_distribution(probability));
        jarr = obj.get_array("distribution");
    }

    if (ptr) {
        Trait_group &tg2 = dynamic_cast<Trait_group &>(*ptr);
        while (jarr.has_more()) {
            JsonObject job2 = jarr.next_object();
            add_entry(tg2, job2);
        }
        tg.add_entry(ptr);
        return;
    }

    if (obj.has_member("trait")) {
        trait_id id(obj.get_string("trait"));
        ptr.reset(new Single_trait_creator(id, probability));
    } else if (obj.has_member("group")) {
        ptr.reset(new Trait_group_creator(trait_group::Trait_group_tag(obj.get_string("group")),
                    probability));
    }

    if (!ptr) {
        return;
    }

    tg.add_entry(ptr);
}

std::shared_ptr<Trait_group> mutation_branch::get_group( const trait_group::Trait_group_tag &gid ) {
    auto found = trait_groups.find( gid );
    return (found != trait_groups.end()) ? found->second : nullptr;
}

std::vector<trait_group::Trait_group_tag> mutation_branch::get_all_group_names() {
    std::vector<trait_group::Trait_group_tag> rval;
    for (auto &group: trait_groups) {
        rval.push_back(group.first);
    }
    return rval;
}<|MERGE_RESOLUTION|>--- conflicted
+++ resolved
@@ -5,11 +5,8 @@
 #include "bodypart.h"
 #include "debug.h"
 #include "translations.h"
-<<<<<<< HEAD
 #include "trait_group.h"
-=======
 #include "color.h"
->>>>>>> 17e100ac
 
 #include <map>
 #include <sstream>
