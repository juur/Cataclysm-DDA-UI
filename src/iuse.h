--- conflicted
+++ resolved
@@ -150,61 +150,6 @@
     int dog_whistle         ( player*, item*, bool, const tripoint& );
     int vacutainer          ( player*, item*, bool, const tripoint& );
     static void cut_log_into_planks(player *);
-<<<<<<< HEAD
-    int lumber              (player *, item *, bool, point);
-    int oxytorch            (player *, item *, bool, point);
-    int hacksaw             (player *, item *, bool, point);
-    int portable_structure  (player *, item *, bool, point);
-    int tent                (player *, item *, bool, point);
-    int large_tent          (player *, item *, bool, point);
-    int shelter             (player *, item *, bool, point);
-    int torch_lit           (player *, item *, bool, point);
-    int battletorch_lit     (player *, item *, bool, point);
-    int bullet_puller       (player *, item *, bool, point);
-    int boltcutters         (player *, item *, bool, point);
-    int mop                 (player *, item *, bool, point);
-    int spray_can           (player *, item *, bool, point);
-    int rag                 (player *, item *, bool, point);
-    int LAW                 (player *, item *, bool, point);
-    int heatpack            (player *, item *, bool, point);
-    int hotplate            (player *, item *, bool, point);
-    int quiver              (player *, item *, bool, point);
-    int boots               (player *, item *, bool, point);
-    int sheath_sword        (player *, item *, bool, point);
-    int sheath_knife        (player *, item *, bool, point);
-    int holster_gun         (player *, item *, bool, point);
-    int holster_ankle       (player *, item *, bool, point);
-    int towel               (player *, item *, bool, point);
-    int unfold_generic      (player *, item *, bool, point);
-    int airhorn             (player *, item *, bool, point);
-    int adrenaline_injector (player *, item *, bool, point);
-    int jet_injector        (player *, item *, bool, point);
-    int contacts            (player *, item *, bool, point);
-    int talking_doll        (player *, item *, bool, point);
-    int bell                (player *, item *, bool, point);
-    int seed                (player *, item *, bool, point);
-    int oxygen_bottle       (player *, item *, bool, point);
-    int atomic_battery      (player *, item *, bool, point);
-    int ups_battery         (player *, item *, bool, point);
-    int radio_mod           (player *, item *, bool, point);
-    int remove_all_mods     (player *, item *, bool, point);
-    int fishing_rod         (player *, item *, bool, point);
-    int fish_trap           (player *, item *, bool, point);
-    int gun_repair          (player *, item *, bool, point);
-    int misc_repair         (player *, item *, bool, point);
-    int rm13armor_off       (player *, item *, bool, point);
-    int rm13armor_on        (player *, item *, bool, point);
-    int unpack_item         (player *, item *, bool, point);
-    int pack_item           (player *, item *, bool, point);
-    int radglove            (player *, item *, bool, point);
-    int robotcontrol        (player *, item *, bool, point);
-    int einktabletpc        (player *, item *, bool, point);
-    int camera              (player *, item *, bool, point);
-    int ehandcuffs          (player *, item *, bool, point);
-    int cable_attach        (player *, item *, bool, point);
-    int weather_tool        (player *, item *, bool, point);
-    int survivor_belt       (player *, item *, bool, point);
-=======
     int lumber              ( player*, item*, bool, const tripoint& );
     int oxytorch            ( player*, item*, bool, const tripoint& );
     int hacksaw             ( player*, item*, bool, const tripoint& );
@@ -259,7 +204,6 @@
     int cable_attach        ( player*, item*, bool, const tripoint& );
     int weather_tool        ( player*, item*, bool, const tripoint& );
     int survivor_belt       ( player*, item*, bool, const tripoint& );
->>>>>>> 76050915
 
 // MACGUFFINS
     int mcg_note            ( player*, item*, bool, const tripoint& );
