#include "trap.h" // IWYU pragma: associated

#include <algorithm>
#include <memory>
#include <string>
#include <unordered_map>
#include <utility>

#include "avatar.h"
#include "bodypart.h"
#include "calendar.h"
#include "cata_assert.h"
#include "character.h"
#include "colony.h"
#include "coordinates.h"
#include "creature.h"
#include "creature_tracker.h"
#include "damage.h"
#include "debug.h"
#include "enums.h"
#include "explosion.h"
#include "game.h"
#include "game_constants.h"
#include "item.h"
#include "make_static.h"
#include "map.h"
#include "map_iterator.h"
#include "mapdata.h"
#include "mapgen_functions.h"
#include "messages.h"
#include "monster.h"
#include "mtype.h"
#include "npc.h"
#include "output.h"
#include "point.h"
#include "rng.h"
#include "sounds.h"
#include "teleport.h"
#include "timed_event.h"
#include "translations.h"
#include "units.h"
#include "viewer.h"

static const bionic_id bio_shock_absorber( "bio_shock_absorber" );

static const efftype_id effect_beartrap( "beartrap" );
static const efftype_id effect_heavysnare( "heavysnare" );
static const efftype_id effect_in_pit( "in_pit" );
static const efftype_id effect_lightsnare( "lightsnare" );
static const efftype_id effect_ridden( "ridden" );
static const efftype_id effect_slimed( "slimed" );
static const efftype_id effect_tetanus( "tetanus" );

<<<<<<< HEAD
static const flag_id json_flag_LEVITATION( "LEVITATION" );
=======
static const flag_id json_flag_UNCONSUMED( "UNCONSUMED" );
>>>>>>> fb69d300

static const itype_id itype_bullwhip( "bullwhip" );
static const itype_id itype_grapnel( "grapnel" );
static const itype_id itype_rope_30( "rope_30" );

static const json_character_flag json_flag_WALL_CLING( "WALL_CLING" );
static const json_character_flag json_flag_WINGS_1( "WINGS_1" );
static const json_character_flag json_flag_WINGS_2( "WINGS_2" );

static const material_id material_kevlar( "kevlar" );
static const material_id material_steel( "steel" );
static const material_id material_stone( "stone" );
static const material_id material_veggy( "veggy" );

static const mtype_id mon_blob( "mon_blob" );
static const mtype_id mon_shadow( "mon_shadow" );
static const mtype_id mon_shadow_snake( "mon_shadow_snake" );

static const skill_id skill_throw( "throw" );

static const species_id species_ROBOT( "ROBOT" );

static const trait_id trait_INFIMMUNE( "INFIMMUNE" );
static const trait_id trait_INFRESIST( "INFRESIST" );



// A pit becomes less effective as it fills with corpses.
static float pit_effectiveness( const tripoint &p )
{
    units::volume corpse_volume = 0_ml;
    for( item &pit_content : get_map().i_at( p ) ) {
        if( pit_content.is_corpse() ) {
            corpse_volume += pit_content.volume();
        }
    }

    // 10 zombies; see item::volume
    const units::volume filled_volume = 10 * units::from_milliliter<float>( 62500 );

    return std::max( 0.0f, 1.0f - corpse_volume / filled_volume );
}

bool trapfunc::none( const tripoint &, Creature *, item * )
{
    return false;
}

bool trapfunc::bubble( const tripoint &p, Creature *c, item * )
{
    // tiny animals don't trigger bubble wrap
    if( c != nullptr && c->get_size() == creature_size::tiny ) {
        return false;
    }
    if( c != nullptr ) {
        c->add_msg_player_or_npc( m_warning, _( "You step on some bubble wrap!" ),
                                  _( "<npcname> steps on some bubble wrap!" ) );
        if( c->has_effect( effect_ridden ) ) {
            add_msg( m_warning, _( "Your %s steps on some bubble wrap!" ), c->get_name() );
        }
    }
    sounds::sound( p, 18, sounds::sound_t::alarm, _( "Pop!" ), false, "trap", "bubble_wrap" );
    get_map().remove_trap( p );
    return true;
}

bool trapfunc::glass( const tripoint &p, Creature *c, item * )
{
    if( c != nullptr ) {
        // tiny animals don't trigger glass trap
        if( c->get_size() == creature_size::tiny ) {
            return false;
        }
        c->add_msg_player_or_npc( m_warning, _( "You step on some glass!" ),
                                  _( "<npcname> steps on some glass!" ) );

        monster *z = dynamic_cast<monster *>( c );
        const char dmg = std::max( 0, rng( -10, 10 ) );
        if( z != nullptr && dmg > 0 ) {
            z->moves -= 80;
        }
        if( dmg > 0 ) {
            c->deal_damage( nullptr, bodypart_id( "foot_l" ), damage_instance( damage_type::CUT, dmg ) );
            c->deal_damage( nullptr, bodypart_id( "foot_r" ), damage_instance( damage_type::CUT, dmg ) );
            c->check_dead_state();
        }
    }
    sounds::sound( p, 10, sounds::sound_t::combat, _( "glass cracking!" ), false, "trap", "glass" );
    get_map().remove_trap( p );
    return true;
}

bool trapfunc::cot( const tripoint &, Creature *c, item * )
{
    monster *z = dynamic_cast<monster *>( c );
    if( z != nullptr ) {
        // Haha, only monsters stumble over a cot, humans are smart.
        add_msg( m_good, _( "The %s stumbles over the cot!" ), z->name() );
        c->moves -= 100;
        return true;
    }
    return false;
}

bool trapfunc::beartrap( const tripoint &p, Creature *c, item * )
{
    // tiny animals don't trigger bear traps
    if( c != nullptr && c->get_size() == creature_size::tiny ) {
        return false;
    }
    sounds::sound( p, 8, sounds::sound_t::combat, _( "SNAP!" ), false, "trap", "bear_trap" );
    map &here = get_map();
    here.remove_trap( p );
    if( c != nullptr ) {
        // What got hit?
        const bodypart_id hit = one_in( 2 ) ? bodypart_id( "leg_l" ) : bodypart_id( "leg_r" );

        // Messages
        c->add_msg_player_or_npc( m_bad, _( "A bear trap closes on your foot!" ),
                                  _( "A bear trap closes on <npcname>'s foot!" ) );
        if( c->has_effect( effect_ridden ) ) {
            add_msg( m_warning, _( "Your %s is caught by a beartrap!" ), c->get_name() );
        }
        // Actual effects
        c->add_effect( effect_beartrap, 1_turns, hit, true );
        damage_instance d;
        d.add_damage( damage_type::BASH, 12 );
        d.add_damage( damage_type::CUT, 18 );
        c->deal_damage( nullptr, hit, d );

        Character *you = dynamic_cast<Character *>( c );
        if( you != nullptr && !you->has_trait( trait_INFIMMUNE ) ) {
            const int chance_in = you->has_trait( trait_INFRESIST ) ? 512 : 128;
            if( one_in( chance_in ) ) {
                you->add_effect( effect_tetanus, 1_turns, true );
            }
        }
        c->check_dead_state();
    }

    here.spawn_item( p, "beartrap" );
    return true;
}

bool trapfunc::board( const tripoint &, Creature *c, item * )
{
    if( c == nullptr ) {
        return false;
    }
    // tiny animals don't trigger spiked boards, they can squeeze between the nails
    if( c->get_size() == creature_size::tiny ) {
        return false;
    }
    c->add_msg_player_or_npc( m_bad, _( "You step on a spiked board!" ),
                              _( "<npcname> steps on a spiked board!" ) );
    monster *z = dynamic_cast<monster *>( c );
    Character *you = dynamic_cast<Character *>( c );
    if( z != nullptr ) {
        if( z->has_effect( effect_ridden ) ) {
            add_msg( m_warning, _( "Your %s stepped on a spiked board!" ), c->get_name() );
            get_player_character().moves -= 80;
        } else {
            z->moves -= 80;
        }
        z->deal_damage( nullptr, bodypart_id( "foot_l" ), damage_instance( damage_type::CUT, rng( 3,
                        5 ) ) );
        z->deal_damage( nullptr, bodypart_id( "foot_r" ), damage_instance( damage_type::CUT, rng( 3,
                        5 ) ) );
    } else {
        c->deal_damage( nullptr, bodypart_id( "foot_l" ), damage_instance( damage_type::CUT, rng( 6,
                        10 ) ) );
        c->deal_damage( nullptr, bodypart_id( "foot_r" ), damage_instance( damage_type::CUT, rng( 6,
                        10 ) ) );
        if( !you->has_trait( trait_INFIMMUNE ) ) {
            const int chance_in = you->has_trait( trait_INFRESIST ) ? 256 : 35;
            if( one_in( chance_in ) ) {
                you->add_effect( effect_tetanus, 1_turns, true );
            }
        }
    }
    c->check_dead_state();
    return true;
}

bool trapfunc::caltrops( const tripoint &, Creature *c, item * )
{
    if( c == nullptr ) {
        return false;
    }
    // tiny animals don't trigger caltrops, they can squeeze between them
    if( c->get_size() == creature_size::tiny ) {
        return false;
    }
    c->add_msg_player_or_npc( m_bad, _( "You step on a sharp metal caltrop!" ),
                              _( "<npcname> steps on a sharp metal caltrop!" ) );
    monster *z = dynamic_cast<monster *>( c );
    if( z != nullptr ) {
        if( z->has_effect( effect_ridden ) ) {
            add_msg( m_warning, _( "Your %s steps on a sharp metal caltrop!" ), c->get_name() );
            get_player_character().moves -= 80;
        } else {
            z->moves -= 80;
        }
        c->deal_damage( nullptr, bodypart_id( "foot_l" ), damage_instance( damage_type::CUT, rng( 9,
                        15 ) ) );
        c->deal_damage( nullptr, bodypart_id( "foot_r" ), damage_instance( damage_type::CUT, rng( 9,
                        15 ) ) );
    } else {
        c->deal_damage( nullptr, bodypart_id( "foot_l" ), damage_instance( damage_type::CUT, rng( 9,
                        30 ) ) );
        c->deal_damage( nullptr, bodypart_id( "foot_r" ), damage_instance( damage_type::CUT, rng( 9,
                        30 ) ) );
    }
    c->check_dead_state();
    return true;
}

bool trapfunc::caltrops_glass( const tripoint &p, Creature *c, item * )
{
    if( c == nullptr ) {
        return false;
    }
    // tiny animals don't trigger caltrops, they can squeeze between them
    if( c->get_size() == creature_size::tiny ) {
        return false;
    }
    c->add_msg_player_or_npc( m_bad, _( "You step on a sharp glass caltrop!" ),
                              _( "<npcname> steps on a sharp glass caltrop!" ) );
    monster *z = dynamic_cast<monster *>( c );
    if( z != nullptr ) {
        z->moves -= 80;
        c->deal_damage( nullptr, bodypart_id( "foot_l" ), damage_instance( damage_type::CUT, rng( 9,
                        15 ) ) );
        c->deal_damage( nullptr, bodypart_id( "foot_r" ), damage_instance( damage_type::CUT, rng( 9,
                        15 ) ) );
    } else {
        c->deal_damage( nullptr, bodypart_id( "foot_l" ), damage_instance( damage_type::CUT, rng( 9,
                        30 ) ) );
        c->deal_damage( nullptr, bodypart_id( "foot_r" ), damage_instance( damage_type::CUT, rng( 9,
                        30 ) ) );
    }
    c->check_dead_state();
    if( get_player_view().sees( p ) ) {
        add_msg( _( "The shards shatter!" ) );
        sounds::sound( p, 8, sounds::sound_t::combat, _( "glass cracking!" ), false, "trap",
                       "glass_caltrops" );
    }
    get_map().remove_trap( p );
    return true;
}

bool trapfunc::tripwire( const tripoint &p, Creature *c, item * )
{
    if( c == nullptr ) {
        return false;
    }
    // tiny animals don't trigger tripwires, they just squeeze under it
    if( c->get_size() == creature_size::tiny ) {
        return false;
    }
    c->add_msg_player_or_npc( m_bad, _( "You trip over a tripwire!" ),
                              _( "<npcname> trips over a tripwire!" ) );
    monster *z = dynamic_cast<monster *>( c );
    Character *you = dynamic_cast<Character *>( c );

    Character &player_character = get_player_character();
    map &here = get_map();
    if( z != nullptr ) {
        if( z->has_effect( effect_ridden ) ) {
            add_msg( m_bad, _( "Your %s trips over a tripwire!" ), z->get_name() );
            std::vector<tripoint> valid;
            for( const tripoint &jk : here.points_in_radius( p, 1 ) ) {
                if( g->is_empty( jk ) ) {
                    valid.push_back( jk );
                }
            }
            if( !valid.empty() ) {
                player_character.setpos( random_entry( valid ) );
                z->setpos( player_character.pos() );
            }
            player_character.moves -= 150;
            g->update_map( player_character );
        } else {
            z->stumble();
        }
        if( rng( 0, 10 ) > z->get_dodge() ) {
            z->deal_damage( nullptr, bodypart_id( "torso" ), damage_instance( damage_type::PURE, rng( 1,
                            4 ) ) );
        }
    } else if( you != nullptr ) {
        std::vector<tripoint> valid;
        for( const tripoint &jk : here.points_in_radius( p, 1 ) ) {
            if( g->is_empty( jk ) ) {
                valid.push_back( jk );
            }
        }
        if( !valid.empty() ) {
            you->setpos( random_entry( valid ) );
        }
        you->moves -= 150;
        if( c->is_avatar() ) {
            g->update_map( player_character );
        }
        if( !you->is_mounted() ) {
            ///\EFFECT_DEX decreases chance of taking damage from a tripwire trap
            if( rng( 5, 20 ) > you->dex_cur ) {
                you->hurtall( rng( 1, 4 ), nullptr );
            }
        }
    }
    c->check_dead_state();
    return true;
}

bool trapfunc::crossbow( const tripoint &p, Creature *c, item * )
{
    bool add_bolt = true;
    if( c != nullptr ) {
        if( c->has_effect( effect_ridden ) ) {
            add_msg( m_neutral, _( "Your %s triggers a crossbow trap." ), c->get_name() );
        }
        c->add_msg_player_or_npc( m_neutral, _( "You trigger a crossbow trap!" ),
                                  _( "<npcname> triggers a crossbow trap!" ) );
        monster *z = dynamic_cast<monster *>( c );
        Character *you = dynamic_cast<Character *>( c );
        if( you != nullptr ) {
            ///\EFFECT_DODGE reduces chance of being hit by crossbow trap
            if( !one_in( 4 ) && rng( 8, 20 ) > you->get_dodge() ) {
                bodypart_id hit( "bp_null" );
                switch( rng( 1, 10 ) ) {
                    case  1:
                        if( one_in( 2 ) ) {
                            hit = bodypart_id( "foot_l" );
                        } else {
                            hit = bodypart_id( "foot_r" );
                        }
                        break;
                    case  2:
                    case  3:
                    case  4:
                        if( one_in( 2 ) ) {
                            hit = bodypart_id( "leg_l" );
                        } else {
                            hit = bodypart_id( "leg_r" );
                        }
                        break;
                    case  5:
                    case  6:
                    case  7:
                    case  8:
                    case  9:
                        hit = bodypart_id( "torso" );
                        break;
                    case 10:
                        hit = bodypart_id( "head" );
                        break;
                }
                //~ %s is bodypart
                you->add_msg_if_player( m_bad, _( "Your %s is hit!" ), body_part_name( hit ) );
                c->deal_damage( nullptr, hit, damage_instance( damage_type::CUT, rng( 20, 30 ) ) );
                add_bolt = !one_in( 10 );
            } else {
                you->add_msg_player_or_npc( m_neutral, _( "You dodge the shot!" ),
                                            _( "<npcname> dodges the shot!" ) );
            }
        } else if( z != nullptr ) {
            bool seen = get_player_view().sees( *z );
            int chance = 0;
            // adapted from shotgun code - chance of getting hit depends on size
            switch( z->type->size ) {
                case creature_size::tiny:
                    chance = 50;
                    break;
                case creature_size::small:
                    chance = 8;
                    break;
                case creature_size::medium:
                    chance = 6;
                    break;
                case creature_size::large:
                    chance = 4;
                    break;
                case creature_size::huge:
                    chance = 1;
                    break;
                case creature_size::num_sizes:
                    debugmsg( "ERROR: Invalid Creature size class." );
                    break;
            }
            if( one_in( chance ) ) {
                if( seen ) {
                    add_msg( m_bad, _( "A bolt shoots out and hits the %s!" ), z->name() );
                }
                z->deal_damage( nullptr, bodypart_id( "torso" ), damage_instance( damage_type::CUT, rng( 20,
                                30 ) ) );
                add_bolt = !one_in( 10 );
            } else if( seen ) {
                add_msg( m_neutral, _( "A bolt shoots out, but misses the %s." ), z->name() );
            }
        }
        c->check_dead_state();
    }
    map &here = get_map();
    here.remove_trap( p );
    here.spawn_item( p, "crossbow" );
    here.spawn_item( p, "string_36" );
    if( add_bolt ) {
        here.spawn_item( p, "bolt_steel", 1, 1 );
    }
    return true;
}

bool trapfunc::shotgun( const tripoint &p, Creature *c, item * )
{
    map &here = get_map();
    sounds::sound( p, 60, sounds::sound_t::combat, _( "Kerblam!" ), false, "fire_gun",
                   here.tr_at( p ) == tr_shotgun_1 ? "shotgun_s" : "shotgun_d" );
    int shots = 1;
    if( c != nullptr ) {
        if( c->has_effect( effect_ridden ) ) {
            add_msg( m_neutral, _( "Your %s triggers a shotgun trap!" ), c->get_name() );
        }
        c->add_msg_player_or_npc( m_neutral, _( "You trigger a shotgun trap!" ),
                                  _( "<npcname> triggers a shotgun trap!" ) );
        monster *z = dynamic_cast<monster *>( c );
        Character *you = dynamic_cast<Character *>( c );
        if( you != nullptr ) {
            ///\EFFECT_STR_MAX increases chance of two shots from shotgun trap
            shots = ( one_in( 8 ) || one_in( 20 - you->str_max ) ? 2 : 1 );
            if( here.tr_at( p ) != tr_shotgun_2 ) {
                shots = 1;
            }
            ///\EFFECT_DODGE reduces chance of being hit by shotgun trap
            if( rng( 5, 50 ) > you->get_dodge() ) {
                bodypart_id hit = bodypart_id( "bp_null" );
                switch( rng( 1, 10 ) ) {
                    case  1:
                        if( one_in( 2 ) ) {
                            hit = bodypart_id( "foot_l" );
                        } else {
                            hit = bodypart_id( "foot_r" );
                        }
                        break;
                    case  2:
                    case  3:
                    case  4:
                        if( one_in( 2 ) ) {
                            hit = bodypart_id( "leg_l" );
                        } else {
                            hit = bodypart_id( "leg_r" );
                        }
                        break;
                    case  5:
                    case  6:
                    case  7:
                    case  8:
                    case  9:
                        hit = bodypart_id( "torso" );
                        break;
                    case 10:
                        hit = bodypart_id( "head" );
                        break;
                }
                //~ %s is bodypart
                you->add_msg_if_player( m_bad, _( "Your %s is hit!" ), body_part_name( hit ) );
                c->deal_damage( nullptr, hit, damage_instance( damage_type::BULLET, rng( 40 * shots,
                                60 * shots ) ) );
            } else {
                you->add_msg_player_or_npc( m_neutral, _( "You dodge the shot!" ),
                                            _( "<npcname> dodges the shot!" ) );
            }
        } else if( z != nullptr ) {
            bool seen = get_player_view().sees( *z );
            int chance = 0;
            switch( z->type->size ) {
                case creature_size::tiny:
                    chance = 100;
                    break;
                case creature_size::small:
                    chance = 16;
                    break;
                case creature_size::medium:
                    chance = 12;
                    break;
                case creature_size::large:
                    chance = 8;
                    break;
                case creature_size::huge:
                    chance = 2;
                    break;
                case creature_size::num_sizes:
                    debugmsg( "ERROR: Invalid Creature size class." );
                    break;
            }
            shots = ( one_in( 8 ) || one_in( chance ) ? 2 : 1 );
            if( here.tr_at( p ) != tr_shotgun_2 ) {
                shots = 1;
            }
            if( seen ) {
                add_msg( m_bad, _( "A shotgun fires and hits the %s!" ), z->name() );
            }
            z->deal_damage( nullptr, bodypart_id( "torso" ), damage_instance( damage_type::BULLET,
                            rng( 40 * shots,
                                 60 * shots ) ) );
        }
        c->check_dead_state();
    }

    here.spawn_item( p, here.tr_at( p ) == tr_shotgun_1 ? "shotgun_s" : "shotgun_d" );
    here.spawn_item( p, "string_36" );
    here.remove_trap( p );
    return true;
}

bool trapfunc::blade( const tripoint &, Creature *c, item * )
{
    if( c == nullptr ) {
        return false;
    }
    if( c->has_effect( effect_ridden ) ) {
        add_msg( m_bad, _( "A blade swings out and hacks your %s!" ), c->get_name() );
    }
    c->add_msg_player_or_npc( m_bad, _( "A blade swings out and hacks your torso!" ),
                              _( "A blade swings out and hacks <npcname>'s torso!" ) );
    damage_instance d;
    d.add_damage( damage_type::BASH, 12 );
    d.add_damage( damage_type::CUT, 30 );
    c->deal_damage( nullptr, bodypart_id( "torso" ), d );
    c->check_dead_state();
    return true;
}

bool trapfunc::snare_light( const tripoint &p, Creature *c, item * )
{
    sounds::sound( p, 2, sounds::sound_t::combat, _( "Snap!" ), false, "trap", "snare" );
    get_map().remove_trap( p );
    if( c == nullptr ) {
        return false;
    }
    // Determine what gets hit
    const bodypart_id hit = one_in( 2 ) ? bodypart_id( "leg_l" ) : bodypart_id( "leg_r" );
    // Messages
    if( c->has_effect( effect_ridden ) ) {
        add_msg( m_bad, _( "A snare closes on your %s's leg!" ), c->get_name() );
    }
    c->add_msg_player_or_npc( m_bad, _( "A snare closes on your leg." ),
                              _( "A snare closes on <npcname>s leg." ) );

    // Actual effects
    c->add_effect( effect_lightsnare, 1_turns, hit, true );
    monster *z = dynamic_cast<monster *>( c );
    if( z != nullptr && z->type->size == creature_size::tiny ) {
        z->deal_damage( nullptr, hit, damage_instance( damage_type::BASH, 10 ) );
    }
    c->check_dead_state();
    return true;
}

bool trapfunc::snare_heavy( const tripoint &p, Creature *c, item * )
{
    sounds::sound( p, 4, sounds::sound_t::combat, _( "Snap!" ), false, "trap", "snare" );
    get_map().remove_trap( p );
    if( c == nullptr ) {
        return false;
    }
    // Determine what got hit
    const bodypart_id hit = one_in( 2 ) ? bodypart_id( "leg_l" ) : bodypart_id( "leg_r" );
    if( c->has_effect( effect_ridden ) ) {
        add_msg( m_bad, _( "A snare closes on your %s's leg!" ), c->get_name() );
    }
    //~ %s is bodypart name in accusative.
    c->add_msg_player_or_npc( m_bad, _( "A snare closes on your %s." ),
                              _( "A snare closes on <npcname>s %s." ), body_part_name_accusative( hit ) );

    // Actual effects
    c->add_effect( effect_heavysnare, 1_turns, hit, true );
    monster *z = dynamic_cast<monster *>( c );
    Character *you = dynamic_cast<Character *>( c );
    if( you != nullptr ) {
        damage_instance d;
        d.add_damage( damage_type::BASH, 10 );
        you->deal_damage( nullptr, hit, d );
    } else if( z != nullptr ) {
        int damage;
        switch( z->type->size ) {
            case creature_size::tiny:
            case creature_size::small:
                damage = 20;
                break;
            case creature_size::medium:
                damage = 10;
                break;
            default:
                damage = 0;
        }
        z->deal_damage( nullptr, hit, damage_instance( damage_type::BASH, damage ) );
    }
    c->check_dead_state();
    return true;
}

bool trapfunc::landmine( const tripoint &p, Creature *c, item * )
{
    // tiny animals are too light to trigger land mines
    if( c != nullptr && c->get_size() == creature_size::tiny ) {
        return false;
    }
    if( c != nullptr ) {
        c->add_msg_player_or_npc( m_bad, _( "You trigger a land mine!" ),
                                  _( "<npcname> triggers a land mine!" ) );
    }
    explosion_handler::explosion( p, 18, 0.5, false, 8 );
    get_map().remove_trap( p );
    return true;
}

bool trapfunc::boobytrap( const tripoint &p, Creature *c, item * )
{
    if( c != nullptr ) {
        c->add_msg_player_or_npc( m_bad, _( "You trigger a booby trap!" ),
                                  _( "<npcname> triggers a booby trap!" ) );
    }
    explosion_handler::explosion( p, 18, 0.6, false, 12 );
    get_map().remove_trap( p );
    return true;
}

bool trapfunc::telepad( const tripoint &p, Creature *c, item * )
{
    //~ the sound of a telepad functioning
    sounds::sound( p, 6, sounds::sound_t::movement, _( "vvrrrRRMM*POP!*" ), false, "trap", "teleport" );
    if( c == nullptr ) {
        return false;
    }
    if( c->is_avatar() ) {
        c->add_msg_if_player( m_warning, _( "The air shimmers around you…" ) );
    } else {
        add_msg_if_player_sees( p, _( "The air shimmers around %s…" ), c->disp_name() );
    }
    teleport::teleport( *c );
    return false;
}

bool trapfunc::goo( const tripoint &p, Creature *c, item * )
{
    get_map().remove_trap( p );
    if( c == nullptr ) {
        return false;
    }
    c->add_msg_player_or_npc( m_bad, _( "You step in a puddle of thick goo." ),
                              _( "<npcname> steps in a puddle of thick goo." ) );
    monster *z = dynamic_cast<monster *>( c );
    Character *you = dynamic_cast<Character *>( c );
    if( you != nullptr ) {
        you->add_env_effect( effect_slimed, bodypart_id( "foot_l" ), 6, 2_minutes );
        you->add_env_effect( effect_slimed, bodypart_id( "foot_r" ), 6, 2_minutes );
        if( one_in( 3 ) ) {
            you->add_msg_if_player( m_bad, _( "The acidic goo eats away at your feet." ) );
            you->deal_damage( nullptr, bodypart_id( "foot_l" ), damage_instance( damage_type::CUT, 5 ) );
            you->deal_damage( nullptr, bodypart_id( "foot_r" ), damage_instance( damage_type::CUT, 5 ) );
            you->check_dead_state();
        }
        return true;
    } else if( z != nullptr ) {
        if( z->has_effect( effect_ridden ) ) {
            get_player_character().forced_dismount();
        }
        //All monsters except for blobs get a speed decrease
        if( z->type->id != mon_blob ) {
            z->set_speed_base( z->get_speed_base() - 15 );
            //All monsters that aren't blobs or robots transform into a blob
            if( !z->type->in_species( species_ROBOT ) ) {
                z->poly( mon_blob );
                z->set_hp( z->get_speed() );
            }
        } else {
            z->set_speed_base( z->get_speed_base() + 15 );
            z->set_hp( z->get_speed() );
        }
        return true;
    }
    cata_fatal( "c must be either a monster or a Character" );
}

bool trapfunc::dissector( const tripoint &p, Creature *c, item * )
{
    if( c == nullptr ) {
        return false;
    }
    monster *z = dynamic_cast<monster *>( c );
    bool player_sees = get_player_view().sees( p );
    if( z != nullptr ) {
        if( z->type->in_species( species_ROBOT ) ) {
            //The monster is a robot. So the dissector should not try to dissect the monsters flesh.
            //Dissector error sound.
            sounds::sound( p, 4, sounds::sound_t::electronic_speech,
                           _( "BEEPBOOP!  Please remove non-organic object." ), false, "speech", "robot" );
            c->add_msg_player_or_npc( m_bad, _( "The dissector lights up, and shuts down." ),
                                      _( "The dissector lights up, and shuts down." ) );
            return false;
        }
        // distribute damage amongst player and horse
        if( z->has_effect( effect_ridden ) && z->mounted_player ) {
            Character *ch = z->mounted_player;
            ch->deal_damage( nullptr, bodypart_id( "head" ), damage_instance( damage_type::CUT, 15 ) );
            ch->deal_damage( nullptr, bodypart_id( "torso" ), damage_instance( damage_type::CUT, 20 ) );
            ch->deal_damage( nullptr, bodypart_id( "arm_r" ), damage_instance( damage_type::CUT, 12 ) );
            ch->deal_damage( nullptr, bodypart_id( "arm_l" ), damage_instance( damage_type::CUT, 12 ) );
            ch->deal_damage( nullptr, bodypart_id( "hand_r" ), damage_instance( damage_type::CUT, 10 ) );
            ch->deal_damage( nullptr, bodypart_id( "hand_l" ), damage_instance( damage_type::CUT, 10 ) );
            ch->deal_damage( nullptr, bodypart_id( "leg_r" ), damage_instance( damage_type::CUT, 12 ) );
            ch->deal_damage( nullptr, bodypart_id( "leg_r" ), damage_instance( damage_type::CUT, 12 ) );
            ch->deal_damage( nullptr, bodypart_id( "foot_l" ), damage_instance( damage_type::CUT, 10 ) );
            ch->deal_damage( nullptr, bodypart_id( "foot_r" ), damage_instance( damage_type::CUT, 10 ) );
            if( player_sees ) {
                ch->add_msg_player_or_npc( m_bad, _( "Electrical beams emit from the floor and slice your flesh!" ),
                                           _( "Electrical beams emit from the floor and slice <npcname>s flesh!" ) );
            }
            ch->check_dead_state();
        }
    }

    //~ the sound of a dissector dissecting
    sounds::sound( p, 10, sounds::sound_t::combat, _( "BRZZZAP!" ), false, "trap", "dissector" );
    if( player_sees ) {
        add_msg( m_bad, _( "Electrical beams emit from the floor and slice the %s!" ), c->get_name() );
    }
    c->deal_damage( nullptr, bodypart_id( "head" ), damage_instance( damage_type::CUT, 15 ) );
    c->deal_damage( nullptr, bodypart_id( "torso" ), damage_instance( damage_type::CUT, 20 ) );
    c->deal_damage( nullptr, bodypart_id( "arm_r" ), damage_instance( damage_type::CUT, 12 ) );
    c->deal_damage( nullptr, bodypart_id( "arm_l" ), damage_instance( damage_type::CUT, 12 ) );
    c->deal_damage( nullptr, bodypart_id( "hand_r" ), damage_instance( damage_type::CUT, 10 ) );
    c->deal_damage( nullptr, bodypart_id( "hand_l" ), damage_instance( damage_type::CUT, 10 ) );
    c->deal_damage( nullptr, bodypart_id( "leg_r" ), damage_instance( damage_type::CUT, 12 ) );
    c->deal_damage( nullptr, bodypart_id( "leg_r" ), damage_instance( damage_type::CUT, 12 ) );
    c->deal_damage( nullptr, bodypart_id( "foot_l" ), damage_instance( damage_type::CUT, 10 ) );
    c->deal_damage( nullptr, bodypart_id( "foot_r" ), damage_instance( damage_type::CUT, 10 ) );

    c->check_dead_state();
    return true;
}

bool trapfunc::pit( const tripoint &p, Creature *c, item * )
{
    if( c == nullptr ) {
        return false;
    }
    // tiny animals aren't hurt by falling into pits
    if( c->get_size() == creature_size::tiny ) {
        return false;
    }
    const float eff = pit_effectiveness( p );
    c->add_msg_player_or_npc( m_bad, _( "You fall in a pit!" ), _( "<npcname> falls in a pit!" ) );
    c->add_effect( effect_in_pit, 1_turns, true );
    monster *z = dynamic_cast<monster *>( c );
    Character *you = dynamic_cast<Character *>( c );
    if( you != nullptr ) {
        if( you->has_flag( json_flag_WINGS_2 ) || ( one_in( 2 ) &&
                you->has_flag( json_flag_WINGS_1 ) ) ) {
            you->add_msg_if_player( _( "You flap your wings and flutter down gracefully." ) );
        } else if( you->has_active_bionic( bio_shock_absorber ) ) {
            you->add_msg_if_player( m_info,
                                    _( "You hit the ground hard, but your grav chute handles the impact admirably!" ) );
        } else {
            int dodge = you->get_dodge();
            ///\EFFECT_DODGE reduces damage taken falling into a pit
            int damage = eff * rng( 10, 20 ) - rng( dodge, dodge * 5 );
            if( damage > 0 ) {
                you->add_msg_if_player( m_bad, _( "You hurt yourself!" ) );
                // like the message says \-:
                you->hurtall( rng( static_cast<int>( damage / 2 ), damage ), you );
                you->deal_damage( nullptr, bodypart_id( "leg_l" ), damage_instance( damage_type::BASH, damage ) );
                you->deal_damage( nullptr, bodypart_id( "leg_r" ), damage_instance( damage_type::BASH, damage ) );
            } else {
                you->add_msg_if_player( _( "You land nimbly." ) );
            }
        }
    } else if( z != nullptr ) {
        if( z->has_effect( effect_ridden ) ) {
            add_msg( m_bad, _( "Your %s falls into a pit!" ), z->get_name() );
            get_player_character().forced_dismount();
        }
        z->deal_damage( nullptr, bodypart_id( "leg_l" ), damage_instance( damage_type::BASH, eff * rng( 10,
                        20 ) ) );
        z->deal_damage( nullptr, bodypart_id( "leg_r" ), damage_instance( damage_type::BASH, eff * rng( 10,
                        20 ) ) );
    }
    c->check_dead_state();
    return true;
}

bool trapfunc::pit_spikes( const tripoint &p, Creature *c, item * )
{
    if( c == nullptr ) {
        return false;
    }
    // tiny animals aren't hurt by falling into spiked pits
    if( c->get_size() == creature_size::tiny ) {
        return false;
    }
    c->add_msg_player_or_npc( m_bad, _( "You fall in a spiked pit!" ),
                              _( "<npcname> falls in a spiked pit!" ) );
    c->add_effect( effect_in_pit, 1_turns, true );
    monster *z = dynamic_cast<monster *>( c );
    Character *you = dynamic_cast<Character *>( c );
    Character &player_character = get_player_character();
    if( you != nullptr ) {
        int dodge = you->get_dodge();
        int damage = pit_effectiveness( p ) * rng( 20, 50 );
        if( you->has_flag( json_flag_WINGS_2 ) || ( one_in( 2 ) &&
                you->has_flag( json_flag_WINGS_1 ) ) ) {
            you->add_msg_if_player( _( "You flap your wings and flutter down gracefully." ) );
        } else if( you->has_active_bionic( bio_shock_absorber ) ) {
            you->add_msg_if_player( m_info,
                                    _( "You hit the ground hard, but your grav chute handles the impact admirably!" ) );
            ///\EFFECT_DODGE reduces chance of landing on spikes in spiked pit
        } else if( 0 == damage || rng( 5, 30 ) < dodge ) {
            you->add_msg_if_player( _( "You avoid the spikes within." ) );
        } else {
            bodypart_id hit( "bp_null" );
            switch( rng( 1, 10 ) ) {
                case  1:
                    hit = bodypart_id( "leg_l" );
                    break;
                case  2:
                    hit = bodypart_id( "leg_r" );
                    break;
                case  3:
                    hit = bodypart_id( "arm_l" );
                    break;
                case  4:
                    hit = bodypart_id( "arm_r" );
                    break;
                case  5:
                case  6:
                case  7:
                case  8:
                case  9:
                case 10:
                    hit = bodypart_id( "torso" );
                    break;
            }
            you->add_msg_if_player( m_bad, _( "The spikes impale your %s!" ),
                                    body_part_name_accusative( hit ) );
            you->deal_damage( nullptr, hit, damage_instance( damage_type::CUT, damage ) );
            if( !you->has_trait( trait_INFIMMUNE ) ) {
                const int chance_in = you->has_trait( trait_INFRESIST ) ? 256 : 35;
                if( one_in( chance_in ) ) {
                    you->add_effect( effect_tetanus, 1_turns, true );
                }
            }
        }
    } else if( z != nullptr ) {
        if( z->has_effect( effect_ridden ) ) {
            add_msg( m_bad, _( "Your %s falls into a pit!" ), z->get_name() );
            player_character.forced_dismount();
        }
        z->deal_damage( nullptr, bodypart_id( "torso" ), damage_instance( damage_type::CUT, rng( 20,
                        50 ) ) );
    }
    c->check_dead_state();
    if( one_in( 4 ) ) {
        add_msg_if_player_sees( p, _( "The spears break!" ) );
        map &here = get_map();
        here.ter_set( p, t_pit );
        // 4 spears to a pit
        for( int i = 0; i < 4; i++ ) {
            if( one_in( 3 ) ) {
                here.spawn_item( p, "pointy_stick" );
            }
        }
    }
    return true;
}

bool trapfunc::pit_glass( const tripoint &p, Creature *c, item * )
{
    if( c == nullptr ) {
        return false;
    }
    // tiny animals aren't hurt by falling into glass pits
    if( c->get_size() == creature_size::tiny ) {
        return false;
    }
    c->add_msg_player_or_npc( m_bad, _( "You fall in a pit filled with glass shards!" ),
                              _( "<npcname> falls in pit filled with glass shards!" ) );
    c->add_effect( effect_in_pit, 1_turns, true );
    monster *z = dynamic_cast<monster *>( c );
    Character *you = dynamic_cast<Character *>( c );
    Character &player_character = get_player_character();
    if( you != nullptr ) {
        int dodge = you->get_dodge();
        int damage = pit_effectiveness( p ) * rng( 15, 35 );
        if( you->has_flag( json_flag_WINGS_2 ) || ( one_in( 2 ) &&
                you->has_flag( json_flag_WINGS_1 ) ) ) {
            you->add_msg_if_player( _( "You flap your wings and flutter down gracefully." ) );
        } else if( you->has_active_bionic( bio_shock_absorber ) ) {
            you->add_msg_if_player( m_info,
                                    _( "You hit the ground hard, but your grav chute handles the impact admirably!" ) );
            ///\EFFECT_DODGE reduces chance of landing on glass in glass pit
        } else if( 0 == damage || rng( 5, 30 ) < dodge ) {
            you->add_msg_if_player( _( "You avoid the glass shards within." ) );
        } else {
            bodypart_id hit( "bp_null" );
            switch( rng( 1, 10 ) ) {
                case  1:
                    hit = bodypart_id( "leg_l" );
                    break;
                case  2:
                    hit = bodypart_id( "leg_r" );
                    break;
                case  3:
                    hit = bodypart_id( "arm_l" );
                    break;
                case  4:
                    hit = bodypart_id( "arm_r" );
                    break;
                case  5:
                    hit = bodypart_id( "foot_l" );
                    break;
                case  6:
                    hit = bodypart_id( "foot_r" );
                    break;
                case  7:
                case  8:
                case  9:
                case 10:
                    hit = bodypart_id( "torso" );
                    break;
            }
            you->add_msg_if_player( m_bad, _( "The glass shards slash your %s!" ),
                                    body_part_name_accusative( hit ) );
            you->deal_damage( nullptr, hit, damage_instance( damage_type::CUT, damage ) );
            if( !you->has_trait( trait_INFIMMUNE ) ) {
                const int chance_in = you->has_trait( trait_INFRESIST ) ? 256 : 35;
                if( one_in( chance_in ) ) {
                    you->add_effect( effect_tetanus, 1_turns, true );
                }
            }
        }
    } else if( z != nullptr ) {
        if( z->has_effect( effect_ridden ) ) {
            add_msg( m_bad, _( "Your %s falls into a pit!" ), z->get_name() );
            player_character.forced_dismount();
        }
        z->deal_damage( nullptr, bodypart_id( "torso" ), damage_instance( damage_type::CUT, rng( 20,
                        50 ) ) );
    }
    c->check_dead_state();
    if( one_in( 5 ) ) {
        add_msg_if_player_sees( p, _( "The shards shatter!" ) );
        map &here = get_map();
        here.ter_set( p, t_pit );
        // 20 shards in a pit.
        for( int i = 0; i < 20; i++ ) {
            if( one_in( 3 ) ) {
                here.spawn_item( p, "glass_shard" );
            }
        }
    }
    return true;
}

bool trapfunc::lava( const tripoint &p, Creature *c, item * )
{
    if( c == nullptr ) {
        return false;
    }
    c->add_msg_player_or_npc( m_bad, _( "The %s burns you horribly!" ), _( "The %s burns <npcname>!" ),
                              get_map().tername( p ) );
    monster *z = dynamic_cast<monster *>( c );
    Character *you = dynamic_cast<Character *>( c );
    if( you != nullptr ) {
        you->deal_damage( nullptr, bodypart_id( "foot_l" ), damage_instance( damage_type::HEAT, 20 ) );
        you->deal_damage( nullptr, bodypart_id( "foot_r" ), damage_instance( damage_type::HEAT, 20 ) );
        you->deal_damage( nullptr, bodypart_id( "leg_l" ), damage_instance( damage_type::HEAT, 20 ) );
        you->deal_damage( nullptr, bodypart_id( "leg_r" ), damage_instance( damage_type::HEAT, 20 ) );
    } else if( z != nullptr ) {
        if( z->has_effect( effect_ridden ) ) {
            add_msg( m_bad, _( "Your %s is burned by the lava!" ), z->get_name() );
        }
        // TODO: MATERIALS use fire resistance
        int dam = 30;
        if( z->made_of_any( Creature::cmat_flesh ) ) {
            dam = 50;
        }
        if( z->made_of( material_veggy ) ) {
            dam = 80;
        }
        if( z->made_of( phase_id::LIQUID ) || z->made_of_any( Creature::cmat_flammable ) ) {
            dam = 200;
        }
        if( z->made_of( material_stone ) ) {
            dam = 15;
        }
        if( z->made_of( material_kevlar ) || z->made_of( material_steel ) ) {
            dam = 5;
        }
        z->deal_damage( nullptr, bodypart_id( "torso" ), damage_instance( damage_type::HEAT, dam ) );
    }
    c->check_dead_state();
    return true;
}

// STUB
bool trapfunc::portal( const tripoint &p, Creature *c, item *i )
{
    // TODO: make this do something unique and interesting
    return telepad( p, c, i );
}

// Don't ask NPCs - they always want to do the first thing that comes to their minds
static bool query_for_item( const Character *pl, const itype_id &itemname, const char *que )
{
    return pl->has_amount( itemname, 1 ) && ( !pl->is_avatar() || query_yn( que ) );
}

static tripoint random_neighbor( tripoint center )
{
    center.x += rng( -1, 1 );
    center.y += rng( -1, 1 );
    return center;
}

static bool sinkhole_safety_roll( Character &you, const itype_id &itemname, const int diff )
{
    ///\EFFECT_STR increases chance to attach grapnel, bullwhip, or rope when falling into a sinkhole

    ///\EFFECT_DEX increases chance to attach grapnel, bullwhip, or rope when falling into a sinkhole

    ///\EFFECT_THROW increases chance to attach grapnel, bullwhip, or rope when falling into a sinkhole
    const int throwing_skill_level = you.get_skill_level( skill_throw );
    const int roll = rng( throwing_skill_level, throwing_skill_level + you.str_cur + you.dex_cur );
    map &here = get_map();
    if( roll < diff ) {
        you.add_msg_if_player( m_bad, _( "You fail to attach it…" ) );
        you.use_amount( itemname, 1 );
        here.spawn_item( random_neighbor( you.pos() ), itemname );
        return false;
    }

    std::vector<tripoint> safe;
    for( const tripoint &tmp : here.points_in_radius( you.pos(), 1 ) ) {
        if( here.passable( tmp ) && here.tr_at( tmp ) != tr_pit ) {
            safe.push_back( tmp );
        }
    }
    if( safe.empty() ) {
        you.add_msg_if_player( m_bad, _( "There's nowhere to pull yourself to, and you sink!" ) );
        you.use_amount( itemname, 1 );
        here.spawn_item( random_neighbor( you.pos() ), itemname );
        return false;
    } else {
        you.add_msg_player_or_npc( m_good, _( "You pull yourself to safety!" ),
                                   _( "<npcname> steps on a sinkhole, but manages to pull themselves to safety." ) );
        you.setpos( random_entry( safe ) );
        if( you.is_avatar() ) {
            g->update_map( you );
        }

        return true;
    }
}

bool trapfunc::sinkhole( const tripoint &p, Creature *c, item *i )
{
    // tiny creatures don't trigger the sinkhole to collapse
    if( c == nullptr || c->get_size() == creature_size::tiny ) {
        return false;
    }
    monster *z = dynamic_cast<monster *>( c );
    Character *you = dynamic_cast<Character *>( c );
    map &here = get_map();
    if( z != nullptr ) {
        if( z->has_effect( effect_ridden ) ) {
            add_msg( m_bad, _( "Your %s falls into a sinkhole!" ), z->get_name() );
            get_player_character().forced_dismount();
        }
    } else if( you != nullptr ) {
        bool success = false;
        if( query_for_item( you, itype_grapnel,
                            _( "You step into a sinkhole!  Throw your grappling hook out to try to catch something?" ) ) ) {
            success = sinkhole_safety_roll( *you, itype_grapnel, 6 );
        } else if( query_for_item( you, itype_bullwhip,
                                   _( "You step into a sinkhole!  Throw your whip out to try and snag something?" ) ) ) {
            success = sinkhole_safety_roll( *you, itype_bullwhip, 8 );
        } else if( query_for_item( you, itype_rope_30,
                                   _( "You step into a sinkhole!  Throw your rope out to try to catch something?" ) ) ) {
            success = sinkhole_safety_roll( *you, itype_rope_30, 12 );
        }

        you->add_msg_player_or_npc( m_warning, _( "The sinkhole collapses!" ),
                                    _( "A sinkhole under <npcname> collapses!" ) );
        if( success ) {
            here.remove_trap( p );
            here.ter_set( p, t_pit );
            return true;
        }
        you->add_msg_player_or_npc( m_bad, _( "You fall into the sinkhole!" ),
                                    _( "<npcname> falls into a sinkhole!" ) );
    } else {
        return false;
    }
    here.remove_trap( p );
    here.ter_set( p, t_pit );
    c->moves -= 100;
    pit( p, c, i );
    return true;
}

bool trapfunc::ledge( const tripoint &p, Creature *c, item * )
{
    if( c == nullptr ) {
        return false;
    }
    monster *m = dynamic_cast<monster *>( c );
    if( m != nullptr && m->flies() ) {
        return false;
    }

    if( c->has_effect_with_flag( json_flag_LEVITATION ) ) {
        return false;
    }

    map &here = get_map();

    int height = 0;
    tripoint where = p;
    tripoint below = where;
    below.z--;
    creature_tracker &creatures = get_creature_tracker();
    while( here.valid_move( where, below, false, true ) ) {
        where.z--;
        if( get_creature_tracker().creature_at( where ) != nullptr ) {
            where.z++;
            break;
        }

        below.z--;
        height++;
    }

    if( height == 0 && c->is_avatar() ) {
        // For now just special case player, NPCs don't "zedwalk"
        Creature *critter = creatures.creature_at( below, true );
        if( critter == nullptr || !critter->is_monster() ) {
            return false;
        }

        std::vector<tripoint> valid;
        for( const tripoint &pt : here.points_in_radius( below, 1 ) ) {
            if( g->is_empty( pt ) ) {
                valid.push_back( pt );
            }
        }

        if( valid.empty() ) {
            critter->setpos( c->pos() );
            add_msg( m_bad, _( "You fall down under %s!" ), critter->disp_name() );
        } else {
            critter->setpos( random_entry( valid ) );
        }

        height++;
        where.z--;
    } else if( height == 0 ) {
        return false;
    }

    c->add_msg_if_npc( _( "<npcname> falls down a level!" ) );
    Character *you = dynamic_cast<Character *>( c );
    if( you == nullptr ) {
        c->setpos( where );
        c->impact( height * 10, where );
        return true;
    }

    item jetpack = you->item_worn_with_flag( STATIC( flag_id( "JETPACK" ) ) );


    if( you->has_flag( json_flag_WALL_CLING ) &&  get_map().is_wall_adjacent( p ) ) {
        you->add_msg_player_or_npc( _( "You attach yourself to the nearby wall." ),
                                    _( "<npcname> clings to the wall." ) );
        return false;
    }

    if( you->is_avatar() ) {
        add_msg( m_bad, n_gettext( "You fall down %d story!", "You fall down %d stories!", height ),
                 height );
        g->vertical_move( -height, true );
    } else {
        you->setpos( where );
    }
    if( you->has_flag( json_flag_WINGS_2 ) || ( one_in( 2 ) &&
            you->has_flag( json_flag_WINGS_1 ) ) ) {
        you->add_msg_player_or_npc( _( "You flap your wings and flutter down gracefully." ),
                                    _( "<npcname> flaps their wings and flutters down gracefully." ) );
    } else if( you->has_active_bionic( bio_shock_absorber ) ) {
        you->add_msg_if_player( m_info,
                                _( "You use your " ) );
    } else if( !jetpack.is_null() ) {
        if( jetpack.ammo_sufficient( you ) ) {
            you->add_msg_player_or_npc( _( "You ignite your %s and use it to break the fall." ),
                                        _( "<npcname> uses their %s to break the fall." ), jetpack.tname() );
            you->use_charges( jetpack.typeId(), jetpack.type->charges_to_use() );
        } else {
            you->add_msg_if_player( m_bad,
                                    _( "You attempt to break the fall with your %s but it is out of fuel!" ), jetpack.tname() );
            you->impact( height * 30, where );

        }
    } else {
        you->impact( height * 30, where );
    }

    if( here.has_flag( ter_furn_flag::TFLAG_DEEP_WATER, where ) ) {
        you->set_underwater( true );
        g->water_affect_items( *you );
        you->add_msg_player_or_npc( _( "You dive into water." ), _( "<npcname> dives into water." ) );
    }

    return true;
}

bool trapfunc::temple_flood( const tripoint &p, Creature *c, item * )
{
    if( c == nullptr ) {
        return false;
    }
    // Monsters and npcs are completely ignored here, should they?
    if( c->is_avatar() ) {
        add_msg( m_warning, _( "You step on a loose tile, and water starts to flood the room!" ) );
        tripoint tmp = p;
        int &i = tmp.x;
        int &j = tmp.y;
        map &here = get_map();
        for( i = 0; i < MAPSIZE_X; i++ ) {
            for( j = 0; j < MAPSIZE_Y; j++ ) {
                if( here.tr_at( tmp ) == tr_temple_flood ) {
                    here.remove_trap( tmp );
                }
            }
        }
        get_timed_events().add( timed_event_type::TEMPLE_FLOOD, calendar::turn + 3_turns );
        return true;
    }
    return false;
}

bool trapfunc::temple_toggle( const tripoint &p, Creature *c, item * )
{
    if( c == nullptr ) {
        return false;
    }
    // Monsters and npcs are completely ignored here, should they?
    if( c->is_avatar() ) {
        add_msg( _( "You hear the grinding of shifting rock." ) );
        map &here = get_map();
        const ter_id type = here.ter( p );
        tripoint tmp = p;
        int &i = tmp.x;
        int &j = tmp.y;
        for( i = 0; i < MAPSIZE_X; i++ ) {
            for( j = 0; j < MAPSIZE_Y; j++ ) {
                if( type == t_floor_red ) {
                    if( here.ter( tmp ) == t_rock_green ) {
                        here.ter_set( tmp, t_floor_green );
                    } else if( here.ter( tmp ) == t_floor_green ) {
                        here.ter_set( tmp, t_rock_green );
                    }
                } else if( type == t_floor_green ) {
                    if( here.ter( tmp ) == t_rock_blue ) {
                        here.ter_set( tmp, t_floor_blue );
                    } else if( here.ter( tmp ) == t_floor_blue ) {
                        here.ter_set( tmp, t_rock_blue );
                    }
                } else if( type == t_floor_blue ) {
                    if( here.ter( tmp ) == t_rock_red ) {
                        here.ter_set( tmp, t_floor_red );
                    } else if( here.ter( tmp ) == t_floor_red ) {
                        here.ter_set( tmp, t_rock_red );
                    }
                }
            }
        }
        return true;
    }
    return false;
}

bool trapfunc::glow( const tripoint &p, Creature *c, item * )
{
    if( c == nullptr ) {
        return false;
    }
    monster *z = dynamic_cast<monster *>( c );
    Character *you = dynamic_cast<Character *>( c );
    if( z != nullptr ) {
        if( one_in( 3 ) ) {
            z->deal_damage( nullptr, bodypart_id( "torso" ), damage_instance( damage_type::ACID, rng( 5,
                            10 ) ) );
            z->set_speed_base( z->get_speed_base() * 0.9 );
        }
        if( z->has_effect( effect_ridden ) ) {
            if( one_in( 3 ) ) {
                add_msg( m_bad, _( "You're bathed in radiation!" ) );
                get_player_character().irradiate( rng( 10, 30 ) );
            } else if( one_in( 4 ) ) {
                add_msg( m_bad, _( "A blinding flash strikes you!" ) );
                explosion_handler::flashbang( p );
            } else {
                add_msg( _( "Small flashes surround you." ) );
            }
        }
    }
    if( you != nullptr ) {
        if( one_in( 3 ) ) {
            you->add_msg_if_player( m_bad, _( "You're bathed in radiation!" ) );
            you->irradiate( rng( 10, 30 ) );
        } else if( one_in( 4 ) ) {
            you->add_msg_if_player( m_bad, _( "A blinding flash strikes you!" ) );
            explosion_handler::flashbang( p );
        } else {
            c->add_msg_if_player( _( "Small flashes surround you." ) );
        }
    }
    c->check_dead_state();
    return true;
}

bool trapfunc::hum( const tripoint &p, Creature *, item * )
{
    int volume = rng( 1, 200 );
    std::string sfx;
    if( volume <= 10 ) {
        //~ a quiet humming sound
        sfx = _( "hrm" );
    } else if( volume <= 50 ) {
        //~ a humming sound
        sfx = _( "hrmmm" );
    } else if( volume <= 100 ) {
        //~ a loud humming sound
        sfx = _( "HRMMM" );
    } else {
        //~ a very loud humming sound
        sfx = _( "VRMMMMMM" );
    }
    sounds::sound( p, volume, sounds::sound_t::activity, sfx, false, "humming", "machinery" );
    return true;
}

bool trapfunc::shadow( const tripoint &p, Creature *c, item * )
{
    if( c == nullptr || !c->is_avatar() ) {
        return false;
    }
    map &here = get_map();
    // Monsters and npcs are completely ignored here, should they?
    for( int tries = 0; tries < 10; tries++ ) {
        tripoint monp = p;
        if( one_in( 2 ) ) {
            monp.x = p.x + rng( -5, +5 );
            monp.y = p.y + ( one_in( 2 ) ? -5 : +5 );
        } else {
            monp.x = p.x + ( one_in( 2 ) ? -5 : +5 );
            monp.y = p.y + rng( -5, +5 );
        }
        if( !here.sees( monp, p, 10 ) ) {
            continue;
        }
        if( monster *const spawned = g->place_critter_at( mon_shadow, monp ) ) {
            spawned->add_msg_if_npc( m_warning, _( "A shadow forms nearby." ) );
            spawned->reset_special_rng( "DISAPPEAR" );
            here.remove_trap( p );
            break;
        }
    }
    return true;
}

bool trapfunc::map_regen( const tripoint &p, Creature *c, item * )
{
    if( c ) {
        Character *you = dynamic_cast<Character *>( c );
        if( you ) {
            map &here = get_map();
            you->add_msg_if_player( m_warning, _( "Your surroundings shift!" ) );
            tripoint_abs_omt omt_pos = you->global_omt_location();
            const update_mapgen_id &regen_mapgen = here.tr_at( p ).map_regen_target();
            here.remove_trap( p );
            if( !run_mapgen_update_func( regen_mapgen, omt_pos, nullptr, false ) ) {
                popup( _( "Failed to generate the new map" ) );
                return false;
            }
            here.set_seen_cache_dirty( p );
            here.set_transparency_cache_dirty( p.z );
            return true;
        }
    }
    return false;
}

bool trapfunc::drain( const tripoint &, Creature *c, item * )
{
    if( c != nullptr ) {
        c->add_msg_if_player( m_bad, _( "You feel your life force sapping away." ) );
        monster *z = dynamic_cast<monster *>( c );
        Character *you = dynamic_cast<Character *>( c );
        if( you != nullptr ) {
            you->hurtall( 1, nullptr );
        } else if( z != nullptr ) {
            z->deal_damage( nullptr, bodypart_id( "torso" ), damage_instance( damage_type::PURE, 1 ) );
        }
        c->check_dead_state();
        return true;
    }
    return false;
}

bool trapfunc::cast_spell( const tripoint &p, Creature *critter, item * )
{
    if( critter == nullptr ) {
        return false;
    }
    map &here = get_map();
    trap tr = here.tr_at( p );
    const spell trap_spell = tr.spell_data.get_spell( 0 );
    npc dummy;
    here.remove_trap( p );
    // we remove the trap before casting the spell because otherwise if mapgen is invoked on our location it will retrigger the trap and create an infinite loop
    trap_spell.cast_all_effects( dummy, critter->pos() );
    trap_spell.make_sound( p );
    if( tr.has_flag( json_flag_UNCONSUMED ) ) {
        here.trap_set( p, tr.id );
    }
    return true;
}

bool trapfunc::snake( const tripoint &p, Creature *, item * )
{
    //~ the sound a snake makes
    sounds::sound( p, 10, sounds::sound_t::movement, _( "ssssssss" ), false, "misc", "snake_hiss" );
    map &here = get_map();
    if( one_in( 6 ) ) {
        here.remove_trap( p );
    }
    if( one_in( 3 ) ) {
        for( int tries = 0; tries < 10; tries++ ) {
            tripoint monp = p;
            if( one_in( 2 ) ) {
                monp.x = p.x + rng( -5, +5 );
                monp.y = p.y + ( one_in( 2 ) ? -5 : +5 );
            } else {
                monp.x = p.x + ( one_in( 2 ) ? -5 : +5 );
                monp.y = p.y + rng( -5, +5 );
            }
            if( !here.sees( monp, p, 10 ) ) {
                continue;
            }
            if( monster *const spawned = g->place_critter_at( mon_shadow_snake, monp ) ) {
                spawned->add_msg_if_npc( m_warning, _( "A shadowy snake forms nearby." ) );
                spawned->reset_special_rng( "DISAPPEAR" );
                here.remove_trap( p );
                break;
            }
        }
    }
    return true;
}

/**
 * Takes the name of a trap function and returns a function pointer to it.
 * @param function_name The name of the trapfunc function to find.
 * @return A function object with a pointer to the matched function,
 *         or to trapfunc::none if there is no match.
 */
const trap_function &trap_function_from_string( const std::string &function_name )
{
    static const std::unordered_map<std::string, trap_function> funmap = {{
            { "none", trapfunc::none },
            { "bubble", trapfunc::bubble },
            { "glass", trapfunc::glass },
            { "cot", trapfunc::cot },
            { "beartrap", trapfunc::beartrap },
            { "board", trapfunc::board },
            { "caltrops", trapfunc::caltrops },
            { "caltrops_glass", trapfunc::caltrops_glass },
            { "tripwire", trapfunc::tripwire },
            { "crossbow", trapfunc::crossbow },
            { "shotgun", trapfunc::shotgun },
            { "blade", trapfunc::blade },
            { "snare_light", trapfunc::snare_light },
            { "snare_heavy", trapfunc::snare_heavy },
            { "landmine", trapfunc::landmine },
            { "telepad", trapfunc::telepad },
            { "goo", trapfunc::goo },
            { "dissector", trapfunc::dissector },
            { "sinkhole", trapfunc::sinkhole },
            { "pit", trapfunc::pit },
            { "pit_spikes", trapfunc::pit_spikes },
            { "pit_glass", trapfunc::pit_glass },
            { "lava", trapfunc::lava },
            { "portal", trapfunc::portal },
            { "ledge", trapfunc::ledge },
            { "boobytrap", trapfunc::boobytrap },
            { "temple_flood", trapfunc::temple_flood },
            { "temple_toggle", trapfunc::temple_toggle },
            { "glow", trapfunc::glow },
            { "hum", trapfunc::hum },
            { "shadow", trapfunc::shadow },
            { "map_regen", trapfunc::map_regen },
            { "drain", trapfunc::drain },
            { "spell", trapfunc::cast_spell },
            { "snake", trapfunc::snake }
        }
    };

    const auto iter = funmap.find( function_name );
    if( iter != funmap.end() ) {
        return iter->second;
    }

    debugmsg( "Could not find a trapfunc function matching '%s'!", function_name );
    static const trap_function null_fun = trapfunc::none;
    return null_fun;
}<|MERGE_RESOLUTION|>--- conflicted
+++ resolved
@@ -51,11 +51,8 @@
 static const efftype_id effect_slimed( "slimed" );
 static const efftype_id effect_tetanus( "tetanus" );
 
-<<<<<<< HEAD
 static const flag_id json_flag_LEVITATION( "LEVITATION" );
-=======
 static const flag_id json_flag_UNCONSUMED( "UNCONSUMED" );
->>>>>>> fb69d300
 
 static const itype_id itype_bullwhip( "bullwhip" );
 static const itype_id itype_grapnel( "grapnel" );
