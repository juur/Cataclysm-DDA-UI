#include "trap.h" // IWYU pragma: associated

#include <algorithm>
#include <memory>
#include <unordered_map>
#include <utility>

#include "debug.h"
#include "explosion.h"
#include "event.h"
#include "game.h"
#include "map.h"
#include "map_iterator.h"
#include "mapdata.h"
#include "messages.h"
#include "monster.h"
#include "mtype.h"
#include "output.h"
#include "overmapbuffer.h"
#include "rng.h"
#include "sounds.h"
#include "translations.h"
#include "bodypart.h"
#include "calendar.h"
#include "creature.h"
#include "damage.h"
#include "enums.h"
#include "game_constants.h"
#include "item.h"
#include "player.h"
#include "int_id.h"

const mtype_id mon_blob( "mon_blob" );
const mtype_id mon_shadow( "mon_shadow" );
const mtype_id mon_shadow_snake( "mon_shadow_snake" );

const species_id ROBOT( "ROBOT" );

const skill_id skill_throw( "throw" );

const efftype_id effect_beartrap( "beartrap" );
const efftype_id effect_heavysnare( "heavysnare" );
const efftype_id effect_in_pit( "in_pit" );
const efftype_id effect_lightsnare( "lightsnare" );
const efftype_id effect_slimed( "slimed" );
const efftype_id effect_tetanus( "tetanus" );

static const trait_id trait_INFIMMUNE( "INFIMMUNE" );
static const trait_id trait_INFRESIST( "INFRESIST" );
static const trait_id trait_WINGS_BIRD( "WINGS_BIRD" );
static const trait_id trait_WINGS_BUTTERFLY( "WINGS_BUTTERFLY" );

// A pit becomes less effective as it fills with corpses.
float pit_effectiveness( const tripoint &p )
{
    units::volume corpse_volume = 0_ml;
    for( auto &pit_content : g->m.i_at( p ) ) {
        if( pit_content.is_corpse() ) {
            corpse_volume += pit_content.volume();
        }
    }

    // 10 zombies; see item::volume
    const units::volume filled_volume = 10 * units::from_milliliter<float>( 62500 );

    return std::max( 0.0f, 1.0f - corpse_volume / filled_volume );
}

void trapfunc::none( Creature *, const tripoint & )
{
}

void trapfunc::bubble( Creature *c, const tripoint &p )
{
    // tiny animals don't trigger bubble wrap
    if( ( c != nullptr && c->get_size() == MS_TINY ) || c->is_hallucination() ) {
        return;
    }
    if( c != nullptr ) {
        c->add_msg_player_or_npc( m_warning, _( "You step on some bubble wrap!" ),
                                  _( "<npcname> steps on some bubble wrap!" ) );
        c->add_memorial_log( pgettext( "memorial_male", "Stepped on bubble wrap." ),
                             pgettext( "memorial_female", "Stepped on bubble wrap." ) );
    }
    sounds::sound( p, 18, sounds::sound_t::alarm, _( "Pop!" ), false, "trap", "bubble_wrap" );
    g->m.remove_trap( p );
}

void trapfunc::cot( Creature *c, const tripoint & )
{
    monster *z = dynamic_cast<monster *>( c );
    if( z != nullptr ) {
        // Haha, only monsters stumble over a cot, humans are smart.
        add_msg( m_good, _( "The %s stumbles over the cot" ), z->name() );
        c->moves -= 100;
    }
}

void trapfunc::beartrap( Creature *c, const tripoint &p )
{
    // tiny animals don't trigger bear traps
    if( ( c != nullptr && c->get_size() == MS_TINY ) || c->is_hallucination() ) {
        return;
    }
    sounds::sound( p, 8, sounds::sound_t::combat, _( "SNAP!" ), false, "trap", "bear_trap" );
    g->m.remove_trap( p );
    if( c != nullptr ) {
        // What got hit?
        const body_part hit = one_in( 2 ) ? bp_leg_l : bp_leg_r;

        // Messages
        c->add_memorial_log( pgettext( "memorial_male", "Caught by a beartrap." ),
                             pgettext( "memorial_female", "Caught by a beartrap." ) );
        c->add_msg_player_or_npc( m_bad, _( "A bear trap closes on your foot!" ),
                                  _( "A bear trap closes on <npcname>'s foot!" ) );

        // Actual effects
        c->add_effect( effect_beartrap, 1_turns, hit, true );
        damage_instance d;
        d.add_damage( DT_BASH, 12 );
        d.add_damage( DT_CUT, 18 );
        c->deal_damage( nullptr, hit, d );

        player *n = dynamic_cast<player *>( c );
        if( n != nullptr ) {
            if( ( n->has_trait( trait_INFRESIST ) ) && ( one_in( 512 ) ) ) {
                n->add_effect( effect_tetanus, 1_turns, num_bp, true );
            } else if( ( !n->has_trait( trait_INFIMMUNE ) || !n->has_trait( trait_INFRESIST ) ) &&
                       ( one_in( 128 ) ) ) {
                n->add_effect( effect_tetanus, 1_turns, num_bp, true );
            }
        }
        c->check_dead_state();
    } else {
        g->m.spawn_item( p, "beartrap" );
    }
}

void trapfunc::board( Creature *c, const tripoint & )
{
    // tiny animals don't trigger spiked boards, they can squeeze between the nails
    if( ( c != nullptr && c->get_size() == MS_TINY ) || c->is_hallucination() ) {
        return;
    }
    if( c != nullptr ) {
        c->add_memorial_log( pgettext( "memorial_male", "Stepped on a spiked board." ),
                             pgettext( "memorial_female", "Stepped on a spiked board." ) );
        c->add_msg_player_or_npc( m_bad, _( "You step on a spiked board!" ),
                                  _( "<npcname> steps on a spiked board!" ) );
        monster *z = dynamic_cast<monster *>( c );
        player *n = dynamic_cast<player *>( c );
        if( z != nullptr ) {
            z->moves -= 80;
            z->deal_damage( nullptr, bp_foot_l, damage_instance( DT_CUT, rng( 3, 5 ) ) );
            z->deal_damage( nullptr, bp_foot_r, damage_instance( DT_CUT, rng( 3, 5 ) ) );
        } else {
            c->deal_damage( nullptr, bp_foot_l, damage_instance( DT_CUT, rng( 6, 10 ) ) );
            c->deal_damage( nullptr, bp_foot_r, damage_instance( DT_CUT, rng( 6, 10 ) ) );
            if( ( n->has_trait( trait_INFRESIST ) ) && ( one_in( 256 ) ) ) {
                n->add_effect( effect_tetanus, 1_turns, num_bp, true );
            } else if( ( !n->has_trait( trait_INFIMMUNE ) || !n->has_trait( trait_INFRESIST ) ) &&
                       ( one_in( 35 ) ) ) {
                n->add_effect( effect_tetanus, 1_turns, num_bp, true );
            }
        }
        c->check_dead_state();
    }
}

void trapfunc::caltrops( Creature *c, const tripoint & )
{
    // tiny animals don't trigger caltrops, they can squeeze between them
    if( ( c != nullptr && c->get_size() == MS_TINY ) || c->is_hallucination() ) {
        return;
    }
    if( c != nullptr ) {
        c->add_memorial_log( pgettext( "memorial_male", "Stepped on a caltrop." ),
                             pgettext( "memorial_female", "Stepped on a caltrop." ) );
        c->add_msg_player_or_npc( m_bad, _( "You step on a sharp metal caltrop!" ),
                                  _( "<npcname> steps on a sharp metal caltrop!" ) );
        monster *z = dynamic_cast<monster *>( c );
        if( z != nullptr ) {
            z->moves -= 80;
            c->deal_damage( nullptr, bp_foot_l, damage_instance( DT_CUT, rng( 9, 15 ) ) );
            c->deal_damage( nullptr, bp_foot_r, damage_instance( DT_CUT, rng( 9, 15 ) ) );
        } else {
            c->deal_damage( nullptr, bp_foot_l, damage_instance( DT_CUT, rng( 9, 30 ) ) );
            c->deal_damage( nullptr, bp_foot_r, damage_instance( DT_CUT, rng( 9, 30 ) ) );
        }
        c->check_dead_state();
    }
}

void trapfunc::tripwire( Creature *c, const tripoint &p )
{
    // tiny animals don't trigger tripwires, they just squeeze under it
    if( ( c != nullptr && c->get_size() == MS_TINY ) || c->is_hallucination() ) {
        return;
    }
    if( c != nullptr ) {
        c->add_memorial_log( pgettext( "memorial_male", "Tripped on a tripwire." ),
                             pgettext( "memorial_female", "Tripped on a tripwire." ) );
        c->add_msg_player_or_npc( m_bad, _( "You trip over a tripwire!" ),
                                  _( "<npcname> trips over a tripwire!" ) );
        monster *z = dynamic_cast<monster *>( c );
        player *n = dynamic_cast<player *>( c );
        if( z != nullptr ) {
            z->stumble();
            if( rng( 0, 10 ) > z->get_dodge() ) {
                z->deal_damage( nullptr, bp_torso, damage_instance( DT_TRUE, rng( 1, 4 ) ) );
            }
        } else if( n != nullptr ) {
            std::vector<tripoint> valid;
            for( const tripoint &jk : g->m.points_in_radius( p, 1 ) ) {
                if( g->is_empty( jk ) ) {
                    valid.push_back( jk );
                }
            }
            if( !valid.empty() ) {
                n->setpos( random_entry( valid ) );
            }
            n->moves -= 150;
            ///\EFFECT_DEX decreases chance of taking damage from a tripwire trap
            if( rng( 5, 20 ) > n->dex_cur ) {
                n->hurtall( rng( 1, 4 ), nullptr );
            }
            if( c == &g->u ) {
                g->update_map( g->u );
            }
        }
        c->check_dead_state();
    }
}

void trapfunc::crossbow( Creature *c, const tripoint &p )
{
    if( c->is_hallucination() ) {
        return;
    }
    bool add_bolt = true;
    if( c != nullptr ) {
        c->add_msg_player_or_npc( m_neutral, _( "You trigger a crossbow trap!" ),
                                  _( "<npcname> triggers a crossbow trap!" ) );
        c->add_memorial_log( pgettext( "memorial_male", "Triggered a crossbow trap." ),
                             pgettext( "memorial_female", "Triggered a crossbow trap." ) );
        monster *z = dynamic_cast<monster *>( c );
        player *n = dynamic_cast<player *>( c );
        if( n != nullptr ) {
            ///\EFFECT_DODGE reduces chance of being hit by crossbow trap
            if( !one_in( 4 ) && rng( 8, 20 ) > n->get_dodge() ) {
                body_part hit = num_bp;
                switch( rng( 1, 10 ) ) {
                    case  1:
                        if( one_in( 2 ) ) {
                            hit = bp_foot_l;
                        } else {
                            hit = bp_foot_r;
                        }
                        break;
                    case  2:
                    case  3:
                    case  4:
                        if( one_in( 2 ) ) {
                            hit = bp_leg_l;
                        } else {
                            hit = bp_leg_r;
                        }
                        break;
                    case  5:
                    case  6:
                    case  7:
                    case  8:
                    case  9:
                        hit = bp_torso;
                        break;
                    case 10:
                        hit = bp_head;
                        break;
                }
                //~ %s is bodypart
                n->add_msg_if_player( m_bad, _( "Your %s is hit!" ), body_part_name( hit ) );
                c->deal_damage( nullptr, hit, damage_instance( DT_CUT, rng( 20, 30 ) ) );
                add_bolt = !one_in( 10 );
            } else {
                n->add_msg_player_or_npc( m_neutral, _( "You dodge the shot!" ),
                                          _( "<npcname> dodges the shot!" ) );
            }
        } else if( z != nullptr ) {
            bool seen = g->u.sees( *z );
            int chance = 0;
            // adapted from shotgun code - chance of getting hit depends on size
            switch( z->type->size ) {
                case MS_TINY:
                    chance = 50;
                    break;
                case MS_SMALL:
                    chance =  8;
                    break;
                case MS_MEDIUM:
                    chance =  6;
                    break;
                case MS_LARGE:
                    chance =  4;
                    break;
                case MS_HUGE:
                    chance =  1;
                    break;
            }
            if( one_in( chance ) ) {
                if( seen ) {
                    add_msg( m_bad, _( "A bolt shoots out and hits the %s!" ), z->name() );
                }
                z->deal_damage( nullptr, bp_torso, damage_instance( DT_CUT, rng( 20, 30 ) ) );
                add_bolt = !one_in( 10 );
            } else if( seen ) {
                add_msg( m_neutral, _( "A bolt shoots out, but misses the %s." ), z->name() );
            }
        }
        c->check_dead_state();
    }
    g->m.remove_trap( p );
    g->m.spawn_item( p, "crossbow" );
    g->m.spawn_item( p, "string_36" );
    if( add_bolt ) {
        g->m.spawn_item( p, "bolt_steel", 1, 1 );
    }
}

void trapfunc::shotgun( Creature *c, const tripoint &p )
{
<<<<<<< HEAD
    if( c->is_hallucination() ) {
        return;
    }
    sounds::sound( p, 60, sounds::sound_t::combat, _( "Kerblam!" ) );
=======
    sounds::sound( p, 60, sounds::sound_t::combat, _( "Kerblam!" ), false, "fire_gun",
                   g->m.tr_at( p ).loadid == tr_shotgun_1 ? "shotgun_s" : "shotgun_d" );
>>>>>>> 2ce1bfae
    int shots = 1;
    if( c != nullptr ) {
        c->add_msg_player_or_npc( m_neutral, _( "You trigger a shotgun trap!" ),
                                  _( "<npcname> triggers a shotgun trap!" ) );
        c->add_memorial_log( pgettext( "memorial_male", "Triggered a shotgun trap." ),
                             pgettext( "memorial_female", "Triggered a shotgun trap." ) );
        monster *z = dynamic_cast<monster *>( c );
        player *n = dynamic_cast<player *>( c );
        if( n != nullptr ) {
            ///\EFFECT_STR_MAX increases chance of two shots from shotgun trap
            shots = ( one_in( 8 ) || one_in( 20 - n->str_max ) ? 2 : 1 );
            if( g->m.tr_at( p ).loadid == tr_shotgun_1 ) {
                shots = 1;
            }
            ///\EFFECT_DODGE reduces chance of being hit by shotgun trap
            if( rng( 5, 50 ) > n->get_dodge() ) {
                body_part hit = num_bp;
                switch( rng( 1, 10 ) ) {
                    case  1:
                        if( one_in( 2 ) ) {
                            hit = bp_foot_l;
                        } else {
                            hit = bp_foot_r;
                        }
                        break;
                    case  2:
                    case  3:
                    case  4:
                        if( one_in( 2 ) ) {
                            hit = bp_leg_l;
                        } else {
                            hit = bp_leg_r;
                        }
                        break;
                    case  5:
                    case  6:
                    case  7:
                    case  8:
                    case  9:
                        hit = bp_torso;
                        break;
                    case 10:
                        hit = bp_head;
                        break;
                }
                //~ %s is bodypart
                n->add_msg_if_player( m_bad, _( "Your %s is hit!" ), body_part_name( hit ) );
                c->deal_damage( nullptr, hit, damage_instance( DT_CUT, rng( 40 * shots, 60 * shots ) ) );
            } else {
                n->add_msg_player_or_npc( m_neutral, _( "You dodge the shot!" ),
                                          _( "<npcname> dodges the shot!" ) );
            }
        } else if( z != nullptr ) {
            bool seen = g->u.sees( *z );
            int chance = 0;
            switch( z->type->size ) {
                case MS_TINY:
                    chance = 100;
                    break;
                case MS_SMALL:
                    chance =  16;
                    break;
                case MS_MEDIUM:
                    chance =  12;
                    break;
                case MS_LARGE:
                    chance =   8;
                    break;
                case MS_HUGE:
                    chance =   2;
                    break;
            }
            shots = ( one_in( 8 ) || one_in( chance ) ? 2 : 1 );
            if( g->m.tr_at( p ).loadid == tr_shotgun_1 ) {
                shots = 1;
            }
            if( seen ) {
                add_msg( m_bad, _( "A shotgun fires and hits the %s!" ), z->name() );
            }
            z->deal_damage( nullptr, bp_torso, damage_instance( DT_CUT, rng( 40 * shots, 60 * shots ) ) );
        }
        c->check_dead_state();
    }

    g->m.spawn_item( p, g->m.tr_at( p ).loadid == tr_shotgun_1 ? "shotgun_s" : "shotgun_d" );
    g->m.spawn_item( p, "string_36" );
    g->m.remove_trap( p );
}

void trapfunc::blade( Creature *c, const tripoint & )
{
    if( c->is_hallucination() ) {
        return;
    }
    if( c != nullptr ) {
        c->add_msg_player_or_npc( m_bad, _( "A blade swings out and hacks your torso!" ),
                                  _( "A blade swings out and hacks <npcname>s torso!" ) );
        c->add_memorial_log( pgettext( "memorial_male", "Triggered a blade trap." ),
                             pgettext( "memorial_female", "Triggered a blade trap." ) );
        damage_instance d;
        d.add_damage( DT_BASH, 12 );
        d.add_damage( DT_CUT, 30 );
        c->deal_damage( nullptr, bp_torso, d );
        c->check_dead_state();
    }
}

void trapfunc::snare_light( Creature *c, const tripoint &p )
{
<<<<<<< HEAD
    if( c->is_hallucination() ) {
        return;
    }
    sounds::sound( p, 2, sounds::sound_t::combat, _( "Snap!" ) );
=======
    sounds::sound( p, 2, sounds::sound_t::combat, _( "Snap!" ), false, "trap", "snare" );
>>>>>>> 2ce1bfae
    g->m.remove_trap( p );
    if( c != nullptr ) {
        // Determine what gets hit
        const body_part hit = one_in( 2 ) ? bp_leg_l : bp_leg_r;
        // Messages
        c->add_msg_player_or_npc( m_bad, _( "A snare closes on your leg." ),
                                  _( "A snare closes on <npcname>s leg." ) );
        c->add_memorial_log( pgettext( "memorial_male", "Triggered a light snare." ),
                             pgettext( "memorial_female", "Triggered a light snare." ) );

        // Actual effects
        c->add_effect( effect_lightsnare, 1_turns, hit, true );
        monster *z = dynamic_cast<monster *>( c );
        if( z != nullptr && z->type->size == MS_TINY ) {
            z->deal_damage( nullptr, hit, damage_instance( DT_BASH, 10 ) );
        }
        c->check_dead_state();
    }
}

void trapfunc::snare_heavy( Creature *c, const tripoint &p )
{
<<<<<<< HEAD
    if( c->is_hallucination() ) {
        return;
    }
    sounds::sound( p, 4, sounds::sound_t::combat, _( "Snap!" ) );
=======
    sounds::sound( p, 4, sounds::sound_t::combat, _( "Snap!" ), false, "trap", "snare" );
>>>>>>> 2ce1bfae
    g->m.remove_trap( p );
    if( c != nullptr ) {
        // Determine what got hit
        const body_part hit = one_in( 2 ) ? bp_leg_l : bp_leg_r;
        //~ %s is bodypart name in accusative.
        c->add_msg_player_or_npc( m_bad, _( "A snare closes on your %s." ),
                                  _( "A snare closes on <npcname>s %s." ), body_part_name_accusative( hit ) );
        c->add_memorial_log( pgettext( "memorial_male", "Triggered a heavy snare." ),
                             pgettext( "memorial_female", "Triggered a heavy snare." ) );

        // Actual effects
        c->add_effect( effect_heavysnare, 1_turns, hit, true );
        monster *z = dynamic_cast<monster *>( c );
        player *n = dynamic_cast<player *>( c );
        if( n != nullptr ) {
            damage_instance d;
            d.add_damage( DT_BASH, 10 );
            n->deal_damage( nullptr, hit, d );
        } else if( z != nullptr ) {
            int damage;
            switch( z->type->size ) {
                case MS_TINY:
                case MS_SMALL:
                    damage = 20;
                    break;
                case MS_MEDIUM:
                    damage = 10;
                    break;
                default:
                    damage = 0;
            }
            z->deal_damage( nullptr, hit, damage_instance( DT_BASH, damage ) );
        }
        c->check_dead_state();
    }
}

void trapfunc::landmine( Creature *c, const tripoint &p )
{
    // tiny animals are too light to trigger land mines
    if( ( c != nullptr && c->get_size() == MS_TINY ) || c->is_hallucination() ) {
        return;
    }
    if( c != nullptr ) {
        c->add_msg_player_or_npc( m_bad, _( "You trigger a land mine!" ),
                                  _( "<npcname> triggers a land mine!" ) );
        c->add_memorial_log( pgettext( "memorial_male", "Stepped on a land mine." ),
                             pgettext( "memorial_female", "Stepped on a land mine." ) );
    }
    explosion_handler::explosion( p, 18, 0.5, false, 8 );
    g->m.remove_trap( p );
}

void trapfunc::boobytrap( Creature *c, const tripoint &p )
{
    if( c->is_hallucination() ) {
        return;
    }
    if( c != nullptr ) {
        c->add_msg_player_or_npc( m_bad, _( "You trigger a booby trap!" ),
                                  _( "<npcname> triggers a booby trap!" ) );
        c->add_memorial_log( pgettext( "memorial_male", "Triggered a booby trap." ),
                             pgettext( "memorial_female", "Triggered a booby trap." ) );
    }
    explosion_handler::explosion( p, 18, 0.6, false, 12 );
    g->m.remove_trap( p );
}

void trapfunc::telepad( Creature *c, const tripoint &p )
{
    if( c->is_hallucination() ) {
        return;
    }
    //~ the sound of a telepad functioning
    sounds::sound( p, 6, sounds::sound_t::movement, _( "vvrrrRRMM*POP!*" ), false, "trap", "teleport" );
    if( c != nullptr ) {
        monster *z = dynamic_cast<monster *>( c );
        // TODO: NPC don't teleport?
        if( c == &g->u ) {
            c->add_msg_if_player( m_warning, _( "The air shimmers around you..." ) );
            c->add_memorial_log( pgettext( "memorial_male", "Triggered a teleport trap." ),
                                 pgettext( "memorial_female", "Triggered a teleport trap." ) );
            g->teleport();
        } else if( z != nullptr ) {
            if( g->u.sees( *z ) ) {
                add_msg( _( "The air shimmers around the %s..." ), z->name() );
            }

            int tries = 0;
            int newposx = 0;
            int newposy = 0;
            do {
                newposx = rng( z->posx() - SEEX, z->posx() + SEEX );
                newposy = rng( z->posy() - SEEY, z->posy() + SEEY );
                tries++;
            } while( g->m.impassable( newposx, newposy ) && tries != 10 );

            if( tries == 10 ) {
                z->die_in_explosion( nullptr );
            } else if( monster *const mon_hit = g->critter_at<monster>( {newposx, newposy, z->posz()} ) ) {
                if( g->u.sees( *z ) ) {
                    add_msg( m_good, _( "The %1$s teleports into a %2$s, killing them both!" ),
                             z->name(), mon_hit->name() );
                }
                mon_hit->die_in_explosion( z );
            } else {
                z->setpos( {newposx, newposy, z->posz()} );
            }
        }
    }
}

void trapfunc::goo( Creature *c, const tripoint &p )
{
    if( c->is_hallucination() ) {
        return;
    }
    if( c != nullptr ) {
        c->add_msg_player_or_npc( m_bad, _( "You step in a puddle of thick goo." ),
                                  _( "<npcname> steps in a puddle of thick goo." ) );
        c->add_memorial_log( pgettext( "memorial_male", "Stepped into thick goo." ),
                             pgettext( "memorial_female", "Stepped into thick goo." ) );
        monster *z = dynamic_cast<monster *>( c );
        player *n = dynamic_cast<player *>( c );
        if( n != nullptr ) {
            n->add_env_effect( effect_slimed, bp_foot_l, 6, 2_minutes );
            n->add_env_effect( effect_slimed, bp_foot_r, 6, 2_minutes );
            if( one_in( 3 ) ) {
                n->add_msg_if_player( m_bad, _( "The acidic goo eats away at your feet." ) );
                n->deal_damage( nullptr, bp_foot_l, damage_instance( DT_CUT, 5 ) );
                n->deal_damage( nullptr, bp_foot_r, damage_instance( DT_CUT, 5 ) );
                n->check_dead_state();
            }
        } else if( z != nullptr ) {
            //All monsters except for blobs get a speed decrease
            if( z->type->id != mon_blob ) {
                z->set_speed_base( z->get_speed_base() - 15 );
                //All monsters that aren't blobs or robots transform into a blob
                if( !z->type->in_species( ROBOT ) ) {
                    z->poly( mon_blob );
                    z->set_hp( z->get_speed() );
                }
            } else {
                z->set_speed_base( z->get_speed_base() + 15 );
                z->set_hp( z->get_speed() );
            }
        }
    }
    g->m.remove_trap( p );
}

void trapfunc::dissector( Creature *c, const tripoint &p )
{
    if( c == nullptr || c->is_hallucination() ) {
        return;
    }

    monster *z = dynamic_cast<monster *>( c );
    if( z != nullptr && z->type->in_species( ROBOT ) ) {
        //The monster is a robot. So the dissector should not try to dissect the monsters flesh.
        sounds::sound( p, 4, sounds::sound_t::speech,
                       _( "BEEPBOOP! Please remove non-organic object." ), false, "speech",
                       "robot" ); //Dissector error sound.
        c->add_msg_player_or_npc( m_bad, _( "The dissector lights up, and shuts down." ),
                                  _( "The dissector lights up, and shuts down." ) );
        return;
    }

    //~ the sound of a dissector dissecting
    sounds::sound( p, 10, sounds::sound_t::combat, _( "BRZZZAP!" ), false, "trap", "dissector" );
    c->add_msg_player_or_npc( m_bad, _( "Electrical beams emit from the floor and slice your flesh!" ),
                              _( "Electrical beams emit from the floor and slice <npcname>s flesh!" ) );
    c->add_memorial_log( pgettext( "memorial_male", "Stepped into a dissector." ),
                         pgettext( "memorial_female", "Stepped into a dissector." ) );
    c->deal_damage( nullptr, bp_head, damage_instance( DT_CUT, 15 ) );
    c->deal_damage( nullptr, bp_torso, damage_instance( DT_CUT, 20 ) );
    c->deal_damage( nullptr, bp_arm_r, damage_instance( DT_CUT, 12 ) );
    c->deal_damage( nullptr, bp_arm_l, damage_instance( DT_CUT, 12 ) );
    c->deal_damage( nullptr, bp_hand_r, damage_instance( DT_CUT, 10 ) );
    c->deal_damage( nullptr, bp_hand_l, damage_instance( DT_CUT, 10 ) );
    c->deal_damage( nullptr, bp_leg_r, damage_instance( DT_CUT, 12 ) );
    c->deal_damage( nullptr, bp_leg_r, damage_instance( DT_CUT, 12 ) );
    c->deal_damage( nullptr, bp_foot_l, damage_instance( DT_CUT, 10 ) );
    c->deal_damage( nullptr, bp_foot_r, damage_instance( DT_CUT, 10 ) );
    c->check_dead_state();
}

void trapfunc::pit( Creature *c, const tripoint &p )
{
    // tiny animals aren't hurt by falling into pits
    if( ( c != nullptr && c->get_size() == MS_TINY ) || c->is_hallucination() ) {
        return;
    }
    if( c != nullptr ) {
        const float eff = pit_effectiveness( p );
        c->add_msg_player_or_npc( m_bad, _( "You fall in a pit!" ), _( "<npcname> falls in a pit!" ) );
        c->add_memorial_log( pgettext( "memorial_male", "Fell in a pit." ),
                             pgettext( "memorial_female", "Fell in a pit." ) );
        c->add_effect( effect_in_pit, 1_turns, num_bp, true );
        monster *z = dynamic_cast<monster *>( c );
        player *n = dynamic_cast<player *>( c );
        if( n != nullptr ) {
            if( ( n->has_trait( trait_WINGS_BIRD ) ) || ( ( one_in( 2 ) ) &&
                    ( n->has_trait( trait_WINGS_BUTTERFLY ) ) ) ) {
                n->add_msg_if_player( _( "You flap your wings and flutter down gracefully." ) );
            } else if( n->has_active_bionic( bionic_id( "bio_shock_absorber" ) ) ) {
                n->add_msg_if_player( m_info,
                                      _( "You hit the ground hard, but your shock absorbers handle the impact admirably!" ) );
            } else {
                int dodge = n->get_dodge();
                ///\EFFECT_DODGE reduces damage taken falling into a pit
                int damage = eff * rng( 10, 20 ) - rng( dodge, dodge * 5 );
                if( damage > 0 ) {
                    n->add_msg_if_player( m_bad, _( "You hurt yourself!" ) );
                    n->hurtall( rng( static_cast<int>( damage / 2 ), damage ), n ); // like the message says \-:
                    n->deal_damage( nullptr, bp_leg_l, damage_instance( DT_BASH, damage ) );
                    n->deal_damage( nullptr, bp_leg_r, damage_instance( DT_BASH, damage ) );
                } else {
                    n->add_msg_if_player( _( "You land nimbly." ) );
                }
            }
        } else if( z != nullptr ) {
            z->deal_damage( nullptr, bp_leg_l, damage_instance( DT_BASH, eff * rng( 10, 20 ) ) );
            z->deal_damage( nullptr, bp_leg_r, damage_instance( DT_BASH, eff * rng( 10, 20 ) ) );
        }
        c->check_dead_state();
    }
}

void trapfunc::pit_spikes( Creature *c, const tripoint &p )
{
    // tiny animals aren't hurt by falling into spiked pits
    if( ( c != nullptr && c->get_size() == MS_TINY ) || c->is_hallucination() ) {
        return;
    }
    if( c != nullptr ) {
        c->add_msg_player_or_npc( m_bad, _( "You fall in a spiked pit!" ),
                                  _( "<npcname> falls in a spiked pit!" ) );
        c->add_memorial_log( pgettext( "memorial_male", "Fell into a spiked pit." ),
                             pgettext( "memorial_female", "Fell into a spiked pit." ) );
        c->add_effect( effect_in_pit, 1_turns, num_bp, true );
        monster *z = dynamic_cast<monster *>( c );
        player *n = dynamic_cast<player *>( c );
        if( n != nullptr ) {
            int dodge = n->get_dodge();
            int damage = pit_effectiveness( p ) * rng( 20, 50 );
            if( ( n->has_trait( trait_WINGS_BIRD ) ) || ( ( one_in( 2 ) ) &&
                    ( n->has_trait( trait_WINGS_BUTTERFLY ) ) ) ) {
                n->add_msg_if_player( _( "You flap your wings and flutter down gracefully." ) );
            } else if( n->has_active_bionic( bionic_id( "bio_shock_absorber" ) ) ) {
                n->add_msg_if_player( m_info,
                                      _( "You hit the ground hard, but your shock absorbers handle the impact admirably!" ) );
                ///\EFFECT_DODGE reduces chance of landing on spikes in spiked pit
            } else if( 0 == damage || rng( 5, 30 ) < dodge ) {
                n->add_msg_if_player( _( "You avoid the spikes within." ) );
            } else {
                body_part hit = num_bp;
                switch( rng( 1, 10 ) ) {
                    case  1:
                        hit = bp_leg_l;
                        break;
                    case  2:
                        hit = bp_leg_r;
                        break;
                    case  3:
                        hit = bp_arm_l;
                        break;
                    case  4:
                        hit = bp_arm_r;
                        break;
                    case  5:
                    case  6:
                    case  7:
                    case  8:
                    case  9:
                    case 10:
                        hit = bp_torso;
                        break;
                }
                n->add_msg_if_player( m_bad, _( "The spikes impale your %s!" ),
                                      body_part_name_accusative( hit ) );
                n->deal_damage( nullptr, hit, damage_instance( DT_CUT, damage ) );
                if( ( n->has_trait( trait_INFRESIST ) ) && ( one_in( 256 ) ) ) {
                    n->add_effect( effect_tetanus, 1_turns, num_bp, true );
                } else if( ( !n->has_trait( trait_INFIMMUNE ) || !n->has_trait( trait_INFRESIST ) ) &&
                           ( one_in( 35 ) ) ) {
                    n->add_effect( effect_tetanus, 1_turns, num_bp, true );
                }
            }
        } else if( z != nullptr ) {
            z->deal_damage( nullptr, bp_torso, damage_instance( DT_CUT, rng( 20, 50 ) ) );
        }
        c->check_dead_state();
    }
    if( one_in( 4 ) ) {
        if( g->u.sees( p ) ) {
            add_msg( _( "The spears break!" ) );
        }
        g->m.ter_set( p, t_pit );
        for( int i = 0; i < 4; i++ ) { // 4 spears to a pit
            if( one_in( 3 ) ) {
                g->m.spawn_item( p, "pointy_stick" );
            }
        }
    }
}

void trapfunc::pit_glass( Creature *c, const tripoint &p )
{
    // tiny animals aren't hurt by falling into glass pits
    if( ( c != nullptr && c->get_size() == MS_TINY ) || c->is_hallucination() ) {
        return;
    }
    if( c != nullptr ) {
        c->add_msg_player_or_npc( m_bad, _( "You fall in a pit filled with glass shards!" ),
                                  _( "<npcname> falls in pit filled with glass shards!" ) );
        c->add_memorial_log( pgettext( "memorial_male", "Fell into a pit filled with glass shards." ),
                             pgettext( "memorial_female", "Fell into a pit filled with glass shards." ) );
        c->add_effect( effect_in_pit, 1_turns, num_bp, true );
        monster *z = dynamic_cast<monster *>( c );
        player *n = dynamic_cast<player *>( c );
        if( n != nullptr ) {
            int dodge = n->get_dodge();
            int damage = pit_effectiveness( p ) * rng( 15, 35 );
            if( ( n->has_trait( trait_WINGS_BIRD ) ) || ( ( one_in( 2 ) ) &&
                    ( n->has_trait( trait_WINGS_BUTTERFLY ) ) ) ) {
                n->add_msg_if_player( _( "You flap your wings and flutter down gracefully." ) );
            } else if( n->has_active_bionic( bionic_id( "bio_shock_absorber" ) ) ) {
                n->add_msg_if_player( m_info,
                                      _( "You hit the ground hard, but your shock absorbers handle the impact admirably!" ) );
                ///\EFFECT_DODGE reduces chance of landing on glass in glass pit
            } else if( 0 == damage || rng( 5, 30 ) < dodge ) {
                n->add_msg_if_player( _( "You avoid the glass shards within." ) );
            } else {
                body_part hit = num_bp;
                switch( rng( 1, 10 ) ) {
                    case  1:
                        hit = bp_leg_l;
                        break;
                    case  2:
                        hit = bp_leg_r;
                        break;
                    case  3:
                        hit = bp_arm_l;
                        break;
                    case  4:
                        hit = bp_arm_r;
                        break;
                    case  5:
                        hit = bp_foot_l;
                        break;
                    case  6:
                        hit = bp_foot_r;
                        break;
                    case  7:
                    case  8:
                    case  9:
                    case 10:
                        hit = bp_torso;
                        break;
                }
                n->add_msg_if_player( m_bad, _( "The glass shards slash your %s!" ),
                                      body_part_name_accusative( hit ) );
                n->deal_damage( nullptr, hit, damage_instance( DT_CUT, damage ) );
                if( ( n->has_trait( trait_INFRESIST ) ) && ( one_in( 256 ) ) ) {
                    n->add_effect( effect_tetanus, 1_turns, num_bp, true );
                } else if( ( !n->has_trait( trait_INFIMMUNE ) || !n->has_trait( trait_INFRESIST ) ) &&
                           ( one_in( 35 ) ) ) {
                    n->add_effect( effect_tetanus, 1_turns, num_bp, true );
                }
            }
        } else if( z != nullptr ) {
            z->deal_damage( nullptr, bp_torso, damage_instance( DT_CUT, rng( 20, 50 ) ) );
        }
        c->check_dead_state();
    }
    if( one_in( 5 ) ) {
        if( g->u.sees( p ) ) {
            add_msg( _( "The shards shatter!" ) );
        }
        g->m.ter_set( p, t_pit );
        for( int i = 0; i < 20; i++ ) { // 20 shards in a pit.
            if( one_in( 3 ) ) {
                g->m.spawn_item( p, "glass_shard" );
            }
        }
    }
}

void trapfunc::lava( Creature *c, const tripoint &p )
{
    if( c->is_hallucination() ) {
        return;
    }
    if( c != nullptr ) {
        c->add_msg_player_or_npc( m_bad, _( "The %s burns you horribly!" ), _( "The %s burns <npcname>!" ),
                                  g->m.tername( p ) );
        c->add_memorial_log( pgettext( "memorial_male", "Stepped into lava." ),
                             pgettext( "memorial_female", "Stepped into lava." ) );
        monster *z = dynamic_cast<monster *>( c );
        player *n = dynamic_cast<player *>( c );
        if( n != nullptr ) {
            n->deal_damage( nullptr, bp_foot_l, damage_instance( DT_HEAT, 20 ) );
            n->deal_damage( nullptr, bp_foot_r, damage_instance( DT_HEAT, 20 ) );
            n->deal_damage( nullptr, bp_leg_l, damage_instance( DT_HEAT, 20 ) );
            n->deal_damage( nullptr, bp_leg_r, damage_instance( DT_HEAT, 20 ) );
        } else if( z != nullptr ) {
            // TODO: MATERIALS use fire resistance
            int dam = 30;
            if( z->made_of_any( Creature::cmat_flesh ) ) {
                dam = 50;
            }
            if( z->made_of( material_id( "veggy" ) ) ) {
                dam = 80;
            }
            if( z->made_of( LIQUID ) || z->made_of_any( Creature::cmat_flammable ) ) {
                dam = 200;
            }
            if( z->made_of( material_id( "stone" ) ) ) {
                dam = 15;
            }
            if( z->made_of( material_id( "kevlar" ) ) || z->made_of( material_id( "steel" ) ) ) {
                dam = 5;
            }
            z->deal_damage( nullptr, bp_torso, damage_instance( DT_HEAT, dam ) );
        }
        c->check_dead_state();
    }
}

// STUB
void trapfunc::portal( Creature *c, const tripoint &p )
{
    // TODO: make this do something unique and interesting
    telepad( c, p );
}

// Don't ask NPCs - they always want to do the first thing that comes to their minds
bool query_for_item( const player *pl, const std::string &itemname, const char *que )
{
    return pl->has_amount( itemname, 1 ) && ( !pl->is_player() || query_yn( que ) );
}

static tripoint random_neighbor( tripoint center )
{
    center.x += rng( -1, 1 );
    center.y += rng( -1, 1 );
    return center;
}

static bool sinkhole_safety_roll( player *p, const std::string &itemname, const int diff )
{
    ///\EFFECT_STR increases chance to attach grapnel, bullwhip, or rope when falling into a sinkhole

    ///\EFFECT_DEX increases chance to attach grapnel, bullwhip, or rope when falling into a sinkhole

    ///\EFFECT_THROW increases chance to attach grapnel, bullwhip, or rope when falling into a sinkhole
    const int roll = rng( p->get_skill_level( skill_throw ),
                          p->get_skill_level( skill_throw ) + p->str_cur + p->dex_cur );
    if( roll < diff ) {
        p->add_msg_if_player( m_bad, _( "You fail to attach it..." ) );
        p->use_amount( itemname, 1 );
        g->m.spawn_item( random_neighbor( p->pos() ), itemname );
        return false;
    }

    std::vector<tripoint> safe;
    for( const tripoint &tmp : g->m.points_in_radius( p->pos(), 1 ) ) {
        if( g->m.passable( tmp ) && g->m.tr_at( tmp ).loadid != tr_pit ) {
            safe.push_back( tmp );
        }
    }
    if( safe.empty() ) {
        p->add_msg_if_player( m_bad, _( "There's nowhere to pull yourself to, and you sink!" ) );
        p->use_amount( itemname, 1 );
        g->m.spawn_item( random_neighbor( p->pos() ), itemname );
        return false;
    } else {
        p->add_msg_player_or_npc( m_good, _( "You pull yourself to safety!" ),
                                  _( "<npcname> steps on a sinkhole, but manages to pull themselves to safety." ) );
        p->setpos( random_entry( safe ) );
        if( p == &g->u ) {
            g->update_map( *p );
        }

        return true;
    }
}

void trapfunc::sinkhole( Creature *c, const tripoint &p )
{
    if( c->is_hallucination() ) {
        return;
    }
    player *pl = dynamic_cast<player *>( c );
    if( pl == nullptr ) {
        // TODO: Handle monsters
        return;
    }

    pl->add_memorial_log( pgettext( "memorial_male", "Stepped into a sinkhole." ),
                          pgettext( "memorial_female", "Stepped into a sinkhole." ) );
    bool success = false;
    if( query_for_item( pl, "grapnel",
                        _( "You step into a sinkhole!  Throw your grappling hook out to try to catch something?" ) ) ) {
        success = sinkhole_safety_roll( pl, "grapnel", 6 );
    } else if( query_for_item( pl, "bullwhip",
                               _( "You step into a sinkhole!  Throw your whip out to try and snag something?" ) ) ) {
        success = sinkhole_safety_roll( pl, "bullwhip", 8 );
    } else if( query_for_item( pl, "rope_30",
                               _( "You step into a sinkhole!  Throw your rope out to try to catch something?" ) ) ) {
        success = sinkhole_safety_roll( pl, "rope_30", 12 );
    }

    pl->add_msg_player_or_npc( m_warning, _( "The sinkhole collapses!" ),
                               _( "A sinkhole under <npcname> collapses!" ) );
    g->m.remove_trap( p );
    g->m.ter_set( p, t_pit );
    if( success ) {
        return;
    }

    pl->moves -= 100;
    pl->add_msg_player_or_npc( m_bad, _( "You fall into the sinkhole!" ),
                               _( "<npcname> falls into a sinkhole!" ) );
    pit( c, p );
}

void trapfunc::ledge( Creature *c, const tripoint &p )
{
    if( c == nullptr || c->is_hallucination() ) {
        return;
    }

    monster *m = dynamic_cast<monster *>( c );
    if( m != nullptr && m->has_flag( MF_FLIES ) ) {
        return;
    }

    if( !g->m.has_zlevels() ) {
        if( c == &g->u ) {
            add_msg( m_warning, _( "You fall down a level!" ) );
            g->u.add_memorial_log( pgettext( "memorial_male", "Fell down a ledge." ),
                                   pgettext( "memorial_female", "Fell down a ledge." ) );
            g->vertical_move( -1, true );
            if( g->u.has_trait( trait_WINGS_BIRD ) || ( one_in( 2 ) &&
                    g->u.has_trait( trait_WINGS_BUTTERFLY ) ) ) {
                add_msg( _( "You flap your wings and flutter down gracefully." ) );
            } else if( g->u.has_active_bionic( bionic_id( "bio_shock_absorber" ) ) ) {
                add_msg( m_info,
                         _( "You hit the ground hard, but your shock absorbers handle the impact admirably!" ) );
            } else {
                g->u.impact( 20, p );
            }
        } else {
            c->add_msg_if_npc( _( "<npcname> falls down a level!" ) );
            tripoint dest = c->pos();
            dest.z--;
            c->impact( 20, dest );
            if( g->m.has_flag( TFLAG_NO_FLOOR, dest ) && m != nullptr ) {
                // don't kill until they hit the ground so that subsequent ledges will trigger
                m->set_hp( std::max( m->get_hp(), 1 ) );
            }

            c->setpos( dest );
            if( m != nullptr ) {
                g->remove_zombie( *m );
                overmap_buffer.despawn_monster( *m );
            }
        }

        return;
    }

    int height = 0;
    tripoint where = p;
    tripoint below = where;
    below.z--;
    while( g->m.valid_move( where, below, false, true ) ) {
        where.z--;
        if( g->critter_at( where ) != nullptr ) {
            where.z++;
            break;
        }

        below.z--;
        height++;
    }

    if( height == 0 && c->is_player() ) {
        // For now just special case player, NPCs don't "zedwalk"
        Creature *critter = g->critter_at( below, true );
        if( critter == nullptr || !critter->is_monster() ) {
            return;
        }

        std::vector<tripoint> valid;
        for( const tripoint &pt : g->m.points_in_radius( below, 1 ) ) {
            if( g->is_empty( pt ) ) {
                valid.push_back( pt );
            }
        }

        if( valid.empty() ) {
            critter->setpos( c->pos() );
            add_msg( m_bad, _( "You fall down under %s!" ), critter->disp_name() );
        } else {
            critter->setpos( random_entry( valid ) );
        }

        height++;
        where.z--;
    } else if( height == 0 ) {
        return;
    }

    c->add_msg_if_npc( _( "<npcname> falls down a level!" ) );
    player *pl = dynamic_cast<player *>( c );
    if( pl == nullptr ) {
        c->setpos( where );
        c->impact( height * 10, where );
        return;
    }

    if( pl->is_player() ) {
        add_msg( m_warning, _( "You fall down a level!" ) );
        g->u.add_memorial_log( pgettext( "memorial_male", "Fell down a ledge." ),
                               pgettext( "memorial_female", "Fell down a ledge." ) );
        g->vertical_move( -height, true );
    } else {
        pl->setpos( where );
    }
    if( pl->has_trait( trait_WINGS_BIRD ) || ( one_in( 2 ) &&
            pl->has_trait( trait_WINGS_BUTTERFLY ) ) ) {
        pl->add_msg_player_or_npc( _( "You flap your wings and flutter down gracefully." ),
                                   _( "<npcname> flaps their wings and flutters down gracefully." ) );
    } else if( pl->has_active_bionic( bionic_id( "bio_shock_absorber" ) ) ) {
        pl->add_msg_if_player( m_info,
                               _( "You hit the ground hard, but your shock absorbers handle the impact admirably!" ) );
    } else {
        pl->impact( height * 10, where );
    }
}

void trapfunc::temple_flood( Creature *c, const tripoint &p )
{
    // Monsters and npcs are completely ignored here, should they?
    if( c == &g->u ) {
        add_msg( m_warning, _( "You step on a loose tile, and water starts to flood the room!" ) );
        g->u.add_memorial_log( pgettext( "memorial_male", "Triggered a flood trap." ),
                               pgettext( "memorial_female", "Triggered a flood trap." ) );
        tripoint tmp = p;
        int &i = tmp.x;
        int &j = tmp.y;
        for( i = 0; i < MAPSIZE_X; i++ ) {
            for( j = 0; j < MAPSIZE_Y; j++ ) {
                if( g->m.tr_at( tmp ).loadid == tr_temple_flood ) {
                    g->m.remove_trap( tmp );
                }
            }
        }
        g->events.add( EVENT_TEMPLE_FLOOD, calendar::turn + 3_turns );
    }
}

void trapfunc::temple_toggle( Creature *c, const tripoint &p )
{
    // Monsters and npcs are completely ignored here, should they?
    if( c == &g->u ) {
        add_msg( _( "You hear the grinding of shifting rock." ) );
        const ter_id type = g->m.ter( p );
        tripoint tmp = p;
        int &i = tmp.x;
        int &j = tmp.y;
        for( i = 0; i < MAPSIZE_X; i++ ) {
            for( j = 0; j < MAPSIZE_Y; j++ ) {
                if( type == t_floor_red ) {
                    if( g->m.ter( tmp ) == t_rock_green ) {
                        g->m.ter_set( tmp, t_floor_green );
                    } else if( g->m.ter( tmp ) == t_floor_green ) {
                        g->m.ter_set( tmp, t_rock_green );
                    }
                } else if( type == t_floor_green ) {
                    if( g->m.ter( tmp ) == t_rock_blue ) {
                        g->m.ter_set( tmp, t_floor_blue );
                    } else if( g->m.ter( tmp ) == t_floor_blue ) {
                        g->m.ter_set( tmp, t_rock_blue );
                    }
                } else if( type == t_floor_blue ) {
                    if( g->m.ter( tmp ) == t_rock_red ) {
                        g->m.ter_set( tmp, t_floor_red );
                    } else if( g->m.ter( tmp ) == t_floor_red ) {
                        g->m.ter_set( tmp, t_rock_red );
                    }
                }
            }
        }
    }
}

void trapfunc::glow( Creature *c, const tripoint &p )
{
    if( c->is_hallucination() ) {
        return;
    }
    if( c != nullptr ) {
        monster *z = dynamic_cast<monster *>( c );
        player *n = dynamic_cast<player *>( c );
        if( n != nullptr ) {
            if( one_in( 3 ) ) {
                n->add_msg_if_player( m_bad, _( "You're bathed in radiation!" ) );
                n->irradiate( rng( 10, 30 ) );
            } else if( one_in( 4 ) ) {
                n->add_msg_if_player( m_bad, _( "A blinding flash strikes you!" ) );
                explosion_handler::flashbang( p );
            } else {
                c->add_msg_if_player( _( "Small flashes surround you." ) );
            }
        } else if( z != nullptr && one_in( 3 ) ) {
            z->deal_damage( nullptr, bp_torso, damage_instance( DT_ACID, rng( 5, 10 ) ) );
            z->set_speed_base( z->get_speed_base() * 0.9 );
        }
        c->check_dead_state();
    }
}

void trapfunc::hum( Creature * /*c*/, const tripoint &p )
{
    int volume = rng( 1, 200 );
    std::string sfx;
    if( volume <= 10 ) {
        //~ a quiet humming sound
        sfx = _( "hrm" );
    } else if( volume <= 50 ) {
        //~ a humming sound
        sfx = _( "hrmmm" );
    } else if( volume <= 100 ) {
        //~ a loud humming sound
        sfx = _( "HRMMM" );
    } else {
        //~ a very loud humming sound
        sfx = _( "VRMMMMMM" );
    }
    sounds::sound( p, volume, sounds::sound_t::activity, sfx, false, "humming", "machinery" );
}

void trapfunc::shadow( Creature *c, const tripoint &p )
{
    if( c != &g->u ) {
        return;
    }
    // Monsters and npcs are completely ignored here, should they?
    g->u.add_memorial_log( pgettext( "memorial_male", "Triggered a shadow trap." ),
                           pgettext( "memorial_female", "Triggered a shadow trap." ) );
    int tries = 0;
    tripoint monp = p;
    do {
        if( one_in( 2 ) ) {
            monp.x = rng( g->u.posx() - 5, g->u.posx() + 5 );
            monp.y = ( one_in( 2 ) ? g->u.posy() - 5 : g->u.posy() + 5 );
        } else {
            monp.x = ( one_in( 2 ) ? g->u.posx() - 5 : g->u.posx() + 5 );
            monp.y = rng( g->u.posy() - 5, g->u.posy() + 5 );
        }
    } while( tries < 5 && !g->is_empty( monp ) &&
             !g->m.sees( monp, g->u.pos(), 10 ) );

    if( tries < 5 ) { // TODO: tries increment is missing, so this expression is always true
        if( monster *const spawned = g->summon_mon( mon_shadow, monp ) ) {
            add_msg( m_warning, _( "A shadow forms nearby." ) );
            spawned->reset_special_rng( "DISAPPEAR" );
        }
        g->m.remove_trap( p );
    }
}

void trapfunc::drain( Creature *c, const tripoint & )
{
    if( c->is_hallucination() ) {
        return;
    }
    if( c != nullptr ) {
        c->add_msg_if_player( m_bad, _( "You feel your life force sapping away." ) );
        c->add_memorial_log( pgettext( "memorial_male", "Triggered a life-draining trap." ),
                             pgettext( "memorial_female", "Triggered a life-draining trap." ) );
        monster *z = dynamic_cast<monster *>( c );
        player *n = dynamic_cast<player *>( c );
        if( n != nullptr ) {
            n->hurtall( 1, nullptr );
        } else if( z != nullptr ) {
            z->deal_damage( nullptr, bp_torso, damage_instance( DT_TRUE, 1 ) );
        }
        c->check_dead_state();
    }
}

void trapfunc::snake( Creature *c, const tripoint &p )
{
    if( c->is_hallucination() ) {
        return;
    }
    //~ the sound a snake makes
    sounds::sound( p, 10, sounds::sound_t::movement, _( "ssssssss" ), "misc", "snake_hiss" );
    if( one_in( 6 ) ) {
        g->m.remove_trap( p );
    }
    if( c != nullptr ) {
        c->add_memorial_log( pgettext( "memorial_male", "Triggered a shadow snake trap." ),
                             pgettext( "memorial_female", "Triggered a shadow snake trap." ) );
    }
    if( one_in( 3 ) ) {
        int tries = 0;
        tripoint monp = p;
        // This spawns snakes only when the player can see them, why?
        do {
            tries++;
            if( one_in( 2 ) ) {
                monp.x = rng( g->u.posx() - 5, g->u.posx() + 5 );
                monp.y = ( one_in( 2 ) ? g->u.posy() - 5 : g->u.posy() + 5 );
            } else {
                monp.x = ( one_in( 2 ) ? g->u.posx() - 5 : g->u.posx() + 5 );
                monp.y = rng( g->u.posy() - 5, g->u.posy() + 5 );
            }
        } while( tries < 5 && !g->is_empty( monp ) &&
                 !g->m.sees( monp, g->u.pos(), 10 ) );

        if( tries < 5 ) { // TODO: tries increment is missing, so this expression is always true
            if( monster *const spawned = g->summon_mon( mon_shadow_snake, p ) ) {
                add_msg( m_warning, _( "A shadowy snake forms nearby." ) );
                spawned->reset_special_rng( "DISAPPEAR" );
                g->m.remove_trap( p );
            }
        }
    }
}

/**
 * Takes the name of a trap function and returns a function pointer to it.
 * @param function_name The name of the trapfunc function to find.
 * @return A function object with a pointer to the matched function,
 *         or to trapfunc::none if there is no match.
 */
const trap_function &trap_function_from_string( const std::string &function_name )
{
    static const std::unordered_map<std::string, trap_function> funmap = {{
            { "none", trapfunc::none },
            { "bubble", trapfunc::bubble },
            { "cot", trapfunc::cot },
            { "beartrap", trapfunc::beartrap },
            { "board", trapfunc::board },
            { "caltrops", trapfunc::caltrops },
            { "tripwire", trapfunc::tripwire },
            { "crossbow", trapfunc::crossbow },
            { "shotgun", trapfunc::shotgun },
            { "blade", trapfunc::blade },
            { "snare_light", trapfunc::snare_light },
            { "snare_heavy", trapfunc::snare_heavy },
            { "landmine", trapfunc::landmine },
            { "telepad", trapfunc::telepad },
            { "goo", trapfunc::goo },
            { "dissector", trapfunc::dissector },
            { "sinkhole", trapfunc::sinkhole },
            { "pit", trapfunc::pit },
            { "pit_spikes", trapfunc::pit_spikes },
            { "pit_glass", trapfunc::pit_glass },
            { "lava", trapfunc::lava },
            { "portal", trapfunc::portal },
            { "ledge", trapfunc::ledge },
            { "boobytrap", trapfunc::boobytrap },
            { "temple_flood", trapfunc::temple_flood },
            { "temple_toggle", trapfunc::temple_toggle },
            { "glow", trapfunc::glow },
            { "hum", trapfunc::hum },
            { "shadow", trapfunc::shadow },
            { "drain", trapfunc::drain },
            { "snake", trapfunc::snake }
        }
    };

    const auto iter = funmap.find( function_name );
    if( iter != funmap.end() ) {
        return iter->second;
    }

    debugmsg( "Could not find a trapfunc function matching '%s'!", function_name );
    static const trap_function null_fun = trapfunc::none;
    return null_fun;
}<|MERGE_RESOLUTION|>--- conflicted
+++ resolved
@@ -328,15 +328,11 @@
 
 void trapfunc::shotgun( Creature *c, const tripoint &p )
 {
-<<<<<<< HEAD
     if( c->is_hallucination() ) {
         return;
     }
-    sounds::sound( p, 60, sounds::sound_t::combat, _( "Kerblam!" ) );
-=======
     sounds::sound( p, 60, sounds::sound_t::combat, _( "Kerblam!" ), false, "fire_gun",
                    g->m.tr_at( p ).loadid == tr_shotgun_1 ? "shotgun_s" : "shotgun_d" );
->>>>>>> 2ce1bfae
     int shots = 1;
     if( c != nullptr ) {
         c->add_msg_player_or_npc( m_neutral, _( "You trigger a shotgun trap!" ),
@@ -446,14 +442,10 @@
 
 void trapfunc::snare_light( Creature *c, const tripoint &p )
 {
-<<<<<<< HEAD
     if( c->is_hallucination() ) {
         return;
     }
-    sounds::sound( p, 2, sounds::sound_t::combat, _( "Snap!" ) );
-=======
     sounds::sound( p, 2, sounds::sound_t::combat, _( "Snap!" ), false, "trap", "snare" );
->>>>>>> 2ce1bfae
     g->m.remove_trap( p );
     if( c != nullptr ) {
         // Determine what gets hit
@@ -476,14 +468,10 @@
 
 void trapfunc::snare_heavy( Creature *c, const tripoint &p )
 {
-<<<<<<< HEAD
     if( c->is_hallucination() ) {
         return;
     }
-    sounds::sound( p, 4, sounds::sound_t::combat, _( "Snap!" ) );
-=======
     sounds::sound( p, 4, sounds::sound_t::combat, _( "Snap!" ), false, "trap", "snare" );
->>>>>>> 2ce1bfae
     g->m.remove_trap( p );
     if( c != nullptr ) {
         // Determine what got hit
