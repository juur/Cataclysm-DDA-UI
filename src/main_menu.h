--- conflicted
+++ resolved
@@ -54,14 +54,12 @@
         // These variables are shared between @opening_screen and the tab functions.
         // TODO: But this is an ugly short-term solution.
         input_context ctxt;
-<<<<<<< HEAD
         int sel1 = 1;
         int sel2 = 1;
         int sel3 = 1;
         int layer = 1;
-=======
-        int sel1 = 1, sel2 = 1, sel3 = 1, layer = 1, LAST_TERMX = 0, LAST_TERMY = 0;
->>>>>>> 99bc05a0
+        int LAST_TERMX = 0;
+        int LAST_TERMY = 0;
         catacurses::window w_open;
         catacurses::window w_background;
         int iMenuOffsetX = 0;
