--- conflicted
+++ resolved
@@ -639,7 +639,6 @@
     json.member( "stamina", stamina );
     json.member( "vitamin_levels", vitamin_levels );
 
-<<<<<<< HEAD
     // crafting etc
     json.member( "destination_activity", destination_activity );
     json.member( "activity", activity );
@@ -652,11 +651,9 @@
         requirement_data things_to_fetch = requirement_id( backlog.front().str_values.back() ).obj();
         json.member( "fetch_data", things_to_fetch );
     }
-=======
-    // energy
-    json.member( "stim", stim );
->>>>>>> d5e387a9
-
+
+    json.member( "stim", stim );  
+  
     // breathing
     json.member( "underwater", underwater );
     json.member( "oxygen", oxygen );
