--- conflicted
+++ resolved
@@ -131,23 +131,6 @@
         debugmsg("BAD PLAYER/NPC JSON: no 'posx'?");
     }
     data.read("posy", posy);
-<<<<<<< HEAD
-    data.read("str_cur", str_cur);
-    data.read("str_max", str_max);
-    data.read("str_start", str_start);
-    data.read("dex_cur", dex_cur);
-    data.read("dex_max", dex_max);
-    data.read("dex_start", dex_start);
-    data.read("int_cur", int_cur);
-    data.read("int_max", int_max);
-    data.read("int_start", int_start);
-    data.read("per_cur", per_cur);
-    data.read("per_max", per_max);
-    data.read("per_start", per_start);
-    data.read("healthy", healthy);
-    data.read("healthy_mod", healthy_mod);
-=======
->>>>>>> 587e5ab5
     data.read("hunger", hunger);
     data.read("thirst", thirst);
     data.read("fatigue", fatigue);
@@ -161,6 +144,12 @@
     data.read("cash", cash);
     data.read("recoil", recoil);
     data.read("in_vehicle", in_vehicle);
+
+    data.read( "str_start", str_start );
+    data.read( "dex_start", dex_start );
+    data.read( "int_start", int_start );
+    data.read( "per_start", per_start );
+
     if( data.read( "id", tmpid ) ) {
         setID( tmpid );
     }
@@ -196,8 +185,8 @@
     }
 
     //Load the starting skills.
-    if( savegame_loading_version <= 21 ) { //No startingSkills object.
-        debugmsg("Save version < 22, no starting skills object");
+    if( savegame_loading_version <= 23 ) { //No startingSkills object.
+        debugmsg("Save version < 24, no starting skills object");
         for (std::vector<Skill*>::iterator aSkill = Skill::skills.begin();
             aSkill != Skill::skills.end(); ++aSkill) {
             _startSkills.insert(std::pair<Skill *, SkillLevel>(*aSkill, 0));
@@ -265,7 +254,6 @@
     json.member( "posx", posx );
     json.member( "posy", posy );
 
-<<<<<<< HEAD
     // attributes, current / max / starting levels
     json.member( "str_cur", str_cur );
     json.member( "str_max", str_max );
@@ -284,8 +272,6 @@
     json.member( "healthy", healthy );
     json.member( "healthy_mod", healthy_mod );
 
-=======
->>>>>>> 587e5ab5
     // om-noms or lack thereof
     json.member( "hunger", hunger );
     json.member( "thirst", thirst );
@@ -1607,7 +1593,7 @@
 
     // killer is not stored, it's temporary anyway, any creature that has a non-null
     // killer is dead (as per definition) and should not be stored.
-    
+
     // Because JSON requires string keys we need to convert our int keys
     std::unordered_map<std::string, std::unordered_map<std::string, effect>> tmp_map;
     for (auto maps : effects) {
@@ -1618,8 +1604,8 @@
         }
     }
     jsout.member( "effects", tmp_map );
-    
-    
+
+
     jsout.member( "values", values );
 
     jsout.member( "str_bonus", str_bonus );
@@ -1672,7 +1658,7 @@
     jsin.read( "pain", pain );
 
     killer = nullptr; // see Creature::load
-    
+
     // Just too many changes here to maintain compatibility, so older characters get a free
     // effects wipe. Since most long lasting effects are bad, this shouldn't be too bad for them.
     if(savegame_loading_version >= 23) {
