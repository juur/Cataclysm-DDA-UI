// Associated headers here are the ones for which their only non-inline
// functions are serialization functions.  This allows IWYU to check the
// includes in such headers.
#include "enums.h" // IWYU pragma: associated
#include "npc_favor.h" // IWYU pragma: associated
#include "pldata.h" // IWYU pragma: associated

#include <limits.h>
#include <cctype>
#include <cstddef>
#include <algorithm>
#include <limits>
#include <numeric>
#include <sstream>
#include <array>
#include <iterator>
#include <list>
#include <map>
#include <memory>
#include <set>
#include <stack>
#include <unordered_map>
#include <unordered_set>
#include <utility>
#include <vector>
#include <bitset>

#include "auto_pickup.h"
#include "assign.h"
#include "avatar.h"
#include "basecamp.h"
#include "bionics.h"
#include "calendar.h"
#include "debug.h"
#include "effect.h"
#include "game.h"
#include "inventory.h"
#include "io.h"
#include "item.h"
#include "item_factory.h"
#include "json.h"
#include "kill_tracker.h"
#include "mission.h"
#include "monster.h"
#include "morale.h"
#include "mtype.h"
#include "npc.h"
#include "npc_class.h"
#include "optional.h"
#include "options.h"
#include "player.h"
#include "player_activity.h"
#include "profession.h"
#include "recipe_dictionary.h"
#include "rng.h"
#include "scenario.h"
#include "skill.h"
#include "submap.h"
#include "veh_type.h"
#include "vehicle.h"
#include "vitamin.h"
#include "vpart_range.h"
#include "creature_tracker.h"
#include "overmapbuffer.h"
#include "active_item_cache.h"
#include "bodypart.h"
#include "character.h"
#include "clzones.h"
#include "creature.h"
#include "faction.h"
#include "game_constants.h"
#include "item_location.h"
#include "itype.h"
#include "map_memory.h"
#include "mapdata.h"
#include "mattack_common.h"
#include "morale_types.h"
#include "pimpl.h"
#include "recipe.h"
#include "tileray.h"
#include "visitable.h"
#include "string_id.h"
#include "colony.h"
#include "computer.h"
#include "construction.h"
#include "field.h"
#include "flat_set.h"
#include "int_id.h"
#include "lru_cache.h"
#include "magic_teleporter_list.h"
#include "point.h"
#include "requirements.h"
#include "stats_tracker.h"
#include "vpart_position.h"

struct oter_type_t;
struct mutation_branch;

#define dbg(x) DebugLog((DebugLevel)(x),D_GAME) << __FILE__ << ":" << __LINE__ << ": "

static const trait_id trait_HYPEROPIC( "HYPEROPIC" );
static const trait_id trait_MYOPIC( "MYOPIC" );
const efftype_id effect_riding( "riding" );
const efftype_id effect_ridden( "ridden" );

static const matype_id style_kicks( "style_kicks" );

static const std::array<std::string, NUM_OBJECTS> obj_type_name = { { "OBJECT_NONE", "OBJECT_ITEM", "OBJECT_ACTOR", "OBJECT_PLAYER",
        "OBJECT_NPC", "OBJECT_MONSTER", "OBJECT_VEHICLE", "OBJECT_TRAP", "OBJECT_FIELD",
        "OBJECT_TERRAIN", "OBJECT_FURNITURE"
    }
};

// TODO: investigate serializing other members of the Creature class hierarchy
static void serialize( const std::weak_ptr<monster> &obj, JsonOut &jsout )
{
    if( const auto monster_ptr = obj.lock() ) {
        jsout.start_object();

        jsout.member( "monster_at", monster_ptr->pos() );
        // TODO: if monsters/Creatures ever get unique ids,
        // create a differently named member, e.g.
        //     jsout.member("unique_id", monster_ptr->getID());
        jsout.end_object();
    } else {
        // Monster went away. It's up the activity handler to detect this.
        jsout.write_null();
    }
}

static void deserialize( std::weak_ptr<monster> &obj, JsonIn &jsin )
{
    JsonObject data = jsin.get_object();
    tripoint temp_pos;

    obj.reset();
    if( data.read( "monster_at", temp_pos ) ) {
        const auto monp = g->critter_tracker->find( temp_pos );

        if( monp == nullptr ) {
            debugmsg( "no monster found at %d,%d,%d", temp_pos.x, temp_pos.y, temp_pos.z );
            return;
        }

        obj = monp;
    }

    // TODO: if monsters/Creatures ever get unique ids,
    // look for a differently named member, e.g.
    //     data.read( "unique_id", unique_id );
    //     obj = g->id_registry->from_id( unique_id)
    //    }
}

std::vector<item> item::magazine_convert()
{
    std::vector<item> res;

    // only guns, auxiliary gunmods and tools require conversion
    if( !is_gun() && !is_tool() ) {
        return res;
    }

    // ignore items that have already been converted
    if( has_var( "magazine_converted" ) ) {
        return res;
    }

    item *spare_mag = gunmod_find( "spare_mag" );

    // if item has integral magazine remove any magazine mods but do not mark item as converted
    if( magazine_integral() ) {
        if( !is_gun() ) {
            return res; // only guns can have attached gunmods
        }

        int qty = spare_mag ? spare_mag->charges : 0;
        qty += charges - type->gun->clip; // excess ammo from magazine extensions

        // limit ammo to base capacity and return any excess as a new item
        charges = std::min( charges, type->gun->clip );
        if( qty > 0 ) {
            res.emplace_back( ammo_current() != "null" ? ammo_current() : ammo_default(),
                              calendar::turn, qty );
        }

        contents.erase( std::remove_if( contents.begin(), contents.end(), []( const item & e ) {
            return e.typeId() == "spare_mag" || e.typeId() == "clip" || e.typeId() == "clip2";
        } ), contents.end() );

        return res;
    }

    // now handle items using the new detachable magazines that haven't yet been converted
    item mag( magazine_default(), calendar::turn );
    item ammo( ammo_current() != "null" ? ammo_current() : ammo_default(),
               calendar::turn );

    // give base item an appropriate magazine and add to that any ammo originally stored in base item
    if( !magazine_current() ) {
        contents.push_back( mag );
        if( charges > 0 ) {
            ammo.charges = std::min( charges, mag.ammo_capacity() );
            charges -= ammo.charges;
            contents.back().contents.push_back( ammo );
        }
    }

    // remove any spare magazine and replace it with an equivalent loaded magazine
    if( spare_mag ) {
        res.push_back( mag );
        if( spare_mag->charges > 0 ) {
            ammo.charges = std::min( spare_mag->charges, mag.ammo_capacity() );
            charges += spare_mag->charges - ammo.charges;
            res.back().contents.push_back( ammo );
        }
    }

    // return any excess ammo (from either item or spare mag) as a new item
    if( charges > 0 ) {
        ammo.charges = charges;
        res.push_back( ammo );
    }

    // remove incompatible magazine mods
    contents.erase( std::remove_if( contents.begin(), contents.end(), []( const item & e ) {
        return e.typeId() == "spare_mag" || e.typeId() == "clip" || e.typeId() == "clip2";
    } ), contents.end() );

    // normalize the base item and mark it as converted
    charges = 0;
    curammo = nullptr;
    set_var( "magazine_converted", 1 );

    return res;
}

////////////////////////////////////////////////////////////////////////////////////////////////////
///// player_activity.h

void player_activity::serialize( JsonOut &json ) const
{
    json.start_object();
    json.member( "type", type );

    if( !type.is_null() ) {
        json.member( "moves_left", moves_left );
        json.member( "index", index );
        json.member( "position", position );
        json.member( "coords", coords );
        json.member( "coord_set", coord_set );
        json.member( "name", name );
        json.member( "targets", targets );
        json.member( "placement", placement );
        json.member( "values", values );
        json.member( "str_values", str_values );
        json.member( "auto_resume", auto_resume );
        json.member( "monsters", monsters );
    }
    json.end_object();
}

void player_activity::deserialize( JsonIn &jsin )
{
    JsonObject data = jsin.get_object();
    std::string tmptype;
    int tmppos = 0;
    if( !data.read( "type", tmptype ) ) {
        // Then it's a legacy save.
        int tmp_type_legacy = data.get_int( "type" );
        deserialize_legacy_type( tmp_type_legacy, type );
    } else {
        type = activity_id( tmptype );
    }

    if( type.is_null() ) {
        return;
    }

    if( !data.read( "position", tmppos ) ) {
        tmppos = INT_MIN;  // If loading a save before position existed, hope.
    }

    data.read( "moves_left", moves_left );
    data.read( "index", index );
    position = tmppos;
    data.read( "coords", coords );
    data.read( "coord_set", coord_set );
    data.read( "name", name );
    data.read( "targets", targets );
    data.read( "placement", placement );
    values = data.get_int_array( "values" );
    str_values = data.get_string_array( "str_values" );
    data.read( "auto_resume", auto_resume );
    data.read( "monsters", monsters );

}

////////////////////////////////////////////////////////////////////////////////////////////////////
///// skill.h
void SkillLevel::serialize( JsonOut &json ) const
{
    json.start_object();
    json.member( "level", level() );
    json.member( "exercise", exercise( true ) );
    json.member( "istraining", isTraining() );
    json.member( "lastpracticed", _lastPracticed );
    json.member( "highestlevel", highestLevel() );
    json.end_object();
}

void SkillLevel::deserialize( JsonIn &jsin )
{
    JsonObject data = jsin.get_object();
    data.read( "level", _level );
    data.read( "exercise", _exercise );
    data.read( "istraining", _isTraining );
    if( !data.read( "lastpracticed", _lastPracticed ) ) {
        _lastPracticed = calendar::start_of_cataclysm + time_duration::from_hours(
                             get_option<int>( "INITIAL_TIME" ) );
    }
    data.read( "highestlevel", _highestLevel );
    if( _highestLevel < _level ) {
        _highestLevel = _level;
    }
}

////////////////////////////////////////////////////////////////////////////////////////////////////
///// character_id.h

void character_id::serialize( JsonOut &jsout ) const
{
    jsout.write( value );
}

void character_id::deserialize( JsonIn &jsin )
{
    value = jsin.get_int();
}

////////////////////////////////////////////////////////////////////////////////////////////////////
///// Character.h, avatar + npc

void Character::trait_data::serialize( JsonOut &json ) const
{
    json.start_object();
    json.member( "key", key );
    json.member( "charge", charge );
    json.member( "powered", powered );
    json.end_object();
}

void Character::trait_data::deserialize( JsonIn &jsin )
{
    JsonObject data = jsin.get_object();
    data.read( "key", key );
    data.read( "charge", charge );
    data.read( "powered", powered );
}

/**
 * Gather variables for saving. These variables are common to both the avatar and NPCs.
 */
void Character::load( JsonObject &data )
{
    Creature::load( data );

    // stats
    data.read( "str_cur", str_cur );
    data.read( "str_max", str_max );
    data.read( "dex_cur", dex_cur );
    data.read( "dex_max", dex_max );
    data.read( "int_cur", int_cur );
    data.read( "int_max", int_max );
    data.read( "per_cur", per_cur );
    data.read( "per_max", per_max );

    data.read( "str_bonus", str_bonus );
    data.read( "dex_bonus", dex_bonus );
    data.read( "per_bonus", per_bonus );
    data.read( "int_bonus", int_bonus );

    // needs
    data.read( "thirst", thirst );
    data.read( "hunger", hunger );
    data.read( "fatigue", fatigue );
    data.read( "sleep_deprivation", sleep_deprivation );
    data.read( "stored_calories", stored_calories );
    data.read( "radiation", radiation );
    data.read( "oxygen", oxygen );
    // npc activity on vehicles.
    data.read( "activity_vehicle_part_index", activity_vehicle_part_index );
    // health
    data.read( "healthy", healthy );
    data.read( "healthy_mod", healthy_mod );
    data.read( "healed_24h", healed_total );

    data.read( "damage_bandaged", damage_bandaged );
    data.read( "damage_disinfected", damage_disinfected );

    JsonArray parray;

    data.read( "underwater", underwater );

    data.read( "traits", my_traits );
    for( auto it = my_traits.begin(); it != my_traits.end(); ) {
        const auto &tid = *it;
        if( tid.is_valid() ) {
            ++it;
        } else {
            debugmsg( "character %s has invalid trait %s, it will be ignored", name, tid.c_str() );
            my_traits.erase( it++ );
        }
    }

    if( savegame_loading_version <= 23 ) {
        std::unordered_set<trait_id> old_my_mutations;
        data.read( "mutations", old_my_mutations );
        for( const auto &mut : old_my_mutations ) {
            my_mutations[mut]; // Creates a new entry with default values
        }
        std::map<trait_id, char> trait_keys;
        data.read( "mutation_keys", trait_keys );
        for( const auto &k : trait_keys ) {
            my_mutations[k.first].key = k.second;
        }
        std::set<trait_id> active_muts;
        data.read( "active_mutations_hacky", active_muts );
        for( const auto &mut : active_muts ) {
            my_mutations[mut].powered = true;
        }
    } else {
        data.read( "mutations", my_mutations );
    }
    for( auto it = my_mutations.begin(); it != my_mutations.end(); ) {
        const auto &mid = it->first;
        if( mid.is_valid() ) {
            on_mutation_gain( mid );
            cached_mutations.push_back( &mid.obj() );
            ++it;
        } else {
            debugmsg( "character %s has invalid mutation %s, it will be ignored", name, mid.c_str() );
            my_mutations.erase( it++ );
        }
    }

    data.read( "my_bionics", *my_bionics );

    for( auto &w : worn ) {
        w.on_takeoff( *this );
    }
    worn.clear();
    data.read( "worn", worn );
    for( auto &w : worn ) {
        on_item_wear( w );
    }

    if( !data.read( "hp_cur", hp_cur ) ) {
        debugmsg( "Error, incompatible hp_cur in save file '%s'", parray.str() );
    }

    if( !data.read( "hp_max", hp_max ) ) {
        debugmsg( "Error, incompatible hp_max in save file '%s'", parray.str() );
    }

    inv.clear();
    if( data.has_member( "inv" ) ) {
        JsonIn *invin = data.get_raw( "inv" );
        inv.json_load_items( *invin );
    }

    weapon = item( "null", 0 );
    data.read( "weapon", weapon );

    if( has_effect( effect_riding ) ) {
        int temp_id;
        if( data.read( "mounted_creature", temp_id ) ) {
            mounted_creature_id = temp_id;
            mounted_creature = g->critter_tracker->from_temporary_id( temp_id );
        } else {
            mounted_creature = nullptr;
        }
    }

    _skills->clear();
    JsonObject pmap = data.get_object( "skills" );
    for( const std::string &member : pmap.get_member_names() ) {
        pmap.read( member, ( *_skills )[skill_id( member )] );
    }

    visit_items( [&]( item * it ) {
        for( auto &e : it->magazine_convert() ) {
            i_add( e );
        }
        return VisitResponse::NEXT;
    } );

    on_stat_change( "thirst", thirst );
    on_stat_change( "hunger", hunger );
    on_stat_change( "fatigue", fatigue );
    on_stat_change( "sleep_deprivation", sleep_deprivation );
    recalc_sight_limits();
    reset_encumbrance();

<<<<<<< HEAD
    assign( data, "power_level", power_level, false, 0_kJ );
    assign( data, "max_power_level", max_power_level, false, 0_kJ );

=======
    data.read( "power_level", power_level );
    data.read( "max_power_level", max_power_level );
>>>>>>> b59c207a
    // Bionic power scale has been changed, savegame version 21 has the new scale
    if( savegame_loading_version <= 20 ) {
        power_level *= 25;
        max_power_level *= 25;
    }

    // Bionic power should not be negative!
    if( power_level < 0_kJ ) {
        power_level = 0_kJ;
    }
}

/**
 * Load variables from json into object. These variables are common to both the avatar and NPCs.
 */
void Character::store( JsonOut &json ) const
{
    Creature::store( json );

    // stat
    json.member( "str_cur", str_cur );
    json.member( "str_max", str_max );
    json.member( "dex_cur", dex_cur );
    json.member( "dex_max", dex_max );
    json.member( "int_cur", int_cur );
    json.member( "int_max", int_max );
    json.member( "per_cur", per_cur );
    json.member( "per_max", per_max );

    json.member( "str_bonus", str_bonus );
    json.member( "dex_bonus", dex_bonus );
    json.member( "per_bonus", per_bonus );
    json.member( "int_bonus", int_bonus );

    json.member( "activity_vehicle_part_index", activity_vehicle_part_index ); // NPC activity
    // health
    json.member( "healthy", healthy );
    json.member( "healthy_mod", healthy_mod );
    json.member( "healed_24h", healed_total );

    // needs
    json.member( "thirst", thirst );
    json.member( "hunger", hunger );
    json.member( "fatigue", fatigue );
    json.member( "sleep_deprivation", sleep_deprivation );
    json.member( "stored_calories", stored_calories );
    json.member( "radiation", radiation );
    json.member( "stamina", stamina );

    // breathing
    json.member( "underwater", underwater );
    json.member( "oxygen", oxygen );

    // traits: permanent 'mutations' more or less
    json.member( "traits", my_traits );
    json.member( "mutations", my_mutations );

    // "Fracking Toasters" - Saul Tigh, toaster
    json.member( "my_bionics", *my_bionics );
    // storing the mount
    if( is_mounted() ) {
        json.member( "mounted_creature", g->critter_tracker->temporary_id( *mounted_creature ) );
    }
    // skills
    json.member( "skills" );
    json.start_object();
    for( const auto &pair : *_skills ) {
        json.member( pair.first.str(), pair.second );
    }
    json.end_object();

    // npc; unimplemented
    json.member( "power_level", units::to_kilojoule( power_level ) );
    json.member( "max_power_level", units::to_kilojoule( max_power_level ) );
}

////////////////////////////////////////////////////////////////////////////////////////////////////
///// player.h, avatar + npc

/**
 * Gather variables for saving. These variables are common to both the avatar and npcs.
 */
void player::store( JsonOut &json ) const
{
    Character::store( json );

    // assumes already in player object
    // positional data
    json.member( "posx", position.x );
    json.member( "posy", position.y );
    json.member( "posz", position.z );

    // energy
    json.member( "stim", stim );
    json.member( "last_sleep_check", last_sleep_check );
    // pain
    json.member( "pkill", pkill );
    // misc levels
    json.member( "tank_plut", tank_plut );
    json.member( "reactor_plut", reactor_plut );
    json.member( "slow_rad", slow_rad );
    json.member( "scent", static_cast<int>( scent ) );
    json.member( "body_wetness", body_wetness );

    // gender
    json.member( "male", male );

    json.member( "cash", cash );
    json.member( "recoil", recoil );
    json.member( "in_vehicle", in_vehicle );
    json.member( "id", getID() );

    // potential incompatibility with future expansion
    // TODO: consider ["parts"]["head"]["hp_cur"] instead of ["hp_cur"][head_enum_value]
    json.member( "hp_cur", hp_cur );
    json.member( "hp_max", hp_max );
    json.member( "damage_bandaged", damage_bandaged );
    json.member( "damage_disinfected", damage_disinfected );

    json.member( "ma_styles", ma_styles );
    // "Looks like I picked the wrong week to quit smoking." - Steve McCroskey
    json.member( "addictions", addictions );
    json.member( "followers", follower_ids );
    json.member( "known_traps" );
    json.start_array();
    for( const auto &elem : known_traps ) {
        json.start_object();
        json.member( "x", elem.first.x );
        json.member( "y", elem.first.y );
        json.member( "z", elem.first.z );
        json.member( "trap", elem.second );
        json.end_object();
    }
    json.end_array();

    json.member( "worn", worn ); // also saves contents
    json.member( "inv" );
    inv.json_save_items( json );

    if( !weapon.is_null() ) {
        json.member( "weapon", weapon ); // also saves contents
    }

    if( const auto lt_ptr = last_target.lock() ) {
        if( const npc *const guy = dynamic_cast<const npc *>( lt_ptr.get() ) ) {
            json.member( "last_target", guy->getID() );
            json.member( "last_target_type", +1 );
        } else if( const monster *const mon = dynamic_cast<const monster *>( lt_ptr.get() ) ) {
            // monsters don't have IDs, so get its index in the Creature_tracker instead
            json.member( "last_target", g->critter_tracker->temporary_id( *mon ) );
            json.member( "last_target_type", -1 );
        }
    } else {
        json.member( "last_target_pos", last_target_pos );
    }

    // faction warnings
    json.member( "faction_warnings" );
    json.start_array();
    for( const auto elem : warning_record ) {
        json.start_object();
        json.member( "fac_warning_id", elem.first );
        json.member( "fac_warning_num", elem.second.first );
        json.member( "fac_warning_time", elem.second.second );
        json.end_object();
    }
    json.end_array();

    json.member( "ammo_location", ammo_location );

    json.member( "camps" );
    json.start_array();
    for( const tripoint &bcpt : camps ) {
        json.start_object();
        json.member( "pos", bcpt );
        json.end_object();
    }
    json.end_array();

    if( !overmap_time.empty() ) {
        json.member( "overmap_time" );
        json.start_array();
        for( const std::pair<point, time_duration> &pr : overmap_time ) {
            json.write( pr.first );
            json.write( pr.second );
        }
        json.end_array();
    }
}

/**
 * Load variables from json into object. These variables are common to both the avatar and NPCs.
 */
void player::load( JsonObject &data )
{
    Character::load( data );

    JsonArray parray;
    character_id tmpid;

    if( !data.read( "posx", position.x ) ) { // uh-oh.
        debugmsg( "BAD PLAYER/NPC JSON: no 'posx'?" );
    }
    data.read( "posy", position.y );
    if( !data.read( "posz", position.z ) && g != nullptr ) {
        position.z = g->get_levz();
    }
    data.read( "stim", stim );
    data.read( "pkill", pkill );
    data.read( "tank_plut", tank_plut );
    data.read( "reactor_plut", reactor_plut );
    data.read( "slow_rad", slow_rad );
    data.read( "scent", scent );
    data.read( "male", male );
    data.read( "cash", cash );
    data.read( "recoil", recoil );
    data.read( "in_vehicle", in_vehicle );
    data.read( "last_sleep_check", last_sleep_check );
    if( data.read( "id", tmpid ) && tmpid.is_valid() ) {
        // Templates have invalid ids, so we only assign here when valid.
        // When the game starts, a new valid id will be assigned if not already
        // present.
        setID( tmpid );
    }

    data.read( "ma_styles", ma_styles );
    // Fix up old ma_styles that doesn't include fake styles
    if( std::find( ma_styles.begin(), ma_styles.end(), style_kicks ) == ma_styles.end() &&
        style_kicks.is_valid() ) {
        ma_styles.insert( ma_styles.begin(), style_kicks );
    }
    if( std::find( ma_styles.begin(), ma_styles.end(), matype_id::NULL_ID() ) == ma_styles.end() ) {
        ma_styles.insert( ma_styles.begin(), matype_id::NULL_ID() );
    }
    data.read( "addictions", addictions );
    data.read( "followers", follower_ids );
    JsonArray traps = data.get_array( "known_traps" );
    known_traps.clear();
    while( traps.has_more() ) {
        JsonObject pmap = traps.next_object();
        const tripoint p( pmap.get_int( "x" ), pmap.get_int( "y" ), pmap.get_int( "z" ) );
        const std::string t = pmap.get_string( "trap" );
        known_traps.insert( trap_map::value_type( p, t ) );
    }

    // Add the earplugs.
    if( has_bionic( bionic_id( "bio_ears" ) ) && !has_bionic( bionic_id( "bio_earplugs" ) ) ) {
        add_bionic( bionic_id( "bio_earplugs" ) );
    }

    // Add the blindfold.
    if( has_bionic( bionic_id( "bio_sunglasses" ) ) && !has_bionic( bionic_id( "bio_blindfold" ) ) ) {
        add_bionic( bionic_id( "bio_blindfold" ) );
    }

    // Fixes bugged characters for telescopic eyes CBM.
    if( has_bionic( bionic_id( "bio_eye_optic" ) ) && has_trait( trait_HYPEROPIC ) ) {
        remove_mutation( trait_HYPEROPIC );
    }

    if( has_bionic( bionic_id( "bio_eye_optic" ) ) && has_trait( trait_MYOPIC ) ) {
        remove_mutation( trait_MYOPIC );
    }

    if( has_bionic( bionic_id( "bio_solar" ) ) ) {
        remove_bionic( bionic_id( "bio_solar" ) );
    }

    if( data.has_array( "faction_warnings" ) ) {
        JsonArray warning_arr = data.get_array( "faction_warnings" );
        while( warning_arr.has_more() ) {
            JsonObject warning_data = warning_arr.next_object();
            std::string fac_id = warning_data.get_string( "fac_warning_id" );
            int warning_num = warning_data.get_int( "fac_warning_num" );
            time_point warning_time = calendar::before_time_starts;
            warning_data.read( "fac_warning_time", warning_time );
            warning_record[faction_id( fac_id )] = std::make_pair( warning_num, warning_time );
        }
    }

    on_stat_change( "pkill", pkill );
    on_stat_change( "perceived_pain", get_perceived_pain() );

    int tmptar;
    int tmptartyp = 0;

    data.read( "last_target", tmptar );
    data.read( "last_target_type", tmptartyp );
    data.read( "last_target_pos", last_target_pos );
    data.read( "ammo_location", ammo_location );
    // Fixes savefile with invalid last_target_pos.
    if( last_target_pos && *last_target_pos == tripoint_min ) {
        last_target_pos = cata::nullopt;
    }
    if( tmptartyp == +1 ) {
        // Use overmap_buffer because game::active_npc is not filled yet.
        last_target = overmap_buffer.find_npc( character_id( tmptar ) );
    } else if( tmptartyp == -1 ) {
        // Need to do this *after* the monsters have been loaded!
        last_target = g->critter_tracker->from_temporary_id( tmptar );
    }

    JsonArray basecamps = data.get_array( "camps" );
    camps.clear();
    while( basecamps.has_more() ) {
        JsonObject bcdata = basecamps.next_object();
        tripoint bcpt;
        bcdata.read( "pos", bcpt );
        camps.insert( bcpt );
    }
    JsonArray overmap_time_array = data.get_array( "overmap_time" );
    overmap_time.clear();
    while( overmap_time_array.has_more() ) {
        point pt;
        overmap_time_array.read_next( pt );
        time_duration tdr = 0_turns;
        overmap_time_array.read_next( tdr );
        overmap_time[pt] = tdr;
    }
}

////////////////////////////////////////////////////////////////////////////////////////////////////
///// avatar.h

void avatar::serialize( JsonOut &json ) const
{
    json.start_object();

    store( json );

    json.end_object();
}

void avatar::store( JsonOut &json ) const
{
    player::store( json );

    // player-specific specifics
    if( prof != nullptr ) {
        json.member( "profession", prof->ident() );
    }
    if( g->scen != nullptr ) {
        json.member( "scenario", g->scen->ident() );
    }
    // someday, npcs may drive
    json.member( "controlling_vehicle", controlling_vehicle );

    // shopping carts, furniture etc
    json.member( "grab_point", grab_point );
    json.member( "grab_type", obj_type_name[static_cast<int>( grab_type ) ] );

    // misc player specific stuff
    json.member( "focus_pool", focus_pool );
    json.member( "style_selected", style_selected );
    json.member( "keep_hands_free", keep_hands_free );

    json.member( "move_mode", player_movemode_str[ move_mode ] );
    json.member( "magic", magic );

    // stats through kills
    json.member( "str_upgrade", abs( str_upgrade ) );
    json.member( "dex_upgrade", abs( dex_upgrade ) );
    json.member( "int_upgrade", abs( int_upgrade ) );
    json.member( "per_upgrade", abs( per_upgrade ) );

    // crafting etc
    json.member( "activity", activity );
    json.member( "backlog", backlog );

    // "The cold wakes you up."
    json.member( "temp_cur", temp_cur );
    json.member( "temp_conv", temp_conv );
    json.member( "frostbite_timer", frostbite_timer );

    // npc: unimplemented, potentially useful
    json.member( "learned_recipes", *learned_recipes );

    // Player only, books they have read at least once.
    json.member( "items_identified", items_identified );

    json.member( "vitamin_levels", vitamin_levels );

    json.member( "stomach", stomach );
    json.member( "guts", guts );

    json.member( "translocators", translocators );

    morale->store( json );

    // mission stuff
    json.member( "active_mission", active_mission == nullptr ? -1 : active_mission->get_id() );

    json.member( "active_missions", mission::to_uid_vector( active_missions ) );
    json.member( "completed_missions", mission::to_uid_vector( completed_missions ) );
    json.member( "failed_missions", mission::to_uid_vector( failed_missions ) );

    json.member( "show_map_memory", show_map_memory );

    json.member( "assigned_invlet" );
    json.start_array();
    for( auto iter : inv.assigned_invlet ) {
        json.start_array();
        json.write( iter.first );
        json.write( iter.second );
        json.end_array();
    }
    json.end_array();

    json.member( "invcache" );
    inv.json_save_invcache( json );
}

void avatar::deserialize( JsonIn &jsin )
{
    JsonObject data = jsin.get_object();
    load( data );
}

void avatar::load( JsonObject &data )
{
    player::load( data );

    std::string prof_ident = "(null)";
    if( data.read( "profession", prof_ident ) && string_id<profession>( prof_ident ).is_valid() ) {
        prof = &string_id<profession>( prof_ident ).obj();
    } else {
        debugmsg( "Tried to use non-existent profession '%s'", prof_ident.c_str() );
    }

    data.read( "activity", activity );
    // Changed from a single element to a list, handle either.
    // Can deprecate once we stop handling pre-0.B saves.
    if( data.has_array( "backlog" ) ) {
        data.read( "backlog", backlog );
    } else {
        player_activity temp;
        data.read( "backlog", temp );
        backlog.push_front( temp );
    }
    data.read( "controlling_vehicle", controlling_vehicle );

    data.read( "grab_point", grab_point );
    std::string grab_typestr = "OBJECT_NONE";
    if( grab_point.x != 0 || grab_point.y != 0 ) {
        grab_typestr = "OBJECT_VEHICLE";
        data.read( "grab_type", grab_typestr );
    }
    const auto iter = std::find( obj_type_name.begin(), obj_type_name.end(), grab_typestr );
    grab( iter == obj_type_name.end() ?
          OBJECT_NONE : static_cast<object_type>( std::distance( obj_type_name.begin(), iter ) ),
          grab_point );

    data.read( "focus_pool", focus_pool );
    data.read( "style_selected", style_selected );
    data.read( "keep_hands_free", keep_hands_free );

    // stats through kills
    data.read( "str_upgrade", str_upgrade );
    data.read( "dex_upgrade", dex_upgrade );
    data.read( "int_upgrade", int_upgrade );
    data.read( "per_upgrade", per_upgrade );

    // this is so we don't need to call get_option in a draw function
    if( !get_option<bool>( "STATS_THROUGH_KILLS" ) )         {
        str_upgrade = -str_upgrade;
        dex_upgrade = -dex_upgrade;
        int_upgrade = -int_upgrade;
        per_upgrade = -per_upgrade;
    }

    data.read( "stamina", stamina );
    data.read( "magic", magic );
    std::string tmove_mode;
    data.read( "move_mode", tmove_mode );
    for( int i = 0; i < PMM_COUNT; ++i ) {
        if( tmove_mode == player_movemode_str[i] ) {
            move_mode = static_cast<player_movemode>( i );
            break;
        }
    }

    set_highest_cat_level();
    drench_mut_calc();
    std::string scen_ident = "(null)";
    if( data.read( "scenario", scen_ident ) && string_id<scenario>( scen_ident ).is_valid() ) {
        g->scen = &string_id<scenario>( scen_ident ).obj();
        start_location = g->scen->start_location();
    } else {
        const scenario *generic_scenario = scenario::generic();
        // Only display error message if from a game file after scenarios existed.
        if( savegame_loading_version > 20 ) {
            debugmsg( "Tried to use non-existent scenario '%s'. Setting to generic '%s'.",
                      scen_ident.c_str(), generic_scenario->ident().c_str() );
        }
        g->scen = generic_scenario;
    }
    temp_cur.fill( 5000 );
    data.read( "temp_cur", temp_cur );

    temp_conv.fill( 5000 );
    data.read( "temp_conv", temp_conv );

    frostbite_timer.fill( 0 );
    data.read( "frostbite_timer", frostbite_timer );

    body_wetness.fill( 0 );
    data.read( "body_wetness", body_wetness );

    data.read( "learned_recipes", *learned_recipes );
    valid_autolearn_skills->clear(); // Invalidates the cache

    items_identified.clear();
    data.read( "items_identified", items_identified );

    auto vits = data.get_object( "vitamin_levels" );
    for( const auto &v : vitamin::all() ) {
        int lvl = vits.get_int( v.first.str(), 0 );
        lvl = std::max( std::min( lvl, v.first.obj().max() ), v.first.obj().min() );
        vitamin_levels[ v.first ] = lvl;
    }

    data.read( "stomach", stomach );
    data.read( "guts", guts );

    data.read( "translocators", translocators );

    morale->load( data );

    std::vector<int> tmpmissions;
    if( data.read( "active_missions", tmpmissions ) ) {
        active_missions = mission::to_ptr_vector( tmpmissions );
    }
    if( data.read( "failed_missions", tmpmissions ) ) {
        failed_missions = mission::to_ptr_vector( tmpmissions );
    }
    if( data.read( "completed_missions", tmpmissions ) ) {
        completed_missions = mission::to_ptr_vector( tmpmissions );
    }

    int tmpactive_mission = 0;
    if( data.read( "active_mission", tmpactive_mission ) ) {
        if( savegame_loading_version <= 23 ) {
            // In 0.C, active_mission was an index of the active_missions array (-1 indicated no active mission).
            // And it would as often as not be out of bounds (e.g. when a questgiver died).
            // Later, it became a mission * and stored as the mission's uid, and this change broke backward compatibility.
            // Unfortunately, nothing can be done about savegames between the bump to version 24 and 83808a941.
            if( tmpactive_mission >= 0 && tmpactive_mission < static_cast<int>( active_missions.size() ) ) {
                active_mission = active_missions[tmpactive_mission];
            } else if( !active_missions.empty() ) {
                active_mission = active_missions.back();
            }
        } else if( tmpactive_mission != -1 ) {
            active_mission = mission::find( tmpactive_mission );
        }
    }

    // Normally there is only one player character loaded, so if a mission that is assigned to
    // another character (not the current one) fails, the other character(s) are not informed.
    // We must inform them when they get loaded the next time.
    // Only active missions need checking, failed/complete will not change anymore.
    const auto last = std::remove_if( active_missions.begin(),
    active_missions.end(), []( mission const * m ) {
        return m->has_failed();
    } );
    std::copy( last, active_missions.end(), std::back_inserter( failed_missions ) );
    active_missions.erase( last, active_missions.end() );
    if( active_mission && active_mission->has_failed() ) {
        if( active_missions.empty() ) {
            active_mission = nullptr;
        } else {
            active_mission = active_missions.front();
        }
    }

    if( savegame_loading_version <= 23 && is_player() ) {
        // In 0.C there was no player_id member of mission, so it'll be the default -1.
        // When the member was introduced, no steps were taken to ensure compatibility with 0.C, so
        // missions will be buggy for saves between experimental commits bd2088c033 and dd83800.
        // see npc_chatbin::check_missions and npc::talk_to_u
        for( mission *miss : active_missions ) {
            miss->set_player_id_legacy_0c( getID() );
        }
    }

    //Load from legacy map_memory save location (now in its own file <playername>.mm)
    if( data.has_member( "map_memory_tiles" ) || data.has_member( "map_memory_curses" ) ) {
        player_map_memory.load( data );
    }
    data.read( "show_map_memory", show_map_memory );

    JsonArray parray = data.get_array( "assigned_invlet" );
    while( parray.has_more() ) {
        JsonArray pair = parray.next_array();
        inv.assigned_invlet[static_cast<char>( pair.get_int( 0 ) )] = pair.get_string( 1 );
    }

    if( data.has_member( "invcache" ) ) {
        JsonIn *jip = data.get_raw( "invcache" );
        inv.json_load_invcache( *jip );
    }
}

////////////////////////////////////////////////////////////////////////////////////////////////////
///// npc.h

void npc_follower_rules::serialize( JsonOut &json ) const
{
    json.start_object();
    json.member( "engagement", static_cast<int>( engagement ) );
    json.member( "aim", static_cast<int>( aim ) );
    json.member( "cbm_reserve", static_cast<int>( cbm_reserve ) );
    json.member( "cbm_recharge", static_cast<int>( cbm_recharge ) );

    // serialize the flags so they can be changed between save games
    for( const auto &rule : ally_rule_strs ) {
        json.member( "rule_" + rule.first, has_flag( rule.second.rule, false ) );
    }
    for( const auto &rule : ally_rule_strs ) {
        json.member( "override_enable_" + rule.first, has_override_enable( rule.second.rule ) );
    }
    for( const auto &rule : ally_rule_strs ) {
        json.member( "override_" + rule.first, has_override( rule.second.rule ) );
    }

    json.member( "pickup_whitelist", *pickup_whitelist );

    json.end_object();
}

void npc_follower_rules::deserialize( JsonIn &jsin )
{
    JsonObject data = jsin.get_object();
    int tmpeng = 0;
    data.read( "engagement", tmpeng );
    engagement = static_cast<combat_engagement>( tmpeng );
    int tmpaim = 0;
    data.read( "aim", tmpaim );
    aim = static_cast<aim_rule>( tmpaim );
    int tmpreserve = 50;
    data.read( "cbm_reserve", tmpreserve );
    cbm_reserve = static_cast<cbm_reserve_rule>( tmpreserve );
    int tmprecharge = 50;
    data.read( "cbm_recharge", tmprecharge );
    cbm_recharge = static_cast<cbm_recharge_rule>( tmprecharge );

    // deserialize the flags so they can be changed between save games
    for( const auto &rule : ally_rule_strs ) {
        bool tmpflag = false;
        // legacy to handle rules that were saved before overrides
        data.read( rule.first, tmpflag );
        if( tmpflag ) {
            set_flag( rule.second.rule );
        } else {
            clear_flag( rule.second.rule );
        }
        data.read( "rule_" + rule.first, tmpflag );
        if( tmpflag ) {
            set_flag( rule.second.rule );
        } else {
            clear_flag( rule.second.rule );
        }
        data.read( "override_enable_" + rule.first, tmpflag );
        if( tmpflag ) {
            enable_override( rule.second.rule );
        } else {
            disable_override( rule.second.rule );
        }
        data.read( "override_" + rule.first, tmpflag );
        if( tmpflag ) {
            set_override( rule.second.rule );
        } else {
            clear_override( rule.second.rule );
        }

        // This and the following two entries are for legacy save game handling.
        // "avoid_combat" was renamed "follow_close" to better reflect behavior.
        data.read( "rule_avoid_combat", tmpflag );
        if( tmpflag ) {
            set_flag( ally_rule::follow_close );
        } else {
            clear_flag( ally_rule::follow_close );
        }
        data.read( "override_enable_avoid_combat", tmpflag );
        if( tmpflag ) {
            enable_override( ally_rule::follow_close );
        } else {
            disable_override( ally_rule::follow_close );
        }
        data.read( "override_avoid_combat", tmpflag );
        if( tmpflag ) {
            set_override( ally_rule::follow_close );
        } else {
            clear_override( ally_rule::follow_close );
        }
    }

    data.read( "pickup_whitelist", *pickup_whitelist );
}

void npc_chatbin::serialize( JsonOut &json ) const
{
    json.start_object();
    json.member( "first_topic", first_topic );
    if( mission_selected != nullptr ) {
        json.member( "mission_selected", mission_selected->get_id() );
    }
    json.member( "skill", skill );
    json.member( "style", style );
    json.member( "missions", mission::to_uid_vector( missions ) );
    json.member( "missions_assigned", mission::to_uid_vector( missions_assigned ) );
    json.end_object();
}

void npc_chatbin::deserialize( JsonIn &jsin )
{
    JsonObject data = jsin.get_object();

    if( data.has_int( "first_topic" ) ) {
        int tmptopic = 0;
        data.read( "first_topic", tmptopic );
        first_topic = convert_talk_topic( static_cast<talk_topic_enum>( tmptopic ) );
    } else {
        data.read( "first_topic", first_topic );
    }

    data.read( "skill", skill );
    data.read( "style", style );

    std::vector<int> tmpmissions;
    data.read( "missions", tmpmissions );
    missions = mission::to_ptr_vector( tmpmissions );
    std::vector<int> tmpmissions_assigned;
    data.read( "missions_assigned", tmpmissions_assigned );
    missions_assigned = mission::to_ptr_vector( tmpmissions_assigned );

    int tmpmission_selected = 0;
    mission_selected = nullptr;
    if( data.read( "mission_selected", tmpmission_selected ) && tmpmission_selected != -1 ) {
        if( savegame_loading_version <= 23 ) {
            // In 0.C, it was an index into the missions_assigned vector
            if( tmpmission_selected >= 0 &&
                tmpmission_selected < static_cast<int>( missions_assigned.size() ) ) {
                mission_selected = missions_assigned[tmpmission_selected];
            }
        } else {
            mission_selected = mission::find( tmpmission_selected );
        }
    }
}

void npc_personality::deserialize( JsonIn &jsin )
{
    JsonObject data = jsin.get_object();
    int tmpagg = 0;
    int tmpbrav = 0;
    int tmpcol = 0;
    int tmpalt = 0;
    if( data.read( "aggression", tmpagg ) &&
        data.read( "bravery", tmpbrav ) &&
        data.read( "collector", tmpcol ) &&
        data.read( "altruism", tmpalt ) ) {
        aggression = static_cast<signed char>( tmpagg );
        bravery = static_cast<signed char>( tmpbrav );
        collector = static_cast<signed char>( tmpcol );
        altruism = static_cast<signed char>( tmpalt );
    } else {
        debugmsg( "npc_personality: bad data" );
    }
}

void npc_personality::serialize( JsonOut &json ) const
{
    json.start_object();
    json.member( "aggression", static_cast<int>( aggression ) );
    json.member( "bravery", static_cast<int>( bravery ) );
    json.member( "collector", static_cast<int>( collector ) );
    json.member( "altruism", static_cast<int>( altruism ) );
    json.end_object();
}

void npc_opinion::deserialize( JsonIn &jsin )
{
    JsonObject data = jsin.get_object();
    data.read( "trust", trust );
    data.read( "fear", fear );
    data.read( "value", value );
    data.read( "anger", anger );
    data.read( "owed", owed );
}

void npc_opinion::serialize( JsonOut &json ) const
{
    json.start_object();
    json.member( "trust", trust );
    json.member( "fear", fear );
    json.member( "value", value );
    json.member( "anger", anger );
    json.member( "owed", owed );
    json.end_object();
}

void npc_favor::deserialize( JsonIn &jsin )
{
    JsonObject jo = jsin.get_object();
    type = static_cast<npc_favor_type>( jo.get_int( "type" ) );
    jo.read( "value", value );
    jo.read( "itype_id", item_id );
    if( jo.has_int( "skill_id" ) ) {
        skill = Skill::from_legacy_int( jo.get_int( "skill_id" ) );
    } else if( jo.has_string( "skill_id" ) ) {
        skill = skill_id( jo.get_string( "skill_id" ) );
    } else {
        skill = skill_id::NULL_ID();
    }
}

void npc_favor::serialize( JsonOut &json ) const
{
    json.start_object();
    json.member( "type", static_cast<int>( type ) );
    json.member( "value", value );
    json.member( "itype_id", static_cast<std::string>( item_id ) );
    json.member( "skill_id", skill );
    json.end_object();
}

/*
 * load npc
 */
void npc::deserialize( JsonIn &jsin )
{
    JsonObject data = jsin.get_object();
    load( data );
}

void npc::load( JsonObject &data )
{
    player::load( data );

    int misstmp = 0;
    int classtmp = 0;
    int atttmp = 0;
    std::string facID;
    std::string comp_miss_id;
    std::string comp_miss_role;
    tripoint comp_miss_pt;
    std::string classid;
    std::string companion_mission_role;
    time_point companion_mission_t = 0;
    time_point companion_mission_t_r = 0;
    std::string act_id;

    data.read( "name", name );
    data.read( "marked_for_death", marked_for_death );
    data.read( "dead", dead );
    if( data.has_number( "myclass" ) ) {
        data.read( "myclass", classtmp );
        myclass = npc_class::from_legacy_int( classtmp );
    } else if( data.has_string( "myclass" ) ) {
        data.read( "myclass", classid );
        myclass = npc_class_id( classid );
    }
    data.read( "known_to_u", known_to_u );
    data.read( "personality", personality );

    if( !data.read( "submap_coords", submap_coords ) ) {
        // Old submap coordinates are for the point (0, 0, 0) on local map
        // New ones are for submap that contains pos
        point old_coords;
        data.read( "mapx", old_coords.x );
        data.read( "mapy", old_coords.y );
        int o = 0;
        if( data.read( "omx", o ) ) {
            old_coords.x += o * OMAPX * 2;
        }
        if( data.read( "omy", o ) ) {
            old_coords.y += o * OMAPY * 2;
        }
        submap_coords = old_coords + point( posx() / SEEX, posy() / SEEY );
    }

    if( !data.read( "mapz", position.z ) ) {
        data.read( "omz", position.z ); // omz/mapz got moved to position.z
    }

    if( data.has_member( "plx" ) ) {
        last_player_seen_pos.emplace();
        data.read( "plx", last_player_seen_pos->x );
        data.read( "ply", last_player_seen_pos->y );
        if( !data.read( "plz", last_player_seen_pos->z ) ) {
            last_player_seen_pos->z = posz();
        }
        // old code used tripoint_min to indicate "not a valid point"
        if( *last_player_seen_pos == tripoint_min ) {
            last_player_seen_pos.reset();
        }
    } else {
        data.read( "last_player_seen_pos", last_player_seen_pos );
    }

    data.read( "goalx", goal.x );
    data.read( "goaly", goal.y );
    data.read( "goalz", goal.z );

    data.read( "guardx", guard_pos.x );
    data.read( "guardy", guard_pos.y );
    data.read( "guardz", guard_pos.z );
    if( data.read( "current_activity_id", act_id ) ) {
        current_activity_id = activity_id( act_id );
    } else if( activity ) {
        current_activity_id = activity.id();
    }

    if( data.has_member( "pulp_locationx" ) ) {
        pulp_location.emplace();
        data.read( "pulp_locationx", pulp_location->x );
        data.read( "pulp_locationy", pulp_location->y );
        data.read( "pulp_locationz", pulp_location->z );
        // old code used tripoint_min to indicate "not a valid point"
        if( *pulp_location == tripoint_min ) {
            pulp_location.reset();
        }
    } else {
        data.read( "pulp_location", pulp_location );
    }

    if( data.read( "mission", misstmp ) ) {
        mission = static_cast<npc_mission>( misstmp );
        static const std::set<npc_mission> legacy_missions = {{
                NPC_MISSION_LEGACY_1, NPC_MISSION_LEGACY_2,
                NPC_MISSION_LEGACY_3
            }
        };
        if( legacy_missions.count( mission ) > 0 ) {
            mission = NPC_MISSION_NULL;
        }
    }
    if( data.read( "previous_mission", misstmp ) ) {
        previous_mission = static_cast<npc_mission>( misstmp );
        static const std::set<npc_mission> legacy_missions = {{
                NPC_MISSION_LEGACY_1, NPC_MISSION_LEGACY_2,
                NPC_MISSION_LEGACY_3
            }
        };
        if( legacy_missions.count( mission ) > 0 ) {
            previous_mission = NPC_MISSION_NULL;
        }
    }

    if( data.read( "my_fac", facID ) ) {
        fac_id = faction_id( facID );
    }
    int temp_fac_api_ver = 0;
    if( data.read( "faction_api_ver", temp_fac_api_ver ) ) {
        faction_api_version = temp_fac_api_ver;
    } else {
        faction_api_version = 0;
    }

    if( data.read( "attitude", atttmp ) ) {
        attitude = static_cast<npc_attitude>( atttmp );
        static const std::set<npc_attitude> legacy_attitudes = {{
                NPCATT_LEGACY_1, NPCATT_LEGACY_2, NPCATT_LEGACY_3,
                NPCATT_LEGACY_4, NPCATT_LEGACY_5, NPCATT_LEGACY_6
            }
        };
        if( legacy_attitudes.count( attitude ) > 0 ) {
            attitude = NPCATT_NULL;
        }
    }
    if( data.read( "previous_attitude", atttmp ) ) {
        previous_attitude = static_cast<npc_attitude>( atttmp );
        static const std::set<npc_attitude> legacy_attitudes = {{
                NPCATT_LEGACY_1, NPCATT_LEGACY_2, NPCATT_LEGACY_3,
                NPCATT_LEGACY_4, NPCATT_LEGACY_5, NPCATT_LEGACY_6
            }
        };
        if( legacy_attitudes.count( attitude ) > 0 ) {
            previous_attitude = NPCATT_NULL;
        }
    }

    if( data.read( "comp_mission_id", comp_miss_id ) ) {
        comp_mission.mission_id = comp_miss_id;
    }

    if( data.read( "comp_mission_pt", comp_miss_pt ) ) {
        comp_mission.position = comp_miss_pt;
    }

    if( data.read( "comp_mission_role", comp_miss_role ) ) {
        comp_mission.role_id = comp_miss_role;
    }

    if( data.read( "companion_mission_role_id", companion_mission_role ) ) {
        companion_mission_role_id = companion_mission_role;
    }

    std::vector<tripoint> companion_mission_pts;
    data.read( "companion_mission_points", companion_mission_pts );
    if( !companion_mission_pts.empty() ) {
        for( auto pt : companion_mission_pts ) {
            companion_mission_points.push_back( pt );
        }
    }

    if( !data.read( "companion_mission_time", companion_mission_t ) ) {
        companion_mission_time = calendar::before_time_starts;
    } else {
        companion_mission_time = companion_mission_t;
    }

    if( !data.read( "companion_mission_time_ret", companion_mission_t_r ) ) {
        companion_mission_time_ret = calendar::before_time_starts;
    } else {
        companion_mission_time_ret = companion_mission_t_r;
    }

    companion_mission_inv.clear();
    if( data.has_member( "companion_mission_inv" ) ) {
        JsonIn *invin_mission = data.get_raw( "companion_mission_inv" );
        companion_mission_inv.json_load_items( *invin_mission );
    }

    if( !data.read( "restock", restock ) ) {
        restock = calendar::before_time_starts;
    }

    data.read( "op_of_u", op_of_u );
    data.read( "chatbin", chatbin );
    if( !data.read( "rules", rules ) ) {
        data.read( "misc_rules", rules );
        data.read( "combat_rules", rules );
    }
    real_weapon = item( "null", 0 );
    data.read( "real_weapon", real_weapon );
    cbm_weapon_index = -1;
    data.read( "cbm_weapon_index", cbm_weapon_index );

    if( !data.read( "last_updated", last_updated ) ) {
        last_updated = calendar::turn;
    }
    // TODO: time_point does not have a default constructor, need to read in the map manually
    {
        complaints.clear();
        JsonObject jo = data.get_object( "complaints" );
        for( const std::string &key : jo.get_member_names() ) {
            time_point p = 0;
            jo.read( key, p );
            complaints.emplace( key, p );
        }
    }
}

/*
 * save npc
 */
void npc::serialize( JsonOut &json ) const
{
    json.start_object();
    // This must be after the json object has been started, so any super class
    // puts their data into the same json object.
    store( json );
    json.end_object();
}

void npc::store( JsonOut &json ) const
{
    player::store( json );

    json.member( "name", name );
    json.member( "marked_for_death", marked_for_death );
    json.member( "dead", dead );
    json.member( "patience", patience );
    json.member( "myclass", myclass.str() );
    json.member( "known_to_u", known_to_u );
    json.member( "personality", personality );

    json.member( "submap_coords", submap_coords );

    json.member( "last_player_seen_pos", last_player_seen_pos );

    json.member( "goalx", goal.x );
    json.member( "goaly", goal.y );
    json.member( "goalz", goal.z );

    json.member( "guardx", guard_pos.x );
    json.member( "guardy", guard_pos.y );
    json.member( "guardz", guard_pos.z );
    json.member( "current_activity_id", current_activity_id.str() );
    json.member( "pulp_location", pulp_location );

    json.member( "mission", mission ); // TODO: stringid
    json.member( "previous_mission", previous_mission );
    json.member( "faction_api_ver", faction_api_version );
    if( !fac_id.str().empty() ) { // set in constructor
        json.member( "my_fac", fac_id.c_str() );
    }
    json.member( "attitude", static_cast<int>( attitude ) );
    json.member( "previous_attitude", static_cast<int>( previous_attitude ) );
    json.member( "op_of_u", op_of_u );
    json.member( "chatbin", chatbin );
    json.member( "rules", rules );

    if( !real_weapon.is_null() ) {
        json.member( "real_weapon", real_weapon ); // also saves contents
    }
    json.member( "cbm_weapon_index", cbm_weapon_index );

    json.member( "comp_mission_id", comp_mission.mission_id );
    json.member( "comp_mission_pt", comp_mission.position );
    json.member( "comp_mission_role", comp_mission.role_id );
    json.member( "companion_mission_role_id", companion_mission_role_id );
    json.member( "companion_mission_points", companion_mission_points );
    json.member( "companion_mission_time", companion_mission_time );
    json.member( "companion_mission_time_ret", companion_mission_time_ret );
    json.member( "companion_mission_inv" );
    companion_mission_inv.json_save_items( json );
    json.member( "restock", restock );

    json.member( "last_updated", last_updated );
    json.member( "complaints", complaints );
}

////////////////////////////////////////////////////////////////////////////////////////////////////
///// inventory.h
/*
 * Save invlet cache
 */
void inventory::json_save_invcache( JsonOut &json ) const
{
    json.start_array();
    for( const auto &elem : invlet_cache.get_invlets_by_id() ) {
        json.start_object();
        json.member( elem.first );
        json.start_array();
        for( const auto &_sym : elem.second ) {
            json.write( static_cast<int>( _sym ) );
        }
        json.end_array();
        json.end_object();
    }
    json.end_array();
}

/*
 * Invlet cache: player specific, thus not wrapped in inventory::json_load/save
 */
void inventory::json_load_invcache( JsonIn &jsin )
{
    try {
        std::unordered_map<itype_id, std::string> map;
        JsonArray ja = jsin.get_array();
        while( ja.has_more() ) {
            JsonObject jo = ja.next_object();
            std::set<std::string> members = jo.get_member_names();
            for( const auto &member : members ) {
                std::string invlets;
                JsonArray pvect = jo.get_array( member );
                while( pvect.has_more() ) {
                    invlets.push_back( pvect.next_int() );
                }
                map[member] = invlets;
            }
        }
        invlet_cache = { map };
    } catch( const JsonError &jsonerr ) {
        debugmsg( "bad invcache json:\n%s", jsonerr.c_str() );
    }
}

/*
 * save all items. Just this->items, invlet cache saved separately
 */
void inventory::json_save_items( JsonOut &json ) const
{
    json.start_array();
    for( const auto &elem : items ) {
        for( const auto &elem_stack_iter : elem ) {
            elem_stack_iter.serialize( json );
        }
    }
    json.end_array();
}

void inventory::json_load_items( JsonIn &jsin )
{
    jsin.start_array();
    while( !jsin.end_array() ) {
        item tmp;
        tmp.deserialize( jsin );
        add_item( tmp, true, false );
    }
}

////////////////////////////////////////////////////////////////////////////////////////////////////
///// monster.h

void monster::deserialize( JsonIn &jsin )
{
    JsonObject data = jsin.get_object();
    load( data );
}

void monster::load( JsonObject &data )
{
    Creature::load( data );

    std::string sidtmp;
    // load->str->int
    data.read( "typeid", sidtmp );
    type = &mtype_id( sidtmp ).obj();

    data.read( "unique_name", unique_name );
    data.read( "posx", position.x );
    data.read( "posy", position.y );
    if( !data.read( "posz", position.z ) ) {
        position.z = g->get_levz();
    }

    data.read( "wandf", wandf );
    data.read( "wandx", wander_pos.x );
    data.read( "wandy", wander_pos.y );
    if( data.read( "wandz", wander_pos.z ) ) {
        wander_pos.z = position.z;
    }
    data.read( "tied_item", tied_item );
    data.read( "hp", hp );
    data.read( "battery_item", battery_item );

    // sp_timeout indicates an old save, prior to the special_attacks refactor
    if( data.has_array( "sp_timeout" ) ) {
        JsonArray parray = data.get_array( "sp_timeout" );
        if( !parray.empty() ) {
            int index = 0;
            int ptimeout = 0;
            while( parray.has_more() && index < static_cast<int>( type->special_attacks_names.size() ) ) {
                if( parray.read_next( ptimeout ) ) {
                    // assume timeouts saved in same order as current monsters.json listing
                    const std::string &aname = type->special_attacks_names[index++];
                    auto &entry = special_attacks[aname];
                    if( ptimeout >= 0 ) {
                        entry.cooldown = ptimeout;
                    } else { // -1 means disabled, unclear what <-1 values mean in old saves
                        entry.cooldown = type->special_attacks.at( aname )->cooldown;
                        entry.enabled = false;
                    }
                }
            }
        }
    }

    // special_attacks indicates a save after the special_attacks refactor
    if( data.has_object( "special_attacks" ) ) {
        JsonObject pobject = data.get_object( "special_attacks" );
        for( const std::string &aname : pobject.get_member_names() ) {
            JsonObject saobject = pobject.get_object( aname );
            auto &entry = special_attacks[aname];
            entry.cooldown = saobject.get_int( "cooldown" );
            entry.enabled = saobject.get_bool( "enabled" );
        }
    }

    // make sure the loaded monster has every special attack its type says it should have
    for( auto &sa : type->special_attacks ) {
        const std::string &aname = sa.first;
        if( special_attacks.find( aname ) == special_attacks.end() ) {
            auto &entry = special_attacks[aname];
            entry.cooldown = rng( 0, sa.second->cooldown );
        }
    }

    data.read( "friendly", friendly );
    data.read( "mission_id", mission_id );
    data.read( "no_extra_death_drops", no_extra_death_drops );
    data.read( "dead", dead );
    data.read( "anger", anger );
    data.read( "morale", morale );
    data.read( "hallucination", hallucination );
    data.read( "stairscount", staircount ); // really?
    data.read( "fish_population", fish_population );
    // Load legacy plans.
    std::vector<tripoint> plans;
    data.read( "plans", plans );
    if( !plans.empty() ) {
        goal = plans.back();
    }

    data.read( "summon_time_limit", summon_time_limit );

    // This is relative to the monster so it isn't invalidated by map shifting.
    tripoint destination;
    data.read( "destination", destination );
    goal = pos() + destination;

    upgrades = data.get_bool( "upgrades", type->upgrades );
    upgrade_time = data.get_int( "upgrade_time", -1 );

    reproduces = data.get_bool( "reproduces", type->reproduces );
    baby_timer.reset();
    data.read( "baby_timer", baby_timer );
    if( baby_timer && *baby_timer == calendar::before_time_starts ) {
        baby_timer.reset();
    }

    biosignatures = data.get_bool( "biosignatures", type->biosignatures );
    biosig_timer = data.get_int( "biosig_timer", -1 );

    horde_attraction = static_cast<monster_horde_attraction>( data.get_int( "horde_attraction", 0 ) );

    data.read( "inv", inv );
    data.read( "dragged_foe_id", dragged_foe_id );

    if( data.has_int( "ammo" ) && !type->starting_ammo.empty() ) {
        // Legacy loading for ammo.
        normalize_ammo( data.get_int( "ammo" ) );
    } else {
        data.read( "ammo", ammo );
    }

    faction = mfaction_str_id( data.get_string( "faction", "" ) );
    if( !data.read( "last_updated", last_updated ) ) {
        last_updated = calendar::turn;
    }
    data.read( "mounted_player_id", mounted_player_id );
    data.read( "path", path );
}

/*
 * Save, json ed; serialization that won't break as easily. In theory.
 */
void monster::serialize( JsonOut &json ) const
{
    json.start_object();
    // This must be after the json object has been started, so any super class
    // puts their data into the same json object.
    store( json );
    json.end_object();
}

void monster::store( JsonOut &json ) const
{
    Creature::store( json );
    json.member( "typeid", type->id );
    json.member( "unique_name", unique_name );
    json.member( "posx", position.x );
    json.member( "posy", position.y );
    json.member( "posz", position.z );
    json.member( "wandx", wander_pos.x );
    json.member( "wandy", wander_pos.y );
    json.member( "wandz", wander_pos.z );
    json.member( "wandf", wandf );
    json.member( "hp", hp );
    json.member( "special_attacks", special_attacks );
    json.member( "friendly", friendly );
    json.member( "fish_population", fish_population );
    json.member( "faction", faction.id().str() );
    json.member( "mission_id", mission_id );
    json.member( "no_extra_death_drops", no_extra_death_drops );
    json.member( "dead", dead );
    json.member( "anger", anger );
    json.member( "morale", morale );
    json.member( "hallucination", hallucination );
    json.member( "stairscount", staircount );
    json.member( "tied_item", tied_item );
    json.member( "battery_item", battery_item );
    // Store the relative position of the goal so it loads correctly after a map shift.
    json.member( "destination", goal - pos() );
    json.member( "ammo", ammo );
    json.member( "underwater", underwater );
    json.member( "upgrades", upgrades );
    json.member( "upgrade_time", upgrade_time );
    json.member( "last_updated", last_updated );
    json.member( "reproduces", reproduces );
    json.member( "baby_timer", baby_timer );
    json.member( "biosignatures", biosignatures );
    json.member( "biosig_timer", biosig_timer );

    json.member( "summon_time_limit", summon_time_limit );

    if( horde_attraction > MHA_NULL && horde_attraction < NUM_MONSTER_HORDE_ATTRACTION ) {
        json.member( "horde_attraction", horde_attraction );
    }
    json.member( "inv", inv );

    json.member( "dragged_foe_id", dragged_foe_id );
    // storing the rider
    json.member( "mounted_player_id", mounted_player_id );
    json.member( "path", path );
}

void mon_special_attack::serialize( JsonOut &json ) const
{
    json.start_object();
    json.member( "cooldown", cooldown );
    json.member( "enabled", enabled );
    json.end_object();
}

void time_point::serialize( JsonOut &jsout ) const
{
    jsout.write( turn_ );
}

void time_point::deserialize( JsonIn &jsin )
{
    turn_ = jsin.get_int();
}

void time_duration::serialize( JsonOut &jsout ) const
{
    jsout.write( turns_ );
}

void time_duration::deserialize( JsonIn &jsin )
{
    if( jsin.test_string() ) {
        *this = read_from_json_string<time_duration>( jsin, time_duration::units );
    } else {
        turns_ = jsin.get_int();
    }
}

template<typename V, typename U>
void units::quantity<V, U>::serialize( JsonOut &jsout ) const
{
    jsout.write( value_ );
}

// TODO: BATTERIES this template specialization should be in the global namespace - see GCC bug 56480
namespace units
{
template<>
void units::energy::deserialize( JsonIn &jsin )
{
    *this = from_millijoule( jsin.get_int() );
}
} // namespace units

////////////////////////////////////////////////////////////////////////////////////////////////////
///// item.h

static void migrate_toolmod( item &it );

template<typename Archive>
void item::io( Archive &archive )
{

    itype_id orig; // original ID as loaded from JSON
    const auto load_type = [&]( const itype_id & id ) {
        orig = id;
        convert( item_controller->migrate_id( id ) );
    };

    const auto load_curammo = [this]( const std::string & id ) {
        curammo = item::find_type( item_controller->migrate_id( id ) );
    };
    const auto load_corpse = [this]( const std::string & id ) {
        if( id == "null" ) {
            // backwards compatibility, nullptr should not be stored at all
            corpse = nullptr;
        } else {
            corpse = &mtype_id( id ).obj();
        }
    };
    const auto load_making = [this]( const std::string & id ) {
        making = &recipe_id( id ).obj();
    };
    const auto load_owner = [this]( const std::string & id ) {
        owner = g->faction_manager_ptr->get( faction_id( id ), false );
        if( !owner && !id.empty() ) {
            // this is a dynamic faction and therefore not loaded yet.
            // create a stub to be filled in later when factions deserialize.
            owner = g->faction_manager_ptr->add_new_faction( "temp_name", faction_id( id ),
                    faction_id( "no_faction" ) );
        }
    };

    archive.template io<const itype>( "typeid", type, load_type, []( const itype & i ) {
        return i.get_id();
    }, io::required_tag() );

    // normalize legacy saves to always have charges >= 0
    archive.io( "charges", charges, 0 );
    charges = std::max( charges, 0 );

    archive.io( "energy", energy, 0_mJ );

    int cur_phase = static_cast<int>( current_phase );
    archive.io( "burnt", burnt, 0 );
    archive.io( "poison", poison, 0 );
    archive.io( "frequency", frequency, 0 );
    archive.io( "note", note, 0 );
    // NB! field is named `irridation` in legacy files
    archive.io( "irridation", irradiation, 0 );
    archive.io( "bday", bday, calendar::start_of_cataclysm );
    archive.io( "mission_id", mission_id, -1 );
    archive.io( "player_id", player_id, -1 );
    archive.io( "item_vars", item_vars, io::empty_default_tag() );
    archive.io( "name", corpse_name, std::string() ); // TODO: change default to empty string
    archive.io( "invlet", invlet, '\0' );
    archive.io( "damaged", damage_, 0 );
    archive.io( "active", active, false );
    archive.io( "is_favorite", is_favorite, false );
    archive.io( "item_counter", item_counter, static_cast<decltype( item_counter )>( 0 ) );
    archive.io( "rot", rot, 0_turns );
    archive.io( "last_rot_check", last_rot_check, calendar::start_of_cataclysm );
    archive.io( "last_temp_check", last_temp_check, calendar::start_of_cataclysm );
    archive.io( "current_phase", cur_phase, static_cast<int>( type->phase ) );
    archive.io( "techniques", techniques, io::empty_default_tag() );
    archive.io( "faults", faults, io::empty_default_tag() );
    archive.io( "item_tags", item_tags, io::empty_default_tag() );
    archive.io( "contents", contents, io::empty_default_tag() );
    archive.io( "components", components, io::empty_default_tag() );
    archive.io( "specific_energy", specific_energy, -10 );
    archive.io( "temperature", temperature, 0 );
    archive.io( "recipe_charges", recipe_charges, 1 );
    archive.template io<const itype>( "curammo", curammo, load_curammo,
    []( const itype & i ) {
        return i.get_id();
    } );
    archive.template io<const mtype>( "corpse", corpse, load_corpse,
    []( const mtype & i ) {
        return i.id.str();
    } );
    archive.template io<const recipe>( "making", making, load_making,
    []( const recipe & i ) {
        return i.ident().str();
    } );
    archive.template io<const faction>( "owner", owner, load_owner,
    []( const faction & i ) {
        return i.id.str();
    } );
    archive.io( "light", light.luminance, nolight.luminance );
    archive.io( "light_width", light.width, nolight.width );
    archive.io( "light_dir", light.direction, nolight.direction );
    archive.io( "comps_used", comps_used, io::empty_default_tag() );
    archive.io( "next_failure_point", next_failure_point, -1 );
    archive.io( "tools_to_continue", tools_to_continue, false );
    archive.io( "cached_tool_selections", cached_tool_selections, io::empty_default_tag() );

    archive.io( "relic_data", relic_data );

    item_controller->migrate_item( orig, *this );

    if( !Archive::is_input::value ) {
        return;
    }
    /* Loading has finished, following code is to ensure consistency and fixes bugs in saves. */

    double float_damage = 0;
    if( archive.read( "damage", float_damage ) ) {
        damage_ = std::min( std::max( min_damage(),
                                      static_cast<int>( float_damage * itype::damage_scale ) ),
                            max_damage() );
    }

    // Old saves used to only contain one of those values (stored under "poison"), it would be
    // loaded into a union of those members. Now they are separate members and must be set separately.
    if( poison != 0 && note == 0 && !type->snippet_category.empty() ) {
        std::swap( note, poison );
    }
    if( poison != 0 && frequency == 0 && ( typeId() == "radio_on" || typeId() == "radio" ) ) {
        std::swap( frequency, poison );
    }
    if( poison != 0 && irradiation == 0 && typeId() == "rad_badge" ) {
        std::swap( irradiation, poison );
    }

    // Compatibility for item type changes: for example soap changed from being a generic item
    // (item::charges -1 or 0 or anything else) to comestible (and thereby counted by charges),
    // old saves still have invalid charges, this fixes the charges value to the default charges.
    if( count_by_charges() && charges <= 0 ) {
        charges = item( type, 0 ).charges;
    }
    if( is_food() ) {
        active = true;
    }
    if( !active &&
        ( item_tags.count( "HOT" ) > 0 || item_tags.count( "COLD" ) > 0 ||
          item_tags.count( "WET" ) > 0 ) ) {
        // Some hot/cold items from legacy saves may be inactive
        active = true;
    }
    std::string mode;
    if( archive.read( "mode", mode ) ) {
        // only for backward compatibility (nowadays mode is stored in item_vars)
        gun_set_mode( gun_mode_id( mode ) );
    }

    // Fixes #16751 (items could have null contents due to faulty spawn code)
    contents.erase( std::remove_if( contents.begin(), contents.end(), []( const item & cont ) {
        return cont.is_null();
    } ), contents.end() );

    // Sealed item migration: items with "unseals_into" set should always have contents
    if( contents.empty() && is_non_resealable_container() ) {
        convert( type->container->unseals_into );
    }

    // Migrate legacy toolmod flags
    if( is_tool() || is_toolmod() ) {
        migrate_toolmod( *this );
    }

    // Books without any chapters don't need to store a remaining-chapters
    // counter, it will always be 0 and it prevents proper stacking.
    if( get_chapters() == 0 ) {
        for( auto it = item_vars.begin(); it != item_vars.end(); ) {
            if( it->first.compare( 0, 19, "remaining-chapters-" ) == 0 ) {
                item_vars.erase( it++ );
            } else {
                ++it;
            }
        }
    }

    current_phase = static_cast<phase_id>( cur_phase );
    // override phase if frozen, needed for legacy save
    if( item_tags.count( "FROZEN" ) && current_phase == LIQUID ) {
        current_phase = SOLID;
    }

    // Activate corpses from old saves
    if( is_corpse() && !active ) {
        active = true;
    }

    if( charges != 0 && !type->can_have_charges() ) {
        // Types that are known to have charges, but should not have them.
        // We fix it here, but it's expected from bugged saves and does not require a message.
        static const std::set<itype_id> known_bad_types = { {
                itype_id( "chitin_piece" ), // from butchering (code supplied count as 3. parameter to item constructor).
                itype_id( "laptop" ), // a monster-death-drop item group had this listed with random charges
                itype_id( "usb_drive" ), // same as laptop
                itype_id( "pipe" ), // similar as above, but in terrain bash result

                itype_id( "light_disposable_cell" ), // those were created with charges via item groups, which is desired,
                itype_id( "small_storage_battery" ), // but item_groups.cpp should create battery charges instead of
                itype_id( "heavy_disposable_cell" ), // charges of the container item.
                itype_id( "medium_battery_cell" ),
                itype_id( "medium_plus_battery_cell" ),
                itype_id( "medium_minus_battery_cell" ),
                itype_id( "heavy_plus_battery_cell" ),
                itype_id( "heavy_minus_battery_cell" ),
                itype_id( "heavy_battery_cell" ),
                itype_id( "light_battery_cell" ),
                itype_id( "light_plus_battery_cell" ),
                itype_id( "light_minus_battery_cell" ),
            }
        };
        if( known_bad_types.count( type->get_id() ) == 0 ) {
            debugmsg( "Item %s was loaded with charges, but can not have any!", type->get_id() );
        }
        charges = 0;
    }
}

static void migrate_toolmod( item &it )
{
    // Convert legacy flags on tools to contained toolmods
    if( it.is_tool() ) {
        if( it.item_tags.count( "ATOMIC_AMMO" ) ) {
            it.item_tags.erase( "ATOMIC_AMMO" );
            it.item_tags.erase( "NO_UNLOAD" );
            it.item_tags.erase( "RADIOACTIVE" );
            it.item_tags.erase( "LEAK_DAM" );
            it.emplace_back( "battery_atomic" );

        } else if( it.item_tags.count( "DOUBLE_REACTOR" ) ) {
            it.item_tags.erase( "DOUBLE_REACTOR" );
            it.item_tags.erase( "DOUBLE_AMMO" );
            it.emplace_back( "double_plutonium_core" );

        } else if( it.item_tags.count( "DOUBLE_AMMO" ) ) {
            it.item_tags.erase( "DOUBLE_AMMO" );
            it.emplace_back( "battery_compartment" );

        } else if( it.item_tags.count( "USE_UPS" ) ) {
            it.item_tags.erase( "USE_UPS" );
            it.item_tags.erase( "NO_RELOAD" );
            it.item_tags.erase( "NO_UNLOAD" );
            it.emplace_back( "battery_ups" );

        }
    }

    // Fix fallout from #18797, which exponentially duplicates migrated toolmods
    if( it.is_toolmod() ) {
        // duplication would add an extra toolmod inside each toolmod on load;
        // delete the nested copies
        if( it.typeId() == "battery_atomic" || it.typeId() == "battery_compartment" ||
            it.typeId() == "battery_ups" || it.typeId() == "double_plutonium_core" ) {
            // Be conservative and only delete nested mods of the same type
            it.contents.remove_if( [&]( const item & cont ) {
                return cont.typeId() == it.typeId();
            } );
        }
    }

    if( it.is_tool() ) {
        // duplication would add an extra toolmod inside each tool on load;
        // delete the duplicates so there is only one copy of each toolmod
        int n_atomic = 0;
        int n_compartment = 0;
        int n_ups = 0;
        int n_plutonium = 0;

        // not safe to use remove_if with a stateful predicate
        for( auto i = it.contents.begin(); i != it.contents.end(); ) {
            if( ( i->typeId() == "battery_atomic" && ++n_atomic > 1 ) ||
                ( i->typeId() == "battery_compartment" && ++n_compartment > 1 ) ||
                ( i->typeId() == "battery_ups" && ++n_ups > 1 ) ||
                ( i->typeId() == "double_plutonium_core" && ++n_plutonium > 1 ) ) {
                i = it.contents.erase( i );
            } else {
                ++i;
            }
        }
    }
}

void item::deserialize( JsonIn &jsin )
{
    const JsonObject data = jsin.get_object();
    io::JsonObjectInputArchive archive( data );
    io( archive );
}

void item::serialize( JsonOut &json ) const
{
    io::JsonObjectOutputArchive archive( json );
    const_cast<item *>( this )->io( archive );
}

////////////////////////////////////////////////////////////////////////////////////////////////////
///// vehicle.h

/*
 * vehicle_part
 */
void vehicle_part::deserialize( JsonIn &jsin )
{
    JsonObject data = jsin.get_object();
    vpart_id pid;
    data.read( "id", pid );

    std::map<std::string, std::pair<std::string, itype_id>> deprecated = {
        { "laser_gun", { "laser_rifle", "none" } },
        { "seat_nocargo", { "seat", "none" } },
        { "engine_plasma", { "minireactor", "none" } },
        { "battery_truck", { "battery_car", "battery" } },

        { "diesel_tank_little", { "tank_little", "diesel" } },
        { "diesel_tank_small", { "tank_small", "diesel" } },
        { "diesel_tank_medium", { "tank_medium", "diesel" } },
        { "diesel_tank", { "tank", "diesel" } },
        { "external_diesel_tank_small", { "external_tank_small", "diesel" } },
        { "external_diesel_tank", { "external_tank", "diesel" } },

        { "gas_tank_little", { "tank_little", "gasoline" } },
        { "gas_tank_small", { "tank_small", "gasoline" } },
        { "gas_tank_medium", { "tank_medium", "gasoline" } },
        { "gas_tank", { "tank", "gasoline" } },
        { "external_gas_tank_small", { "external_tank_small", "gasoline" } },
        { "external_gas_tank", { "external_tank", "gasoline" } },

        { "water_dirty_tank_little", { "tank_little", "water" } },
        { "water_dirty_tank_small", { "tank_small", "water" } },
        { "water_dirty_tank_medium", { "tank_medium", "water" } },
        { "water_dirty_tank", { "tank", "water" } },
        { "external_water_dirty_tank_small", { "external_tank_small", "water" } },
        { "external_water_dirty_tank", { "external_tank", "water" } },
        { "dirty_water_tank_barrel", { "tank_barrel", "water" } },

        { "water_tank_little", { "tank_little", "water_clean" } },
        { "water_tank_small", { "tank_small", "water_clean" } },
        { "water_tank_medium", { "tank_medium", "water_clean" } },
        { "water_tank", { "tank", "water_clean" } },
        { "external_water_tank_small", { "external_tank_small", "water_clean" } },
        { "external_water_tank", { "external_tank", "water_clean" } },
        { "water_tank_barrel", { "tank_barrel", "water_clean" } },

        { "napalm_tank", { "tank", "napalm" } },

        { "hydrogen_tank", { "tank", "none" } }
    };

    // required for compatibility with 0.C saves
    itype_id legacy_fuel;

    auto dep = deprecated.find( pid.str() );
    if( dep != deprecated.end() ) {
        pid = vpart_id( dep->second.first );
        legacy_fuel = dep->second.second;
    }

    // if we don't know what type of part it is, it'll cause problems later.
    if( !pid.is_valid() ) {
        if( pid.str() == "wheel_underbody" ) {
            pid = vpart_id( "wheel_wide" );
        } else {
            data.throw_error( "bad vehicle part", "id" );
        }
    }
    id = pid;

    if( data.has_object( "base" ) ) {
        data.read( "base", base );
    } else {
        // handle legacy format which didn't include the base item
        base = item( id.obj().item );
    }

    data.read( "mount_dx", mount.x );
    data.read( "mount_dy", mount.y );
    data.read( "open", open );
    data.read( "direction", direction );
    data.read( "blood", blood );
    data.read( "enabled", enabled );
    data.read( "flags", flags );
    data.read( "passenger_id", passenger_id );
    JsonArray ja = data.get_array( "carry" );
    // count down from size - 1, then stop after unsigned long 0 - 1 becomes MAX_INT
    for( size_t index = ja.size() - 1; index < ja.size(); index-- ) {
        carry_names.push( ja.get_string( index ) );
    }
    data.read( "crew_id", crew_id );
    data.read( "items", items );
    data.read( "target_first_x", target.first.x );
    data.read( "target_first_y", target.first.y );
    data.read( "target_first_z", target.first.z );
    data.read( "target_second_x", target.second.x );
    data.read( "target_second_y", target.second.y );
    data.read( "target_second_z", target.second.z );
    data.read( "ammo_pref", ammo_pref );

    if( legacy_fuel.empty() ) {
        legacy_fuel = id.obj().fuel_type;
    }

    // with VEHICLE tag migrate fuel tanks only if amount field exists
    if( base.has_flag( "VEHICLE" ) ) {
        if( data.has_int( "amount" ) && ammo_capacity() > 0 && legacy_fuel != "battery" ) {
            ammo_set( legacy_fuel, data.get_int( "amount" ) );
        }

        // without VEHICLE flag always migrate both batteries and fuel tanks
    } else {
        if( ammo_capacity() > 0 ) {
            ammo_set( legacy_fuel, data.get_int( "amount" ) );
        }
        base.item_tags.insert( "VEHICLE" );
    }

    if( data.has_int( "hp" ) && id.obj().durability > 0 ) {
        // migrate legacy savegames exploiting that all base items at that time had max_damage() of 4
        base.set_damage( 4 * itype::damage_scale - 4 * itype::damage_scale * data.get_int( "hp" ) /
                         id.obj().durability );
    }

    // legacy turrets loaded ammo via a pseudo CARGO space
    if( is_turret() && !items.empty() ) {
        const int qty = std::accumulate( items.begin(), items.end(), 0, []( int lhs, const item & rhs ) {
            return lhs + rhs.charges;
        } );
        ammo_set( items.begin()->ammo_current(), qty );
        items.clear();
    }
}

void vehicle_part::serialize( JsonOut &json ) const
{
    json.start_object();
    json.member( "id", id.str() );
    json.member( "base", base );
    json.member( "mount_dx", mount.x );
    json.member( "mount_dy", mount.y );
    json.member( "open", open );
    json.member( "direction", direction );
    json.member( "blood", blood );
    json.member( "enabled", enabled );
    json.member( "flags", flags );
    if( !carry_names.empty() ) {
        std::stack<std::string, std::vector<std::string> > carry_copy = carry_names;
        json.member( "carry" );
        json.start_array();
        while( !carry_copy.empty() ) {
            json.write( carry_copy.top() );
            carry_copy.pop();
        }
        json.end_array();
    }
    json.member( "passenger_id", passenger_id );
    json.member( "crew_id", crew_id );
    json.member( "items", items );
    if( target.first != tripoint_min ) {
        json.member( "target_first_x", target.first.x );
        json.member( "target_first_y", target.first.y );
        json.member( "target_first_z", target.first.z );
    }
    if( target.second != tripoint_min ) {
        json.member( "target_second_x", target.second.x );
        json.member( "target_second_y", target.second.y );
        json.member( "target_second_z", target.second.z );
    }
    json.member( "ammo_pref", ammo_pref );
    json.end_object();
}

/*
 * label
 */
static void deserialize( label &val, JsonIn &jsin )
{
    JsonObject data = jsin.get_object();
    data.read( "x", val.x );
    data.read( "y", val.y );
    data.read( "text", val.text );
}

static void serialize( const label &val, JsonOut &json )
{
    json.start_object();
    json.member( "x", val.x );
    json.member( "y", val.y );
    json.member( "text", val.text );
    json.end_object();
}

/*
 * Load vehicle from a json blob that might just exceed player in size.
 */
void vehicle::deserialize( JsonIn &jsin )
{
    JsonObject data = jsin.get_object();

    int fdir = 0;
    int mdir = 0;

    data.read( "type", type );
    data.read( "posx", pos.x );
    data.read( "posy", pos.y );
    data.read( "om_id", om_id );
    data.read( "faceDir", fdir );
    data.read( "moveDir", mdir );
    data.read( "turn_dir", turn_dir );
    data.read( "velocity", velocity );
    data.read( "falling", is_falling );
    data.read( "floating", is_floating );
    data.read( "cruise_velocity", cruise_velocity );
    data.read( "vertical_velocity", vertical_velocity );
    data.read( "cruise_on", cruise_on );
    data.read( "engine_on", engine_on );
    data.read( "tracking_on", tracking_on );
    data.read( "skidding", skidding );
    data.read( "of_turn_carry", of_turn_carry );
    data.read( "is_locked", is_locked );
    data.read( "is_alarm_on", is_alarm_on );
    data.read( "camera_on", camera_on );
    if( !data.read( "last_update_turn", last_update ) ) {
        last_update = calendar::turn;
    }

    face.init( fdir );
    move.init( mdir );
    data.read( "name", name );
    std::string temp_id;
    std::string temp_old_id;
    data.read( "owner", temp_id );
    if( !temp_id.empty() ) {
        owner = g->faction_manager_ptr->get( faction_id( temp_id ), false );
        if( !owner ) {
            // this is a dynamic faction and therefore not loaded yet.
            // create a stub to be filled in later when factions deserialize.
            owner = g->faction_manager_ptr->add_new_faction( "temp_name", faction_id( temp_id ),
                    faction_id( "no_faction" ) );
        }
    } else {
        owner = nullptr;
    }
    data.read( "old_owner", temp_old_id );
    if( !temp_old_id.empty() ) {
        old_owner = g->faction_manager_ptr->get( faction_id( temp_old_id ), false );
        if( !old_owner ) {
            // this is a dynamic faction and therefore not loaded yet.
            // create a stub to be filled in later when factions deserialize.
            old_owner = g->faction_manager_ptr->add_new_faction( "temp_name", faction_id( temp_old_id ),
                        faction_id( "no_faction" ) );
        }
    } else {
        old_owner = nullptr;
    }
    data.read( "theft_time", theft_time );

    data.read( "parts", parts );

    // we persist the pivot anchor so that if the rules for finding
    // the pivot change, existing vehicles do not shift around.
    // Loading vehicles that predate the pivot logic is a special
    // case of this, they will load with an anchor of (0,0) which
    // is what they're expecting.
    data.read( "pivot", pivot_anchor[0] );
    pivot_anchor[1] = pivot_anchor[0];
    pivot_rotation[1] = pivot_rotation[0] = fdir;
    data.read( "is_following", is_following );
    // Need to manually backfill the active item cache since the part loader can't call its vehicle.
    for( const vpart_reference &vp : get_any_parts( VPFLAG_CARGO ) ) {
        auto it = vp.part().items.begin();
        auto end = vp.part().items.end();
        for( ; it != end; ++it ) {
            if( it->needs_processing() ) {
                active_items.add( *it, vp.mount() );
            }
        }
    }

    for( const vpart_reference &vp : get_any_parts( "TURRET" ) ) {
        install_part( vp.mount(), vpart_id( "turret_mount" ), false );
    }

    // Add vehicle mounts to cars that are missing them.
    for( const vpart_reference &vp : get_any_parts( "NEEDS_WHEEL_MOUNT_LIGHT" ) ) {
        if( vp.info().has_flag( "STEERABLE" ) ) {
            install_part( vp.mount(), vpart_id( "wheel_mount_light_steerable" ), false );
        } else {
            install_part( vp.mount(), vpart_id( "wheel_mount_light" ), false );
        }
    }
    for( const vpart_reference &vp : get_any_parts( "NEEDS_WHEEL_MOUNT_MEDIUM" ) ) {
        if( vp.info().has_flag( "STEERABLE" ) ) {
            install_part( vp.mount(), vpart_id( "wheel_mount_medium_steerable" ), false );
        } else {
            install_part( vp.mount(), vpart_id( "wheel_mount_medium" ), false );
        }
    }
    for( const vpart_reference &vp : get_any_parts( "NEEDS_WHEEL_MOUNT_HEAVY" ) ) {
        if( vp.info().has_flag( "STEERABLE" ) ) {
            install_part( vp.mount(), vpart_id( "wheel_mount_heavy_steerable" ), false );
        } else {
            install_part( vp.mount(), vpart_id( "wheel_mount_heavy" ), false );
        }
    }

    /* After loading, check if the vehicle is from the old rules and is missing
     * frames. */
    if( savegame_loading_version < 11 ) {
        add_missing_frames();
    }

    // Handle steering changes
    if( savegame_loading_version < 25 ) {
        add_steerable_wheels();
    }

    refresh();

    data.read( "tags", tags );
    data.read( "labels", labels );

    point p;
    zone_data zd;
    JsonArray ja = data.get_array( "zones" );
    while( ja.has_more() ) {
        JsonObject sdata = ja.next_object();
        sdata.read( "point", p );
        sdata.read( "zone", zd );
        loot_zones.emplace( p, zd );
    }

    // Note that it's possible for a vehicle to be loaded midway
    // through a turn if the player is driving REALLY fast and their
    // own vehicle motion takes them in range. An undefined value for
    // on_turn caused occasional weirdness if the undefined value
    // happened to be positive.
    //
    // Setting it to zero means it won't get to move until the start
    // of the next turn, which is what happens anyway if it gets
    // loaded anywhere but midway through a driving cycle.
    //
    // Something similar to vehicle::gain_moves() would be ideal, but
    // that can't be used as it currently stands because it would also
    // make it instantly fire all its turrets upon load.
    of_turn = 0;

    /** Legacy saved games did not store part enabled status within parts */
    const auto set_legacy_state = [&]( const std::string & var, const std::string & flag ) {
        if( data.get_bool( var, false ) ) {
            for( const vpart_reference &vp : get_any_parts( flag ) ) {
                vp.part().enabled = true;
            }
        }
    };
    set_legacy_state( "stereo_on", "STEREO" );
    set_legacy_state( "chimes_on", "CHIMES" );
    set_legacy_state( "fridge_on", "FRIDGE" );
    set_legacy_state( "reaper_on", "REAPER" );
    set_legacy_state( "planter_on", "PLANTER" );
    set_legacy_state( "recharger_on", "RECHARGE" );
    set_legacy_state( "scoop_on", "SCOOP" );
    set_legacy_state( "plow_on", "PLOW" );
    set_legacy_state( "reactor_on", "REACTOR" );
}

void vehicle::serialize( JsonOut &json ) const
{
    json.start_object();
    json.member( "type", type );
    json.member( "posx", pos.x );
    json.member( "posy", pos.y );
    json.member( "om_id", om_id );
    json.member( "faceDir", face.dir() );
    json.member( "moveDir", move.dir() );
    json.member( "turn_dir", turn_dir );
    json.member( "velocity", velocity );
    json.member( "falling", is_falling );
    json.member( "floating", is_floating );
    json.member( "cruise_velocity", cruise_velocity );
    json.member( "vertical_velocity", vertical_velocity );
    json.member( "cruise_on", cruise_on );
    json.member( "engine_on", engine_on );
    json.member( "tracking_on", tracking_on );
    json.member( "skidding", skidding );
    json.member( "of_turn_carry", of_turn_carry );
    json.member( "name", name );
    json.member( "owner", owner ? owner->id.str() : "" );
    json.member( "old_owner", old_owner ? old_owner->id.str() : "" );
    json.member( "theft_time", theft_time );
    json.member( "parts", parts );
    json.member( "tags", tags );
    json.member( "labels", labels );
    json.member( "zones" );
    json.start_array();
    for( auto const &z : loot_zones ) {
        json.start_object();
        json.member( "point", z.first );
        json.member( "zone", z.second );
        json.end_object();
    }
    json.end_array();
    json.member( "is_locked", is_locked );
    json.member( "is_alarm_on", is_alarm_on );
    json.member( "camera_on", camera_on );
    json.member( "last_update_turn", last_update );
    json.member( "pivot", pivot_anchor[0] );
    json.member( "is_following", is_following );
    json.end_object();
}

////////////////// mission.h
////
void mission::deserialize( JsonIn &jsin )
{
    JsonObject jo = jsin.get_object();

    if( jo.has_int( "type_id" ) ) {
        type = &mission_type::from_legacy( jo.get_int( "type_id" ) ).obj();
    } else if( jo.has_string( "type_id" ) ) {
        type = &mission_type_id( jo.get_string( "type_id" ) ).obj();
    } else {
        debugmsg( "Saved mission has no type" );
        type = &mission_type::get_all().front();
    }

    bool failed;
    bool was_started;
    std::string status_string;
    if( jo.read( "status", status_string ) ) {
        status = status_from_string( status_string );
    } else if( jo.read( "failed", failed ) && failed ) {
        status = mission_status::failure;
    } else if( jo.read( "was_started", was_started ) && !was_started ) {
        status = mission_status::yet_to_start;
    } else {
        // Note: old code had no idea of successful missions!
        // We can't check properly here, since most of the game isn't loaded
        status = mission_status::in_progress;
    }

    jo.read( "value", value );
    jo.read( "kill_count_to_reach", kill_count_to_reach );
    jo.read( "reward", reward );
    jo.read( "uid", uid );
    JsonArray ja = jo.get_array( "target" );
    if( ja.size() == 3 ) {
        target.x = ja.get_int( 0 );
        target.y = ja.get_int( 1 );
        target.z = ja.get_int( 2 );
    } else if( ja.size() == 2 ) {
        target.x = ja.get_int( 0 );
        target.y = ja.get_int( 1 );
    }

    if( jo.has_int( "follow_up" ) ) {
        follow_up = mission_type::from_legacy( jo.get_int( "follow_up" ) );
    } else if( jo.has_string( "follow_up" ) ) {
        follow_up = mission_type_id( jo.get_string( "follow_up" ) );
    }

    item_id = itype_id( jo.get_string( "item_id", item_id ) );

    const std::string omid = jo.get_string( "target_id", "" );
    if( !omid.empty() ) {
        target_id = string_id<oter_type_t>( omid );
    }

    if( jo.has_int( "recruit_class" ) ) {
        recruit_class = npc_class::from_legacy_int( jo.get_int( "recruit_class" ) );
    } else {
        recruit_class = npc_class_id( jo.get_string( "recruit_class", "NC_NONE" ) );
    }

    jo.read( "target_npc_id", target_npc_id );
    jo.read( "monster_type", monster_type );
    jo.read( "monster_species", monster_species );
    jo.read( "monster_kill_goal", monster_kill_goal );
    jo.read( "deadline", deadline );
    jo.read( "step", step );
    jo.read( "item_count", item_count );
    jo.read( "npc_id", npc_id );
    jo.read( "good_fac_id", good_fac_id );
    jo.read( "bad_fac_id", bad_fac_id );

    // Suppose someone had two living players in an 0.C stable world. When loading player 1 in 0.D
    // (or maybe even creating a new player), the former condition makes legacy_no_player_id true.
    // When loading player 2, there will be a player_id member in master.gsav, but the bool member legacy_no_player_id
    // will have been saved as true (unless the mission belongs to a player that's been loaded into 0.D)
    // See player::deserialize and mission::set_player_id_legacy_0c
    legacy_no_player_id = !jo.read( "player_id", player_id ) ||
                          jo.get_bool( "legacy_no_player_id", false );
}

void mission::serialize( JsonOut &json ) const
{
    json.start_object();

    json.member( "type_id", type->id );
    json.member( "status", status_to_string( status ) );
    json.member( "value", value );
    json.member( "kill_count_to_reach", kill_count_to_reach );
    json.member( "reward", reward );
    json.member( "uid", uid );

    json.member( "target" );
    json.start_array();
    json.write( target.x );
    json.write( target.y );
    json.write( target.z );
    json.end_array();

    json.member( "item_id", item_id );
    json.member( "item_count", item_count );
    json.member( "target_id", target_id.str() );
    json.member( "recruit_class", recruit_class );
    json.member( "target_npc_id", target_npc_id );
    json.member( "monster_type", monster_type );
    json.member( "monster_species", monster_species );
    json.member( "monster_kill_goal", monster_kill_goal );
    json.member( "deadline", deadline );
    json.member( "npc_id", npc_id );
    json.member( "good_fac_id", good_fac_id );
    json.member( "bad_fac_id", bad_fac_id );
    json.member( "step", step );
    json.member( "follow_up", follow_up );
    json.member( "player_id", player_id );
    json.member( "legacy_no_player_id", legacy_no_player_id );

    json.end_object();
}

////////////////// faction.h
////
void faction::deserialize( JsonIn &jsin )
{
    JsonObject jo = jsin.get_object();

    jo.read( "id", id );
    jo.read( "name", name );
    jo.read( "likes_u", likes_u );
    jo.read( "respects_u", respects_u );
    jo.read( "known_by_u", known_by_u );
    jo.read( "size", size );
    jo.read( "power", power );
    if( !jo.read( "food_supply", food_supply ) ) {
        food_supply = 100;
    }
    if( !jo.read( "wealth", wealth ) ) {
        wealth = 100;
    }
    if( jo.has_array( "opinion_of" ) ) {
        opinion_of = jo.get_int_array( "opinion_of" );
    }
    load_relations( jo );
}

void faction::serialize( JsonOut &json ) const
{
    json.start_object();

    json.member( "id", id );
    json.member( "name", name );
    json.member( "likes_u", likes_u );
    json.member( "respects_u", respects_u );
    json.member( "known_by_u", known_by_u );
    json.member( "size", size );
    json.member( "power", power );
    json.member( "food_supply", food_supply );
    json.member( "wealth", wealth );
    json.member( "opinion_of", opinion_of );
    json.member( "relations" );
    json.start_object();
    for( const auto &rel_data : relations ) {
        json.member( rel_data.first );
        json.start_object();
        for( const auto &rel_flag : npc_factions::relation_strs ) {
            json.member( rel_flag.first, rel_data.second.test( rel_flag.second ) );
        }
        json.end_object();
    }
    json.end_object();

    json.end_object();
}

void Creature::store( JsonOut &jsout ) const
{
    jsout.member( "moves", moves );
    jsout.member( "pain", pain );

    // killer is not stored, it's temporary anyway, any creature that has a non-null
    // killer is dead (as per definition) and should not be stored.

    // Because JSON requires string keys we need to convert our int keys
    std::unordered_map<std::string, std::unordered_map<std::string, effect>> tmp_map;
    for( auto maps : *effects ) {
        for( const auto i : maps.second ) {
            std::ostringstream convert;
            convert << i.first;
            tmp_map[maps.first.str()][convert.str()] = i.second;
        }
    }
    jsout.member( "effects", tmp_map );

    jsout.member( "values", values );

    jsout.member( "blocks_left", num_blocks );
    jsout.member( "dodges_left", num_dodges );
    jsout.member( "num_blocks_bonus", num_blocks_bonus );
    jsout.member( "num_dodges_bonus", num_dodges_bonus );

    jsout.member( "armor_bash_bonus", armor_bash_bonus );
    jsout.member( "armor_cut_bonus", armor_cut_bonus );

    jsout.member( "speed", speed_base );

    jsout.member( "speed_bonus", speed_bonus );
    jsout.member( "dodge_bonus", dodge_bonus );
    jsout.member( "block_bonus", block_bonus );
    jsout.member( "hit_bonus", hit_bonus );
    jsout.member( "bash_bonus", bash_bonus );
    jsout.member( "cut_bonus", cut_bonus );

    jsout.member( "bash_mult", bash_mult );
    jsout.member( "cut_mult", cut_mult );
    jsout.member( "melee_quiet", melee_quiet );

    jsout.member( "grab_resist", grab_resist );
    jsout.member( "throw_resist", throw_resist );

    // fake is not stored, it's temporary anyway, only used to fire with a gun.
}

void Creature::load( JsonObject &jsin )
{
    jsin.read( "moves", moves );
    jsin.read( "pain", pain );

    killer = nullptr; // see Creature::load

    // Just too many changes here to maintain compatibility, so older characters get a free
    // effects wipe. Since most long lasting effects are bad, this shouldn't be too bad for them.
    if( savegame_loading_version >= 23 ) {
        if( jsin.has_object( "effects" ) ) {
            // Because JSON requires string keys we need to convert back to our bp keys
            std::unordered_map<std::string, std::unordered_map<std::string, effect>> tmp_map;
            jsin.read( "effects", tmp_map );
            int key_num = 0;
            for( auto maps : tmp_map ) {
                const efftype_id id( maps.first );
                if( !id.is_valid() ) {
                    debugmsg( "Invalid effect: %s", id.c_str() );
                    continue;
                }
                for( auto i : maps.second ) {
                    if( !( std::istringstream( i.first ) >> key_num ) ) {
                        key_num = 0;
                    }
                    const body_part bp = static_cast<body_part>( key_num );
                    effect &e = i.second;

                    ( *effects )[id][bp] = e;
                    on_effect_int_change( id, e.get_intensity(), bp );
                }
            }
        }
    }
    jsin.read( "values", values );

    jsin.read( "blocks_left", num_blocks );
    jsin.read( "dodges_left", num_dodges );
    jsin.read( "num_blocks_bonus", num_blocks_bonus );
    jsin.read( "num_dodges_bonus", num_dodges_bonus );

    jsin.read( "armor_bash_bonus", armor_bash_bonus );
    jsin.read( "armor_cut_bonus", armor_cut_bonus );

    jsin.read( "speed", speed_base );

    jsin.read( "speed_bonus", speed_bonus );
    jsin.read( "dodge_bonus", dodge_bonus );
    jsin.read( "block_bonus", block_bonus );
    jsin.read( "hit_bonus", hit_bonus );
    jsin.read( "bash_bonus", bash_bonus );
    jsin.read( "cut_bonus", cut_bonus );

    jsin.read( "bash_mult", bash_mult );
    jsin.read( "cut_mult", cut_mult );
    jsin.read( "melee_quiet", melee_quiet );

    jsin.read( "grab_resist", grab_resist );
    jsin.read( "throw_resist", throw_resist );

    jsin.read( "underwater", underwater );

    fake = false; // see Creature::load

    on_stat_change( "pain", pain );
}

void player_morale::morale_point::deserialize( JsonIn &jsin )
{
    JsonObject jo = jsin.get_object();
    if( !jo.read( "type", type ) ) {
        type = morale_type_data::convert_legacy( jo.get_int( "type_enum" ) );
    }
    std::string tmpitype;
    if( jo.read( "item_type", tmpitype ) && item::type_is_defined( tmpitype ) ) {
        item_type = item::find_type( tmpitype );
    }
    jo.read( "bonus", bonus );
    jo.read( "duration", duration );
    jo.read( "decay_start", decay_start );
    jo.read( "age", age );
}

void player_morale::morale_point::serialize( JsonOut &json ) const
{
    json.start_object();
    json.member( "type", type );
    if( item_type != nullptr ) {
        // TODO: refactor player_morale to not require this hack
        json.member( "item_type", item_type->get_id() );
    }
    json.member( "bonus", bonus );
    json.member( "duration", duration );
    json.member( "decay_start", decay_start );
    json.member( "age", age );
    json.end_object();
}

void player_morale::store( JsonOut &jsout ) const
{
    jsout.member( "morale", points );
}

void player_morale::load( JsonObject &jsin )
{
    jsin.read( "morale", points );
}

void map_memory::store( JsonOut &jsout ) const
{
    jsout.start_array();
    jsout.start_array();
    for( const auto &elem : tile_cache.list() ) {
        jsout.start_array();
        jsout.write( elem.first.x );
        jsout.write( elem.first.y );
        jsout.write( elem.first.z );
        jsout.write( elem.second.tile );
        jsout.write( elem.second.subtile );
        jsout.write( elem.second.rotation );
        jsout.end_array();
    }
    jsout.end_array();

    jsout.start_array();
    for( const auto &elem : symbol_cache.list() ) {
        jsout.start_array();
        jsout.write( elem.first.x );
        jsout.write( elem.first.y );
        jsout.write( elem.first.z );
        jsout.write( elem.second );
        jsout.end_array();
    }
    jsout.end_array();
    jsout.end_array();
}

void map_memory::load( JsonIn &jsin )
{
    // Legacy loading of object version.
    if( jsin.test_object() ) {
        JsonObject jsobj = jsin.get_object();
        load( jsobj );
    } else {
        // This file is large enough that it's more than called for to minimize the
        // amount of data written and read and make it a bit less "friendly",
        // and use the streaming interface.
        jsin.start_array();
        tile_cache.clear();
        jsin.start_array();
        while( !jsin.end_array() ) {
            jsin.start_array();
            tripoint p;
            p.x = jsin.get_int();
            p.y = jsin.get_int();
            p.z = jsin.get_int();
            const std::string tile = jsin.get_string();
            const int subtile = jsin.get_int();
            const int rotation = jsin.get_int();
            memorize_tile( std::numeric_limits<int>::max(), p,
                           tile, subtile, rotation );
            jsin.end_array();
        }
        symbol_cache.clear();
        jsin.start_array();
        while( !jsin.end_array() ) {
            jsin.start_array();
            tripoint p;
            p.x = jsin.get_int();
            p.y = jsin.get_int();
            p.z = jsin.get_int();
            const int symbol = jsin.get_int();
            memorize_symbol( std::numeric_limits<int>::max(), p, symbol );
            jsin.end_array();
        }
        jsin.end_array();
    }
}

// Deserializer for legacy object-based memory map.
void map_memory::load( JsonObject &jsin )
{
    JsonArray map_memory_tiles = jsin.get_array( "map_memory_tiles" );
    tile_cache.clear();
    while( map_memory_tiles.has_more() ) {
        JsonObject pmap = map_memory_tiles.next_object();
        const tripoint p( pmap.get_int( "x" ), pmap.get_int( "y" ), pmap.get_int( "z" ) );
        memorize_tile( std::numeric_limits<int>::max(), p, pmap.get_string( "tile" ),
                       pmap.get_int( "subtile" ), pmap.get_int( "rotation" ) );
    }

    JsonArray map_memory_curses = jsin.get_array( "map_memory_curses" );
    symbol_cache.clear();
    while( map_memory_curses.has_more() ) {
        JsonObject pmap = map_memory_curses.next_object();
        const tripoint p( pmap.get_int( "x" ), pmap.get_int( "y" ), pmap.get_int( "z" ) );
        memorize_symbol( std::numeric_limits<int>::max(), p, pmap.get_int( "symbol" ) );
    }
}

void deserialize( point &p, JsonIn &jsin )
{
    jsin.start_array();
    p.x = jsin.get_int();
    p.y = jsin.get_int();
    jsin.end_array();
}

void serialize( const point &p, JsonOut &jsout )
{
    jsout.start_array();
    jsout.write( p.x );
    jsout.write( p.y );
    jsout.end_array();
}

void tripoint::deserialize( JsonIn &jsin )
{
    jsin.start_array();
    x = jsin.get_int();
    y = jsin.get_int();
    z = jsin.get_int();
    jsin.end_array();
}

void tripoint::serialize( JsonOut &jsout ) const
{
    jsout.start_array();
    jsout.write( x );
    jsout.write( y );
    jsout.write( z );
    jsout.end_array();
}

void addiction::serialize( JsonOut &json ) const
{
    json.start_object();
    json.member( "type_enum", type );
    json.member( "intensity", intensity );
    json.member( "sated", sated );
    json.end_object();
}

void addiction::deserialize( JsonIn &jsin )
{
    JsonObject jo = jsin.get_object();
    type = static_cast<add_type>( jo.get_int( "type_enum" ) );
    intensity = jo.get_int( "intensity" );
    jo.read( "sated", sated );
}

void serialize( const recipe_subset &value, JsonOut &jsout )
{
    jsout.start_array();
    for( const auto &entry : value ) {
        jsout.write( entry->ident() );
    }
    jsout.end_array();
}

void deserialize( recipe_subset &value, JsonIn &jsin )
{
    value.clear();
    jsin.start_array();
    while( !jsin.end_array() ) {
        value.include( &recipe_id( jsin.get_string() ).obj() );
    }
}

static void serialize( const item_comp &value, JsonOut &jsout )
{
    jsout.start_object();

    jsout.member( "type", value.type );
    jsout.member( "count", value.count );
    jsout.member( "recoverable", value.recoverable );

    jsout.end_object();
}

static void deserialize( item_comp &value, JsonIn &jsin )
{
    JsonObject jo = jsin.get_object();
    jo.read( "type", value.type );
    jo.read( "count", value.count );
    jo.read( "recoverable", value.recoverable );
}

// basecamp
void basecamp::serialize( JsonOut &json ) const
{
    if( omt_pos != tripoint_zero ) {
        json.start_object();
        json.member( "name", name );
        json.member( "pos", omt_pos );
        json.member( "bb_pos", bb_pos );
        json.member( "expansions" );
        json.start_array();
        for( const auto &expansion : expansions ) {
            json.start_object();
            json.member( "dir", expansion.first );
            json.member( "type", expansion.second.type );
            json.member( "provides" );
            json.start_array();
            for( const auto provide : expansion.second.provides ) {
                json.start_object();
                json.member( "id", provide.first );
                json.member( "amount", provide.second );
                json.end_object();
            }
            json.end_array();
            json.member( "in_progress" );
            json.start_array();
            for( const auto working : expansion.second.in_progress ) {
                json.start_object();
                json.member( "id", working.first );
                json.member( "amount", working.second );
                json.end_object();
            }
            json.end_array();
            json.member( "pos", expansion.second.pos );
            json.end_object();
        }
        json.end_array();
        json.member( "fortifications" );
        json.start_array();
        for( const auto &fortification : fortifications ) {
            json.start_object();
            json.member( "pos", fortification );
            json.end_object();
        }
        json.end_array();
        json.end_object();
    } else {
        return;
    }
}

void basecamp::deserialize( JsonIn &jsin )
{
    JsonObject data = jsin.get_object();
    data.read( "name", name );
    data.read( "pos", omt_pos );
    data.read( "bb_pos", bb_pos );
    JsonArray ja = data.get_array( "expansions" );
    while( ja.has_more() ) {
        JsonObject edata = ja.next_object();
        expansion_data e;
        point dir;
        if( edata.has_string( "dir" ) ) {
            // old save compatibility
            const std::string dir_id = edata.get_string( "dir" );
            dir = base_camps::direction_from_id( dir_id );
        } else {
            edata.read( "dir", dir );
        }
        edata.read( "type", e.type );
        if( edata.has_int( "cur_level" ) ) {
            edata.read( "cur_level", e.cur_level );
        }
        if( edata.has_array( "provides" ) ) {
            e.cur_level = -1;
            JsonArray provides_arr = edata.get_array( "provides" );
            while( provides_arr.has_more() ) {
                JsonObject provide_data = provides_arr.next_object();
                std::string id = provide_data.get_string( "id" );
                int amount = provide_data.get_int( "amount" );
                e.provides[ id ] = amount;
            }
        }
        // incase of save corruption, sanity check provides from expansions
        const std::string &initial_provide = base_camps::faction_encode_abs( e, 0 );
        if( e.provides.find( initial_provide ) == e.provides.end() ) {
            e.provides[ initial_provide ] = 1;
        }
        JsonArray in_progress_arr = edata.get_array( "in_progress" );
        while( in_progress_arr.has_more() ) {
            JsonObject in_progress_data = in_progress_arr.next_object();
            std::string id = in_progress_data.get_string( "id" );
            int amount = in_progress_data.get_int( "amount" );
            e.in_progress[ id ] = amount;
        }
        edata.read( "pos", e.pos );
        expansions[ dir ] = e;
        if( dir != base_camps::base_dir ) {
            directions.push_back( dir );
        }
    }
    JsonArray jo = data.get_array( "fortifications" );
    while( jo.has_more() ) {
        JsonObject edata = jo.next_object();
        tripoint restore_pos;
        edata.read( "pos", restore_pos );
        fortifications.push_back( restore_pos );
    }
}

void kill_tracker::serialize( JsonOut &jsout ) const
{
    jsout.start_object();
    jsout.member( "kills" );
    jsout.start_object();
    for( auto &elem : kills ) {
        jsout.member( elem.first.str(), elem.second );
    }
    jsout.end_object();

    jsout.member( "npc_kills" );
    jsout.start_array();
    for( auto &elem : npc_kills ) {
        jsout.write( elem );
    }
    jsout.end_array();
    jsout.end_object();
}

void kill_tracker::deserialize( JsonIn &jsin )
{
    JsonObject data = jsin.get_object();
    JsonObject kills_obj = data.get_object( "kills" );
    std::set<std::string> members = kills_obj.get_member_names();
    for( const auto &member : members ) {
        kills[mtype_id( member )] = kills_obj.get_int( member );
    }

    JsonArray npc_kills_array = data.get_array( "npc_kills" );
    while( npc_kills_array.has_more() ) {
        std::string npc_name;
        npc_kills_array.read_next( npc_name );
        npc_kills.push_back( npc_name );
    }
}

void cata_variant::serialize( JsonOut &jsout ) const
{
    jsout.start_array();
    jsout.write_as_string( type_ );
    jsout.write( value_ );
    jsout.end_array();
}

void cata_variant::deserialize( JsonIn &jsin )
{
    jsin.start_array();
    if( !( jsin.read( type_ ) && jsin.read( value_ ) ) ) {
        jsin.error( "Failed to read cata_variant" );
    }
    jsin.end_array();
}

void event_multiset::serialize( JsonOut &jsout ) const
{
    jsout.start_object();
    std::vector<counts_type::value_type> copy( counts_.begin(), counts_.end() );
    jsout.member( "event_counts", copy );
    jsout.end_object();
}

void event_multiset::deserialize( JsonIn &jsin )
{
    JsonObject jo = jsin.get_object();
    std::vector<std::pair<cata::event::data_type, int>> copy;
    jo.read( "event_counts", copy );
    counts_ = { copy.begin(), copy.end() };
}

void stats_tracker::serialize( JsonOut &jsout ) const
{
    jsout.start_object();
    jsout.member( "data", data );
    jsout.member( "initial_scores", initial_scores );
    jsout.end_object();
}

void stats_tracker::deserialize( JsonIn &jsin )
{
    JsonObject jo = jsin.get_object();
    jo.read( "data", data );
    for( std::pair<const event_type, event_multiset> &d : data ) {
        d.second.set_type( d.first );
    }
    jo.read( "initial_scores", initial_scores );
}

void submap::store( JsonOut &jsout ) const
{
    jsout.member( "turn_last_touched", last_touched );
    jsout.member( "temperature", temperature );

    // Terrain is saved using a simple RLE scheme.  Legacy saves don't have
    // this feature but the algorithm is backward compatible.
    jsout.member( "terrain" );
    jsout.start_array();
    std::string last_id;
    int num_same = 1;
    for( int j = 0; j < SEEY; j++ ) {
        // NOLINTNEXTLINE(modernize-loop-convert)
        for( int i = 0; i < SEEX; i++ ) {
            const std::string this_id = ter[i][j].obj().id.str();
            if( !last_id.empty() ) {
                if( this_id == last_id ) {
                    num_same++;
                } else {
                    if( num_same == 1 ) {
                        // if there's only one element don't write as an array
                        jsout.write( last_id );
                    } else {
                        jsout.start_array();
                        jsout.write( last_id );
                        jsout.write( num_same );
                        jsout.end_array();
                        num_same = 1;
                    }
                    last_id = this_id;
                }
            } else {
                last_id = this_id;
            }
        }
    }
    // Because of the RLE scheme we have to do one last pass
    if( num_same == 1 ) {
        jsout.write( last_id );
    } else {
        jsout.start_array();
        jsout.write( last_id );
        jsout.write( num_same );
        jsout.end_array();
    }
    jsout.end_array();

    // Write out the radiation array in a simple RLE scheme.
    // written in intensity, count pairs
    jsout.member( "radiation" );
    jsout.start_array();
    int lastrad = -1;
    int count = 0;
    for( int j = 0; j < SEEY; j++ ) {
        for( int i = 0; i < SEEX; i++ ) {
            const point p( i, j );
            // Save radiation, re-examine this because it doesn't look like it works right
            int r = get_radiation( p );
            if( r == lastrad ) {
                count++;
            } else {
                if( count ) {
                    jsout.write( count );
                }
                jsout.write( r );
                lastrad = r;
                count = 1;
            }
        }
    }
    jsout.write( count );
    jsout.end_array();

    jsout.member( "furniture" );
    jsout.start_array();
    for( int j = 0; j < SEEY; j++ ) {
        for( int i = 0; i < SEEX; i++ ) {
            const point p( i, j );
            // Save furniture
            if( get_furn( p ) ) {
                jsout.start_array();
                jsout.write( p.x );
                jsout.write( p.y );
                jsout.write( get_furn( p ).obj().id );
                jsout.end_array();
            }
        }
    }
    jsout.end_array();

    jsout.member( "items" );
    jsout.start_array();
    for( int j = 0; j < SEEY; j++ ) {
        for( int i = 0; i < SEEX; i++ ) {
            if( itm[i][j].empty() ) {
                continue;
            }
            jsout.write( i );
            jsout.write( j );
            jsout.write( itm[i][j] );
        }
    }
    jsout.end_array();

    jsout.member( "traps" );
    jsout.start_array();
    for( int j = 0; j < SEEY; j++ ) {
        for( int i = 0; i < SEEX; i++ ) {
            const point p( i, j );
            // Save traps
            if( get_trap( p ) ) {
                jsout.start_array();
                jsout.write( p.x );
                jsout.write( p.y );
                // TODO: jsout should support writing an id like jsout.write( trap_id )
                jsout.write( get_trap( p ).id().str() );
                jsout.end_array();
            }
        }
    }
    jsout.end_array();

    jsout.member( "fields" );
    jsout.start_array();
    for( int j = 0; j < SEEY; j++ ) {
        for( int i = 0; i < SEEX; i++ ) {
            // Save fields
            if( fld[i][j].field_count() > 0 ) {
                jsout.write( i );
                jsout.write( j );
                jsout.start_array();
                for( auto &elem : fld[i][j] ) {
                    const field_entry &cur = elem.second;
                    jsout.write( cur.get_field_type().id() );
                    jsout.write( cur.get_field_intensity() );
                    jsout.write( cur.get_field_age() );
                }
                jsout.end_array();
            }
        }
    }
    jsout.end_array();

    // Write out as array of arrays of single entries
    jsout.member( "cosmetics" );
    jsout.start_array();
    for( const auto &cosm : cosmetics ) {
        jsout.start_array();
        jsout.write( cosm.pos.x );
        jsout.write( cosm.pos.y );
        jsout.write( cosm.type );
        jsout.write( cosm.str );
        jsout.end_array();
    }
    jsout.end_array();

    // Output the spawn points
    jsout.member( "spawns" );
    jsout.start_array();
    for( auto &elem : spawns ) {
        jsout.start_array();
        jsout.write( elem.type.str() ); // TODO: json should know how to write string_ids
        jsout.write( elem.count );
        jsout.write( elem.pos.x );
        jsout.write( elem.pos.y );
        jsout.write( elem.faction_id );
        jsout.write( elem.mission_id );
        jsout.write( elem.friendly );
        jsout.write( elem.name );
        jsout.end_array();
    }
    jsout.end_array();

    jsout.member( "vehicles" );
    jsout.start_array();
    for( auto &elem : vehicles ) {
        // json lib doesn't know how to turn a vehicle * into a vehicle,
        // so we have to iterate manually.
        jsout.write( *elem );
    }
    jsout.end_array();

    jsout.member( "partial_constructions" );
    jsout.start_array();
    for( auto &elem : partial_constructions ) {
        jsout.write( elem.first.x );
        jsout.write( elem.first.y );
        jsout.write( elem.first.z );
        jsout.write( elem.second.counter );
        jsout.write( elem.second.id );
        jsout.start_array();
        for( auto &it : elem.second.components ) {
            jsout.write( it );
        }
        jsout.end_array();
    }
    jsout.end_array();

    if( legacy_computer ) {
        // it's possible that no access to computers has been made and legacy_computer
        // is not cleared
        jsout.member( "computers", legacy_computer->save_data() );
    } else if( !computers.empty() ) {
        jsout.member( "computers" );
        jsout.start_array();
        for( auto &elem : computers ) {
            jsout.write( elem.first );
            jsout.write( elem.second.save_data() );
        }
        jsout.end_array();
    }

    // Output base camp if any
    if( camp.is_valid() ) {
        jsout.member( "camp", camp );
    }
}

void submap::load( JsonIn &jsin, const std::string &member_name, bool rubpow_update )
{
    if( member_name == "turn_last_touched" ) {
        last_touched = jsin.get_int();
    } else if( member_name == "temperature" ) {
        temperature = jsin.get_int();
    } else if( member_name == "terrain" ) {
        // TODO: try block around this to error out if we come up short?
        jsin.start_array();
        // Small duplication here so that the update check is only performed once
        if( rubpow_update ) {
            item rock = item( "rock", 0 );
            item chunk = item( "steel_chunk", 0 );
            for( int j = 0; j < SEEY; j++ ) {
                for( int i = 0; i < SEEX; i++ ) {
                    const ter_str_id tid( jsin.get_string() );

                    if( tid == "t_rubble" ) {
                        ter[i][j] = ter_id( "t_dirt" );
                        frn[i][j] = furn_id( "f_rubble" );
                        itm[i][j].insert( rock );
                        itm[i][j].insert( rock );
                    } else if( tid == "t_wreckage" ) {
                        ter[i][j] = ter_id( "t_dirt" );
                        frn[i][j] = furn_id( "f_wreckage" );
                        itm[i][j].insert( chunk );
                        itm[i][j].insert( chunk );
                    } else if( tid == "t_ash" ) {
                        ter[i][j] = ter_id( "t_dirt" );
                        frn[i][j] = furn_id( "f_ash" );
                    } else if( tid == "t_pwr_sb_support_l" ) {
                        ter[i][j] = ter_id( "t_support_l" );
                    } else if( tid == "t_pwr_sb_switchgear_l" ) {
                        ter[i][j] = ter_id( "t_switchgear_l" );
                    } else if( tid == "t_pwr_sb_switchgear_s" ) {
                        ter[i][j] = ter_id( "t_switchgear_s" );
                    } else {
                        ter[i][j] = tid.id();
                    }
                }
            }
        } else {
            // terrain is encoded using simple RLE
            int remaining = 0;
            int_id<ter_t> iid;
            for( int j = 0; j < SEEY; j++ ) {
                // NOLINTNEXTLINE(modernize-loop-convert)
                for( int i = 0; i < SEEX; i++ ) {
                    if( !remaining ) {
                        if( jsin.test_string() ) {
                            iid = ter_str_id( jsin.get_string() ).id();
                        } else if( jsin.test_array() ) {
                            jsin.start_array();
                            iid = ter_str_id( jsin.get_string() ).id();
                            remaining = jsin.get_int() - 1;
                            jsin.end_array();
                        } else {
                            debugmsg( "Mapbuffer terrain data is corrupt, expected string or array." );
                        }
                    } else {
                        --remaining;
                    }
                    ter[i][j] = iid;
                }
            }
            if( remaining ) {
                debugmsg( "Mapbuffer terrain data is corrupt, tile data remaining." );
            }
        }
        jsin.end_array();
    } else if( member_name == "radiation" ) {
        int rad_cell = 0;
        jsin.start_array();
        while( !jsin.end_array() ) {
            int rad_strength = jsin.get_int();
            int rad_num = jsin.get_int();
            for( int i = 0; i < rad_num; ++i ) {
                // A little array trick here, assign to it as a 1D array.
                // If it's not in bounds we're kinda hosed anyway.
                set_radiation( { 0, rad_cell }, rad_strength );
                rad_cell++;
            }
        }
    } else if( member_name == "furniture" ) {
        jsin.start_array();
        while( !jsin.end_array() ) {
            jsin.start_array();
            int i = jsin.get_int();
            int j = jsin.get_int();
            frn[i][j] = furn_id( jsin.get_string() );
            jsin.end_array();
        }
    } else if( member_name == "items" ) {
        jsin.start_array();
        while( !jsin.end_array() ) {
            int i = jsin.get_int();
            int j = jsin.get_int();
            const point p( i, j );
            jsin.start_array();
            while( !jsin.end_array() ) {
                item tmp;
                jsin.read( tmp );

                if( tmp.is_emissive() ) {
                    update_lum_add( p, tmp );
                }

                tmp.visit_items( [ this, &p ]( item * it ) {
                    for( auto &e : it->magazine_convert() ) {
                        itm[p.x][p.y].insert( e );
                    }
                    return VisitResponse::NEXT;
                } );

                const cata::colony<item>::iterator it = itm[p.x][p.y].insert( tmp );
                if( tmp.needs_processing() ) {
                    active_items.add( *it, p );
                }
            }
        }
    } else if( member_name == "traps" ) {
        jsin.start_array();
        while( !jsin.end_array() ) {
            jsin.start_array();
            int i = jsin.get_int();
            int j = jsin.get_int();
            const point p( i, j );
            // TODO: jsin should support returning an id like jsin.get_id<trap>()
            const trap_str_id trid( jsin.get_string() );
            if( trid == "tr_brazier" ) {
                frn[p.x][p.y] = furn_id( "f_brazier" );
            } else {
                trp[p.x][p.y] = trid.id();
            }
            // TODO: remove brazier trap-to-furniture conversion after 0.D
            jsin.end_array();
        }
    } else if( member_name == "fields" ) {
        jsin.start_array();
        while( !jsin.end_array() ) {
            // Coordinates loop
            int i = jsin.get_int();
            int j = jsin.get_int();
            jsin.start_array();
            while( !jsin.end_array() ) {
                // TODO: Check enum->string migration below
                int type_int = 0;
                std::string type_str;
                if( jsin.test_int() ) {
                    type_int = jsin.get_int();
                } else {
                    type_str = jsin.get_string();
                }
                int intensity = jsin.get_int();
                int age = jsin.get_int();
                field_type_id ft;
                if( !type_str.empty() ) {
                    ft = field_type_id( type_str );
                } else {
                    ft = field_types::get_field_type_by_legacy_enum( type_int ).id;
                }
                if( fld[i][j].find_field( ft ) == nullptr ) {
                    field_count++;
                }
                fld[i][j].add_field( ft, intensity, time_duration::from_turns( age ) );
            }
        }
    } else if( member_name == "graffiti" ) {
        jsin.start_array();
        while( !jsin.end_array() ) {
            jsin.start_array();
            int i = jsin.get_int();
            int j = jsin.get_int();
            const point p( i, j );
            set_graffiti( p, jsin.get_string() );
            jsin.end_array();
        }
    } else if( member_name == "cosmetics" ) {
        jsin.start_array();
        std::map<std::string, std::string> tcosmetics;

        while( !jsin.end_array() ) {
            jsin.start_array();
            int i = jsin.get_int();
            int j = jsin.get_int();
            const point p( i, j );
            std::string type, str;
            // Try to read as current format
            if( jsin.test_string() ) {
                type = jsin.get_string();
                str = jsin.get_string();
                insert_cosmetic( p, type, str );
            } else {
                // Otherwise read as most recent old format
                jsin.read( tcosmetics );
                for( auto &cosm : tcosmetics ) {
                    insert_cosmetic( p, cosm.first, cosm.second );
                }
                tcosmetics.clear();
            }

            jsin.end_array();
        }
    } else if( member_name == "spawns" ) {
        jsin.start_array();
        while( !jsin.end_array() ) {
            jsin.start_array();
            // TODO: json should know how to read an string_id
            const mtype_id type = mtype_id( jsin.get_string() );
            int count = jsin.get_int();
            int i = jsin.get_int();
            int j = jsin.get_int();
            const point p( i, j );
            int faction_id = jsin.get_int();
            int mission_id = jsin.get_int();
            bool friendly = jsin.get_bool();
            std::string name = jsin.get_string();
            jsin.end_array();
            spawn_point tmp( type, count, p, faction_id, mission_id, friendly, name );
            spawns.push_back( tmp );
        }
    } else if( member_name == "vehicles" ) {
        jsin.start_array();
        while( !jsin.end_array() ) {
            std::unique_ptr<vehicle> tmp = std::make_unique<vehicle>();
            jsin.read( *tmp );
            vehicles.push_back( std::move( tmp ) );
        }
    } else if( member_name == "partial_constructions" ) {
        jsin.start_array();
        while( !jsin.end_array() ) {
            partial_con pc;
            int i = jsin.get_int();
            int j = jsin.get_int();
            int k = jsin.get_int();
            tripoint pt = tripoint( i, j, k );
            pc.counter = jsin.get_int();
            pc.id = jsin.get_int();
            jsin.start_array();
            while( !jsin.end_array() ) {
                item tmp;
                jsin.read( tmp );
                pc.components.push_back( tmp );
            }
            partial_constructions[pt] = pc;
        }
    } else if( member_name == "computers" ) {
        if( jsin.test_array() ) {
            jsin.start_array();
            while( !jsin.end_array() ) {
                point loc;
                jsin.read( loc );
                std::string computer_data = jsin.get_string();
                auto new_comp_it = computers.emplace( loc, computer( "BUGGED_COMPUTER", -100 ) ).first;
                new_comp_it->second.load_data( computer_data );
            }
        } else {
            // only load legacy data here, but do not update to std::map, since
            // the terrain may not have been loaded yet.
            std::string computer_data = jsin.get_string();
            legacy_computer = std::make_unique<computer>( "BUGGED_COMPUTER", -100 );
            legacy_computer->load_data( computer_data );
        }
    } else if( member_name == "camp" ) {
        jsin.read( camp );
    } else {
        jsin.skip_value();
    }
}<|MERGE_RESOLUTION|>--- conflicted
+++ resolved
@@ -502,14 +502,9 @@
     recalc_sight_limits();
     reset_encumbrance();
 
-<<<<<<< HEAD
     assign( data, "power_level", power_level, false, 0_kJ );
     assign( data, "max_power_level", max_power_level, false, 0_kJ );
 
-=======
-    data.read( "power_level", power_level );
-    data.read( "max_power_level", max_power_level );
->>>>>>> b59c207a
     // Bionic power scale has been changed, savegame version 21 has the new scale
     if( savegame_loading_version <= 20 ) {
         power_level *= 25;
