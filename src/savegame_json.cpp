// Associated headers here are the ones for which their only non-inline
// functions are serialization functions.  This allows IWYU to check the
// includes in such headers.

#include "enums.h" // IWYU pragma: associated
#include "npc_favor.h" // IWYU pragma: associated

#include <algorithm>
#include <array>
#include <bitset>
#include <climits>
#include <cmath>
#include <cstdint>
#include <cstdlib>
#include <functional>
#include <iterator>
#include <limits>
#include <list>
#include <map>
#include <memory>
#include <new>
#include <numeric>
#include <optional>
#include <set>
#include <sstream>
#include <stack>
#include <string>
#include <tuple>
#include <unordered_map>
#include <unordered_set>
#include <utility>
#include <vector>

#include "active_item_cache.h"
#include "activity_actor.h"
#include "activity_actor_definitions.h"
#include "activity_type.h"
#include "addiction.h"
#include "assign.h"
#include "auto_pickup.h"
#include "avatar.h"
#include "basecamp.h"
#include "bionics.h"
#include "bodypart.h"
#include "calendar.h"
#include "cata_io.h"
#include "cata_utility.h"
#include "cata_variant.h"
#include "character.h"
#include "character_id.h"
#include "character_martial_arts.h"
#include "clone_ptr.h"
#include "clzones.h"
#include "colony.h"
#include "computer.h"
#include "construction.h"
#include "coordinates.h"
#include "craft_command.h"
#include "creature.h"
#include "creature_tracker.h"
#include "damage.h"
#include "debug.h"
#include "dialogue_chatbin.h"
#include "effect.h"
#include "effect_source.h"
#include "event.h"
#include "event_bus.h"
#include "faction.h"
#include "field.h"
#include "field_type.h"
#include "flag.h"
#include "flat_set.h"
#include "game.h"
#include "game_constants.h"
#include "inventory.h"
#include "item.h"
#include "item_contents.h"
#include "item_factory.h"
#include "item_location.h"
#include "item_pocket.h"
#include "itype.h"
#include "json.h"
#include "kill_tracker.h"
#include "lru_cache.h"
#include "magic.h"
#include "magic_teleporter_list.h"
#include "make_static.h"
#include "map.h"
#include "map_memory.h"
#include "mapdata.h"
#include "mattack_common.h"
#include "memory_fast.h"
#include "mission.h"
#include "monster.h"
#include "morale.h"
#include "morale_types.h"
#include "mtype.h"
#include "mutation.h"
#include "npc.h"
#include "npc_class.h"
#include "options.h"
#include "overmapbuffer.h"
#include "pimpl.h"
#include "player_activity.h"
#include "point.h"
#include "profession.h"
#include "proficiency.h"
#include "recipe.h"
#include "recipe_dictionary.h"
#include "relic.h"
#include "requirements.h"
#include "ret_val.h"
#include "rng.h"
#include "scenario.h"
#include "skill.h"
#include "stats_tracker.h"
#include "stomach.h"
#include "submap.h"
#include "text_snippets.h"
#include "tileray.h"
#include "units.h"
#include "value_ptr.h"
#include "veh_type.h"
#include "vehicle.h"
#include "vitamin.h"
#include "vpart_position.h"
#include "vpart_range.h"
#include "weather.h"

struct mutation_branch;
struct oter_type_t;

static const activity_id ACT_FETCH_REQUIRED( "ACT_FETCH_REQUIRED" );
static const activity_id ACT_MIGRATION_CANCEL( "ACT_MIGRATION_CANCEL" );

static const anatomy_id anatomy_human_anatomy( "human_anatomy" );

static const efftype_id effect_riding( "riding" );

static const itype_id itype_internal_battery_compartment( "internal_battery_compartment" );
static const itype_id itype_internal_ethanol_tank( "internal_ethanol_tank" );
static const itype_id itype_internal_gasoline_tank( "internal_gasoline_tank" );
static const itype_id itype_internal_oil_tank( "internal_oil_tank" );
static const itype_id itype_rad_badge( "rad_badge" );
static const itype_id itype_radio( "radio" );
static const itype_id itype_radio_on( "radio_on" );
static const itype_id itype_usb_drive( "usb_drive" );

static const matype_id style_none( "style_none" );

static const mfaction_str_id monfaction_factionless( "factionless" );

static const mtype_id mon_breather( "mon_breather" );

static const skill_id skill_chemistry( "chemistry" );

static const ter_str_id ter_t_ash( "t_ash" );
static const ter_str_id ter_t_pwr_sb_support_l( "t_pwr_sb_support_l" );
static const ter_str_id ter_t_pwr_sb_switchgear_l( "t_pwr_sb_switchgear_l" );
static const ter_str_id ter_t_pwr_sb_switchgear_s( "t_pwr_sb_switchgear_s" );
static const ter_str_id ter_t_rubble( "t_rubble" );
static const ter_str_id ter_t_wreckage( "t_wreckage" );

static const std::array<std::string, static_cast<size_t>( object_type::NUM_OBJECT_TYPES )>
obj_type_name = { { "OBJECT_NONE", "OBJECT_ITEM", "OBJECT_ACTOR", "OBJECT_PLAYER",
        "OBJECT_NPC", "OBJECT_MONSTER", "OBJECT_VEHICLE", "OBJECT_TRAP", "OBJECT_FIELD",
        "OBJECT_TERRAIN", "OBJECT_FURNITURE"
    }
};

// TODO: investigate serializing other members of the Creature class hierarchy
static void serialize( const weak_ptr_fast<monster> &obj, JsonOut &jsout )
{
    if( const auto monster_ptr = obj.lock() ) {
        jsout.start_object();

        jsout.member( "monster_at", monster_ptr->get_location() );
        // TODO: if monsters/Creatures ever get unique ids,
        // create a differently named member, e.g.
        //     jsout.member("unique_id", monster_ptr->getID());
        jsout.end_object();
    } else {
        // Monster went away. It's up the activity handler to detect this.
        jsout.write_null();
    }
}

static void deserialize( weak_ptr_fast<monster> &obj, const JsonObject &data )
{
    data.allow_omitted_members();
    tripoint_abs_ms temp_pos;

    obj.reset();
    if( data.read( "monster_at", temp_pos ) ) {
        const auto monp = g->critter_tracker->find( temp_pos );

        if( monp == nullptr ) {
            debugmsg( "no monster found at %s", temp_pos.to_string_writable() );
            return;
        }

        obj = monp;
    }

    // TODO: if monsters/Creatures ever get unique ids,
    // look for a differently named member, e.g.
    //     data.read( "unique_id", unique_id );
    //     obj = g->id_registry->from_id( unique_id)
    //    }
}

static tripoint read_legacy_creature_pos( const JsonObject &data )
{
    tripoint pos;
    if( !data.read( "posx", pos.x ) || !data.read( "posy", pos.y ) || !data.read( "posz", pos.z ) ) {
        debugmsg( R"(Bad Creature JSON: neither "location" nor "posx", "posy", "posz" found)" );
    }
    return pos;
}

void item_contents::serialize( JsonOut &json ) const
{
    if( !contents.empty() ) {
        json.start_object();

        json.member( "contents", contents );
        json.member( "additional_pockets", additional_pockets );

        json.end_object();
    }
}

void item_contents::deserialize( const JsonObject &data )
{
    data.allow_omitted_members();
    data.read( "contents", contents );
    data.read( "additional_pockets", additional_pockets );

}

void item_pocket::serialize( JsonOut &json ) const
{
    json.start_object();
    json.member( "pocket_type", data->type );
    json.member( "contents", contents );
    json.member( "_sealed", _sealed );
    if( !this->settings.is_null() ) {
        json.member( "favorite_settings", this->settings );
    }
    json.end_object();
}

void item_pocket::deserialize( const JsonObject &data )
{
    data.allow_omitted_members();
    data.read( "contents", contents );
    int saved_type_int;
    data.read( "pocket_type", saved_type_int );
    _saved_type = static_cast<item_pocket::pocket_type>( saved_type_int );
    data.read( "_sealed", _sealed );
    _saved_sealed = _sealed;
    if( data.has_member( "favorite_settings" ) ) {
        data.read( "favorite_settings", this->settings );
    } else {
        this->settings.clear();
    }
}

void item_pocket::favorite_settings::serialize( JsonOut &json ) const
{
    json.start_object();
    json.member( "name", preset_name );
    json.member( "priority", priority_rating );
    json.member( "item_whitelist", item_whitelist );
    json.member( "item_blacklist", item_blacklist );
    json.member( "category_whitelist", category_whitelist );
    json.member( "category_blacklist", category_blacklist );
    json.member( "collapsed", collapsed );
    json.member( "disabled", disabled );
    json.member( "unload", unload );
    json.end_object();
}

void item_pocket::favorite_settings::deserialize( const JsonObject &data )
{
    data.allow_omitted_members();
    if( data.has_member( "name" ) ) {
        data.read( "name", preset_name );
    }
    data.read( "priority", priority_rating );
    data.read( "item_whitelist", item_whitelist );
    data.read( "item_blacklist", item_blacklist );
    data.read( "category_whitelist", category_whitelist );
    data.read( "category_blacklist", category_blacklist );
    if( data.has_member( "collapsed" ) ) {
        data.read( "collapsed", collapsed );
    }
    if( data.has_member( "disabled" ) ) {
        data.read( "disabled", disabled );
    }
    if( data.has_member( "unload" ) ) {
        data.read( "unload", unload );
    }
}

void pocket_data::deserialize( const JsonObject &data )
{
    data.allow_omitted_members();
    load( data );
}

void sealable_data::deserialize( const JsonObject &data )
{
    data.allow_omitted_members();
    load( data );
}

void pocket_noise::deserialize( const JsonObject &data )
{
    data.allow_omitted_members();
    load( data );
}

////////////////////////////////////////////////////////////////////////////////////////////////////
///// player_activity.h

void player_activity::serialize( JsonOut &json ) const
{
    json.start_object();
    json.member( "type", type );

    if( !type.is_null() ) {
        json.member( "actor", actor );
        json.member( "moves_total", moves_total );
        json.member( "moves_left", moves_left );
        json.member( "interruptable", interruptable );
        json.member( "interruptable_with_kb", interruptable_with_kb );
        json.member( "index", index );
        json.member( "position", position );
        json.member( "coords", coords );
        json.member( "coord_set", coord_set );
        json.member( "name", name );
        json.member( "targets", targets );
        json.member( "placement", placement );
        json.member( "relative_placement", relative_placement );
        json.member( "values", values );
        json.member( "str_values", str_values );
        json.member( "auto_resume", auto_resume );
        json.member( "monsters", monsters );
    }
    json.end_object();
}

void player_activity::deserialize( const JsonObject &data )
{
    data.allow_omitted_members();
    std::string tmptype;
    int tmppos = 0;

    bool is_obsolete = false;
    std::set<std::string> obs_activities {
        "ACT_MAKE_ZLAVE" // Remove after 0.F
    };
    if( !data.read( "type", tmptype ) ) {
        // Then it's a legacy save.
        int tmp_type_legacy = data.get_int( "type" );
        deserialize_legacy_type( tmp_type_legacy, type );
    } else if( !obs_activities.count( tmptype ) ) {
        type = activity_id( tmptype );
    } else {
        is_obsolete = true;
    }

    if( type.is_null() ) {
        return;
    }

    const bool has_actor = activity_actors::deserialize_functions.find( type ) !=
                           activity_actors::deserialize_functions.end();

    // Handle migration of pre-activity_actor activities
    // ACT_MIGRATION_CANCEL will clear the backlog and reset npc state
    // this may cause inconvenience but should avoid any lasting damage to npcs
    if( is_obsolete || ( has_actor && ( data.has_null( "actor" ) || !data.has_member( "actor" ) ) ) ) {
        type = ACT_MIGRATION_CANCEL;
        actor = std::make_unique<migration_cancel_activity_actor>();
    } else {
        data.read( "actor", actor );
    }

    if( !data.read( "position", tmppos ) ) {
        tmppos = INT_MIN;  // If loading a save before position existed, hope.
    }

    data.read( "moves_total", moves_total );
    data.read( "moves_left", moves_left );
    data.read( "interruptable", interruptable );
    data.read( "interruptable_with_kb", interruptable_with_kb );
    data.read( "index", index );
    position = tmppos;
    data.read( "coords", coords );
    data.read( "coord_set", coord_set );
    data.read( "name", name );
    data.read( "targets", targets );
    data.read( "placement", placement );
    data.read( "relative_placement", relative_placement );
    values = data.get_int_array( "values" );
    str_values = data.get_string_array( "str_values" );
    data.read( "auto_resume", auto_resume );
    data.read( "monsters", monsters );

}

////////////////////////////////////////////////////////////////////////////////////////////////////
///// requirements.h
void requirement_data::serialize( JsonOut &json ) const
{
    json.start_object();

    if( !is_null() ) {
        json.member( "blacklisted", blacklisted );
        json.member( "req_comps_total", components );
        json.member( "tool_comps_total", tools );
        json.member( "quality_comps_total", qualities );
    }
    json.end_object();
}

void requirement_data::deserialize( const JsonObject &data )
{
    data.allow_omitted_members();

    data.read( "blacklisted", blacklisted );

    data.read( "req_comps_total", components );
    data.read( "tool_comps_total", tools );
    data.read( "quality_comps_total", qualities );
}

////////////////////////////////////////////////////////////////////////////////////////////////////
///// skill.h
void SkillLevel::serialize( JsonOut &json ) const
{
    json.start_object();
    json.member( "level", _level );
    json.member( "exercise", _exercise );
    json.member( "istraining", _isTraining );
    json.member( "lastpracticed", _lastPracticed );
    json.member( "knowledgeLevel", _knowledgeLevel );
    json.member( "knowledgeExperience", _knowledgeExperience );
    json.member( "rustaccumulator", _rustAccumulator );
    json.end_object();
}

void SkillLevel::deserialize( const JsonObject &data )
{
    data.allow_omitted_members();
    data.read( "level", _level );
    data.read( "exercise", _exercise );
    if( _level < 0 ) {
        _level = 0;
        _exercise = 0;
    }
    if( _exercise < 0 ) {
        _exercise = 0;
    }
    data.read( "istraining", _isTraining );
    data.read( "rustaccumulator", _rustAccumulator );
    if( !data.read( "lastpracticed", _lastPracticed ) ) {
        _lastPracticed = calendar::start_of_cataclysm + time_duration::from_hours(
                             get_option<int>( "INITIAL_TIME" ) );
    }
    data.read( "knowledgeLevel", _knowledgeLevel );
    if( _knowledgeLevel < _level ) {
        _knowledgeLevel = _level;
    }
    data.read( "knowledgeExperience", _knowledgeExperience );
    if( _knowledgeLevel == _level && _knowledgeExperience < _exercise ) {
        _knowledgeExperience = _exercise;
    }
}

////////////////////////////////////////////////////////////////////////////////////////////////////
///// character_id.h

void character_id::serialize( JsonOut &jsout ) const
{
    jsout.write( value );
}

void character_id::deserialize( int i )
{
    value = i;
}

////////////////////////////////////////////////////////////////////////////////////////////////////
///// effect_source.h

void effect_source::serialize( JsonOut &json ) const
{
    json.start_object();
    json.member( "character_id", this->character );
    json.member( "faction_id", this->fac );
    if( this->mfac ) {
        json.member( "mfaction_id", this->mfac->id().str() );
    }
    json.end_object();
}

void effect_source::deserialize( const JsonObject &data )
{
    data.allow_omitted_members();
    data.read( "character_id", this->character );
    data.read( "faction_id", this->fac );
    const mfaction_str_id mfac_id( data.get_string( "mfaction_id", "invalid*faction" ) );
    this->mfac = mfac_id.is_valid()
                 ? std::optional<mfaction_id>( mfac_id.id() )
                 : std::optional<mfaction_id>();
}

////////////////////////////////////////////////////////////////////////////////////////////////////
///// Character.h, avatar + npc

void Character::trait_data::serialize( JsonOut &json ) const
{
    json.start_object();
    json.member( "key", key );
    json.member( "charge", charge );
    json.member( "powered", powered );
    json.member( "show_sprite", show_sprite );
    if( variant != nullptr ) {
        json.member( "variant-parent", variant->parent );
        json.member( "variant-id", variant->id );
    }
    json.end_object();
}

void Character::trait_data::deserialize( const JsonObject &data )
{
    data.allow_omitted_members();
    data.read( "key", key );

    //Remove after 0.G
    if( data.has_int( "charge" ) ) {
        charge = time_duration::from_turns( data.get_int( "charge" ) );
    } else {
        data.read( "charge", charge );
    }
    data.read( "powered", powered );
    data.read( "show_sprite", show_sprite );
    if( data.has_member( "variant-parent" ) ) {
        trait_id parent;
        std::string variant_id;

        data.read( "variant-parent", parent );
        data.read( "variant-id", variant_id );

        // No parent == nowhere to look up this variant. It's effectively lost
        if( !parent.is_valid() ) {
            return;
        }
        variant = parent->variant( variant_id );
    }
}

void consumption_event::serialize( JsonOut &json ) const
{
    json.start_object();
    json.member( "time", time );
    json.member( "type_id", type_id );
    json.member( "component_hash", component_hash );
    json.end_object();
}

void consumption_event::deserialize( const JsonObject &jo )
{
    jo.allow_omitted_members();
    jo.read( "time", time );
    jo.read( "type_id", type_id );
    jo.read( "component_hash", component_hash );
}

void activity_tracker::serialize( JsonOut &json ) const
{
    json.start_object();
    json.member( "current_activity", current_activity );
    json.member( "accumulated_activity", accumulated_activity );
    json.member( "previous_activity", previous_activity );
    json.member( "previous_turn_activity", previous_turn_activity );
    json.member( "current_turn", current_turn );
    json.member( "activity_reset", activity_reset );
    json.member( "num_events", num_events );

    json.member( "tracker", tracker );
    json.member( "intake", intake );
    json.member( "low_activity_ticks", low_activity_ticks );
    json.end_object();
}

void activity_tracker::deserialize( const JsonObject &jo )
{
    jo.allow_omitted_members();
    jo.read( "current_activity", current_activity );
    jo.read( "accumulated_activity", accumulated_activity );
    jo.read( "previous_activity", previous_activity );
    jo.read( "previous_turn_activity", previous_turn_activity );
    jo.read( "current_turn", current_turn );
    jo.read( "activity_reset", activity_reset );
    jo.read( "num_events", num_events );

    jo.read( "tracker", tracker );
    jo.read( "intake", intake );
    jo.read( "low_activity_ticks", low_activity_ticks );
    if( jo.has_member( "tick_counter" ) ) { // migration - remove after 0.G
        tracker *= 1000;
        intake *= 1000;
    }
}

<<<<<<< HEAD

=======
>>>>>>> 5e7ee4ff
/**
 * Gather variables for saving. These variables are common to both the avatar and NPCs.
 */
void Character::load( const JsonObject &data )
{
    data.allow_omitted_members();
    Creature::load( data );

    // stats
    data.read( "str_cur", str_cur );
    data.read( "str_max", str_max );
    data.read( "dex_cur", dex_cur );
    data.read( "dex_max", dex_max );
    data.read( "int_cur", int_cur );
    data.read( "int_max", int_max );
    data.read( "per_cur", per_cur );
    data.read( "per_max", per_max );

    data.read( "str_bonus", str_bonus );
    data.read( "dex_bonus", dex_bonus );
    data.read( "per_bonus", per_bonus );
    data.read( "int_bonus", int_bonus );
    data.read( "omt_path", omt_path );

    data.read( "name", name );
    data.read( "play_name", play_name );
    data.read( "base_age", init_age );
    data.read( "base_height", init_height );
    if( !data.read( "blood_type", my_blood_type ) ||
        !data.read( "blood_rh_factor", blood_rh_factor ) ) {
        randomize_blood();
    }
    data.read( "avg_nat_bpm", avg_nat_bpm );

    data.read( "custom_profession", custom_profession );

    // sleep
    data.read( "daily_sleep", daily_sleep );
    data.read( "continuous_sleep", continuous_sleep );

    // needs
    data.read( "thirst", thirst );
    data.read( "hunger", hunger );
    data.read( "fatigue", fatigue );
    data.read( "cardio_acc", cardio_acc );
    // Legacy read, remove after 0.F
    data.read( "weary", activity_history );
    data.read( "activity_history", activity_history );
    data.read( "sleep_deprivation", sleep_deprivation );
    data.read( "stored_calories", stored_calories );
    // stored_calories was changed from being in kcal to being in just cal
    if( savegame_loading_version <= 31 ) {
        stored_calories *= 1000;
    }
    data.read( "radiation", radiation );
    data.read( "oxygen", oxygen );
    data.read( "pkill", pkill );

    data.read( "type_of_scent", type_of_scent );
    data.read( "focus_pool", focus_pool );

    if( data.has_array( "ma_styles" ) ) {
        std::vector<matype_id> temp_styles;
        data.read( "ma_styles", temp_styles );
        bool temp_keep_hands_free = false;
        data.read( "keep_hands_free", temp_keep_hands_free );
        matype_id temp_selected_style;
        data.read( "style_selected", temp_selected_style );
        if( !temp_selected_style.is_valid() ) {
            temp_selected_style = style_none;
        }
        *martial_arts_data = character_martial_arts( temp_styles, temp_selected_style,
                             temp_keep_hands_free );
    } else {
        data.read( "martial_arts_data", martial_arts_data );
    }

    JsonObject vits = data.get_object( "vitamin_levels" );
    vits.allow_omitted_members();
    for( const std::pair<const vitamin_id, vitamin> &v : vitamin::all() ) {
        if( vits.has_member( v.first.str() ) ) {
            int lvl = vits.get_int( v.first.str() );
            vitamin_levels[v.first] = clamp( lvl, v.first->min(), v.first->max() );
        }
    }
    JsonObject vits_daily = data.get_object( "daily_vitamins" );
    vits_daily.allow_omitted_members();
    for( const std::pair<const vitamin_id, vitamin> &v : vitamin::all() ) {
        if( vits_daily.has_member( v.first.str() ) ) {
            JsonArray vals = vits_daily.get_array( v.first.str() );
            int speculative = vals.next_int();
            int lvl = vals.next_int();
            daily_vitamins[v.first] = { speculative, lvl };
        }
    }
    data.read( "consumption_history", consumption_history );
    data.read( "destination_activity", destination_activity );
    data.read( "stashed_outbounds_activity", stashed_outbounds_activity );
    data.read( "stashed_outbounds_backlog", stashed_outbounds_backlog );

    // npc activity on vehicles.
    data.read( "activity_vehicle_part_index", activity_vehicle_part_index );
    // health
    data.read( "healthy", lifestyle );
    data.read( "healthy_mod", daily_health );
    data.read( "health_tally", health_tally );

    // Remove check after 0.F
    if( savegame_loading_version >= 30 ) {
        if( data.has_array( "proficiencies" ) ) {
            _proficiencies->deserialize_legacy( data.get_array( "proficiencies" ) );
        } else {
            data.read( "proficiencies", _proficiencies );
        }
    }

    //energy
    data.read( "stim", stim );
    data.read( "stamina", stamina );

    // stats through kills
    data.read( "kill_xp", kill_xp );
    if( !data.read( "spent_upgrade_points", spent_upgrade_points ) ) {
        // TEMPORARY until 0.G, remove migration logic after
        int str_upgrade = 0;
        int dex_upgrade = 0;
        int int_upgrade = 0;
        int per_upgrade = 0;
        if( data.read( "str_upgrade", str_upgrade ) && data.read( "dex_upgrade", dex_upgrade ) &&
            data.read( "int_upgrade", int_upgrade ) && data.read( "per_upgrade", per_upgrade ) ) {
            str_max += str_upgrade;
            dex_max += dex_upgrade;
            int_max += int_upgrade;
            per_max += per_upgrade;
            spent_upgrade_points = str_upgrade + dex_upgrade + int_upgrade + per_upgrade;
        }
    }

    data.read( "moncams", moncams );

    data.read( "magic", magic );

    data.read( "underwater", underwater );

    data.read( "traits", my_traits );
    // If a trait has been migrated, we'll need to add it.
    // Queue them up to add at the end, because adding and removing at the same time is hard
    std::set<trait_id> traits_to_add;
    for( auto it = my_traits.begin(); it != my_traits.end(); ) {
        const auto &tid = *it;
        if( tid.is_valid() ) {
            ++it;
            continue;
        }

        const trait_replacement &rules = mutation_branch::trait_migration( tid );
        if( rules.prof ) {
            add_proficiency( *rules.prof );
        } else if( rules.trait ) {
            traits_to_add.emplace( rules.trait->trait );
        } else {
            if( rules.error ) {
                debugmsg( "character %s has invalid trait %s, it will be ignored", get_name(), tid.str() );
            }
        }
        it = my_traits.erase( it );
    }
    for( const trait_id &add : traits_to_add ) {
        my_traits.emplace( add );
    }

    data.read( "mutations", my_mutations );

    // Hold onto the mutations to add at the end...
    std::map<trait_id, trait_data> muts_to_add;
    for( auto it = my_mutations.begin(); it != my_mutations.end(); ) {
        const trait_id &mid = it->first;
        if( mid.is_valid() ) {
            ++it;
            continue;
        }

        const trait_replacement &rules = mutation_branch::trait_migration( mid );
        if( rules.prof ) {
            add_proficiency( *rules.prof );
        } else if( rules.trait ) {
            const trait_id &added = rules.trait->trait;
            const std::string &added_var = rules.trait->variant;
            auto add_it = muts_to_add.emplace( added, it->second ).first;
            add_it->second.variant = added->variant( added_var );
        } else {
            if( rules.error ) {
                debugmsg( "character %s has invalid mutation %s, it will be ignored", get_name(), mid.str() );
            }
        }
        it = my_mutations.erase( it );
    }
    for( const std::pair<const trait_id, trait_data> &add : muts_to_add ) {
        my_mutations.emplace( add.first, add.second );
    }
    // We need to ensure that my_mutations contains no invalid mutations before we do this
    // As every time we add a mutation, we rebuild the enchantment cache, causing errors if
    // we have invalid mutations.
    for( const std::pair<const trait_id, trait_data> &mut : my_mutations ) {
        on_mutation_gain( mut.first );
        cached_mutations.push_back( &mut.first.obj() );
    }
    recalculate_size();

    data.read( "my_bionics", *my_bionics );
    my_bionics->erase( std::remove_if( my_bionics->begin(), my_bionics->end(),
    []( const bionic & it ) {
        return it.id.is_null(); // remove obsoleted bionics
    } ), my_bionics->end() );

    data.read( "known_monsters", known_monsters );

    invalidate_pseudo_items();
    update_bionic_power_capacity();
    data.read( "death_eocs", death_eocs );
    worn.on_takeoff( *this );
    worn.clear();
    // deprecate after 0.G
    if( data.has_array( "worn" ) ) {
        std::list<item> items;
        data.read( "worn", items );
        worn = outfit( items );
    } else {
        data.read( "worn", worn );
    }
    worn.on_item_wear( *this );

    // TEMPORARY until 0.F
    if( data.has_array( "hp_cur" ) ) {
        set_anatomy( anatomy_human_anatomy );
        set_body();
        std::array<int, 6> hp_cur;
        data.read( "hp_cur", hp_cur );
        std::array<int, 6> hp_max;
        data.read( "hp_max", hp_max );
        set_part_hp_cur( bodypart_id( "head" ), hp_cur[0] );
        set_part_hp_max( bodypart_id( "head" ), hp_max[0] );
        set_part_hp_cur( bodypart_id( "torso" ), hp_cur[1] );
        set_part_hp_max( bodypart_id( "torso" ), hp_max[1] );
        set_part_hp_cur( bodypart_id( "arm_l" ), hp_cur[2] );
        set_part_hp_max( bodypart_id( "arm_l" ), hp_max[2] );
        set_part_hp_cur( bodypart_id( "arm_r" ), hp_cur[3] );
        set_part_hp_max( bodypart_id( "arm_r" ), hp_max[3] );
        set_part_hp_cur( bodypart_id( "leg_l" ), hp_cur[4] );
        set_part_hp_max( bodypart_id( "leg_l" ), hp_max[4] );
        set_part_hp_cur( bodypart_id( "leg_r" ), hp_cur[5] );
        set_part_hp_max( bodypart_id( "leg_r" ), hp_max[5] );
    }
    if( data.has_array( "damage_bandaged" ) ) {
        set_anatomy( anatomy_human_anatomy );
        set_body();
        std::array<int, 6> damage_bandaged;
        data.read( "damage_bandaged", damage_bandaged );
        set_part_damage_bandaged( bodypart_id( "head" ), damage_bandaged[0] );
        set_part_damage_bandaged( bodypart_id( "torso" ), damage_bandaged[1] );
        set_part_damage_bandaged( bodypart_id( "arm_l" ), damage_bandaged[2] );
        set_part_damage_bandaged( bodypart_id( "arm_r" ), damage_bandaged[3] );
        set_part_damage_bandaged( bodypart_id( "leg_l" ), damage_bandaged[4] );
        set_part_damage_bandaged( bodypart_id( "leg_r" ), damage_bandaged[5] );
    }
    if( data.has_array( "damage_disinfected" ) ) {
        set_anatomy( anatomy_human_anatomy );
        set_body();
        std::array<int, 6> damage_disinfected;
        data.read( "damage_disinfected", damage_disinfected );
        set_part_damage_disinfected( bodypart_id( "head" ), damage_disinfected[0] );
        set_part_damage_disinfected( bodypart_id( "torso" ), damage_disinfected[1] );
        set_part_damage_disinfected( bodypart_id( "arm_l" ), damage_disinfected[2] );
        set_part_damage_disinfected( bodypart_id( "arm_r" ), damage_disinfected[3] );
        set_part_damage_disinfected( bodypart_id( "leg_l" ), damage_disinfected[4] );
        set_part_damage_disinfected( bodypart_id( "leg_r" ), damage_disinfected[5] );
    }
    if( data.has_array( "healed_24h" ) ) {
        set_anatomy( anatomy_human_anatomy );
        set_body();
        std::array<int, 6> healed_total;
        data.read( "healed_24h", healed_total );
        set_part_healed_total( bodypart_id( "head" ), healed_total[0] );
        set_part_healed_total( bodypart_id( "torso" ), healed_total[1] );
        set_part_healed_total( bodypart_id( "arm_l" ), healed_total[2] );
        set_part_healed_total( bodypart_id( "arm_r" ), healed_total[3] );
        set_part_healed_total( bodypart_id( "leg_l" ), healed_total[4] );
        set_part_healed_total( bodypart_id( "leg_r" ), healed_total[5] );
    }
    if( data.has_array( "body_wetness" ) ) {
        set_anatomy( anatomy_human_anatomy );
        set_body();
        std::array<int, 12> body_wetness;
        body_wetness.fill( 0 );
        data.read( "body_wetness", body_wetness );
        set_part_wetness( bodypart_id( "torso" ), body_wetness[0] );
        set_part_wetness( bodypart_id( "head" ), body_wetness[1] );
        set_part_wetness( bodypart_id( "eyes" ), body_wetness[2] );
        set_part_wetness( bodypart_id( "mouth" ), body_wetness[3] );
        set_part_wetness( bodypart_id( "arm_l" ), body_wetness[4] );
        set_part_wetness( bodypart_id( "arm_r" ), body_wetness[5] );
        set_part_wetness( bodypart_id( "hand_l" ), body_wetness[6] );
        set_part_wetness( bodypart_id( "hand_r" ), body_wetness[7] );
        set_part_wetness( bodypart_id( "leg_l" ), body_wetness[8] );
        set_part_wetness( bodypart_id( "leg_r" ), body_wetness[9] );
        set_part_wetness( bodypart_id( "foot_l" ), body_wetness[10] );
        set_part_wetness( bodypart_id( "foot_r" ), body_wetness[11] );
    }
    if( data.has_array( "temp_cur" ) ) {
        set_anatomy( anatomy_human_anatomy );
        set_body();
        std::array<int, 12> temp_cur;
        temp_cur.fill( BODYTEMP_NORM );
        data.read( "temp_cur", temp_cur );
        set_part_temp_cur( bodypart_id( "torso" ), temp_cur[0] );
        set_part_temp_cur( bodypart_id( "head" ), temp_cur[1] );
        set_part_temp_cur( bodypart_id( "eyes" ), temp_cur[2] );
        set_part_temp_cur( bodypart_id( "mouth" ), temp_cur[3] );
        set_part_temp_cur( bodypart_id( "arm_l" ), temp_cur[4] );
        set_part_temp_cur( bodypart_id( "arm_r" ), temp_cur[5] );
        set_part_temp_cur( bodypart_id( "hand_l" ), temp_cur[6] );
        set_part_temp_cur( bodypart_id( "hand_r" ), temp_cur[7] );
        set_part_temp_cur( bodypart_id( "leg_l" ), temp_cur[8] );
        set_part_temp_cur( bodypart_id( "leg_r" ), temp_cur[9] );
        set_part_temp_cur( bodypart_id( "foot_l" ), temp_cur[10] );
        set_part_temp_cur( bodypart_id( "foot_r" ), temp_cur[11] );
    }
    if( data.has_array( "temp_conv" ) ) {
        set_anatomy( anatomy_human_anatomy );
        set_body();
        std::array<int, 12> temp_conv;
        temp_conv.fill( BODYTEMP_NORM );
        data.read( "temp_conv", temp_conv );
        set_part_temp_conv( bodypart_id( "torso" ), temp_conv[0] );
        set_part_temp_conv( bodypart_id( "head" ), temp_conv[1] );
        set_part_temp_conv( bodypart_id( "eyes" ), temp_conv[2] );
        set_part_temp_conv( bodypart_id( "mouth" ), temp_conv[3] );
        set_part_temp_conv( bodypart_id( "arm_l" ), temp_conv[4] );
        set_part_temp_conv( bodypart_id( "arm_r" ), temp_conv[5] );
        set_part_temp_conv( bodypart_id( "hand_l" ), temp_conv[6] );
        set_part_temp_conv( bodypart_id( "hand_r" ), temp_conv[7] );
        set_part_temp_conv( bodypart_id( "leg_l" ), temp_conv[8] );
        set_part_temp_conv( bodypart_id( "leg_r" ), temp_conv[9] );
        set_part_temp_conv( bodypart_id( "foot_l" ), temp_conv[10] );
        set_part_temp_conv( bodypart_id( "foot_r" ), temp_conv[11] );
    }
    if( data.has_array( "frostbite_timer" ) ) {
        set_anatomy( anatomy_human_anatomy );
        set_body();
        std::array<int, 12> frostbite_timer;
        frostbite_timer.fill( 0 );
        data.read( "frostbite_timer", frostbite_timer );
        set_part_frostbite_timer( bodypart_id( "torso" ), frostbite_timer[0] );
        set_part_frostbite_timer( bodypart_id( "head" ), frostbite_timer[1] );
        set_part_frostbite_timer( bodypart_id( "eyes" ), frostbite_timer[2] );
        set_part_frostbite_timer( bodypart_id( "mouth" ), frostbite_timer[3] );
        set_part_frostbite_timer( bodypart_id( "arm_l" ), frostbite_timer[4] );
        set_part_frostbite_timer( bodypart_id( "arm_r" ), frostbite_timer[5] );
        set_part_frostbite_timer( bodypart_id( "hand_l" ), frostbite_timer[6] );
        set_part_frostbite_timer( bodypart_id( "hand_r" ), frostbite_timer[7] );
        set_part_frostbite_timer( bodypart_id( "leg_l" ), frostbite_timer[8] );
        set_part_frostbite_timer( bodypart_id( "leg_r" ), frostbite_timer[9] );
        set_part_frostbite_timer( bodypart_id( "foot_l" ), frostbite_timer[10] );
        set_part_frostbite_timer( bodypart_id( "foot_r" ), frostbite_timer[11] );
    }

    inv->clear();
    if( data.has_member( "inv" ) ) {
        inv->json_load_items( data.get_member( "inv" ) );
    }

    set_wielded_item( item() );
    data.read( "weapon", weapon );
    if( !weapon.is_null() && weapon.relic_data && weapon.type->relic_data ) {
        weapon.relic_data = weapon.type->relic_data;
    }
    data.read( "move_mode", move_mode );

    if( has_effect( effect_riding ) ) {
        int temp_id;
        if( data.read( "mounted_creature", temp_id ) ) {
            mounted_creature_id = temp_id;
            mounted_creature = g->critter_tracker->from_temporary_id( temp_id );
        } else {
            mounted_creature = nullptr;
        }
    }

    morale->load( data );

    _skills->clear();
    JsonObject skill_data = data.get_object( "skills" );
    skill_data.allow_omitted_members();
    for( const JsonMember member : skill_data ) {
        member.read( ( *_skills )[skill_id( member.name() )] );
    }
    if( savegame_loading_version <= 28 ) {
        if( !skill_data.has_member( "chemistry" ) && skill_data.has_member( "cooking" ) ) {
            skill_data.get_member( "cooking" ).read( ( *_skills )[skill_chemistry] );
        }
    }

    on_stat_change( "thirst", thirst );
    on_stat_change( "hunger", hunger );
    on_stat_change( "fatigue", fatigue );
    on_stat_change( "sleep_deprivation", sleep_deprivation );
    on_stat_change( "pkill", pkill );
    on_stat_change( "perceived_pain", get_perceived_pain() );
    on_stat_change( "radiation", get_rad() );
    recalc_sight_limits();
    calc_encumbrance();

    assign( data, "power_level", power_level, false, 0_kJ );
    assign( data, "max_power_level_modifier", max_power_level_modifier, false, units::energy_min );

    // Bionic power should not be negative!
    if( power_level < 0_mJ ) {
        power_level = 0_mJ;
    }

    JsonArray overmap_time_array = data.get_array( "overmap_time" );
    overmap_time.clear();
    while( overmap_time_array.has_more() ) {
        point_abs_omt pt;
        overmap_time_array.read_next( pt );
        time_duration tdr = 0_turns;
        overmap_time_array.read_next( tdr );
        overmap_time[pt] = tdr;
    }
    data.read( "stomach", stomach );
    data.read( "guts", guts );
    data.read( "automoveroute", auto_move_route );

    known_traps.clear();
    for( JsonObject pmap : data.get_array( "known_traps" ) ) {
        pmap.allow_omitted_members();
        const tripoint p( pmap.get_int( "x" ), pmap.get_int( "y" ), pmap.get_int( "z" ) );
        const std::string t = pmap.get_string( "trap" );
        known_traps.insert( trap_map::value_type( p, t ) );
    }

    JsonArray parray;
    character_id tmpid;

    data.read( "slow_rad", slow_rad );
    data.read( "scent", scent );
    data.read( "male", male );
    data.read( "cash", cash );
    data.read( "recoil", recoil );
    data.read( "in_vehicle", in_vehicle );
    data.read( "last_sleep_check", last_sleep_check );
    if( data.read( "id", tmpid ) && tmpid.is_valid() ) {
        // Templates have invalid ids, so we only assign here when valid.
        // When the game starts, a new valid id will be assigned if not already
        // present.
        setID( tmpid );
    }

    data.read( "activity", activity );
    if( data.has_array( "backlog" ) ) {
        data.read( "backlog", backlog );
    }
    if( !backlog.empty() && !backlog.front().str_values.empty() && ( ( activity &&
            activity.id() == ACT_FETCH_REQUIRED ) || ( destination_activity &&
                    destination_activity.id() == ACT_FETCH_REQUIRED ) ) ) {
        requirement_data fetch_reqs;
        data.read( "fetch_data", fetch_reqs );
        const requirement_id req_id( backlog.front().str_values.back() );
        requirement_data::save_requirement( fetch_reqs, req_id );
    }

    data.read( "addictions", addictions );

    for( bionic &bio : *my_bionics ) {
        // Assign UID if missing before applying other migrations
        if( !bio.get_uid() ) {
            bio.set_uid( generate_bionic_uid() );
            // Migrated bionics might not have their initial weapon yet
            if( !bio.has_weapon() && bio.id->fake_weapon.is_valid() ) {
                const item new_weapon = item( bio.id->fake_weapon );
                bio.install_weapon( new_weapon, true );
            }
        }
    }

    item_location weapon = get_wielded_item();
    bool has_old_bionic_weapon = !is_using_bionic_weapon() && weapon &&
                                 ( weapon->has_flag( flag_BIONIC_WEAPON ) || weapon->has_flag( flag_BIONIC_GUN ) ) &&
                                 weapon->has_flag( flag_NO_UNWIELD ) && !weapon->ethereal;

    const auto find_parent = [this]( bionic_id & bio_id ) {
        for( const bionic &bio : *this->my_bionics ) {
            if( std::find( bio.id->included_bionics.begin(), bio.id->included_bionics.end(),
                           bio_id ) != bio.id->included_bionics.end() ) {
                return bio.get_uid();
            }
        }
        return bionic_uid( 0 );
    };

    // Migrations that depend on UIDs
    for( bionic &bio : *my_bionics ) {
        if( has_old_bionic_weapon && bio.powered && bio.has_weapon() &&
            bio.get_weapon().typeId() == get_wielded_item()->typeId() ) {
            weapon_bionic_uid = bio.get_uid();
            has_old_bionic_weapon = false;
        }
        // Assign parent if missing
        if( bio.id->included ) {
            if( !bio.get_parent_uid() ) {
                if( bionic_uid parent_uid = find_parent( bio.id ) ) {
                    bio.set_parent_uid( parent_uid );
                } else {
                    debugmsg( "Migration failed when trying to find a candidate parent bionic for \"%s\"",
                              bio.id.str() );
                }
            }
        } else {
            if( bio.get_parent_uid() ) {
                // Previously integrated CBM is now standalone
                bio.set_parent_uid( 0 );
            }
        }
    }

    if( has_old_bionic_weapon ) {
        debugmsg( "Couldn't find the bionic UID for the current bionic weapon.  You will need to reactivate it." );
        set_wielded_item( item() );
    }

    // Add included bionics that somehow hadn't been added on install
    // or are missing after a save migration
    for( const bionic &bio : *my_bionics ) {
        for( const bionic_id &bid : bio.id->included_bionics ) {
            if( !has_bionic( bid ) ) {
                add_bionic( bid, bio.get_uid() );
            }
        }
    }

    // Add missing pseudoitems
    std::vector<item_location> items = top_items_loc();
    for( const bionic &bio : *my_bionics ) {
        for( const itype_id &b_it : bio.id->passive_pseudo_items ) {
            bool pseudo_found = false;
            for( item_location it : items ) {
                if( it->typeId() == b_it ) {
                    pseudo_found = true;
                    break;
                }
            }
            if( !pseudo_found ) {
                // No pseudoitem was found so add it.
                item pseudo( b_it );

                if( pseudo.has_flag( flag_INTEGRATED ) ) {
                    // Migrate old fuels to new system.
                    // Needed to be compatible with 0.F
                    if( b_it == itype_internal_gasoline_tank && !get_value( "gasoline" ).empty() ) {
                        item gasoline( "gasoline" );
                        gasoline.charges = std::stoi( get_value( "gasoline" ) );
                        remove_value( "gasoline" );
                        pseudo.put_in( gasoline, item_pocket::pocket_type::CONTAINER );
                    } else if( b_it == itype_internal_ethanol_tank && !get_value( "alcohol" ).empty() ) {
                        item ethanol( "chem_ethanol" );
                        ethanol.charges = std::stoi( get_value( "alcohol" ) );
                        remove_value( "alcohol" );
                        pseudo.put_in( ethanol, item_pocket::pocket_type::CONTAINER );
                    } else if( b_it == itype_internal_oil_tank && !get_value( "motor_oil" ).empty() ) {
                        item oil( "motor_oil" );
                        oil.charges = std::stoi( get_value( "motor_oil" ) );
                        remove_value( "motor_oil" );
                        pseudo.put_in( oil, item_pocket::pocket_type::CONTAINER );
                    } else if( b_it == itype_internal_battery_compartment && !get_value( "battery" ).empty() ) {
                        item battery( "medium_battery_cell" );
                        item battery_charge( "battery" );
                        battery_charge.charges = std::min( 500, std::stoi( get_value( "battery" ) ) );
                        battery.put_in( battery_charge, item_pocket::pocket_type::MAGAZINE );
                        remove_value( "battery" );
                        pseudo.put_in( battery, item_pocket::pocket_type::MAGAZINE_WELL );
                    }

                    wear_item( pseudo, false );
                }
            }
        }
    }

    // Fixes bugged characters for CBM's preventing mutations.
    for( const bionic_id &bid : get_bionics() ) {
        for( const trait_id &mid : bid->canceled_mutations ) {
            if( has_trait( mid ) ) {
                remove_mutation( mid );
            }
        }
    }

    if( data.has_array( "faction_warnings" ) ) {
        for( JsonObject warning_data : data.get_array( "faction_warnings" ) ) {
            warning_data.allow_omitted_members();
            std::string fac_id = warning_data.get_string( "fac_warning_id" );
            int warning_num = warning_data.get_int( "fac_warning_num" );
            time_point warning_time = calendar::before_time_starts;
            warning_data.read( "fac_warning_time", warning_time );
            warning_record[faction_id( fac_id )] = std::make_pair( warning_num, warning_time );
        }
    }

    int tmptar;
    int tmptartyp = 0;

    data.read( "last_target", tmptar );
    data.read( "last_target_type", tmptartyp );
    data.read( "last_target_pos", last_target_pos );
    data.read( "ammo_location", ammo_location );
    // Fixes savefile with invalid last_target_pos.
    if( last_target_pos && *last_target_pos == tripoint_min ) {
        last_target_pos = std::nullopt;
    }
    if( tmptartyp == +1 ) {
        // Use overmap_buffer because game::active_npc is not filled yet.
        last_target = overmap_buffer.find_npc( character_id( tmptar ) );
    } else if( tmptartyp == -1 ) {
        // Need to do this *after* the monsters have been loaded!
        last_target = g->critter_tracker->from_temporary_id( tmptar );
    }
    data.read( "destination_point", destination_point );
    camps.clear();
    for( JsonObject bcdata : data.get_array( "camps" ) ) {
        bcdata.allow_omitted_members();
        tripoint_abs_omt bcpt;
        bcdata.read( "pos", bcpt );
        camps.insert( bcpt );
    }
    //load queued_eocs
    for( JsonObject elem : data.get_array( "queued_effect_on_conditions" ) ) {
        queued_eoc temp;
        temp.time = time_point( elem.get_int( "time" ) );
        temp.eoc = effect_on_condition_id( elem.get_string( "eoc" ) );
        std::unordered_map<std::string, std::string> context;
        for( const JsonMember &jm : elem.get_object( "context" ) ) {
            context[jm.name()] = jm.get_string();
        }
        temp.context = context;
        queued_effect_on_conditions.push( temp );
    }
    data.read( "inactive_eocs", inactive_effect_on_condition_vector );
    update_enchantment_mutations();
}

/**
 * Load variables from json into object. These variables are common to both the avatar and NPCs.
 */
void Character::store( JsonOut &json ) const
{
    Creature::store( json );

    if( !weapon.is_null() ) {
        json.member( "weapon", weapon ); // also saves contents
    }

    // stat
    json.member( "str_cur", str_cur );
    json.member( "str_max", str_max );
    json.member( "dex_cur", dex_cur );
    json.member( "dex_max", dex_max );
    json.member( "int_cur", int_cur );
    json.member( "int_max", int_max );
    json.member( "per_cur", per_cur );
    json.member( "per_max", per_max );

    json.member( "str_bonus", str_bonus );
    json.member( "dex_bonus", dex_bonus );
    json.member( "per_bonus", per_bonus );
    json.member( "int_bonus", int_bonus );

    json.member( "name", name );
    json.member( "play_name", play_name );

    json.member( "base_age", init_age );
    json.member( "base_height", init_height );
    json.member_as_string( "blood_type", my_blood_type );
    json.member( "blood_rh_factor", blood_rh_factor );
    json.member( "avg_nat_bpm", avg_nat_bpm );

    json.member( "custom_profession", custom_profession );

    // health
    json.member( "healthy", lifestyle );
    json.member( "healthy_mod", daily_health );
    json.member( "health_tally", health_tally );

    //sleep
    json.member( "daily_sleep", daily_sleep );
    json.member( "continuous_sleep", continuous_sleep );

    // needs
    json.member( "thirst", thirst );
    json.member( "hunger", hunger );
    json.member( "fatigue", fatigue );
    json.member( "cardio_acc", cardio_acc );
    json.member( "activity_history", activity_history );
    json.member( "sleep_deprivation", sleep_deprivation );
    json.member( "stored_calories", stored_calories );
    json.member( "radiation", radiation );
    json.member( "stamina", stamina );
    json.member( "vitamin_levels", vitamin_levels );
    json.member( "daily_vitamins", daily_vitamins );
    json.member( "pkill", pkill );
    json.member( "omt_path", omt_path );
    json.member( "consumption_history", consumption_history );

    // crafting etc
    json.member( "destination_activity", destination_activity );
    json.member( "activity", activity );
    json.member( "stashed_outbounds_activity", stashed_outbounds_activity );
    json.member( "stashed_outbounds_backlog", stashed_outbounds_backlog );
    json.member( "backlog", backlog );
    json.member( "activity_vehicle_part_index", activity_vehicle_part_index ); // NPC activity

    // handling for storing activity requirements
    if( !backlog.empty() && !backlog.front().str_values.empty() && ( ( activity &&
            activity.id() == ACT_FETCH_REQUIRED ) || ( destination_activity &&
                    destination_activity.id() == ACT_FETCH_REQUIRED ) ) ) {
        requirement_data things_to_fetch = requirement_id( backlog.front().str_values.back() ).obj();
        json.member( "fetch_data", things_to_fetch );
    }

    json.member( "stim", stim );
    json.member( "type_of_scent", type_of_scent );
    json.member( "focus_pool", focus_pool );

    // stats through kills
    json.member( "kill_xp", kill_xp );
    json.member( "spent_upgrade_points", spent_upgrade_points );

    // breathing
    json.member( "underwater", underwater );
    json.member( "oxygen", oxygen );

    // traits: permanent 'mutations' more or less
    json.member( "traits", my_traits );
    json.member( "mutations", my_mutations );
    json.member( "moncams", moncams );
    json.member( "magic", magic );
    json.member( "martial_arts_data", martial_arts_data );
    // "Fracking Toasters" - Saul Tigh, toaster
    json.member( "my_bionics", *my_bionics );

    json.member_as_string( "move_mode",  move_mode );

    // monsters recorded by the character
    json.member( "known_monsters", known_monsters );

    // storing the mount
    if( is_mounted() ) {
        json.member( "mounted_creature", g->critter_tracker->temporary_id( *mounted_creature ) );
    }

    morale->store( json );

    // skills
    json.member( "skills" );
    json.start_object();
    for( const auto &pair : *_skills ) {
        json.member( pair.first.str(), pair.second );
    }
    json.end_object();

    json.member( "proficiencies", _proficiencies );

    // npc; unimplemented
    if( power_level < 1_J ) {
        json.member( "power_level", std::to_string( units::to_millijoule( power_level ) ) + " mJ" );
    } else if( power_level < 1_kJ ) {
        json.member( "power_level", std::to_string( units::to_joule( power_level ) ) + " J" );
    } else {
        json.member( "power_level", units::to_kilojoule( power_level ) );
    }
    json.member( "max_power_level_modifier", units::to_kilojoule( max_power_level_modifier ) );

    if( !overmap_time.empty() ) {
        json.member( "overmap_time" );
        json.start_array();
        for( const std::pair<const point_abs_omt, time_duration> &pr : overmap_time ) {
            json.write( pr.first );
            json.write( pr.second );
        }
        json.end_array();
    }
    json.member( "stomach", stomach );
    json.member( "guts", guts );
    json.member( "automoveroute", auto_move_route );
    json.member( "known_traps" );
    json.start_array();
    for( const auto &elem : known_traps ) {
        json.start_object();
        json.member( "x", elem.first.x );
        json.member( "y", elem.first.y );
        json.member( "z", elem.first.z );
        json.member( "trap", elem.second );
        json.end_object();
    }
    json.end_array();

    // energy
    json.member( "last_sleep_check", last_sleep_check );
    // misc levels
    json.member( "slow_rad", slow_rad );
    json.member( "scent", static_cast<int>( scent ) );

    // gender
    json.member( "male", male );

    json.member( "cash", cash );
    json.member( "recoil", recoil );
    json.member( "in_vehicle", in_vehicle );
    json.member( "id", getID() );

    // "Looks like I picked the wrong week to quit smoking." - Steve McCroskey
    json.member( "addictions", addictions );
    json.member( "death_eocs", death_eocs );
    json.member( "worn", worn ); // also saves contents
    json.member( "inv" );
    inv->json_save_items( json );

    if( const auto lt_ptr = last_target.lock() ) {
        if( const npc *const guy = dynamic_cast<const npc *>( lt_ptr.get() ) ) {
            json.member( "last_target", guy->getID() );
            json.member( "last_target_type", +1 );
        } else if( const monster *const mon = dynamic_cast<const monster *>( lt_ptr.get() ) ) {
            // monsters don't have IDs, so get its index in the creature_tracker instead
            json.member( "last_target", g->critter_tracker->temporary_id( *mon ) );
            json.member( "last_target_type", -1 );
        }
    } else {
        json.member( "last_target_pos", last_target_pos );
    }

    json.member( "destination_point", destination_point );

    // faction warnings
    json.member( "faction_warnings" );
    json.start_array();
    for( const auto &elem : warning_record ) {
        json.start_object();
        json.member( "fac_warning_id", elem.first );
        json.member( "fac_warning_num", elem.second.first );
        json.member( "fac_warning_time", elem.second.second );
        json.end_object();
    }
    json.end_array();

    if( ammo_location ) {
        json.member( "ammo_location", ammo_location );
    }

    json.member( "camps" );
    json.start_array();
    for( const tripoint_abs_omt &bcpt : camps ) {
        json.start_object();
        json.member( "pos", bcpt );
        json.end_object();
    }
    json.end_array();

    //save queued effect_on_conditions
    std::priority_queue<queued_eoc, std::vector<queued_eoc>, eoc_compare> temp_queued(
        queued_effect_on_conditions );
    json.member( "queued_effect_on_conditions" );
    json.start_array();
    while( !temp_queued.empty() ) {
        json.start_object();
        json.member( "time", temp_queued.top().time );
        json.member( "eoc", temp_queued.top().eoc );
        json.member( "context", temp_queued.top().context );
        json.end_object();
        temp_queued.pop();
    }

    json.end_array();
    json.member( "inactive_eocs", inactive_effect_on_condition_vector );
}

////////////////////////////////////////////////////////////////////////////////////////////////////
///// avatar.h

void avatar::serialize( JsonOut &json ) const
{
    json.start_object();

    store( json );

    json.end_object();
}

void avatar::store( JsonOut &json ) const
{
    Character::store( json );

    // player-specific specifics
    if( prof != nullptr ) {
        json.member( "profession", prof->ident() );
    }
    if( get_scenario() != nullptr ) {
        json.member( "scenario", get_scenario()->ident() );
    }
    if( !hobbies.empty() ) {
        json.member( "hobbies" );
        json.start_array();
        for( const profession *hobby : hobbies ) {
            json.write( hobby->ident() );
        }
        json.end_array();
    }

    json.member( "followers", follower_ids );
    if( shadow_npc ) {
        json.member( "shadow_npc", *shadow_npc );
    }
    // someday, npcs may drive
    json.member( "controlling_vehicle", controlling_vehicle );

    // shopping carts, furniture etc
    json.member( "grab_point", grab_point );
    json.member( "grab_type", obj_type_name[static_cast<int>( grab_type ) ] );

    // npc: unimplemented, potentially useful
    json.member( "learned_recipes", *learned_recipes );

    // Player only, books they have read at least once.
    json.member( "items_identified", items_identified );

    // Player only, snippets they have read at least once.
    json.member( "snippets_read", snippets_read );

    json.member( "translocators", translocators );

    // mission stuff
    json.member( "active_mission", active_mission == nullptr ? -1 : active_mission->get_id() );

    json.member( "active_missions", mission::to_uid_vector( active_missions ) );
    json.member( "completed_missions", mission::to_uid_vector( completed_missions ) );
    json.member( "failed_missions", mission::to_uid_vector( failed_missions ) );

    json.member( "show_map_memory", show_map_memory );

    json.member( "assigned_invlet" );
    json.start_array();
    for( const auto &iter : inv->assigned_invlet ) {
        json.start_array();
        json.write( iter.first );
        json.write( iter.second );
        json.end_array();
    }
    json.end_array();

    json.member( "invcache" );
    inv->json_save_invcache( json );

    json.member( "calorie_diary", calorie_diary );

    json.member( "preferred_aiming_mode", preferred_aiming_mode );

    json.member( "power_prev_turn", power_prev_turn );
}

void avatar::deserialize( const JsonObject &data )
{
    data.allow_omitted_members();
    load( data );
}

void avatar::load( const JsonObject &data )
{
    Character::load( data );

    // TEMPORARY until 0.G
    if( !data.has_member( "location" ) ) {
        set_location( get_map().getglobal( read_legacy_creature_pos( data ) ) );
    }

    // TEMPORARY until 0.G
    if( !data.has_member( "kill_xp" ) ) {
        kill_xp = g->get_kill_tracker().legacy_kill_xp();
    }

    // Remove after 0.F
    // Exists to prevent failed to visit member errors
    if( data.has_member( "reactor_plut" ) ) {
        data.get_int( "reactor_plut" );
    }
    if( data.has_member( "tank_plut" ) ) {
        data.get_int( "tank_plut" );
    }

    std::string prof_ident = "(null)";
    if( data.read( "profession", prof_ident ) && string_id<profession>( prof_ident ).is_valid() ) {
        prof = &string_id<profession>( prof_ident ).obj();
    } else {
        //We are likely an older profession which has since been removed so just set to default.  This is only cosmetic after game start.
        prof = profession::generic();
    }

    std::vector<string_id<profession>> hobby_ids;
    data.read( "hobbies", hobby_ids );
    for( const profession_id &hobby : hobby_ids ) {
        hobbies.insert( hobbies.end(), &hobby.obj() );
    }

    data.read( "followers", follower_ids );
    if( data.has_member( "shadow_npc" ) ) {
        shadow_npc = std::make_unique<npc>();
        data.read( "shadow_npc", *shadow_npc );
    }
    data.read( "controlling_vehicle", controlling_vehicle );

    data.read( "grab_point", grab_point );
    std::string grab_typestr = "OBJECT_NONE";
    if( grab_point.x != 0 || grab_point.y != 0 ) {
        grab_typestr = "OBJECT_VEHICLE";
        data.read( "grab_type", grab_typestr );
    } else {
        // we just want to read, but ignore grab_type
        std::string fake;
        data.read( "grab_type", fake );
    }

    // On Visual Studio array iterators are not pointers, so prevent clang-tidy
    // from converting this to a pointer type.
    // NOLINTNEXTLINE(readability-qualified-auto)
    const auto iter = std::find( obj_type_name.begin(), obj_type_name.end(), grab_typestr );
    grab( iter == obj_type_name.end() ?
          object_type::NONE : static_cast<object_type>(
              std::distance( obj_type_name.begin(), iter ) ),
          grab_point );

    data.read( "magic", magic );

    calc_mutation_levels();
    drench_mut_calc();
    std::string scen_ident = "(null)";
    if( data.read( "scenario", scen_ident ) && string_id<scenario>( scen_ident ).is_valid() ) {
        set_scenario( &string_id<scenario>( scen_ident ).obj() );

        if( !get_scenario()->allowed_start( start_location ) ) {
            start_location = get_scenario()->random_start_location();
        }
    } else {
        const scenario *generic_scenario = scenario::generic();

        debugmsg( "Tried to use non-existent scenario '%s'. Setting to generic '%s'.",
                  scen_ident.c_str(), generic_scenario->ident().c_str() );
        set_scenario( generic_scenario );
    }

    data.read( "learned_recipes", *learned_recipes );
    valid_autolearn_skills->clear(); // Invalidates the cache

    items_identified.clear();
    data.read( "items_identified", items_identified );

    data.read( "translocators", translocators );

    std::vector<int> tmpmissions;
    if( data.read( "active_missions", tmpmissions ) ) {
        active_missions = mission::to_ptr_vector( tmpmissions );
    }
    if( data.read( "failed_missions", tmpmissions ) ) {
        failed_missions = mission::to_ptr_vector( tmpmissions );
    }
    if( data.read( "completed_missions", tmpmissions ) ) {
        completed_missions = mission::to_ptr_vector( tmpmissions );
    }

    int tmpactive_mission = 0;
    if( data.read( "active_mission", tmpactive_mission ) ) {
        if( tmpactive_mission != -1 ) {
            active_mission = mission::find( tmpactive_mission );
        }
    }

    // Normally there is only one player character loaded, so if a mission that is assigned to
    // another character (not the current one) fails, the other character(s) are not informed.
    // We must inform them when they get loaded the next time.
    // Only active missions need checking, failed/complete will not change anymore.
    const auto last = std::remove_if( active_missions.begin(),
    active_missions.end(), []( mission const * m ) {
        return m->has_failed();
    } );
    std::copy( last, active_missions.end(), std::back_inserter( failed_missions ) );
    active_missions.erase( last, active_missions.end() );
    if( active_mission && active_mission->has_failed() ) {
        if( active_missions.empty() ) {
            active_mission = nullptr;
        } else {
            active_mission = active_missions.front();
        }
    }

    data.read( "show_map_memory", show_map_memory );

    for( JsonArray pair : data.get_array( "assigned_invlet" ) ) {
        inv->assigned_invlet[static_cast<char>( pair.get_int( 0 ) )] =
            itype_id( pair.get_string( 1 ) );
    }

    if( data.has_member( "invcache" ) ) {
        inv->json_load_invcache( data.get_member( "invcache" ) );
    }

    data.read( "calorie_diary", calorie_diary );

    data.read( "preferred_aiming_mode", preferred_aiming_mode );

    if( data.has_member( "power_prev_turn" ) ) {
        data.read( "power_prev_turn", power_prev_turn );
    }

    data.read( "snippets_read", snippets_read );
}

////////////////////////////////////////////////////////////////////////////////////////////////////
///// npc.h

void npc_follower_rules::serialize( JsonOut &json ) const
{
    json.start_object();
    json.member( "engagement", static_cast<int>( engagement ) );
    json.member( "aim", static_cast<int>( aim ) );
    json.member( "cbm_reserve", static_cast<int>( cbm_reserve ) );
    json.member( "cbm_recharge", static_cast<int>( cbm_recharge ) );

    // serialize the flags so they can be changed between save games
    for( const auto &rule : ally_rule_strs ) {
        json.member( "rule_" + rule.first, has_flag( rule.second.rule, false ) );
    }
    for( const auto &rule : ally_rule_strs ) {
        json.member( "override_enable_" + rule.first, has_override_enable( rule.second.rule ) );
    }
    for( const auto &rule : ally_rule_strs ) {
        json.member( "override_" + rule.first, has_override( rule.second.rule ) );
    }

    json.member( "pickup_whitelist", *pickup_whitelist );

    json.end_object();
}

void npc_follower_rules::deserialize( const JsonObject &data )
{
    data.allow_omitted_members();
    int tmpeng = 0;
    data.read( "engagement", tmpeng );
    engagement = static_cast<combat_engagement>( tmpeng );
    int tmpaim = 0;
    data.read( "aim", tmpaim );
    aim = static_cast<aim_rule>( tmpaim );
    int tmpreserve = 50;
    data.read( "cbm_reserve", tmpreserve );
    cbm_reserve = static_cast<cbm_reserve_rule>( tmpreserve );
    int tmprecharge = 50;
    data.read( "cbm_recharge", tmprecharge );
    cbm_recharge = static_cast<cbm_recharge_rule>( tmprecharge );

    // deserialize the flags so they can be changed between save games
    for( const auto &rule : ally_rule_strs ) {
        bool tmpflag = false;
        // legacy to handle rules that were saved before overrides
        data.read( rule.first, tmpflag );
        if( tmpflag ) {
            set_flag( rule.second.rule );
        } else {
            clear_flag( rule.second.rule );
        }
        data.read( "rule_" + rule.first, tmpflag );
        if( tmpflag ) {
            set_flag( rule.second.rule );
        } else {
            clear_flag( rule.second.rule );
        }
        data.read( "override_enable_" + rule.first, tmpflag );
        if( tmpflag ) {
            enable_override( rule.second.rule );
        } else {
            disable_override( rule.second.rule );
        }
        data.read( "override_" + rule.first, tmpflag );
        if( tmpflag ) {
            set_override( rule.second.rule );
        } else {
            clear_override( rule.second.rule );
        }

        // This and the following two entries are for legacy save game handling.
        // "avoid_combat" was renamed "follow_close" to better reflect behavior.
        if( data.has_member( "rule_avoid_combat" ) ) {
            data.read( "rule_avoid_combat", tmpflag );
            if( tmpflag ) {
                set_flag( ally_rule::follow_close );
            } else {
                clear_flag( ally_rule::follow_close );
            }
        }
        if( data.has_member( "override_enable_avoid_combat" ) ) {
            data.read( "override_enable_avoid_combat", tmpflag );
            if( tmpflag ) {
                enable_override( ally_rule::follow_close );
            } else {
                disable_override( ally_rule::follow_close );
            }
        }
        if( data.has_member( "override_avoid_combat" ) ) {
            data.read( "override_avoid_combat", tmpflag );
            if( tmpflag ) {
                set_override( ally_rule::follow_close );
            } else {
                clear_override( ally_rule::follow_close );
            }
        }
    }

    data.read( "pickup_whitelist", *pickup_whitelist );
}

void dialogue_chatbin::serialize( JsonOut &json ) const
{
    json.start_object();
    json.member( "first_topic", first_topic );
    json.member( "talk_radio", talk_radio );
    json.member( "talk_leader", talk_leader );
    json.member( "talk_friend", talk_friend );
    json.member( "talk_stole_item", talk_stole_item );
    json.member( "talk_wake_up", talk_wake_up );
    json.member( "talk_mug", talk_mug );
    json.member( "talk_stranger_aggressive", talk_stranger_aggressive );
    json.member( "talk_stranger_scared", talk_stranger_scared );
    json.member( "talk_stranger_wary", talk_stranger_wary );
    json.member( "talk_stranger_friendly", talk_stranger_friendly );
    json.member( "talk_stranger_neutral", talk_stranger_neutral );
    json.member( "talk_friend_guard", talk_friend_guard );
    json.member( "snip_acknowledged", snip_acknowledged );
    json.member( "snip_camp_food_thanks", snip_camp_food_thanks );
    json.member( "snip_camp_larder_empty", snip_camp_larder_empty );
    json.member( "snip_camp_water_thanks", snip_camp_water_thanks );
    json.member( "snip_cant_flee", snip_cant_flee );
    json.member( "snip_close_distance", snip_close_distance );
    json.member( "snip_combat_noise_warning", snip_combat_noise_warning );
    json.member( "snip_danger_close_distance", snip_danger_close_distance );
    json.member( "snip_done_mugging", snip_done_mugging );
    json.member( "snip_far_distance", snip_far_distance );
    json.member( "snip_fire_bad", snip_fire_bad );
    json.member( "snip_fire_in_the_hole_h", snip_fire_in_the_hole_h );
    json.member( "snip_fire_in_the_hole", snip_fire_in_the_hole );
    json.member( "snip_general_danger_h", snip_general_danger_h );
    json.member( "snip_general_danger", snip_general_danger );
    json.member( "snip_heal_self", snip_heal_self );
    json.member( "snip_hungry", snip_hungry );
    json.member( "snip_im_leaving_you", snip_im_leaving_you );
    json.member( "snip_its_safe_h", snip_its_safe_h );
    json.member( "snip_its_safe", snip_its_safe );
    json.member( "snip_keep_up", snip_keep_up );
    json.member( "snip_kill_npc_h", snip_kill_npc_h );
    json.member( "snip_kill_npc", snip_kill_npc );
    json.member( "snip_kill_player_h", snip_kill_player_h );
    json.member( "snip_let_me_pass", snip_let_me_pass );
    json.member( "snip_lets_talk", snip_lets_talk );
    json.member( "snip_medium_distance", snip_medium_distance );
    json.member( "snip_monster_warning_h", snip_monster_warning_h );
    json.member( "snip_monster_warning", snip_monster_warning );
    json.member( "snip_movement_noise_warning", snip_movement_noise_warning );
    json.member( "snip_need_batteries", snip_need_batteries );
    json.member( "snip_need_booze", snip_need_booze );
    json.member( "snip_need_fuel", snip_need_fuel );
    json.member( "snip_no_to_thorazine", snip_no_to_thorazine );
    json.member( "snip_run_away", snip_run_away );
    json.member( "snip_speech_warning", snip_speech_warning );
    json.member( "snip_thirsty", snip_thirsty );
    json.member( "snip_wait", snip_wait );
    json.member( "snip_warn_sleep", snip_warn_sleep );
    json.member( "snip_yawn", snip_yawn );
    json.member( "snip_yes_to_lsd", snip_yes_to_lsd );
    json.member( "snip_pulp_zombie", snip_pulp_zombie );
    json.member( "snip_heal_player", snip_heal_player );
    json.member( "snip_mug_dontmove", snip_mug_dontmove );
    json.member( "snip_wound_infected", snip_wound_infected );
    json.member( "snip_wound_bite", snip_wound_bite );
    json.member( "snip_radiation_sickness", snip_radiation_sickness );
    json.member( "snip_bleeding", snip_bleeding );
    json.member( "snip_bleeding_badly", snip_bleeding_badly );
    json.member( "snip_lost_blood", snip_lost_blood );
    json.member( "snip_bye", snip_bye );
    json.member( "snip_consume_cant_accept", snip_consume_cant_accept );
    json.member( "snip_consume_cant_consume", snip_consume_cant_consume );
    json.member( "snip_consume_rotten", snip_consume_rotten );
    json.member( "snip_consume_eat", snip_consume_eat );
    json.member( "snip_consume_need_item", snip_consume_need_item );
    json.member( "snip_consume_med", snip_consume_med );
    json.member( "snip_consume_nocharge", snip_consume_nocharge );
    json.member( "snip_consume_use_med", snip_consume_use_med );
    json.member( "snip_give_nope", snip_give_nope );
    json.member( "snip_give_to_hallucination", snip_give_to_hallucination );
    json.member( "snip_give_cancel", snip_give_cancel );
    json.member( "snip_give_dangerous", snip_give_dangerous );
    json.member( "snip_give_wield", snip_give_wield );
    json.member( "snip_give_weapon_weak", snip_give_weapon_weak );
    json.member( "snip_give_carry", snip_give_carry );
    json.member( "snip_give_carry_cant", snip_give_carry_cant );
    json.member( "snip_give_carry_cant_few_space", snip_give_carry_cant_few_space );
    json.member( "snip_give_carry_cant_no_space", snip_give_carry_cant_no_space );
    json.member( "snip_give_carry_too_heavy", snip_give_carry_too_heavy );
    json.member( "snip_wear", snip_wear );

    if( mission_selected != nullptr ) {
        json.member( "mission_selected", mission_selected->get_id() );
    }
    json.member( "skill", skill );
    json.member( "style", style );
    json.member( "dialogue_spell", dialogue_spell );
    json.member( "proficiency", proficiency );
    json.member( "missions", mission::to_uid_vector( missions ) );
    json.member( "missions_assigned", mission::to_uid_vector( missions_assigned ) );
    json.end_object();
}

void dialogue_chatbin::deserialize( const JsonObject &data )
{
    data.allow_omitted_members();

    if( data.has_int( "first_topic" ) ) {
        int tmptopic = 0;
        data.read( "first_topic", tmptopic );
        first_topic = convert_talk_topic( static_cast<talk_topic_enum>( tmptopic ) );
    } else {
        data.read( "first_topic", first_topic );
    }
    data.read( "talk_radio", talk_radio );
    data.read( "talk_leader", talk_leader );
    data.read( "talk_friend", talk_friend );
    data.read( "talk_stole_item", talk_stole_item );
    data.read( "talk_wake_up", talk_wake_up );
    data.read( "talk_mug", talk_mug );
    data.read( "talk_stranger_aggressive", talk_stranger_aggressive );
    data.read( "talk_stranger_scared", talk_stranger_scared );
    data.read( "talk_stranger_wary", talk_stranger_wary );
    data.read( "talk_stranger_friendly", talk_stranger_friendly );
    data.read( "talk_stranger_neutral", talk_stranger_neutral );
    data.read( "talk_friend_guard", talk_friend_guard );
    data.read( "skill", skill );
    data.read( "style", style );
    data.read( "dialogue_spell", dialogue_spell );
    data.read( "proficiency", proficiency );
    data.read( "snip_acknowledged", snip_acknowledged );
    data.read( "snip_camp_food_thanks", snip_camp_food_thanks );
    data.read( "snip_camp_larder_empty", snip_camp_larder_empty );
    data.read( "snip_camp_water_thanks", snip_camp_water_thanks );
    data.read( "snip_cant_flee", snip_cant_flee );
    data.read( "snip_close_distance", snip_close_distance );
    data.read( "snip_combat_noise_warning", snip_combat_noise_warning );
    data.read( "snip_danger_close_distance", snip_danger_close_distance );
    data.read( "snip_done_mugging", snip_done_mugging );
    data.read( "snip_far_distance", snip_far_distance );
    data.read( "snip_fire_bad", snip_fire_bad );
    data.read( "snip_fire_in_the_hole_h", snip_fire_in_the_hole_h );
    data.read( "snip_fire_in_the_hole", snip_fire_in_the_hole );
    data.read( "snip_general_danger_h", snip_general_danger_h );
    data.read( "snip_general_danger", snip_general_danger );
    data.read( "snip_heal_self", snip_heal_self );
    data.read( "snip_hungry", snip_hungry );
    data.read( "snip_im_leaving_you", snip_im_leaving_you );
    data.read( "snip_its_safe_h", snip_its_safe_h );
    data.read( "snip_its_safe", snip_its_safe );
    data.read( "snip_keep_up", snip_keep_up );
    data.read( "snip_kill_npc_h", snip_kill_npc_h );
    data.read( "snip_kill_npc", snip_kill_npc );
    data.read( "snip_kill_player_h", snip_kill_player_h );
    data.read( "snip_let_me_pass", snip_let_me_pass );
    data.read( "snip_lets_talk", snip_lets_talk );
    data.read( "snip_medium_distance", snip_medium_distance );
    data.read( "snip_monster_warning_h", snip_monster_warning_h );
    data.read( "snip_monster_warning", snip_monster_warning );
    data.read( "snip_movement_noise_warning", snip_movement_noise_warning );
    data.read( "snip_need_batteries", snip_need_batteries );
    data.read( "snip_need_booze", snip_need_booze );
    data.read( "snip_need_fuel", snip_need_fuel );
    data.read( "snip_no_to_thorazine", snip_no_to_thorazine );
    data.read( "snip_run_away", snip_run_away );
    data.read( "snip_speech_warning", snip_speech_warning );
    data.read( "snip_thirsty", snip_thirsty );
    data.read( "snip_wait", snip_wait );
    data.read( "snip_warn_sleep", snip_warn_sleep );
    data.read( "snip_yawn", snip_yawn );
    data.read( "snip_yes_to_lsd", snip_yes_to_lsd );
    data.read( "snip_pulp_zombie", snip_pulp_zombie );
    data.read( "snip_heal_player", snip_heal_player );
    data.read( "snip_mug_dontmove", snip_mug_dontmove );
    data.read( "snip_wound_infected", snip_wound_infected );
    data.read( "snip_wound_bite", snip_wound_bite );
    data.read( "snip_radiation_sickness", snip_radiation_sickness );
    data.read( "snip_bleeding", snip_bleeding );
    data.read( "snip_bleeding_badly", snip_bleeding_badly );
    data.read( "snip_lost_blood", snip_lost_blood );
    data.read( "snip_bye", snip_bye );
    data.read( "snip_consume_cant_accept", snip_consume_cant_accept );
    data.read( "snip_consume_cant_consume", snip_consume_cant_consume );
    data.read( "snip_consume_rotten", snip_consume_rotten );
    data.read( "snip_consume_eat", snip_consume_eat );
    data.read( "snip_consume_need_item", snip_consume_need_item );
    data.read( "snip_consume_med", snip_consume_med );
    data.read( "snip_consume_nocharge", snip_consume_nocharge );
    data.read( "snip_consume_use_med", snip_consume_use_med );
    data.read( "snip_give_nope", snip_give_nope );
    data.read( "snip_give_to_hallucination", snip_give_to_hallucination );
    data.read( "snip_give_cancel", snip_give_cancel );
    data.read( "snip_give_dangerous", snip_give_dangerous );
    data.read( "snip_give_wield", snip_give_wield );
    data.read( "snip_give_weapon_weak", snip_give_weapon_weak );
    data.read( "snip_give_carry", snip_give_carry );
    data.read( "snip_give_carry_cant", snip_give_carry_cant );
    data.read( "snip_give_carry_cant_few_space", snip_give_carry_cant_few_space );
    data.read( "snip_give_carry_cant_no_space", snip_give_carry_cant_no_space );
    data.read( "snip_give_carry_too_heavy", snip_give_carry_too_heavy );
    data.read( "snip_wear", snip_wear );

    std::vector<int> tmpmissions;
    data.read( "missions", tmpmissions );
    missions = mission::to_ptr_vector( tmpmissions );
    std::vector<int> tmpmissions_assigned;
    data.read( "missions_assigned", tmpmissions_assigned );
    missions_assigned = mission::to_ptr_vector( tmpmissions_assigned );

    int tmpmission_selected = 0;
    mission_selected = nullptr;
    if( data.read( "mission_selected", tmpmission_selected ) && tmpmission_selected != -1 ) {
        mission_selected = mission::find( tmpmission_selected );
    }
}

void npc_personality::deserialize( const JsonObject &data )
{
    data.allow_omitted_members();
    int tmpagg = 0;
    int tmpbrav = 0;
    int tmpcol = 0;
    int tmpalt = 0;
    if( data.read( "aggression", tmpagg ) &&
        data.read( "bravery", tmpbrav ) &&
        data.read( "collector", tmpcol ) &&
        data.read( "altruism", tmpalt ) ) {
        aggression = static_cast<signed char>( tmpagg );
        bravery = static_cast<signed char>( tmpbrav );
        collector = static_cast<signed char>( tmpcol );
        altruism = static_cast<signed char>( tmpalt );
    } else {
        debugmsg( "npc_personality: bad data" );
    }
}

void npc_personality::serialize( JsonOut &json ) const
{
    json.start_object();
    json.member( "aggression", static_cast<int>( aggression ) );
    json.member( "bravery", static_cast<int>( bravery ) );
    json.member( "collector", static_cast<int>( collector ) );
    json.member( "altruism", static_cast<int>( altruism ) );
    json.end_object();
}

void npc_opinion::deserialize( const JsonObject &data )
{
    data.allow_omitted_members();
    data.read( "trust", trust );
    data.read( "fear", fear );
    data.read( "value", value );
    data.read( "anger", anger );
    data.read( "owed", owed );
    data.read( "sold", sold );
}

void npc_opinion::serialize( JsonOut &json ) const
{
    json.start_object();
    json.member( "trust", trust );
    json.member( "fear", fear );
    json.member( "value", value );
    json.member( "anger", anger );
    json.member( "owed", owed );
    json.member( "sold", sold );
    json.end_object();
}

void npc_favor::deserialize( const JsonObject &jo )
{
    jo.allow_omitted_members();
    type = static_cast<npc_favor_type>( jo.get_int( "type" ) );
    jo.read( "value", value );
    jo.read( "itype_id", item_id );
    if( jo.has_int( "skill_id" ) ) {
        skill = Skill::from_legacy_int( jo.get_int( "skill_id" ) );
    } else if( jo.has_string( "skill_id" ) ) {
        skill = skill_id( jo.get_string( "skill_id" ) );
    } else {
        skill = skill_id::NULL_ID();
    }
}

void npc_favor::serialize( JsonOut &json ) const
{
    json.start_object();
    json.member( "type", static_cast<int>( type ) );
    json.member( "value", value );
    json.member( "itype_id", static_cast<std::string>( item_id ) );
    json.member( "skill_id", skill );
    json.end_object();
}

void job_data::serialize( JsonOut &json ) const
{
    json.start_object();
    json.member( "task_priorities", task_priorities );
    json.end_object();
}

void job_data::deserialize( const JsonValue &jv )
{
    if( jv.test_object() ) {
        JsonObject jo = jv;
        jo.allow_omitted_members();
        jo.read( "task_priorities", task_priorities );
    }
}

/*
 * load npc
 */
void npc::deserialize( const JsonObject &data )
{
    load( data );
}

void npc::load( const JsonObject &data )
{
    Character::load( data );

    // TEMPORARY Remove if branch after 0.G (keep else branch)
    if( !data.has_member( "location" ) ) {
        point submap_coords;
        data.read( "submap_coords", submap_coords );
        const tripoint pos = read_legacy_creature_pos( data );
        set_location( tripoint_abs_ms( project_to<coords::ms>( point_abs_sm( submap_coords ) ),
                                       0 ) + tripoint( pos.x % SEEX, pos.y % SEEY, pos.z ) );
        std::optional<tripoint> opt;
        if( data.read( "last_player_seen_pos", opt ) && opt ) {
            last_player_seen_pos = get_location() + *opt - pos;
        }
        if( data.read( "pulp_location", opt ) && opt ) {
            pulp_location = get_location() + *opt - pos;
        }
        tripoint tmp;
        if( data.read( "guardx", tmp.x ) && data.read( "guardy", tmp.y ) && data.read( "guardz", tmp.z ) &&
            tmp != tripoint_min ) {
            guard_pos = tripoint_abs_ms( tmp );
        }
        if( data.read( "chair_pos", tmp ) && tmp != tripoint_min ) {
            chair_pos = tripoint_abs_ms( tmp );
        }
        if( data.read( "wander_pos", tmp ) && tmp != tripoint_min ) {
            wander_pos = tripoint_abs_ms( tmp );
        }
    } else {
        data.read( "last_player_seen_pos", last_player_seen_pos );
        data.read( "guard_pos", guard_pos );
        data.read( "pulp_location", pulp_location );
        data.read( "chair_pos", chair_pos );
        data.read( "wander_pos", wander_pos );
    }

    int misstmp = 0;
    int classtmp = 0;
    int atttmp = 0;
    std::string facID;
    std::string comp_miss_role;
    tripoint_abs_omt comp_miss_pt;
    std::string classid;
    std::string companion_mission_role;
    time_point companion_mission_t = calendar::turn_zero;
    time_point companion_mission_t_r = calendar::turn_zero;
    std::string act_id;

    // Remove after 0.F
    // Exists to prevent failed to visit member errors
    if( data.has_member( "reactor_plut" ) ) {
        data.get_int( "reactor_plut" );
    }
    if( data.has_member( "tank_plut" ) ) {
        data.get_int( "tank_plut" );
    }

    data.read( "marked_for_death", marked_for_death );
    data.read( "dead", dead );
    data.read( "patience", patience );
    if( data.has_number( "myclass" ) ) {
        data.read( "myclass", classtmp );
        myclass = npc_class::from_legacy_int( classtmp );
    } else if( data.has_string( "myclass" ) ) {
        data.read( "myclass", classid );
        myclass = npc_class_id( classid );
    }
    if( data.has_string( "idz" ) ) {
        data.read( "idz", idz );
    } else {
        idz = myclass;
    }
    data.read( "known_to_u", known_to_u );
    data.read( "personality", personality );

    data.read( "goalx", goal.x() );
    data.read( "goaly", goal.y() );
    data.read( "goalz", goal.z() );

    if( data.read( "current_activity_id", act_id ) ) {
        current_activity_id = activity_id( act_id );
    } else if( activity ) {
        current_activity_id = activity.id();
    }

    data.read( "assigned_camp", assigned_camp );
    data.read( "job", job );
    if( data.read( "mission", misstmp ) ) {
        mission = static_cast<npc_mission>( misstmp );
        static const std::set<npc_mission> legacy_missions = {{
                NPC_MISSION_LEGACY_1, NPC_MISSION_LEGACY_2,
                NPC_MISSION_LEGACY_3
            }
        };
        if( legacy_missions.count( mission ) > 0 ) {
            mission = NPC_MISSION_NULL;
        }
    }
    if( data.read( "previous_mission", misstmp ) ) {
        previous_mission = static_cast<npc_mission>( misstmp );
        static const std::set<npc_mission> legacy_missions = {{
                NPC_MISSION_LEGACY_1, NPC_MISSION_LEGACY_2,
                NPC_MISSION_LEGACY_3
            }
        };
        if( legacy_missions.count( mission ) > 0 ) {
            previous_mission = NPC_MISSION_NULL;
        }
    }

    if( data.read( "my_fac", facID ) ) {
        fac_id = faction_id( facID );
    }
    int temp_fac_api_ver = 0;
    if( data.read( "faction_api_ver", temp_fac_api_ver ) ) {
        faction_api_version = temp_fac_api_ver;
    } else {
        faction_api_version = 0;
    }

    if( data.read( "attitude", atttmp ) ) {
        attitude = static_cast<npc_attitude>( atttmp );
        static const std::set<npc_attitude> legacy_attitudes = {{
                NPCATT_LEGACY_1, NPCATT_LEGACY_2, NPCATT_LEGACY_3,
                NPCATT_LEGACY_4, NPCATT_LEGACY_5, NPCATT_LEGACY_6
            }
        };
        if( legacy_attitudes.count( attitude ) > 0 ) {
            attitude = NPCATT_NULL;
        }
    }
    if( data.read( "previous_attitude", atttmp ) ) {
        previous_attitude = static_cast<npc_attitude>( atttmp );
        static const std::set<npc_attitude> legacy_attitudes = {{
                NPCATT_LEGACY_1, NPCATT_LEGACY_2, NPCATT_LEGACY_3,
                NPCATT_LEGACY_4, NPCATT_LEGACY_5, NPCATT_LEGACY_6
            }
        };
        if( legacy_attitudes.count( attitude ) > 0 ) {
            previous_attitude = NPCATT_NULL;
        }
    }

    data.read( "comp_mission_id", comp_mission.miss_id );

    if( data.read( "comp_mission_pt", comp_miss_pt ) ) {
        comp_mission.position = comp_miss_pt;
    }

    if( data.read( "comp_mission_role", comp_miss_role ) ) {
        comp_mission.role_id = comp_miss_role;
    }

    if( data.read( "companion_mission_role_id", companion_mission_role ) ) {
        companion_mission_role_id = companion_mission_role;
    }

    std::vector<tripoint_abs_omt> companion_mission_pts;
    data.read( "companion_mission_points", companion_mission_pts );
    for( auto pt : companion_mission_pts ) {
        companion_mission_points.push_back( pt );
    }

    if( !data.read( "companion_mission_time", companion_mission_t ) ) {
        companion_mission_time = calendar::before_time_starts;
    } else {
        companion_mission_time = companion_mission_t;
    }

    if( !data.read( "companion_mission_time_ret", companion_mission_t_r ) ) {
        companion_mission_time_ret = calendar::before_time_starts;
    } else {
        companion_mission_time_ret = companion_mission_t_r;
    }

    companion_mission_inv.clear();
    if( data.has_member( "companion_mission_inv" ) ) {
        companion_mission_inv.json_load_items( data.get_member( "companion_mission_inv" ) );
    }

    if( !data.read( "restock", restock ) ) {
        restock = calendar::before_time_starts;
    }

    data.read( "op_of_u", op_of_u );
    data.read( "chatbin", chatbin );
    if( !data.read( "rules", rules ) ) {
        data.read( "misc_rules", rules );
        data.read( "combat_rules", rules );
    }
    real_weapon = item();
    data.read( "real_weapon", real_weapon );

    complaints.clear();
    for( const JsonMember member : data.get_object( "complaints" ) ) {
        // TODO: time_point does not have a default constructor, need to read in the map manually
        time_point p = calendar::turn_zero;
        member.read( p );
        complaints.emplace( member.name(), p );
    }
    data.read( "unique_id", unique_id );
}

/*
 * save npc
 */
void npc::serialize( JsonOut &json ) const
{
    json.start_object();
    // This must be after the json object has been started, so any super class
    // puts their data into the same json object.
    store( json );
    json.end_object();
}

void npc::store( JsonOut &json ) const
{
    Character::store( json );

    json.member( "marked_for_death", marked_for_death );
    json.member( "dead", dead );
    json.member( "patience", patience );
    json.member( "myclass", myclass.str() );
    json.member( "idz", idz.str() );
    json.member( "known_to_u", known_to_u );
    json.member( "personality", personality );

    json.member( "last_player_seen_pos", last_player_seen_pos );

    json.member( "goalx", goal.x() );
    json.member( "goaly", goal.y() );
    json.member( "goalz", goal.z() );

    json.member( "guard_pos", guard_pos );
    json.member( "current_activity_id", current_activity_id.str() );
    json.member( "pulp_location", pulp_location );
    json.member( "assigned_camp", assigned_camp );
    json.member( "chair_pos", chair_pos );
    json.member( "wander_pos", wander_pos );
    json.member( "job", job );
    // TODO: stringid
    json.member( "mission", mission );
    json.member( "previous_mission", previous_mission );
    json.member( "faction_api_ver", faction_api_version );
    if( !fac_id.str().empty() ) { // set in constructor
        json.member( "my_fac", fac_id.c_str() );
    }
    json.member( "attitude", static_cast<int>( attitude ) );
    json.member( "previous_attitude", static_cast<int>( previous_attitude ) );
    json.member( "op_of_u", op_of_u );
    json.member( "chatbin", chatbin );
    json.member( "rules", rules );

    if( !real_weapon.is_null() ) {
        json.member( "real_weapon", real_weapon ); // also saves contents
    }

    json.member( "comp_mission_id", comp_mission.miss_id );
    json.member( "comp_mission_pt", comp_mission.position );
    json.member( "comp_mission_role", comp_mission.role_id );
    json.member( "companion_mission_role_id", companion_mission_role_id );
    json.member( "companion_mission_points", companion_mission_points );
    json.member( "companion_mission_time", companion_mission_time );
    json.member( "companion_mission_time_ret", companion_mission_time_ret );
    json.member( "companion_mission_inv" );
    companion_mission_inv.json_save_items( json );
    json.member( "restock", restock );

    json.member( "complaints", complaints );
    json.member( "unique_id", unique_id );
}

////////////////////////////////////////////////////////////////////////////////////////////////////
///// inventory.h
/*
 * Save invlet cache
 */
void inventory::json_save_invcache( JsonOut &json ) const
{
    json.start_array();
    for( const auto &elem : invlet_cache.get_invlets_by_id() ) {
        json.start_object();
        json.member( elem.first.str() );
        json.start_array();
        for( const char &_sym : elem.second ) {
            json.write( static_cast<int>( _sym ) );
        }
        json.end_array();
        json.end_object();
    }
    json.end_array();
}

/*
 * Invlet cache: player specific, thus not wrapped in inventory::json_load/save
 */
void inventory::json_load_invcache( const JsonValue &jsin )
{
    try {
        std::unordered_map<itype_id, std::string> map;
        for( JsonObject jo : jsin.get_array() ) {
            jo.allow_omitted_members();
            for( const JsonMember member : jo ) {
                std::string invlets;
                for( const int i : member.get_array() ) {
                    invlets.push_back( i );
                }
                map[itype_id( member.name() )] = invlets;
            }
        }
        invlet_cache = invlet_favorites{ map };
    } catch( const JsonError &jsonerr ) {
        debugmsg( "bad invcache json:\n%s", jsonerr.c_str() );
    }
}

/*
 * save all items. Just this->items, invlet cache saved separately
 */
void inventory::json_save_items( JsonOut &json ) const
{
    json.start_array();
    for( const auto &elem : items ) {
        for( const item &elem_stack_iter : elem ) {
            elem_stack_iter.serialize( json );
        }
    }
    json.end_array();
}

void inventory::json_load_items( const JsonArray &ja )
{
    for( JsonObject jo : ja ) {
        item tmp;
        tmp.deserialize( jo );
        add_item( tmp, true, false );
    }
}

////////////////////////////////////////////////////////////////////////////////////////////////////
///// monster.h

// TEMPORARY until 0.G
void monster::deserialize( const JsonObject &data, const tripoint_abs_sm &submap_loc )
{
    data.allow_omitted_members();
    load( data, submap_loc );
}

void monster::deserialize( const JsonObject &data )
{
    data.allow_omitted_members();
    load( data );
}

// TEMPORARY until 0.G
void monster::load( const JsonObject &data, const tripoint_abs_sm &submap_loc )
{
    load( data );
    if( !data.has_member( "location" ) ) {
        // When loading an older save in which the monster's absolute location is not serialized
        // and the monster is not in the current map, the submap location inferred by load()
        // will be wrong. Use the supplied argument to fix it.
        const tripoint_abs_ms old_loc = get_location();
        point_abs_sm wrong_submap;
        tripoint_sm_ms local_pos;
        std::tie( wrong_submap, local_pos ) = project_remain<coords::sm>( get_location() );
        set_location( project_combine( submap_loc.xy(), local_pos ) );
        // adjust other relative coordinates that would be subject to the same error
        wander_pos = wander_pos - old_loc + get_location();
        if( goal ) {
            *goal = *goal - old_loc + get_location();
        }
    }
}

void monster::load( const JsonObject &data )
{
    Creature::load( data );

    // TEMPORARY until 0.G
    if( !data.has_member( "location" ) ) {
        set_location( get_map().getglobal( read_legacy_creature_pos( data ) ) );
        tripoint wand;
        data.read( "wandx", wand.x );
        data.read( "wandy", wand.y );
        data.read( "wandz", wand.z );
        wander_pos = get_map().getglobal( wand );
        tripoint destination;
        data.read( "destination", destination );
        if( destination != tripoint_zero ) {
            goal = get_location() + destination;
        }
    }

    const mtype_id montype( data.get_string( "typeid", "invalid*type" ) );
    if( montype.is_valid() ) {
        type = &montype.obj();
    } else { // type is invalid (monster deleted from data - replace with something neutral)
        type = &mon_breather.obj();
        DebugLog( D_WARNING, DC_ALL ) << "mtype '" << montype.str() << "' is invalid, set to mon_breather";
    }

    data.read( "unique_name", unique_name );
    data.read( "nickname", nickname );
    data.read( "goal", goal );
    data.read( "provocative_sound", provocative_sound );
    data.read( "wandf", wandf );
    data.read( "wander_pos", wander_pos );
    if( data.has_int( "next_patrol_point" ) ) {
        data.read( "next_patrol_point", next_patrol_point );
        data.read( "patrol_route", patrol_route );
    }
    if( data.has_object( "tied_item" ) ) {
        JsonValue tied_item_json = data.get_member( "tied_item" );
        item newitem;
        newitem.deserialize( tied_item_json );
        tied_item = cata::make_value<item>( newitem );
    }
    if( data.has_object( "tack_item" ) ) {
        JsonValue tack_item_json = data.get_member( "tack_item" );
        item newitem;
        newitem.deserialize( tack_item_json );
        tack_item = cata::make_value<item>( newitem );
    }
    if( data.has_object( "armor_item" ) ) {
        JsonValue armor_item_json = data.get_member( "armor_item" );
        item newitem;
        newitem.deserialize( armor_item_json );
        armor_item = cata::make_value<item>( newitem );
    }
    if( data.has_object( "storage_item" ) ) {
        JsonValue storage_item_json = data.get_member( "storage_item" );
        item newitem;
        newitem.deserialize( storage_item_json );
        storage_item = cata::make_value<item>( newitem );
    }
    if( data.has_object( "battery_item" ) ) {
        JsonValue battery_item_json = data.get_member( "battery_item" );
        item newitem;
        newitem.deserialize( battery_item_json );
        battery_item = cata::make_value<item>( newitem );
    }
    data.read( "hp", hp );

    // sp_timeout indicates an old save, prior to the special_attacks refactor
    if( data.has_array( "sp_timeout" ) ) {
        JsonArray parray = data.get_array( "sp_timeout" );
        size_t index = 0;
        int ptimeout = 0;
        while( parray.has_more() && index < type->special_attacks_names.size() ) {
            if( parray.read_next( ptimeout ) ) {
                // assume timeouts saved in same order as current monsters.json listing
                const std::string &aname = type->special_attacks_names[index++];
                auto &entry = special_attacks[aname];
                if( ptimeout >= 0 ) {
                    entry.cooldown = ptimeout;
                } else { // -1 means disabled, unclear what <-1 values mean in old saves
                    entry.cooldown = type->special_attacks.at( aname )->cooldown;
                    entry.enabled = false;
                }
            }
        }
    }

    // special_attacks indicates a save after the special_attacks refactor
    if( data.has_object( "special_attacks" ) ) {
        for( const JsonMember member : data.get_object( "special_attacks" ) ) {
            JsonObject saobject = member.get_object();
            saobject.allow_omitted_members();
            auto &entry = special_attacks[member.name()];
            entry.cooldown = saobject.get_int( "cooldown" );
            entry.enabled = saobject.get_bool( "enabled" );
        }
    }

    // make sure the loaded monster has every special attack its type says it should have
    for( const auto &sa : type->special_attacks ) {
        const std::string &aname = sa.first;
        if( special_attacks.find( aname ) == special_attacks.end() ) {
            auto &entry = special_attacks[aname];
            entry.cooldown = rng( 0, sa.second->cooldown );
        }
    }

    data.read( "friendly", friendly );
    if( data.has_member( "mission_ids" ) ) {
        data.read( "mission_ids", mission_ids );
    } else if( data.has_member( "mission_id" ) ) {
        const int mission_id = data.get_int( "mission_id" );
        if( mission_id > 0 ) {
            mission_ids = { mission_id };
        } else {
            mission_ids.clear();
        }
    }
    data.read( "mission_fused", mission_fused );
    data.read( "no_extra_death_drops", no_extra_death_drops );
    data.read( "dead", dead );
    data.read( "anger", anger );
    data.read( "morale", morale );
    data.read( "hallucination", hallucination );
    data.read( "fish_population", fish_population );
    //for older saves convert summon time limit to lifespan end
    std::optional<time_duration> summon_time_limit;
    data.read( "summon_time_limit", summon_time_limit );
    if( summon_time_limit ) {
        set_summon_time( *summon_time_limit );
    }

    upgrades = data.get_bool( "upgrades", type->upgrades );
    upgrade_time = data.get_int( "upgrade_time", -1 );

    reproduces = data.get_bool( "reproduces", type->reproduces );
    baby_timer.reset();
    data.read( "baby_timer", baby_timer );
    if( baby_timer && *baby_timer == calendar::before_time_starts ) {
        baby_timer.reset();
    }

    biosignatures = data.get_bool( "biosignatures", type->biosignatures );
    biosig_timer = time_point( data.get_int( "biosig_timer", -1 ) );

    data.read( "udder_timer", udder_timer );

    horde_attraction = static_cast<monster_horde_attraction>( data.get_int( "horde_attraction", 0 ) );

    data.read( "inv", inv );
    data.read( "dissectable_inv", dissectable_inv );
    data.read( "dragged_foe_id", dragged_foe_id );

    data.read( "ammo", ammo );

    const mfaction_str_id mfac( data.get_string( "faction", "invalid*faction" ) );
    if( mfac.is_valid() ) {
        faction = mfac;
    } else {
        faction = monfaction_factionless;
        DebugLog( D_WARNING, DC_ALL ) << "mfaction " << mfac.str() << "' is invalid, set to factionless";
    }

    data.read( "mounted_player_id", mounted_player_id );
    data.read( "path", path );
}

/*
 * Save, json ed; serialization that won't break as easily. In theory.
 */
void monster::serialize( JsonOut &json ) const
{
    json.start_object();
    // This must be after the json object has been started, so any super class
    // puts their data into the same json object.
    store( json );
    json.end_object();
}

void monster::store( JsonOut &json ) const
{
    Creature::store( json );
    json.member( "typeid", type->id );
    json.member( "unique_name", unique_name );
    json.member( "nickname", nickname );
    json.member( "goal", goal );
    json.member( "wander_pos", wander_pos );
    json.member( "wandf", wandf );
    json.member( "provocative_sound", provocative_sound );
    if( !patrol_route.empty() ) {
        json.member( "patrol_route", patrol_route );
        json.member( "next_patrol_point", next_patrol_point );
    }
    json.member( "hp", hp );
    json.member( "special_attacks", special_attacks );
    json.member( "friendly", friendly );
    json.member( "fish_population", fish_population );
    json.member( "faction", faction.id().str() );
    json.member( "mission_ids", mission_ids );
    json.member( "mission_fused", mission_fused );
    json.member( "no_extra_death_drops", no_extra_death_drops );
    json.member( "dead", dead );
    json.member( "anger", anger );
    json.member( "morale", morale );
    json.member( "hallucination", hallucination );
    if( tied_item ) {
        json.member( "tied_item", *tied_item );
    }
    if( tack_item ) {
        json.member( "tack_item", *tack_item );
    }
    if( armor_item ) {
        json.member( "armor_item", *armor_item );
    }
    if( storage_item ) {
        json.member( "storage_item", *storage_item );
    }
    if( battery_item ) {
        json.member( "battery_item", *battery_item );
    }
    json.member( "ammo", ammo );
    json.member( "underwater", underwater );
    json.member( "upgrades", upgrades );
    json.member( "upgrade_time", upgrade_time );
    json.member( "reproduces", reproduces );
    json.member( "baby_timer", baby_timer );
    json.member( "biosignatures", biosignatures );
    json.member( "biosig_timer", biosig_timer );
    json.member( "udder_timer", udder_timer );

    if( horde_attraction > MHA_NULL && horde_attraction < NUM_MONSTER_HORDE_ATTRACTION ) {
        json.member( "horde_attraction", horde_attraction );
    }
    json.member( "inv", inv );
    json.member( "dissectable_inv", dissectable_inv );

    json.member( "dragged_foe_id", dragged_foe_id );
    // storing the rider
    json.member( "mounted_player_id", mounted_player_id );
}

void mon_special_attack::serialize( JsonOut &json ) const
{
    json.start_object();
    json.member( "cooldown", cooldown );
    json.member( "enabled", enabled );
    json.end_object();
}

void time_point::serialize( JsonOut &jsout ) const
{
    jsout.write( turn_ );
}

void time_point::deserialize( int turn )
{
    turn_ = turn;
}

void time_duration::serialize( JsonOut &jsout ) const
{
    jsout.write( turns_ );
}

void time_duration::deserialize( const JsonValue &jsin )
{
    if( jsin.test_string() ) {
        *this = read_from_json_string<time_duration>( jsin, time_duration::units );
    } else {
        turns_ = jsin.get_int();
    }
}

////////////////////////////////////////////////////////////////////////////////////////////////////
///// item.h

void item::craft_data::serialize( JsonOut &jsout ) const
{
    jsout.start_object();
    jsout.member( "making", making->ident().str() );
    jsout.member( "disassembly", disassembly );
    jsout.member( "comps_used", comps_used );
    jsout.member( "next_failure_point", next_failure_point );
    jsout.member( "tools_to_continue", tools_to_continue );
    jsout.member( "batch_size", batch_size );
    jsout.member( "cached_tool_selections", cached_tool_selections );
    jsout.end_object();
}

void item::craft_data::deserialize( const JsonObject &obj )
{
    obj.allow_omitted_members();
    std::string recipe_string = obj.get_string( "making" );
    disassembly = obj.get_bool( "disassembly", false );
    if( disassembly ) {
        making = &recipe_dictionary::get_uncraft( itype_id( recipe_string ) );
    } else {
        recipe_id rid( recipe_string );
        if( !rid.is_valid() ) {
            DebugLog( DebugLevel::D_WARNING, DebugClass::D_MAIN )
                    << "item::craft_data deserialized invalid recipe_id '" << recipe_string << "'";
            rid = recipe_id::NULL_ID();
        }
        making = &rid.obj();
    }
    obj.read( "comps_used", comps_used );
    next_failure_point = obj.get_int( "next_failure_point", -1 );
    tools_to_continue = obj.get_bool( "tools_to_continue", false );
    batch_size = obj.get_int( "batch_size", -1 );
    obj.read( "cached_tool_selections", cached_tool_selections );
}

// Template parameter because item::craft_data is private and I don't want to make it public.
template<typename T>
static void load_legacy_craft_data( io::JsonObjectInputArchive &archive, T &value )
{
    archive.allow_omitted_members();
    if( archive.has_member( "making" ) ) {
        value = cata::make_value<typename T::element_type>();
        value->deserialize( archive );
    }
}

// Dummy function as we never load anything from an output archive.
template<typename T>
static void load_legacy_craft_data( io::JsonObjectOutputArchive &, T & )
{
}

static std::set<itype_id> charge_removal_blacklist;

void load_charge_removal_blacklist( const JsonObject &jo, const std::string_view/*src*/ )
{
    jo.allow_omitted_members();
    std::set<itype_id> new_blacklist;
    jo.read( "list", new_blacklist );
    charge_removal_blacklist.insert( new_blacklist.begin(), new_blacklist.end() );
}

static std::set<itype_id> charge_migration_blacklist;

void load_charge_migration_blacklist( const JsonObject &jo, const std::string_view/*src*/ )
{
    jo.allow_omitted_members();
    std::set<itype_id> new_blacklist;
    jo.read( "list", new_blacklist );
    charge_migration_blacklist.insert( new_blacklist.begin(), new_blacklist.end() );
}

static std::set<itype_id> temperature_removal_blacklist;

void load_temperature_removal_blacklist( const JsonObject &jo, const std::string_view/*src*/ )
{
    jo.allow_omitted_members();
    std::set<itype_id> new_blacklist;
    jo.read( "list", new_blacklist );
    temperature_removal_blacklist.insert( new_blacklist.begin(), new_blacklist.end() );
}

template<typename Archive>
void item::io( Archive &archive )
{

    itype_id orig; // original ID as loaded from JSON
    const auto load_type = [&]( const std::string & id ) {
        orig = itype_id( id );
        convert( item_controller->migrate_id( orig ) );
    };

    const auto load_corpse = [this]( const std::string & id ) {
        if( itype_id( id ).is_null() ) {
            // backwards compatibility, nullptr should not be stored at all
            corpse = nullptr;
        } else {
            corpse = &mtype_id( id ).obj();
        }
    };
    archive.template io<const itype>( "typeid", type, load_type, []( const itype & i ) {
        return i.get_id().str();
    }, io::required_tag() );

    // normalize legacy saves to always have charges >= 0
    archive.io( "charges", charges, 0 );
    charges = std::max( charges, 0 );

    archive.io( "energy", energy, 0_mJ );

    int cur_phase = static_cast<int>( current_phase );
    archive.io( "burnt", burnt, 0 );
    archive.io( "poison", poison, 0 );
    archive.io( "frequency", frequency, 0 );
    archive.io( "snip_id", snip_id, snippet_id::NULL_ID() );
    // NB! field is named `irridation` in legacy files
    archive.io( "irridation", irradiation, 0 );
    archive.io( "bday", bday, calendar::start_of_cataclysm );
    archive.io( "mission_id", mission_id, -1 );
    archive.io( "player_id", player_id, -1 );
    archive.io( "item_vars", item_vars, io::empty_default_tag() );
    // TODO: change default to empty string
    archive.io( "name", corpse_name, std::string() );
    archive.io( "owner", owner, faction_id::NULL_ID() );
    archive.io( "old_owner", old_owner, faction_id::NULL_ID() );
    archive.io( "invlet", invlet, '\0' );
    archive.io( "damaged", damage_, 0 );
    archive.io( "degradation", degradation_, 0 );
    archive.io( "active", active, false );
    archive.io( "is_favorite", is_favorite, false );
    archive.io( "item_counter", item_counter, static_cast<decltype( item_counter )>( 0 ) );
    archive.io( "wetness", wetness, 0 );
    archive.io( "dropped_from", dropped_from, harvest_drop_type_id::NULL_ID() );
    archive.io( "rot", rot, 0_turns );
    archive.io( "last_temp_check", last_temp_check, calendar::start_of_cataclysm );
    archive.io( "current_phase", cur_phase, static_cast<int>( type->phase ) );
    archive.io( "techniques", techniques, io::empty_default_tag() );
    archive.io( "faults", faults, io::empty_default_tag() );
    archive.io( "item_tags", item_tags, io::empty_default_tag() );
    archive.io( "components", components, io::empty_default_tag() );
    archive.io( "specific_energy", specific_energy, units::from_joule_per_gram( -10.f ) );
    archive.io( "temperature", temperature, units::from_kelvin( 0.f ) );
    archive.io( "recipe_charges", recipe_charges, 1 );
    // Legacy: remove flag check/unset after 0.F
    archive.io( "ethereal", ethereal, has_flag( flag_ETHEREAL_ITEM ) );
    unset_flag( flag_ETHEREAL_ITEM );
    archive.template io<const mtype>( "corpse", corpse, load_corpse,
    []( const mtype & i ) {
        return i.id.str();
    } );
    archive.io( "craft_data", craft_data_, decltype( craft_data_ )() );
    const auto ivload = [this]( const std::string & variant ) {
        set_itype_variant( variant );
    };
    const auto ivsave = []( const itype_variant_data * iv ) {
        return iv->id;
    };
    archive.io( "variant", _itype_variant, ivload, ivsave, false );
    archive.io( "light", light.luminance, nolight.luminance );
    archive.io( "light_width", light.width, nolight.width );
    archive.io( "light_dir", light.direction, nolight.direction );

    static const cata::value_ptr<relic> null_relic_ptr = nullptr;
    archive.io( "relic_data", relic_data, null_relic_ptr );

    item_controller->migrate_item( orig, *this );

    if( !Archive::is_input::value ) {
        return;
    }
    /* Loading has finished, following code is to ensure consistency and fixes bugs in saves. */

    load_legacy_craft_data( archive, craft_data_ );

    int note = 0;
    const bool note_read = archive.read( "note", note );

    // Old saves used to only contain one of those values (stored under "poison"), it would be
    // loaded into a union of those members. Now they are separate members and must be set separately.
    if( poison != 0 && note == 0 && !type->snippet_category.empty() ) {
        std::swap( note, poison );
    }
    if( poison != 0 && frequency == 0 && ( typeId() == itype_radio_on || typeId() == itype_radio ) ) {
        std::swap( frequency, poison );
    }
    if( poison != 0 && irradiation == 0 && typeId() == itype_rad_badge ) {
        std::swap( irradiation, poison );
    }

    // Compatibility with old 0.F saves
    // Tempreature used to be saved as 0.00001 K integer.
    // specific_energy used to be saved as 0.00001 J/g integer.
    if( temperature > 100000_K ) {
        temperature /= 100000;
        specific_energy /= 100000;
    }

    // erase all invalid flags (not defined in flags.json)
    // warning was generated earlier on load
    erase_if( item_tags, [&]( const flag_id & f ) {
        return !f.is_valid();
    } );

    if( note_read ) {
        snip_id = SNIPPET.migrate_hash_to_id( note );
    } else {
        std::optional<std::string> snip;
        if( archive.read( "snippet_id", snip ) && snip ) {
            snip_id = snippet_id( snip.value() );
        }
    }

    // Compatibility for item type changes: for example soap changed from being a generic item
    // (item::charges -1 or 0 or anything else) to comestible (and thereby counted by charges),
    // old saves still have invalid charges, this fixes the charges value to the default charges.
    if( count_by_charges() && charges <= 0 ) {
        charges = item( type, calendar::turn_zero ).charges;
    }

    // Items from old saves before those items were temperature tracked need activating.
    if( has_temperature() ) {
        active = true;
    }
    if( !active && ( has_own_flag( flag_HOT ) || has_own_flag( flag_COLD ) ||
                     has_own_flag( flag_WET ) ) ) {
        // Some hot/cold items from legacy saves may be inactive
        active = true;
    }

    // Former comestibles that no longer need temperature tracking
    if( !has_temperature() && ( last_temp_check != calendar::turn_zero || has_own_flag( flag_HOT ) ||
                                has_own_flag( flag_COLD ) || has_own_flag( flag_FROZEN ) ) ) {
        bool abort = false;
        if( active ) {
            if( temperature_removal_blacklist.count( type->get_id() ) != 0 ) {
                // list of items that are safe for straightforward deactivation
                // NOTE: items that may be active for additional reasons other than temperature tracking
                // should be handled in separate special cases containing item-specific deactivation logic
                active = false;
            } else {
                // warn and bail in unexpected cases -- should be investigated
                debugmsg( "Item %s is active and tracking temperature, but it should not!", type->get_id().str() );
                // erroneous unsetting of last_temp_check/flags is hard to detect/rectify, so do not proceed
                abort = true;
            }
        }
        if( !abort ) {
            last_temp_check = calendar::turn_zero;
            unset_flag( flag_HOT );
            unset_flag( flag_COLD );
            unset_flag( flag_FROZEN );
        }
    }

    std::string mode;
    if( archive.read( "mode", mode ) ) {
        // only for backward compatibility (nowadays mode is stored in item_vars)
        gun_set_mode( gun_mode_id( mode ) );
    }

    // Books without any chapters don't need to store a remaining-chapters
    // counter, it will always be 0 and it prevents proper stacking.
    if( get_chapters() == 0 ) {
        for( auto it = item_vars.begin(); it != item_vars.end(); ) {
            if( it->first.compare( 0, 19, "remaining-chapters-" ) == 0 ) {
                item_vars.erase( it++ );
            } else {
                ++it;
            }
        }
    }

    static const std::set<std::string> removed_item_vars = {
        // Searchlight monster setting vars
        "SL_PREFER_UP", "SL_PREFER_DOWN", "SL_PREFER_RIGHT", "SL_PREFER_LEFT", "SL_SPOT_X", "SL_SPOT_Y", "SL_POWER", "SL_DIR",
        // Remove stored translated gerund in favor of storing the inscription tool type
        "item_label_type", "item_note_type"
    };

    for( const std::string &var : removed_item_vars ) {
        item_vars.erase( var );
    }

    current_phase = static_cast<phase_id>( cur_phase );
    // override phase if frozen, needed for legacy save
    if( has_own_flag( flag_FROZEN ) && current_phase == phase_id::LIQUID ) {
        current_phase = phase_id::SOLID;
    }

    // Activate corpses from old saves
    if( is_corpse() && !active ) {
        active = true;
    }

    if( charges != 0 && !type->can_have_charges() ) {
        // Types that are known to have charges, but should not have them.
        // We fix it here, but it's expected from bugged saves and does not require a message.
        if( charge_migration_blacklist.count( type->get_id() ) != 0 ) {
            for( int i = 0; i < charges - 1; i++ ) {
                put_in( item( type ), item_pocket::pocket_type::MIGRATION );
            }
        } else if( charge_removal_blacklist.count( type->get_id() ) == 0 ) {
            debugmsg( "Item %s was loaded with charges, but can not have any!",
                      type->get_id().str() );
        }
        charges = 0;
    }
}

void item::migrate_content_item( const item &contained )
{
    if( contained.is_gunmod() || contained.is_toolmod() ) {
        put_in( contained, item_pocket::pocket_type::MOD );
    } else if( typeId() == itype_usb_drive ) {
        // as of this migration, only usb_drive has any software in it.
        put_in( contained, item_pocket::pocket_type::SOFTWARE );
    } else if( contents.insert_item( contained, item_pocket::pocket_type::MAGAZINE ).success() ||
               contents.insert_item( contained, item_pocket::pocket_type::MAGAZINE_WELL ).success() ) {
        // left intentionally blank
    } else if( is_corpse() ) {
        put_in( contained, item_pocket::pocket_type::CORPSE );
    } else if( can_contain( contained ).success() ) {
        put_in( contained, item_pocket::pocket_type::CONTAINER );
    } else {
        // we want this to silently fail - the contents will fall out later
        put_in( contained, item_pocket::pocket_type::MIGRATION );
    }
}

void item::deserialize( const JsonObject &data )
{
    data.allow_omitted_members();
    // Since deserialization is handled by the archive, don't check it here.
    // CATA_DO_NOT_CHECK_SERIALIZE
    io::JsonObjectInputArchive archive( data );
    io( archive );
    archive.allow_omitted_members();
    data.copy_visited_members( archive );

    // first half of the if statement is for migration to nested containers. remove after 0.F
    if( data.has_array( "contents" ) ) {
        std::list<item> items;
        data.read( "contents", items );
        for( const item &it : items ) {
            migrate_content_item( it );
        }
    } else if( data.has_object( "contents" ) ) { // non-empty contents
        item_contents read_contents;
        data.read( "contents", read_contents );

        contents.read_mods( read_contents );
        update_modified_pockets();
        contents.combine( read_contents, false, true, false );

        if( data.has_object( "contents" ) ) {
            JsonObject tested = data.get_object( "contents" );
            tested.allow_omitted_members();
            if( tested.has_array( "items" ) ) {
                // migration for nested containers. leave until after 0.F
                std::list<item> items;
                tested.read( "items", items );
                for( const item &it : items ) {
                    migrate_content_item( it );
                }
            }
        }
        // contents may not be empty if other migration happened in item::io
    } else if( contents.empty() ) { // empty contents was not serialized, recreate pockets from the type
        contents = item_contents( type->pockets );
    }

    // FIXME: batch_size migration from charges - remove after 0.G
    if( is_craft() && craft_data_->batch_size <= 0 ) {
        craft_data_->batch_size = clamp( charges, 1, charges );
        charges = 0;
    }

    if( !has_itype_variant( false ) && can_have_itype_variant() ) {
        if( possible_itype_variant( typeId().str() ) ) {
            set_itype_variant( typeId().str() );
        } else {
            select_itype_variant();
        }
    }

    update_inherited_flags();

    // 2023-03-26 remove in 0.H, remnants of reinforcing
    damage_ = std::clamp( damage_, 0, max_damage() );
    degradation_ = std::clamp( degradation_, 0, max_damage() );

    // 2023-03-26 remove in 0.H, accurizing is obsolete
    faults.erase( STATIC( fault_id( "fault_gun_unaccurized" ) ) );
    faults.erase( STATIC( fault_id( "fault_gun_damaged" ) ) );
}

void item::serialize( JsonOut &json ) const
{
    // Skip the serialization check because this is forwarding serialization to
    // another function
    // CATA_DO_NOT_CHECK_SERIALIZE

    io::JsonObjectOutputArchive archive( json );
    const_cast<item *>( this )->io( archive );
    if( !contents.empty_with_no_mods() || contents.has_additional_pockets() ) {
        json.member( "contents", contents );
    }
}

////////////////////////////////////////////////////////////////////////////////////////////////////
///// vehicle.h

/*
 * vehicle_part
 */
void vehicle_part::deserialize( const JsonObject &data )
{
    data.allow_omitted_members();
    vpart_id pid;
    data.read( "id", pid );

    const vpart_migration *migration = vpart_migration::find_migration( pid );
    if( migration != nullptr ) {
        DebugLog( D_WARNING, D_MAIN ) << "vehicle_part::deserialize migrating '" << pid.str()
                                      << "' to '" << migration->part_id_new.str() << "'";
        pid = migration->part_id_new;
    }

    std::tie( pid, variant ) = get_vpart_id_variant( pid );

    // if we don't know what type of part it is, it'll cause problems later.
    if( !pid.is_valid() ) {
        data.throw_error_at( "id", "bad vehicle part" );
    }
    info_ = &pid.obj();
    if( variant.empty() ) {
        data.read( "variant", variant );
    }

    if( migration != nullptr ) { // migration overrides the base item
        data.get_member( "base" ); // mark member as visited
        base = item( migration->part_id_new->base_item, calendar::turn );
    } else {
        data.read( "base", base );
    }

    data.read( "mount_dx", mount.x );
    data.read( "mount_dy", mount.y );
    data.read( "open", open );
    int direction_int;
    data.read( "direction", direction_int );
    direction = units::from_degrees( direction_int );
    data.read( "blood", blood );
    data.read( "enabled", enabled );
    data.read( "flags", flags );
    data.read( "passenger_id", passenger_id );
    if( data.has_int( "z_offset" ) ) {
        int z_offset = data.get_int( "z_offset" );
        if( std::abs( z_offset ) > 10 ) {
            data.throw_error_at( "z_offset", "z_offset out of range" );
        }
        precalc[0].z = z_offset;
        precalc[1].z = z_offset;
    }

    JsonArray ja_carried = data.get_array( "carried_stack" );
    // count down from size - 1, then stop after unsigned long 0 - 1 becomes MAX_INT
    for( size_t index = ja_carried.size() - 1; index < ja_carried.size(); index-- ) {
        vehicle_part::carried_part_data it;
        ja_carried.read( index, it );
        carried_stack.push( it );
    }

    data.read( "crew_id", crew_id );
    data.read( "items", items );
    data.read( "tools", tools );
    data.read( "target_first_x", target.first.x );
    data.read( "target_first_y", target.first.y );
    data.read( "target_first_z", target.first.z );
    data.read( "target_second_x", target.second.x );
    data.read( "target_second_y", target.second.y );
    data.read( "target_second_z", target.second.z );
    data.read( "ammo_pref", ammo_pref );

    if( migration != nullptr ) {
        for( const itype_id &it : migration->add_veh_tools ) {
            tools.emplace_back( item( it, calendar::turn ) );
        }
    }
}

void vehicle_part::serialize( JsonOut &json ) const
{
    json.start_object();
    json.member( "id", info_->get_id().str() );
    if( !variant.empty() ) {
        json.member( "variant", variant );
    }
    json.member( "base", base );
    json.member( "mount_dx", mount.x );
    json.member( "mount_dy", mount.y );
    json.member( "open", open );
    json.member( "direction", std::lround( to_degrees( direction ) ) );
    json.member( "blood", blood );
    json.member( "enabled", enabled );
    json.member( "flags", flags );
    if( !carried_stack.empty() ) {
        std::stack<vehicle_part::carried_part_data> carried_copy = carried_stack;
        json.member( "carried_stack" );
        json.start_array();
        while( !carried_copy.empty() ) {
            json.write( carried_copy.top() );
            carried_copy.pop();
        }
        json.end_array();
    }
    json.member( "passenger_id", passenger_id );
    json.member( "crew_id", crew_id );
    if( precalc[0].z ) {
        json.member( "z_offset", precalc[0].z );
    }
    json.member( "items", items );
    json.member( "tools", tools );
    if( target.first != tripoint_min ) {
        json.member( "target_first_x", target.first.x );
        json.member( "target_first_y", target.first.y );
        json.member( "target_first_z", target.first.z );
    }
    if( target.second != tripoint_min ) {
        json.member( "target_second_x", target.second.x );
        json.member( "target_second_y", target.second.y );
        json.member( "target_second_z", target.second.z );
    }
    json.member( "ammo_pref", ammo_pref );
    json.end_object();
}

void vehicle_part::carried_part_data::deserialize( const JsonObject &data )
{
    data.read( "veh_name", veh_name );
    face_dir = units::from_degrees( data.get_int( "face_dir" ) );
    data.read( "mount_x", mount.x );
    data.read( "mount_y", mount.y );
    data.read( "mount_z", mount.z );
}

void vehicle_part::carried_part_data::serialize( JsonOut &json ) const
{
    json.start_object();
    json.member( "veh_name", veh_name );
    json.member( "face_dir", std::lround( to_degrees( face_dir ) ) );
    json.member( "mount_x", mount.x );
    json.member( "mount_y", mount.y );
    json.member( "mount_z", mount.z );
    json.end_object();
}

/*
 * label
 */
void label::deserialize( const JsonObject &data )
{
    data.allow_omitted_members();
    data.read( "x", x );
    data.read( "y", y );
    data.read( "text", text );
}

void label::serialize( JsonOut &json ) const
{
    json.start_object();
    json.member( "x", x );
    json.member( "y", y );
    json.member( "text", text );
    json.end_object();
}

void smart_controller_config::deserialize( const JsonObject &data )
{
    data.allow_omitted_members();
    data.read( "bat_lo", battery_lo );
    data.read( "bat_hi", battery_hi );
}

void smart_controller_config::serialize( JsonOut &json ) const
{
    json.start_object();
    json.member( "bat_lo", battery_lo );
    json.member( "bat_hi", battery_hi );
    json.end_object();
}

/*
 * Load vehicle from a json blob that might just exceed player in size.
 */
void vehicle::deserialize( const JsonObject &data )
{
    data.allow_omitted_members();

    int fdir = 0;
    int mdir = 0;

    data.read( "type", type );
    data.read( "posx", pos.x );
    data.read( "posy", pos.y );
    data.read( "om_id", om_id );
    data.read( "faceDir", fdir );
    data.read( "moveDir", mdir );
    int turn_dir_int;
    data.read( "turn_dir", turn_dir_int );
    turn_dir = units::from_degrees( turn_dir_int );
    data.read( "last_turn", turn_dir_int );
    last_turn = units::from_degrees( turn_dir_int );
    data.read( "velocity", velocity );
    data.read( "avg_velocity", avg_velocity );
    data.read( "falling", is_falling );
    if( !data.read( "in_deep_water", in_deep_water ) ) {
        // fallback; remove after 0.I
        data.read( "floating", in_deep_water );
    }
    data.read( "in_water", in_water );
    data.read( "flying", is_flying );
    data.read( "cruise_velocity", cruise_velocity );
    data.read( "vertical_velocity", vertical_velocity );
    data.read( "engine_on", engine_on );
    data.read( "tracking_on", tracking_on );
    data.read( "skidding", skidding );
    data.read( "of_turn_carry", of_turn_carry );
    data.read( "is_locked", is_locked );
    data.read( "is_alarm_on", is_alarm_on );
    data.read( "camera_on", camera_on );
    data.read( "autopilot_on", autopilot_on );
    data.read( "last_update_turn", last_update );

    units::angle fdir_angle = units::from_degrees( fdir );
    face.init( fdir_angle );
    move.init( units::from_degrees( mdir ) );
    data.read( "name", name );
    std::string temp_id;
    std::string temp_old_id;
    data.read( "owner", temp_id );
    data.read( "old_owner", temp_old_id );
    owner = faction_id( temp_id );
    old_owner = faction_id( temp_old_id );
    data.read( "theft_time", theft_time );

    parts.clear();
    for( const JsonValue val : data.get_array( "parts" ) ) {
        vehicle_part part;
        try {
            val.read( part, /* throw_on_error = */ true );
            parts.emplace_back( std::move( part ) );
        } catch( const JsonError &err ) {
            debugmsg( err.what() );
        }
    }

    // we persist the pivot anchor so that if the rules for finding
    // the pivot change, existing vehicles do not shift around.
    // Loading vehicles that predate the pivot logic is a special
    // case of this, they will load with an anchor of (0,0) which
    // is what they're expecting.
    data.read( "pivot", pivot_anchor[0] );
    pivot_anchor[1] = pivot_anchor[0];
    pivot_rotation[1] = pivot_rotation[0] = fdir_angle;
    data.read( "is_on_ramp", is_on_ramp );
    data.read( "is_autodriving", is_autodriving );
    data.read( "is_following", is_following );
    data.read( "is_patrolling", is_patrolling );
    data.read( "autodrive_local_target", autodrive_local_target );
    data.read( "airworthy", flyable );
    data.read( "requested_z_change", requested_z_change );
    data.read( "summon_time_limit", summon_time_limit );
    data.read( "magic", magic );

    smart_controller_cfg = std::nullopt;
    data.read( "smart_controller", smart_controller_cfg );
    data.read( "vehicle_noise", vehicle_noise );
<<<<<<< HEAD

    // Need to manually backfill the active item cache since the part loader can't call its vehicle.
    for( const vpart_reference &vp : get_any_parts( VPFLAG_CARGO ) ) {
        auto it = vp.part().items.begin();
        auto end = vp.part().items.end();
        for( ; it != end; ++it ) {
        }
    }

    for( const vpart_reference &vp : get_any_parts( "TURRET" ) ) {
        install_part( vp.mount(), vpart_turret_mount );

        //Forcibly set turrets' targeting mode to manual if no turret control unit is
        //present on turret's tile on loading save
        if( !has_part( global_part_pos3( vp.part() ), "TURRET_CONTROLS" ) ) {
            vp.part().enabled = false;
        }
        //Set turret control unit's state equal to turret's targeting mode on loading save
        for( const vpart_reference &turret_part : get_any_parts( "TURRET_CONTROLS" ) ) {
            turret_part.part().enabled = vp.part().enabled;
        }
    }

=======
>>>>>>> 5e7ee4ff
    data.read( "tags", tags );
    data.read( "labels", labels );
    data.read( "fuel_remainder", fuel_remainder );
    data.read( "fuel_used_last_turn", fuel_used_last_turn );

    refresh();

    point p;
    zone_data zd;
    for( JsonObject sdata : data.get_array( "zones" ) ) {
        sdata.allow_omitted_members();
        sdata.read( "point", p );
        sdata.read( "zone", zd );
        loot_zones.emplace( p, zd );
    }
    data.read( "other_tow_point", tow_data.other_towing_point );
    // Note that it's possible for a vehicle to be loaded midway
    // through a turn if the player is driving REALLY fast and their
    // own vehicle motion takes them in range. An undefined value for
    // on_turn caused occasional weirdness if the undefined value
    // happened to be positive.
    //
    // Setting it to zero means it won't get to move until the start
    // of the next turn, which is what happens anyway if it gets
    // loaded anywhere but midway through a driving cycle.
    //
    // Something similar to vehicle::gain_moves() would be ideal, but
    // that can't be used as it currently stands because it would also
    // make it instantly fire all its turrets upon load.
    of_turn = 0;
}

void vehicle::serialize( JsonOut &json ) const
{
    json.start_object();
    json.member( "type", type );
    json.member( "posx", pos.x );
    json.member( "posy", pos.y );
    json.member( "om_id", om_id );
    json.member( "faceDir", std::lround( to_degrees( face.dir() ) ) );
    json.member( "moveDir", std::lround( to_degrees( move.dir() ) ) );
    json.member( "turn_dir", std::lround( to_degrees( turn_dir ) ) );
    json.member( "last_turn", std::lround( to_degrees( last_turn ) ) );
    json.member( "velocity", velocity );
    json.member( "avg_velocity", avg_velocity );
    json.member( "falling", is_falling );
    json.member( "in_water", in_water );
    json.member( "in_deep_water", in_deep_water );
    json.member( "flying", is_flying );
    json.member( "cruise_velocity", cruise_velocity );
    json.member( "vertical_velocity", vertical_velocity );
    json.member( "engine_on", engine_on );
    json.member( "tracking_on", tracking_on );
    json.member( "skidding", skidding );
    json.member( "of_turn_carry", of_turn_carry );
    json.member( "name", name );
    json.member( "owner", owner );
    json.member( "old_owner", old_owner );
    json.member( "theft_time", theft_time );
    json.member( "parts", real_parts() );
    json.member( "tags", tags );
    json.member( "fuel_remainder", fuel_remainder );
    json.member( "fuel_used_last_turn", fuel_used_last_turn );
    json.member( "labels", labels );
    json.member( "zones" );
    json.start_array();
    for( auto const &z : loot_zones ) {
        json.start_object();
        json.member( "point", z.first );
        json.member( "zone", z.second );
        json.end_object();
    }
    json.end_array();
    tripoint other_tow_temp_point;
    if( is_towed() ) {
        vehicle *tower = tow_data.get_towed_by();
        if( tower ) {
            other_tow_temp_point = tower->global_part_pos3( tower->get_tow_part() );
        }
    }
    json.member( "other_tow_point", other_tow_temp_point );

    json.member( "is_locked", is_locked );
    json.member( "is_alarm_on", is_alarm_on );
    json.member( "camera_on", camera_on );
    json.member( "autopilot_on", autopilot_on );
    json.member( "last_update_turn", last_update );
    json.member( "pivot", pivot_anchor[0] );
    json.member( "is_on_ramp", is_on_ramp );
    json.member( "is_autodriving", is_autodriving );
    json.member( "is_following", is_following );
    json.member( "is_patrolling", is_patrolling );
    json.member( "autodrive_local_target", autodrive_local_target );
    json.member( "airworthy", flyable );
    json.member( "requested_z_change", requested_z_change );
    json.member( "summon_time_limit", summon_time_limit );
    json.member( "magic", magic );
    json.member( "smart_controller", smart_controller_cfg );
    json.member( "vehicle_noise", vehicle_noise );

    json.end_object();
}

////////////////// mission.h
////
void mission::deserialize( const JsonObject &jo )
{
    jo.allow_omitted_members();

    if( jo.has_int( "type_id" ) ) {
        type = &mission_type::from_legacy( jo.get_int( "type_id" ) ).obj();
    } else if( jo.has_string( "type_id" ) ) {
        type = &mission_type_id( jo.get_string( "type_id" ) ).obj();
    } else {
        debugmsg( "Saved mission has no type" );
        type = &mission_type::get_all().front();
    }

    bool failed;
    bool was_started;
    std::string status_string;
    if( jo.read( "status", status_string ) ) {
        status = status_from_string( status_string );
    } else if( jo.read( "failed", failed ) && failed ) {
        status = mission_status::failure;
    } else if( jo.read( "was_started", was_started ) && !was_started ) {
        status = mission_status::yet_to_start;
    } else {
        // Note: old code had no idea of successful missions!
        // We can't check properly here, since most of the game isn't loaded
        status = mission_status::in_progress;
    }

    jo.read( "value", value );
    jo.read( "kill_count_to_reach", kill_count_to_reach );
    jo.read( "reward", reward );
    jo.read( "uid", uid );
    JsonArray ja = jo.get_array( "target" );
    if( ja.size() == 3 ) {
        target.x() = ja.get_int( 0 );
        target.y() = ja.get_int( 1 );
        target.z() = ja.get_int( 2 );
    } else if( ja.size() == 2 ) {
        target.x() = ja.get_int( 0 );
        target.y() = ja.get_int( 1 );
    }

    if( jo.has_int( "follow_up" ) ) {
        follow_up = mission_type::from_legacy( jo.get_int( "follow_up" ) );
    } else if( jo.has_string( "follow_up" ) ) {
        follow_up = mission_type_id( jo.get_string( "follow_up" ) );
    }

    jo.read( "item_id", item_id );

    const std::string omid = jo.get_string( "target_id", "" );
    if( !omid.empty() ) {
        target_id = string_id<oter_type_t>( omid );
    }

    if( jo.has_int( "recruit_class" ) ) {
        recruit_class = npc_class::from_legacy_int( jo.get_int( "recruit_class" ) );
    } else {
        recruit_class = npc_class_id( jo.get_string( "recruit_class", "NC_NONE" ) );
    }

    jo.read( "target_npc_id", target_npc_id );
    jo.read( "monster_type", monster_type );
    jo.read( "monster_species", monster_species );
    jo.read( "monster_kill_goal", monster_kill_goal );
    jo.read( "deadline", deadline );
    jo.read( "step", step );
    jo.read( "item_count", item_count );
    jo.read( "npc_id", npc_id );
    jo.read( "good_fac_id", good_fac_id );
    jo.read( "bad_fac_id", bad_fac_id );
    jo.read( "player_id", player_id );
}

void mission::serialize( JsonOut &json ) const
{
    json.start_object();

    json.member( "type_id", type->id );
    json.member( "status", status_to_string( status ) );
    json.member( "value", value );
    json.member( "kill_count_to_reach", kill_count_to_reach );
    json.member( "reward", reward );
    json.member( "uid", uid );

    json.member( "target" );
    json.start_array();
    json.write( target.x() );
    json.write( target.y() );
    json.write( target.z() );
    json.end_array();

    json.member( "item_id", item_id );
    json.member( "item_count", item_count );
    json.member( "target_id", target_id.str() );
    json.member( "recruit_class", recruit_class );
    json.member( "target_npc_id", target_npc_id );
    json.member( "monster_type", monster_type );
    json.member( "monster_species", monster_species );
    json.member( "monster_kill_goal", monster_kill_goal );
    json.member( "deadline", deadline );
    json.member( "npc_id", npc_id );
    json.member( "good_fac_id", good_fac_id );
    json.member( "bad_fac_id", bad_fac_id );
    json.member( "step", step );
    json.member( "follow_up", follow_up );
    json.member( "player_id", player_id );

    json.end_object();
}

////////////////// faction.h
////
void faction::deserialize( const JsonObject &jo )
{
    jo.allow_omitted_members();

    jo.read( "id", id );
    jo.read( "name", name );
    jo.read( "likes_u", likes_u );
    jo.read( "respects_u", respects_u );
    jo.read( "trusts_u", trusts_u );
    jo.read( "known_by_u", known_by_u );
    jo.read( "size", size );
    jo.read( "power", power );
    if( !jo.read( "food_supply", food_supply ) ) {
        food_supply = 100;
    }
    if( !jo.read( "wealth", wealth ) ) {
        wealth = 100;
    }
    if( jo.has_array( "opinion_of" ) ) {
        opinion_of = jo.get_int_array( "opinion_of" );
    }
    load_relations( jo );
}

void faction::serialize( JsonOut &json ) const
{
    json.start_object();

    json.member( "id", id );
    json.member( "name", name );
    json.member( "likes_u", likes_u );
    json.member( "respects_u", respects_u );
    json.member( "trusts_u", trusts_u );
    json.member( "known_by_u", known_by_u );
    json.member( "size", size );
    json.member( "power", power );
    json.member( "food_supply", food_supply );
    json.member( "wealth", wealth );
    json.member( "opinion_of", opinion_of );
    json.member( "relations" );
    json.start_object();
    for( const auto &rel_data : relations ) {
        json.member( rel_data.first );
        json.start_object();
        for( const auto &rel_flag : npc_factions::relation_strs ) {
            json.member( rel_flag.first, rel_data.second.test( rel_flag.second ) );
        }
        json.end_object();
    }
    json.end_object();

    json.end_object();
}

void Creature::store( JsonOut &jsout ) const
{
    jsout.member( "location", location );

    jsout.member( "moves", moves );
    jsout.member( "pain", pain );

    // killer is not stored, it's temporary anyway, any creature that has a non-null
    // killer is dead (as per definition) and should not be stored.

    jsout.member( "effects", *effects );

    jsout.member( "damage_over_time_map", damage_over_time_map );
    jsout.member( "values", values );

    jsout.member( "blocks_left", num_blocks );
    jsout.member( "dodges_left", num_dodges );
    jsout.member( "num_blocks_bonus", num_blocks_bonus );
    jsout.member( "num_dodges_bonus", num_dodges_bonus );

    jsout.member( "armor_bonus", armor_bonus );

    jsout.member( "speed", speed_base );

    jsout.member( "speed_bonus", speed_bonus );
    jsout.member( "dodge_bonus", dodge_bonus );
    jsout.member( "block_bonus", block_bonus );
    jsout.member( "hit_bonus", hit_bonus );
    jsout.member( "bash_bonus", bash_bonus );
    jsout.member( "cut_bonus", cut_bonus );

    jsout.member( "bash_mult", bash_mult );
    jsout.member( "cut_mult", cut_mult );
    jsout.member( "melee_quiet", melee_quiet );

    jsout.member( "throw_resist", throw_resist );

    jsout.member( "archery_aim_counter", archery_aim_counter );

    jsout.member( "last_updated", last_updated );

    jsout.member( "body", body );
    jsout.member( "lifespan_end", lifespan_end );
    // fake is not stored, it's temporary anyway, only used to fire with a gun.
}

void Creature::load( const JsonObject &jsin )
{
    jsin.allow_omitted_members();
    jsin.read( "location", location );
    jsin.read( "moves", moves );
    jsin.read( "pain", pain );

    killer = nullptr; // see Creature::load

    // TEMPORARY until 0.F
    if( savegame_loading_version < 31 ) {
        if( jsin.has_object( "effects" ) ) {
            // Because JSON requires string keys we need to convert back to our bp keys
            std::unordered_map<std::string, std::unordered_map<std::string, effect>> tmp_map;
            jsin.read( "effects", tmp_map );
            int key_num = 0;
            for( const auto &maps : tmp_map ) {
                const efftype_id id( maps.first );
                if( !id.is_valid() ) {
                    debugmsg( "Invalid effect: %s", id.c_str() );
                    continue;
                }
                for( const auto &i : maps.second ) {
                    if( !( std::istringstream( i.first ) >> key_num ) ) {
                        key_num = 0;
                    }
                    const bodypart_str_id &bp = convert_bp( static_cast<body_part>( key_num ) );
                    const effect &e = i.second;

                    ( *effects )[id][bp] = e;
                    on_effect_int_change( id, e.get_intensity(), bp );
                }
            }
        }
    } else {
        jsin.read( "effects", *effects );
    }

    jsin.read( "values", values );

    jsin.read( "damage_over_time_map", damage_over_time_map );

    jsin.read( "blocks_left", num_blocks );
    jsin.read( "dodges_left", num_dodges );
    jsin.read( "num_blocks_bonus", num_blocks_bonus );
    jsin.read( "num_dodges_bonus", num_dodges_bonus );

    if( jsin.has_object( "armor_bonus" ) ) {
        jsin.read( "armor_bonus", armor_bonus );
    } else {
        // Legacy load conversion, remove after 0.H releases
        float bash_bonus = 0;
        float cut_bonus = 0;
        float bullet_bonus = 0;
        jsin.read( "armor_bash_bonus", bash_bonus );
        jsin.read( "armor_cut_bonus", cut_bonus );
        jsin.read( "armor_bullet_bonus", bullet_bonus );
        armor_bonus.clear();
        armor_bonus.emplace( STATIC( damage_type_id( "bash" ) ), bash_bonus );
        armor_bonus.emplace( STATIC( damage_type_id( "cut" ) ), cut_bonus );
        armor_bonus.emplace( STATIC( damage_type_id( "bullet" ) ), bullet_bonus );
    }

    jsin.read( "speed", speed_base );

    jsin.read( "speed_bonus", speed_bonus );
    jsin.read( "dodge_bonus", dodge_bonus );
    jsin.read( "block_bonus", block_bonus );
    jsin.read( "hit_bonus", hit_bonus );
    jsin.read( "bash_bonus", bash_bonus );
    jsin.read( "cut_bonus", cut_bonus );

    jsin.read( "bash_mult", bash_mult );
    jsin.read( "cut_mult", cut_mult );
    jsin.read( "melee_quiet", melee_quiet );

    jsin.read( "throw_resist", throw_resist );

    jsin.read( "archery_aim_counter", archery_aim_counter );

    if( !jsin.read( "last_updated", last_updated ) ) {
        last_updated = calendar::turn;
    }

    jsin.read( "underwater", underwater );

    jsin.read( "body", body );

    fake = false; // see Creature::load
    jsin.read( "lifespan_end", lifespan_end );
    on_stat_change( "pain", pain );
}

void player_morale::morale_point::deserialize( const JsonObject &jo )
{
    jo.allow_omitted_members();
    if( !jo.read( "type", type ) ) {
        type = morale_type_data::convert_legacy( jo.get_int( "type_enum" ) );
    }
    itype_id tmpitype;
    if( jo.read( "item_type", tmpitype ) && item::type_is_defined( tmpitype ) ) {
        item_type = item::find_type( tmpitype );
    }
    jo.read( "bonus", bonus );
    jo.read( "duration", duration );
    jo.read( "decay_start", decay_start );
    jo.read( "age", age );
}

void player_morale::morale_point::serialize( JsonOut &json ) const
{
    json.start_object();
    json.member( "type", type );
    if( item_type != nullptr ) {
        // TODO: refactor player_morale to not require this hack
        json.member( "item_type", item_type->get_id() );
    }
    json.member( "bonus", bonus );
    json.member( "duration", duration );
    json.member( "decay_start", decay_start );
    json.member( "age", age );
    json.end_object();
}

void player_morale::store( JsonOut &jsout ) const
{
    jsout.member( "morale", points );
}

void player_morale::load( const JsonObject &jsin )
{
    jsin.allow_omitted_members();
    jsin.read( "morale", points );
}

struct mm_elem {
    memorized_terrain_tile tile;
    int symbol;

    bool operator==( const mm_elem &rhs ) const {
        return symbol == rhs.symbol && tile == rhs.tile;
    }
};

void mm_submap::serialize( JsonOut &jsout ) const
{
    jsout.start_array();

    // Uses RLE for compression.

    mm_elem last;
    int num_same = 1;

    const auto write_seq = [&]() {
        jsout.start_array();
        jsout.write( last.tile.tile );
        jsout.write( last.tile.subtile );
        jsout.write( last.tile.rotation );
        jsout.write( last.symbol );
        if( num_same != 1 ) {
            jsout.write( num_same );
        }
        jsout.end_array();
    };

    for( size_t y = 0; y < SEEY; y++ ) {
        for( size_t x = 0; x < SEEX; x++ ) {
            point p( x, y );
            const mm_elem elem = { tile( p ), symbol( p ) };
            if( x == 0 && y == 0 ) {
                last = elem;
                continue;
            }
            if( last == elem ) {
                num_same += 1;
                continue;
            }
            write_seq();
            num_same = 1;
            last = elem;
        }
    }
    write_seq();

    jsout.end_array();
}

void mm_submap::deserialize( const JsonValue &ja )
{
    // Uses RLE for compression.

    JsonArray sm_json = ja;

    mm_elem elem;
    size_t remaining = 0;

    for( size_t y = 0; y < SEEY; y++ ) {
        for( size_t x = 0; x < SEEX; x++ ) {
            if( remaining > 0 ) {
                remaining -= 1;
            } else {
                JsonArray elem_json = sm_json.next_array();
                elem.tile.tile = elem_json.next_string();
                elem.tile.subtile = elem_json.next_int();
                elem.tile.rotation = elem_json.next_int();
                elem.symbol = elem_json.next_int();
                if( elem_json.size() > 4 ) {
                    remaining = elem_json.next_int() - 1;
                }
                if( elem_json.has_more() ) {
                    elem_json.throw_error( "Too many values for RLE" );
                }
            }
            point p( x, y );
            // Try to avoid assigning to save up on memory
            if( elem.tile != mm_submap::default_tile ) {
                set_tile( p, elem.tile );
            }
            if( elem.symbol != mm_submap::default_symbol ) {
                set_symbol( p, elem.symbol );
            }
        }
    }
}

void mm_region::serialize( JsonOut &jsout ) const
{
    jsout.start_array();
    for( size_t y = 0; y < MM_REG_SIZE; y++ ) {
        // NOLINTNEXTLINE(modernize-loop-convert)
        for( size_t x = 0; x < MM_REG_SIZE; x++ ) {
            const shared_ptr_fast<mm_submap> &sm = submaps[x][y];
            if( sm->is_empty() ) {
                jsout.write_null();
            } else {
                sm->serialize( jsout );
            }
        }
    }
    jsout.end_array();
}

void mm_region::deserialize( const JsonValue &ja )
{
    JsonArray region_json = ja;
    for( size_t y = 0; y < MM_REG_SIZE; y++ ) {
        // NOLINTNEXTLINE(modernize-loop-convert)
        for( size_t x = 0; x < MM_REG_SIZE; x++ ) {
            shared_ptr_fast<mm_submap> &sm = submaps[x][y];
            sm = make_shared_fast<mm_submap>();
            JsonValue jsin = region_json.next_value();
            if( !jsin.test_null() ) {
                sm->deserialize( jsin );
            }
        }
    }
}

void map_memory::load_legacy( const JsonValue &jv )
{
    struct mig_elem {
        int symbol;
        memorized_terrain_tile tile;
    };
    std::map<tripoint, mig_elem> elems;

    JsonArray root_array = jv;
    for( JsonArray elem_json : root_array.next_array() ) {
        tripoint p;
        p.x = elem_json.next_int();
        p.y = elem_json.next_int();
        p.z = elem_json.next_int();
        mig_elem &elem = elems[p];
        elem.tile.tile = elem_json.next_string();
        elem.tile.subtile = elem_json.next_int();
        elem.tile.rotation = elem_json.next_int();
        if( elem_json.has_more() ) {
            elem_json.throw_error( "Too many values for map memory entry" );
        }
    }

    for( JsonArray symbols_json : root_array.next_array() ) {
        tripoint p;
        p.x = symbols_json.next_int();
        p.y = symbols_json.next_int();
        p.z = symbols_json.next_int();
        elems[p].symbol = symbols_json.next_int();
        if( symbols_json.has_more() ) {
            symbols_json.throw_error( "Too many values for map memory symbol" );
        }
    }

    for( const std::pair<const tripoint, mig_elem> &elem : elems ) {
        coord_pair cp( elem.first );
        shared_ptr_fast<mm_submap> sm = find_submap( cp.sm );
        if( !sm ) {
            sm = allocate_submap( cp.sm );
        }
        if( elem.second.tile != mm_submap::default_tile ) {
            sm->set_tile( cp.loc, elem.second.tile );
        }
        if( elem.second.symbol != mm_submap::default_symbol ) {
            sm->set_symbol( cp.loc, elem.second.symbol );
        }
    }
}

void point::deserialize( const JsonArray &jsin )
{
    x = jsin.get_int( 0 );
    y = jsin.get_int( 1 );
    if( jsin.size() > 2 ) {
        jsin.throw_error( "Too many values for tripoint" );
    }
}

void point::serialize( JsonOut &jsout ) const
{
    jsout.start_array();
    jsout.write( x );
    jsout.write( y );
    jsout.end_array();
}

void tripoint::deserialize( const JsonArray &jsin )
{
    x = jsin.get_int( 0 );
    y = jsin.get_int( 1 );
    z = jsin.get_int( 2 );
    if( jsin.size() > 3 ) {
        jsin.throw_error( "Too many values for tripoint" );
    }
}

void tripoint::serialize( JsonOut &jsout ) const
{
    jsout.start_array();
    jsout.write( x );
    jsout.write( y );
    jsout.write( z );
    jsout.end_array();
}

void addiction::serialize( JsonOut &json ) const
{
    json.start_object();
    json.member( "type", type );
    json.member( "intensity", intensity );
    json.member( "sated", sated );
    json.end_object();
}

void addiction::deserialize( const JsonObject &jo )
{
    jo.allow_omitted_members();
    // legacy
    if( jo.has_int( "type_enum" ) ) {
        enum class add_type_legacy : int {
            NONE,
            CAFFEINE,
            ALCOHOL,
            SLEEP,
            PKILLER,
            SPEED,
            CIG,
            COKE,
            CRACK,
            MUTAGEN,
            DIAZEPAM,
            MARLOSS_R,
            MARLOSS_B,
            MARLOSS_Y,
            NUM_ADD_TYPES
        };
        switch( static_cast<add_type_legacy>( jo.get_int( "type_enum" ) ) ) {
            case add_type_legacy::CAFFEINE:
                type = STATIC( addiction_id( "caffeine" ) );
                break;
            case add_type_legacy::ALCOHOL:
                type = STATIC( addiction_id( "alcohol" ) );
                break;
            case add_type_legacy::SLEEP:
                type = STATIC( addiction_id( "sleeping pill" ) );
                break;
            case add_type_legacy::PKILLER:
                type = STATIC( addiction_id( "opiate" ) );
                break;
            case add_type_legacy::SPEED:
                type = STATIC( addiction_id( "amphetamine" ) );
                break;
            case add_type_legacy::CIG:
                type = STATIC( addiction_id( "nicotine" ) );
                break;
            case add_type_legacy::COKE:
                type = STATIC( addiction_id( "cocaine" ) );
                break;
            case add_type_legacy::CRACK:
                type = STATIC( addiction_id( "crack" ) );
                break;
            case add_type_legacy::MUTAGEN:
                type = STATIC( addiction_id( "mutagen" ) );
                break;
            case add_type_legacy::DIAZEPAM:
                type = STATIC( addiction_id( "diazepam" ) );
                break;
            case add_type_legacy::MARLOSS_R:
                type = STATIC( addiction_id( "marloss_r" ) );
                break;
            case add_type_legacy::MARLOSS_B:
                type = STATIC( addiction_id( "marloss_b" ) );
                break;
            case add_type_legacy::MARLOSS_Y:
                type = STATIC( addiction_id( "marloss_y" ) );
                break;
            case add_type_legacy::NONE:
            case add_type_legacy::NUM_ADD_TYPES:
            default:
                type = addiction_id::NULL_ID();
                break;
        }
    } else {
        jo.read( "type", type );
    }
    intensity = jo.get_int( "intensity" );
    jo.read( "sated", sated );
}

void serialize( const recipe_subset &value, JsonOut &jsout )
{
    jsout.start_array();
    for( const recipe * const &entry : value ) {
        jsout.write( entry->ident() );
    }
    jsout.end_array();
}

void deserialize( recipe_subset &value, const JsonArray &ja )
{
    value.clear();
    for( std::string && recipe_id_string : ja ) {
        recipe_id rid( std::move( recipe_id_string ) );
        if( !rid.is_valid() ) {
            DebugLog( DebugLevel::D_WARNING, DebugClass::D_MAIN )
                    << "recipe_subset deserialized invalid recipe_id '" << rid.str() << "'";
            rid = recipe_id::NULL_ID();
        }
        value.include( &rid.obj() );
    }
}

static void serialize( const item_comp &value, JsonOut &jsout )
{
    jsout.start_object();

    jsout.member( "type", value.type );
    jsout.member( "count", value.count );
    jsout.member( "recoverable", value.recoverable );

    jsout.end_object();
}

static void serialize( const tool_comp &value, JsonOut &jsout )
{
    jsout.start_object();

    jsout.member( "type", value.type );
    jsout.member( "count", value.count );
    jsout.member( "recoverable", value.recoverable );

    jsout.end_object();
}

static void deserialize( item_comp &value, const JsonObject &jo )
{
    jo.allow_omitted_members();
    jo.read( "type", value.type );
    jo.read( "count", value.count );
    jo.read( "recoverable", value.recoverable );
}

static void deserialize( tool_comp &value, const JsonObject &jo )
{
    jo.allow_omitted_members();
    jo.read( "type", value.type );
    jo.read( "count", value.count );
    jo.read( "recoverable", value.recoverable );
}

static void serialize( const quality_requirement &value, JsonOut &jsout )
{
    jsout.start_object();

    jsout.member( "type", value.type );
    jsout.member( "count", value.count );
    jsout.member( "level", value.level );

    jsout.end_object();
}

static void deserialize( quality_requirement &value, const JsonObject &jo )
{
    jo.allow_omitted_members();
    jo.read( "type", value.type );
    jo.read( "count", value.count );
    jo.read( "level", value.level );
}

// basecamp
void basecamp::serialize( JsonOut &json ) const
{
    if( omt_pos != tripoint_abs_omt() ) {
        json.start_object();
        json.member( "name", name );
        json.member( "pos", omt_pos );
        json.member( "bb_pos", bb_pos );
        json.member( "dumping_spot", dumping_spot );
        json.member( "hidden_missions" );
        json.start_array();
        for( const std::vector<ui_mission_id> &list : hidden_missions ) {
            json.start_object();
            json.member( "dir" );
            json.start_array();
            for( const ui_mission_id &miss_id : list ) {
                json.start_object();
                json.member( "mission_id", miss_id.id );
                json.end_object();
            }
            json.end_array();
            json.end_object();
        }
        json.end_array();
        json.member( "expansions" );
        json.start_array();
        for( const auto &expansion : expansions ) {
            json.start_object();
            json.member( "dir", expansion.first );
            json.member( "type", expansion.second.type );
            json.member( "provides" );
            json.start_array();
            for( const auto &provide : expansion.second.provides ) {
                json.start_object();
                json.member( "id", provide.first );
                json.member( "amount", provide.second );
                json.end_object();
            }
            json.end_array();
            json.member( "in_progress" );
            json.start_array();
            for( const auto &working : expansion.second.in_progress ) {
                json.start_object();
                json.member( "id", working.first );
                json.member( "amount", working.second );
                json.end_object();
            }
            json.end_array();
            json.member( "pos", expansion.second.pos );
            json.end_object();
        }
        json.end_array();
        json.member( "fortifications" );
        json.start_array();
        for( const auto &fortification : fortifications ) {
            json.start_object();
            json.member( "pos", fortification );
            json.end_object();
        }
        json.end_array();
        json.member( "salt_water_pipes" );
        json.start_array();
        for( expansion_salt_water_pipe * const &pipe : salt_water_pipes ) {
            json.start_object();
            json.member( "expansion", pipe->expansion );
            json.member( "connection_direction", pipe->connection_direction );
            json.member( "segments" );
            json.start_array();
            for( const expansion_salt_water_pipe_segment &segment : pipe->segments ) {
                json.start_object();
                json.member( "point", segment.point );
                json.member( "started", segment.started );
                json.member( "finished", segment.finished );
                json.end_object();
            }
            json.end_array();
            json.end_object();
        }
        json.end_array();
        json.end_object();

    } else {
        return;
    }
}

void basecamp::deserialize( const JsonObject &data )
{
    data.allow_omitted_members();
    data.read( "name", name );
    data.read( "pos", omt_pos );
    data.read( "bb_pos", bb_pos );
    data.read( "dumping_spot", dumping_spot );
    for( int tab_num = base_camps::TAB_MAIN; tab_num <= base_camps::TAB_NW; tab_num++ ) {
        std::vector<ui_mission_id> temp;
        hidden_missions.push_back( temp );
    }
    int tab_num = base_camps::TAB_MAIN;
    for( JsonObject list : data.get_array( "hidden_missions" ) ) {
        list.allow_omitted_members();
        for( JsonObject miss_id_json : list.get_array( "dir" ) ) {
            miss_id_json.allow_omitted_members();
            ui_mission_id miss_id;
            miss_id_json.read( "mission_id", miss_id.id );
            miss_id.ret = false;
            hidden_missions[tab_num].push_back( miss_id );
        }
        tab_num++;
    }

    for( JsonObject edata : data.get_array( "expansions" ) ) {
        edata.allow_omitted_members();
        expansion_data e;
        point dir;
        if( edata.has_string( "dir" ) ) {
            // old save compatibility
            const std::string dir_id = edata.get_string( "dir" );
            dir = base_camps::direction_from_id( dir_id );
        } else {
            edata.read( "dir", dir );
        }
        edata.read( "type", e.type );
        if( edata.has_int( "cur_level" ) ) {
            edata.read( "cur_level", e.cur_level );
        }
        if( edata.has_array( "provides" ) ) {
            e.cur_level = -1;
            for( JsonObject provide_data : edata.get_array( "provides" ) ) {
                provide_data.allow_omitted_members();
                std::string id = provide_data.get_string( "id" );
                int amount = provide_data.get_int( "amount" );
                e.provides[ id ] = amount;
            }
        }
        // in case of save corruption, sanity check provides from expansions
        const std::string &initial_provide = base_camps::faction_encode_abs( e, 0 );
        if( e.provides.find( initial_provide ) == e.provides.end() ) {
            e.provides[ initial_provide ] = 1;
        }
        for( JsonObject in_progress_data : edata.get_array( "in_progress" ) ) {
            in_progress_data.allow_omitted_members();
            std::string id = in_progress_data.get_string( "id" );
            int amount = in_progress_data.get_int( "amount" );
            e.in_progress[ id ] = amount;
        }
        edata.read( "pos", e.pos );
        expansions[ dir ] = e;
        if( dir != base_camps::base_dir ) {
            directions.push_back( dir );
        }
    }
    for( JsonObject edata : data.get_array( "fortifications" ) ) {
        edata.allow_omitted_members();
        tripoint_abs_omt restore_pos;
        edata.read( "pos", restore_pos );
        fortifications.push_back( restore_pos );
    }

    for( JsonObject edata : data.get_array( "salt_water_pipes" ) ) {
        edata.allow_omitted_members();
        expansion_salt_water_pipe *pipe = new expansion_salt_water_pipe;
        edata.read( "expansion", pipe->expansion );
        edata.read( "connection_direction", pipe->connection_direction );
        for( JsonObject seg : edata.get_array( "segments" ) ) {
            seg.allow_omitted_members();
            expansion_salt_water_pipe_segment segment;
            seg.read( "point", segment.point );
            seg.read( "started", segment.started );
            seg.read( "finished", segment.finished );
            pipe->segments.push_back( segment );
        }
        salt_water_pipes.push_back( pipe );
    }
}

void kill_tracker::serialize( JsonOut &jsout ) const
{
    jsout.start_object();
    jsout.member( "kills" );
    jsout.start_object();
    for( const auto &elem : kills ) {
        jsout.member( elem.first.str(), elem.second );
    }
    jsout.end_object();

    jsout.member( "npc_kills" );
    jsout.start_array();
    for( const auto &elem : npc_kills ) {
        jsout.write( elem );
    }
    jsout.end_array();
    jsout.end_object();
}

void kill_tracker::deserialize( const JsonObject &data )
{
    data.allow_omitted_members();
    for( const JsonMember member : data.get_object( "kills" ) ) {
        kills[mtype_id( member.name() )] = member.get_int();
    }

    for( const std::string npc_name : data.get_array( "npc_kills" ) ) {
        npc_kills.push_back( npc_name );
    }
}

void cata_variant::serialize( JsonOut &jsout ) const
{
    jsout.start_array();
    jsout.write_as_string( type_ );
    jsout.write( value_ );
    jsout.end_array();
}

void cata_variant::deserialize( const JsonValue &jsin )
{
    if( jsin.test_int() ) {
        *this = cata_variant::make<cata_variant_type::int_>( jsin.get_int() );
    } else if( jsin.test_bool() ) {
        *this = cata_variant::make<cata_variant_type::bool_>( jsin.get_bool() );
    } else {
        JsonArray ja = jsin.get_array();
        // FIXME: add_type migration - remove after 0.G
        if( ja.get_string( 0 ) == "add_type" ) {
            type_ = cata_variant_type::addiction_id;
            value_ = add_type_legacy_conv( ja.get_string( 1 ) );
        } else if( !( ja.read_next( type_ ) && ja.read_next( value_ ) ) ) {
            ja.throw_error( "Failed to read cata_variant" );
        }
        if( ja.size() > 2 ) {
            ja.throw_error( "Too many values for cata_variant" );
        }
    }
}

void event_multiset::serialize( JsonOut &jsout ) const
{
    jsout.start_object();
    std::vector<summaries_type::value_type> copy( summaries_.begin(), summaries_.end() );
    jsout.member( "event_counts", copy );
    jsout.end_object();
}

void event_multiset::deserialize( const JsonObject &jo )
{
    jo.allow_omitted_members();
    JsonArray events = jo.get_array( "event_counts" );
    if( !events.empty() && events.get_array( 0 ).has_int( 1 ) ) {
        // TEMPORARY until 0.F
        // Read legacy format with just ints
        std::vector<std::pair<cata::event::data_type, int>> copy;
        jo.read( "event_counts", copy );
        summaries_.clear();
        for( const std::pair<cata::event::data_type, int> &p : copy ) {
            event_summary summary{ p.second, calendar::start_of_game, calendar::start_of_game };
            summaries_.emplace( p.first, summary );
        }
    } else {
        // Read actual summaries
        std::vector<std::pair<cata::event::data_type, event_summary>> copy;
        jo.read( "event_counts", copy );
        summaries_ = { copy.begin(), copy.end() };
    }
}

void stats_tracker::serialize( JsonOut &jsout ) const
{
    jsout.start_object();
    jsout.member( "data", data );
    jsout.member( "initial_scores", initial_scores );
    jsout.end_object();
}

void stats_tracker::deserialize( const JsonObject &jo )
{
    jo.allow_omitted_members();
    jo.read( "data", data );
    for( std::pair<const event_type, event_multiset> &d : data ) {
        d.second.set_type( d.first );
    }
    jo.read( "initial_scores", initial_scores );

    // TODO: remove after 0.H
    // migration for saves made before addition of event_type::game_avatar_new
    event_multiset gan_evts = get_events( event_type::game_avatar_new );
    if( !gan_evts.count() ) {
        event_multiset gs_evts = get_events( event_type::game_start );
        if( gs_evts.count() ) {
            auto gs_evt = gs_evts.first().value();
            cata::event::data_type gs_data = gs_evt.first;

            // retroactively insert starting avatar
            cata::event::data_type gan_data( gs_data );
            gan_data["is_new_game"] = cata_variant::make<cata_variant_type::bool_>( true );
            gan_data["is_debug"] = cata_variant::make<cata_variant_type::bool_>( false );
            gan_data.erase( "game_version" );
            get_event_bus().send( cata::event( event_type::game_avatar_new, calendar::start_of_game,
                                               std::move( gan_data ) ) );

            // retroactively insert current avatar, if different from starting avatar
            // we don't know when they took over, so just use current time point
            avatar &u = get_avatar();
            if( u.getID() != gs_data["avatar_id"].get<cata_variant_type::character_id>() ) {
                profession_id prof_id = u.prof ? u.prof->ident() : profession::generic()->ident();
                get_event_bus().send( cata::event::make<event_type::game_avatar_new>( false, false,
                                      u.getID(), u.name, u.male, prof_id, u.custom_profession ) );
            }
        } else {
            // last ditch effort for really old saves that don't even have event_type::game_start
            // treat current avatar as the starting avatar; abuse is_new_game=false to flag such cases
            avatar &u = get_avatar();
            profession_id prof_id = u.prof ? u.prof->ident() : profession::generic()->ident();
            std::swap( calendar::turn, calendar::start_of_game );
            get_event_bus().send( cata::event::make<event_type::game_avatar_new>( false, false,
                                  u.getID(), u.name, u.male, prof_id, u.custom_profession ) );
            std::swap( calendar::turn, calendar::start_of_game );
        }
    }
}

namespace
{

void _write_rle_terrain( JsonOut &jsout, const std::string_view ter, int num )
{
    jsout.start_array();
    jsout.write( ter );
    jsout.write( num );
    jsout.end_array();
}

} // namespace

void submap::store( JsonOut &jsout ) const
{
    jsout.member( "turn_last_touched", last_touched );
    jsout.member( "temperature", temperature_mod );

    // Terrain is saved using a simple RLE scheme.  Legacy saves don't have
    // this feature but the algorithm is backward compatible.
    jsout.member( "terrain" );
    jsout.start_array();
    if( is_uniform() ) {
        _write_rle_terrain( jsout, uniform_ter.id().str(), SEEX * SEEY );
        jsout.end_array();
        return;
    }
    std::string last_id;
    int num_same = 1;
    for( int j = 0; j < SEEY; j++ ) {
        // NOLINTNEXTLINE(modernize-loop-convert)
        for( int i = 0; i < SEEX; i++ ) {
            const std::string this_id = m->ter[i][j].obj().id.str();
            if( !last_id.empty() ) {
                if( this_id == last_id ) {
                    num_same++;
                } else {
                    if( num_same == 1 ) {
                        // if there's only one element don't write as an array
                        jsout.write( last_id );
                    } else {
                        _write_rle_terrain( jsout, last_id, num_same );
                        num_same = 1;
                    }
                    last_id = this_id;
                }
            } else {
                last_id = this_id;
            }
        }
    }
    // Because of the RLE scheme we have to do one last pass
    if( num_same == 1 ) {
        jsout.write( last_id );
    } else {
        jsout.start_array();
        jsout.write( last_id );
        jsout.write( num_same );
        jsout.end_array();
    }
    jsout.end_array();

    // Write out the radiation array in a simple RLE scheme.
    // written in intensity, count pairs
    jsout.member( "radiation" );
    jsout.start_array();
    int lastrad = -1;
    int count = 0;
    for( int j = 0; j < SEEY; j++ ) {
        for( int i = 0; i < SEEX; i++ ) {
            const point p( i, j );
            // Save radiation, re-examine this because it doesn't look like it works right
            int r = get_radiation( p );
            if( r == lastrad ) {
                count++;
            } else {
                if( count ) {
                    jsout.write( count );
                }
                jsout.write( r );
                lastrad = r;
                count = 1;
            }
        }
    }
    jsout.write( count );
    jsout.end_array();

    jsout.member( "furniture" );
    jsout.start_array();
    for( int j = 0; j < SEEY; j++ ) {
        for( int i = 0; i < SEEX; i++ ) {
            const point p( i, j );
            // Save furniture
            if( get_furn( p ) ) {
                jsout.start_array();
                jsout.write( p.x );
                jsout.write( p.y );
                jsout.write( get_furn( p ).obj().id );
                jsout.end_array();
            }
        }
    }
    jsout.end_array();

    jsout.member( "items" );
    jsout.start_array();
    for( int j = 0; j < SEEY; j++ ) {
        for( int i = 0; i < SEEX; i++ ) {
            if( m->itm[i][j].empty() ) {
                continue;
            }
            jsout.write( i );
            jsout.write( j );
            jsout.write( m->itm[i][j] );
        }
    }
    jsout.end_array();

    jsout.member( "traps" );
    jsout.start_array();
    for( int j = 0; j < SEEY; j++ ) {
        for( int i = 0; i < SEEX; i++ ) {
            const point p( i, j );
            // Save traps
            if( get_trap( p ) ) {
                jsout.start_array();
                jsout.write( p.x );
                jsout.write( p.y );
                // TODO: jsout should support writing an id like jsout.write( trap_id )
                jsout.write( get_trap( p ).id().str() );
                jsout.end_array();
            }
        }
    }
    jsout.end_array();

    jsout.member( "fields" );
    jsout.start_array();
    for( int j = 0; j < SEEY; j++ ) {
        for( int i = 0; i < SEEX; i++ ) {
            // Save fields
            if( m->fld[i][j].field_count() > 0 ) {
                jsout.write( i );
                jsout.write( j );
                jsout.start_array();
                for( const auto &elem : m->fld[i][j] ) {
                    const field_entry &cur = elem.second;
                    jsout.write( cur.get_field_type().id() );
                    jsout.write( cur.get_field_intensity() );
                    jsout.write( cur.get_field_age() );
                }
                jsout.end_array();
            }
        }
    }
    jsout.end_array();

    // Write out as array of arrays of single entries
    jsout.member( "cosmetics" );
    jsout.start_array();
    for( const submap::cosmetic_t &cosm : cosmetics ) {
        jsout.start_array();
        jsout.write( cosm.pos.x );
        jsout.write( cosm.pos.y );
        jsout.write( cosm.type );
        jsout.write( cosm.str );
        jsout.end_array();
    }
    jsout.end_array();

    // Output the spawn points
    jsout.member( "spawns" );
    jsout.start_array();
    for( const spawn_point &elem : spawns ) {
        jsout.start_array();
        // TODO: json should know how to write string_ids
        jsout.write( elem.type.str() );
        jsout.write( elem.count );
        jsout.write( elem.pos.x );
        jsout.write( elem.pos.y );
        jsout.write( elem.faction_id );
        jsout.write( elem.mission_id );
        jsout.write( elem.friendly );
        jsout.write( elem.name );
        jsout.end_array();
    }
    jsout.end_array();

    jsout.member( "vehicles" );
    jsout.start_array();
    for( const auto &elem : vehicles ) {
        // json lib doesn't know how to turn a vehicle * into a vehicle,
        // so we have to iterate manually.
        jsout.write( *elem );
    }
    jsout.end_array();

    jsout.member( "partial_constructions" );
    jsout.start_array();
    for( const auto &elem : partial_constructions ) {
        jsout.write( elem.first.x() );
        jsout.write( elem.first.y() );
        jsout.write( elem.first.z() );
        jsout.write( elem.second.counter );
        jsout.write( elem.second.id.id() );
        jsout.start_array();
        for( const item &it : elem.second.components ) {
            jsout.write( it );
        }
        jsout.end_array();
    }
    jsout.end_array();

    if( legacy_computer ) {
        // it's possible that no access to computers has been made and legacy_computer
        // is not cleared
        jsout.member( "computers", *legacy_computer );
    } else if( !computers.empty() ) {
        jsout.member( "computers" );
        jsout.start_array();
        for( const auto &elem : computers ) {
            jsout.write( elem.first );
            jsout.write( elem.second );
        }
        jsout.end_array();
    }

    // Output base camp if any
    if( camp ) {
        jsout.member( "camp", *camp );
    }
}

void submap::load( const JsonValue &jv, const std::string &member_name, int version )
{
    ensure_nonuniform();
    bool rubpow_update = version < 22;
    if( member_name == "turn_last_touched" ) {
        last_touched = time_point( jv.get_int() );
    } else if( member_name == "temperature" ) {
        temperature_mod = jv.get_int();
    } else if( member_name == "terrain" ) {
        // TODO: try block around this to error out if we come up short?
        JsonArray terrain_json = jv;
        // Small duplication here so that the update check is only performed once
        if( rubpow_update ) {
            item rock = item( "rock", calendar::turn_zero );
            item chunk = item( "steel_chunk", calendar::turn_zero );
            for( int j = 0; j < SEEY; j++ ) {
                for( int i = 0; i < SEEX; i++ ) {
                    const ter_str_id tid( terrain_json.next_string() );

                    if( tid == ter_t_rubble ) {
                        m->ter[i][j] = ter_id( "t_dirt" );
                        m->frn[i][j] = furn_id( "f_rubble" );
                        m->itm[i][j].insert( rock );
                        m->itm[i][j].insert( rock );
                    } else if( tid == ter_t_wreckage ) {
                        m->ter[i][j] = ter_id( "t_dirt" );
                        m->frn[i][j] = furn_id( "f_wreckage" );
                        m->itm[i][j].insert( chunk );
                        m->itm[i][j].insert( chunk );
                    } else if( tid == ter_t_ash ) {
                        m->ter[i][j] = ter_id( "t_dirt" );
                        m->frn[i][j] = furn_id( "f_ash" );
                    } else if( tid == ter_t_pwr_sb_support_l ) {
                        m->ter[i][j] = ter_id( "t_support_l" );
                    } else if( tid == ter_t_pwr_sb_switchgear_l ) {
                        m->ter[i][j] = ter_id( "t_switchgear_l" );
                    } else if( tid == ter_t_pwr_sb_switchgear_s ) {
                        m->ter[i][j] = ter_id( "t_switchgear_s" );
                    } else {
                        m->ter[i][j] = tid.id();
                    }
                }
            }
        } else {
            // terrain is encoded using simple RLE
            int remaining = 0;
            int_id<ter_t> iid;
            for( int j = 0; j < SEEY; j++ ) {
                // NOLINTNEXTLINE(modernize-loop-convert)
                for( int i = 0; i < SEEX; i++ ) {
                    if( !remaining ) {
                        JsonValue terrain_entry = terrain_json.next_value();
                        if( terrain_entry.test_string() ) {
                            const ter_str_id terstr( terrain_entry.get_string() );
                            if( terstr.is_valid() ) {
                                iid = terstr.id();
                            } else {
                                debugmsg( "invalid ter_str_id '%s'", terstr.str() );
                                iid = t_dirt;
                            }
                        } else if( terrain_entry.test_array() ) {
                            JsonArray terrain_rle = terrain_entry;
                            const ter_str_id terstr( terrain_rle.next_string() );
                            if( terstr.is_valid() ) {
                                iid = terstr.id();
                            } else {
                                debugmsg( "invalid ter_str_id '%s'", terstr.str() );
                                iid = t_dirt;
                            }
                            remaining = terrain_rle.next_int() - 1;
                            if( terrain_rle.size() > 2 ) {
                                terrain_rle.throw_error( "Too many values for terrain RLE" );
                            }
                        } else {
                            debugmsg( "Mapbuffer terrain data is corrupt, expected string or array." );
                        }
                    } else {
                        --remaining;
                    }
                    m->ter[i][j] = iid;
                }
            }
            if( remaining ) {
                debugmsg( "Mapbuffer terrain data is corrupt, tile data remaining." );
            }
        }
    } else if( member_name == "radiation" ) {
        int rad_cell = 0;
        JsonArray radiation_rle = jv;
        while( radiation_rle.has_more() ) {
            int rad_strength = radiation_rle.next_int();
            int rad_num = radiation_rle.next_int();
            for( int i = 0; i < rad_num; ++i ) {
                if( rad_cell < SEEX * SEEY ) {
                    set_radiation( { rad_cell % SEEX, rad_cell / SEEX }, rad_strength );
                    rad_cell++;
                }
            }
        }
    } else if( member_name == "furniture" ) {
        JsonArray furniture_json = jv;
        for( JsonArray furniture_entry : furniture_json ) {
            int i = furniture_entry.next_int();
            int j = furniture_entry.next_int();
            m->frn[i][j] = furn_id( furniture_entry.next_string() );
            if( furniture_entry.size() > 3 ) {
                furniture_entry.throw_error( "Too many values for furniture entry." );
            }
        }
    } else if( member_name == "items" ) {
        JsonArray items_json = jv;
        while( items_json.has_more() ) {
            int i = items_json.next_int();
            int j = items_json.next_int();
            const point p( i, j );

            if( !items_json.next_value().read( m->itm[p.x][p.y], false ) ) {
                debugmsg( "Items array is corrupt in submap at: %s, skipping", p.to_string() );
            }
            // some portion could've been read even if error occurred
            for( item &it : m->itm[p.x][p.y] ) {
                if( it.is_emissive() ) {
                    update_lum_add( p, it );
                }
                active_items.add( it, p );
            }
        }
    } else if( member_name == "traps" ) {
        JsonArray traps_json = jv;
        for( JsonArray trap_entry : traps_json ) {
            int i = trap_entry.next_int();
            int j = trap_entry.next_int();
            const point p( i, j );
            // TODO: jsin should support returning an id like jsin.get_id<trap>()
            const trap_str_id trid( trap_entry.next_string() );
            m->trp[p.x][p.y] = trid.id();
            if( trap_entry.size() > 3 ) {
                trap_entry.throw_error( "Too many values for trap entry" );
            }
        }
    } else if( member_name == "fields" ) {
        JsonArray fields_json = jv;
        while( fields_json.has_more() ) {
            // Coordinates loop
            int i = fields_json.next_int();
            int j = fields_json.next_int();
            JsonArray field_json = fields_json.next_array();
            while( field_json.has_more() ) {
                // TODO: Check enum->string migration below
                int type_int = 0;
                std::string type_str;
                JsonValue type_value = field_json.next_value();
                if( type_value.test_int() ) {
                    type_int = type_value.get_int();
                } else {
                    type_str = type_value.get_string();
                }
                int intensity = field_json.next_int();
                int age = field_json.next_int();
                field_type_id ft;
                if( !type_str.empty() ) {
                    ft = field_type_id( type_str );
                } else {
                    ft = field_types::get_field_type_by_legacy_enum( type_int ).id;
                }
                if( m->fld[i][j].add_field( ft, intensity, time_duration::from_turns( age ) ) ) {
                    field_count++;
                }
            }
        }
    } else if( member_name == "graffiti" ) {
        JsonArray graffiti_json = jv;
        for( JsonArray graffiti_entry : graffiti_json ) {
            int i = graffiti_entry.next_int();
            int j = graffiti_entry.next_int();
            const point p( i, j );
            set_graffiti( p, graffiti_entry.next_string() );
            if( graffiti_entry.size() > 3 ) {
                graffiti_entry.throw_error( "Too many values for graffiti" );
            }
        }
    } else if( member_name == "cosmetics" ) {
        JsonArray cosmetics_json = jv;
        std::map<std::string, std::string> tcosmetics;

        for( JsonArray cosmetic_entry : cosmetics_json ) {
            int i = cosmetic_entry.next_int();
            int j = cosmetic_entry.next_int();
            const point p( i, j );
            std::string type;
            std::string str;
            JsonValue cosmetic_value = cosmetic_entry.next_value();
            // Try to read as current format
            if( cosmetic_value.test_string() ) {
                type = cosmetic_value.get_string();
                str = cosmetic_entry.next_string();
                insert_cosmetic( p, type, str );
            } else {
                // Otherwise read as most recent old format
                cosmetic_value.read( tcosmetics );
                for( auto &cosm : tcosmetics ) {
                    insert_cosmetic( p, cosm.first, cosm.second );
                }
                tcosmetics.clear();
            }
            if( cosmetic_entry.has_more() ) {
                cosmetic_entry.throw_error( "Too many values for cosmetics" );
            }
        }
    } else if( member_name == "spawns" ) {
        JsonArray spawns_json = jv;
        for( JsonArray spawn_entry : spawns_json ) {
            // TODO: json should know how to read an string_id
            const mtype_id type = mtype_id( spawn_entry.next_string() );
            int count = spawn_entry.next_int();
            int i = spawn_entry.next_int();
            int j = spawn_entry.next_int();
            const point p( i, j );
            int faction_id = spawn_entry.next_int();
            int mission_id = spawn_entry.next_int();
            bool friendly = spawn_entry.next_bool();
            std::string name = spawn_entry.next_string();
            if( spawn_entry.has_more() ) {
                spawn_entry.throw_error( "Too many values for spawn" );
            }
            spawn_point tmp( type, count, p, faction_id, mission_id, friendly, name );
            spawns.push_back( tmp );
        }
    } else if( member_name == "vehicles" ) {
        JsonArray vehicles_json = jv;
        for( JsonValue vehicle_json : vehicles_json ) {
            std::unique_ptr<vehicle> tmp = std::make_unique<vehicle>();
            try {
                tmp->deserialize( vehicle_json );
                vehicles.push_back( std::move( tmp ) );
            } catch( const JsonError &err ) {
                debugmsg( err.what() );
            }
        }
    } else if( member_name == "partial_constructions" ) {
        JsonArray partial_constructions_json = jv;
        while( partial_constructions_json.has_more() ) {
            partial_con pc;
            int i = partial_constructions_json.next_int();
            int j = partial_constructions_json.next_int();
            int k = partial_constructions_json.next_int();
            tripoint_sm_ms pt( i, j, k );
            pc.counter = partial_constructions_json.next_int();
            JsonValue construction_id_value = partial_constructions_json.next_value();
            if( construction_id_value.test_int() ) {
                // Oops, int id incorrectly saved by legacy code, just load it and hope for the best
                pc.id = construction_id( construction_id_value.get_int() );
            } else {
                pc.id = construction_str_id( construction_id_value.get_string() ).id();
            }
            JsonArray components_json = partial_constructions_json.next_array();
            for( JsonObject component_json : components_json ) {
                item tmp;
                tmp.deserialize( component_json );
                pc.components.push_back( tmp );
            }
            partial_constructions[pt] = pc;
        }
    } else if( member_name == "computers" ) {
        if( jv.test_array() ) {
            JsonArray computers_json = jv;
            while( computers_json.has_more() ) {
                point loc;
                computers_json.next_value().read( loc );
                auto new_comp_it = computers.emplace( loc, computer( "BUGGED_COMPUTER", -100,
                                                      tripoint_zero ) ).first;
                computers_json.next_value().read( new_comp_it->second );
            }
        } else {
            // only load legacy data here, but do not update to std::map, since
            // the terrain may not have been loaded yet.
            legacy_computer = std::make_unique<computer>( "BUGGED_COMPUTER", -100, tripoint_zero );
            legacy_computer->deserialize( jv );
        }
    } else if( member_name == "camp" ) {
        camp = std::make_unique<basecamp>();
        camp->deserialize( jv );
    }
}<|MERGE_RESOLUTION|>--- conflicted
+++ resolved
@@ -617,10 +617,6 @@
     }
 }
 
-<<<<<<< HEAD
-
-=======
->>>>>>> 5e7ee4ff
 /**
  * Gather variables for saving. These variables are common to both the avatar and NPCs.
  */
@@ -3495,32 +3491,6 @@
     smart_controller_cfg = std::nullopt;
     data.read( "smart_controller", smart_controller_cfg );
     data.read( "vehicle_noise", vehicle_noise );
-<<<<<<< HEAD
-
-    // Need to manually backfill the active item cache since the part loader can't call its vehicle.
-    for( const vpart_reference &vp : get_any_parts( VPFLAG_CARGO ) ) {
-        auto it = vp.part().items.begin();
-        auto end = vp.part().items.end();
-        for( ; it != end; ++it ) {
-        }
-    }
-
-    for( const vpart_reference &vp : get_any_parts( "TURRET" ) ) {
-        install_part( vp.mount(), vpart_turret_mount );
-
-        //Forcibly set turrets' targeting mode to manual if no turret control unit is
-        //present on turret's tile on loading save
-        if( !has_part( global_part_pos3( vp.part() ), "TURRET_CONTROLS" ) ) {
-            vp.part().enabled = false;
-        }
-        //Set turret control unit's state equal to turret's targeting mode on loading save
-        for( const vpart_reference &turret_part : get_any_parts( "TURRET_CONTROLS" ) ) {
-            turret_part.part().enabled = vp.part().enabled;
-        }
-    }
-
-=======
->>>>>>> 5e7ee4ff
     data.read( "tags", tags );
     data.read( "labels", labels );
     data.read( "fuel_remainder", fuel_remainder );
