--- conflicted
+++ resolved
@@ -110,40 +110,6 @@
 void player::json_load_common_variables(JsonObject &data)
 {
     JsonArray parray;
-<<<<<<< HEAD
-
-// todo/maybe:
-// std::map<std::string, int*> strmap_common_variables;
-// void player::init_strmap_common_variables() {
-//     strmap_common_variables["posx"]=&posx; // + all this below and in save_common_variables
-// }
-// load:
-// for(std::map<std::string, int*>::iterator it...
-//     data.read(it->first,it->second);
-// save:
-// for(...
-//     json.member( it->first, it->second );
-    if(!data.read("posx",posx) ) { // uh-oh.
-         debugmsg("BAD PLAYER/NPC JSON: no 'posx'?");
-    }
-    data.read("posy",posy);
-    data.read("str_cur",str_cur);      data.read("str_max",str_max);    data.read("str_start", str_start);
-    data.read("dex_cur",dex_cur);      data.read("dex_max",dex_max);    data.read("dex_start", dex_start);
-    data.read("int_cur",int_cur);      data.read("int_max",int_max);    data.read("int_start", int_start);
-    data.read("per_cur",per_cur);      data.read("per_max",per_max);    data.read("per_start", per_start);
-    data.read("hunger",hunger);        data.read("thirst",thirst);
-    data.read("fatigue",fatigue);      data.read("stim",stim);
-    data.read("pain",pain);            data.read("pkill",pkill);
-    data.read("radiation",radiation);
-    data.read("scent",scent);
-    data.read("moves",moves);
-    data.read("dodges_left",num_dodges);
-    data.read("underwater",underwater);
-    data.read("oxygen",oxygen);
-    data.read("male",male);
-    data.read("cash",cash);
-    data.read("recoil",recoil);
-=======
     int tmpid = 0;
 
     // todo/maybe:
@@ -190,7 +156,6 @@
     if( data.read( "id", tmpid ) ) {
         setID( tmpid );
     }
->>>>>>> bc892fdd
 
     parray = data.get_array("hp_cur");
     if ( parray.size() == num_hp_parts ) {
@@ -273,12 +238,6 @@
     json.member( "posy", posy );
 
     // attributes, current / max levels
-<<<<<<< HEAD
-    json.member( "str_cur", str_cur );      json.member( "str_max", str_max );  json.member("str_start", str_start);
-    json.member( "dex_cur", dex_cur );      json.member( "dex_max", dex_max );  json.member("dex_start", dex_start);
-    json.member( "int_cur", int_cur );      json.member( "int_max", int_max );  json.member("int_start", int_start);
-    json.member( "per_cur", per_cur );      json.member( "per_max", per_max );  json.member("per_start", per_start);
-=======
     json.member( "str_cur", str_cur );
     json.member( "str_max", str_max );
     json.member( "dex_cur", dex_cur );
@@ -291,7 +250,6 @@
     // Healthy values
     json.member( "healthy", healthy );
     json.member( "healthy_mod", healthy_mod );
->>>>>>> bc892fdd
 
     // om-noms or lack thereof
     json.member( "hunger", hunger );
