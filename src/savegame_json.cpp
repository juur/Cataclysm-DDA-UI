// Associated headers here are the ones for which their only non-inline
// functions are serialization functions.  This allows IWYU to check the
// includes in such headers.
#include "enums.h" // IWYU pragma: associated
#include "npc_favor.h" // IWYU pragma: associated
#include "pldata.h" // IWYU pragma: associated

#include <algorithm>
#include <limits>
#include <numeric>
#include <sstream>

#include "ammo.h"
#include "auto_pickup.h"
#include "basecamp.h"
#include "bionics.h"
#include "calendar.h"
#include "crafting.h"
#include "cursesdef.h"
#include "debug.h"
#include "effect.h"
#include "game.h"
#include "inventory.h"
#include "io.h"
#include "item.h"
#include "item_factory.h"
#include "json.h"
#include "mission.h"
#include "monfaction.h"
#include "monster.h"
#include "morale.h"
#include "mtype.h"
#include "npc.h"
#include "npc_class.h"
#include "options.h"
#include "player.h"
#include "player_activity.h"
#include "profession.h"
#include "recipe_dictionary.h"
#include "rng.h"
#include "scenario.h"
#include "skill.h"
#include "veh_type.h"
#include "vehicle.h"
#include "vitamin.h"
#include "vpart_range.h"
#include "vpart_reference.h"
#include "creature_tracker.h"
#include "overmapbuffer.h"

#define dbg(x) DebugLog((DebugLevel)(x),D_GAME) << __FILE__ << ":" << __LINE__ << ": "

static const trait_id trait_HYPEROPIC( "HYPEROPIC" );
static const trait_id trait_MYOPIC( "MYOPIC" );

static const matype_id style_kicks( "style_kicks" );

static const std::array<std::string, NUM_OBJECTS> obj_type_name = { { "OBJECT_NONE", "OBJECT_ITEM", "OBJECT_ACTOR", "OBJECT_PLAYER",
        "OBJECT_NPC", "OBJECT_MONSTER", "OBJECT_VEHICLE", "OBJECT_TRAP", "OBJECT_FIELD",
        "OBJECT_TERRAIN", "OBJECT_FURNITURE"
    }
};

// TODO: investigate serializing other members of the Creature class hierarchy
void serialize( const std::weak_ptr<monster> &obj, JsonOut &jsout )
{
    if( const auto monster_ptr = obj.lock() ) {
        jsout.start_object();

        jsout.member( "monster_at", monster_ptr->pos() );
        // TODO: if monsters/Creatures ever get unique ids,
        // create a differently named member, e.g.
        //     jsout.member("unique_id", monster_ptr->getID());
        jsout.end_object();
    } else {
        // Monster went away. It's up the activity handler to detect this.
        jsout.write_null();
    }
}

void deserialize( std::weak_ptr<monster> &obj, JsonIn &jsin )
{
    JsonObject data = jsin.get_object();
    tripoint temp_pos;

    obj.reset();
    if( data.read( "monster_at", temp_pos ) ) {
        const auto monp = g->critter_tracker->find( temp_pos );

        if( monp == nullptr ) {
            debugmsg( "no monster found at %d,%d,%d", temp_pos.x, temp_pos.y, temp_pos.z );
            return;
        }

        obj = monp;
    }

    // TODO: if monsters/Creatures ever get unique ids,
    // look for a differently named member, e.g.
    //     data.read( "unique_id", unique_id );
    //     obj = g->id_registry->from_id( unique_id)
    //    }
}

template<typename T>
void serialize( const cata::optional<T> &obj, JsonOut &jsout )
{
    if( obj ) {
        jsout.write( *obj );
    } else {
        jsout.write_null();
    }
}

template<typename T>
void deserialize( cata::optional<T> &obj, JsonIn &jsin )
{
    if( jsin.test_null() ) {
        obj.reset();
    } else {
        obj.emplace();
        jsin.read( *obj );
    }
}

std::vector<item> item::magazine_convert()
{
    std::vector<item> res;

    // only guns, auxiliary gunmods and tools require conversion
    if( !is_gun() && !is_tool() ) {
        return res;
    }

    // ignore items that have already been converted
    if( has_var( "magazine_converted" ) ) {
        return res;
    }

    item *spare_mag = gunmod_find( "spare_mag" );

    // if item has integral magazine remove any magazine mods but do not mark item as converted
    if( magazine_integral() ) {
        if( !is_gun() ) {
            return res; // only guns can have attached gunmods
        }

        int qty = spare_mag ? spare_mag->charges : 0;
        qty += charges - type->gun->clip; // excess ammo from magazine extensions

        // limit ammo to base capacity and return any excess as a new item
        charges = std::min( charges, static_cast<long>( type->gun->clip ) );
        if( qty > 0 ) {
            res.emplace_back( ammo_current() != "null" ? ammo_current() : ammo_type()->default_ammotype(),
                              calendar::turn, qty );
        }

        contents.erase( std::remove_if( contents.begin(), contents.end(), []( const item & e ) {
            return e.typeId() == "spare_mag" || e.typeId() == "clip" || e.typeId() == "clip2";
        } ), contents.end() );

        return res;
    }

    // now handle items using the new detachable magazines that haven't yet been converted
    item mag( magazine_default(), calendar::turn );
    item ammo( ammo_current() != "null" ? ammo_current() : ammo_type()->default_ammotype(),
               calendar::turn );

    // give base item an appropriate magazine and add to that any ammo originally stored in base item
    if( !magazine_current() ) {
        contents.push_back( mag );
        if( charges > 0 ) {
            ammo.charges = std::min( charges, mag.ammo_capacity() );
            charges -= ammo.charges;
            contents.back().contents.push_back( ammo );
        }
    }

    // remove any spare magazine and replace it with an equivalent loaded magazine
    if( spare_mag ) {
        res.push_back( mag );
        if( spare_mag->charges > 0 ) {
            ammo.charges = std::min( spare_mag->charges, mag.ammo_capacity() );
            charges += spare_mag->charges - ammo.charges;
            res.back().contents.push_back( ammo );
        }
    }

    // return any excess ammo (from either item or spare mag) as a new item
    if( charges > 0 ) {
        ammo.charges = charges;
        res.push_back( ammo );
    }

    // remove incompatible magazine mods
    contents.erase( std::remove_if( contents.begin(), contents.end(), []( const item & e ) {
        return e.typeId() == "spare_mag" || e.typeId() == "clip" || e.typeId() == "clip2";
    } ), contents.end() );

    // normalize the base item and mark it as converted
    charges = 0;
    curammo = nullptr;
    set_var( "magazine_converted", 1 );

    return res;
}

////////////////////////////////////////////////////////////////////////////////////////////////////
///// player_activity.h

void player_activity::serialize( JsonOut &json ) const
{
    json.start_object();
    json.member( "type", type );

    if( !type.is_null() ) {
        json.member( "moves_left", moves_left );
        json.member( "index", index );
        json.member( "position", position );
        json.member( "coords", coords );
        json.member( "name", name );
        json.member( "targets", targets );
        json.member( "placement", placement );
        json.member( "values", values );
        json.member( "str_values", str_values );
        json.member( "auto_resume", auto_resume );
        json.member( "monsters", monsters );
    }
    json.end_object();
}

void player_activity::deserialize( JsonIn &jsin )
{
    JsonObject data = jsin.get_object();
    std::string tmptype;
    int tmppos = 0;
    if( !data.read( "type", tmptype ) ) {
        // Then it's a legacy save.
        int tmp_type_legacy;
        data.read( "type", tmp_type_legacy );
        deserialize_legacy_type( tmp_type_legacy, type );
    } else {
        type = activity_id( tmptype );
    }

    if( type.is_null() ) {
        return;
    }

    if( !data.read( "position", tmppos ) ) {
        tmppos = INT_MIN;  // If loading a save before position existed, hope.
    }

    data.read( "moves_left", moves_left );
    data.read( "index", index );
    position = tmppos;
    data.read( "coords", coords );
    data.read( "name", name );
    data.read( "targets", targets );
    data.read( "placement", placement );
    values = data.get_int_array( "values" );
    str_values = data.get_string_array( "str_values" );
    data.read( "auto_resume", auto_resume );
    data.read( "monsters", monsters );

}

////////////////////////////////////////////////////////////////////////////////////////////////////
///// skill.h
void SkillLevel::serialize( JsonOut &json ) const
{
    json.start_object();
    json.member( "level", level() );
    json.member( "exercise", exercise( true ) );
    json.member( "istraining", isTraining() );
    json.member( "lastpracticed", _lastPracticed );
    json.member( "highestlevel", highestLevel() );
    json.end_object();
}

void SkillLevel::deserialize( JsonIn &jsin )
{
    JsonObject data = jsin.get_object();
    data.read( "level", _level );
    data.read( "exercise", _exercise );
    data.read( "istraining", _isTraining );
    if( !data.read( "lastpracticed", _lastPracticed ) ) {
        // TODO: shouldn't that be calendar::start?
        _lastPracticed = calendar::time_of_cataclysm + time_duration::from_hours(
                             get_option<int>( "INITIAL_TIME" ) );
    }
    data.read( "highestlevel", _highestLevel );
    if( _highestLevel < _level ) {
        _highestLevel = _level;
    }
}

void Character::trait_data::serialize( JsonOut &json ) const
{
    json.start_object();
    json.member( "key", key );
    json.member( "charge", charge );
    json.member( "powered", powered );
    json.end_object();
}

void Character::trait_data::deserialize( JsonIn &jsin )
{
    JsonObject data = jsin.get_object();
    data.read( "key", key );
    data.read( "charge", charge );
    data.read( "powered", powered );
}

////////////////////////////////////////////////////////////////////////////////////////////////////
///// Character.h, player + npc
/*
 * Gather variables for saving. These variables are common to both the player and NPCs.
 */
void Character::load( JsonObject &data )
{
    Creature::load( data );

    // stats
    data.read( "str_cur", str_cur );
    data.read( "str_max", str_max );
    data.read( "dex_cur", dex_cur );
    data.read( "dex_max", dex_max );
    data.read( "int_cur", int_cur );
    data.read( "int_max", int_max );
    data.read( "per_cur", per_cur );
    data.read( "per_max", per_max );

    data.read( "str_bonus", str_bonus );
    data.read( "dex_bonus", dex_bonus );
    data.read( "per_bonus", per_bonus );
    data.read( "int_bonus", int_bonus );

    // needs
    data.read( "thirst", thirst );
    data.read( "hunger", hunger );
    data.read( "starvation", starvation );
    data.read( "fatigue", fatigue );
    data.read( "sleep_deprivation", sleep_deprivation );
    data.read( "stomach_food", stomach_food );
    data.read( "stomach_water", stomach_water );

    // health
    data.read( "healthy", healthy );
    data.read( "healthy_mod", healthy_mod );

    data.read( "damage_bandaged", damage_bandaged );
    data.read( "damage_disinfected", damage_disinfected );

    JsonArray parray;

    data.read( "underwater", underwater );

    data.read( "traits", my_traits );
    for( auto it = my_traits.begin(); it != my_traits.end(); ) {
        const auto &tid = *it;
        if( tid.is_valid() ) {
            ++it;
        } else {
            debugmsg( "character %s has invalid trait %s, it will be ignored", name.c_str(), tid.c_str() );
            my_traits.erase( it++ );
        }
    }

    if( savegame_loading_version <= 23 ) {
        std::unordered_set<trait_id> old_my_mutations;
        data.read( "mutations", old_my_mutations );
        for( const auto &mut : old_my_mutations ) {
            my_mutations[mut]; // Creates a new entry with default values
        }
        std::map<trait_id, char> trait_keys;
        data.read( "mutation_keys", trait_keys );
        for( const auto &k : trait_keys ) {
            my_mutations[k.first].key = k.second;
        }
        std::set<trait_id> active_muts;
        data.read( "active_mutations_hacky", active_muts );
        for( const auto &mut : active_muts ) {
            my_mutations[mut].powered = true;
        }
    } else {
        data.read( "mutations", my_mutations );
    }
    for( auto it = my_mutations.begin(); it != my_mutations.end(); ) {
        const auto &mid = it->first;
        if( mid.is_valid() ) {
            on_mutation_gain( mid );
            cached_mutations.push_back( &mid.obj() );
            ++it;
        } else {
            debugmsg( "character %s has invalid mutation %s, it will be ignored", name.c_str(), mid.c_str() );
            my_mutations.erase( it++ );
        }
    }

    data.read( "my_bionics", *my_bionics );

    for( auto &w : worn ) {
        w.on_takeoff( *this );
    }
    worn.clear();
    data.read( "worn", worn );
    for( auto &w : worn ) {
        on_item_wear( w );
    }

    if( !data.read( "hp_cur", hp_cur ) ) {
        debugmsg( "Error, incompatible hp_cur in save file '%s'", parray.str().c_str() );
    }

    if( !data.read( "hp_max", hp_max ) ) {
        debugmsg( "Error, incompatible hp_max in save file '%s'", parray.str().c_str() );
    }

    inv.clear();
    if( data.has_member( "inv" ) ) {
        JsonIn *invin = data.get_raw( "inv" );
        inv.json_load_items( *invin );
    }

    weapon = item( "null", 0 );
    data.read( "weapon", weapon );

    _skills->clear();
    JsonObject pmap = data.get_object( "skills" );
    for( const std::string &member : pmap.get_member_names() ) {
        pmap.read( member, ( *_skills )[skill_id( member )] );
    }

    visit_items( [&]( item * it ) {
        for( auto &e : it->magazine_convert() ) {
            i_add( e );
        }
        return VisitResponse::NEXT;
    } );

    on_stat_change( "thirst", thirst );
    on_stat_change( "hunger", hunger );
    on_stat_change( "starvation", starvation );
    on_stat_change( "fatigue", fatigue );
    on_stat_change( "sleep_deprivation", sleep_deprivation );
}

void Character::store( JsonOut &json ) const
{
    Creature::store( json );

    // stat
    json.member( "str_cur", str_cur );
    json.member( "str_max", str_max );
    json.member( "dex_cur", dex_cur );
    json.member( "dex_max", dex_max );
    json.member( "int_cur", int_cur );
    json.member( "int_max", int_max );
    json.member( "per_cur", per_cur );
    json.member( "per_max", per_max );

    json.member( "str_bonus", str_bonus );
    json.member( "dex_bonus", dex_bonus );
    json.member( "per_bonus", per_bonus );
    json.member( "int_bonus", int_bonus );

    // health
    json.member( "healthy", healthy );
    json.member( "healthy_mod", healthy_mod );

    // needs
    json.member( "thirst", thirst );
    json.member( "hunger", hunger );
    json.member( "starvation", starvation );
    json.member( "fatigue", fatigue );
    json.member( "sleep_deprivation", sleep_deprivation );
    json.member( "stomach_food", stomach_food );
    json.member( "stomach_water", stomach_water );

    // breathing
    json.member( "underwater", underwater );

    // traits: permanent 'mutations' more or less
    json.member( "traits", my_traits );
    json.member( "mutations", my_mutations );

    // "Fracking Toasters" - Saul Tigh, toaster
    json.member( "my_bionics", *my_bionics );

    // skills
    json.member( "skills" );
    json.start_object();
    for( const auto &pair : *_skills ) {
        json.member( pair.first.str(), pair.second );
    }
    json.end_object();
}

////////////////////////////////////////////////////////////////////////////////////////////////////
///// player.h, player (+ npc for now, should eventually only be the player)
/*
 * Gather variables for saving.
 */

void player::load( JsonObject &data )
{
    Character::load( data );

    JsonArray parray;
    int tmpid = 0;

    if( !data.read( "posx", position.x ) ) { // uh-oh.
        debugmsg( "BAD PLAYER/NPC JSON: no 'posx'?" );
    }
    data.read( "posy", position.y );
    if( !data.read( "posz", position.z ) && g != nullptr ) {
        position.z = g->get_levz();
    }
    data.read( "stim", stim );
    data.read( "pkill", pkill );
    data.read( "radiation", radiation );
    data.read( "tank_plut", tank_plut );
    data.read( "reactor_plut", reactor_plut );
    data.read( "slow_rad", slow_rad );
    data.read( "scent", scent );
    data.read( "oxygen", oxygen );
    data.read( "male", male );
    data.read( "cash", cash );
    data.read( "recoil", recoil );
    data.read( "in_vehicle", in_vehicle );
    data.read( "last_sleep_check", last_sleep_check );
    if( data.read( "id", tmpid ) ) {
        setID( tmpid );
    }

    data.read( "power_level", power_level );
    data.read( "max_power_level", max_power_level );
    // Bionic power scale has been changed, savegame version 21 has the new scale
    if( savegame_loading_version <= 20 ) {
        power_level *= 25;
        max_power_level *= 25;
    }

    // Bionic power should not be negative!
    if( power_level < 0 ) {
        power_level = 0;
    }

    data.read( "ma_styles", ma_styles );
    // Fix up old ma_styles that doesn't include fake styles
    if( std::find( ma_styles.begin(), ma_styles.end(), style_kicks ) == ma_styles.end() &&
        style_kicks.is_valid() ) {
        ma_styles.insert( ma_styles.begin(), style_kicks );
    }
    if( std::find( ma_styles.begin(), ma_styles.end(), matype_id::NULL_ID() ) == ma_styles.end() ) {
        ma_styles.insert( ma_styles.begin(), matype_id::NULL_ID() );
    }
    data.read( "addictions", addictions );

    JsonArray traps = data.get_array( "known_traps" );
    known_traps.clear();
    while( traps.has_more() ) {
        JsonObject pmap = traps.next_object();
        const tripoint p( pmap.get_int( "x" ), pmap.get_int( "y" ), pmap.get_int( "z" ) );
        const std::string t = pmap.get_string( "trap" );
        known_traps.insert( trap_map::value_type( p, t ) );
    }

    // Add the earplugs.
    if( has_bionic( bionic_id( "bio_ears" ) ) && !has_bionic( bionic_id( "bio_earplugs" ) ) ) {
        add_bionic( bionic_id( "bio_earplugs" ) );
    }

    // Add the blindfold.
    if( has_bionic( bionic_id( "bio_sunglasses" ) ) && !has_bionic( bionic_id( "bio_blindfold" ) ) ) {
        add_bionic( bionic_id( "bio_blindfold" ) );
    }

    // Fixes bugged characters for telescopic eyes CBM.
    if( has_bionic( bionic_id( "bio_eye_optic" ) ) && has_trait( trait_HYPEROPIC ) ) {
        remove_mutation( trait_HYPEROPIC );
    }

    if( has_bionic( bionic_id( "bio_eye_optic" ) ) && has_trait( trait_MYOPIC ) ) {
        remove_mutation( trait_MYOPIC );
    }

    if( has_bionic( bionic_id( "bio_solar" ) ) ) {
        remove_bionic( bionic_id( "bio_solar" ) );
    }

    on_stat_change( "pkill", pkill );
    on_stat_change( "perceived_pain", get_perceived_pain() );

    int tmptar = 0;
    int tmptartyp = 0;
    data.read( "last_target", tmptar );
    data.read( "last_target_type", tmptartyp );
    data.read( "last_target_pos", last_target_pos );
    data.read( "ammo_location", ammo_location );

    // Fixes savefile with invalid last_target_pos.
    if( last_target_pos && *last_target_pos == tripoint_min ) {
        last_target_pos = cata::nullopt;
    }

    if( tmptartyp == +1 ) {
        // Use overmap_buffer because game::active_npc is not filled yet.
        last_target = overmap_buffer.find_npc( tmptar );
    } else if( tmptartyp == -1 ) {
        // Need to do this *after* the monsters have been loaded!
        last_target = g->critter_tracker->from_temporary_id( tmptar );
    }

    JsonArray basecamps = data.get_array( "camps" );
    camps.clear();
    while( basecamps.has_more() ) {
        JsonObject bcdata = basecamps.next_object();
        tripoint bcpt;
        bcdata.read( "pos", bcpt );
        camps.insert( bcpt );
    }
}

/*
 * Variables common to player (and npc's, should eventually just be players)
 */
void player::store( JsonOut &json ) const
{
    Character::store( json );

    // assumes already in player object
    // positional data
    json.member( "posx", position.x );
    json.member( "posy", position.y );
    json.member( "posz", position.z );

    // energy
    json.member( "stim", stim );
    json.member( "last_sleep_check", last_sleep_check );
    // pain
    json.member( "pkill", pkill );
    // misc levels
    json.member( "radiation", radiation );
    json.member( "tank_plut", tank_plut );
    json.member( "reactor_plut", reactor_plut );
    json.member( "slow_rad", slow_rad );
    json.member( "scent", static_cast<int>( scent ) );
    json.member( "body_wetness", body_wetness );

    // breathing
    json.member( "oxygen", oxygen );

    // gender
    json.member( "male", male );

    json.member( "cash", cash );
    json.member( "recoil", recoil );
    json.member( "in_vehicle", in_vehicle );
    json.member( "id", getID() );

    // potential incompatibility with future expansion
    // TODO: consider ["parts"]["head"]["hp_cur"] instead of ["hp_cur"][head_enum_value]
    json.member( "hp_cur", hp_cur );
    json.member( "hp_max", hp_max );
    json.member( "damage_bandaged", damage_bandaged );
    json.member( "damage_disinfected", damage_disinfected );

    // npc; unimplemented
    json.member( "power_level", power_level );
    json.member( "max_power_level", max_power_level );

    // martial arts
    /*for (int i = 0; i < ma_styles.size(); i++) {
        ptmpvect.push_back( pv( ma_styles[i] ) );
    }*/
    json.member( "ma_styles", ma_styles );
    // "Looks like I picked the wrong week to quit smoking." - Steve McCroskey
    json.member( "addictions", addictions );

    json.member( "known_traps" );
    json.start_array();
    for( const auto &elem : known_traps ) {
        json.start_object();
        json.member( "x", elem.first.x );
        json.member( "y", elem.first.y );
        json.member( "z", elem.first.z );
        json.member( "trap", elem.second );
        json.end_object();
    }
    json.end_array();

    json.member( "worn", worn ); // also saves contents

    json.member( "inv" );
    inv.json_save_items( json );

    if( !weapon.is_null() ) {
        json.member( "weapon", weapon ); // also saves contents
    }

    if( const auto lt_ptr = last_target.lock() ) {
        if( const npc *const guy = dynamic_cast<const npc *>( lt_ptr.get() ) ) {
            json.member( "last_target", guy->getID() );
            json.member( "last_target_type", +1 );
        } else if( const monster *const mon = dynamic_cast<const monster *>( lt_ptr.get() ) ) {
            // monsters don't have IDs, so get its index in the Creature_tracker instead
            json.member( "last_target", g->critter_tracker->temporary_id( *mon ) );
            json.member( "last_target_type", -1 );
        }
    } else {
        json.member( "last_target_pos", last_target_pos );
    }

    json.member( "ammo_location", ammo_location );

    json.member( "camps" );
    json.start_array();
    for( const tripoint &bcpt : camps ) {
        json.start_object();
        json.member( "pos", bcpt );
        json.end_object();
    }
    json.end_array();
}

////////////////////////////////////////////////////////////////////////////////////////////////////
///// player.h, player
/*
 * Prepare a json object for player, including player specific data, and data common to
   players and npcs ( which json_save_actor_data() handles ).
 */
void player::serialize( JsonOut &json ) const
{
    json.start_object();
    // This must be after the json object has been started, so any super class
    // puts their data into the same json object.
    store( json );

    // TODO: once npcs are separated from the player class,
    // this code should go into player::store, serialize will then only
    // contain start_object(), store(), end_object().

    // player-specific specifics
    if( prof != nullptr ) {
        json.member( "profession", prof->ident() );
    }
    if( g->scen != nullptr ) {
        json.member( "scenario", g->scen->ident() );
    }
    // someday, npcs may drive
    json.member( "controlling_vehicle", controlling_vehicle );

    // shopping carts, furniture etc
    json.member( "grab_point", grab_point );
    json.member( "grab_type", obj_type_name[static_cast<int>( grab_type ) ] );

    // misc player specific stuff
    json.member( "focus_pool", focus_pool );
    json.member( "style_selected", style_selected );
    json.member( "keep_hands_free", keep_hands_free );

    json.member( "stamina", stamina );
    json.member( "move_mode", move_mode );

    // crafting etc
    json.member( "activity", activity );
    json.member( "backlog", backlog );

    // "The cold wakes you up."
    json.member( "temp_cur", temp_cur );
    json.member( "temp_conv", temp_conv );
    json.member( "frostbite_timer", frostbite_timer );

    // npc: unimplemented, potentially useful
    json.member( "learned_recipes", *learned_recipes );

    // Player only, books they have read at least once.
    json.member( "items_identified", items_identified );

    json.member( "vitamin_levels", vitamin_levels );

    morale->store( json );

    // mission stuff
    json.member( "active_mission", active_mission == nullptr ? -1 : active_mission->get_id() );

    json.member( "active_missions", mission::to_uid_vector( active_missions ) );
    json.member( "completed_missions", mission::to_uid_vector( completed_missions ) );
    json.member( "failed_missions", mission::to_uid_vector( failed_missions ) );

    json.member( "player_stats", lifetime_stats );

    json.member( "show_map_memory", show_map_memory );

    json.member( "assigned_invlet" );
    json.start_array();
    for( auto iter : inv.assigned_invlet ) {
        json.start_array();
        json.write( iter.first );
        json.write( iter.second );
        json.end_array();
    }
    json.end_array();

    json.member( "invcache" );
    inv.json_save_invcache( json );

    // FIXME: separate function, better still another file
    /*      for( size_t i = 0; i < memorial_log.size(); ++i ) {
              ptmpvect.push_back(pv(memorial_log[i]));
          }
          json.member("memorial",ptmpvect);
    */

    json.end_object();
}

/*
 * load player from ginormous json blob
 */
void player::deserialize( JsonIn &jsin )
{
    JsonObject data = jsin.get_object();

    load( data );

    // TODO: once npcs are separated from the player class,
    // this code should go into player::load, deserialize will then only
    // contain get_object(), load()

    std::string prof_ident = "(null)";
    if( data.read( "profession", prof_ident ) && string_id<profession>( prof_ident ).is_valid() ) {
        prof = &string_id<profession>( prof_ident ).obj();
    } else {
        debugmsg( "Tried to use non-existent profession '%s'", prof_ident.c_str() );
    }

    data.read( "activity", activity );
    // Changed from a single element to a list, handle either.
    // Can deprecate once we stop handling pre-0.B saves.
    if( data.has_array( "backlog" ) ) {
        data.read( "backlog", backlog );
    } else {
        player_activity temp;
        data.read( "backlog", temp );
        backlog.push_front( temp );
    }

    data.read( "controlling_vehicle", controlling_vehicle );

    data.read( "grab_point", grab_point );
    std::string grab_typestr = "OBJECT_NONE";
    if( grab_point.x != 0 || grab_point.y != 0 ) {
        grab_typestr = "OBJECT_VEHICLE";
        data.read( "grab_type", grab_typestr );
    }
    const auto iter = std::find( obj_type_name.begin(), obj_type_name.end(), grab_typestr );
    grab( iter == obj_type_name.end() ?
          OBJECT_NONE : static_cast<object_type>( std::distance( obj_type_name.begin(), iter ) ),
          grab_point );

    data.read( "focus_pool", focus_pool );
    data.read( "style_selected", style_selected );
    data.read( "keep_hands_free", keep_hands_free );

    data.read( "stamina", stamina );
    data.read( "move_mode", move_mode );

    set_highest_cat_level();
    drench_mut_calc();
    std::string scen_ident = "(null)";
    if( data.read( "scenario", scen_ident ) && string_id<scenario>( scen_ident ).is_valid() ) {
        g->scen = &string_id<scenario>( scen_ident ).obj();
        start_location = g->scen->start_location();
    } else {
        const scenario *generic_scenario = scenario::generic();
        // Only display error message if from a game file after scenarios existed.
        if( savegame_loading_version > 20 ) {
            debugmsg( "Tried to use non-existent scenario '%s'. Setting to generic '%s'.",
                      scen_ident.c_str(), generic_scenario->ident().c_str() );
        }
        g->scen = generic_scenario;
    }
    temp_cur.fill( 5000 );
    data.read( "temp_cur", temp_cur );

    temp_conv.fill( 5000 );
    data.read( "temp_conv", temp_conv );

    frostbite_timer.fill( 0 );
    data.read( "frostbite_timer", frostbite_timer );

    body_wetness.fill( 0 );
    data.read( "body_wetness", body_wetness );

    data.read( "learned_recipes", *learned_recipes );
    valid_autolearn_skills->clear(); // Invalidates the cache

    items_identified.clear();
    data.read( "items_identified", items_identified );

    auto vits = data.get_object( "vitamin_levels" );
    for( const auto &v : vitamin::all() ) {
        int lvl = vits.get_int( v.first.str(), 0 );
        lvl = std::max( std::min( lvl, v.first.obj().max() ), v.first.obj().min() );
        vitamin_levels[ v.first ] = lvl;
    }

    morale->load( data );

    std::vector<int> tmpmissions;
    if( data.read( "active_missions", tmpmissions ) ) {
        active_missions = mission::to_ptr_vector( tmpmissions );
    }
    if( data.read( "failed_missions", tmpmissions ) ) {
        failed_missions = mission::to_ptr_vector( tmpmissions );
    }
    if( data.read( "completed_missions", tmpmissions ) ) {
        completed_missions = mission::to_ptr_vector( tmpmissions );
    }

    int tmpactive_mission = 0;
    if( data.read( "active_mission", tmpactive_mission ) ) {
        if( savegame_loading_version <= 23 ) {
            // In 0.C, active_mission was an index of the active_missions array (-1 indicated no active mission).
            // And it would as often as not be out of bounds (e.g. when a questgiver died).
            // Later, it became a mission * and stored as the mission's uid, and this change broke backward compatibility.
            // Unfortunately, nothing can be done about savegames between the bump to version 24 and 83808a941.
            if( tmpactive_mission >= 0 && tmpactive_mission < static_cast<int>( active_missions.size() ) ) {
                active_mission = active_missions[tmpactive_mission];
            } else if( !active_missions.empty() ) {
                active_mission = active_missions.back();
            }
        } else if( tmpactive_mission != -1 ) {
            active_mission = mission::find( tmpactive_mission );
        }
    }

    // Normally there is only one player character loaded, so if a mission that is assigned to
    // another character (not the current one) fails, the other character(s) are not informed.
    // We must inform them when they get loaded the next time.
    // Only active missions need checking, failed/complete will not change anymore.
    const auto last = std::remove_if( active_missions.begin(),
    active_missions.end(), []( mission const * m ) {
        return m->has_failed();
    } );
    std::copy( last, active_missions.end(), std::back_inserter( failed_missions ) );
    active_missions.erase( last, active_missions.end() );
    if( active_mission && active_mission->has_failed() ) {
        if( active_missions.empty() ) {
            active_mission = nullptr;
        } else {
            active_mission = active_missions.front();
        }
    }

    if( savegame_loading_version <= 23 && is_player() ) {
        // In 0.C there was no player_id member of mission, so it'll be the default -1.
        // When the member was introduced, no steps were taken to ensure compatibility with 0.C, so
        // missions will be buggy for saves between experimental commits bd2088c033 and dd83800.
        // see npc_chatbin::check_missions and npc::talk_to_u
        for( mission *miss : active_missions ) {
            miss->set_player_id_legacy_0c( getID() );
        }
    }

    data.read( "player_stats", lifetime_stats );

    //Load from legacy map_memory save location (now in its own file <playername>.mm)
    if( data.has_member( "map_memory_tiles" ) || data.has_member( "map_memory_curses" ) ) {
        player_map_memory.load( data );
    }
    data.read( "show_map_memory", show_map_memory );

    JsonArray parray = data.get_array( "assigned_invlet" );
    while( parray.has_more() ) {
        JsonArray pair = parray.next_array();
        inv.assigned_invlet[static_cast<char>( pair.get_int( 0 ) )] = pair.get_string( 1 );
    }

    if( data.has_member( "invcache" ) ) {
        JsonIn *jip = data.get_raw( "invcache" );
        inv.json_load_invcache( *jip );
    }
}

////////////////////////////////////////////////////////////////////////////////////////////////////
///// npc.h

void npc_follower_rules::serialize( JsonOut &json ) const
{
    json.start_object();
    json.member( "engagement", static_cast<int>( engagement ) );
    json.member( "aim", static_cast<int>( aim ) );

    // serialize the flags so they can be changed between save games
    for( const auto &rule : ally_rule_strs ) {
        json.member( rule.first, has_flag( rule.second ) );
    }
    json.member( "pickup_whitelist", *pickup_whitelist );

    json.end_object();
}

void npc_follower_rules::deserialize( JsonIn &jsin )
{
    JsonObject data = jsin.get_object();
    int tmpeng = 0;
    data.read( "engagement", tmpeng );
    engagement = static_cast<combat_engagement>( tmpeng );
    int tmpaim = 0;
    data.read( "aim", tmpaim );
    aim = static_cast<aim_rule>( tmpaim );

    // deserialize the flags so they can be changed between save games
    for( const auto &rule : ally_rule_strs ) {
        bool tmpflag = false;
        data.read( rule.first, tmpflag );
        if( tmpflag ) {
            set_flag( rule.second );
        } else {
            clear_flag( rule.second );
        }
    }

    data.read( "pickup_whitelist", *pickup_whitelist );
}

extern std::string convert_talk_topic( talk_topic_enum );

void npc_chatbin::serialize( JsonOut &json ) const
{
    json.start_object();
    json.member( "first_topic", first_topic );
    if( mission_selected != nullptr ) {
        json.member( "mission_selected", mission_selected->get_id() );
    }
    json.member( "skill", skill );
    json.member( "style", style );
    json.member( "missions", mission::to_uid_vector( missions ) );
    json.member( "missions_assigned", mission::to_uid_vector( missions_assigned ) );
    json.end_object();
}

void npc_chatbin::deserialize( JsonIn &jsin )
{
    JsonObject data = jsin.get_object();

    if( data.has_int( "first_topic" ) ) {
        int tmptopic = 0;
        data.read( "first_topic", tmptopic );
        first_topic = convert_talk_topic( talk_topic_enum( tmptopic ) );
    } else {
        data.read( "first_topic", first_topic );
    }

    data.read( "skill", skill );
    data.read( "style", style );

    std::vector<int> tmpmissions;
    data.read( "missions", tmpmissions );
    missions = mission::to_ptr_vector( tmpmissions );
    std::vector<int> tmpmissions_assigned;
    data.read( "missions_assigned", tmpmissions_assigned );
    missions_assigned = mission::to_ptr_vector( tmpmissions_assigned );

    int tmpmission_selected = 0;
    mission_selected = nullptr;
    if( data.read( "mission_selected", tmpmission_selected ) && tmpmission_selected != -1 ) {
        if( savegame_loading_version <= 23 ) {
            // In 0.C, it was an index into the missions_assigned vector
            if( tmpmission_selected >= 0 &&
                tmpmission_selected < static_cast<int>( missions_assigned.size() ) ) {
                mission_selected = missions_assigned[tmpmission_selected];
            }
        } else {
            mission_selected = mission::find( tmpmission_selected );
        }
    }
}

void npc_personality::deserialize( JsonIn &jsin )
{
    JsonObject data = jsin.get_object();
    int tmpagg = 0;
    int tmpbrav = 0;
    int tmpcol = 0;
    int tmpalt = 0;
    if( data.read( "aggression", tmpagg ) &&
        data.read( "bravery", tmpbrav ) &&
        data.read( "collector", tmpcol ) &&
        data.read( "altruism", tmpalt ) ) {
        aggression = static_cast<signed char>( tmpagg );
        bravery = static_cast<signed char>( tmpbrav );
        collector = static_cast<signed char>( tmpcol );
        altruism = static_cast<signed char>( tmpalt );
    } else {
        debugmsg( "npc_personality: bad data" );
    }
}

void npc_personality::serialize( JsonOut &json ) const
{
    json.start_object();
    json.member( "aggression", static_cast<int>( aggression ) );
    json.member( "bravery", static_cast<int>( bravery ) );
    json.member( "collector", static_cast<int>( collector ) );
    json.member( "altruism", static_cast<int>( altruism ) );
    json.end_object();
}

void npc_opinion::deserialize( JsonIn &jsin )
{
    JsonObject data = jsin.get_object();
    data.read( "trust", trust );
    data.read( "fear", fear );
    data.read( "value", value );
    data.read( "anger", anger );
    data.read( "owed", owed );
}

void npc_opinion::serialize( JsonOut &json ) const
{
    json.start_object();
    json.member( "trust", trust );
    json.member( "fear", fear );
    json.member( "value", value );
    json.member( "anger", anger );
    json.member( "owed", owed );
    json.end_object();
}

void npc_favor::deserialize( JsonIn &jsin )
{
    JsonObject jo = jsin.get_object();
    type = npc_favor_type( jo.get_int( "type" ) );
    jo.read( "value", value );
    jo.read( "itype_id", item_id );
    if( jo.has_int( "skill_id" ) ) {
        skill = Skill::from_legacy_int( jo.get_int( "skill_id" ) );
    } else if( jo.has_string( "skill_id" ) ) {
        skill = skill_id( jo.get_string( "skill_id" ) );
    } else {
        skill = skill_id::NULL_ID();
    }
}

void npc_favor::serialize( JsonOut &json ) const
{
    json.start_object();
    json.member( "type", static_cast<int>( type ) );
    json.member( "value", value );
    json.member( "itype_id", static_cast<std::string>( item_id ) );
    json.member( "skill_id", skill );
    json.end_object();
}

/*
 * load npc
 */
void npc::deserialize( JsonIn &jsin )
{
    JsonObject data = jsin.get_object();
    load( data );
}

void npc::load( JsonObject &data )
{
    // TODO: once npcs are separated from the player class,
    // this should call load on the parent class of npc (probably Character).
    player::load( data );

    int misstmp = 0;
    int classtmp = 0;
    int atttmp = 0;
    std::string facID;
    std::string comp_miss_id;
    std::string comp_miss_role;
    tripoint comp_miss_pt;
    std::string classid;
    std::string companion_mission_role;
    time_point companion_mission_t = 0;
    time_point companion_mission_t_r = 0;

    data.read( "name", name );
    data.read( "marked_for_death", marked_for_death );
    data.read( "dead", dead );
    if( data.read( "myclass", classtmp ) ) {
        myclass = npc_class::from_legacy_int( classtmp );
    } else if( data.read( "myclass", classid ) ) {
        myclass = npc_class_id( classid );
    }

    data.read( "personality", personality );

    data.read( "wandf", wander_time );
    data.read( "wandx", wander_pos.x );
    data.read( "wandy", wander_pos.y );
    if( !data.read( "wandz", wander_pos.z ) ) {
        wander_pos.z = posz();
    }

    if( !data.read( "submap_coords", submap_coords ) ) {
        // Old submap coordinates are for the point (0, 0, 0) on local map
        // New ones are for submap that contains pos
        point old_coords;
        data.read( "mapx", old_coords.x );
        data.read( "mapy", old_coords.y );
        int o = 0;
        if( data.read( "omx", o ) ) {
            old_coords.x += o * OMAPX * 2;
        }
        if( data.read( "omy", o ) ) {
            old_coords.y += o * OMAPY * 2;
        }
        submap_coords = point( old_coords.x + posx() / SEEX, old_coords.y + posy() / SEEY );
    }

    if( !data.read( "mapz", position.z ) ) {
        data.read( "omz", position.z ); // omz/mapz got moved to position.z
    }

    if( data.has_member( "plx" ) ) {
        last_player_seen_pos.emplace();
        data.read( "plx", last_player_seen_pos->x );
        data.read( "ply", last_player_seen_pos->y );
        if( !data.read( "plz", last_player_seen_pos->z ) ) {
            last_player_seen_pos->z = posz();
        }
        // old code used tripoint_min to indicate "not a valid point"
        if( *last_player_seen_pos == tripoint_min ) {
            last_player_seen_pos.reset();
        }
    } else {
        data.read( "last_player_seen_pos", last_player_seen_pos );
    }

    data.read( "goalx", goal.x );
    data.read( "goaly", goal.y );
    data.read( "goalz", goal.z );

    data.read( "guardx", guard_pos.x );
    data.read( "guardy", guard_pos.y );
    data.read( "guardz", guard_pos.z );

    if( data.has_member( "pulp_locationx" ) ) {
        pulp_location.emplace();
        data.read( "pulp_locationx", pulp_location->x );
        data.read( "pulp_locationy", pulp_location->y );
        data.read( "pulp_locationz", pulp_location->z );
        // old code used tripoint_min to indicate "not a valid point"
        if( *pulp_location == tripoint_min ) {
            pulp_location.reset();
        }
    } else {
        data.read( "pulp_location", pulp_location );
    }

    if( data.read( "mission", misstmp ) ) {
        mission = npc_mission( misstmp );
        static const std::set<npc_mission> legacy_missions = {{
                NPC_MISSION_LEGACY_1, NPC_MISSION_LEGACY_2,
                NPC_MISSION_LEGACY_3
            }
        };
        if( legacy_missions.count( mission ) > 0 ) {
            mission = NPC_MISSION_NULL;
        }
    }

    if( data.read( "my_fac", facID ) ) {
        fac_id = faction_id( facID );
    }

    if( data.read( "attitude", atttmp ) ) {
        attitude = npc_attitude( atttmp );
        static const std::set<npc_attitude> legacy_attitudes = {{
                NPCATT_LEGACY_1, NPCATT_LEGACY_2, NPCATT_LEGACY_3,
                NPCATT_LEGACY_4, NPCATT_LEGACY_5, NPCATT_LEGACY_6
            }
        };
        if( legacy_attitudes.count( attitude ) > 0 ) {
            attitude = NPCATT_NULL;
        }
    }

    if( data.read( "comp_mission_id", comp_miss_id ) ) {
        comp_mission.mission_id = comp_miss_id;
    }

    if( data.read( "comp_mission_pt", comp_miss_pt ) ) {
        comp_mission.position = comp_miss_pt;
    }

    if( data.read( "comp_mission_role", comp_miss_role ) ) {
        comp_mission.role_id = comp_miss_role;
    }

    if( data.read( "companion_mission_role_id", companion_mission_role ) ) {
        companion_mission_role_id = companion_mission_role;
    }

    std::vector<tripoint> companion_mission_pts;
    data.read( "companion_mission_points", companion_mission_pts );
    if( !companion_mission_pts.empty() ) {
        for( auto pt : companion_mission_pts ) {
            companion_mission_points.push_back( pt );
        }
    }

    if( !data.read( "companion_mission_time", companion_mission_t ) ) {
        companion_mission_time = calendar::before_time_starts;
    } else {
        companion_mission_time = companion_mission_t;
    }

    if( !data.read( "companion_mission_time_ret", companion_mission_t_r ) ) {
        companion_mission_time_ret = calendar::before_time_starts;
    } else {
        companion_mission_time_ret = companion_mission_t_r;
    }

    companion_mission_inv.clear();
    if( data.has_member( "companion_mission_inv" ) ) {
        JsonIn *invin_mission = data.get_raw( "companion_mission_inv" );
        companion_mission_inv.json_load_items( *invin_mission );
    }

    if( !data.read( "restock", restock ) ) {
        restock = calendar::before_time_starts;
    }

    data.read( "op_of_u", op_of_u );
    data.read( "chatbin", chatbin );
    if( !data.read( "rules", rules ) ) {
        data.read( "misc_rules", rules );
        data.read( "combat_rules", rules );
    }

    if( !data.read( "last_updated", last_updated ) ) {
        last_updated = calendar::turn;
    }
    // TODO: time_point does not have a default constructor, need to read in the map manually
    {
        complaints.clear();
        JsonObject jo = data.get_object( "complaints" );
        for( const std::string &key : jo.get_member_names() ) {
            time_point p = 0;
            jo.read( key, p );
            complaints.emplace( key, p );
        }
    }
}

/*
 * save npc
 */
void npc::serialize( JsonOut &json ) const
{
    json.start_object();
    // This must be after the json object has been started, so any super class
    // puts their data into the same json object.
    store( json );
    json.end_object();
}

void npc::store( JsonOut &json ) const
{
    // TODO: once npcs are separated from the player class,
    // this should call store on the parent class of npc (probably Character).
    player::store( json );

    json.member( "name", name );
    json.member( "marked_for_death", marked_for_death );
    json.member( "dead", dead );
    json.member( "patience", patience );
    json.member( "myclass", myclass.str() );

    json.member( "personality", personality );
    json.member( "wandf", wander_time );
    json.member( "wandx", wander_pos.x );
    json.member( "wandy", wander_pos.y );
    json.member( "wandz", wander_pos.z );

    json.member( "submap_coords", submap_coords );

    json.member( "last_player_seen_pos", last_player_seen_pos );

    json.member( "goalx", goal.x );
    json.member( "goaly", goal.y );
    json.member( "goalz", goal.z );

    json.member( "guardx", guard_pos.x );
    json.member( "guardy", guard_pos.y );
    json.member( "guardz", guard_pos.z );

    json.member( "pulp_location", pulp_location );

    json.member( "mission", mission ); // TODO: stringid
    if( !fac_id.str().empty() ) { // set in constructor
        json.member( "my_fac", my_fac->id.c_str() );
    }
    json.member( "attitude", static_cast<int>( attitude ) );
    json.member( "op_of_u", op_of_u );
    json.member( "chatbin", chatbin );
    json.member( "rules", rules );

    json.member( "comp_mission_id", comp_mission.mission_id );
    json.member( "comp_mission_pt", comp_mission.position );
    json.member( "comp_mission_role", comp_mission.role_id );
    json.member( "companion_mission_role_id", companion_mission_role_id );
    json.member( "companion_mission_points", companion_mission_points );
    json.member( "companion_mission_time", companion_mission_time );
    json.member( "companion_mission_time_ret", companion_mission_time_ret );
    json.member( "companion_mission_inv" );
    companion_mission_inv.json_save_items( json );
    json.member( "restock", restock );

    json.member( "last_updated", last_updated );
    json.member( "complaints", complaints );
}

////////////////////////////////////////////////////////////////////////////////////////////////////
///// inventory.h
/*
 * Save invlet cache
 */
void inventory::json_save_invcache( JsonOut &json ) const
{
    json.start_array();
    for( const auto &elem : invlet_cache.get_invlets_by_id() ) {
        json.start_object();
        json.member( elem.first );
        json.start_array();
        for( const auto &_sym : elem.second ) {
            json.write( static_cast<int>( _sym ) );
        }
        json.end_array();
        json.end_object();
    }
    json.end_array();
}

/*
 * Invlet cache: player specific, thus not wrapped in inventory::json_load/save
 */
void inventory::json_load_invcache( JsonIn &jsin )
{
    try {
        std::unordered_map<itype_id, std::string> map;
        JsonArray ja = jsin.get_array();
        while( ja.has_more() ) {
            JsonObject jo = ja.next_object();
            std::set<std::string> members = jo.get_member_names();
            for( const auto &member : members ) {
                std::string invlets;
                JsonArray pvect = jo.get_array( member );
                while( pvect.has_more() ) {
                    invlets.push_back( pvect.next_int() );
                }
                map[member] = invlets;
            }
        }
        invlet_cache = { map };
    } catch( const JsonError &jsonerr ) {
        debugmsg( "bad invcache json:\n%s", jsonerr.c_str() );
    }
}

/*
 * save all items. Just this->items, invlet cache saved separately
 */
void inventory::json_save_items( JsonOut &json ) const
{
    json.start_array();
    for( const auto &elem : items ) {
        for( const auto &elem_stack_iter : elem ) {
            elem_stack_iter.serialize( json );
        }
    }
    json.end_array();
}

void inventory::json_load_items( JsonIn &jsin )
{
    jsin.start_array();
    while( !jsin.end_array() ) {
        item tmp;
        tmp.deserialize( jsin );
        add_item( tmp, true, false );
    }
}

////////////////////////////////////////////////////////////////////////////////////////////////////
///// monster.h

void monster::deserialize( JsonIn &jsin )
{
    JsonObject data = jsin.get_object();
    load( data );
}

void monster::load( JsonObject &data )
{
    Creature::load( data );

    std::string sidtmp;
    // load->str->int
    data.read( "typeid", sidtmp );
    type = &mtype_id( sidtmp ).obj();

    data.read( "unique_name", unique_name );
    data.read( "posx", position.x );
    data.read( "posy", position.y );
    if( !data.read( "posz", position.z ) ) {
        position.z = g->get_levz();
    }

    data.read( "wandf", wandf );
    data.read( "wandx", wander_pos.x );
    data.read( "wandy", wander_pos.y );
    if( data.read( "wandz", wander_pos.z ) ) {
        wander_pos.z = position.z;
    }

    data.read( "hp", hp );

    // sp_timeout indicates an old save, prior to the special_attacks refactor
    if( data.has_array( "sp_timeout" ) ) {
        JsonArray parray = data.get_array( "sp_timeout" );
        if( !parray.empty() ) {
            int index = 0;
            int ptimeout = 0;
            while( parray.has_more() && index < static_cast<int>( type->special_attacks_names.size() ) ) {
                if( parray.read_next( ptimeout ) ) {
                    // assume timeouts saved in same order as current monsters.json listing
                    const std::string &aname = type->special_attacks_names[index++];
                    auto &entry = special_attacks[aname];
                    if( ptimeout >= 0 ) {
                        entry.cooldown = ptimeout;
                    } else { // -1 means disabled, unclear what <-1 values mean in old saves
                        entry.cooldown = type->special_attacks.at( aname )->cooldown;
                        entry.enabled = false;
                    }
                }
            }
        }
    }

    // special_attacks indicates a save after the special_attacks refactor
    if( data.has_object( "special_attacks" ) ) {
        JsonObject pobject = data.get_object( "special_attacks" );
        for( const std::string &aname : pobject.get_member_names() ) {
            JsonObject saobject = pobject.get_object( aname );
            auto &entry = special_attacks[aname];
            entry.cooldown = saobject.get_int( "cooldown" );
            entry.enabled = saobject.get_bool( "enabled" );
        }
    }

    // make sure the loaded monster has every special attack its type says it should have
    for( auto &sa : type->special_attacks ) {
        const std::string &aname = sa.first;
        if( special_attacks.find( aname ) == special_attacks.end() ) {
            auto &entry = special_attacks[aname];
            entry.cooldown = rng( 0, sa.second->cooldown );
        }
    }

    data.read( "friendly", friendly );
    data.read( "mission_id", mission_id );
    data.read( "no_extra_death_drops", no_extra_death_drops );
    data.read( "dead", dead );
    data.read( "anger", anger );
    data.read( "morale", morale );
    data.read( "hallucination", hallucination );
    data.read( "stairscount", staircount ); // really?

    // Load legacy plans.
    std::vector<tripoint> plans;
    data.read( "plans", plans );
    if( !plans.empty() ) {
        goal = plans.back();
    }

    // This is relative to the monster so it isn't invalidated by map shifting.
    tripoint destination;
    data.read( "destination", destination );
    goal = pos() + destination;

    upgrades = data.get_bool( "upgrades", type->upgrades );
    upgrade_time = data.get_int( "upgrade_time", -1 );

    reproduces = data.get_bool( "reproduces", type->reproduces );
    baby_timer = data.get_int( "baby_timer", -1 );

    biosignatures = data.get_bool( "biosignatures", type->biosignatures );
    biosig_timer = data.get_int( "biosig_timer", -1 );

    horde_attraction = static_cast<monster_horde_attraction>( data.get_int( "horde_attraction", 0 ) );

    data.read( "inv", inv );
    if( data.has_int( "ammo" ) && !type->starting_ammo.empty() ) {
        // Legacy loading for ammo.
        normalize_ammo( data.get_int( "ammo" ) );
    } else {
        data.read( "ammo", ammo );
    }

    faction = mfaction_str_id( data.get_string( "faction", "" ) );
    if( !data.read( "last_updated", last_updated ) ) {
        last_updated = calendar::turn;
    }
    last_baby = data.get_int( "last_baby", calendar::turn );
    last_biosig = data.get_int( "last_biosig", calendar::turn );

    data.read( "path", path );
}

/*
 * Save, json ed; serialization that won't break as easily. In theory.
 */
void monster::serialize( JsonOut &json ) const
{
    json.start_object();
    // This must be after the json object has been started, so any super class
    // puts their data into the same json object.
    store( json );
    json.end_object();
}

void monster::store( JsonOut &json ) const
{
    Creature::store( json );
    json.member( "typeid", type->id );
    json.member( "unique_name", unique_name );
    json.member( "posx", position.x );
    json.member( "posy", position.y );
    json.member( "posz", position.z );
    json.member( "wandx", wander_pos.x );
    json.member( "wandy", wander_pos.y );
    json.member( "wandz", wander_pos.z );
    json.member( "wandf", wandf );
    json.member( "hp", hp );
    json.member( "special_attacks", special_attacks );
    json.member( "friendly", friendly );
    json.member( "faction", faction.id().str() );
    json.member( "mission_id", mission_id );
    json.member( "no_extra_death_drops", no_extra_death_drops );
    json.member( "dead", dead );
    json.member( "anger", anger );
    json.member( "morale", morale );
    json.member( "hallucination", hallucination );
    json.member( "stairscount", staircount );
    // Store the relative position of the goal so it loads correctly after a map shift.
    json.member( "destination", goal - pos() );
    json.member( "ammo", ammo );
    json.member( "underwater", underwater );
    json.member( "upgrades", upgrades );
    json.member( "upgrade_time", upgrade_time );
    json.member( "last_updated", last_updated );
    json.member( "reproduces", reproduces );
    json.member( "baby_timer", baby_timer );
    json.member( "last_baby", last_baby );
    json.member( "biosignatures", biosignatures );
    json.member( "biosig_timer", biosig_timer );
    json.member( "last_biosig", last_biosig );
    if( horde_attraction > MHA_NULL && horde_attraction < NUM_MONSTER_HORDE_ATTRACTION ) {
        json.member( "horde_attraction", horde_attraction );
    }

    json.member( "inv", inv );

    json.member( "path", path );
}

void mon_special_attack::serialize( JsonOut &json ) const
{
    json.start_object();
    json.member( "cooldown", cooldown );
    json.member( "enabled", enabled );
    json.end_object();
}

void time_point::serialize( JsonOut &jsout ) const
{
    jsout.write( turn_ );
}

void time_point::deserialize( JsonIn &jsin )
{
    turn_ = jsin.get_int();
}

void time_duration::serialize( JsonOut &jsout ) const
{
    jsout.write( turns_ );
}

time_duration time_duration::read_from_json_string( JsonIn &jsin )
{
    static const std::vector<std::pair<std::string, time_duration>> units = { {
            { "turns", 1_turns },
            { "turn", 1_turns },
            { "t", 1_turns },
            // TODO: add seconds
            { "minutes", 1_minutes },
            { "minute", 1_minutes },
            { "m", 1_minutes },
            { "hours", 1_hours },
            { "hour", 1_hours },
            { "h", 1_hours },
            { "days", 1_days },
            { "day", 1_days },
            { "d", 1_days },
            // TODO: maybe add seasons?
            // TODO: maybe add years? Those two things depend on season length!
        }
    };
    const size_t pos = jsin.tell();
    size_t i = 0;
    const auto error = [&]( const char *const msg ) {
        jsin.seek( pos + i );
        jsin.error( msg );
    };

    const std::string s = jsin.get_string();
    // returns whether we are at the end of the string
    const auto skip_spaces = [&]() {
        while( i < s.size() && s[i] == ' ' ) {
            ++i;
        }
        return i >= s.size();
    };
    const auto get_unit = [&]() {
        if( skip_spaces() ) {
            error( "invalid time duration string: missing unit" );
        }
        for( const auto &pair : units ) {
            const std::string &unit = pair.first;
            if( s.size() >= unit.size() + i && s.compare( i, unit.size(), unit ) == 0 ) {
                i += unit.size();
                return pair.second;
            }
        }
        error( "invalid time duration string: unknown unit" );
        throw; // above always throws
    };

    if( skip_spaces() ) {
        error( "invalid time duration string: empty string" );
    }
    time_duration result = 0_turns;
    do {
        int sign_value = +1;
        if( s[i] == '-' ) {
            sign_value = -1;
            ++i;
        } else if( s[i] == '+' ) {
            ++i;
        }
        if( i >= s.size() || !isdigit( s[i] ) ) {
            error( "invalid time duration string: number expected" );
        }
        int value = 0;
        for( ; i < s.size() && isdigit( s[i] ); ++i ) {
            value = value * 10 + ( s[i] - '0' );
        }
        result += sign_value * value * get_unit();
    } while( !skip_spaces() );
    return result;
}

void time_duration::deserialize( JsonIn &jsin )
{
    if( jsin.test_string() ) {
        *this = read_from_json_string( jsin );
    } else {
        turns_ = jsin.get_int();
    }
}

////////////////////////////////////////////////////////////////////////////////////////////////////
///// item.h

static void migrate_toolmod( item &it );

template<typename Archive>
void item::io( Archive &archive )
{

    itype_id orig; // original ID as loaded from JSON
    const auto load_type = [&]( const itype_id & id ) {
        orig = id;
        convert( item_controller->migrate_id( id ) );
    };

    const auto load_curammo = [this]( const std::string & id ) {
        curammo = item::find_type( id );
    };
    const auto load_corpse = [this]( const std::string & id ) {
        if( id == "null" ) {
            // backwards compatibility, nullptr should not be stored at all
            corpse = nullptr;
        } else {
            corpse = &mtype_id( id ).obj();
        }
    };

    archive.template io<const itype>( "typeid", type, load_type, []( const itype & i ) {
        return i.get_id();
    }, io::required_tag() );

    // normalize legacy saves to always have charges >= 0
    archive.io( "charges", charges, 0L );
    charges = std::max( charges, 0L );

    int cur_phase = static_cast<int>( current_phase );
    archive.io( "burnt", burnt, 0 );
    archive.io( "poison", poison, 0 );
    archive.io( "frequency", frequency, 0 );
    archive.io( "note", note, 0 );
    archive.io( "irridation", irridation, 0 );
    archive.io( "bday", bday, calendar::time_of_cataclysm );
    archive.io( "mission_id", mission_id, -1 );
    archive.io( "player_id", player_id, -1 );
    archive.io( "item_vars", item_vars, io::empty_default_tag() );
    archive.io( "name", corpse_name, std::string() ); // TODO: change default to empty string
    archive.io( "invlet", invlet, '\0' );
    archive.io( "damaged", damage_, 0 );
    archive.io( "active", active, false );
    archive.io( "is_favorite", is_favorite, false );
    archive.io( "item_counter", item_counter, static_cast<decltype( item_counter )>( 0 ) );
    archive.io( "rot", rot, 0_turns );
    archive.io( "last_rot_check", last_rot_check, calendar::time_of_cataclysm );
    archive.io( "last_temp_check", last_temp_check, calendar::time_of_cataclysm );
    archive.io( "current_phase", cur_phase, static_cast<int>( type->phase ) );
    archive.io( "techniques", techniques, io::empty_default_tag() );
    archive.io( "faults", faults, io::empty_default_tag() );
    archive.io( "item_tags", item_tags, io::empty_default_tag() );
    archive.io( "contents", contents, io::empty_default_tag() );
    archive.io( "components", components, io::empty_default_tag() );
    archive.io( "specific_energy", specific_energy, -10 );
    archive.io( "temperature", temperature, 0 );
    archive.io( "recipe_charges", recipe_charges, 1 );
    archive.template io<const itype>( "curammo", curammo, load_curammo,
    []( const itype & i ) {
        return i.get_id();
    } );
    archive.template io<const mtype>( "corpse", corpse, load_corpse,
    []( const mtype & i ) {
        return i.id.str();
    } );
    archive.io( "light", light.luminance, nolight.luminance );
    archive.io( "light_width", light.width, nolight.width );
    archive.io( "light_dir", light.direction, nolight.direction );

    item_controller->migrate_item( orig, *this );

    if( !Archive::is_input::value ) {
        return;
    }
    /* Loading has finished, following code is to ensure consistency and fixes bugs in saves. */

    double float_damage = 0;
    if( archive.read( "damage", float_damage ) ) {
        damage_ = std::min( std::max( min_damage(),
                                      static_cast<int>( float_damage * itype::damage_scale ) ),
                            max_damage() );
    }

    // Old saves used to only contain one of those values (stored under "poison"), it would be
    // loaded into a union of those members. Now they are separate members and must be set separately.
    if( poison != 0 && note == 0 && !type->snippet_category.empty() ) {
        std::swap( note, poison );
    }
    if( poison != 0 && frequency == 0 && ( typeId() == "radio_on" || typeId() == "radio" ) ) {
        std::swap( frequency, poison );
    }
    if( poison != 0 && irridation == 0 && typeId() == "rad_badge" ) {
        std::swap( irridation, poison );
    }

    // Compatibility for item type changes: for example soap changed from being a generic item
    // (item::charges -1 or 0 or anything else) to comestible (and thereby counted by charges),
    // old saves still have invalid charges, this fixes the charges value to the default charges.
    if( count_by_charges() && charges <= 0 ) {
        charges = item( type, 0 ).charges;
    }
    if( is_food() ) {
        active = true;
    }
    if( !active &&
        ( item_tags.count( "HOT" ) > 0 || item_tags.count( "COLD" ) > 0 ||
          item_tags.count( "WET" ) > 0 ) ) {
        // Some hot/cold items from legacy saves may be inactive
        active = true;
    }
    std::string mode;
    if( archive.read( "mode", mode ) ) {
        // only for backward compatibility (nowadays mode is stored in item_vars)
        gun_set_mode( gun_mode_id( mode ) );
    }

    // Fixes #16751 (items could have null contents due to faulty spawn code)
    contents.erase( std::remove_if( contents.begin(), contents.end(), []( const item & cont ) {
        return cont.is_null();
    } ), contents.end() );

    // Sealed item migration: items with "unseals_into" set should always have contents
    if( contents.empty() && is_non_resealable_container() ) {
        convert( type->container->unseals_into );
    }

    // Migrate legacy toolmod flags
    if( is_tool() || is_toolmod() ) {
        migrate_toolmod( *this );
    }

    // Books without any chapters don't need to store a remaining-chapters
    // counter, it will always be 0 and it prevents proper stacking.
    if( get_chapters() == 0 ) {
        for( auto it = item_vars.begin(); it != item_vars.end(); ) {
            if( it->first.compare( 0, 19, "remaining-chapters-" ) == 0 ) {
                item_vars.erase( it++ );
            } else {
                ++it;
            }
        }
    }

    current_phase = static_cast<phase_id>( cur_phase );
    // override phase if frozen, needed for legacy save
    if( item_tags.count( "FROZEN" ) && current_phase == LIQUID ) {
        current_phase = SOLID;
    }
}

static void migrate_toolmod( item &it )
{
    // Convert legacy flags on tools to contained toolmods
    if( it.is_tool() ) {
        if( it.item_tags.count( "ATOMIC_AMMO" ) ) {
            it.item_tags.erase( "ATOMIC_AMMO" );
            it.item_tags.erase( "NO_UNLOAD" );
            it.item_tags.erase( "RADIOACTIVE" );
            it.item_tags.erase( "LEAK_DAM" );
            it.emplace_back( "battery_atomic" );

        } else if( it.item_tags.count( "DOUBLE_REACTOR" ) ) {
            it.item_tags.erase( "DOUBLE_REACTOR" );
            it.item_tags.erase( "DOUBLE_AMMO" );
            it.emplace_back( "double_plutonium_core" );

        } else if( it.item_tags.count( "DOUBLE_AMMO" ) ) {
            it.item_tags.erase( "DOUBLE_AMMO" );
            it.emplace_back( "battery_compartment" );

        } else if( it.item_tags.count( "USE_UPS" ) ) {
            it.item_tags.erase( "USE_UPS" );
            it.item_tags.erase( "NO_RELOAD" );
            it.item_tags.erase( "NO_UNLOAD" );
            it.emplace_back( "battery_ups" );

        }
    }

    // Fix fallout from #18797, which exponentially duplicates migrated toolmods
    if( it.is_toolmod() ) {
        // duplication would add an extra toolmod inside each toolmod on load;
        // delete the nested copies
        if( it.typeId() == "battery_atomic" || it.typeId() == "battery_compartment" ||
            it.typeId() == "battery_ups" || it.typeId() == "double_plutonium_core" ) {
            // Be conservative and only delete nested mods of the same type
            it.contents.remove_if( [&]( const item & cont ) {
                return cont.typeId() == it.typeId();
            } );
        }
    }

    if( it.is_tool() ) {
        // duplication would add an extra toolmod inside each tool on load;
        // delete the duplicates so there is only one copy of each toolmod
        int n_atomic = 0;
        int n_compartment = 0;
        int n_ups = 0;
        int n_plutonium = 0;

        // not safe to use remove_if with a stateful predicate
        for( auto i = it.contents.begin(); i != it.contents.end(); ) {
            if( ( i->typeId() == "battery_atomic" && ++n_atomic > 1 ) ||
                ( i->typeId() == "battery_compartment" && ++n_compartment > 1 ) ||
                ( i->typeId() == "battery_ups" && ++n_ups > 1 ) ||
                ( i->typeId() == "double_plutonium_core" && ++n_plutonium > 1 ) ) {
                i = it.contents.erase( i );
            } else {
                ++i;
            }
        }
    }
}

void item::deserialize( JsonIn &jsin )
{
    const JsonObject data = jsin.get_object();
    io::JsonObjectInputArchive archive( data );
    io( archive );
}

void item::serialize( JsonOut &json ) const
{
    io::JsonObjectOutputArchive archive( json );
    const_cast<item *>( this )->io( archive );
}

////////////////////////////////////////////////////////////////////////////////////////////////////
///// vehicle.h

/*
 * vehicle_part
 */
void vehicle_part::deserialize( JsonIn &jsin )
{
    JsonObject data = jsin.get_object();
    vpart_id pid;
    data.read( "id", pid );

    std::map<std::string, std::pair<std::string, itype_id>> deprecated = {
        { "laser_gun", { "laser_rifle", "none" } },
        { "seat_nocargo", { "seat", "none" } },
        { "engine_plasma", { "minireactor", "none" } },
        { "battery_truck", { "battery_car", "battery" } },

        { "diesel_tank_little", { "tank_little", "diesel" } },
        { "diesel_tank_small", { "tank_small", "diesel" } },
        { "diesel_tank_medium", { "tank_medium", "diesel" } },
        { "diesel_tank", { "tank", "diesel" } },
        { "external_diesel_tank_small", { "external_tank_small", "diesel" } },
        { "external_diesel_tank", { "external_tank", "diesel" } },

        { "gas_tank_little", { "tank_little", "gasoline" } },
        { "gas_tank_small", { "tank_small", "gasoline" } },
        { "gas_tank_medium", { "tank_medium", "gasoline" } },
        { "gas_tank", { "tank", "gasoline" } },
        { "external_gas_tank_small", { "external_tank_small", "gasoline" } },
        { "external_gas_tank", { "external_tank", "gasoline" } },

        { "water_dirty_tank_little", { "tank_little", "water" } },
        { "water_dirty_tank_small", { "tank_small", "water" } },
        { "water_dirty_tank_medium", { "tank_medium", "water" } },
        { "water_dirty_tank", { "tank", "water" } },
        { "external_water_dirty_tank_small", { "external_tank_small", "water" } },
        { "external_water_dirty_tank", { "external_tank", "water" } },
        { "dirty_water_tank_barrel", { "tank_barrel", "water" } },

        { "water_tank_little", { "tank_little", "water_clean" } },
        { "water_tank_small", { "tank_small", "water_clean" } },
        { "water_tank_medium", { "tank_medium", "water_clean" } },
        { "water_tank", { "tank", "water_clean" } },
        { "external_water_tank_small", { "external_tank_small", "water_clean" } },
        { "external_water_tank", { "external_tank", "water_clean" } },
        { "water_tank_barrel", { "tank_barrel", "water_clean" } },

        { "napalm_tank", { "tank", "napalm" } },

        { "hydrogen_tank", { "tank", "none" } }
    };

    // required for compatibility with 0.C saves
    itype_id legacy_fuel;

    auto dep = deprecated.find( pid.str() );
    if( dep != deprecated.end() ) {
        pid = vpart_id( dep->second.first );
        legacy_fuel = dep->second.second;
    }

    // if we don't know what type of part it is, it'll cause problems later.
    if( !pid.is_valid() ) {
        if( pid.str() == "wheel_underbody" ) {
            pid = vpart_id( "wheel_wide" );
        } else {
            data.throw_error( "bad vehicle part", "id" );
        }
    }
    id = pid;

    if( data.has_object( "base" ) ) {
        data.read( "base", base );
    } else {
        // handle legacy format which didn't include the base item
        base = item( id.obj().item );
    }

    data.read( "mount_dx", mount.x );
    data.read( "mount_dy", mount.y );
    data.read( "open", open );
    data.read( "direction", direction );
    data.read( "blood", blood );
    data.read( "enabled", enabled );
    data.read( "flags", flags );
    data.read( "passenger_id", passenger_id );
    JsonArray ja = data.get_array( "carry" );
    // count down from size - 1, then stop after unsigned long 0 - 1 becomes MAX_INT
    for( size_t index = ja.size() - 1; index < ja.size(); index-- ) {
        carry_names.push( ja.get_string( index ) );
    }
    data.read( "crew_id", crew_id );
    data.read( "items", items );
    data.read( "target_first_x", target.first.x );
    data.read( "target_first_y", target.first.y );
    data.read( "target_first_z", target.first.z );
    data.read( "target_second_x", target.second.x );
    data.read( "target_second_y", target.second.y );
    data.read( "target_second_z", target.second.z );
    data.read( "ammo_pref", ammo_pref );

    if( legacy_fuel.empty() ) {
        legacy_fuel = id.obj().fuel_type;
    }

    // with VEHICLE tag migrate fuel tanks only if amount field exists
    if( base.has_flag( "VEHICLE" ) ) {
        if( data.has_int( "amount" ) && ammo_capacity() > 0 && legacy_fuel != "battery" ) {
            ammo_set( legacy_fuel, data.get_int( "amount" ) );
        }

        // without VEHICLE flag always migrate both batteries and fuel tanks
    } else {
        if( ammo_capacity() > 0 ) {
            ammo_set( legacy_fuel, data.get_int( "amount" ) );
        }
        base.item_tags.insert( "VEHICLE" );
    }

    if( data.has_int( "hp" ) && id.obj().durability > 0 ) {
        // migrate legacy savegames exploiting that all base items at that time had max_damage() of 4
        base.set_damage( 4 * itype::damage_scale - 4 * itype::damage_scale * data.get_int( "hp" ) /
                         id.obj().durability );
    }

    // legacy turrets loaded ammo via a pseudo CARGO space
    if( is_turret() && !items.empty() ) {
        const int qty = std::accumulate( items.begin(), items.end(), 0, []( int lhs, const item & rhs ) {
            return lhs + rhs.charges;
        } );
        ammo_set( items.front().ammo_current(), qty );
        items.clear();
    }
}

void vehicle_part::serialize( JsonOut &json ) const
{
    json.start_object();
    json.member( "id", id.str() );
    json.member( "base", base );
    json.member( "mount_dx", mount.x );
    json.member( "mount_dy", mount.y );
    json.member( "open", open );
    json.member( "direction", direction );
    json.member( "blood", blood );
    json.member( "enabled", enabled );
    json.member( "flags", flags );
    if( !carry_names.empty() ) {
        std::stack<std::string, std::vector<std::string> > carry_copy = carry_names;
        json.member( "carry" );
        json.start_array();
        while( !carry_copy.empty() ) {
            json.write( carry_copy.top() );
            carry_copy.pop();
        }
        json.end_array();
    }
    json.member( "passenger_id", passenger_id );
    json.member( "crew_id", crew_id );
    json.member( "items", items );
    if( target.first != tripoint_min ) {
        json.member( "target_first_x", target.first.x );
        json.member( "target_first_y", target.first.y );
        json.member( "target_first_z", target.first.z );
    }
    if( target.second != tripoint_min ) {
        json.member( "target_second_x", target.second.x );
        json.member( "target_second_y", target.second.y );
        json.member( "target_second_z", target.second.z );
    }
    json.member( "ammo_pref", ammo_pref );
    json.end_object();
}

/*
 * label
 */
void deserialize( label &val, JsonIn &jsin )
{
    JsonObject data = jsin.get_object();
    data.read( "x", val.x );
    data.read( "y", val.y );
    data.read( "text", val.text );
}

void serialize( const label &val, JsonOut &json )
{
    json.start_object();
    json.member( "x", val.x );
    json.member( "y", val.y );
    json.member( "text", val.text );
    json.end_object();
}

/*
 * Load vehicle from a json blob that might just exceed player in size.
 */
void vehicle::deserialize( JsonIn &jsin )
{
    JsonObject data = jsin.get_object();

    int fdir = 0;
    int mdir = 0;

    data.read( "type", type );
    data.read( "posx", posx );
    data.read( "posy", posy );
    data.read( "om_id", om_id );
    data.read( "faceDir", fdir );
    data.read( "moveDir", mdir );
    data.read( "turn_dir", turn_dir );
    data.read( "velocity", velocity );
    data.read( "falling", is_falling );
    data.read( "floating", is_floating );
    data.read( "cruise_velocity", cruise_velocity );
    data.read( "vertical_velocity", vertical_velocity );
    data.read( "cruise_on", cruise_on );
    data.read( "engine_on", engine_on );
    data.read( "tracking_on", tracking_on );
    data.read( "skidding", skidding );
    data.read( "of_turn_carry", of_turn_carry );
    data.read( "is_locked", is_locked );
    data.read( "is_alarm_on", is_alarm_on );
    data.read( "camera_on", camera_on );
    if( !data.read( "last_update_turn", last_update ) ) {
        last_update = calendar::turn;
    }

    face.init( fdir );
    move.init( mdir );
    data.read( "name", name );

    data.read( "parts", parts );

    // we persist the pivot anchor so that if the rules for finding
    // the pivot change, existing vehicles do not shift around.
    // Loading vehicles that predate the pivot logic is a special
    // case of this, they will load with an anchor of (0,0) which
    // is what they're expecting.
    data.read( "pivot", pivot_anchor[0] );
    pivot_anchor[1] = pivot_anchor[0];
    pivot_rotation[1] = pivot_rotation[0] = fdir;

    // Need to manually backfill the active item cache since the part loader can't call its vehicle.
    for( const vpart_reference &vp : get_any_parts( VPFLAG_CARGO ) ) {
        auto it = vp.part().items.begin();
        auto end = vp.part().items.end();
        for( ; it != end; ++it ) {
            if( it->needs_processing() ) {
                active_items.add( it, vp.mount() );
            }
        }
    }

    for( const vpart_reference &vp : get_any_parts( "TURRET" ) ) {
        install_part( vp.mount(), vpart_id( "turret_mount" ), false );
    }

    /* After loading, check if the vehicle is from the old rules and is missing
     * frames. */
    if( savegame_loading_version < 11 ) {
        add_missing_frames();
    }

    // Handle steering changes
    if( savegame_loading_version < 25 ) {
        add_steerable_wheels();
    }

    refresh();

    data.read( "tags", tags );
    data.read( "labels", labels );

    point p;
    zone_data zd;
    JsonArray ja = data.get_array( "zones" );
    while( ja.has_more() ) {
        JsonObject sdata = ja.next_object();
        sdata.read( "point", p );
        sdata.read( "zone", zd );
        loot_zones.emplace( p, zd );
    }

    // Note that it's possible for a vehicle to be loaded midway
    // through a turn if the player is driving REALLY fast and their
    // own vehicle motion takes them in range. An undefined value for
    // on_turn caused occasional weirdness if the undefined value
    // happened to be positive.
    //
    // Setting it to zero means it won't get to move until the start
    // of the next turn, which is what happens anyway if it gets
    // loaded anywhere but midway through a driving cycle.
    //
    // Something similar to vehicle::gain_moves() would be ideal, but
    // that can't be used as it currently stands because it would also
    // make it instantly fire all its turrets upon load.
    of_turn = 0;

    /** Legacy saved games did not store part enabled status within parts */
    const auto set_legacy_state = [&]( const std::string & var, const std::string & flag ) {
        if( data.get_bool( var, false ) ) {
            for( const vpart_reference &vp : get_any_parts( flag ) ) {
                vp.part().enabled = true;
            }
        }
    };
    set_legacy_state( "stereo_on", "STEREO" );
    set_legacy_state( "chimes_on", "CHIMES" );
    set_legacy_state( "fridge_on", "FRIDGE" );
    set_legacy_state( "reaper_on", "REAPER" );
    set_legacy_state( "planter_on", "PLANTER" );
    set_legacy_state( "recharger_on", "RECHARGE" );
    set_legacy_state( "scoop_on", "SCOOP" );
    set_legacy_state( "plow_on", "PLOW" );
    set_legacy_state( "reactor_on", "REACTOR" );
}

void vehicle::serialize( JsonOut &json ) const
{
    json.start_object();
    json.member( "type", type );
    json.member( "posx", posx );
    json.member( "posy", posy );
    json.member( "om_id", om_id );
    json.member( "faceDir", face.dir() );
    json.member( "moveDir", move.dir() );
    json.member( "turn_dir", turn_dir );
    json.member( "velocity", velocity );
    json.member( "falling", is_falling );
    json.member( "floating", is_floating );
    json.member( "cruise_velocity", cruise_velocity );
    json.member( "vertical_velocity", vertical_velocity );
    json.member( "cruise_on", cruise_on );
    json.member( "engine_on", engine_on );
    json.member( "tracking_on", tracking_on );
    json.member( "skidding", skidding );
    json.member( "of_turn_carry", of_turn_carry );
    json.member( "name", name );
    json.member( "parts", parts );
    json.member( "tags", tags );
    json.member( "labels", labels );
    json.member( "zones" );
    json.start_array();
    for( auto const &z : loot_zones ) {
        json.start_object();
        json.member( "point", z.first );
        json.member( "zone", z.second );
        json.end_object();
    }
    json.end_array();
    json.member( "is_locked", is_locked );
    json.member( "is_alarm_on", is_alarm_on );
    json.member( "camera_on", camera_on );
    json.member( "last_update_turn", last_update );
    json.member( "pivot", pivot_anchor[0] );
    json.end_object();
}

////////////////// mission.h
////
void mission::deserialize( JsonIn &jsin )
{
    JsonObject jo = jsin.get_object();

    if( jo.has_int( "type_id" ) ) {
        type = &mission_type::from_legacy( jo.get_int( "type_id" ) ).obj();
    } else if( jo.has_string( "type_id" ) ) {
        type = &mission_type_id( jo.get_string( "type_id" ) ).obj();
    } else {
        debugmsg( "Saved mission has no type" );
        type = &mission_type::get_all().front();
    }

    jo.read( "description", description );

    bool failed;
    bool was_started;
    std::string status_string;
    if( jo.read( "status", status_string ) ) {
        status = status_from_string( status_string );
    } else if( jo.read( "failed", failed ) && failed ) {
        status = mission_status::failure;
    } else if( jo.read( "was_started", was_started ) && !was_started ) {
        status = mission_status::yet_to_start;
    } else {
        // Note: old code had no idea of successful missions!
        // We can't check properly here, since most of the game isn't loaded
        status = mission_status::in_progress;
    }

    jo.read( "value", value );
    jo.read( "reward", reward );
    jo.read( "uid", uid );
    JsonArray ja = jo.get_array( "target" );
    if( ja.size() == 3 ) {
        target.x = ja.get_int( 0 );
        target.y = ja.get_int( 1 );
        target.z = ja.get_int( 2 );
    } else if( ja.size() == 2 ) {
        target.x = ja.get_int( 0 );
        target.y = ja.get_int( 1 );
    }

    if( jo.has_int( "follow_up" ) ) {
        follow_up = mission_type::from_legacy( jo.get_int( "follow_up" ) );
    } else if( jo.has_string( "follow_up" ) ) {
        follow_up = mission_type_id( jo.get_string( "follow_up" ) );
    }

    item_id = itype_id( jo.get_string( "item_id", item_id ) );

    const std::string omid = jo.get_string( "target_id", "" );
    if( !omid.empty() ) {
        target_id = string_id<oter_type_t>( omid );
    }

    if( jo.has_int( "recruit_class" ) ) {
        recruit_class = npc_class::from_legacy_int( jo.get_int( "recruit_class" ) );
    } else {
        recruit_class = npc_class_id( jo.get_string( "recruit_class", "NC_NONE" ) );
    }

    jo.read( "target_npc_id", target_npc_id );
    jo.read( "monster_type", monster_type );
    jo.read( "monster_species", monster_species );
    jo.read( "monster_kill_goal", monster_kill_goal );
    jo.read( "deadline", deadline );
    jo.read( "step", step );
    jo.read( "item_count", item_count );
    jo.read( "npc_id", npc_id );
    jo.read( "good_fac_id", good_fac_id );
    jo.read( "bad_fac_id", bad_fac_id );

    // Suppose someone had two living players in an 0.C stable world. When loading player 1 in 0.D
    // (or maybe even creating a new player), the former condition makes legacy_no_player_id true.
    // When loading player 2, there will be a player_id member in master.gsav, but the bool member legacy_no_player_id
    // will have been saved as true (unless the mission belongs to a player that's been loaded into 0.D)
    // See player::deserialize and mission::set_player_id_legacy_0c
    legacy_no_player_id = !jo.read( "player_id", player_id ) ||
                          jo.get_bool( "legacy_no_player_id", false );
}

void mission::serialize( JsonOut &json ) const
{
    json.start_object();

    json.member( "type_id", type->id );
    json.member( "description", description );
    json.member( "status", status_to_string( status ) );
    json.member( "value", value );
    json.member( "reward", reward );
    json.member( "uid", uid );

    json.member( "target" );
    json.start_array();
    json.write( target.x );
    json.write( target.y );
    json.write( target.z );
    json.end_array();

    json.member( "item_id", item_id );
    json.member( "item_count", item_count );
    json.member( "target_id", target_id.str() );
    json.member( "recruit_class", recruit_class );
    json.member( "target_npc_id", target_npc_id );
    json.member( "monster_type", monster_type );
    json.member( "monster_species", monster_species );
    json.member( "monster_kill_goal", monster_kill_goal );
    json.member( "deadline", deadline );
    json.member( "npc_id", npc_id );
    json.member( "good_fac_id", good_fac_id );
    json.member( "bad_fac_id", bad_fac_id );
    json.member( "step", step );
    json.member( "follow_up", follow_up );
    json.member( "player_id", player_id );
    json.member( "legacy_no_player_id", legacy_no_player_id );

    json.end_object();
}

////////////////// faction.h
////
void faction::deserialize( JsonIn &jsin )
{
    JsonObject jo = jsin.get_object();

    jo.read( "id", id );
    jo.read( "name", name );
    if( !jo.read( "desc", desc ) ) {
        desc.clear();
    }
    goal = faction_goal( jo.get_int( "goal", goal ) );
    values = jo.get_int( "values", values );
    job1 = faction_job( jo.get_int( "job1", job1 ) );
    job2 = faction_job( jo.get_int( "job2", job2 ) );
    jo.read( "likes_u", likes_u );
    jo.read( "respects_u", respects_u );
    jo.read( "known_by_u", known_by_u );
    jo.read( "strength", strength );
    jo.read( "sneak", sneak );
    jo.read( "crime", crime );
    jo.read( "cult", cult );
    jo.read( "good", good );
    jo.read( "mapx", mapx );
    jo.read( "mapy", mapy );
    // omx,omy are obsolete, use them (if present) to make mapx,mapy global coordinates
    int o = 0;
    if( jo.read( "omx", o ) ) {
        mapx += o * OMAPX * 2;
    }
    if( jo.read( "omy", o ) ) {
        mapy += o * OMAPY * 2;
    }
    jo.read( "size", size );
    jo.read( "power", power );
    if( !jo.read( "combat_ability", combat_ability ) ) {
        combat_ability = 100;
    }
    if( !jo.read( "food_supply", food_supply ) ) {
        food_supply = 100;
    }
    if( !jo.read( "wealth", wealth ) ) {
        wealth = 100;
    }
    if( jo.has_array( "opinion_of" ) ) {
        opinion_of = jo.get_int_array( "opinion_of" );
    }
}

void faction::serialize( JsonOut &json ) const
{
    json.start_object();

    json.member( "id", id );
    json.member( "name", name );
    json.member( "desc", desc );
    json.member( "values", values );
    json.member( "goal", goal );
    json.member( "job1", job1 );
    json.member( "job2", job2 );
    json.member( "likes_u", likes_u );
    json.member( "respects_u", respects_u );
    json.member( "known_by_u", known_by_u );
    json.member( "strength", strength );
    json.member( "sneak", sneak );
    json.member( "crime", crime );
    json.member( "cult", cult );
    json.member( "good", good );
    json.member( "mapx", mapx );
    json.member( "mapy", mapy );
    json.member( "size", size );
    json.member( "power", power );
    json.member( "combat_ability", combat_ability );
    json.member( "food_supply", food_supply );
    json.member( "wealth", wealth );
    json.member( "opinion_of", opinion_of );

    json.end_object();
}

void Creature::store( JsonOut &jsout ) const
{
    jsout.member( "moves", moves );
    jsout.member( "pain", pain );

    // killer is not stored, it's temporary anyway, any creature that has a non-null
    // killer is dead (as per definition) and should not be stored.

    // Because JSON requires string keys we need to convert our int keys
    std::unordered_map<std::string, std::unordered_map<std::string, effect>> tmp_map;
    for( auto maps : *effects ) {
        for( const auto i : maps.second ) {
            std::ostringstream convert;
            convert << i.first;
            tmp_map[maps.first.str()][convert.str()] = i.second;
        }
    }
    jsout.member( "effects", tmp_map );

    jsout.member( "values", values );

    jsout.member( "blocks_left", num_blocks );
    jsout.member( "dodges_left", num_dodges );
    jsout.member( "num_blocks_bonus", num_blocks_bonus );
    jsout.member( "num_dodges_bonus", num_dodges_bonus );

    jsout.member( "armor_bash_bonus", armor_bash_bonus );
    jsout.member( "armor_cut_bonus", armor_cut_bonus );

    jsout.member( "speed", speed_base );

    jsout.member( "speed_bonus", speed_bonus );
    jsout.member( "dodge_bonus", dodge_bonus );
    jsout.member( "block_bonus", block_bonus );
    jsout.member( "hit_bonus", hit_bonus );
    jsout.member( "bash_bonus", bash_bonus );
    jsout.member( "cut_bonus", cut_bonus );

    jsout.member( "bash_mult", bash_mult );
    jsout.member( "cut_mult", cut_mult );
    jsout.member( "melee_quiet", melee_quiet );

    jsout.member( "grab_resist", grab_resist );
    jsout.member( "throw_resist", throw_resist );

    // fake is not stored, it's temporary anyway, only used to fire with a gun.
}

void Creature::load( JsonObject &jsin )
{
    jsin.read( "moves", moves );
    jsin.read( "pain", pain );

    killer = nullptr; // see Creature::load

    // Just too many changes here to maintain compatibility, so older characters get a free
    // effects wipe. Since most long lasting effects are bad, this shouldn't be too bad for them.
    if( savegame_loading_version >= 23 ) {
        if( jsin.has_object( "effects" ) ) {
            // Because JSON requires string keys we need to convert back to our bp keys
            std::unordered_map<std::string, std::unordered_map<std::string, effect>> tmp_map;
            jsin.read( "effects", tmp_map );
            int key_num = 0;
            for( auto maps : tmp_map ) {
                const efftype_id id( maps.first );
                if( !id.is_valid() ) {
                    debugmsg( "Invalid effect: %s", id.c_str() );
                    continue;
                }
                for( auto i : maps.second ) {
                    if( !( std::istringstream( i.first ) >> key_num ) ) {
                        key_num = 0;
                    }
                    const body_part bp = static_cast<body_part>( key_num );
                    effect &e = i.second;

                    ( *effects )[id][bp] = e;
                    on_effect_int_change( id, e.get_intensity(), bp );
                }
            }
        }
    }
    jsin.read( "values", values );

    jsin.read( "blocks_left", num_blocks );
    jsin.read( "dodges_left", num_dodges );
    jsin.read( "num_blocks_bonus", num_blocks_bonus );
    jsin.read( "num_dodges_bonus", num_dodges_bonus );

    jsin.read( "armor_bash_bonus", armor_bash_bonus );
    jsin.read( "armor_cut_bonus", armor_cut_bonus );

    jsin.read( "speed", speed_base );

    jsin.read( "speed_bonus", speed_bonus );
    jsin.read( "dodge_bonus", dodge_bonus );
    jsin.read( "block_bonus", block_bonus );
    jsin.read( "hit_bonus", hit_bonus );
    jsin.read( "bash_bonus", bash_bonus );
    jsin.read( "cut_bonus", cut_bonus );

    jsin.read( "bash_mult", bash_mult );
    jsin.read( "cut_mult", cut_mult );
    jsin.read( "melee_quiet", melee_quiet );

    jsin.read( "grab_resist", grab_resist );
    jsin.read( "throw_resist", throw_resist );

    jsin.read( "underwater", underwater );

    fake = false; // see Creature::load

    on_stat_change( "pain", pain );
}

void player_morale::morale_point::deserialize( JsonIn &jsin )
{
    JsonObject jo = jsin.get_object();
    if( !jo.read( "type", type ) ) {
        type = morale_type_data::convert_legacy( jo.get_int( "type_enum" ) );
    }
    std::string tmpitype;
    if( jo.read( "item_type", tmpitype ) && item::type_is_defined( tmpitype ) ) {
        item_type = item::find_type( tmpitype );
    }
    jo.read( "bonus", bonus );
    jo.read( "duration", duration );
    jo.read( "decay_start", decay_start );
    jo.read( "age", age );
}

void player_morale::morale_point::serialize( JsonOut &json ) const
{
    json.start_object();
    json.member( "type", type );
    if( item_type != nullptr ) {
        // TODO: refactor player_morale to not require this hack
        json.member( "item_type", item_type->get_id() );
    }
    json.member( "bonus", bonus );
    json.member( "duration", duration );
    json.member( "decay_start", decay_start );
    json.member( "age", age );
    json.end_object();
}

void player_morale::store( JsonOut &jsout ) const
{
    jsout.member( "morale", points );
}

void player_morale::load( JsonObject &jsin )
{
    jsin.read( "morale", points );
}

void map_memory::store( JsonOut &jsout ) const
{
    jsout.start_array();
    jsout.start_array();
    for( const auto &elem : tile_cache.list() ) {
        jsout.start_array();
        jsout.write( elem.first.x );
        jsout.write( elem.first.y );
        jsout.write( elem.first.z );
        jsout.write( elem.second.tile );
        jsout.write( elem.second.subtile );
        jsout.write( elem.second.rotation );
        jsout.end_array();
    }
    jsout.end_array();

    jsout.start_array();
    for( const auto &elem : symbol_cache.list() ) {
        jsout.start_array();
        jsout.write( elem.first.x );
        jsout.write( elem.first.y );
        jsout.write( elem.first.z );
        jsout.write( elem.second );
        jsout.end_array();
    }
    jsout.end_array();
    jsout.end_array();
}

void map_memory::load( JsonIn &jsin )
{
    // Legacy loading of object version.
    if( jsin.test_object() ) {
        JsonObject jsobj = jsin.get_object();
        load( jsobj );
    } else {
        // This file is large enough that it's more than called for to minimize the
        // amount of data written and read and make it a bit less "friendly",
        // and use the streaming interface.
        jsin.start_array();
        tile_cache.clear();
        jsin.start_array();
        while( !jsin.end_array() ) {
            jsin.start_array();
            tripoint p;
            p.x = jsin.get_int();
            p.y = jsin.get_int();
            p.z = jsin.get_int();
            const std::string tile = jsin.get_string();
            const int subtile = jsin.get_int();
            const int rotation = jsin.get_int();
            memorize_tile( std::numeric_limits<int>::max(), p,
                           tile, subtile, rotation );
            jsin.end_array();
        }
        symbol_cache.clear();
        jsin.start_array();
        while( !jsin.end_array() ) {
            jsin.start_array();
            tripoint p;
            p.x = jsin.get_int();
            p.y = jsin.get_int();
            p.z = jsin.get_int();
            const long symbol = jsin.get_long();
            memorize_symbol( std::numeric_limits<int>::max(), p, symbol );
            jsin.end_array();
        }
        jsin.end_array();
    }
}

// Deserializer for legacy object-based memory map.
void map_memory::load( JsonObject &jsin )
{
    JsonArray map_memory_tiles = jsin.get_array( "map_memory_tiles" );
    tile_cache.clear();
    while( map_memory_tiles.has_more() ) {
        JsonObject pmap = map_memory_tiles.next_object();
        const tripoint p( pmap.get_int( "x" ), pmap.get_int( "y" ), pmap.get_int( "z" ) );
        memorize_tile( std::numeric_limits<int>::max(), p, pmap.get_string( "tile" ),
                       pmap.get_int( "subtile" ), pmap.get_int( "rotation" ) );
    }

    JsonArray map_memory_curses = jsin.get_array( "map_memory_curses" );
    symbol_cache.clear();
    while( map_memory_curses.has_more() ) {
        JsonObject pmap = map_memory_curses.next_object();
        const tripoint p( pmap.get_int( "x" ), pmap.get_int( "y" ), pmap.get_int( "z" ) );
        memorize_symbol( std::numeric_limits<int>::max(), p, pmap.get_long( "symbol" ) );
    }
}

void deserialize( point &p, JsonIn &jsin )
{
    jsin.start_array();
    p.x = jsin.get_int();
    p.y = jsin.get_int();
    jsin.end_array();
}

void serialize( const point &p, JsonOut &jsout )
{
    jsout.start_array();
    jsout.write( p.x );
    jsout.write( p.y );
    jsout.end_array();
}

void tripoint::deserialize( JsonIn &jsin )
{
    jsin.start_array();
    x = jsin.get_int();
    y = jsin.get_int();
    z = jsin.get_int();
    jsin.end_array();
}

void tripoint::serialize( JsonOut &jsout ) const
{
    jsout.start_array();
    jsout.write( x );
    jsout.write( y );
    jsout.write( z );
    jsout.end_array();
}

void addiction::serialize( JsonOut &json ) const
{
    json.start_object();
    json.member( "type_enum", type );
    json.member( "intensity", intensity );
    json.member( "sated", sated );
    json.end_object();
}

void addiction::deserialize( JsonIn &jsin )
{
    JsonObject jo = jsin.get_object();
    type = static_cast<add_type>( jo.get_int( "type_enum" ) );
    intensity = jo.get_int( "intensity" );
    jo.read( "sated", sated );
}

void stats::serialize( JsonOut &json ) const
{
    json.start_object();
    json.member( "squares_walked", squares_walked );
    json.member( "damage_taken", damage_taken );
    json.member( "damage_healed", damage_healed );
    json.member( "headshots", headshots );
    json.end_object();
}

void stats::deserialize( JsonIn &jsin )
{
    JsonObject jo = jsin.get_object();
    jo.read( "squares_walked", squares_walked );
    jo.read( "damage_taken", damage_taken );
    jo.read( "damage_healed", damage_healed );
    jo.read( "headshots", headshots );
}

void serialize( const recipe_subset &value, JsonOut &jsout )
{
    jsout.start_array();
    for( const auto &entry : value ) {
        jsout.write( entry->ident() );
    }
    jsout.end_array();
}

void deserialize( recipe_subset &value, JsonIn &jsin )
{
    value.clear();
    jsin.start_array();
    while( !jsin.end_array() ) {
        value.include( &recipe_id( jsin.get_string() ).obj() );
    }
}

// basecamp
void basecamp::serialize( JsonOut &json ) const
{
<<<<<<< HEAD
    if( omt_pos != tripoint_zero ) {
=======
    json.start_object();
    json.member( "name", name );
    json.member( "pos", omt_pos );
    json.member( "bb_pos", bb_pos );
    json.member( "expansions" );
    json.start_array();
    for( const auto &expansion : expansions ) {
>>>>>>> 22eeef97
        json.start_object();
        json.member( "name", name );
        json.member( "pos", omt_pos );
        json.member( "bb_pos", bb_pos );
        json.member( "sort_points" );
        json.start_array();
        for( const tripoint &it : sort_points ) {
            json.start_object();
            json.member( "pos", it );
            json.end_object();
        }
        json.end_array();
        json.member( "expansions" );
        json.start_array();
        for( const auto &expansion : expansions ) {
            json.start_object();
            json.member( "dir", expansion.first );
            json.member( "type", expansion.second.type );
            json.member( "cur_level", expansion.second.cur_level );
            json.member( "pos", expansion.second.pos );
            json.end_object();
        }
        json.end_array();
        json.end_object();
    } else {
        return;
    }
}

void basecamp::deserialize( JsonIn &jsin )
{
    JsonObject data = jsin.get_object();
    data.read( "name", name );
    data.read( "pos", omt_pos );
    data.read( "bb_pos", bb_pos );
    JsonArray ja = data.get_array( "expansions" );
    while( ja.has_more() ) {
        JsonObject edata = ja.next_object();
        expansion_data e;
        const std::string dir = edata.get_string( "dir" );
        edata.read( "type", e.type );
        edata.read( "cur_level", e.cur_level );
        edata.read( "pos", e.pos );
        expansions[ dir ] = e;
        if( dir != "[B]" ) {
            directions.push_back( dir );
        }
    }
}<|MERGE_RESOLUTION|>--- conflicted
+++ resolved
@@ -2917,17 +2917,7 @@
 // basecamp
 void basecamp::serialize( JsonOut &json ) const
 {
-<<<<<<< HEAD
     if( omt_pos != tripoint_zero ) {
-=======
-    json.start_object();
-    json.member( "name", name );
-    json.member( "pos", omt_pos );
-    json.member( "bb_pos", bb_pos );
-    json.member( "expansions" );
-    json.start_array();
-    for( const auto &expansion : expansions ) {
->>>>>>> 22eeef97
         json.start_object();
         json.member( "name", name );
         json.member( "pos", omt_pos );
