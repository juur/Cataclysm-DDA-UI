#include "iexamine.h"

#include <climits>
#include <cmath>
#include <algorithm>
#include <cstdlib>
#include <sstream>
#include <functional>
#include <iterator>
#include <map>
#include <memory>
#include <set>
#include <type_traits>
#include <utility>

#include "activity_handlers.h"
#include "ammo.h"
#include "basecamp.h"
#include "bionics.h"
#include "calendar.h"
#include "cata_utility.h"
#include "catacharset.h"
#include "clzones.h"
#include "compatibility.h" // needed for the workaround for the std::to_string bug in some compilers
#include "coordinate_conversions.h"
#include "craft_command.h"
#include "debug.h"
#include "event.h"
#include "field.h"
#include "fungal_effects.h"
#include "game.h"
#include "handle_liquid.h"
#include "harvest.h"
#include "input.h"
#include "inventory.h"
#include "line.h"
#include "map.h"
#include "map_iterator.h"
#include "mapdata.h"
#include "material.h"
#include "messages.h"
#include "mission_companion.h"
#include "monster.h"
#include "mtype.h"
#include "iuse_actor.h"
#include "npc.h"
#include "options.h"
#include "output.h"
#include "overmapbuffer.h"
#include "pickup.h"
#include "player.h"
#include "requirements.h"
#include "rng.h"
#include "sounds.h"
#include "string_formatter.h"
#include "string_input_popup.h"
#include "translations.h"
#include "trap.h"
#include "ui.h"
#include "uistate.h"
#include "units.h"
#include "vehicle.h"
#include "vehicle_selector.h"
#include "vpart_position.h"
#include "vpart_reference.h"
#include "weather.h"
#include "bodypart.h"
#include "color.h"
#include "creature.h"
#include "cursesdef.h"
#include "damage.h"
#include "enums.h"
#include "game_constants.h"
#include "int_id.h"
#include "item.h"
#include "item_location.h"
#include "item_stack.h"
#include "iuse.h"
#include "map_selector.h"
#include "pimpl.h"
#include "player_activity.h"
#include "pldata.h"
#include "string_id.h"

const mtype_id mon_dark_wyrm( "mon_dark_wyrm" );
const mtype_id mon_fungal_blossom( "mon_fungal_blossom" );
const mtype_id mon_spider_web_s( "mon_spider_web_s" );
const mtype_id mon_spider_widow_giant_s( "mon_spider_widow_giant_s" );
const mtype_id mon_spider_cellar_giant_s( "mon_spider_cellar_giant_s" );
const mtype_id mon_turret( "mon_turret" );
const mtype_id mon_turret_rifle( "mon_turret_rifle" );

const skill_id skill_computer( "computer" );
const skill_id skill_fabrication( "fabrication" );
const skill_id skill_electronics( "electronics" );
const skill_id skill_firstaid( "firstaid" );
const skill_id skill_mechanics( "mechanics" );
const skill_id skill_cooking( "cooking" );
const skill_id skill_survival( "survival" );

const efftype_id effect_pkill2( "pkill2" );
const efftype_id effect_teleglow( "teleglow" );
const efftype_id effect_sleep( "sleep" );

static const trait_id trait_AMORPHOUS( "AMORPHOUS" );
static const trait_id trait_ARACHNID_ARMS_OK( "ARACHNID_ARMS_OK" );
static const trait_id trait_BADKNEES( "BADKNEES" );
static const trait_id trait_BURROW( "BURROW" );
static const trait_id trait_ILLITERATE( "ILLITERATE" );
static const trait_id trait_INSECT_ARMS_OK( "INSECT_ARMS_OK" );
static const trait_id trait_M_DEFENDER( "M_DEFENDER" );
static const trait_id trait_M_DEPENDENT( "M_DEPENDENT" );
static const trait_id trait_M_FERTILE( "M_FERTILE" );
static const trait_id trait_M_SPORES( "M_SPORES" );
static const trait_id trait_NOPAIN( "NOPAIN" );
static const trait_id trait_PARKOUR( "PARKOUR" );
static const trait_id trait_SHELL2( "SHELL2" );
static const trait_id trait_THRESH_MARLOSS( "THRESH_MARLOSS" );
static const trait_id trait_THRESH_MYCUS( "THRESH_MYCUS" );

const zone_type_id z_loot_unsorted( "LOOT_UNSORTED" );

static void pick_plant( player &p, const tripoint &examp, const std::string &itemType,
                        ter_id new_ter,
                        bool seeds = false );

/**
 * Nothing player can interact with here.
 */
void iexamine::none( player &p, const tripoint &examp )
{
    ( void )p; //unused
    add_msg( _( "That is a %s." ), g->m.name( examp ) );
}

/**
 * Pick an appropriate item and apply diamond coating if possible.
 */
void iexamine::cvdmachine( player &p, const tripoint & )
{
    // Select an item to which it is possible to apply a diamond coating
    auto loc = g->inv_map_splice( []( const item & e ) {
        return ( e.is_melee( DT_CUT ) || e.is_melee( DT_STAB ) ) && e.made_of( material_id( "steel" ) ) &&
               !e.has_flag( "DIAMOND" ) && !e.has_flag( "NO_CVD" );
    }, _( "Apply diamond coating" ), 1, _( "You don't have a suitable item to coat with diamond" ) );

    if( !loc ) {
        return;
    }

    // Require materials proportional to selected item volume
    auto qty = loc->volume() / units::legacy_volume_factor;
    qty = std::max( 1, qty );
    auto reqs = *requirement_id( "cvd_diamond" ) * qty;

    if( !reqs.can_make_with_inventory( p.crafting_inventory(), is_crafting_component ) ) {
        popup( "%s", reqs.list_missing() );
        return;
    }

    // Consume materials
    for( const auto &e : reqs.get_components() ) {
        p.consume_items( e, 1, is_crafting_component );
    }
    for( const auto &e : reqs.get_tools() ) {
        p.consume_tools( e );
    }
    p.invalidate_crafting_inventory();

    // Apply flag to item
    loc->item_tags.insert( "DIAMOND" );
    add_msg( m_good, _( "You apply a diamond coating to your %s" ), loc->type_name() );
    p.mod_moves( -1000 );
}

/**
 * UI FOR LAB_FINALE NANO FABRICATOR.
 */
void iexamine::nanofab( player &p, const tripoint &examp )
{
    bool table_exists = false;
    tripoint spawn_point;
    for( const auto &valid_location : g->m.points_in_radius( examp, 1, 0 ) ) {
        if( g->m.ter( valid_location ) == ter_str_id( "t_nanofab_body" ) ) {
            spawn_point = valid_location;
            table_exists = true;
            break;
        }
    }
    if( !table_exists ) {
        return;
    }

    auto nanofab_template = g->inv_map_splice( []( const item & e ) {
        return e.has_var( "NANOFAB_ITEM_ID" );
    }, _( "Introduce Nanofabricator template" ), PICKUP_RANGE,
    _( "You don't have any usable templates." ) );

    if( !nanofab_template ) {
        return;
    }

    item new_item( nanofab_template->get_var( "NANOFAB_ITEM_ID" ), calendar::turn );

    auto qty = std::max( 1, new_item.volume() / 250_ml );
    auto reqs = *requirement_id( "nanofabricator" ) * qty;

    if( !reqs.can_make_with_inventory( p.crafting_inventory(), is_crafting_component ) ) {
        popup( "%s", reqs.list_missing() );
        return;
    }

    // Consume materials
    for( const auto &e : reqs.get_components() ) {
        p.consume_items( e, 1, is_crafting_component );
    }
    for( const auto &e : reqs.get_tools() ) {
        p.consume_tools( e );
    }
    p.invalidate_crafting_inventory();

    if( new_item.is_armor() && new_item.has_flag( "VARSIZE" ) ) {
        new_item.item_tags.insert( "FIT" );
    }

    g->m.add_item_or_charges( spawn_point, new_item );

}

/**
 * Use "gas pump."  Will pump any liquids on tile.
 */
void iexamine::gaspump( player &p, const tripoint &examp )
{
    if( !query_yn( _( "Use the %s?" ), g->m.tername( examp ) ) ) {
        none( p, examp );
        return;
    }

    auto items = g->m.i_at( examp );
    for( auto item_it = items.begin(); item_it != items.end(); ++item_it ) {
        if( item_it->made_of( LIQUID ) ) {
            ///\EFFECT_DEX decreases chance of spilling gas from a pump
            if( one_in( 10 + p.get_dex() ) ) {
                add_msg( m_bad, _( "You accidentally spill the %s." ), item_it->type_name() );
                static const auto max_spill_volume = units::from_liter( 1 );
                const long max_spill_charges = std::max( 1l, item_it->charges_per_volume( max_spill_volume ) );
                ///\EFFECT_DEX decreases amount of gas spilled from a pump
                const int qty = rng( 1, max_spill_charges * 8.0 / std::max( 1, p.get_dex() ) );

                item spill = item_it->split( qty );
                if( spill.is_null() ) {
                    g->m.add_item_or_charges( p.pos(), *item_it );
                    items.erase( item_it );
                } else {
                    g->m.add_item_or_charges( p.pos(), spill );
                }

            } else {
                liquid_handler::handle_liquid_from_ground( item_it, examp, 1 );
            }
            return;
        }
    }
    add_msg( m_info, _( "Out of order." ) );
}

namespace
{
//--------------------------------------------------------------------------------------------------
//! Implements iexamine::atm(...)
//--------------------------------------------------------------------------------------------------
class atm_menu
{
    public:
        // menu choices
        enum options : int {
            cancel, purchase_card, deposit_money, withdraw_money, transfer_all_money
        };

        atm_menu()                           = delete;
        atm_menu( atm_menu const & )            = delete;
        atm_menu( atm_menu && )                 = delete;
        atm_menu &operator=( atm_menu const & ) = delete;
        atm_menu &operator=( atm_menu && )      = delete;

        explicit atm_menu( player &p ) : u( p ) {
            reset( false );
        }

        void start() {
            for( bool result = false; !result; ) {
                switch( choose_option() ) {
                    case purchase_card:
                        result = do_purchase_card();
                        break;
                    case deposit_money:
                        result = do_deposit_money();
                        break;
                    case withdraw_money:
                        result = do_withdraw_money();
                        break;
                    case transfer_all_money:
                        result = do_transfer_all_money();
                        break;
                    default:
                        return;
                }
                if( !u.activity.is_null() ) {
                    break;
                }
                g->draw();
            }
        }
    private:
        void add_choice( const int i, const char *const title ) {
            amenu.addentry( i, true, -1, title );
        }
        void add_info( const int i, const char *const title ) {
            amenu.addentry( i, false, -1, title );
        }

        options choose_option() {
            if( u.activity.id() == activity_id( "ACT_ATM" ) ) {
                return static_cast<options>( u.activity.index );
            }
            amenu.query();
            uistate.iexamine_atm_selected = amenu.selected;
            return amenu.ret < 0 ? cancel : static_cast<options>( amenu.ret );
        }

        //! Reset and repopulate the menu; with a fair bit of work this could be more efficient.
        void reset( const bool clear = true ) {
            const int card_count   = u.amount_of( "cash_card" );
            const int charge_count = card_count ? u.charges_of( "cash_card" ) : 0;

            if( clear ) {
                amenu.reset();
            }

            amenu.selected = uistate.iexamine_atm_selected;
            amenu.text = string_format( _( "Welcome to the C.C.B.o.t.T. ATM. What would you like to do?\n"
                                           "Your current balance is: %s" ),
                                        format_money( u.cash ) );

            if( u.cash >= 100 ) {
                add_choice( purchase_card, _( "Purchase cash card?" ) );
            } else {
                add_info( purchase_card, _( "You need $1.00 in your account to purchase a card." ) );
            }

            if( card_count && u.cash > 0 ) {
                add_choice( withdraw_money, _( "Withdraw Money" ) );
            } else if( u.cash > 0 ) {
                add_info( withdraw_money, _( "You need a cash card before you can withdraw money!" ) );
            } else {
                add_info( withdraw_money,
                          _( "You need money in your account before you can withdraw money!" ) );
            }

            if( charge_count ) {
                add_choice( deposit_money, _( "Deposit Money" ) );
            } else {
                add_info( deposit_money,
                          _( "You need a charged cash card before you can deposit money!" ) );
            }

            if( card_count >= 2 && charge_count ) {
                add_choice( transfer_all_money, _( "Transfer All Money" ) );
            }
        }

        //! print a bank statement for @p print = true;
        void finish_interaction( const bool print = true ) {
            if( print ) {
                add_msg( m_info, _( "Your account now holds %s." ), format_money( u.cash ) );
            }

            u.moves -= 100;
        }

        //! Prompt for an integral value clamped to [0, max].
        static long prompt_for_amount( const char *const msg, const long max ) {
            const std::string formatted = string_format( msg, max );
            const long amount = string_input_popup()
                                .title( formatted )
                                .width( 20 )
                                .text( to_string( max ) )
                                .only_digits( true )
                                .query_long();

            return ( amount > max ) ? max : ( amount <= 0 ) ? 0 : amount;
        }

        //!Get a new cash card. $1.00 fine.
        bool do_purchase_card() {
            const char *prompt = _( "This will automatically deduct $1.00 from your bank account. Continue?" );

            if( !query_yn( prompt ) ) {
                return false;
            }

            item card( "cash_card", calendar::turn );
            card.charges = 0;
            u.i_add( card );
            u.cash -= 100;
            u.moves -= 100;
            finish_interaction();

            return true;
        }

        //!Deposit money from cash card into bank account.
        bool do_deposit_money() {
            long money = u.charges_of( "cash_card" );

            if( !money ) {
                popup( _( "You can only deposit money from charged cash cards!" ) );
                return false;
            }

            const int amount = prompt_for_amount( ngettext(
                    "Deposit how much? Max: %d cent. (0 to cancel) ",
                    "Deposit how much? Max: %d cents. (0 to cancel) ", money ), money );

            if( !amount ) {
                return false;
            }

            add_msg( m_info, "amount: %d", amount );
            u.use_charges( "cash_card", amount );
            u.cash += amount;
            u.moves -= 100;
            finish_interaction();

            return true;
        }

        //!Move money from bank account onto cash card.
        bool do_withdraw_money() {
            //We may want to use visit_items here but thats fairly heavy.
            //For now, just check weapon if we didnt find it in the inventory.
            int pos = u.inv.position_by_type( "cash_card" );
            item *dst;
            if( pos == INT_MIN ) {
                dst = &u.weapon;
            } else {
                dst = &u.i_at( pos );
            }

            if( dst->is_null() ) {
                //Just in case we run into an edge case
                popup( _( "You do not have a cash card to withdraw money!" ) );
                return false;
            }

            const int amount = prompt_for_amount( ngettext(
                    "Withdraw how much? Max: %d cent. (0 to cancel) ",
                    "Withdraw how much? Max: %d cents. (0 to cancel) ", u.cash ), u.cash );

            if( !amount ) {
                return false;
            }

            dst->charges += amount;
            u.cash -= amount;
            u.moves -= 100;
            finish_interaction();

            return true;
        }

        //!Move the money from all the cash cards in inventory to a single card.
        bool do_transfer_all_money() {
            item *dst;
            if( u.activity.id() == activity_id( "ACT_ATM" ) ) {
                u.activity.set_to_null(); // stop for now, if required, it will be created again.
                dst = &u.i_at( u.activity.position );
                if( dst->is_null() || dst->typeId() != "cash_card" ) {
                    return false;
                }
            } else {
                const int pos = u.inv.position_by_type( "cash_card" );

                if( pos == INT_MIN ) {
                    return false;
                }
                dst = &u.i_at( pos );
            }

            for( auto &i : u.inv_dump() ) {
                if( i == dst || i->charges <= 0 || i->typeId() != "cash_card" ) {
                    continue;
                }
                if( u.moves < 0 ) {
                    // Money from `*i` could be transferred, but we're out of moves, schedule it for
                    // the next turn. Putting this here makes sure there will be something to be
                    // done next turn.
                    u.assign_activity( activity_id( "ACT_ATM" ), 0, transfer_all_money, u.get_item_position( dst ) );
                    break;
                }

                dst->charges += i->charges;
                i->charges =  0;
                u.moves    -= 10;
            }

            return true;
        }

        player &u;
        uilist amenu;
};
} //namespace

/**
 * launches the atm menu class which then handles all the atm interactions.
 */
void iexamine::atm( player &p, const tripoint & )
{
    atm_menu {p} .start();
}

/**
 * Generates vending machine UI and allows players to purchase contained items with a cash card.
 */
void iexamine::vending( player &p, const tripoint &examp )
{
    constexpr int moves_cost = 250;
    long money = p.charges_of( "cash_card" );
    auto vend_items = g->m.i_at( examp );

    if( vend_items.empty() ) {
        add_msg( m_info, _( "The vending machine is empty!" ) );
        return;
    } else if( !money ) {
        popup( _( "You need a charged cash card to purchase things!" ) );
        return;
    }

    const int padding_x  = std::max( 0, TERMX - FULL_SCREEN_WIDTH ) / 4;
    const int padding_y  = std::max( 0, TERMY - FULL_SCREEN_HEIGHT ) / 6;
    const int window_h   = FULL_SCREEN_HEIGHT + std::max( 0, TERMY - FULL_SCREEN_HEIGHT ) * 2 / 3;
    const int window_w   = FULL_SCREEN_WIDTH + std::max( 0, TERMX - FULL_SCREEN_WIDTH ) / 2;
    const int w_items_w  = window_w / 2;
    const int w_info_w   = window_w - w_items_w;
    const int list_lines = window_h - 4; // minus for header and footer

    constexpr int first_item_offset = 3; // header size

    catacurses::window const w = catacurses::newwin( window_h, w_items_w, padding_y, padding_x );
    catacurses::window const w_item_info = catacurses::newwin( window_h, w_info_w,  padding_y,
                                           padding_x + w_items_w );

    bool used_machine = false;
    input_context ctxt( "VENDING_MACHINE" );
    ctxt.register_updown();
    ctxt.register_action( "CONFIRM" );
    ctxt.register_action( "QUIT" );
    ctxt.register_action( "HELP_KEYBINDINGS" );

    // Collate identical items.
    // First, build a map {item::tname} => {item_it, item_it, item_it...}
    using iterator_t = decltype( std::begin( vend_items ) ); // map_stack::iterator doesn't exist.

    std::map<std::string, std::vector<iterator_t>> item_map;
    for( auto it = std::begin( vend_items ); it != std::end( vend_items ); ++it ) {
        // |# {name}|
        // 123      4
        item_map[utf8_truncate( it->tname(), static_cast<size_t>( w_items_w - 4 ) )].push_back( it );
    }

    // Next, put pointers to the pairs in the map in a vector to allow indexing.
    std::vector<std::map<std::string, std::vector<iterator_t>>::value_type *> item_list;
    item_list.reserve( item_map.size() );
    for( auto &pair : item_map ) {
        item_list.emplace_back( &pair );
    }

    const int lines_above = list_lines / 2;                  // lines above the selector
    const int lines_below = list_lines / 2 + list_lines % 2; // lines below the selector

    int cur_pos = 0;
    for( ;; ) {
        const int num_items = item_list.size();
        const int page_size = std::min( num_items, list_lines );

        werase( w );
        wborder( w, LINE_XOXO, LINE_XOXO, LINE_OXOX, LINE_OXOX,
                 LINE_OXXO, LINE_OOXX, LINE_XXOO, LINE_XOOX );
        mvwhline( w, first_item_offset - 1, 1, LINE_OXOX, w_items_w - 2 );
        mvwaddch( w, first_item_offset - 1, 0, LINE_XXXO ); // |-
        mvwaddch( w, first_item_offset - 1, w_items_w - 1, LINE_XOXX ); // -|

        trim_and_print( w, 1, 2, w_items_w - 3, c_light_gray,
                        _( "Money left: %s" ), format_money( money ) );

        // Keep the item selector centered in the page.
        int page_beg;
        if( cur_pos < num_items - cur_pos ) {
            page_beg = std::max( 0, cur_pos - lines_above );
        } else {
            int page_end = std::min( num_items, cur_pos + lines_below );
            page_beg = std::max( 0, page_end - list_lines );
        }

        for( int line = 0; line < page_size; ++line ) {
            const int i = page_beg + line;
            const auto color = ( i == cur_pos ) ? h_light_gray : c_light_gray;
            const auto &elem = item_list[i];
            const int count = elem->second.size();
            const char c = ( count < 10 ) ? ( '0' + count ) : '*';
            trim_and_print( w, first_item_offset + line, 1, w_items_w - 3, color, "%c %s", c,
                            elem->first.c_str() );
        }

        draw_scrollbar( w, cur_pos, list_lines, num_items, first_item_offset );
        wrefresh( w );

        // Item info
        auto &cur_items = item_list[static_cast<size_t>( cur_pos )]->second;
        auto &cur_item  = cur_items.back();

        werase( w_item_info );
        // | {line}|
        // 12      3
        fold_and_print( w_item_info, 1, 2, w_info_w - 3, c_light_gray, cur_item->info( true ) );
        wborder( w_item_info, LINE_XOXO, LINE_XOXO, LINE_OXOX, LINE_OXOX,
                 LINE_OXXO, LINE_OOXX, LINE_XXOO, LINE_XOOX );

        //+<{name}>+
        //12      34
        const std::string name = utf8_truncate( cur_item->display_name(),
                                                static_cast<size_t>( w_info_w - 4 ) );
        mvwprintw( w_item_info, 0, 1, "<%s>", name );
        wrefresh( w_item_info );

        const std::string &action = ctxt.handle_input();
        if( action == "DOWN" ) {
            cur_pos = ( cur_pos + 1 ) % num_items;
        } else if( action == "UP" ) {
            cur_pos = ( cur_pos + num_items - 1 ) % num_items;
        } else if( action == "CONFIRM" ) {
            const int iprice = cur_item->price( false );

            if( iprice > money ) {
                popup( _( "That item is too expensive!" ) );
                continue;
            }

            if( !used_machine ) {
                used_machine = true;
                p.moves -= moves_cost;
            }

            money -= iprice;
            p.use_charges( "cash_card", iprice );
            p.i_add_or_drop( *cur_item );

            vend_items.erase( cur_item );
            cur_items.pop_back();
            if( !cur_items.empty() ) {
                continue;
            }

            item_list.erase( std::begin( item_list ) + cur_pos );
            if( item_list.empty() ) {
                add_msg( _( "With a beep, the empty vending machine shuts down" ) );
                return;
            } else if( cur_pos == num_items - 1 ) {
                cur_pos--;
            }
        } else if( action == "QUIT" ) {
            break;
        }
    }
}

/**
 * If there's water, allow its usage but add chance of poison.
 */
void iexamine::toilet( player &p, const tripoint &examp )
{
    auto items = g->m.i_at( examp );
    auto water = items.begin();
    for( ; water != items.end(); ++water ) {
        if( water->typeId() == "water" ) {
            break;
        }
    }

    if( water == items.end() ) {
        add_msg( m_info, _( "This toilet is empty." ) );
    } else if( !water->made_of( LIQUID ) ) {
        add_msg( m_info, _( "The toilet water is frozen solid!" ) );
    } else {
        // Use a different poison value each time water is drawn from the toilet.
        water->poison = one_in( 3 ) ? 0 : rng( 1, 3 );

        ( void ) p; // TODO: use me
        liquid_handler::handle_liquid_from_ground( water, examp );
    }
}

/**
 * If underground, move 2 levels up else move 2 levels down. Stable movement between levels 0 and -2.
 */
void iexamine::elevator( player &p, const tripoint &examp )
{
    ( void )p; //unused
    if( !query_yn( _( "Use the %s?" ), g->m.tername( examp ) ) ) {
        return;
    }
    int movez = ( examp.z < 0 ? 2 : -2 );
    g->vertical_move( movez, false );
}

/**
 * Open gate.
 */
void iexamine::controls_gate( player &p, const tripoint &examp )
{
    if( !query_yn( _( "Use the %s?" ), g->m.tername( examp ) ) ) {
        none( p, examp );
        return;
    }
    g->open_gate( examp );
}

/**
 * Use id/hack reader. Using an id despawns turrets.
 */
void iexamine::cardreader( player &p, const tripoint &examp )
{
    bool open = false;
    itype_id card_type = ( g->m.ter( examp ) == t_card_science ? "id_science" :
                           g->m.ter( examp ) == t_card_military ? "id_military" : "id_industrial" );
    if( p.has_amount( card_type, 1 ) && query_yn( _( "Swipe your ID card?" ) ) ) {
        p.mod_moves( -100 );
        for( const tripoint &tmp : g->m.points_in_radius( examp, 3 ) ) {
            if( g->m.ter( tmp ) == t_door_metal_locked ) {
                g->m.ter_set( tmp, t_floor );
                open = true;
            }
        }
        for( monster &critter : g->all_monsters() ) {
            // Check 1) same overmap coords, 2) turret, 3) hostile
            if( ms_to_omt_copy( g->m.getabs( critter.pos() ) ) == ms_to_omt_copy( g->m.getabs( examp ) ) &&
                ( critter.type->id == mon_turret ||
                  critter.type->id == mon_turret_rifle ) &&
                critter.attitude_to( p ) == Creature::Attitude::A_HOSTILE ) {
                g->remove_zombie( critter );
            }
        }
        if( open ) {
            add_msg( _( "You insert your ID card." ) );
            add_msg( m_good, _( "The nearby doors slide into the floor." ) );
            p.use_amount( card_type, 1 );
        } else {
            add_msg( _( "The nearby doors are already opened." ) );
        }
    } else {
        p.assign_activity( activity_id( "ACT_HACK_DOOR" ), to_moves<int>( 5_minutes ) );
        p.activity.placement = examp;
    }
}

/**
 * Prompt removal of rubble. Select best shovel and invoke "CLEAR_RUBBLE" on tile.
 */
void iexamine::rubble( player &p, const tripoint &examp )
{
    int moves;
    if( p.has_quality( quality_id( "DIG" ), 3 ) || p.has_trait( trait_BURROW ) ) {
        moves = 1250;
    } else if( p.has_quality( quality_id( "DIG" ), 2 ) ) {
        moves = 2500;
    } else {
        add_msg( m_info, _( "If only you had a shovel..." ) );
        return;
    }
    if( ( g->m.veh_at( examp ) || !g->m.tr_at( examp ).is_null() ||
          g->critter_at( examp ) != nullptr ) &&
        !query_yn( _( "Clear up that %s?" ), g->m.furnname( examp ) ) ) {
        return;
    }
    p.assign_activity( activity_id( "ACT_CLEAR_RUBBLE" ), moves, -1, 0 );
    p.activity.placement = examp;
    return;
}

/**
 * Prompt climbing over fence. Calculates move cost, applies it to player and, moves them.
 */
void iexamine::chainfence( player &p, const tripoint &examp )
{
    // Skip prompt if easy to climb.
    if( !g->m.has_flag( "CLIMB_SIMPLE", examp ) ) {
        if( !query_yn( _( "Climb %s?" ), g->m.tername( examp ) ) ) {
            none( p, examp );
            return;
        }
    }
    if( g->m.has_flag( "CLIMB_SIMPLE", examp ) && p.has_trait( trait_PARKOUR ) ) {
        add_msg( _( "You vault over the obstacle with ease." ) );
        p.moves -= 100; // Not tall enough to warrant spider-climbing, so only relevant trait.
    } else if( g->m.has_flag( "CLIMB_SIMPLE", examp ) ) {
        add_msg( _( "You vault over the obstacle." ) );
        p.moves -= 300; // Most common move cost for barricades pre-change.
    } else if( p.has_trait( trait_ARACHNID_ARMS_OK ) && !p.wearing_something_on( bp_torso ) ) {
        add_msg( _( "Climbing this obstacle is trivial for one such as you." ) );
        p.moves -= 75; // Yes, faster than walking.  6-8 limbs are impressive.
    } else if( p.has_trait( trait_INSECT_ARMS_OK ) && !p.wearing_something_on( bp_torso ) ) {
        add_msg( _( "You quickly scale the fence." ) );
        p.moves -= 90;
    } else if( p.has_trait( trait_PARKOUR ) ) {
        add_msg( _( "This obstacle is no match for your freerunning abilities." ) );
        p.moves -= 100;
    } else {
        p.moves -= 400;
        ///\EFFECT_DEX decreases chances of slipping while climbing
        int climb = p.dex_cur;
        if( p.has_trait( trait_BADKNEES ) ) {
            climb = climb / 2;
        }
        if( one_in( climb ) ) {
            add_msg( m_bad, _( "You slip while climbing and fall down again." ) );
            if( climb <= 1 ) {
                add_msg( m_bad, _( "Climbing this obstacle is impossible in your current state." ) );
            }
            return;
        }
        p.moves += climb * 10;
        sfx::play_variant_sound( "plmove", "clear_obstacle", sfx::get_heard_volume( g->u.pos() ) );
    }
    if( p.in_vehicle ) {
        g->m.unboard_vehicle( p.pos() );
    }
    p.setpos( examp );
    if( examp.x < HALF_MAPSIZE_X || examp.y < HALF_MAPSIZE_Y ||
        examp.x >= HALF_MAPSIZE_X + SEEX || examp.y >= HALF_MAPSIZE_Y + SEEY ) {
        if( p.is_player() ) {
            g->update_map( p );
        }
    }
}

/**
 * If player has amorphous trait, slip through the bars.
 */
void iexamine::bars( player &p, const tripoint &examp )
{
    if( !( p.has_trait( trait_AMORPHOUS ) ) ) {
        none( p, examp );
        return;
    }
    if( ( ( p.encumb( bp_torso ) ) >= 10 ) && ( ( p.encumb( bp_head ) ) >= 10 ) &&
        ( p.encumb( bp_foot_l ) >= 10 ||
          p.encumb( bp_foot_r ) >= 10 ) ) { // Most likely places for rigid gear that would catch on the bars.
        add_msg( m_info,
                 _( "Your amorphous body could slip though the %s, but your cumbersome gear can't." ),
                 g->m.tername( examp ) );
        return;
    }
    if( !query_yn( _( "Slip through the %s?" ), g->m.tername( examp ) ) ) {
        none( p, examp );
        return;
    }
    p.moves -= 200;
    add_msg( _( "You slide right between the bars." ) );
    p.setpos( examp );
}

void iexamine::deployed_furniture( player &p, const tripoint &pos )
{
    if( !query_yn( _( "Take down the %s?" ), g->m.furn( pos ).obj().name() ) ) {
        return;
    }
    p.add_msg_if_player( m_info, _( "You take down the %s." ),
                         g->m.furn( pos ).obj().name() );
    const auto furn_item = g->m.furn( pos ).obj().deployed_item;
    g->m.add_item_or_charges( pos, item( furn_item, calendar::turn ) );
    g->m.furn_set( pos, f_null );
}

static std::pair<itype_id, const deploy_tent_actor *> find_tent_itype( const furn_str_id &id )
{
    const itype_id &iid = id->deployed_item;
    if( item::type_is_defined( iid ) ) {
        const itype &type = *item::find_type( iid );
        for( const auto &pair : type.use_methods ) {
            const auto actor = dynamic_cast<const deploy_tent_actor *>( pair.second.get_actor_ptr() );
            if( !actor ) {
                continue;
            }
            if( ( actor->floor_center && *actor->floor_center == id ) || ( !actor->floor_center &&
                    actor->floor == id ) ) {
                return std::make_pair( iid, actor );
            }
        }
    }
    return std::make_pair( iid, nullptr );
}

/**
 * Determine structure's type and prompts its removal.
 */
void iexamine::portable_structure( player &p, const tripoint &examp )
{
    const furn_str_id fid = g->m.furn( examp ).id();
    const std::pair<itype_id, const deploy_tent_actor *> tent_item_type = find_tent_itype( fid );
    if( tent_item_type.first == "null" ) {
        debugmsg( "unknown furniture %s: don't know how to transform it into an item", fid.str() );
        return;
    }

    itype_id dropped = tent_item_type.first;
    std::string name = item::nname( dropped );
    int radius;

    if( tent_item_type.second ) {
        const deploy_tent_actor &actor = *tent_item_type.second;
        if( !actor.check_intact( examp ) ) {
            if( !actor.broken_type ) {
                add_msg( _( "The %s is broken and can not be picked up." ), name );
                none( p, examp );
                return;
            }
            dropped = *actor.broken_type;
            name = string_format( _( "damaged %s" ), name );
        }
        radius = actor.radius;

    } else {
        radius = std::max( 1, fid->bash.collapse_radius );
    }

    if( !query_yn( _( "Take down the %s?" ), name ) ) {
        none( p, examp );
        return;
    }

    p.moves -= 200;
    for( const tripoint &pt : g->m.points_in_radius( examp, radius ) ) {
        g->m.furn_set( pt, f_null );
    }

    g->m.add_item_or_charges( examp, item( dropped, calendar::turn ) );
}

/**
 * If there is a 2x4 around, prompt placing it across pit.
 */
void iexamine::pit( player &p, const tripoint &examp )
{
    const inventory &crafting_inv = p.crafting_inventory();
    if( !crafting_inv.has_amount( "2x4", 1 ) ) {
        none( p, examp );
        return;
    }
    std::vector<item_comp> planks;
    planks.push_back( item_comp( "2x4", 1 ) );

    if( query_yn( _( "Place a plank over the pit?" ) ) ) {
        p.consume_items( planks, 1, is_crafting_component );
        if( g->m.ter( examp ) == t_pit ) {
            g->m.ter_set( examp, t_pit_covered );
        } else if( g->m.ter( examp ) == t_pit_spiked ) {
            g->m.ter_set( examp, t_pit_spiked_covered );
        } else if( g->m.ter( examp ) == t_pit_glass ) {
            g->m.ter_set( examp, t_pit_glass_covered );
        }
        add_msg( _( "You place a plank of wood over the pit." ) );
        p.mod_moves( -100 );
    }
}

/**
 * Prompt removing the 2x4 placed across the pit
 */
void iexamine::pit_covered( player &p, const tripoint &examp )
{
    if( !query_yn( _( "Remove cover?" ) ) ) {
        none( p, examp );
        return;
    }

    item plank( "2x4", calendar::turn );
    add_msg( _( "You remove the plank." ) );
    g->m.add_item_or_charges( p.pos(), plank );

    if( g->m.ter( examp ) == t_pit_covered ) {
        g->m.ter_set( examp, t_pit );
    } else if( g->m.ter( examp ) == t_pit_spiked_covered ) {
        g->m.ter_set( examp, t_pit_spiked );
    } else if( g->m.ter( examp ) == t_pit_glass_covered ) {
        g->m.ter_set( examp, t_pit_glass );
    }
    p.mod_moves( -100 );
}

/**
 * Loop prompt to bet $10.
 */
void iexamine::slot_machine( player &p, const tripoint & )
{
    if( p.cash < 1000 ) {
        add_msg( m_info, _( "You need $10 to play." ) );
    } else if( query_yn( _( "Insert $10?" ) ) ) {
        do {
            if( one_in( 5 ) ) {
                popup( _( "Three cherries... you get your money back!" ) );
            } else if( one_in( 20 ) ) {
                popup( _( "Three bells... you win $50!" ) );
                p.cash += 4000; // Minus the $10 we wagered
            } else if( one_in( 50 ) ) {
                popup( _( "Three stars... you win $200!" ) );
                p.cash += 19000;
            } else if( one_in( 1000 ) ) {
                popup( _( "JACKPOT!  You win $3000!" ) );
                p.cash += 299000;
            } else {
                popup( _( "No win." ) );
                p.cash -= 1000;
            }
        } while( p.cash >= 1000 && query_yn( _( "Play again?" ) ) );
    }
}

/**
 * Attempt to crack safe through audio-feedback manual lock manipulation.
 *
 * Try to unlock the safe by moving the dial and listening for the mechanism to "click into place."
 * Time per attempt affected by perception and mechanics. 30 minutes per attempt minimum.
 * Small chance of just guessing the combo without listening device.
 */
void iexamine::safe( player &p, const tripoint &examp )
{
    auto cracking_tool = p.crafting_inventory().items_with( []( const item & it ) -> bool {
        item temporary_item( it.type );
        return temporary_item.has_flag( "SAFECRACK" );
    } );

    if( !( !cracking_tool.empty() || p.has_bionic( bionic_id( "bio_ears" ) ) ) ) {
        p.moves -= 100;
        // one_in(30^3) chance of guessing
        if( one_in( 27000 ) ) {
            p.add_msg_if_player( m_good, _( "You mess with the dial for a little bit... and it opens!" ) );
            g->m.furn_set( examp, f_safe_o );
            return;
        } else {
            p.add_msg_if_player( m_info, _( "You mess with the dial for a little bit." ) );
            return;
        }
    }

    if( p.is_deaf() ) {
        add_msg( m_info, _( "You can't crack a safe while deaf!" ) );
        return;
    }
    if( query_yn( _( "Attempt to crack the safe?" ) ) ) {
        add_msg( m_info, _( "You start cracking the safe." ) );
        // 150 minutes +/- 20 minutes per mechanics point away from 3 +/- 10 minutes per
        // perception point away from 8; capped at 30 minutes minimum. *100 to convert to moves
        ///\EFFECT_PER speeds up safe cracking

        ///\EFFECT_MECHANICS speeds up safe cracking
        const time_duration time = std::max( 150_minutes - 20_minutes * ( p.get_skill_level(
                skill_mechanics ) - 3 ) - 10_minutes * ( p.get_per() - 8 ), 30_minutes );

        p.assign_activity( activity_id( "ACT_CRACKING" ), to_moves<int>( time ) );
        p.activity.placement = examp;
    }
}

/**
 * Attempt to pick the gunsafe's lock and open it.
 */
void iexamine::gunsafe_ml( player &p, const tripoint &examp )
{
    if( !( p.has_amount( "crude_picklock", 1 ) || p.has_amount( "hairpin", 1 ) ||
           p.has_amount( "fc_hairpin", 1 ) ||
           p.has_amount( "picklocks", 1 ) || p.has_bionic( bionic_id( "bio_lockpick" ) ) ) ) {
        add_msg( m_info, _( "You need a lockpick to open this gun safe." ) );
        return;
    } else if( !query_yn( _( "Pick the gun safe?" ) ) ) {
        return;
    }

    int pick_quality = 1;
    if( p.has_amount( "picklocks", 1 ) || p.has_bionic( bionic_id( "bio_lockpick" ) ) ) {
        pick_quality = 5;
    } else if( p.has_amount( "fc_hairpin", 1 ) ) {
        pick_quality = 1;
    } else {
        pick_quality = 3;
    }

    p.practice( skill_mechanics, 1 );
    ///\EFFECT_DEX speeds up lock picking gun safe

    ///\EFFECT_MECHANICS speeds up lock picking gun safe
    p.moves -= ( 1000 - ( pick_quality * 100 ) ) - ( p.dex_cur + p.get_skill_level(
                   skill_mechanics ) ) * 5;
    ///\EFFECT_DEX increases chance of lock picking gun safe

    ///\EFFECT_MECHANICS increases chance of lock picking gun safe
    int pick_roll = ( dice( 2, p.get_skill_level( skill_mechanics ) ) + dice( 2,
                      p.dex_cur ) ) * pick_quality;
    int door_roll = dice( 4, 30 );
    if( pick_roll >= door_roll ) {
        p.practice( skill_mechanics, 1 );
        add_msg( _( "You successfully unlock the gun safe." ) );
        g->m.furn_set( examp, furn_str_id( "f_safe_o" ) );
    } else if( door_roll > ( 3 * pick_roll ) ) {
        add_msg( _( "Your clumsy attempt jams the lock!" ) );
        g->m.furn_set( examp, furn_str_id( "f_gunsafe_mj" ) );
    } else {
        add_msg( _( "The gun safe stumps your efforts to pick it." ) );
    }
}

/**
 * Attempt to "hack" the gunsafe's electronic lock and open it.
 */
void iexamine::gunsafe_el( player &p, const tripoint &examp )
{
    p.assign_activity( activity_id( "ACT_HACK_SAFE" ), to_moves<int>( 5_minutes ) );
    p.activity.placement = examp;
}

/**
 * Checks PC has a crowbar then calls iuse.crowbar.
 */
void iexamine::locked_object( player &p, const tripoint &examp )
{
    auto prying_items = p.crafting_inventory().items_with( []( const item & it ) -> bool {
        item temporary_item( it.type );
        return temporary_item.has_quality( quality_id( "PRY" ), 1 );
    } );

    if( prying_items.empty() ) {
        add_msg( m_info, _( "If only you had something to pry with..." ) );
        return;
    }

    // Sort by their quality level.
    std::sort( prying_items.begin(), prying_items.end(), []( const item * a, const item * b ) -> bool {
        return a->get_quality( quality_id( "PRY" ) ) > b->get_quality( quality_id( "PRY" ) );
    } );

    p.add_msg_if_player( string_format( _( "You attempt to pry open the %s using your %s..." ),
                                        g->m.has_furn( examp ) ? g->m.furnname( examp ) : g->m.tername( examp ),
                                        prying_items[0]->tname() ) );

    // if crowbar() ever eats charges or otherwise alters the passed item, rewrite this to reflect
    // changes to the original item.
    iuse dummy;
    item temporary_item( prying_items[0]->type );
    dummy.crowbar( &p, &temporary_item, false, examp );
}

void iexamine::bulletin_board( player &p, const tripoint &examp )
{
    g->validate_camps();
    point omt = ms_to_omt_copy( g->m.getabs( examp.x, examp.y ) );
    tripoint omt_tri = tripoint( omt.x, omt.y, p.pos().z );
    cata::optional<basecamp *> bcp = overmap_buffer.find_camp( omt_tri.x, omt_tri.y );
    if( bcp ) {
        basecamp *temp_camp = *bcp;
        temp_camp->validate_assignees();
        temp_camp->validate_sort_points();

        const std::string title = ( "Base Missions" );
        mission_data mission_key;
        temp_camp->get_available_missions( mission_key, false );
        if( talk_function::display_and_choose_opts( mission_key, temp_camp->camp_omt_pos(),
                "FACTION_CAMP", title ) ) {
            temp_camp->handle_mission( mission_key.cur_key.id, mission_key.cur_key.dir, false );
        }
    } else {
        p.add_msg_if_player( _( "This bulletin board is not inside a camp" ) );
    }
}

/**
 * Display popup with reference to "The Enigma of Amigara Fault."
 */
void iexamine::fault( player &, const tripoint & )
{
    popup( _( "\
This wall is perfectly vertical.  Odd, twisted holes are set in it, leading\n\
as far back into the solid rock as you can see.  The holes are humanoid in\n\
shape, but with long, twisted, distended limbs." ) );
}

/**
 * Spawn 1d4 wyrms and sink pedestal into ground.
 */
void iexamine::pedestal_wyrm( player &p, const tripoint &examp )
{
    if( !g->m.i_at( examp ).empty() ) {
        none( p, examp );
        return;
    }
    // Send in a few wyrms to start things off.
    g->u.add_memorial_log( pgettext( "memorial_male", "Awoke a group of dark wyrms!" ),
                           pgettext( "memorial_female", "Awoke a group of dark wyrms!" ) );
    int num_wyrms = rng( 1, 4 );
    for( int i = 0; i < num_wyrms; i++ ) {
        int tries = 0;
        tripoint monp = examp;
        do {
            monp.x = rng( 0, MAPSIZE_X );
            monp.y = rng( 0, MAPSIZE_Y );
            tries++;
        } while( tries < 10 && !g->is_empty( monp ) &&
                 rl_dist( p.pos(), monp ) <= 2 );
        if( tries < 10 ) {
            g->m.ter_set( monp, t_rock_floor );
            g->summon_mon( mon_dark_wyrm, monp );
        }
    }
    add_msg( _( "The pedestal sinks into the ground..." ) );
    sounds::sound( examp, 80, sounds::sound_t::combat, _( "an ominous grinding noise..." ), true,
                   "misc", "stones_grinding" );
    g->m.ter_set( examp, t_rock_floor );
    g->events.add( EVENT_SPAWN_WYRMS, calendar::turn + rng( 5_turns, 10_turns ) );
}

/**
 * Put petrified eye on pedestal causing it to sink into ground and open temple.
 */
void iexamine::pedestal_temple( player &p, const tripoint &examp )
{

    if( g->m.i_at( examp ).size() == 1 &&
        g->m.i_at( examp )[0].typeId() == "petrified_eye" ) {
        add_msg( _( "The pedestal sinks into the ground..." ) );
        g->m.ter_set( examp, t_dirt );
        g->m.i_clear( examp );
        g->events.add( EVENT_TEMPLE_OPEN, calendar::turn + 4_turns );
    } else if( p.has_amount( "petrified_eye", 1 ) &&
               query_yn( _( "Place your petrified eye on the pedestal?" ) ) ) {
        p.use_amount( "petrified_eye", 1 );
        add_msg( _( "The pedestal sinks into the ground..." ) );
        g->m.ter_set( examp, t_dirt );
        g->events.add( EVENT_TEMPLE_OPEN, calendar::turn + 4_turns );
    } else {
        add_msg( _( "This pedestal is engraved in eye-shaped diagrams, and has a \
large semi-spherical indentation at the top." ) );
    }
}

/**
 * Unlock/open door or attempt to peek through peephole.
 */
void iexamine::door_peephole( player &p, const tripoint &examp )
{
    if( g->m.is_outside( p.pos() ) ) {
        // if door is a locked type attempt to open
        if( g->m.has_flag( "OPENCLOSE_INSIDE", examp ) ) {
            locked_object( p, examp );
        } else {
            p.add_msg_if_player( _( "You cannot look through the peephole from the outside." ) );
        }

        return;
    }

    // Peek through the peephole, or open the door.
    const int choice = uilist( _( "Do what with the door?" ), {
        _( "Peek through peephole." ),
        _( "Open door." )
    } );
    if( choice == 0 ) {
        // Peek
        g->peek( examp );
        p.add_msg_if_player( _( "You peek through the peephole." ) );
    } else if( choice == 1 ) {
        g->m.open_door( examp, true, false );
        p.add_msg_if_player( _( "You open the door." ) );
    } else {
        p.add_msg_if_player( _( "Never mind." ) );
    }
}

void iexamine::fswitch( player &p, const tripoint &examp )
{
    if( !query_yn( _( "Flip the %s?" ), g->m.tername( examp ) ) ) {
        none( p, examp );
        return;
    }
    ter_id terid = g->m.ter( examp );
    p.moves -= 100;
    tripoint tmp;
    tmp.z = examp.z;
    for( tmp.y = examp.y; tmp.y <= examp.y + 5; tmp.y++ ) {
        for( tmp.x = 0; tmp.x < MAPSIZE_X; tmp.x++ ) {
            if( terid == t_switch_rg ) {
                if( g->m.ter( tmp ) == t_rock_red ) {
                    g->m.ter_set( tmp, t_floor_red );
                } else if( g->m.ter( tmp ) == t_floor_red ) {
                    g->m.ter_set( tmp, t_rock_red );
                } else if( g->m.ter( tmp ) == t_rock_green ) {
                    g->m.ter_set( tmp, t_floor_green );
                } else if( g->m.ter( tmp ) == t_floor_green ) {
                    g->m.ter_set( tmp, t_rock_green );
                }
            } else if( terid == t_switch_gb ) {
                if( g->m.ter( tmp ) == t_rock_blue ) {
                    g->m.ter_set( tmp, t_floor_blue );
                } else if( g->m.ter( tmp ) == t_floor_blue ) {
                    g->m.ter_set( tmp, t_rock_blue );
                } else if( g->m.ter( tmp ) == t_rock_green ) {
                    g->m.ter_set( tmp, t_floor_green );
                } else if( g->m.ter( tmp ) == t_floor_green ) {
                    g->m.ter_set( tmp, t_rock_green );
                }
            } else if( terid == t_switch_rb ) {
                if( g->m.ter( tmp ) == t_rock_blue ) {
                    g->m.ter_set( tmp, t_floor_blue );
                } else if( g->m.ter( tmp ) == t_floor_blue ) {
                    g->m.ter_set( tmp, t_rock_blue );
                } else if( g->m.ter( tmp ) == t_rock_red ) {
                    g->m.ter_set( tmp, t_floor_red );
                } else if( g->m.ter( tmp ) == t_floor_red ) {
                    g->m.ter_set( tmp, t_rock_red );
                }
            } else if( terid == t_switch_even ) {
                if( ( tmp.y - examp.y ) % 2 == 1 ) {
                    if( g->m.ter( tmp ) == t_rock_red ) {
                        g->m.ter_set( tmp, t_floor_red );
                    } else if( g->m.ter( tmp ) == t_floor_red ) {
                        g->m.ter_set( tmp, t_rock_red );
                    } else if( g->m.ter( tmp ) == t_rock_green ) {
                        g->m.ter_set( tmp, t_floor_green );
                    } else if( g->m.ter( tmp ) == t_floor_green ) {
                        g->m.ter_set( tmp, t_rock_green );
                    } else if( g->m.ter( tmp ) == t_rock_blue ) {
                        g->m.ter_set( tmp, t_floor_blue );
                    } else if( g->m.ter( tmp ) == t_floor_blue ) {
                        g->m.ter_set( tmp, t_rock_blue );
                    }
                }
            }
        }
    }
    add_msg( m_warning, _( "You hear the rumble of rock shifting." ) );
    g->events.add( EVENT_TEMPLE_SPAWN, calendar::turn + 3_turns );
}

/**
 * If it's winter: show msg and return true. Otherwise return false
 */
bool dead_plant( bool flower, player &p, const tripoint &examp )
{
    if( season_of_year( calendar::turn ) == WINTER ) {
        if( flower ) {
            add_msg( m_info, _( "This flower is dead. You can't get it." ) );
        } else {
            add_msg( m_info, _( "This plant is dead. You can't get it." ) );
        }

        iexamine::none( p, examp );
        return true;
    }

    return false;
}

/**
 * Helper method to see if player has traits, hunger and mouthwear for drinking nectar.
 */
bool can_drink_nectar( const player &p )
{
    return ( p.has_active_mutation( trait_id( "PROBOSCIS" ) )  ||
             p.has_active_mutation( trait_id( "BEAK_HUM" ) ) ) &&
           ( ( p.get_hunger() ) > 0 ) && ( !( p.wearing_something_on( bp_mouth ) ) );
}

/**
 * Consume Nectar. -15 hunger.
 */
bool drink_nectar( player &p )
{
    if( can_drink_nectar( p ) ) {
        p.moves -= 50; // Takes 30 seconds
        add_msg( _( "You drink some nectar." ) );
        item nectar( "nectar", calendar::turn, 1 );
        p.eat( nectar );
        return true;
    }

    return false;
}

/**
 * Prompt pick (or drink nectar if able) poppy bud. Not safe for player.
 *
 * Drinking causes: -25 hunger, +20 fatigue, pkill2-70 effect and, 1 in 20 pkiller-1 addiction.
 * Picking w/ env_resist < 5 causes 1 in 3  sleep for 12 min and 4 dmg to each leg
 */
void iexamine::flower_poppy( player &p, const tripoint &examp )
{
    if( dead_plant( true, p, examp ) ) {
        return;
    }
    // TODO: Get rid of this section and move it to eating
    // Two y/n prompts is just too much
    if( can_drink_nectar( p ) ) {
        if( !query_yn( _( "You feel woozy as you explore the %s. Drink?" ),
                       g->m.furnname( examp ) ) ) {
            return;
        }
        p.moves -= 150; // You take your time...
        add_msg( _( "You slowly suck up the nectar." ) );
        item poppy( "poppy_nectar", calendar::turn, 1 );
        p.eat( poppy );
        p.mod_fatigue( 20 );
        p.add_effect( effect_pkill2, 7_minutes );
        // Please drink poppy nectar responsibly.
        if( one_in( 20 ) ) {
            p.add_addiction( ADD_PKILLER, 1 );
        }
    }
    if( !query_yn( _( "Pick %s?" ), g->m.furnname( examp ) ) ) {
        none( p, examp );
        return;
    }

    int resist = p.get_env_resist( bp_mouth );

    if( resist < 10 ) {
        // Can't smell the flowers with a gas mask on!
        add_msg( m_warning, _( "This flower has a heady aroma." ) );
    }

    auto recentWeather = sum_conditions( calendar::turn - 10_minutes, calendar::turn, p.pos() );

    // If it has been raining recently, then this event is twice less likely.
    if( ( ( recentWeather.rain_amount > 1 ) ? one_in( 6 ) : one_in( 3 ) ) && resist < 5 ) {
        // Should user player::infect, but can't!
        // player::infect needs to be restructured to return a bool indicating success.
        add_msg( m_bad, _( "You fall asleep..." ) );
        p.fall_asleep( 2_hours );
        add_msg( m_bad, _( "Your legs are covered in the poppy's roots!" ) );
        p.apply_damage( nullptr, bp_leg_l, 4 );
        p.apply_damage( nullptr, bp_leg_r, 4 );
        p.moves -= 50;
    }

    g->m.furn_set( examp, f_null );

    if( p.can_pickWeight( item( "poppy_bud" ), true ) &&
        p.can_pickVolume( item( "poppy_bud" ), true ) ) {
        p.i_add( item( "poppy_bud" ) );
        p.add_msg_if_player( _( "You harvest: poppy bud" ) );
    } else {
        g->m.add_item_or_charges( p.pos(), item( "poppy_bud" ) );
        p.add_msg_if_player( _( "You harvest and drop: poppy bud" ) );
    }
}

/**
 * Prompt pick cactus pad. Not safe for player.
 */
void iexamine::flower_cactus( player &p, const tripoint &examp )
{
    if( dead_plant( true, p, examp ) ) {
        return;
    }

    if( !query_yn( _( "Pick %s?" ), g->m.furnname( examp ) ) ) {
        none( p, examp );
        return;
    }

    if( one_in( 6 ) ) {
        add_msg( m_bad, _( "The cactus' nettles sting you!" ) );
        p.apply_damage( nullptr, bp_arm_l, 4 );
        p.apply_damage( nullptr, bp_arm_r, 4 );
    }

    g->m.furn_set( examp, f_null );

    item cactus_pad = item( "cactus_pad" );
    if( p.can_pickWeight( cactus_pad, true ) &&
        p.can_pickVolume( cactus_pad, true ) ) {
        p.i_add( cactus_pad );
        p.add_msg_if_player( _( "You harvest: %s." ), cactus_pad.tname() );
    } else {
        g->m.add_item_or_charges( p.pos(), cactus_pad );
        p.add_msg_if_player( _( "You harvest and drop: %s." ), cactus_pad.tname() );
    }
}
/**
 * It's a flower, drink nectar if your able to.
 */
void iexamine::flower_bluebell( player &p, const tripoint &examp )
{
    if( dead_plant( true, p, examp ) ) {
        return;
    }

    drink_nectar( p );

    // There was a bud and flower spawn here
    // But those were useless, don't re-add until they get useful
    none( p, examp );
    return;
}

/**
 * It's a flower, drink nectar if your able to.
 */
void iexamine::flower_tulip( player &p, const tripoint &examp )
{
    if( dead_plant( true, p, examp ) ) {
        return;
    }

    drink_nectar( p );

    // Add flower spawn once flowers are useful.
    none( p, examp );
    return;
}

/**
 * It's a flower, drink nectar if your able to.
 */
void iexamine::flower_spurge( player &p, const tripoint &examp )
{
    if( dead_plant( true, p, examp ) ) {
        return;
    }

    drink_nectar( p );

    // Add flower spawn once flowers are useful.
    none( p, examp );
    return;
}

/**
 * Dig up its roots or drink its nectar if you can.
 */
void iexamine::flower_dahlia( player &p, const tripoint &examp )
{
    if( dead_plant( true, p, examp ) ) {
        return;
    }

    if( drink_nectar( p ) ) {
        return;
    }

    if( !p.has_quality( quality_id( "DIG" ) ) ) {
        none( p, examp );
        add_msg( m_info, _( "If only you had a shovel to dig up those roots..." ) );
        return;
    }

    if( !query_yn( _( "Pick %s?" ), g->m.furnname( examp ) ) ) {
        none( p, examp );
        return;
    }

    g->m.furn_set( examp, f_null );

    if( p.can_pickWeight( item( "dahlia_root" ), true ) &&
        p.can_pickVolume( item( "dahlia_root" ), true ) ) {
        p.i_add( item( "dahlia_root" ) );
        p.add_msg_if_player( _( "You harvest: dahlia root" ) );
    } else {
        g->m.add_item_or_charges( p.pos(), item( "dahlia_root" ) );
        p.add_msg_if_player( _( "You harvest and drop: dahlia root" ) );
    }
    // There was a bud and flower spawn here
    // But those were useless, don't re-add until they get useful
}

static bool harvest_common( player &p, const tripoint &examp, bool furn, bool nectar,
                            bool auto_forage = false )
{
    const auto hid = g->m.get_harvest( examp );
    if( hid.is_null() || hid->empty() ) {
        if( !auto_forage ) {
            p.add_msg_if_player( m_info, _( "Nothing can be harvested from this plant in current season." ) );
        }
        if( p.manual_examine ) {
            iexamine::none( p, examp );
        }
        return false;
    }

    const auto &harvest = hid.obj();

    // If nothing can be harvested, neither can nectar
    // Incredibly low priority TODO: Allow separating nectar seasons
    if( nectar && drink_nectar( p ) ) {
        return false;
    }

    if( p.is_player() && !auto_forage &&
        !query_yn( _( "Pick %s?" ), furn ? g->m.furnname( examp ) : g->m.tername(
                       examp ) ) ) {
        iexamine::none( p, examp );
        return false;
    }

    int lev = p.get_skill_level( skill_survival );
    bool got_anything = false;
    for( const auto &entry : harvest ) {
        float min_num = entry.base_num.first + lev * entry.scale_num.first;
        float max_num = entry.base_num.second + lev * entry.scale_num.second;
        int roll = std::min<int>( entry.max, round( rng_float( min_num, max_num ) ) );
        for( int i = 0; i < roll; i++ ) {
            if( p.can_pickWeight( item( entry.drop ), true ) && p.can_pickVolume( item( entry.drop ), true ) ) {
                p.i_add( item( entry.drop ) );
                p.add_msg_if_player( _( "You harvest: %s." ), item( entry.drop ).tname() );
            } else {
                g->m.add_item_or_charges( p.pos(), item( entry.drop ) );
                p.add_msg_if_player( _( "You harvest and drop: %s." ), item( entry.drop ).tname() );
            }
            got_anything = true;
        }
    }

    if( !got_anything ) {
        p.add_msg_if_player( m_bad, _( "You couldn't harvest anything." ) );
    }

    p.mod_moves( -rng( 100, 300 ) );
    return true;
}

void iexamine::harvest_furn_nectar( player &p, const tripoint &examp )
{
    bool auto_forage = get_option<bool>( "AUTO_FEATURES" ) &&
                       get_option<std::string>( "AUTO_FORAGING" ) == "both";
    if( harvest_common( p, examp, true, true, auto_forage ) ) {
        g->m.furn_set( examp, f_null );
    }
}

void iexamine::harvest_furn( player &p, const tripoint &examp )
{
    bool auto_forage = get_option<bool>( "AUTO_FEATURES" ) &&
                       get_option<std::string>( "AUTO_FORAGING" ) == "both";
    if( harvest_common( p, examp, true, false, auto_forage ) ) {
        g->m.furn_set( examp, f_null );
    }
}

void iexamine::harvest_ter_nectar( player &p, const tripoint &examp )
{
    bool auto_forage = get_option<bool>( "AUTO_FEATURES" ) &&
                       ( get_option<std::string>( "AUTO_FORAGING" ) == "both" ||
                         get_option<std::string>( "AUTO_FORAGING" ) == "bushes" ||
                         get_option<std::string>( "AUTO_FORAGING" ) == "trees" );
    if( harvest_common( p, examp, false, true, auto_forage ) ) {
        g->m.ter_set( examp, g->m.get_ter_transforms_into( examp ) );
    }
}

void iexamine::harvest_ter( player &p, const tripoint &examp )
{
    bool auto_forage = get_option<bool>( "AUTO_FEATURES" ) &&
                       ( get_option<std::string>( "AUTO_FORAGING" ) == "both" ||
                         get_option<std::string>( "AUTO_FORAGING" ) == "trees" );
    if( harvest_common( p, examp, false, false, auto_forage ) ) {
        g->m.ter_set( examp, g->m.get_ter_transforms_into( examp ) );
    }
}

/**
 * Only harvest a plant once per season.  Display message and call iexamine::none.
 */
void iexamine::harvested_plant( player &p, const tripoint &examp )
{
    p.add_msg_if_player( m_info, _( "Nothing can be harvested from this plant in current season" ) );
    iexamine::none( p, examp );
}

void iexamine::flower_marloss( player &p, const tripoint &examp )
{
    if( season_of_year( calendar::turn ) == WINTER ) {
        add_msg( m_info, _( "This flower is still alive, despite the harsh conditions..." ) );
    }
    if( can_drink_nectar( p ) ) {
        if( !query_yn( _( "You feel out of place as you explore the %s. Drink?" ),
                       g->m.furnname( examp ) ) ) {
            return;
        }
        p.moves -= 50; // Takes 30 seconds
        add_msg( m_bad, _( "This flower tastes very wrong..." ) );
        // If you can drink flowers, you're post-thresh and the Mycus does not want you.
        p.add_effect( effect_teleglow, 10_minutes );
    }
    if( !query_yn( _( "Pick %s?" ), g->m.furnname( examp ) ) ) {
        none( p, examp );
        return;
    }
    g->m.furn_set( examp, f_null );
    g->m.spawn_item( p.pos(), "marloss_seed", 1, 3, calendar::turn );
}

/**
 * Spawn spiders from a spider egg sack in radius 1 around the egg sack.
 * Transforms the egg sack furniture into a ruptured egg sack (f_egg_sacke).
 * Also spawns eggs.
 * @param p The player
 * @param examp Location of egg sack
 * @param montype The monster type of the created spiders.
 */
void iexamine::egg_sack_generic( player &p, const tripoint &examp,
                                 const mtype_id &montype )
{
    const std::string old_furn_name = g->m.furnname( examp );
    if( !query_yn( _( "Harvest the %s?" ), old_furn_name ) ) {
        none( p, examp );
        return;
    }
    g->m.furn_set( examp, f_egg_sacke );
    int monster_count = 0;
    if( one_in( 2 ) ) {
        const std::vector<tripoint> pts = closest_tripoints_first( 1, examp );
        for( const auto &pt : pts ) {
            if( g->is_empty( pt ) && one_in( 3 ) ) {
                g->summon_mon( montype, pt );
                monster_count++;
            }
        }
    }
    int roll = round( rng_float( 1, 5 ) );
    for( int i = 0; i < roll; i++ ) {
        if( monster_count == 0 && p.can_pickWeight( item( "spider_egg" ), true ) &&
            p.can_pickVolume( item( "spider_egg" ), true ) ) {
            p.i_add( item( "spider_egg" ) );
            p.add_msg_if_player( _( "You harvest: spider egg" ) );
        } else {
            g->m.add_item_or_charges( p.pos(), item( "spider_egg" ) );
            p.add_msg_if_player( _( "You harvest and drop: spider egg" ) );
        }
    }
    if( monster_count == 1 ) {
        add_msg( m_warning, _( "A spiderling bursts from the %s!" ), old_furn_name );
    } else if( monster_count >= 1 ) {
        add_msg( m_warning, _( "Spiderlings burst from the %s!" ), old_furn_name );
    }
}

void iexamine::egg_sackbw( player &p, const tripoint &examp )
{
    egg_sack_generic( p, examp, mon_spider_widow_giant_s );
}

void iexamine::egg_sackcs( player &p, const tripoint &examp )
{
    egg_sack_generic( p, examp, mon_spider_cellar_giant_s );
}

void iexamine::egg_sackws( player &p, const tripoint &examp )
{
    egg_sack_generic( p, examp, mon_spider_web_s );
}

/**
 * Remove furniture. Add spore effect.
 */
void iexamine::fungus( player &p, const tripoint &examp )
{
    add_msg( _( "The %s crumbles into spores!" ), g->m.furnname( examp ) );
    fungal_effects( *g, g->m ).create_spores( examp, &p );
    g->m.furn_set( examp, f_null );
    p.moves -= 50;
}

/**
 *  Make lists of unique seed types and names for the menu(no multiple hemp seeds etc)
 */
std::vector<seed_tuple> iexamine::get_seed_entries( const std::vector<item *> &seed_inv )
{
    std::map<itype_id, int> seed_map;
    for( auto &seed : seed_inv ) {
        seed_map[seed->typeId()] += ( seed->charges > 0 ? seed->charges : 1 );
    }

    std::vector<seed_tuple> seed_entries;
    seed_entries.reserve( seed_map.size() );
    for( const auto &pr : seed_map ) {
        seed_entries.emplace_back(
            pr.first, item::nname( pr.first, pr.second ), pr.second );
    }

    // Sort by name
    std::sort( seed_entries.begin(), seed_entries.end(),
    []( const seed_tuple & l, const seed_tuple & r ) {
        return std::get<1>( l ).compare( std::get<1>( r ) ) < 0;
    } );

    return seed_entries;
}

/**
 *  Choose seed for planting
 */
int iexamine::query_seed( const std::vector<seed_tuple> &seed_entries )
{
    uilist smenu;

    smenu.text = _( "Use which seed?" );
    int count = 0;
    for( const auto &entry : seed_entries ) {
        const std::string &seed_name = std::get<1>( entry );
        int seed_count = std::get<2>( entry );

        std::string format = seed_count > 0 ? "%s (%d)" : "%s";

        smenu.addentry( count++, true, MENU_AUTOASSIGN, format.c_str(),
                        seed_name, seed_count );
    }

    smenu.query();

    if( smenu.ret >= 0 ) {
        return smenu.ret;
    } else {
        return seed_entries.size();
    }
}

/**
 *  Actual planting of selected seed
 */
void iexamine::plant_seed( player &p, const tripoint &examp, const itype_id &seed_id )
{
    std::list<item> used_seed;
    if( item::count_by_charges( seed_id ) ) {
        used_seed = p.use_charges( seed_id, 1 );
    } else {
        used_seed = p.use_amount( seed_id, 1 );
    }
    used_seed.front().set_age( 0_turns );
    g->m.add_item_or_charges( examp, used_seed.front() );
    if( g->m.has_flag_furn( "PLANTABLE", examp ) ) {
        g->m.furn_set( examp, furn_str_id( g->m.furn( examp )->plant_transform ) );
    } else {
        g->m.set( examp, t_dirt, f_plant_seed );
    }
    p.moves -= 500;
    add_msg( _( "Planted %s." ), item::nname( seed_id ) );
}

/**
 * If it's warm enough, pick one of the player's seeds and plant it.
 */
void iexamine::dirtmound( player &p, const tripoint &examp )
{

    if( !warm_enough_to_plant() ) {
        add_msg( m_info, _( "It is too cold to plant anything now." ) );
        return;
    }
    /* ambient_light_at() not working?
    if (g->m.ambient_light_at(examp) < LIGHT_AMBIENT_LOW) {
        add_msg(m_info, _("It is too dark to plant anything now."));
        return;
    }*/
    std::vector<item *> seed_inv = p.items_with( []( const item & itm ) {
        return itm.is_seed();
    } );
    if( seed_inv.empty() ) {
        add_msg( m_info, _( "You have no seeds to plant." ) );
        return;
    }
    if( !g->m.i_at( examp ).empty() ) {
        add_msg( _( "Something's lying there..." ) );
        return;
    }

    auto seed_entries = get_seed_entries( seed_inv );

    int seed_index = query_seed( seed_entries );

    // Did we cancel?
    if( seed_index < 0 || seed_index >= static_cast<int>( seed_entries.size() ) ) {
        add_msg( _( "You saved your seeds for later." ) );
        return;
    }
    const auto &seed_id = std::get<0>( seed_entries[seed_index] );

    plant_seed( p, examp, seed_id );
}

/**
 * Items that appear when a generic plant is harvested. Seed @ref islot_seed.
 * @param type The seed type, must have a @ref itype::seed slot.
 * @param plant_count Number of fruits to generate. For charge-based items, this
 *     specifies multiples of the default charge.
 * @param seed_count Number of seeds to generate.
 * @param byproducts If true, byproducts (like straw, withered plants, see
 * @ref islot_seed::byproducts) are included.
 */
std::list<item> iexamine::get_harvest_items( const itype &type, const int plant_count,
        const int seed_count, const bool byproducts )
{
    std::list<item> result;
    if( !type.seed ) {
        return result;
    }
    const islot_seed &seed_data = *type.seed;
    // This is a temporary measure, itype should instead provide appropriate accessors
    // to expose data about the seed item to allow harvesting to function.
    const itype_id &seed_type = type.get_id();

    const auto add = [&]( const itype_id & id, const int count ) {
        item new_item( id, calendar::turn );
        if( new_item.count_by_charges() && count > 0 ) {
            new_item.charges *= count;
            new_item.charges /= seed_data.fruit_div;
            if( new_item.charges <= 0 ) {
                new_item.charges = 1;
            }
            result.push_back( new_item );
        } else if( count > 0 ) {
            result.insert( result.begin(), count, new_item );
        }
    };

    if( seed_data.spawn_seeds ) {
        add( seed_type, seed_count );
    }

    add( seed_data.fruit_id, plant_count );

    if( byproducts ) {
        for( auto &b : seed_data.byproducts ) {
            add( b, 1 );
        }
    }

    return result;
}

/**
 * Actual harvesting of selected plant
 */
void iexamine::harvest_plant( player &p, const tripoint &examp )
{
    if( g->m.i_at( examp ).empty() ) {
        g->m.i_clear( examp );
        g->m.furn_set( examp, f_null );
        debugmsg( "Missing seed in plant furniture!" );
        return;
    }
    const item &seed = g->m.i_at( examp ).front();
    if( !seed.is_seed() ) {
        debugmsg( "The seed item %s is not a seed!", seed.tname() );
        return;
    }

    const std::string &seedType = seed.typeId();
    if( seedType == "fungal_seeds" ) {
        fungus( p, examp );
        g->m.i_clear( examp );
    } else if( seedType == "marloss_seed" ) {
        fungus( p, examp );
        g->m.i_clear( examp );
        if( p.has_trait( trait_M_DEPENDENT ) && ( p.get_kcal_percent() < 0.8f || p.get_thirst() > 300 ) ) {
            g->m.ter_set( examp, t_marloss );
            add_msg( m_info,
                     _( "We have altered this unit's configuration to extract and provide local nutriment.  The Mycus provides." ) );
        } else if( ( p.has_trait( trait_M_DEFENDER ) ) || ( ( p.has_trait( trait_M_SPORES ) ||
                   p.has_trait( trait_M_FERTILE ) ) &&
                   one_in( 2 ) ) ) {
            g->summon_mon( mon_fungal_blossom, examp );
            add_msg( m_info, _( "The seed blooms forth!  We have brought true beauty to this world." ) );
        } else if( ( p.has_trait( trait_THRESH_MYCUS ) ) || one_in( 4 ) ) {
            g->m.furn_set( examp, f_flower_marloss );
            add_msg( m_info, _( "The seed blossoms rather rapidly..." ) );
        } else {
            g->m.furn_set( examp, f_flower_fungal );
            add_msg( m_info, _( "The seed blossoms into a flower-looking fungus." ) );
        }
    } else { // Generic seed, use the seed item data
        const itype &type = *seed.type;
        g->m.i_clear( examp );
        g->m.furn_set( examp, furn_str_id( g->m.furn( examp )->plant_transform ) );

        int skillLevel = p.get_skill_level( skill_survival );
        ///\EFFECT_SURVIVAL increases number of plants harvested from a seed
        int plantCount = rng( skillLevel / 2, skillLevel );
        if( plantCount >= 12 ) {
            plantCount = 12;
        } else if( plantCount <= 0 ) {
            plantCount = 1;
        }
        const int seedCount = std::max( 1, rng( plantCount / 4, plantCount / 2 ) );
        for( auto &i : get_harvest_items( type, plantCount, seedCount, true ) ) {
            g->m.add_item_or_charges( examp, i );
        }
        p.moves -= 500;
    }
}

ret_val<bool> iexamine::can_fertilize( player &p, const tripoint &tile,
                                       const itype_id &fertilizer )
{
    if( !g->m.has_flag_furn( "PLANT", tile ) ) {
        return ret_val<bool>::make_failure( _( "Tile isn't a plant" ) );
    }
    if( g->m.i_at( tile ).size() > 1 ) {
        return ret_val<bool>::make_failure( _( "Tile is already fertilized" ) );
    }
    if( !p.has_charges( fertilizer, 1 ) ) {
        return ret_val<bool>::make_failure(
                   _( "Tried to fertilize with %s, but player doesn't have any." ),
                   fertilizer.c_str() );
    }

    return ret_val<bool>::make_success();
}

void iexamine::fertilize_plant( player &p, const tripoint &tile, const itype_id &fertilizer )
{
    ret_val<bool> can_fert = can_fertilize( p, tile, fertilizer );
    if( !can_fert.success() ) {
        debugmsg( can_fert.str() );
        return;
    }

    std::list<item> planted = p.use_charges( fertilizer, 1 );

    // Reduce the amount of time it takes until the next stage of the plant by
    // 20% of a seasons length. (default 2.8 days).
    const time_duration fertilizerEpoch = calendar::season_length() * 0.2;

    item &seed = g->m.i_at( tile ).front();
    // TODO: item should probably clamp the value on its own
    seed.set_birthday( std::max( calendar::time_of_cataclysm, seed.birthday() - fertilizerEpoch ) );
    // The plant furniture has the NOITEM token which prevents adding items on that square,
    // spawned items are moved to an adjacent field instead, but the fertilizer token
    // must be on the square of the plant, therefore this hack:
    const auto old_furn = g->m.furn( tile );
    g->m.furn_set( tile, f_null );
    g->m.spawn_item( tile, "fertilizer", 1, 1, calendar::turn );
    g->m.furn_set( tile, old_furn );
    p.mod_moves( -500 );

    add_msg( m_info, _( "You fertilize the %s with the %s." ), seed.get_plant_name(),
             planted.front().tname() );
}

itype_id iexamine::choose_fertilizer( player &p, const std::string &pname, bool ask_player )
{
    std::vector<const item *> f_inv = p.all_items_with_flag( "FERTILIZER" );
    if( f_inv.empty() ) {
        add_msg( m_info, _( "You have no fertilizer for the %s." ), pname );
        return itype_id();
    }

    std::vector<itype_id> f_types;
    std::vector<std::string> f_names;
    for( auto &f : f_inv ) {
        if( std::find( f_types.begin(), f_types.end(), f->typeId() ) == f_types.end() ) {
            f_types.push_back( f->typeId() );
            f_names.push_back( f->tname() );
        }
    }

    if( ask_player && !query_yn( _( "Fertilize the %s" ), pname ) ) {
        return itype_id();
    }

    // Choose fertilizer from list
    int f_index = 0;
    if( f_types.size() > 1 ) {
        f_index = uilist( _( "Use which fertilizer?" ), f_names );
    }
    if( f_index < 0 ) {
        return itype_id();
    }

    return f_types[f_index];

}
void iexamine::aggie_plant( player &p, const tripoint &examp )
{
    if( g->m.i_at( examp ).empty() ) {
        g->m.i_clear( examp );
        g->m.furn_set( examp, f_null );
        debugmsg( "Missing seed in plant furniture!" );
        return;
    }
    const item &seed = g->m.i_at( examp ).front();
    if( !seed.is_seed() ) {
        debugmsg( "The seed item %s is not a seed!", seed.tname() );
        return;
    }

    const std::string pname = seed.get_plant_name();

    if( g->m.has_flag_furn( "GROWTH_HARVEST", examp ) && query_yn( _( "Harvest the %s?" ), pname ) ) {
        harvest_plant( p, examp );
    } else if( !g->m.has_flag_furn( "GROWTH_HARVEST", examp ) ) {
        if( g->m.i_at( examp ).size() > 1 ) {
            add_msg( m_info, _( "This %s has already been fertilized." ), pname );
            return;
        }
        itype_id fertilizer = choose_fertilizer( p, pname, true /*ask player for confirmation */ );

        if( !fertilizer.empty() ) {
            fertilize_plant( p, examp, fertilizer );
        }
    }
}

// Highly modified fermenting vat functions
void iexamine::kiln_empty( player &p, const tripoint &examp )
{
    furn_id cur_kiln_type = g->m.furn( examp );
    furn_id next_kiln_type = f_null;
    if( cur_kiln_type == f_kiln_empty ) {
        next_kiln_type = f_kiln_full;
    } else if( cur_kiln_type == f_kiln_metal_empty ) {
        next_kiln_type = f_kiln_metal_full;
    } else {
        debugmsg( "Examined furniture has action kiln_empty, but is of type %s",
                  g->m.furn( examp ).id().c_str() );
        return;
    }

    static const std::set<material_id> kilnable{ material_id( "wood" ), material_id( "bone" ) };
    bool fuel_present = false;
    auto items = g->m.i_at( examp );
    for( const item &i : items ) {
        if( i.typeId() == "charcoal" ) {
            add_msg( _( "This kiln already contains charcoal." ) );
            add_msg( _( "Remove it before firing the kiln again." ) );
            return;
        } else if( i.made_of_any( kilnable ) ) {
            fuel_present = true;
        } else {
            add_msg( m_bad, _( "This kiln contains %s, which can't be made into charcoal!" ), i.tname( 1,
                     false ) );
            return;
        }
    }

    if( !fuel_present ) {
        add_msg( _( "This kiln is empty. Fill it with wood or bone and try again." ) );
        return;
    }

    ///\EFFECT_FABRICATION decreases loss when firing a kiln
    const int skill = p.get_skill_level( skill_fabrication );
    int loss = 60 - 2 *
               skill; // We can afford to be inefficient - logs and skeletons are cheap, charcoal isn't

    // Burn stuff that should get charred, leave out the rest
    units::volume total_volume = 0_ml;
    for( const item &i : items ) {
        total_volume += i.volume();
    }

    auto char_type = item::find_type( "unfinished_charcoal" );
    int char_charges = char_type->charges_per_volume( ( 100 - loss ) * total_volume / 100 );
    if( char_charges < 1 ) {
        add_msg( _( "The batch in this kiln is too small to yield any charcoal." ) );
        return;
    }

    if( !p.has_charges( "fire", 1 ) ) {
        add_msg( _( "This kiln is ready to be fired, but you have no fire source." ) );
        return;
    } else {
        add_msg( _( "This kiln contains %s %s of material, and is ready to be fired." ),
                 format_volume( total_volume ), volume_units_abbr() );
        if( !query_yn( _( "Fire the kiln?" ) ) ) {
            return;
        }
    }

    p.use_charges( "fire", 1 );
    g->m.i_clear( examp );
    g->m.furn_set( examp, next_kiln_type );
    item result( "unfinished_charcoal", calendar::turn );
    result.charges = char_charges;
    g->m.add_item( examp, result );
    add_msg( _( "You fire the charcoal kiln." ) );
}

void iexamine::kiln_full( player &, const tripoint &examp )
{
    furn_id cur_kiln_type = g->m.furn( examp );
    furn_id next_kiln_type = f_null;
    if( cur_kiln_type == f_kiln_full ) {
        next_kiln_type = f_kiln_empty;
    } else if( cur_kiln_type == f_kiln_metal_full ) {
        next_kiln_type = f_kiln_metal_empty;
    } else {
        debugmsg( "Examined furniture has action kiln_full, but is of type %s",
                  g->m.furn( examp ).id().c_str() );
        return;
    }

    auto items = g->m.i_at( examp );
    if( items.empty() ) {
        add_msg( _( "This kiln is empty..." ) );
        g->m.furn_set( examp, next_kiln_type );
        return;
    }
    auto char_type = item::find_type( "charcoal" );
    add_msg( _( "There's a charcoal kiln there." ) );
    const time_duration firing_time = 6_hours; // 5 days in real life
    const time_duration time_left = firing_time - items[0].age();
    if( time_left > 0_turns ) {
        int hours = to_hours<int>( time_left );
        int minutes = to_minutes<int>( time_left ) + 1;
        if( minutes > 60 ) {
            add_msg( ngettext( "It will finish burning in about %d hour.",
                               "It will finish burning in about %d hours.",
                               hours ), hours );
        } else if( minutes > 30 ) {
            add_msg( _( "It will finish burning in less than an hour." ) );
        } else {
            add_msg( _( "It should take about %d minutes to finish burning." ), minutes );
        }
        return;
    }

    units::volume total_volume = 0_ml;
    // Burn stuff that should get charred, leave out the rest
    for( auto item_it = items.begin(); item_it != items.end(); ) {
        if( item_it->typeId() == "unfinished_charcoal" || item_it->typeId() == "charcoal" ) {
            total_volume += item_it->volume();
            item_it = items.erase( item_it );
        } else {
            item_it++;
        }
    }

    item result( "charcoal", calendar::turn );
    result.charges = char_type->charges_per_volume( total_volume );
    g->m.add_item( examp, result );
    g->m.furn_set( examp, next_kiln_type );
    add_msg( _( "It has finished burning, yielding %d charcoal." ), result.charges );
}

void iexamine::fireplace( player &p, const tripoint &examp )
{
    const bool already_on_fire = g->m.has_nearby_fire( examp, 0 );
    const bool furn_is_deployed = !g->m.furn( examp ).obj().deployed_item.empty();

    if( already_on_fire && !furn_is_deployed ) {
        none( p, examp );
        Pickup::pick_up( examp, 0 );
        return;
    }

    std::multimap<int, item *> firestarters;
    for( item *it : p.items_with( []( const item & it ) {
    return it.has_flag( "FIRESTARTER" ) || it.has_flag( "FIRE" );
    } ) ) {
        const auto usef = it->type->get_use( "firestarter" );
        if( usef != nullptr && usef->get_actor_ptr() != nullptr ) {
            const auto actor = dynamic_cast<const firestarter_actor *>( usef->get_actor_ptr() );
            if( actor->can_use( p, *it, false, examp ).success() ) {
                firestarters.insert( std::pair<int, item *>( actor->moves_cost_fast, it ) );
            }
        }
    }

    const bool has_firestarter = !firestarters.empty();
    const bool has_bionic_firestarter = p.has_bionic( bionic_id( "bio_lighter" ) ) &&
                                        p.power_level >= bionic_id( "bio_lighter" )->power_activate;

    uilist selection_menu;
    selection_menu.text = _( "Select an action" );
    selection_menu.addentry( 0, true, 'e', _( "Examine" ) );
    if( !already_on_fire ) {
        selection_menu.addentry( 1, has_firestarter, 'f',
                                 has_firestarter ? _( "Start a fire" ) : _( "Start a fire... you'll need a fire source." ) );
        if( has_bionic_firestarter ) {
            selection_menu.addentry( 2, true, 'b', _( "Use a CBM to start a fire" ) );
        }
    }
    if( furn_is_deployed ) {
        selection_menu.addentry( 3, true, 't', string_format( _( "Take down the %s" ),
                                 g->m.furnname( examp ) ) );
    }
    selection_menu.query();

    switch( selection_menu.ret ) {
        case 0:
            none( p, examp );
            Pickup::pick_up( examp, 0 );
            return;
        case 1: {
            for( auto &firestarter : firestarters ) {
                item *it = firestarter.second;
                const auto usef = it->type->get_use( "firestarter" );
                const auto actor = dynamic_cast<const firestarter_actor *>( usef->get_actor_ptr() );
                p.add_msg_if_player( string_format( _( "You attempt to start a fire with your %s..." ),
                                                    it->tname() ) );
                const ret_val<bool> can_use = actor->can_use( p, *it, false, examp );
                if( can_use.success() ) {
                    const long charges = actor->use( p, *it, false, examp );
                    p.use_charges( it->typeId(), charges );
                    return;
                } else {
                    p.add_msg_if_player( m_bad, can_use.str() );
                }
            }
            p.add_msg_if_player( _( "You weren't able to start a fire." ) );
            return;
        }
        case 2: {
            if( g->m.add_field( examp, fd_fire, 1 ) ) {
                p.charge_power( -bionic_id( "bio_lighter" )->power_activate );
                p.mod_moves( -100 );
            } else {
                p.add_msg_if_player( m_info, _( "You can't light a fire there." ) );
            }
            return;
        }
        case 3: {
            if( already_on_fire ) {
                if( !query_yn( _( "Really take down the %s while it's on fire?" ), g->m.furnname( examp ) ) ) {
                    return;
                }
            }
            p.add_msg_if_player( m_info, _( "You take down the %s." ),
                                 g->m.furnname( examp ) );
            const auto furn_item = g->m.furn( examp ).obj().deployed_item;
            g->m.add_item_or_charges( examp, item( furn_item, calendar::turn ) );
            g->m.furn_set( examp, f_null );
            return;
        }
        default:
            none( p, examp );
            return;
    }
}

void iexamine::fvat_empty( player &p, const tripoint &examp )
{
    itype_id brew_type;
    std::string brew_nname;
    bool to_deposit = false;
    static const auto vat_volume = units::from_liter( 50 );
    bool vat_full = false;
    bool ferment = false;
    bool brew_present = false;
    int charges_on_ground = 0;
    auto items = g->m.i_at( examp );
    for( auto item_it = items.begin(); item_it != items.end(); ) {
        if( !item_it->is_brewable() || brew_present ) {
            // This isn't a brew or there was already another kind of brew inside,
            // so this has to be moved.
            items.push_back( *item_it );
            // This will add items to a space near the vat, because it's flagged as NOITEM.
            item_it = items.erase( item_it );
        } else {
            item_it++;
            brew_present = true;
        }
    }
    if( !brew_present ) {
        add_msg( _( "This keg is empty." ) );
        // TODO: Allow using brews from crafting inventory
        const auto b_inv = p.items_with( []( const item & it ) {
            return it.is_brewable();
        } );
        if( b_inv.empty() ) {
            add_msg( m_info, _( "You have no brew to ferment." ) );
            return;
        }
        // Make lists of unique typeids and names for the menu
        // Code shamelessly stolen from the crop planting function!
        std::vector<itype_id> b_types;
        std::vector<std::string> b_names;
        for( auto &b : b_inv ) {
            if( std::find( b_types.begin(), b_types.end(), b->typeId() ) == b_types.end() ) {
                b_types.push_back( b->typeId() );
                b_names.push_back( item::nname( b->typeId() ) );
            }
        }
        // Choose brew from list
        int b_index = 0;
        if( b_types.size() > 1 ) {
            b_index = uilist( _( "Use which brew?" ), b_names );
        } else { //Only one brew type was in inventory, so it's automatically used
            if( !query_yn( _( "Set %s in the vat?" ), b_names[0] ) ) {
                b_index = -1;
            }
        }
        if( b_index < 0 ) {
            return;
        }
        to_deposit = true;
        brew_type = b_types[b_index];
        brew_nname = item::nname( brew_type );
    } else {
        item &brew = g->m.i_at( examp ).front();
        brew_type = brew.typeId();
        brew_nname = item::nname( brew_type );
        charges_on_ground = brew.charges;
        add_msg( _( "This keg contains %s (%d), %0.f%% full." ),
                 brew.tname(), brew.charges, brew.volume() * 100.0 / vat_volume );
        enum options { ADD_BREW, REMOVE_BREW, START_FERMENT };
        uilist selectmenu;
        selectmenu.text = _( "Select an action" );
        selectmenu.addentry( ADD_BREW, ( p.charges_of( brew_type ) > 0 ), MENU_AUTOASSIGN,
                             string_format( _( "Add more %s to the vat" ), brew_nname ) );
        selectmenu.addentry( REMOVE_BREW, brew.made_of( LIQUID ), MENU_AUTOASSIGN,
                             string_format( _( "Remove %s from the vat" ), brew.tname() ) );
        selectmenu.addentry( START_FERMENT, true, MENU_AUTOASSIGN, _( "Start fermenting cycle" ) );
        selectmenu.query();
        switch( selectmenu.ret ) {
            case ADD_BREW: {
                to_deposit = true;
                break;
            }
            case REMOVE_BREW: {
                liquid_handler::handle_liquid_from_ground( g->m.i_at( examp ).begin(), examp );
                return;
            }
            case START_FERMENT: {
                ferment = true;
                break;
            }
            default:
                add_msg( _( "Never mind." ) );
                return;
        }
    }
    if( to_deposit ) {
        item brew( brew_type, 0 );
        int charges_held = p.charges_of( brew_type );
        brew.charges = charges_on_ground;
        for( int i = 0; i < charges_held && !vat_full; i++ ) {
            p.use_charges( brew_type, 1 );
            brew.charges++;
            if( brew.volume() >= vat_volume ) {
                vat_full = true;
            }
        }
        add_msg( _( "Set %s in the vat." ), brew_nname );
        add_msg( _( "The keg now contains %s (%d), %0.f%% full." ),
                 brew.tname(), brew.charges, brew.volume() * 100.0 / vat_volume );
        g->m.i_clear( examp );
        //This is needed to bypass NOITEM
        g->m.add_item( examp, brew );
        p.moves -= 250;
        if( !vat_full ) {
            ferment = query_yn( _( "Start fermenting cycle?" ) );
        }
    }
    if( vat_full || ferment ) {
        g->m.i_at( examp ).front().set_age( 0_turns );
        g->m.furn_set( examp, f_fvat_full );
        if( vat_full ) {
            add_msg( _( "The vat is full, so you close the lid and start the fermenting cycle." ) );
        } else {
            add_msg( _( "You close the lid and start the fermenting cycle." ) );
        }
    }
}

void iexamine::fvat_full( player &p, const tripoint &examp )
{
    auto items_here = g->m.i_at( examp );
    if( items_here.empty() ) {
        debugmsg( "fvat_full was empty!" );
        g->m.furn_set( examp, f_fvat_empty );
        return;
    }

    for( size_t i = 0; i < items_here.size(); i++ ) {
        auto &it = items_here[i];
        if( !it.made_of_from_type( LIQUID ) ) {
            add_msg( _( "You remove %s from the vat." ), it.tname() );
            g->m.add_item_or_charges( p.pos(), it );
            g->m.i_rem( examp, i );
            i--;
        }
    }

    if( items_here.empty() ) {
        g->m.furn_set( examp, f_fvat_empty );
        return;
    }

    item &brew_i = items_here.front();
    // Does the vat contain unfermented brew, or already fermented booze?
    // TODO: Allow "recursive brewing" to continue without player having to check on it
    if( brew_i.is_brewable() ) {
        add_msg( _( "There's a vat of %s set to ferment there." ), brew_i.tname() );

        // TODO: change brew_time to return time_duration
        const time_duration brew_time = brew_i.brewing_time();
        const time_duration progress = brew_i.age();
        if( progress < brew_time ) {
            int hours = to_hours<int>( brew_time - progress );
            if( hours < 1 ) {
                add_msg( _( "It will finish brewing in less than an hour." ) );
            } else {
                add_msg( ngettext( "It will finish brewing in about %d hour.",
                                   "It will finish brewing in about %d hours.",
                                   hours ), hours );
            }
            return;
        }

        if( query_yn( _( "Finish brewing?" ) ) ) {
            const auto results = brew_i.brewing_results();

            g->m.i_clear( examp );
            for( const auto &result : results ) {
                // TODO: Different age based on settings
                item booze( result, brew_i.birthday(), brew_i.charges );
                g->m.add_item( examp, booze );
                if( booze.made_of_from_type( LIQUID ) ) {
                    add_msg( _( "The %s is now ready for bottling." ), booze.tname() );
                }
            }

            p.moves -= 500;
            p.practice( skill_cooking, std::min( to_minutes<int>( brew_time ) / 10, 100 ) );
        }

        return;
    } else {
        add_msg( _( "There's a vat of fermented %s there." ), brew_i.tname() );
    }

    const std::string booze_name = items_here.front().tname();
    if( liquid_handler::handle_liquid_from_ground( items_here.begin(), examp ) ) {
        g->m.furn_set( examp, f_fvat_empty );
        add_msg( _( "You squeeze the last drops of %s from the vat." ), booze_name );
    }
}

static units::volume get_keg_capacity( const tripoint &pos )
{
    const furn_t &furn = g->m.furn( pos ).obj();
    return furn.keg_capacity;
}

/**
 * Check whether there is a keg on the map that can be filled via @ref pour_into_keg.
 */
bool iexamine::has_keg( const tripoint &pos )
{
    return get_keg_capacity( pos ) > 0_ml;
}

void iexamine::keg( player &p, const tripoint &examp )
{
    none( p, examp );
    const auto keg_name = g->m.name( examp );
    units::volume keg_cap = get_keg_capacity( examp );
    bool liquid_present = false;
    for( int i = 0; i < static_cast<int>( g->m.i_at( examp ).size() ); i++ ) {
        if( !g->m.i_at( examp )[i].made_of_from_type( LIQUID ) || liquid_present ) {
            g->m.add_item_or_charges( examp, g->m.i_at( examp )[i] );
            g->m.i_rem( examp, i );
            i--;
        } else {
            liquid_present = true;
        }
    }
    if( !liquid_present ) {
        add_msg( m_info, _( "It is empty." ) );
        // Get list of all drinks
        auto drinks_inv = p.items_with( []( const item & it ) {
            return it.made_of( LIQUID );
        } );
        if( drinks_inv.empty() ) {
            add_msg( m_info, _( "You don't have any drinks to fill the %s with." ), keg_name );
            return;
        }
        // Make lists of unique drinks... about third time we do this, maybe we ought to make a function next time
        std::vector<itype_id> drink_types;
        std::vector<std::string> drink_names;
        std::vector<double> drink_rot;
        for( auto &drink : drinks_inv ) {
            auto found_drink = std::find( drink_types.begin(), drink_types.end(), drink->typeId() );
            if( found_drink == drink_types.end() ) {
                drink_types.push_back( drink->typeId() );
                drink_names.push_back( item::nname( drink->typeId() ) );
                drink_rot.push_back( drink->get_relative_rot() );
            } else {
                auto rot_iter = std::next( drink_rot.begin(), std::distance( drink_types.begin(), found_drink ) );
                // Yep, worst rot wins.
                *rot_iter = std::max( *rot_iter, drink->get_relative_rot() );
            }
        }
        // Choose drink to store in keg from list
        int drink_index = 0;
        if( drink_types.size() > 1 ) {
            drink_index = uilist( _( "Store which drink?" ), drink_names );
            if( drink_index < 0 || static_cast<size_t>( drink_index ) >= drink_types.size() ) {
                drink_index = -1;
            }
        } else { //Only one drink type was in inventory, so it's automatically used
            if( !query_yn( _( "Fill the %1$s with %2$s?" ),
                           keg_name, drink_names[0].c_str() ) ) {
                drink_index = -1;
            }
        }
        if( drink_index < 0 ) {
            return;
        }
        //Store liquid chosen in the keg
        itype_id drink_type = drink_types[ drink_index ];
        int charges_held = p.charges_of( drink_type );
        item drink( drink_type, 0 );
        drink.set_relative_rot( drink_rot[ drink_index ] );
        drink.charges = 0;
        bool keg_full = false;
        for( int i = 0; i < charges_held && !keg_full; i++ ) {
            g->u.use_charges( drink.typeId(), 1 );
            drink.charges++;
            keg_full = drink.volume() >= keg_cap;
        }
        if( keg_full ) {
            add_msg( _( "You completely fill the %1$s with %2$s." ),
                     keg_name, item::nname( drink_type ) );
        } else {
            add_msg( _( "You fill the %1$s with %2$s." ),
                     keg_name, item::nname( drink_type ) );
        }
        p.moves -= 250;
        g->m.i_clear( examp );
        g->m.add_item( examp, drink );
        return;
    } else {
        auto drink = g->m.i_at( examp ).begin();
        const auto drink_tname = drink->tname();
        const auto drink_nname = item::nname( drink->typeId() );
        enum options {
            DISPENSE,
            HAVE_A_DRINK,
            REFILL,
            EXAMINE,
        };
        uilist selectmenu;
        selectmenu.addentry( DISPENSE, drink->made_of( LIQUID ), MENU_AUTOASSIGN,
                             _( "Dispense or dump %s" ), drink_tname );
        selectmenu.addentry( HAVE_A_DRINK, drink->is_food() && drink->made_of( LIQUID ),
                             MENU_AUTOASSIGN, _( "Have a drink" ) );
        selectmenu.addentry( REFILL, true, MENU_AUTOASSIGN, _( "Refill" ) );
        selectmenu.addentry( EXAMINE, true, MENU_AUTOASSIGN, _( "Examine" ) );

        selectmenu.text = _( "Select an action" );
        selectmenu.query();

        switch( selectmenu.ret ) {
            case DISPENSE:
                if( liquid_handler::handle_liquid_from_ground( drink, examp ) ) {
                    add_msg( _( "You squeeze the last drops of %1$s from the %2$s." ),
                             drink_tname, keg_name );
                }
                return;

            case HAVE_A_DRINK:
                if( !p.eat( *drink ) ) {
                    return; // They didn't actually drink
                }

                if( drink->charges == 0 ) {
                    add_msg( _( "You squeeze the last drops of %1$s from the %2$s." ),
                             drink_tname, keg_name );
                    g->m.i_clear( examp );
                }
                p.moves -= 250;
                return;

            case REFILL: {
                if( drink->volume() >= keg_cap ) {
                    add_msg( _( "The %s is completely full." ), keg_name );
                    return;
                }
                int charges_held = p.charges_of( drink->typeId() );
                if( charges_held < 1 ) {
                    add_msg( m_info, _( "You don't have any %1$s to fill the %2$s with." ),
                             drink_nname, keg_name );
                    return;
                }
                item tmp( drink->typeId(), calendar::turn, charges_held );
                pour_into_keg( examp, tmp );
                p.use_charges( drink->typeId(), charges_held - tmp.charges );
                add_msg( _( "You fill the %1$s with %2$s." ), keg_name, drink_nname );
                p.moves -= 250;
                return;
            }

            case EXAMINE: {
                add_msg( m_info, _( "It contains %s (%d), %0.f%% full." ),
                         drink_tname, drink->charges, drink->volume() * 100.0 / keg_cap );
                return;
            }

            default:
                return;
        }
    }
}

/**
 * Pour liquid into a keg (furniture) on the map. The transferred charges (if any)
 * will be removed from the liquid item.
 * @return Whether any charges have been transferred at all.
 */
bool iexamine::pour_into_keg( const tripoint &pos, item &liquid )
{
    const units::volume keg_cap = get_keg_capacity( pos );
    if( keg_cap <= 0_ml ) {
        return false;
    }
    const auto keg_name = g->m.name( pos );

    map_stack stack = g->m.i_at( pos );
    if( stack.empty() ) {
        g->m.add_item( pos, liquid );
        g->m.i_at( pos ).front().charges = 0; // Will be set later
    } else if( stack.front().typeId() != liquid.typeId() ) {
        add_msg( _( "The %s already contains some %s, you can't add a different liquid to it." ),
                 keg_name, item::nname( stack.front().typeId() ) );
        return false;
    }

    item &drink = stack.front();
    if( drink.volume() >= keg_cap ) {
        add_msg( _( "The %s is full." ), keg_name );
        return false;
    }

    add_msg( _( "You pour %1$s into the %2$s." ), liquid.tname(), keg_name );
    while( liquid.charges > 0 && drink.volume() < keg_cap ) {
        drink.charges++;
        liquid.charges--;
    }
    return true;
}

void pick_plant( player &p, const tripoint &examp,
                 const std::string &itemType, ter_id new_ter, bool seeds )
{
    bool auto_forage = get_option<bool>( "AUTO_FEATURES" ) &&
                       get_option<std::string>( "AUTO_FORAGING" ) != "off";
    if( p.is_player() && !auto_forage &&
        !query_yn( _( "Harvest the %s?" ), g->m.tername( examp ) ) ) {
        iexamine::none( p, examp );
        return;
    }

    const int survival = p.get_skill_level( skill_survival );
    p.practice( skill_survival, 6 );

    int plantBase = rng( 2, 5 );
    ///\EFFECT_SURVIVAL increases number of plants harvested
    int plantCount = rng( plantBase, plantBase + survival / 2 );
    plantCount = std::min( plantCount, 12 );

    g->m.spawn_item( p.pos(), itemType, plantCount, 0, calendar::turn );

    if( seeds ) {
        g->m.spawn_item( p.pos(), "seed_" + itemType, 1,
                         rng( plantCount / 4, plantCount / 2 ), calendar::turn );
    }

    g->m.ter_set( examp, new_ter );
}

void iexamine::tree_hickory( player &p, const tripoint &examp )
{
    if( harvest_common( p, examp, false, false ) ) {
        g->m.ter_set( examp, g->m.get_ter_transforms_into( examp ) );
    }
    if( !p.has_quality( quality_id( "DIG" ) ) ) {
        p.add_msg_if_player( m_info, _( "You have no tool to dig with..." ) );
        return;
    }
    if( p.is_player() &&
        !query_yn( _( "Dig up %s? This kills the tree!" ), g->m.tername( examp ) ) ) {
        return;
    }

    ///\EFFECT_SURVIVAL increases hickory root number per tree
    g->m.spawn_item( p.pos(), "hickory_root", rng( 1, 3 + p.get_skill_level( skill_survival ) ), 0,
                     calendar::turn );
    g->m.ter_set( examp, t_tree_hickory_dead );
    ///\EFFECT_SURVIVAL speeds up hickory root digging
    p.moves -= 2000 / ( p.get_skill_level( skill_survival ) + 1 ) + 100;
}

item_location maple_tree_sap_container()
{
    const item maple_sap = item( "maple_sap", 0 );
    return g->inv_map_splice( [&]( const item & it ) {
        return it.get_remaining_capacity_for_liquid( maple_sap, true ) > 0;
    }, _( "Which container?" ), PICKUP_RANGE );
}

void iexamine::tree_maple( player &p, const tripoint &examp )
{
    if( !p.has_quality( quality_id( "DRILL" ) ) ) {
        add_msg( m_info, _( "You need a tool to drill the crust to tap this maple tree." ) );
        return;
    }

    if( !p.has_quality( quality_id( "HAMMER" ) ) ) {
        add_msg( m_info,
                 _( "You need a tool to hammer the spile into the crust to tap this maple tree." ) );
        return;
    }

    const inventory &crafting_inv = p.crafting_inventory();

    if( !crafting_inv.has_amount( "tree_spile", 1 ) ) {
        add_msg( m_info, _( "You need a %s to tap this maple tree." ),
                 item::nname( "tree_spile" ) );
        return;
    }

    std::vector<item_comp> comps;
    comps.push_back( item_comp( "tree_spile", 1 ) );
    p.consume_items( comps, 1, is_crafting_component );

    p.mod_moves( -200 );
    g->m.ter_set( examp, t_tree_maple_tapped );

    auto cont_loc = maple_tree_sap_container();

    item *container = cont_loc.get_item();
    if( container ) {
        g->m.add_item_or_charges( examp, *container, false );

        cont_loc.remove_item();
    } else {
        add_msg( m_info, _( "No container added. The sap will just spill on the ground." ) );
    }
}

void iexamine::tree_maple_tapped( player &p, const tripoint &examp )
{
    bool has_sap = false;
    bool has_container = false;
    long charges = 0;

    const std::string maple_sap_name = item::nname( "maple_sap" );

    auto items = g->m.i_at( examp );
    for( auto &it : items ) {
        if( it.is_bucket() || it.is_watertight_container() ) {
            has_container = true;

            if( !it.is_container_empty() && it.contents.front().typeId() == "maple_sap" ) {
                has_sap = true;
                charges = it.contents.front().charges;
            }
        }
    }

    enum options {
        REMOVE_TAP,
        ADD_CONTAINER,
        HARVEST_SAP,
        REMOVE_CONTAINER,
    };
    uilist selectmenu;
    selectmenu.addentry( REMOVE_TAP, true, MENU_AUTOASSIGN, _( "Remove tap" ) );
    selectmenu.addentry( ADD_CONTAINER, !has_container, MENU_AUTOASSIGN,
                         _( "Add a container to receive the %s" ), maple_sap_name );
    selectmenu.addentry( HARVEST_SAP, has_sap, MENU_AUTOASSIGN, _( "Harvest current %s (%d)" ),
                         maple_sap_name, charges );
    selectmenu.addentry( REMOVE_CONTAINER, has_container, MENU_AUTOASSIGN, _( "Remove container" ) );

    selectmenu.text = _( "Select an action" );
    selectmenu.query();

    switch( selectmenu.ret ) {
        case REMOVE_TAP: {
            if( !p.has_quality( quality_id( "HAMMER" ) ) ) {
                add_msg( m_info, _( "You need a hammering tool to remove the spile from the crust." ) );
                return;
            }

            item tree_spile( "tree_spile" );
            add_msg( _( "You remove the %s." ), tree_spile.tname( 1 ) );
            g->m.add_item_or_charges( p.pos(), tree_spile );

            for( auto &it : items ) {
                g->m.add_item_or_charges( p.pos(), it );
            }
            g->m.i_clear( examp );

            p.mod_moves( -200 );
            g->m.ter_set( examp, t_tree_maple );

            return;
        }

        case ADD_CONTAINER: {
            auto cont_loc = maple_tree_sap_container();

            item *container = cont_loc.get_item();
            if( container ) {
                g->m.add_item_or_charges( examp, *container, false );

                cont_loc.remove_item();
            } else {
                add_msg( m_info, _( "No container added. The sap will just spill on the ground." ) );
            }

            return;
        }

        case HARVEST_SAP:
            for( auto &it : items ) {
                if( ( it.is_bucket() || it.is_watertight_container() ) && !it.is_container_empty() ) {
                    auto &liquid = it.contents.front();
                    if( liquid.typeId() == "maple_sap" ) {
                        liquid_handler::handle_liquid_from_container( it, PICKUP_RANGE );
                    }
                }
            }

            return;

        case REMOVE_CONTAINER: {
            g->u.assign_activity( activity_id( "ACT_PICKUP" ) );
            g->u.activity.placement = examp - p.pos();
            g->u.activity.values.push_back( false );
            g->u.activity.values.push_back( 0 );
            g->u.activity.values.push_back( 0 );
            return;
        }

        default:
            return;
    }
}

void iexamine::shrub_marloss( player &p, const tripoint &examp )
{
    if( p.has_trait( trait_THRESH_MYCUS ) ) {
        pick_plant( p, examp, "mycus_fruit", t_shrub_fungal );
    } else if( p.has_trait( trait_THRESH_MARLOSS ) ) {
        g->m.spawn_item( p.pos(), "mycus_fruit", 1, 0, calendar::turn );
        g->m.ter_set( examp, t_fungus );
        add_msg( m_info, _( "The shrub offers up a fruit, then crumbles into a fungal bed." ) );
    } else {
        pick_plant( p, examp, "marloss_berry", t_shrub_fungal );
    }
}

void iexamine::tree_marloss( player &p, const tripoint &examp )
{
    if( p.has_trait( trait_THRESH_MYCUS ) ) {
        pick_plant( p, examp, "mycus_fruit", t_tree_fungal );
        if( p.has_trait( trait_M_DEPENDENT ) && one_in( 3 ) ) {
            // Folks have a better shot at keeping fed.
            add_msg( m_info,
                     _( "We have located a particularly vital nutrient deposit underneath this location." ) );
            add_msg( m_good, _( "Additional nourishment is available." ) );
            g->m.ter_set( examp, t_marloss_tree );
        }
    } else if( p.has_trait( trait_THRESH_MARLOSS ) ) {
        g->m.spawn_item( p.pos(), "mycus_fruit", 1, 0, calendar::turn );
        g->m.ter_set( examp, t_tree_fungal );
        add_msg( m_info, _( "The tree offers up a fruit, then shrivels into a fungal tree." ) );
    } else {
        pick_plant( p, examp, "marloss_berry", t_tree_fungal );
    }
}

void iexamine::shrub_wildveggies( player &p, const tripoint &examp )
{
    // Ask if there's something possibly more interesting than this shrub here
    if( ( !g->m.i_at( examp ).empty() ||
          g->m.veh_at( examp ) ||
          !g->m.tr_at( examp ).is_null() ||
          g->critter_at( examp ) != nullptr ) &&
        !query_yn( _( "Forage through %s?" ), g->m.tername( examp ) ) ) {
        none( p, examp );
        return;
    }

    add_msg( _( "You forage through the %s." ), g->m.tername( examp ) );
    ///\EFFECT_SURVIVAL speeds up foraging
    int move_cost = 100000 / ( 2 * p.get_skill_level( skill_survival ) + 5 );
    ///\EFFECT_PER randomly speeds up foraging
    move_cost /= rng( std::max( 4, p.per_cur ), 4 + p.per_cur * 2 );
    p.assign_activity( activity_id( "ACT_FORAGE" ), move_cost, 0 );
    p.activity.placement = examp;
    p.activity.auto_resume = true;
    return;
}

void iexamine::recycle_compactor( player &, const tripoint &examp )
{
    // choose what metal to recycle
    auto metals = materials::get_compactable();
    uilist choose_metal;
    choose_metal.text = _( "Recycle what metal?" );
    for( auto &m : metals ) {
        choose_metal.addentry( m.name() );
    }
    choose_metal.query();
    int m_idx = choose_metal.ret;
    if( m_idx < 0 || m_idx >= static_cast<int>( metals.size() ) ) {
        add_msg( _( "Never mind." ) );
        return;
    }
    material_type m = metals.at( m_idx );

    // check inputs and tally total mass
    auto inputs = g->m.i_at( examp );
    units::mass sum_weight = 0_gram;
    auto ca = m.compact_accepts();
    std::set<material_id> accepts( ca.begin(), ca.end() );
    accepts.insert( m.id );
    for( auto &input : inputs ) {
        if( !input.only_made_of( accepts ) ) {
            //~ %1$s: an item in the compactor , %2$s: desired compactor output material
            add_msg( _( "You realize this isn't going to work because %1$s is not made purely of %2$s." ),
                     input.tname(), m.name() );
            return;
        }
        if( input.is_container() && !input.is_container_empty() ) {
            //~ %1$s: an item in the compactor
            add_msg( _( "You realize this isn't going to work because %1$s has not been emptied of its contents." ),
                     input.tname() );
            return;
        }
        sum_weight += input.weight();
    }
    if( sum_weight <= 0_gram ) {
        //~ %1$s: desired compactor output material
        add_msg( _( "There is no %1$s in the compactor.  Drop some metal items onto it and try again." ),
                 m.name() );
        return;
    }

    // See below for recover_factor (rng(6,9)/10), this
    // is the normal value of that recover factor.
    static const double norm_recover_factor = 8.0 / 10.0;
    const units::mass norm_recover_weight = sum_weight * norm_recover_factor;

    // choose output
    uilist choose_output;
    //~ %1$.3f: total mass of material in compactor, %2$s: weight units , %3$s: compactor output material
    choose_output.text = string_format( _( "Compact %1$.3f %2$s of %3$s into:" ),
                                        convert_weight( sum_weight ), weight_units(), m.name() );
    for( auto &ci : m.compacts_into() ) {
        auto it = item( ci, 0, item::solitary_tag{} );
        const int amount = norm_recover_weight / it.weight();
        //~ %1$d: number of, %2$s: output item
        choose_output.addentry( string_format( _( "about %1$d %2$s" ), amount,
                                               it.tname( amount ) ) );
    }
    choose_output.query();
    int o_idx = choose_output.ret;
    if( o_idx < 0 || o_idx >= static_cast<int>( m.compacts_into().size() ) ) {
        add_msg( _( "Never mind." ) );
        return;
    }

    // remove items
    for( auto it = inputs.begin(); it != inputs.end(); ) {
        it = inputs.erase( it );
    }

    // produce outputs
    double recover_factor = rng( 6, 9 ) / 10.0;
    sum_weight = sum_weight * recover_factor;
    sounds::sound( examp, 80, sounds::sound_t::combat, _( "Ka-klunk!" ), true, "tool", "compactor" );
    bool out_desired = false;
    bool out_any = false;
    for( auto it = m.compacts_into().begin() + o_idx; it != m.compacts_into().end(); ++it ) {
        const units::mass ow = item( *it, 0, item::solitary_tag{} ).weight();
        int count = sum_weight / ow;
        sum_weight -= count * ow;
        if( count > 0 ) {
            g->m.spawn_item( examp, *it, count, 1, calendar::turn );
            if( !out_any ) {
                out_any = true;
                if( it == m.compacts_into().begin() + o_idx ) {
                    out_desired = true;
                }
            }
        }
    }

    // feedback to user
    if( !out_any ) {
        add_msg( _( "The compactor chews up all the items in its hopper." ) );
        //~ %1$s: compactor output material
        add_msg( _( "The compactor beeps: \"No %1$s to process!\"" ), m.name() );
        return;
    }
    if( !out_desired ) {
        //~ %1$s: compactor output material
        add_msg( _( "The compactor beeps: \"Insufficient %1$s!\"" ), m.name() );
        add_msg( _( "It spits out an assortment of smaller pieces instead." ) );
    }
}

void iexamine::trap( player &p, const tripoint &examp )
{
    const auto &tr = g->m.tr_at( examp );
    if( !p.is_player() || tr.is_null() ) {
        return;
    }
    const int possible = tr.get_difficulty();
    bool seen = tr.can_see( examp, p );
    if( seen && possible >= 99 ) {
        add_msg( m_info, _( "That %s looks too dangerous to mess with. Best leave it alone." ),
                 tr.name() );
        return;
    }
    // Some traps are not actual traps. Those should get a different query.
    if( seen && possible == 0 &&
        tr.get_avoidance() == 0 ) { // Separated so saying no doesn't trigger the other query.
        if( query_yn( _( "There is a %s there. Take down?" ), tr.name() ) ) {
            g->m.disarm_trap( examp );
        }
    } else if( seen && query_yn( _( "There is a %s there.  Disarm?" ), tr.name() ) ) {
        g->m.disarm_trap( examp );
    }
}

void iexamine::water_source( player &p, const tripoint &examp )
{
    item water = g->m.water_from( examp );
    ( void ) p; // TODO: use me
    liquid_handler::handle_liquid( water, nullptr, 0, &examp );
}

const itype *furn_t::crafting_pseudo_item_type() const
{
    if( crafting_pseudo_item.empty() ) {
        return nullptr;
    }
    return item::find_type( crafting_pseudo_item );
}

const itype *furn_t::crafting_ammo_item_type() const
{
    const itype *pseudo = crafting_pseudo_item_type();
    if( pseudo->tool && !pseudo->tool->ammo_id.is_null() ) {
        return item::find_type( pseudo->tool->ammo_id->default_ammotype() );
    }
    return nullptr;
}

static long count_charges_in_list( const itype *type, const map_stack &items )
{
    for( const auto &candidate : items ) {
        if( candidate.type == type ) {
            return candidate.charges;
        }
    }
    return 0;
}

void iexamine::reload_furniture( player &p, const tripoint &examp )
{
    const furn_t &f = g->m.furn( examp ).obj();
    const itype *type = f.crafting_pseudo_item_type();
    const itype *ammo = f.crafting_ammo_item_type();
    if( type == nullptr || ammo == nullptr ) {
        add_msg( m_info, _( "This %s can not be reloaded!" ), f.name() );
        return;
    }
    map_stack items_here = g->m.i_at( examp );
    const int amount_in_furn = count_charges_in_list( ammo, items_here );
    const int amount_in_inv = p.charges_of( ammo->get_id() );
    if( amount_in_furn > 0 ) {
        if( p.query_yn( _( "The %1$s contains %2$d %3$s.  Unload?" ), f.name(), amount_in_furn,
                        ammo->nname( amount_in_furn ) ) ) {
            p.assign_activity( activity_id( "ACT_PICKUP" ) );
            p.activity.placement = examp - p.pos();
            p.activity.values.push_back( false );
            p.activity.values.push_back( 0 );
            p.activity.values.push_back( 0 );
            return;
        }
    }
    //~ %1$s - furniture, %2$d - number, %3$s items.
    add_msg( _( "The %1$s contains %2$d %3$s." ), f.name(), amount_in_furn,
             ammo->nname( amount_in_furn ) );

    const int max_amount_in_furn = ammo->charges_per_volume( f.max_volume );
    const int max_reload_amount = max_amount_in_furn - amount_in_furn;
    if( max_reload_amount <= 0 ) {
        return;
    }
    if( amount_in_inv == 0 ) {
        //~ Reloading or restocking a piece of furniture, for example a forge.
        add_msg( m_info, _( "You need some %1$s to reload this %2$s." ), ammo->nname( 2 ),
                 f.name() );
        return;
    }
    const long max_amount = std::min( amount_in_inv, max_reload_amount );
    //~ Loading fuel or other items into a piece of furniture.
    const std::string popupmsg = string_format( _( "Put how many of the %1$s into the %2$s?" ),
                                 ammo->nname( max_amount ), f.name() );
    long amount = string_input_popup()
                  .title( popupmsg )
                  .width( 20 )
                  .text( to_string( max_amount ) )
                  .only_digits( true )
                  .query_long();
    if( amount <= 0 || amount > max_amount ) {
        return;
    }
    p.use_charges( ammo->get_id(), amount );
    auto items = g->m.i_at( examp );
    for( auto &itm : items ) {
        if( itm.type == ammo ) {
            itm.charges += amount;
            amount = 0;
            break;
        }
    }
    if( amount != 0 ) {
        item it( ammo, calendar::turn, amount );
        g->m.add_item( examp, it );
    }
    add_msg( _( "You reload the %s." ), g->m.furnname( examp ) );
    p.moves -= 100;
}

void iexamine::curtains( player &p, const tripoint &examp )
{
    const bool closed_window_with_curtains = g->m.has_flag( "BARRICADABLE_WINDOW_CURTAINS", examp ) ;
    if( g->m.is_outside( p.pos() ) && ( g->m.has_flag( "WALL", examp ) ||
                                        closed_window_with_curtains ) ) {
        locked_object( p, examp );
        return;
    }

    const ter_id ter = g->m.ter( examp );

    // Peek through the curtains, or tear them down.
    uilist window_menu;
    window_menu.text = _( "Do what with the curtains?" );
    window_menu.addentry( 0, ( !ter.obj().close &&
                               closed_window_with_curtains ), 'p', _( "Peek through the closed curtains." ) );
    window_menu.addentry( 1, true, 't', _( "Tear down the curtains." ) );
    window_menu.query();
    const int choice = window_menu.ret;

    if( choice == 0 ) {
        // Peek
        g->peek( examp );
        p.add_msg_if_player( _( "You carefully peek through the curtains." ) );
    } else if( choice == 1 ) {
        // Mr. Gorbachev, tear down those curtains!
        if( ter == t_window_domestic || ter == t_curtains ) {
            g->m.ter_set( examp, t_window_no_curtains );
        } else if( ter == t_window_open ) {
            g->m.ter_set( examp, t_window_no_curtains_open );
        } else if( ter == t_window_domestic_taped ) {
            g->m.ter_set( examp, t_window_no_curtains_taped );
        }

        g->m.spawn_item( p.pos(), "nail", 1, 4, calendar::turn );
        g->m.spawn_item( p.pos(), "sheet", 2, 0, calendar::turn );
        g->m.spawn_item( p.pos(), "stick", 1, 0, calendar::turn );
        g->m.spawn_item( p.pos(), "string_36", 1, 0, calendar::turn );
        p.moves -= 200;
        p.add_msg_if_player( _( "You tear the curtains and curtain rod off the windowframe." ) );
    } else {
        p.add_msg_if_player( _( "Never mind." ) );
    }
}

void iexamine::sign( player &p, const tripoint &examp )
{
    std::string existing_signage = g->m.get_signage( examp );
    bool previous_signage_exists = !existing_signage.empty();

    // Display existing message, or lack thereof.
    if( p.has_trait( trait_ILLITERATE ) ) {
        popup( _( "You're illiterate, and can't read the message on the sign." ) );
    } else if( previous_signage_exists ) {
        popup( existing_signage.c_str() );
    } else {
        p.add_msg_if_player( m_neutral, _( "Nothing legible on the sign." ) );
    }

    // Allow chance to modify message.
    std::vector<tool_comp> tools;
    std::vector<const item *> filter = p.crafting_inventory().items_with( []( const item & it ) {
        return it.has_flag( "WRITE_MESSAGE" ) && it.charges > 0;
    } );
    tools.reserve( filter.size() );
    for( const item *writing_item : filter ) {
        tools.push_back( tool_comp( writing_item->typeId(), 1 ) );
    }

    if( !tools.empty() ) {
        // Different messages if the sign already has writing associated with it.
        std::string query_message = previous_signage_exists ?
                                    _( "Overwrite the existing message on the sign?" ) :
                                    _( "Add a message to the sign?" );
        std::string spray_painted_message = previous_signage_exists ?
                                            _( "You overwrite the previous message on the sign with your graffiti." ) :
                                            _( "You graffiti a message onto the sign." );
        std::string ignore_message = _( "You leave the sign alone." );
        if( query_yn( query_message ) ) {
            std::string signage = string_input_popup()
                                  .title( _( "Write what?" ) )
                                  .identifier( "signage" )
                                  .query_string();
            if( signage.empty() ) {
                p.add_msg_if_player( m_neutral, ignore_message );
            } else {
                g->m.set_signage( examp, signage );
                p.add_msg_if_player( m_info, spray_painted_message );
                p.mod_moves( - 20 * signage.length() );
                p.consume_tools( tools, 1 );
            }
        } else {
            p.add_msg_if_player( m_neutral, ignore_message );
        }
    }
}

static int getNearPumpCount( const tripoint &p )
{
    int result = 0;
    for( const tripoint &tmp : g->m.points_in_radius( p, 12 ) ) {
        const auto t = g->m.ter( tmp );
        if( t == ter_str_id( "t_gas_pump" ) || t == ter_str_id( "t_gas_pump_a" ) ) {
            result++;
        }
    }
    return result;
}

static cata::optional<tripoint> getNearFilledGasTank( const tripoint &center, long &gas_units )
{
    cata::optional<tripoint> tank_loc;
    int distance = INT_MAX;
    gas_units = 0;

    for( const tripoint &tmp : g->m.points_in_radius( center, SEEX * 2 ) ) {
        if( g->m.ter( tmp ) != ter_str_id( "t_gas_tank" ) ) {
            continue;
        }

        const int new_distance = rl_dist( center, tmp );

        if( new_distance >= distance ) {
            continue;
        }
        if( !tank_loc ) {
            // Return a potentially empty tank, but only if we don't find a closer full one.
            tank_loc.emplace( tmp );
        }
        for( auto &k : g->m.i_at( tmp ) ) {
            if( k.made_of( LIQUID ) ) {
                distance = new_distance;
                tank_loc.emplace( tmp );
                gas_units = k.charges;
                break;
            }
        }
    }
    return tank_loc;
}

static int getGasDiscountCardQuality( const item &it )
{
    std::set<std::string> tags = it.type->item_tags;

    for( const std::string &tag : tags ) {

        if( tag.size() > 15 && tag.substr( 0, 15 ) == "DISCOUNT_VALUE_" ) {
            return atoi( tag.substr( 15 ).c_str() );
        }
    }

    return 0;
}

static int findBestGasDiscount( player &p )
{
    int discount = 0;

    for( size_t i = 0; i < p.inv.size(); i++ ) {
        item &it = p.inv.find_item( i );

        if( it.has_flag( "GAS_DISCOUNT" ) ) {

            int q = getGasDiscountCardQuality( it );
            if( q > discount ) {
                discount = q;
            }
        }
    }

    return discount;
}

static std::string str_to_illiterate_str( std::string s )
{
    if( !g->u.has_trait( trait_ILLITERATE ) ) {
        return s;
    } else {
        for( auto &i : s ) {
            i = i + rng( 0, 5 ) - rng( 0, 5 );
            if( i < ' ' ) {
                // some control character, most likely not handled correctly be the print functions
                i = ' ';
            } else if( i == '%' ) {
                // avoid characters that trigger formatting in the various print functions
                i++;
            }
        }
        return s;
    }
}

static std::string getGasDiscountName( int discount )
{
    if( discount == 3 ) {
        return str_to_illiterate_str( _( "Platinum member" ) );
    } else if( discount == 2 ) {
        return str_to_illiterate_str( _( "Gold member" ) );
    } else if( discount == 1 ) {
        return str_to_illiterate_str( _( "Silver member" ) );
    } else {
        return str_to_illiterate_str( _( "Beloved customer" ) );
    }
}

static long getGasPricePerLiter( int discount )
{
    // Those prices are in cents
    static const long prices[4] = { 1400, 1320, 1200, 1000 };
    if( discount < 0 || discount > 3 ) {
        return prices[0];
    } else {
        return prices[discount];
    }
}

static cata::optional<tripoint> getGasPumpByNumber( const tripoint &p, int number )
{
    int k = 0;
    for( const tripoint &tmp : g->m.points_in_radius( p, 12 ) ) {
        const auto t = g->m.ter( tmp );
        if( ( t == ter_str_id( "t_gas_pump" ) || t == ter_str_id( "t_gas_pump_a" ) ) && number == k++ ) {
            return tmp;
        }
    }
    return cata::nullopt;
}

static bool toPumpFuel( const tripoint &src, const tripoint &dst, long units )
{
    auto items = g->m.i_at( src );
    for( auto item_it = items.begin(); item_it != items.end(); ++item_it ) {
        if( item_it->made_of( LIQUID ) ) {
            if( item_it->charges < units ) {
                return false;
            }

            item_it->charges -= units;

            item liq_d( item_it->type, calendar::turn, units );

            const auto backup_pump = g->m.ter( dst );
            g->m.ter_set( dst, ter_str_id::NULL_ID() );
            g->m.add_item_or_charges( dst, liq_d );
            g->m.ter_set( dst, backup_pump );

            if( item_it->charges < 1 ) {
                items.erase( item_it );
            }

            return true;
        }
    }

    return false;
}

static long fromPumpFuel( const tripoint &dst, const tripoint &src )
{
    auto items = g->m.i_at( src );
    for( auto item_it = items.begin(); item_it != items.end(); ++item_it ) {
        if( item_it->made_of( LIQUID ) ) {
            // how much do we have in the pump?
            item liq_d( item_it->type, calendar::turn, item_it->charges );

            // add the charges to the destination
            const auto backup_tank = g->m.ter( dst );
            g->m.ter_set( dst, ter_str_id::NULL_ID() );
            g->m.add_item_or_charges( dst, liq_d );
            g->m.ter_set( dst, backup_tank );

            // remove the liquid from the pump
            long amount = item_it->charges;
            items.erase( item_it );
            return amount;
        }
    }
    return -1;
}

static void turnOnSelectedPump( const tripoint &p, int number )
{
    int k = 0;
    for( const tripoint &tmp : g->m.points_in_radius( p, 12 ) ) {
        const auto t = g->m.ter( tmp );
        if( t == ter_str_id( "t_gas_pump" ) || t == ter_str_id( "t_gas_pump_a" ) ) {
            if( number == k++ ) {
                g->m.ter_set( tmp, ter_str_id( "t_gas_pump_a" ) );
            } else {
                g->m.ter_set( tmp, ter_str_id( "t_gas_pump" ) );
            }
        }
    }
}

void iexamine::pay_gas( player &p, const tripoint &examp )
{

    int choice = -1;
    const int buy_gas = 1;
    const int choose_pump = 2;
    const int hack = 3;
    const int refund = 4;

    if( p.has_trait( trait_ILLITERATE ) ) {
        popup( _( "You're illiterate, and can't read the screen." ) );
    }

    int pumpCount = getNearPumpCount( examp );
    if( pumpCount == 0 ) {
        popup( str_to_illiterate_str( _( "Failure! No gas pumps found!" ) ) );
        return;
    }

    long tankGasUnits;
    const cata::optional<tripoint> pTank_ = getNearFilledGasTank( examp, tankGasUnits );
    if( !pTank_ ) {
        popup( str_to_illiterate_str( _( "Failure! No gas tank found!" ) ) );
        return;
    }
    const tripoint pTank = *pTank_;

    if( tankGasUnits == 0 ) {
        popup( str_to_illiterate_str(
                   _( "This station is out of fuel.  We apologize for the inconvenience." ) ) );
        return;
    }

    if( uistate.ags_pay_gas_selected_pump + 1 > pumpCount ) {
        uistate.ags_pay_gas_selected_pump = 0;
    }

    int discount = findBestGasDiscount( p );
    std::string discountName = getGasDiscountName( discount );

    long pricePerUnit = getGasPricePerLiter( discount );

    bool can_hack = ( !p.has_trait( trait_ILLITERATE ) && ( ( p.has_charges( "electrohack", 25 ) ) ||
                      ( p.has_bionic( bionic_id( "bio_fingerhack" ) ) && p.power_level > 24 ) ) );

    uilist amenu;
    amenu.selected = 1;
    amenu.text = str_to_illiterate_str( _( "Welcome to AutoGas!" ) );
    amenu.addentry( 0, false, -1, str_to_illiterate_str( _( "What would you like to do?" ) ) );

    amenu.addentry( buy_gas, true, 'b', str_to_illiterate_str( _( "Buy gas." ) ) );
    amenu.addentry( refund, true, 'r', str_to_illiterate_str( _( "Refund cash." ) ) );

    std::string gaspumpselected = str_to_illiterate_str( _( "Current gas pump: " ) ) +
                                  to_string( uistate.ags_pay_gas_selected_pump + 1 );
    amenu.addentry( 0, false, -1, gaspumpselected );
    amenu.addentry( choose_pump, true, 'p', str_to_illiterate_str( _( "Choose a gas pump." ) ) );

    amenu.addentry( 0, false, -1, str_to_illiterate_str( _( "Your discount: " ) ) + discountName );
    amenu.addentry( 0, false, -1, str_to_illiterate_str( _( "Your price per gasoline unit: " ) ) +
                    format_money( pricePerUnit ) );

    if( can_hack ) {
        amenu.addentry( hack, true, 'h', _( "Hack console." ) );
    }

    amenu.query();
    choice = amenu.ret;

    if( choose_pump == choice ) {
        uilist amenu;
        amenu.selected = uistate.ags_pay_gas_selected_pump;
        amenu.text = str_to_illiterate_str( _( "Please choose gas pump:" ) );

        for( int i = 0; i < pumpCount; i++ ) {
            amenu.addentry( i, true, -1,
                            str_to_illiterate_str( _( "Pump " ) ) + to_string( i + 1 ) );
        }
        amenu.query();
        choice = amenu.ret;

        if( choice < 0 ) {
            return;
        }

        uistate.ags_pay_gas_selected_pump = choice;

        turnOnSelectedPump( examp, uistate.ags_pay_gas_selected_pump );

        return;

    }

    if( buy_gas == choice ) {
        long money = p.charges_of( "cash_card" );

        if( money < pricePerUnit ) {
            popup( str_to_illiterate_str(
                       _( "Not enough money, please refill your cash card." ) ) ); //or ride on a solar car, ha ha ha
            return;
        }

        long maximum_liters = std::min( money / pricePerUnit, tankGasUnits / 1000 );

        std::string popupmsg = string_format(
                                   _( "How many liters of gasoline to buy? Max: %d L. (0 to cancel) " ), maximum_liters );
        long liters = string_input_popup()
                      .title( popupmsg )
                      .width( 20 )
                      .text( to_string( maximum_liters ) )
                      .only_digits( true )
                      .query_long();
        if( liters <= 0 ) {
            return;
        }
        if( liters > maximum_liters ) {
            liters = maximum_liters;
        }

        const cata::optional<tripoint> pGasPump = getGasPumpByNumber( examp,
                uistate.ags_pay_gas_selected_pump );
        if( !pGasPump || !toPumpFuel( pTank, *pGasPump, liters * 1000 ) ) {
            return;
        }

        sounds::sound( p.pos(), 6, sounds::sound_t::activity, _( "Glug Glug Glug" ), true, "tool",
                       "gaspump" );

        long cost = liters * pricePerUnit;
        money -= cost;
        p.use_charges( "cash_card", cost );

        add_msg( m_info, _( "Your cash cards now hold %s." ), format_money( money ) );
        p.moves -= 100;
        return;
    }

    if( hack == choice ) {
        switch( hack_attempt( p ) ) {
            case HACK_UNABLE:
                break;
            case HACK_FAIL:
                p.add_memorial_log( pgettext( "memorial_male", "Set off an alarm." ),
                                    pgettext( "memorial_female", "Set off an alarm." ) );
                sounds::sound( p.pos(), 60, sounds::sound_t::music, _( "an alarm sound!" ), true, "environment",
                               "alarm" );
                if( examp.z > 0 && !g->events.queued( EVENT_WANTED ) ) {
                    g->events.add( EVENT_WANTED, calendar::turn + 30_minutes, 0, p.global_sm_location() );
                }
                break;
            case HACK_NOTHING:
                add_msg( _( "Nothing happens." ) );
                break;
            case HACK_SUCCESS:
                const cata::optional<tripoint> pGasPump = getGasPumpByNumber( examp,
                        uistate.ags_pay_gas_selected_pump );
                if( pGasPump && toPumpFuel( pTank, *pGasPump, tankGasUnits ) ) {
                    add_msg( _( "You hack the terminal and route all available fuel to your pump!" ) );
                    sounds::sound( p.pos(), 6, sounds::sound_t::activity,
                                   _( "Glug Glug Glug Glug Glug Glug Glug Glug Glug" ), true, "tool", "gaspump" );
                } else {
                    add_msg( _( "Nothing happens." ) );
                }
                break;
        }
    }

    if( refund == choice ) {
        const int pos = p.inv.position_by_type( itype_id( "cash_card" ) );

        if( pos == INT_MIN ) {
            add_msg( _( "Never mind." ) );
            return;
        }

        item *cashcard = &( p.i_at( pos ) );
        // Okay, we have a cash card. Now we need to know what's left in the pump.
        const cata::optional<tripoint> pGasPump = getGasPumpByNumber( examp,
                uistate.ags_pay_gas_selected_pump );
        long amount = pGasPump ? fromPumpFuel( pTank, *pGasPump ) : 0l;
        if( amount >= 0 ) {
            sounds::sound( p.pos(), 6, sounds::sound_t::activity, _( "Glug Glug Glug" ), true, "tool",
                           "gaspump" );
            cashcard->charges += amount * pricePerUnit / 1000.0f;
            add_msg( m_info, _( "Your cash cards now hold %s." ), format_money( p.charges_of( "cash_card" ) ) );
            p.moves -= 100;
            return;
        } else {
            popup( _( "Unable to refund, no fuel in pump." ) );
            return;
        }
    }
}

void iexamine::ledge( player &p, const tripoint &examp )
{

    uilist cmenu;
    cmenu.text = _( "There is a ledge here.  What do you want to do?" );
    cmenu.addentry( 1, true, 'j', _( "Jump over." ) );
    cmenu.addentry( 2, true, 'c', _( "Climb down." ) );
    cmenu.query();

    switch( cmenu.ret ) {
        case 1: {
            tripoint dest( p.posx() + 2 * sgn( examp.x - p.posx() ), p.posy() + 2 * sgn( examp.y - p.posy() ),
                           p.posz() );
            if( p.get_str() < 4 ) {
                add_msg( m_warning, _( "You are too weak to jump over an obstacle." ) );
            } else if( 100 * p.weight_carried() / p.weight_capacity() > 25 ) {
                add_msg( m_warning, _( "You are too burdened to jump over an obstacle." ) );
            } else if( !g->m.valid_move( examp, dest, false, true ) ) {
                add_msg( m_warning, _( "You cannot jump over an obstacle - something is blocking the way." ) );
            } else if( g->critter_at( dest ) ) {
                add_msg( m_warning, _( "You cannot jump over an obstacle - there is %s blocking the way." ),
                         g->critter_at( dest )->disp_name() );
            } else if( g->m.ter( dest ).obj().trap == tr_ledge ) {
                add_msg( m_warning, _( "You are not going to jump over an obstacle only to fall down." ) );
            } else {
                add_msg( m_info, _( "You jump over an obstacle." ) );
                p.setpos( dest );
            }
            break;
        }
        case 2: {
            if( !g->m.has_zlevels() ) {
                // No climbing down in 2D mode
                return;
            }

            if( !g->m.valid_move( p.pos(), examp, false, true ) ) {
                // Covered with something
                return;
            }

            tripoint where = examp;
            tripoint below = examp;
            below.z--;
            while( g->m.valid_move( where, below, false, true ) ) {
                where.z--;
                below.z--;
            }

            const int height = examp.z - where.z;
            if( height == 0 ) {
                p.add_msg_if_player( _( "You can't climb down there" ) );
                return;
            }

            const int climb_cost = p.climbing_cost( where, examp );
            const auto fall_mod = p.fall_damage_mod();
            std::string query_str = ngettext( "Looks like %d story. Jump down?",
                                              "Looks like %d stories. Jump down?",
                                              height );
            if( height > 1 && !query_yn( query_str.c_str(), height ) ) {
                return;
            } else if( height == 1 ) {
                std::string query;
                if( climb_cost <= 0 && fall_mod > 0.8 ) {
                    query = _( "You probably won't be able to get up and jumping down may hurt. Jump?" );
                } else if( climb_cost <= 0 ) {
                    query = _( "You probably won't be able to get back up. Climb down?" );
                } else if( climb_cost < 200 ) {
                    query = _( "You should be able to climb back up easily if you climb down there. Climb down?" );
                } else {
                    query = _( "You may have problems climbing back up. Climb down?" );
                }

                if( !query_yn( query.c_str() ) ) {
                    return;
                }
            }

            p.moves -= 100 + 100 * fall_mod;
            p.setpos( examp );
            if( climb_cost > 0 || rng_float( 0.8, 1.0 ) > fall_mod ) {
                // One tile of falling less (possibly zero)
                g->vertical_move( -1, true );
            }
            g->m.creature_on_trap( p );
            break;
        }
        default:
            popup( _( "You decided to step back from the ledge." ) );
            break;
    }
}

player &player_on_couch( player &p, const tripoint &autodoc_loc, player &null_patient,
                         bool &adjacent_couch, tripoint &couch_pos )
{
    for( const auto &couch_loc : g->m.points_in_radius( autodoc_loc, 1, 0 ) ) {
        const furn_str_id couch( "f_autodoc_couch" );
        if( g->m.furn( couch_loc ) == couch ) {
            adjacent_couch = true;
            couch_pos = couch_loc;
            if( p.pos() == couch_loc ) {
                return p;
            }
            for( const npc *e : g->allies() ) {
                if( e->pos() == couch_loc ) {
                    return  *g->critter_by_id<player>( e->getID() );
                }
            }
        }
    }
    return null_patient;
}

item &cyborg_on_couch( const tripoint &couch_pos, item &null_cyborg )
{
    for( item &it : g->m.i_at( couch_pos ) ) {
        if( it.typeId() == "bot_broken_cyborg" || it.typeId() == "bot_prototype_cyborg" ) {
            return it;
        }
        if( it.typeId() == "corpse" ) {
            if( it.get_mtype()->id == "mon_broken_cyborg" || it.get_mtype()->id == "mon_prototype_cyborg" ) {
                return it;
            }
        }
    }
    return null_cyborg;
}

player &best_installer( player &p, player &null_player, int difficulty )
{
    float player_skill = p.bionics_adjusted_skill( skill_firstaid,
                         skill_computer,
                         skill_electronics );

    std::vector< std::pair<float, long>> ally_skills;
    ally_skills.reserve( g->allies().size() );
    for( size_t i = 0; i < g->allies().size() ; i ++ ) {
        std::pair<float, long> ally_skill;
        const npc *e = g->allies()[ i ];

        player &ally = *g->critter_by_id<player>( e->getID() );
        ally_skill.second = i;
        ally_skill.first = ally.bionics_adjusted_skill( skill_firstaid,
                           skill_computer,
                           skill_electronics );
        ally_skills.push_back( ally_skill );
    }
    std::sort( ally_skills.begin(), ally_skills.end(), [&]( const std::pair<float, long> &lhs,
    const std::pair<float, long> &rhs ) {
        return rhs.first < lhs.first;
    } );
    int player_cos = bionic_manip_cos( player_skill, true, difficulty );
    for( size_t i = 0; i < g->allies().size() ; i ++ ) {
        if( ally_skills[ i ].first > player_skill ) {
            const npc *e = g->allies()[ ally_skills[ i ].second ];
            player &ally = *g->critter_by_id<player>( e->getID() );
            int ally_cos = bionic_manip_cos( ally_skills[ i ].first, true, difficulty );
            if( e->has_effect( effect_sleep ) ) {
                //~ %1$s is the name of the ally
                if( !g->u.query_yn( string_format(
                                        _( "<color_white>%1$s is asleep, but has a <color_green>%2$d<color_white> chance of success compared to your <color_red>%3$d<color_white> chance of success.  Continue with a higher risk of failure?</color>" ),
                                        ally.disp_name(), ally_cos, player_cos ) ) ) {
                    return null_player;
                } else {
                    continue;
                }
            }
            //~ %1$s is the name of the ally
            add_msg( _( "%1$s will perform the operation with a %2$d chance of success." ), ally.disp_name(),
                     ally_cos );
            return ally;
        } else {
            break;
        }
    }

    return p;
}

void iexamine::autodoc( player &p, const tripoint &examp )
{
    enum options {
        INSTALL_CBM,
        UNINSTALL_CBM,
    };

    bool adjacent_couch = false;
    static player null_player;
    tripoint couch_pos;
    player &patient = player_on_couch( p, examp, null_player, adjacent_couch, couch_pos );

    static item null_cyborg;
    item &cyborg = cyborg_on_couch( couch_pos, null_cyborg );

    if( !adjacent_couch ) {
        popup( _( "No connected couches found.  Operation impossible.  Exiting." ) );
        return;
    }
    if( &patient == &null_player ) {
        if( &cyborg != &null_cyborg ) {
            if( cyborg.typeId() == "corpse" && !cyborg.active ) {
                popup( _( "Patient is dead.  Please remove corpse to proceed.  Exiting." ) );
                return;
            } else if( cyborg.typeId() == "bot_broken_cyborg" || cyborg.typeId() == "corpse" ) {
                popup( _( "ERROR Bionic Level Assessement : FULL CYBORG.  Autodoc Mk. XI can't opperate.  Please move patient to appropriate facility.  Exiting." ) );
                return;
            }

            uilist cmenu;
            cmenu.text = _( "Autodoc Mk. XI.  Status: Online.  Please choose operation." );
            cmenu.addentry( 1, true, 'i', _( "Choose Compact Bionic Module to install." ) );
            cmenu.addentry( 2, true, 'u', _( "Choose installed bionic to uninstall." ) );
            cmenu.query();

            switch( cmenu.ret ) {
                case 1: {
                    popup( _( "ERROR NO SPACE AVAILABLE.  Operation impossible.  Exiting." ) );
                    break;
                }
                case 2: {
                    std::vector<std::string> choice_names;
                    choice_names.push_back( "Personality_Override" );
                    for( size_t i = 0; i < 6; i++ ) {
                        choice_names.push_back( "C0RR#PTED?D#TA" );
                    }
                    int choice_index = uilist( _( "Choose bionic to uninstall" ), choice_names );
                    if( choice_index == 0 ) {
                        g->save_cyborg( &cyborg, couch_pos, p );
                    } else {
                        popup( _( "UNKNOWN COMMAND.  Autodoc Mk. XI. Crashed." ) );
                        return;
                    }
                    break;
                }
                default:
                    return;
            }
            return;
        } else {
            popup( _( "No patient found located on the connected couches.  Operation impossible.  Exiting." ) );
            return;
        }
    }

    bool needs_anesthesia = true;
    // Legacy
    std::vector<item_comp> acomps;
    std::vector<tool_comp> anesth_kit;
    if( patient.has_trait( trait_NOPAIN ) || patient.has_bionic( bionic_id( "bio_painkiller" ) ) ) {
        needs_anesthesia = false;
    } else {
        std::vector<const item *> a_filter = p.crafting_inventory().items_with( []( const item & it ) {
            return it.has_quality( quality_id( "ANESTHESIA" ) );
        } );
        std::vector<const item *> b_filter = p.crafting_inventory().items_with( []( const item & it ) {
            return it.has_flag( "ANESTHESIA" ); // legacy
        } );
        for( const item *anesthesia_item : a_filter ) {
            if( anesthesia_item->ammo_remaining() >= 1 ) {
                anesth_kit.push_back( tool_comp( anesthesia_item->typeId(), 1 ) );
            }
        }
        for( const item *anesthesia_item : b_filter ) {
            acomps.push_back( item_comp( anesthesia_item->typeId(), 1 ) ); // legacy
        }
        if( anesth_kit.empty() && acomps.empty() ) {
            popup( _( "You need an anesthesia kit with at least one charge for autodoc to perform any operation." ) );
            return;
        }
    }

    uilist amenu;
    amenu.text = _( "Autodoc Mk. XI.  Status: Online.  Please choose operation." );
    amenu.addentry( INSTALL_CBM, true, 'i', _( "Choose Compact Bionic Module to install." ) );
    amenu.addentry( UNINSTALL_CBM, true, 'u', _( "Choose installed bionic to uninstall." ) );

    amenu.query();

    switch( amenu.ret ) {
        case INSTALL_CBM: {
            const item_location bionic = g->inv_map_splice( []( const item & e ) {
                return e.is_bionic();
            }, _( "Choose CBM to install" ), PICKUP_RANGE, _( "You don't have any CBMs to install." ) );

            if( !bionic ) {
                return;
            }

            const item *it = bionic.get_item();
            const itype *itemtype = it->type;
            const bionic_id &bid = itemtype->bionic->id;

            if( patient.is_npc() && !bid->npc_usable ) {
                //~ %1$s is the bionic CBM display name, %2$s is the patient name
                popup( _( "%1$s cannot be installed on %2$s." ), it->display_name(), patient.name );
                return;
            }

            if( patient.has_bionic( bid ) ) {
                //~ %1$s is patient name
                popup_player_or_npc( patient, _( "You have already installed this bionic." ),
                                     _( "%1$s has already installed this bionic." ) );
                return;
            } else if( bid->upgraded_bionic && !patient.has_bionic( bid->upgraded_bionic ) &&
                       it->is_upgrade() ) {
                //~ %1$s is patient name
                popup_player_or_npc( patient, _( "You have no base version of this bionic to upgrade." ),
                                     _( "%1$s has no base version of this bionic to upgrade." ) );
                return;
            } else {
                const bool downgrade = std::any_of( bid->available_upgrades.begin(),
                                                    bid->available_upgrades.end(),
                                                    std::bind( &player::has_bionic, &patient,
                                                            std::placeholders::_1 ) );
                if( downgrade ) {
                    //~ %1$s is patient name
                    popup_player_or_npc( patient, _( "You have already installed a superior version of this bionic." ),
                                         _( "%1$s has installed a superior version of this bionic." ) );
                    return;
                }
            }
            player &installer = best_installer( p, null_player, itemtype->bionic->difficulty );
            if( &installer == &null_player ) {
                return;
            }

            const time_duration duration = itemtype->bionic->difficulty * 20_minutes;
            if( patient.install_bionics( ( *itemtype ), installer, true ) ) {
                patient.introduce_into_anesthesia( duration, installer, needs_anesthesia );
                std::vector<item_comp> comps;
                comps.push_back( item_comp( it->typeId(), 1 ) );
                p.consume_items( comps, 1, is_crafting_component );
                if( needs_anesthesia ) {
                    // Consume obsolete anesthesia first
                    if( acomps.empty() ) {
                        p.consume_tools( anesth_kit, 1 );
                    } else {
                        // Legacy
                        p.consume_items( acomps, 1, is_crafting_component );
                    }

                }
                installer.mod_moves( -500 );
            }
            break;
        }

        case UNINSTALL_CBM: {
            bionic_collection installed_bionics = *patient.my_bionics;
            if( installed_bionics.empty() ) {
                //~ %1$s is patient name
                popup_player_or_npc( patient, _( "You don't have any bionics installed." ),
                                     _( "%1$s doesn't have any bionics installed." ) );
                return;
            }

            item bionic_to_uninstall;
            std::vector<itype_id> bionic_types;
            std::vector<std::string> bionic_names;

            for( auto &bio : installed_bionics ) {
                if( std::find( bionic_types.begin(), bionic_types.end(), bio.id.str() ) == bionic_types.end() ) {
                    if( bio.id != bionic_id( "bio_power_storage" ) ||
                        bio.id != bionic_id( "bio_power_storage_mkII" ) ) {
                        const auto &bio_data = bio.info();
                        bionic_names.push_back( bio_data.name );
                        bionic_types.push_back( bio.id.str() );
                        if( item::type_is_defined( bio.id.str() ) ) {
                            bionic_to_uninstall = item( bio.id.str(), 0 );
                        }
                    }
                }
            }

            int bionic_index = uilist( _( "Choose bionic to uninstall" ), bionic_names );
            if( bionic_index < 0 ) {
                return;
            }

            const itype *itemtype = bionic_to_uninstall.type;
            // Malfunctioning bionics don't have associated items and get a difficulty of 12
            const int difficulty = itemtype->bionic ? itemtype->bionic->difficulty : 12;
            const time_duration duration = difficulty * 20_minutes;

            player &installer = best_installer( p, null_player, difficulty );
            if( &installer == &null_player ) {
                return;
            }

            if( patient.uninstall_bionic( bionic_id( bionic_types[bionic_index] ), installer, true ) ) {
                patient.introduce_into_anesthesia( duration, installer, needs_anesthesia );
                if( needs_anesthesia ) {
                    if( acomps.empty() ) { // consume obsolete anesthesia first
                        p.consume_tools( anesth_kit, 1 );
                    } else {
                        p.consume_items( acomps, 1, is_crafting_component ); // legacy
                    }

                }
                installer.mod_moves( -500 );
            }
            break;
        }

        default:
            return;
    }
}

namespace sm_rack
{
const int MIN_CHARCOAL = 100;
const int CHARCOAL_PER_LITER = 25;
const units::volume MAX_FOOD_VOLUME = units::from_liter( 20 );
const units::volume MAX_FOOD_VOLUME_PORTABLE = units::from_liter( 15 );
}

static int get_charcoal_charges( units::volume food )
{
    const int charcoal = to_liter( food ) * sm_rack::CHARCOAL_PER_LITER;

    return  std::max( charcoal, sm_rack::MIN_CHARCOAL );
}

static bool is_non_rotten_crafting_component( const item &it )
{
    return is_crafting_component( it ) && !it.rotten();
}

void mill_activate( player &p, const tripoint &examp )
{
    const furn_id cur_mill_type = g->m.furn( examp );
    furn_id next_mill_type = f_null;
    if( cur_mill_type == f_wind_mill ) {
        next_mill_type = f_wind_mill_active;
    } else if( cur_mill_type == f_water_mill ) {
        next_mill_type = f_water_mill_active;
    } else {
        debugmsg( "Examined furniture has action mill_activate, but is of type %s",
                  g->m.furn( examp ).id().c_str() );
        return;
    }
    bool food_present = false;
    auto items = g->m.i_at( examp );
    units::volume food_volume = 0_ml;

    for( size_t i = 0; i < items.size(); i++ ) {
        auto &it = items[i];
        if( it.typeId() == "flour" ) {
            add_msg( _( "This mill already contains flour." ) );
            add_msg( _( "Remove it before starting the mill again." ) );
            return;
        }
        if( it.has_flag( "MILLABLE" ) ) {
            food_present = true;
            food_volume += it.volume();
            continue;
        }
        if( !it.has_flag( "MILLABLE" ) ) {
            add_msg( m_bad, _( "This rack contains %s, which can't be milled!" ), it.tname( 1,
                     false ) );
            add_msg( _( "You remove the %s from the mill." ), it.tname() );
            g->m.add_item_or_charges( p.pos(), it );
            g->m.i_rem( examp, i );
            p.mod_moves( -p.item_handling_cost( it ) );
            return;
        }
    }
    if( !food_present ) {
        add_msg( _( "This mill is empty.  Fill it with starchy products such as wheat, barley or oats and try again." ) );
        return;
    }
    // TODO : currently mill just uses sm_rack defined max volume
    if( food_volume > sm_rack::MAX_FOOD_VOLUME ) {
        add_msg( _( "This mill is overloaded with products, and the millstone can't turn.  Remove some and try again." ) );
        add_msg( pgettext( "volume units", "You think that you can load about %s %s in it." ),
                 format_volume( sm_rack::MAX_FOOD_VOLUME ), volume_units_long() );
        return;
    }

    for( auto &it : g->m.i_at( examp ) ) {
        if( it.has_flag( "MILLABLE" ) ) {
            // Do one final rot check before milling, then apply the PROCESSING flag to prevent further checks.
<<<<<<< HEAD
            it.process_temperature_rot( 1, examp, nullptr );
=======
            it.process_temperature_rot( g->weather.get_temperature( examp ), 1, examp, nullptr );
>>>>>>> 9565c64d
            it.set_flag( "PROCESSING" );
        }
    }
    g->m.furn_set( examp, next_mill_type );
    item result( "fake_milling_item", calendar::turn );
    result.item_counter = 3600; // = 6 hours
    result.activate();
    g->m.add_item( examp, result );
    add_msg( _( "You remove the brake on the millstone and it slowly starts to turn." ) );
}

void smoker_activate( player &p, const tripoint &examp )
{
    furn_id cur_smoker_type = g->m.furn( examp );
    furn_id next_smoker_type = f_null;
    const bool portable = g->m.furn( examp ) == furn_str_id( "f_metal_smoking_rack" ) ||
                          g->m.furn( examp ) == furn_str_id( "f_metal_smoking_rack_active" );
    if( cur_smoker_type == f_smoking_rack ) {
        next_smoker_type = f_smoking_rack_active;
    } else if( cur_smoker_type == f_metal_smoking_rack ) {
        next_smoker_type = f_metal_smoking_rack_active;
    } else {
        debugmsg( "Examined furniture has action smoker_activate, but is of type %s",
                  g->m.furn( examp ).id().c_str() );
        return;
    }
    bool food_present = false;
    bool charcoal_present = false;
    auto items = g->m.i_at( examp );
    units::volume food_volume = 0_ml;
    item *charcoal = nullptr;

    for( size_t i = 0; i < items.size(); i++ ) {
        auto &it = items[i];
        if( it.has_flag( "SMOKED" ) && !it.has_flag( "SMOKABLE" ) ) {
            add_msg( _( "This rack already contains smoked food." ) );
            add_msg( _( "Remove it before firing the smoking rack again." ) );
            return;
        }
        if( it.has_flag( "SMOKABLE" ) ) {
            food_present = true;
            food_volume += it.volume();
            continue;
        }
        if( it.typeId() == "charcoal" ) {
            charcoal_present = true;
            charcoal = &it;
        }
        if( it.typeId() != "charcoal" && !it.has_flag( "SMOKABLE" ) ) {
            add_msg( m_bad, _( "This rack contains %s, which can't be smoked!" ), it.tname( 1,
                     false ) );
            add_msg( _( "You remove %s from the rack." ), it.tname() );
            g->m.add_item_or_charges( p.pos(), it );
            g->m.i_rem( examp, i );
            p.mod_moves( -p.item_handling_cost( it ) );
            return;
        }
        if( it.has_flag( "SMOKED" ) && it.has_flag( "SMOKABLE" ) ) {
            add_msg( _( "This rack has some smoked food that might be dehydrated by smoking it again." ) );
        }
    }
    if( !food_present ) {
        add_msg( _( "This rack is empty.  Fill it with raw meat, fish or sausages and try again." ) );
        return;
    }
    if( !charcoal_present ) {
        add_msg( _( "There is no charcoal in the rack." ) );
        return;
    }
    if( portable && food_volume > sm_rack::MAX_FOOD_VOLUME_PORTABLE ) {
        add_msg( _( "This rack is overloaded with food, and it blocks the flow of smoke.  Remove some and try again." ) );
        add_msg( _( "You think that you can load about %s %s in it." ),
                 format_volume( sm_rack::MAX_FOOD_VOLUME_PORTABLE ), volume_units_long() );
        return;
    } else if( food_volume > sm_rack::MAX_FOOD_VOLUME ) {
        add_msg( _( "This rack is overloaded with food, and it blocks the flow of smoke.  Remove some and try again." ) );
        add_msg( _( "You think that you can load about %s %s in it." ),
                 format_volume( sm_rack::MAX_FOOD_VOLUME ), volume_units_long() );
        return;
    }

    int char_charges = get_charcoal_charges( food_volume );

    if( count_charges_in_list( charcoal->type, g->m.i_at( examp ) ) < char_charges ) {
        add_msg( _( "There is not enough charcoal in the rack to smoke this much food." ) );
        add_msg( _( "You need at least %1$s pieces of charcoal, and the smoking rack has %2$s inside." ),
                 char_charges, count_charges_in_list( charcoal->type, g->m.i_at( examp ) ) );
        return;
    }

    if( !p.has_charges( "fire", 1 ) ) {
        add_msg( _( "This smoking rack is ready to be fired, but you have no fire source." ) );
        return;
    } else if( !query_yn( _( "Fire the smoking rack?" ) ) ) {
        return;
    }

    p.use_charges( "fire", 1 );
    for( auto &it : g->m.i_at( examp ) ) {
        if( it.has_flag( "SMOKABLE" ) ) {
<<<<<<< HEAD
            it.process_temperature_rot( 1, examp, nullptr );
=======
            it.process_temperature_rot( g->weather.get_temperature( examp ), 1, examp, nullptr );
>>>>>>> 9565c64d
            it.set_flag( "PROCESSING" );
        }
    }
    g->m.furn_set( examp, next_smoker_type );
    if( charcoal->charges == char_charges ) {
        g->m.i_rem( examp, charcoal );
    } else {
        charcoal->charges -= char_charges;
    }
    item result( "fake_smoke_plume", calendar::turn );
    result.item_counter = 3600; // = 6 hours
    result.activate();
    g->m.add_item( examp, result );
    add_msg( _( "You light a small fire under the rack and it starts to smoke." ) );
}

void iexamine::mill_finalize( player &, const tripoint &examp, const time_point &start_time )
{
    const furn_id cur_mill_type = g->m.furn( examp );
    furn_id next_mill_type = f_null;
    if( cur_mill_type == f_wind_mill_active ) {
        next_mill_type = f_wind_mill;
    } else if( cur_mill_type == f_water_mill_active ) {
        next_mill_type = f_water_mill;
    } else {
        debugmsg( "Furniture executed action mill_finalize, but is of type %s",
                  g->m.furn( examp ).id().c_str() );
        return;
    }

    auto items = g->m.i_at( examp );
    if( items.empty() ) {
        g->m.furn_set( examp, next_mill_type );
        return;
    }

    for( auto &it : items ) {
        if( it.has_flag( "MILLABLE" ) ) {
            it.calc_rot_while_processing( 6_hours );
        }
    }
    for( size_t i = 0; i < items.size(); i++ ) {
        auto &item_it = items[i];
        if( item_it.get_comestible() ) {
            item result( "flour", start_time + 6_hours, item_it.charges * 15 );
            // Set flag to tell set_relative_rot() to calc from bday not now
            result.set_flag( "PROCESSING_RESULT" );
            result.set_relative_rot( item_it.get_relative_rot() );
            result.unset_flag( "PROCESSING_RESULT" );
            item_it = result;
        }
    }
    g->m.furn_set( examp, next_mill_type );
}

void smoker_finalize( player &, const tripoint &examp, const time_point &start_time )
{
    furn_id cur_smoker_type = g->m.furn( examp );
    furn_id next_smoker_type = f_null;
    if( cur_smoker_type == f_smoking_rack_active ) {
        next_smoker_type = f_smoking_rack;
    } else if( cur_smoker_type == f_metal_smoking_rack_active ) {
        next_smoker_type = f_metal_smoking_rack;
    } else {
        debugmsg( "Furniture executed action smoker_finalize, but is of type %s",
                  g->m.furn( examp ).id().c_str() );
        return;
    }

    auto items = g->m.i_at( examp );
    if( items.empty() ) {
        g->m.furn_set( examp, next_smoker_type );
        return;
    }

    for( auto &it : items ) {
        if( it.has_flag( "SMOKABLE" ) ) { // Don't check charcoal
            it.calc_rot_while_processing( 6_hours );
        }
    }

    for( size_t i = 0; i < items.size(); i++ ) {
        auto &item_it = items[i];
        if( item_it.get_comestible() ) {
            if( item_it.get_comestible()->smoking_result.empty() ) {
                item_it.unset_flag( "PROCESSING" );
            } else {
                item result( item_it.get_comestible()->smoking_result, start_time + 6_hours, item_it.charges );

                // Set flag to tell set_relative_rot() to calc from bday not now
                result.set_flag( "SMOKING_RESULT" );
                result.set_relative_rot( item_it.get_relative_rot() );
                result.unset_flag( "SMOKING_RESULT" );
                item_it = result;
            }
        }
    }
    g->m.furn_set( examp, next_smoker_type );
}

void smoker_load_food( player &p, const tripoint &examp, const units::volume &remaining_capacity )
{
    std::vector<item_comp> comps;

    if( g->m.furn( examp ) == furn_str_id( "f_smoking_rack_active" ) ||
        g->m.furn( examp ) == furn_str_id( "f_metal_smoking_rack_active" ) ) {
        p.add_msg_if_player( _( "You can't place more food while it's smoking." ) );
        return;
    }
    // filter SMOKABLE food
    inventory inv = p.crafting_inventory();
    inv.remove_items_with( []( const item & it ) {
        return it.rotten();
    } );
    std::vector<const item *> filtered = p.crafting_inventory().items_with( []( const item & it ) {
        return it.has_flag( "SMOKABLE" );
    } );

    uilist smenu;
    smenu.text = _( "Load smoking rack with what kind of food?" );
    // count and ask for item to be placed ...
    std::list<std::string> names;
    std::vector<const item *> entries;
    for( const item *smokable_item : filtered ) {
        int count;
        if( smokable_item->count_by_charges() ) {
            count = inv.charges_of( smokable_item->typeId() );
        } else {
            count = inv.amount_of( smokable_item->typeId() );
        }
        if( count != 0 ) {
            auto on_list = std::find( names.begin(), names.end(), item::nname( smokable_item->typeId(), 1 ) );
            if( on_list == names.end() ) {
                smenu.addentry( item::nname( smokable_item->typeId(), 1 ) );
                entries.push_back( smokable_item );
            }
            names.push_back( item::nname( smokable_item->typeId(), 1 ) );
            comps.push_back( item_comp( smokable_item->typeId(), count ) );
        }
    }

    if( comps.empty() ) {
        p.add_msg_if_player( _( "You don't have any food that can be smoked." ) );
        return;
    }

    smenu.query();

    if( smenu.ret < 0 || static_cast<size_t>( smenu.ret ) >= entries.size() ) {
        add_msg( m_info, _( "Never mind." ) );
        return;
    }
    int count = 0;
    auto what = entries[smenu.ret];
    for( const auto &c : comps ) {
        if( c.type == what->typeId() ) {
            count = c.count;
        }
    }

    const int max_count_for_capacity =  remaining_capacity / what->base_volume();
    const int max_count = std::min( count, max_count_for_capacity );

    // ... then ask how many to put it
    const std::string popupmsg = string_format( _( "Insert how many %s into the rack?" ),
                                 item::nname( what->typeId(), count ) );
    long amount = string_input_popup()
                  .title( popupmsg )
                  .width( 20 )
                  .text( to_string( max_count ) )
                  .only_digits( true )
                  .query_long();

    if( amount == 0 ) {
        add_msg( m_info, _( "Never mind." ) );
        return;
    } else if( amount > count ) {
        add_msg( m_info, _( "You don't have that many." ) );
        return;
    } else if( amount > max_count_for_capacity ) {
        add_msg( m_info, _( "You can't place that many." ) );
        return;
    }

    // reload comps with chosen items and quantity
    comps.clear();
    comps.push_back( item_comp( what->typeId(), amount ) );

    // select from where to get the items from and place them
    inv.form_from_map( g->u.pos(), PICKUP_RANGE );
    inv.remove_items_with( []( const item & it ) {
        return it.rotten();
    } );

    comp_selection<item_comp> selected = p.select_item_component( comps, 1, inv, true,
                                         is_non_rotten_crafting_component );
    std::list<item> moved = p.consume_items( selected, 1, is_non_rotten_crafting_component );

    for( const item &m : moved ) {
        g->m.add_item( examp, m );
        p.mod_moves( -p.item_handling_cost( m ) );
        add_msg( m_info, _( "You carefully place %s %s in the rack." ), amount, m.nname( m.typeId(),
                 amount ) );
    }
    p.invalidate_crafting_inventory();
}

void mill_load_food( player &p, const tripoint &examp, const units::volume &remaining_capacity )
{
    std::vector<item_comp> comps;

    if( g->m.furn( examp ) == furn_str_id( "f_wind_mill_active" ) ||
        g->m.furn( examp ) == furn_str_id( "f_water_mill_active" ) ) {
        p.add_msg_if_player( _( "You can't place more food while it's milling." ) );
        return;
    }
    // filter millable food
    inventory inv = p.crafting_inventory();
    inv.remove_items_with( []( const item & it ) {
        return it.rotten();
    } );
    std::vector<const item *> filtered = p.crafting_inventory().items_with( []( const item & it ) {
        return it.has_flag( "MILLABLE" );
    } );

    uilist smenu;
    smenu.text = _( "Load mill with what kind of product?" );
    // count and ask for item to be placed ...
    std::list<std::string> names;
    std::vector<const item *> entries;
    for( const item *millable_item : filtered ) {
        int count;
        if( millable_item->count_by_charges() ) {
            count = inv.charges_of( millable_item->typeId() );
        } else {
            count = inv.amount_of( millable_item->typeId() );
        }
        if( count != 0 ) {
            auto on_list = std::find( names.begin(), names.end(), item::nname( millable_item->typeId(), 1 ) );
            if( on_list == names.end() ) {
                smenu.addentry( item::nname( millable_item->typeId(), 1 ) );
                entries.push_back( millable_item );
            }
            names.push_back( item::nname( millable_item->typeId(), 1 ) );
            comps.push_back( item_comp( millable_item->typeId(), count ) );
        }
    }

    if( comps.empty() ) {
        p.add_msg_if_player( _( "You don't have any products that can be milled." ) );
        return;
    }

    smenu.query();

    if( smenu.ret < 0 || static_cast<size_t>( smenu.ret ) >= entries.size() ) {
        add_msg( m_info, _( "Never mind." ) );
        return;
    }
    int count = 0;
    auto what = entries[smenu.ret];
    for( const auto &c : comps ) {
        if( c.type == what->typeId() ) {
            count = c.count;
        }
    }

    const int max_count_for_capacity =  remaining_capacity / what->base_volume();
    const int max_count = std::min( count, max_count_for_capacity );

    // ... then ask how many to put it
    const std::string popupmsg = string_format( _( "Insert how many %s into the mill?" ),
                                 item::nname( what->typeId(), count ) );
    long amount = string_input_popup()
                  .title( popupmsg )
                  .width( 20 )
                  .text( to_string( max_count ) )
                  .only_digits( true )
                  .query_long();

    if( amount == 0 ) {
        add_msg( m_info, _( "Never mind." ) );
        return;
    } else if( amount > count ) {
        add_msg( m_info, _( "You don't have that many." ) );
        return;
    } else if( amount > max_count_for_capacity ) {
        add_msg( m_info, _( "You can't place that many." ) );
        return;
    }

    // reload comps with chosen items and quantity
    comps.clear();
    comps.push_back( item_comp( what->typeId(), amount ) );

    // select from where to get the items from and place them
    inv.form_from_map( g->u.pos(), PICKUP_RANGE );
    inv.remove_items_with( []( const item & it ) {
        return it.rotten();
    } );

    comp_selection<item_comp> selected = p.select_item_component( comps, 1, inv, true,
                                         is_non_rotten_crafting_component );
    std::list<item> moved = p.consume_items( selected, 1, is_non_rotten_crafting_component );
    for( const item &m : moved ) {
        g->m.add_item( examp, m );
        p.mod_moves( -p.item_handling_cost( m ) );
        add_msg( m_info, pgettext( "item amount and name", "You carefully place %s %s in the mill." ),
                 amount, m.nname( m.typeId(),
                                  amount ) );
    }
    p.invalidate_crafting_inventory();
}

void iexamine::on_smoke_out( const tripoint &examp, const time_point &start_time )
{
    if( g->m.furn( examp ) == furn_str_id( "f_smoking_rack_active" ) ||
        g->m.furn( examp ) == furn_str_id( "f_metal_smoking_rack_active" ) ) {
        smoker_finalize( g->u, examp, start_time );
    }
}

void iexamine::quern_examine( player &p, const tripoint &examp )
{
    if( g->m.furn( examp ) == furn_str_id( "f_water_mill" ) ) {
        if( !g->m.is_water_shallow_current( examp ) ) {
            add_msg( _( "The water mill needs to be over shallow flowing water to work." ) );
            return;
        }
    }
    if( g->m.furn( examp ) == furn_str_id( "f_wind_mill" ) ) {
        if( g->is_sheltered( examp ) ) {
            add_msg( _( "The wind mill needs to be outside in the wind to work." ) );
            return;
        }
    }

    const bool active = g->m.furn( examp ) == furn_str_id( "f_water_mill_active" ) ||
                        g->m.furn( examp ) == furn_str_id( "f_wind_mill_active" );
    auto items_here = g->m.i_at( examp );

    if( items_here.empty() && active ) {
        debugmsg( "active mill was empty!" );
        if( g->m.furn( examp ) == furn_str_id( "f_water_mill_active" ) ) {
            g->m.furn_set( examp, f_water_mill );
        } else if( g->m.furn( examp ) == furn_str_id( "f_wind_mill_active" ) ) {
            g->m.furn_set( examp, f_wind_mill );
        }
        return;
    }

    if( items_here.size() == 1 && items_here.begin()->typeId() == "fake_milling_item" ) {
        debugmsg( "f_mill_active was empty, and had fake_milling_item!" );
        if( g->m.furn( examp ) == furn_str_id( "f_water_mill_active" ) ) {
            g->m.furn_set( examp, f_water_mill );
        } else if( g->m.furn( examp ) == furn_str_id( "f_wind_mill_active" ) ) {
            g->m.furn_set( examp, f_wind_mill );
        }
        items_here.erase( items_here.begin() );
        return;
    }

    std::stringstream pop;
    time_duration time_left = 0_turns;
    int hours_left = 0;
    int minutes_left = 0;
    units::volume f_volume = 0_ml;
    bool f_check = false;

    for( size_t i = 0; i < items_here.size(); i++ ) {
        auto &it = items_here[i];
        if( it.is_food() ) {
            f_check = true;
            f_volume += it.volume();
        }
        if( active && it.typeId() == "fake_milling_item" ) {
            time_left = time_duration::from_turns( it.item_counter );
            hours_left = to_hours<int>( time_left );
            minutes_left = to_minutes<int>( time_left ) + 1;
        }
    }

    const bool empty = f_volume == 0_ml;
    const bool full = f_volume >= sm_rack::MAX_FOOD_VOLUME;
    const auto remaining_capacity = sm_rack::MAX_FOOD_VOLUME - f_volume;

    uilist smenu;
    smenu.text = _( "What to do with the mill?" );
    smenu.desc_enabled = true;

    smenu.addentry( 0, true, 'i', _( "Inspect mill" ) );

    if( !active ) {
        smenu.addentry_desc( 1, !empty, 'r',
                             empty ?  _( "Remove brake and start milling... insert some products for milling first" ) :
                             _( "Remove brake and start milling" ),
                             _( "Remove brake and start milling, milling will take about 6 hours." ) );

        smenu.addentry_desc( 2, !full, 'p',
                             full ? _( "Insert products for milling... mill is full" ) :
                             string_format( _( "Insert products for milling... remaining capacity is %s %s" ),
                                            format_volume( remaining_capacity ), volume_units_abbr() ),
                             _( "Fill the mill with starchy products such as wheat, barley or oats." ) );

        if( f_check ) {
            smenu.addentry( 3, f_check, 'e', _( "Remove products from mill" ) );
        }

    } else {
        smenu.addentry_desc( 4, true, 'x',
                             _( "Apply brake to mill" ),
                             _( "Applying the brake will stop milling process." ) );
    }

    smenu.query();

    switch( smenu.ret ) {
        case 0: { //inspect mill
            if( active ) {
                pop << "<color_green>" << _( "There's a mill here.  It is turning and milling." ) << "</color>"
                    << "\n";
                if( time_left > 0_turns ) {
                    if( minutes_left > 60 ) {
                        pop << string_format( ngettext( "It will finish milling in about %d hour.",
                                                        "It will finish milling in about %d hours.",
                                                        hours_left ), hours_left ) << "\n \n ";
                    } else if( minutes_left > 30 ) {
                        pop << _( "It will finish milling in less than an hour." );
                    } else {
                        pop << string_format( _( "It should take about %d minutes to finish milling." ), minutes_left );
                    }
                }
            } else {
                pop << "<color_green>" << _( "There's a mill here." ) << "</color>" << "\n";
            }
            pop << "<color_green>" << _( "You inspect its contents and find: " ) << "</color>" << "\n \n ";
            if( items_here.empty() ) {
                pop << _( "... that it is empty." );
            } else {
                for( size_t i = 0; i < items_here.size(); i++ ) {
                    auto &it = items_here[i];
                    if( it.typeId() == "fake_milling_item" ) {
                        pop << "\n " << "<color_red>" << _( "You see some grains that are not yet milled to fine flour." )
                            << "</color>" <<
                            "\n ";
                        continue;
                    }
                    pop << "-> " << it.nname( it.typeId(), it.charges );
                    pop << " (" << std::to_string( it.charges ) << ") \n ";
                }
            }
            popup( pop.str(), PF_NONE );
            break;
        }
        case 1: //activate
            if( active ) {
                add_msg( _( "It is already milling." ) );
            } else {
                mill_activate( p, examp );
            }
            break;
        case 2: // load food
            mill_load_food( p, examp, remaining_capacity );
            break;
        case 3: // remove food
            for( size_t i = 0; i < items_here.size(); i++ ) {
                auto &it = items_here[i];
                if( it.is_food() ) {
                    // get handling cost before the item reference is invalidated
                    const int handling_cost = -p.item_handling_cost( it );

                    add_msg( _( "You remove %s from the mill." ), it.tname() );
                    g->m.add_item_or_charges( p.pos(), it );
                    g->m.i_rem( examp, i );
                    p.mod_moves( handling_cost );
                    i--;
                }
            }
            if( active ) {
                if( g->m.furn( examp ) == furn_str_id( "f_water_mill_active" ) ) {
                    g->m.furn_set( examp, f_water_mill );
                } else if( g->m.furn( examp ) == furn_str_id( "f_wind_mill_active" ) ) {
                    g->m.furn_set( examp, f_wind_mill );
                }
                add_msg( m_info, _( "You stop the milling process." ) );
            }
            break;
        default:
            add_msg( m_info, _( "Never mind." ) );
            break;
        case 4:
            if( g->m.furn( examp ) == furn_str_id( "f_water_mill_active" ) ) {
                g->m.furn_set( examp, f_water_mill );
            } else if( g->m.furn( examp ) == furn_str_id( "f_wind_mill_active" ) ) {
                g->m.furn_set( examp, f_wind_mill );
            }
            add_msg( m_info, _( "You stop the milling process." ) );
            break;
    }
}

void iexamine::smoker_options( player &p, const tripoint &examp )
{
    const bool active = g->m.furn( examp ) == furn_str_id( "f_smoking_rack_active" ) ||
                        g->m.furn( examp ) == furn_str_id( "f_metal_smoking_rack_active" );
    const bool portable = g->m.furn( examp ) == furn_str_id( "f_metal_smoking_rack" ) ||
                          g->m.furn( examp ) == furn_str_id( "f_metal_smoking_rack_active" );
    auto items_here = g->m.i_at( examp );

    if( portable && items_here.empty() && active ) {
        debugmsg( "f_metal_smoking_rack_active was empty!" );
        g->m.furn_set( examp, f_metal_smoking_rack );
        return;
    } else if( items_here.empty() && active ) {
        debugmsg( "f_smoking_rack_active was empty!" );
        g->m.furn_set( examp, f_smoking_rack );
        return;
    }
    if( portable && items_here.size() == 1 && items_here.begin()->typeId() == "fake_smoke_plume" ) {
        debugmsg( "f_metal_smoking_rack_active was empty, and had fake_smoke_plume!" );
        g->m.furn_set( examp, f_metal_smoking_rack );
        items_here.erase( items_here.begin() );
        return;
    } else if( items_here.size() == 1 && items_here.begin()->typeId() == "fake_smoke_plume" ) {
        debugmsg( "f_smoking_rack_active was empty, and had fake_smoke_plume!" );
        g->m.furn_set( examp, f_smoking_rack );
        items_here.erase( items_here.begin() );
        return;
    }

    bool rem_f_opt = false;
    std::stringstream pop;
    time_duration time_left = 0_turns;
    int hours_left = 0;
    int minutes_left = 0;
    units::volume f_volume = 0_ml;
    bool f_check = false;

    for( size_t i = 0; i < items_here.size(); i++ ) {
        auto &it = items_here[i];
        if( it.is_food() ) {
            f_check = true;
            f_volume += it.volume();
        }
        if( active && it.typeId() == "fake_smoke_plume" ) {
            time_left = time_duration::from_turns( it.item_counter );
            hours_left = to_hours<int>( time_left );
            minutes_left = to_minutes<int>( time_left ) + 1;
        }
    }

    const bool empty = f_volume == 0_ml;
    const bool full = f_volume >= sm_rack::MAX_FOOD_VOLUME;
    const bool full_portable = f_volume >= sm_rack::MAX_FOOD_VOLUME_PORTABLE;
    const auto remaining_capacity = sm_rack::MAX_FOOD_VOLUME - f_volume;
    const auto remaining_capacity_portable = sm_rack::MAX_FOOD_VOLUME_PORTABLE - f_volume;
    const auto has_coal_in_inventory = p.charges_of( "charcoal" ) > 0;
    const auto coal_charges = count_charges_in_list( item::find_type( "charcoal" ), items_here );
    const auto need_charges = get_charcoal_charges( f_volume );
    const bool has_coal = coal_charges > 0;
    const bool has_enough_coal = coal_charges >= need_charges;

    uilist smenu;
    smenu.text = _( "What to do with the smoking rack:" );
    smenu.desc_enabled = true;

    smenu.addentry( 0, true, 'i', _( "Inspect smoking rack" ) );

    if( !active ) {
        smenu.addentry_desc( 1, !empty && has_enough_coal, 'l',
                             empty ?  _( "Light up and smoke food... insert some food for smoking first" ) :
                             !has_enough_coal ? string_format(
                                 _( "Light up and smoke food... need extra %d charges of charcoal" ),
                                 need_charges - coal_charges ) :
                             _( "Light up and smoke food" ),
                             _( "Light up the smoking rack and start smoking. Smoking will take about 6 hours." ) );
        if( portable ) {
            smenu.addentry_desc( 2, !full_portable, 'f',
                                 full_portable ? _( "Insert food for smoking... smoking rack is full" ) :
                                 string_format( _( "Insert food for smoking... remaining capacity is %s %s" ),
                                                format_volume( remaining_capacity_portable ), volume_units_abbr() ),
                                 _( "Fill the smoking rack with raw meat, fish or sausages for smoking or fruit or vegetable or smoked meat for drying." ) );

            smenu.addentry_desc( 8, !active, 'z',
                                 active ? _( "You cannot disassemble this smoking rack while it is active!" ) :
                                 _( "Disassemble the smoking rack" ), "" );

        } else {
            smenu.addentry_desc( 2, !full, 'f',
                                 full ? _( "Insert food for smoking... smoking rack is full" ) :
                                 string_format( _( "Insert food for smoking... remaining capacity is %s %s" ),
                                                format_volume( remaining_capacity ), volume_units_abbr() ),
                                 _( "Fill the smoking rack with raw meat, fish or sausages for smoking or fruit or vegetable or smoked meat for drying." ) );
        }

        if( f_check ) {
            smenu.addentry( 4, f_check, 'e', _( "Remove food from smoking rack" ) );
        }

        smenu.addentry_desc( 3, has_coal_in_inventory, 'r',
                             !has_coal_in_inventory ? _( "Reload with charcoal... you don't have any" ) :
                             _( "Reload with charcoal" ),
                             string_format(
                                 _( "You need %d charges of charcoal for %s %s of food. Minimal amount of charcoal is %d charges." ),
                                 sm_rack::CHARCOAL_PER_LITER, format_volume( 1000_ml ), volume_units_long(),
                                 sm_rack::MIN_CHARCOAL ) );

    } else {
        smenu.addentry_desc( 7, true, 'x',
                             _( "Quench burning charcoal" ),
                             _( "Quenching will stop smoking process, but also destroy all used charcoal." ) );
    }

    if( has_coal ) {
        smenu.addentry( 5, true, 'c',
                        active ? string_format( _( "Rake out %d excess charges of charcoal from smoking rack" ),
                                                coal_charges ) :
                        string_format( _( "Remove %d charges of charcoal from smoking rack" ), coal_charges ) );
    }

    smenu.query();

    switch( smenu.ret ) {
        case 0: { //inspect smoking rack
            if( active ) {
                pop << "<color_green>" << _( "There's a smoking rack here.  It is lit and smoking." ) << "</color>"
                    << "\n";
                if( time_left > 0_turns ) {
                    if( minutes_left > 60 ) {
                        pop << string_format( ngettext( "It will finish smoking in about %d hour.",
                                                        "It will finish smoking in about %d hours.",
                                                        hours_left ), hours_left ) << "\n \n ";
                    } else if( minutes_left > 30 ) {
                        pop << _( "It will finish smoking in less than an hour." ) << "\n ";
                    } else {
                        pop << string_format( _( "It should take about %d minutes to finish smoking." ),
                                              minutes_left ) << "\n ";
                    }
                }
            } else {
                pop << "<color_green>" << _( "There's a smoking rack here." ) << "</color>" << "\n";
            }
            pop << "<color_green>" << _( "You inspect its contents and find: " ) << "</color>" << "\n \n ";
            if( items_here.empty() ) {
                pop << _( "... that it is empty." );
            } else {
                for( size_t i = 0; i < items_here.size(); i++ ) {
                    auto &it = items_here[i];
                    if( it.typeId() == "fake_smoke_plume" ) {
                        pop << "\n " << "<color_red>" << _( "You see some smoldering embers there." ) << "</color>" <<
                            "\n ";
                        continue;
                    }
                    pop << "-> " << it.nname( it.typeId(), it.charges );
                    pop << " (" << std::to_string( it.charges ) << ") \n ";
                }
            }
            popup( pop.str(), PF_NONE );
            break;
        }
        case 1: //activate
            if( active ) {
                add_msg( _( "It is already lit and smoking." ) );
            } else {
                smoker_activate( p, examp );
            }
            break;
        case 2: // load food
            if( portable ) {
                smoker_load_food( p, examp, remaining_capacity_portable );
            } else {
                smoker_load_food( p, examp, remaining_capacity );
            }
            break;
        case 3: // load charcoal
            reload_furniture( p, examp );
            break;
        case 4: // remove food
            rem_f_opt = true;
        /* fallthrough */
        case 5: { //remove charcoal
            for( size_t i = 0; i < items_here.size(); i++ ) {
                auto &it = items_here[i];
                if( ( rem_f_opt && it.is_food() ) || ( !rem_f_opt && ( it.typeId() == "charcoal" ) ) ) {
                    // get handling cost before the item reference is invalidated
                    const int handling_cost = -p.item_handling_cost( it );

                    add_msg( _( "You remove %s from the rack." ), it.tname() );
                    g->m.add_item_or_charges( p.pos(), it );
                    g->m.i_rem( examp, i );
                    p.mod_moves( handling_cost );
                    i--;
                }
            }
            if( portable && active && rem_f_opt ) {
                g->m.furn_set( examp, f_metal_smoking_rack );
                add_msg( m_info, _( "You stop the smoking process." ) );
            } else if( active && rem_f_opt ) {
                g->m.furn_set( examp, f_smoking_rack );
                add_msg( m_info, _( "You stop the smoking process." ) );
            }
        }
        break;
        default:
            add_msg( m_info, _( "Never mind." ) );
            break;
        case 7:
            if( portable ) {
                g->m.furn_set( examp, f_metal_smoking_rack );
                add_msg( m_info, _( "You stop the smoking process." ) );
            } else {
                g->m.furn_set( examp, f_smoking_rack );
                add_msg( m_info, _( "You stop the smoking process." ) );
            }
            break;
        case 8:
            g->m.furn_set( examp, f_metal_smoking_rack );
            deployed_furniture( p, examp );
            break;
    }
}

void iexamine::open_safe( player &, const tripoint &examp )
{
    add_msg( m_info, _( "You open the unlocked safe. " ) );
    g->m.furn_set( examp, f_safe_o );
}

void iexamine::workbench( player &p, const tripoint &examp )
{
    workbench_internal( p, examp, cata::nullopt );
}

void iexamine::workbench_internal( player &p, const tripoint &examp,
                                   const cata::optional<vpart_reference> &part )
{
    std::vector<item_location> crafts;
    std::string name;

    bool items_at_loc = false;

    if( part ) {
        name = part->part().name();
        auto items_at_part = part->vehicle().get_items( part->part_index() );

        for( item &it : items_at_part ) {
            if( it.is_craft() ) {
                crafts.emplace_back( item_location( vehicle_cursor( part->vehicle(), part->part_index() ), &it ) );
            }
        }
    } else {
        name = g->m.furn( examp ).obj().name();

        auto items_at_furn = g->m.i_at( examp );
        items_at_loc = !items_at_furn.empty();

        for( item &it : items_at_furn ) {
            if( it.is_craft() ) {
                crafts.emplace_back( item_location( map_cursor( examp ), &it ) );
            }
        }
    }

    uilist amenu;

    enum option : int {
        start_craft = 0,
        repeat_craft,
        start_long_craft,
        work_on_craft,
        get_items
    };

    amenu.text = string_format( pgettext( "furniture", "What to do at the %s?" ), name );
    amenu.addentry( start_craft,      true,            '1', _( "Craft items" ) );
    amenu.addentry( repeat_craft,     true,            '2', _( "Recraft last recipe" ) );
    amenu.addentry( start_long_craft, true,            '3', _( "Craft as long as possible" ) );
    amenu.addentry( work_on_craft,    !crafts.empty(), '4', _( "Work on craft" ) );
    if( !part ) {
        amenu.addentry( get_items,    items_at_loc,    '5', _( "Get items" ) );
    }

    amenu.query();

    const option choice = static_cast<option>( amenu.ret );
    switch( choice ) {
        case start_craft: {
            if( p.has_active_mutation( trait_SHELL2 ) ) {
                p.add_msg_if_player( m_info, _( "You can't craft while you're in your shell." ) );
            } else {
                p.craft( examp );
            }
            break;
        }
        case repeat_craft: {
            if( p.has_active_mutation( trait_SHELL2 ) ) {
                p.add_msg_if_player( m_info, _( "You can't craft while you're in your shell." ) );
            } else {
                p.recraft( examp );
            }
            break;
        }
        case start_long_craft: {
            if( p.has_active_mutation( trait_SHELL2 ) ) {
                p.add_msg_if_player( m_info, _( "You can't craft while you're in your shell." ) );
            } else {
                p.long_craft( examp );
            }
            break;
        }
        case work_on_craft: {
            std::vector<std::string> item_names;
            for( item_location &it : crafts ) {
                if( it ) {
                    item_names.emplace_back( it.get_item()->tname() );
                }
            }
            uilist amenu2( _( "Which craft to work on?" ), item_names );

            if( amenu2.ret == UILIST_CANCEL ) {
                break;
            }

            const item *selected_craft = crafts[amenu2.ret].get_item();

            if( !p.can_continue_craft( *selected_craft ) ) {
                break;
            }

            p.add_msg_player_or_npc(
                string_format( pgettext( "in progress craft", "You start working on the %s." ),
                               selected_craft->tname() ),
                string_format( pgettext( "in progress craft", "<npcname> starts working on the %s." ),
                               selected_craft->tname() ) );
            p.assign_activity( activity_id( "ACT_CRAFT" ) );
            p.activity.targets.push_back( crafts[amenu2.ret].clone() );
            p.activity.values.push_back( 0 ); // Not a long craft
            break;
        }
        case get_items: {
            Pickup::pick_up( examp, 0 );
            break;
        }
    }
}

/**
 * Given then name of one of the above functions, returns the matching function
 * pointer. If no match is found, defaults to iexamine::none but prints out a
 * debug message as a warning.
 * @param function_name The name of the function to get.
 * @return A function pointer to the specified function.
 */
iexamine_function iexamine_function_from_string( const std::string &function_name )
{
    static const std::map<std::string, iexamine_function> function_map = {{
            { "none", &iexamine::none },
            { "deployed_furniture", &iexamine::deployed_furniture },
            { "cvdmachine", &iexamine::cvdmachine },
            { "nanofab", &iexamine::nanofab },
            { "gaspump", &iexamine::gaspump },
            { "atm", &iexamine::atm },
            { "vending", &iexamine::vending },
            { "toilet", &iexamine::toilet },
            { "elevator", &iexamine::elevator },
            { "controls_gate", &iexamine::controls_gate },
            { "cardreader", &iexamine::cardreader },
            { "rubble", &iexamine::rubble },
            { "chainfence", &iexamine::chainfence },
            { "bars", &iexamine::bars },
            { "portable_structure", &iexamine::portable_structure },
            { "pit", &iexamine::pit },
            { "pit_covered", &iexamine::pit_covered },
            { "slot_machine", &iexamine::slot_machine },
            { "safe", &iexamine::safe },
            { "bulletin_board", &iexamine::bulletin_board },
            { "fault", &iexamine::fault },
            { "pedestal_wyrm", &iexamine::pedestal_wyrm },
            { "pedestal_temple", &iexamine::pedestal_temple },
            { "door_peephole", &iexamine::door_peephole },
            { "fswitch", &iexamine::fswitch },
            { "flower_poppy", &iexamine::flower_poppy },
            { "flower_cactus", &iexamine::flower_cactus },
            { "fungus", &iexamine::fungus },
            { "flower_spurge", &iexamine::flower_spurge },
            { "flower_tulip", &iexamine::flower_tulip },
            { "flower_bluebell", &iexamine::flower_bluebell },
            { "flower_dahlia", &iexamine::flower_dahlia },
            { "flower_marloss", &iexamine::flower_marloss },
            { "egg_sackbw", &iexamine::egg_sackbw },
            { "egg_sackcs", &iexamine::egg_sackcs },
            { "egg_sackws", &iexamine::egg_sackws },
            { "dirtmound", &iexamine::dirtmound },
            { "aggie_plant", &iexamine::aggie_plant },
            { "fvat_empty", &iexamine::fvat_empty },
            { "fvat_full", &iexamine::fvat_full },
            { "keg", &iexamine::keg },
            { "harvest_furn_nectar", &iexamine::harvest_furn_nectar },
            { "harvest_furn", &iexamine::harvest_furn },
            { "harvest_ter_nectar", &iexamine::harvest_ter_nectar },
            { "harvest_ter", &iexamine::harvest_ter },
            { "harvested_plant", &iexamine::harvested_plant },
            { "shrub_marloss", &iexamine::shrub_marloss },
            { "tree_marloss", &iexamine::tree_marloss },
            { "tree_hickory", &iexamine::tree_hickory },
            { "tree_maple", &iexamine::tree_maple },
            { "tree_maple_tapped", &iexamine::tree_maple_tapped },
            { "shrub_wildveggies", &iexamine::shrub_wildveggies },
            { "recycle_compactor", &iexamine::recycle_compactor },
            { "trap", &iexamine::trap },
            { "water_source", &iexamine::water_source },
            { "reload_furniture", &iexamine::reload_furniture },
            { "curtains", &iexamine::curtains },
            { "sign", &iexamine::sign },
            { "pay_gas", &iexamine::pay_gas },
            { "gunsafe_ml", &iexamine::gunsafe_ml },
            { "gunsafe_el", &iexamine::gunsafe_el },
            { "locked_object", &iexamine::locked_object },
            { "kiln_empty", &iexamine::kiln_empty },
            { "kiln_full", &iexamine::kiln_full },
            { "fireplace", &iexamine::fireplace },
            { "ledge", &iexamine::ledge },
            { "autodoc", &iexamine::autodoc },
            { "quern_examine", &iexamine::quern_examine },
            { "smoker_options", &iexamine::smoker_options },
            { "open_safe", &iexamine::open_safe },
            { "workbench", &iexamine::workbench }
        }
    };

    auto iter = function_map.find( function_name );
    if( iter != function_map.end() ) {
        return iter->second;
    }

    //No match found
    debugmsg( "Could not find an iexamine function matching '%s'!", function_name );
    return &iexamine::none;
}

hack_result iexamine::hack_attempt( player &p )
{
    if( p.has_trait( trait_ILLITERATE ) ) {
        return HACK_UNABLE;
    }
    bool using_electrohack = p.has_charges( "electrohack", 25 ) &&
                             query_yn( _( "Use electrohack?" ) );
    bool using_fingerhack = !using_electrohack && p.has_bionic( bionic_id( "bio_fingerhack" ) ) &&
                            p.power_level > 24 && query_yn( _( "Use fingerhack?" ) );

    if( !( using_electrohack || using_fingerhack ) ) {
        return HACK_UNABLE;
    }

    p.moves -= 500;
    p.practice( skill_computer, 20 );
    ///\EFFECT_COMPUTER increases success chance of hacking card readers
    int player_computer_skill_level = p.get_skill_level( skill_computer );
    int success = rng( player_computer_skill_level / 4 - 2, player_computer_skill_level * 2 );
    success += rng( -3, 3 );
    if( using_fingerhack ) {
        p.charge_power( -25 );
        success++;
    }
    if( using_electrohack ) {
        p.use_charges( "electrohack", 25 );
        success++;
    }

    // odds go up with int>8, down with int<8
    // 4 int stat is worth 1 computer skill here
    ///\EFFECT_INT increases success chance of hacking card readers
    success += rng( 0, static_cast<int>( ( p.int_cur - 8 ) / 2 ) );

    if( success < 0 ) {
        add_msg( _( "You cause a short circuit!" ) );
        if( success <= -5 ) {
            if( using_electrohack ) {
                add_msg( m_bad, _( "Your electrohack is ruined!" ) );
                p.use_amount( "electrohack", 1 );
            } else {
                add_msg( m_bad, _( "Your power is drained!" ) );
                p.charge_power( -rng( 0, p.power_level ) );
            }
        }
        return HACK_FAIL;
    } else if( success < 6 ) {
        return HACK_NOTHING;
    } else {
        return HACK_SUCCESS;
    }
}<|MERGE_RESOLUTION|>--- conflicted
+++ resolved
@@ -4214,11 +4214,7 @@
     for( auto &it : g->m.i_at( examp ) ) {
         if( it.has_flag( "MILLABLE" ) ) {
             // Do one final rot check before milling, then apply the PROCESSING flag to prevent further checks.
-<<<<<<< HEAD
             it.process_temperature_rot( 1, examp, nullptr );
-=======
-            it.process_temperature_rot( g->weather.get_temperature( examp ), 1, examp, nullptr );
->>>>>>> 9565c64d
             it.set_flag( "PROCESSING" );
         }
     }
@@ -4319,11 +4315,7 @@
     p.use_charges( "fire", 1 );
     for( auto &it : g->m.i_at( examp ) ) {
         if( it.has_flag( "SMOKABLE" ) ) {
-<<<<<<< HEAD
             it.process_temperature_rot( 1, examp, nullptr );
-=======
-            it.process_temperature_rot( g->weather.get_temperature( examp ), 1, examp, nullptr );
->>>>>>> 9565c64d
             it.set_flag( "PROCESSING" );
         }
     }
