#include "iexamine.h"
#include "atm_menu.h"

#include <climits>
#include <cmath>
#include <algorithm>
#include <cstdlib>
#include <sstream>
#include <functional>
#include <iterator>
#include <map>
#include <memory>
#include <set>
#include <type_traits>
#include <utility>

#include "activity_handlers.h"
#include "ammo.h"
#include "basecamp.h"
#include "bionics.h"
#include "calendar.h"
#include "cata_utility.h"
#include "catacharset.h"
#include "clzones.h"
#include "compatibility.h" // needed for the workaround for the std::to_string bug in some compilers
#include "coordinate_conversions.h"
#include "craft_command.h"
#include "debug.h"
#include "event.h"
#include "field.h"
#include "fungal_effects.h"
#include "game.h"
#include "handle_liquid.h"
#include "harvest.h"
#include "input.h"
#include "inventory.h"
#include "line.h"
#include "map.h"
#include "map_iterator.h"
#include "mapdata.h"
#include "material.h"
#include "messages.h"
#include "mission_companion.h"
#include "monster.h"
#include "mtype.h"
#include "iuse_actor.h"
#include "npc.h"
#include "options.h"
#include "output.h"
#include "overmapbuffer.h"
#include "pickup.h"
#include "player.h"
#include "requirements.h"
#include "rng.h"
#include "sounds.h"
#include "string_formatter.h"
#include "string_input_popup.h"
#include "translations.h"
#include "trap.h"
#include "ui.h"
#include "uistate.h"
#include "units.h"
#include "vehicle.h"
#include "vehicle_selector.h"
#include "vpart_position.h"
#include "vpart_reference.h"
#include "weather.h"
#include "bodypart.h"
#include "color.h"
#include "creature.h"
#include "cursesdef.h"
#include "damage.h"
#include "enums.h"
#include "game_constants.h"
#include "int_id.h"
#include "item.h"
#include "item_location.h"
#include "item_stack.h"
#include "iuse.h"
#include "map_selector.h"
#include "pimpl.h"
#include "player_activity.h"
#include "pldata.h"
#include "string_id.h"

const mtype_id mon_dark_wyrm( "mon_dark_wyrm" );
const mtype_id mon_fungal_blossom( "mon_fungal_blossom" );
const mtype_id mon_spider_web_s( "mon_spider_web_s" );
const mtype_id mon_spider_widow_giant_s( "mon_spider_widow_giant_s" );
const mtype_id mon_spider_cellar_giant_s( "mon_spider_cellar_giant_s" );
const mtype_id mon_turret( "mon_turret" );
const mtype_id mon_turret_rifle( "mon_turret_rifle" );

const skill_id skill_computer( "computer" );
const skill_id skill_fabrication( "fabrication" );
const skill_id skill_electronics( "electronics" );
const skill_id skill_firstaid( "firstaid" );
const skill_id skill_mechanics( "mechanics" );
const skill_id skill_cooking( "cooking" );
const skill_id skill_survival( "survival" );

const efftype_id effect_pkill2( "pkill2" );
const efftype_id effect_teleglow( "teleglow" );
const efftype_id effect_sleep( "sleep" );

static const trait_id trait_AMORPHOUS( "AMORPHOUS" );
static const trait_id trait_ARACHNID_ARMS_OK( "ARACHNID_ARMS_OK" );
static const trait_id trait_BADKNEES( "BADKNEES" );
static const trait_id trait_BURROW( "BURROW" );
static const trait_id trait_ILLITERATE( "ILLITERATE" );
static const trait_id trait_INSECT_ARMS_OK( "INSECT_ARMS_OK" );
static const trait_id trait_M_DEFENDER( "M_DEFENDER" );
static const trait_id trait_M_DEPENDENT( "M_DEPENDENT" );
static const trait_id trait_M_FERTILE( "M_FERTILE" );
static const trait_id trait_M_SPORES( "M_SPORES" );
static const trait_id trait_NOPAIN( "NOPAIN" );
static const trait_id trait_PARKOUR( "PARKOUR" );
static const trait_id trait_SHELL2( "SHELL2" );
static const trait_id trait_THRESH_MARLOSS( "THRESH_MARLOSS" );
static const trait_id trait_THRESH_MYCUS( "THRESH_MYCUS" );

const zone_type_id z_loot_unsorted( "LOOT_UNSORTED" );

static void pick_plant( player &p, const tripoint &examp, const std::string &itemType,
                        ter_id new_ter,
                        bool seeds = false );

/**
 * Nothing player can interact with here.
 */
void iexamine::none( player &p, const tripoint &examp )
{
    ( void )p; //unused
    add_msg( _( "That is a %s." ), g->m.name( examp ) );
}

/**
 * Pick an appropriate item and apply diamond coating if possible.
 */
void iexamine::cvdmachine( player &p, const tripoint & )
{
    // Select an item to which it is possible to apply a diamond coating
    auto loc = g->inv_map_splice( []( const item & e ) {
        return ( e.is_melee( DT_CUT ) || e.is_melee( DT_STAB ) ) && e.made_of( material_id( "steel" ) ) &&
               !e.has_flag( "DIAMOND" ) && !e.has_flag( "NO_CVD" );
    }, _( "Apply diamond coating" ), 1, _( "You don't have a suitable item to coat with diamond" ) );

    if( !loc ) {
        return;
    }

    // Require materials proportional to selected item volume
    auto qty = loc->volume() / units::legacy_volume_factor;
    qty = std::max( 1, qty );
    auto reqs = *requirement_id( "cvd_diamond" ) * qty;

    if( !reqs.can_make_with_inventory( p.crafting_inventory(), is_crafting_component ) ) {
        popup( "%s", reqs.list_missing() );
        return;
    }

    // Consume materials
    for( const auto &e : reqs.get_components() ) {
        p.consume_items( e, 1, is_crafting_component );
    }
    for( const auto &e : reqs.get_tools() ) {
        p.consume_tools( e );
    }
    p.invalidate_crafting_inventory();

    // Apply flag to item
    loc->item_tags.insert( "DIAMOND" );
    add_msg( m_good, _( "You apply a diamond coating to your %s" ), loc->type_name() );
    p.mod_moves( -1000 );
}

/**
 * UI FOR LAB_FINALE NANO FABRICATOR.
 */
void iexamine::nanofab( player &p, const tripoint &examp )
{
    bool table_exists = false;
    tripoint spawn_point;
    for( const auto &valid_location : g->m.points_in_radius( examp, 1, 0 ) ) {
        if( g->m.ter( valid_location ) == ter_str_id( "t_nanofab_body" ) ) {
            spawn_point = valid_location;
            table_exists = true;
            break;
        }
    }
    if( !table_exists ) {
        return;
    }

    auto nanofab_template = g->inv_map_splice( []( const item & e ) {
        return e.has_var( "NANOFAB_ITEM_ID" );
    }, _( "Introduce Nanofabricator template" ), PICKUP_RANGE,
    _( "You don't have any usable templates." ) );

    if( !nanofab_template ) {
        return;
    }

    item new_item( nanofab_template->get_var( "NANOFAB_ITEM_ID" ), calendar::turn );

    auto qty = std::max( 1, new_item.volume() / 250_ml );
    auto reqs = *requirement_id( "nanofabricator" ) * qty;

    if( !reqs.can_make_with_inventory( p.crafting_inventory(), is_crafting_component ) ) {
        popup( "%s", reqs.list_missing() );
        return;
    }

    // Consume materials
    for( const auto &e : reqs.get_components() ) {
        p.consume_items( e, 1, is_crafting_component );
    }
    for( const auto &e : reqs.get_tools() ) {
        p.consume_tools( e );
    }
    p.invalidate_crafting_inventory();

    if( new_item.is_armor() && new_item.has_flag( "VARSIZE" ) ) {
        new_item.item_tags.insert( "FIT" );
    }

    g->m.add_item_or_charges( spawn_point, new_item );

}

/**
 * Use "gas pump."  Will pump any liquids on tile.
 */
void iexamine::gaspump( player &p, const tripoint &examp )
{
    if( !query_yn( _( "Use the %s?" ), g->m.tername( examp ) ) ) {
        none( p, examp );
        return;
    }

    auto items = g->m.i_at( examp );
    for( auto item_it = items.begin(); item_it != items.end(); ++item_it ) {
        if( item_it->made_of( LIQUID ) ) {
            ///\EFFECT_DEX decreases chance of spilling gas from a pump
            if( one_in( 10 + p.get_dex() ) ) {
                add_msg( m_bad, _( "You accidentally spill the %s." ), item_it->type_name() );
                static const auto max_spill_volume = units::from_liter( 1 );
                const long max_spill_charges = std::max( 1l, item_it->charges_per_volume( max_spill_volume ) );
                ///\EFFECT_DEX decreases amount of gas spilled from a pump
                const int qty = rng( 1, max_spill_charges * 8.0 / std::max( 1, p.get_dex() ) );

                item spill = item_it->split( qty );
                if( spill.is_null() ) {
                    g->m.add_item_or_charges( p.pos(), *item_it );
                    items.erase( item_it );
                } else {
                    g->m.add_item_or_charges( p.pos(), spill );
                }

            } else {
                liquid_handler::handle_liquid_from_ground( item_it, examp, 1 );
            }
            return;
        }
    }
    add_msg( m_info, _( "Out of order." ) );
}

/**
 * launches the atm menu class which then handles all the atm interactions.
 */
void iexamine::atm( player &p, const tripoint & )
{
    atm_menu {p} .start();
}

/**
 * Generates vending machine UI and allows players to purchase contained items with a cash card.
 */
void iexamine::vending( player &p, const tripoint &examp )
{
    constexpr int moves_cost = 250;
    long money = p.charges_of( "cash_card" );
    auto vend_items = g->m.i_at( examp );

    if( vend_items.empty() ) {
        add_msg( m_info, _( "The vending machine is empty!" ) );
        return;
    } else if( !money ) {
        popup( _( "You need a charged cash card to purchase things!" ) );
        return;
    }

    const int padding_x  = std::max( 0, TERMX - FULL_SCREEN_WIDTH ) / 4;
    const int padding_y  = std::max( 0, TERMY - FULL_SCREEN_HEIGHT ) / 6;
    const int window_h   = FULL_SCREEN_HEIGHT + std::max( 0, TERMY - FULL_SCREEN_HEIGHT ) * 2 / 3;
    const int window_w   = FULL_SCREEN_WIDTH + std::max( 0, TERMX - FULL_SCREEN_WIDTH ) / 2;
    const int w_items_w  = window_w / 2;
    const int w_info_w   = window_w - w_items_w;
    const int list_lines = window_h - 4; // minus for header and footer

    constexpr int first_item_offset = 3; // header size

    catacurses::window const w = catacurses::newwin( window_h, w_items_w, padding_y, padding_x );
    catacurses::window const w_item_info = catacurses::newwin( window_h, w_info_w,  padding_y,
                                           padding_x + w_items_w );

    bool used_machine = false;
    input_context ctxt( "VENDING_MACHINE" );
    ctxt.register_updown();
    ctxt.register_action( "CONFIRM" );
    ctxt.register_action( "QUIT" );
    ctxt.register_action( "HELP_KEYBINDINGS" );

    // Collate identical items.
    // First, build a map {item::tname} => {item_it, item_it, item_it...}
    using iterator_t = decltype( std::begin( vend_items ) ); // map_stack::iterator doesn't exist.

    std::map<std::string, std::vector<iterator_t>> item_map;
    for( auto it = std::begin( vend_items ); it != std::end( vend_items ); ++it ) {
        // |# {name}|
        // 123      4
        item_map[utf8_truncate( it->tname(), static_cast<size_t>( w_items_w - 4 ) )].push_back( it );
    }

    // Next, put pointers to the pairs in the map in a vector to allow indexing.
    std::vector<std::map<std::string, std::vector<iterator_t>>::value_type *> item_list;
    item_list.reserve( item_map.size() );
    for( auto &pair : item_map ) {
        item_list.emplace_back( &pair );
    }

    const int lines_above = list_lines / 2;                  // lines above the selector
    const int lines_below = list_lines / 2 + list_lines % 2; // lines below the selector

    int cur_pos = 0;
    for( ;; ) {
        const int num_items = item_list.size();
        const int page_size = std::min( num_items, list_lines );

        werase( w );
        wborder( w, LINE_XOXO, LINE_XOXO, LINE_OXOX, LINE_OXOX,
                 LINE_OXXO, LINE_OOXX, LINE_XXOO, LINE_XOOX );
        mvwhline( w, first_item_offset - 1, 1, LINE_OXOX, w_items_w - 2 );
        mvwaddch( w, first_item_offset - 1, 0, LINE_XXXO ); // |-
        mvwaddch( w, first_item_offset - 1, w_items_w - 1, LINE_XOXX ); // -|

        trim_and_print( w, 1, 2, w_items_w - 3, c_light_gray,
                        _( "Money left: %s" ), format_money( money ) );

        // Keep the item selector centered in the page.
        int page_beg;
        if( cur_pos < num_items - cur_pos ) {
            page_beg = std::max( 0, cur_pos - lines_above );
        } else {
            int page_end = std::min( num_items, cur_pos + lines_below );
            page_beg = std::max( 0, page_end - list_lines );
        }

        for( int line = 0; line < page_size; ++line ) {
            const int i = page_beg + line;
            const auto color = ( i == cur_pos ) ? h_light_gray : c_light_gray;
            const auto &elem = item_list[i];
            const int count = elem->second.size();
            const char c = ( count < 10 ) ? ( '0' + count ) : '*';
            trim_and_print( w, first_item_offset + line, 1, w_items_w - 3, color, "%c %s", c,
                            elem->first.c_str() );
        }

        draw_scrollbar( w, cur_pos, list_lines, num_items, first_item_offset );
        wrefresh( w );

        // Item info
        auto &cur_items = item_list[static_cast<size_t>( cur_pos )]->second;
        auto &cur_item  = cur_items.back();

        werase( w_item_info );
        // | {line}|
        // 12      3
        fold_and_print( w_item_info, 1, 2, w_info_w - 3, c_light_gray, cur_item->info( true ) );
        wborder( w_item_info, LINE_XOXO, LINE_XOXO, LINE_OXOX, LINE_OXOX,
                 LINE_OXXO, LINE_OOXX, LINE_XXOO, LINE_XOOX );

        //+<{name}>+
        //12      34
        const std::string name = utf8_truncate( cur_item->display_name(),
                                                static_cast<size_t>( w_info_w - 4 ) );
        mvwprintw( w_item_info, 0, 1, "<%s>", name );
        wrefresh( w_item_info );

        const std::string &action = ctxt.handle_input();
        if( action == "DOWN" ) {
            cur_pos = ( cur_pos + 1 ) % num_items;
        } else if( action == "UP" ) {
            cur_pos = ( cur_pos + num_items - 1 ) % num_items;
        } else if( action == "CONFIRM" ) {
            const int iprice = cur_item->price( false );

            if( iprice > money ) {
                popup( _( "That item is too expensive!" ) );
                continue;
            }

            if( !used_machine ) {
                used_machine = true;
                p.moves -= moves_cost;
            }

            money -= iprice;
            p.use_charges( "cash_card", iprice );
            p.i_add_or_drop( *cur_item );

            vend_items.erase( cur_item );
            cur_items.pop_back();
            if( !cur_items.empty() ) {
                continue;
            }

            item_list.erase( std::begin( item_list ) + cur_pos );
            if( item_list.empty() ) {
                add_msg( _( "With a beep, the empty vending machine shuts down" ) );
                return;
            } else if( cur_pos == num_items - 1 ) {
                cur_pos--;
            }
        } else if( action == "QUIT" ) {
            break;
        }
    }
}

/**
 * If there's water, allow its usage but add chance of poison.
 */
void iexamine::toilet( player &p, const tripoint &examp )
{
    auto items = g->m.i_at( examp );
    auto water = items.begin();
    for( ; water != items.end(); ++water ) {
        if( water->typeId() == "water" ) {
            break;
        }
    }

    if( water == items.end() ) {
        add_msg( m_info, _( "This toilet is empty." ) );
    } else if( !water->made_of( LIQUID ) ) {
        add_msg( m_info, _( "The toilet water is frozen solid!" ) );
    } else {
        // Use a different poison value each time water is drawn from the toilet.
        water->poison = one_in( 3 ) ? 0 : rng( 1, 3 );

        ( void ) p; // TODO: use me
        liquid_handler::handle_liquid_from_ground( water, examp );
    }
}

/**
 * If underground, move 2 levels up else move 2 levels down. Stable movement between levels 0 and -2.
 */
void iexamine::elevator( player &p, const tripoint &examp )
{
    ( void )p; //unused
    if( !query_yn( _( "Use the %s?" ), g->m.tername( examp ) ) ) {
        return;
    }
    int movez = ( examp.z < 0 ? 2 : -2 );
    g->vertical_move( movez, false );
}

/**
 * Open gate.
 */
void iexamine::controls_gate( player &p, const tripoint &examp )
{
    if( !query_yn( _( "Use the %s?" ), g->m.tername( examp ) ) ) {
        none( p, examp );
        return;
    }
    g->open_gate( examp );
}

/**
 * Use id/hack reader. Using an id despawns turrets.
 */
void iexamine::cardreader( player &p, const tripoint &examp )
{
    bool open = false;
    itype_id card_type = ( g->m.ter( examp ) == t_card_science ? "id_science" :
                           g->m.ter( examp ) == t_card_military ? "id_military" : "id_industrial" );
    if( p.has_amount( card_type, 1 ) && query_yn( _( "Swipe your ID card?" ) ) ) {
        p.mod_moves( -100 );
        for( const tripoint &tmp : g->m.points_in_radius( examp, 3 ) ) {
            if( g->m.ter( tmp ) == t_door_metal_locked ) {
                g->m.ter_set( tmp, t_floor );
                open = true;
            }
        }
        for( monster &critter : g->all_monsters() ) {
            // Check 1) same overmap coords, 2) turret, 3) hostile
            if( ms_to_omt_copy( g->m.getabs( critter.pos() ) ) == ms_to_omt_copy( g->m.getabs( examp ) ) &&
                ( critter.type->id == mon_turret ||
                  critter.type->id == mon_turret_rifle ) &&
                critter.attitude_to( p ) == Creature::Attitude::A_HOSTILE ) {
                g->remove_zombie( critter );
            }
        }
        if( open ) {
            add_msg( _( "You insert your ID card." ) );
            add_msg( m_good, _( "The nearby doors slide into the floor." ) );
            p.use_amount( card_type, 1 );
        } else {
            add_msg( _( "The nearby doors are already opened." ) );
        }
    } else {
        switch( hack_attempt( p ) ) {
            case HACK_FAIL:
                g->m.ter_set( examp, t_card_reader_broken );
                break;
            case HACK_NOTHING:
                add_msg( _( "Nothing happens." ) );
                break;
            case HACK_SUCCESS: {
                add_msg( _( "You activate the panel!" ) );
                add_msg( m_good, _( "The nearby doors slide into the floor." ) );
                g->m.ter_set( examp, t_card_reader_broken );
                for( const tripoint &tmp : g->m.points_in_radius( examp, 3 ) ) {
                    if( g->m.ter( tmp ) == t_door_metal_locked ) {
                        g->m.ter_set( tmp, t_floor );
                    }
                }
            }
            break;
            case HACK_UNABLE:
                add_msg(
                    m_info,
                    p.get_skill_level( skill_computer ) > 0 ?
                    _( "Looks like you need a %s, or a tool to hack it with." ) :
                    _( "Looks like you need a %s." ),
                    item::nname( card_type )
                );
                break;
        }
    }
}

/**
 * Prompt removal of rubble. Select best shovel and invoke "CLEAR_RUBBLE" on tile.
 */
void iexamine::rubble( player &p, const tripoint &examp )
{
    int moves;
    if( p.has_quality( quality_id( "DIG" ), 3 ) || p.has_trait( trait_BURROW ) ) {
        moves = 1250;
    } else if( p.has_quality( quality_id( "DIG" ), 2 ) ) {
        moves = 2500;
    } else {
        add_msg( m_info, _( "If only you had a shovel..." ) );
        return;
    }
    if( ( g->m.veh_at( examp ) || !g->m.tr_at( examp ).is_null() ||
          g->critter_at( examp ) != nullptr ) &&
        !query_yn( _( "Clear up that %s?" ), g->m.furnname( examp ) ) ) {
        return;
    }
    p.assign_activity( activity_id( "ACT_CLEAR_RUBBLE" ), moves, -1, 0 );
    p.activity.placement = examp;
    return;
}

/**
 * Prompt climbing over fence. Calculates move cost, applies it to player and, moves them.
 */
void iexamine::chainfence( player &p, const tripoint &examp )
{
    // Skip prompt if easy to climb.
    if( !g->m.has_flag( "CLIMB_SIMPLE", examp ) ) {
        if( !query_yn( _( "Climb %s?" ), g->m.tername( examp ) ) ) {
            none( p, examp );
            return;
        }
    }
    if( g->m.has_flag( "CLIMB_SIMPLE", examp ) && p.has_trait( trait_PARKOUR ) ) {
        add_msg( _( "You vault over the obstacle with ease." ) );
        p.moves -= 100; // Not tall enough to warrant spider-climbing, so only relevant trait.
    } else if( g->m.has_flag( "CLIMB_SIMPLE", examp ) ) {
        add_msg( _( "You vault over the obstacle." ) );
        p.moves -= 300; // Most common move cost for barricades pre-change.
    } else if( p.has_trait( trait_ARACHNID_ARMS_OK ) && !p.wearing_something_on( bp_torso ) ) {
        add_msg( _( "Climbing this obstacle is trivial for one such as you." ) );
        p.moves -= 75; // Yes, faster than walking.  6-8 limbs are impressive.
    } else if( p.has_trait( trait_INSECT_ARMS_OK ) && !p.wearing_something_on( bp_torso ) ) {
        add_msg( _( "You quickly scale the fence." ) );
        p.moves -= 90;
    } else if( p.has_trait( trait_PARKOUR ) ) {
        add_msg( _( "This obstacle is no match for your freerunning abilities." ) );
        p.moves -= 100;
    } else {
        p.moves -= 400;
        ///\EFFECT_DEX decreases chances of slipping while climbing
        int climb = p.dex_cur;
        if( p.has_trait( trait_BADKNEES ) ) {
            climb = climb / 2;
        }
        if( one_in( climb ) ) {
            add_msg( m_bad, _( "You slip while climbing and fall down again." ) );
            if( climb <= 1 ) {
                add_msg( m_bad, _( "Climbing this obstacle is impossible in your current state." ) );
            }
            return;
        }
        p.moves += climb * 10;
        sfx::play_variant_sound( "plmove", "clear_obstacle", sfx::get_heard_volume( g->u.pos() ) );
    }
    if( p.in_vehicle ) {
        g->m.unboard_vehicle( p.pos() );
    }
    p.setpos( examp );
    if( examp.x < HALF_MAPSIZE_X || examp.y < HALF_MAPSIZE_Y ||
        examp.x >= HALF_MAPSIZE_X + SEEX || examp.y >= HALF_MAPSIZE_Y + SEEY ) {
        if( p.is_player() ) {
            g->update_map( p );
        }
    }
}

/**
 * If player has amorphous trait, slip through the bars.
 */
void iexamine::bars( player &p, const tripoint &examp )
{
    if( !( p.has_trait( trait_AMORPHOUS ) ) ) {
        none( p, examp );
        return;
    }
    if( ( ( p.encumb( bp_torso ) ) >= 10 ) && ( ( p.encumb( bp_head ) ) >= 10 ) &&
        ( p.encumb( bp_foot_l ) >= 10 ||
          p.encumb( bp_foot_r ) >= 10 ) ) { // Most likely places for rigid gear that would catch on the bars.
        add_msg( m_info,
                 _( "Your amorphous body could slip though the %s, but your cumbersome gear can't." ),
                 g->m.tername( examp ) );
        return;
    }
    if( !query_yn( _( "Slip through the %s?" ), g->m.tername( examp ) ) ) {
        none( p, examp );
        return;
    }
    p.moves -= 200;
    add_msg( _( "You slide right between the bars." ) );
    p.setpos( examp );
}

void iexamine::deployed_furniture( player &p, const tripoint &pos )
{
    if( !query_yn( _( "Take down the %s?" ), g->m.furn( pos ).obj().name() ) ) {
        return;
    }
    p.add_msg_if_player( m_info, _( "You take down the %s." ),
                         g->m.furn( pos ).obj().name() );
    const auto furn_item = g->m.furn( pos ).obj().deployed_item;
    g->m.add_item_or_charges( pos, item( furn_item, calendar::turn ) );
    g->m.furn_set( pos, f_null );
}

static std::pair<itype_id, const deploy_tent_actor *> find_tent_itype( const furn_str_id &id )
{
    const itype_id &iid = id->deployed_item;
    if( item::type_is_defined( iid ) ) {
        const itype &type = *item::find_type( iid );
        for( const auto &pair : type.use_methods ) {
            const auto actor = dynamic_cast<const deploy_tent_actor *>( pair.second.get_actor_ptr() );
            if( !actor ) {
                continue;
            }
            if( ( actor->floor_center && *actor->floor_center == id ) || ( !actor->floor_center &&
                    actor->floor == id ) ) {
                return std::make_pair( iid, actor );
            }
        }
    }
    return std::make_pair( iid, nullptr );
}

/**
 * Determine structure's type and prompts its removal.
 */
void iexamine::portable_structure( player &p, const tripoint &examp )
{
    const furn_str_id fid = g->m.furn( examp ).id();
    const std::pair<itype_id, const deploy_tent_actor *> tent_item_type = find_tent_itype( fid );
    if( tent_item_type.first == "null" ) {
        debugmsg( "unknown furniture %s: don't know how to transform it into an item", fid.str() );
        return;
    }

    itype_id dropped = tent_item_type.first;
    std::string name = item::nname( dropped );
    int radius;

    if( tent_item_type.second ) {
        const deploy_tent_actor &actor = *tent_item_type.second;
        if( !actor.check_intact( examp ) ) {
            if( !actor.broken_type ) {
                add_msg( _( "The %s is broken and can not be picked up." ), name );
                none( p, examp );
                return;
            }
            dropped = *actor.broken_type;
            name = string_format( _( "damaged %s" ), name );
        }
        radius = actor.radius;

    } else {
        radius = std::max( 1, fid->bash.collapse_radius );
    }

    if( !query_yn( _( "Take down the %s?" ), name ) ) {
        none( p, examp );
        return;
    }

    p.moves -= 200;
    for( const tripoint &pt : g->m.points_in_radius( examp, radius ) ) {
        g->m.furn_set( pt, f_null );
    }

    g->m.add_item_or_charges( examp, item( dropped, calendar::turn ) );
}

/**
 * If there is a 2x4 around, prompt placing it across pit.
 */
void iexamine::pit( player &p, const tripoint &examp )
{
    const inventory &crafting_inv = p.crafting_inventory();
    if( !crafting_inv.has_amount( "2x4", 1 ) ) {
        none( p, examp );
        return;
    }
    std::vector<item_comp> planks;
    planks.push_back( item_comp( "2x4", 1 ) );

    if( query_yn( _( "Place a plank over the pit?" ) ) ) {
        p.consume_items( planks, 1, is_crafting_component );
        if( g->m.ter( examp ) == t_pit ) {
            g->m.ter_set( examp, t_pit_covered );
        } else if( g->m.ter( examp ) == t_pit_spiked ) {
            g->m.ter_set( examp, t_pit_spiked_covered );
        } else if( g->m.ter( examp ) == t_pit_glass ) {
            g->m.ter_set( examp, t_pit_glass_covered );
        }
        add_msg( _( "You place a plank of wood over the pit." ) );
        p.mod_moves( -100 );
    }
}

/**
 * Prompt removing the 2x4 placed across the pit
 */
void iexamine::pit_covered( player &p, const tripoint &examp )
{
    if( !query_yn( _( "Remove cover?" ) ) ) {
        none( p, examp );
        return;
    }

    item plank( "2x4", calendar::turn );
    add_msg( _( "You remove the plank." ) );
    g->m.add_item_or_charges( p.pos(), plank );

    if( g->m.ter( examp ) == t_pit_covered ) {
        g->m.ter_set( examp, t_pit );
    } else if( g->m.ter( examp ) == t_pit_spiked_covered ) {
        g->m.ter_set( examp, t_pit_spiked );
    } else if( g->m.ter( examp ) == t_pit_glass_covered ) {
        g->m.ter_set( examp, t_pit_glass );
    }
    p.mod_moves( -100 );
}

/**
 * Loop prompt to bet $10.
 */
void iexamine::slot_machine( player &p, const tripoint & )
{
    if( p.cash < 1000 ) {
        add_msg( m_info, _( "You need $10 to play." ) );
    } else if( query_yn( _( "Insert $10?" ) ) ) {
        do {
            if( one_in( 5 ) ) {
                popup( _( "Three cherries... you get your money back!" ) );
            } else if( one_in( 20 ) ) {
                popup( _( "Three bells... you win $50!" ) );
                p.cash += 4000; // Minus the $10 we wagered
            } else if( one_in( 50 ) ) {
                popup( _( "Three stars... you win $200!" ) );
                p.cash += 19000;
            } else if( one_in( 1000 ) ) {
                popup( _( "JACKPOT!  You win $3000!" ) );
                p.cash += 299000;
            } else {
                popup( _( "No win." ) );
                p.cash -= 1000;
            }
        } while( p.cash >= 1000 && query_yn( _( "Play again?" ) ) );
    }
}

/**
 * Attempt to crack safe through audio-feedback manual lock manipulation.
 *
 * Try to unlock the safe by moving the dial and listening for the mechanism to "click into place."
 * Time per attempt affected by perception and mechanics. 30 minutes per attempt minimum.
 * Small chance of just guessing the combo without listening device.
 */
void iexamine::safe( player &p, const tripoint &examp )
{
    auto cracking_tool = p.crafting_inventory().items_with( []( const item & it ) -> bool {
        item temporary_item( it.type );
        return temporary_item.has_flag( "SAFECRACK" );
    } );

    if( !( !cracking_tool.empty() || p.has_bionic( bionic_id( "bio_ears" ) ) ) ) {
        p.moves -= 100;
        // one_in(30^3) chance of guessing
        if( one_in( 27000 ) ) {
            p.add_msg_if_player( m_good, _( "You mess with the dial for a little bit... and it opens!" ) );
            g->m.furn_set( examp, f_safe_o );
            return;
        } else {
            p.add_msg_if_player( m_info, _( "You mess with the dial for a little bit." ) );
            return;
        }
    }

    if( p.is_deaf() ) {
        add_msg( m_info, _( "You can't crack a safe while deaf!" ) );
        return;
    }
    if( query_yn( _( "Attempt to crack the safe?" ) ) ) {
        add_msg( m_info, _( "You start cracking the safe." ) );
        // 150 minutes +/- 20 minutes per mechanics point away from 3 +/- 10 minutes per
        // perception point away from 8; capped at 30 minutes minimum. *100 to convert to moves
        ///\EFFECT_PER speeds up safe cracking

        ///\EFFECT_MECHANICS speeds up safe cracking
        const time_duration time = std::max( 150_minutes - 20_minutes * ( p.get_skill_level(
                skill_mechanics ) - 3 ) - 10_minutes * ( p.get_per() - 8 ), 30_minutes );

        p.assign_activity( activity_id( "ACT_CRACKING" ), to_moves<int>( time ) );
        p.activity.placement = examp;
    }
}

/**
 * Attempt to pick the gunsafe's lock and open it.
 */
void iexamine::gunsafe_ml( player &p, const tripoint &examp )
{
    if( !( p.has_amount( "crude_picklock", 1 ) || p.has_amount( "hairpin", 1 ) ||
           p.has_amount( "fc_hairpin", 1 ) ||
           p.has_amount( "picklocks", 1 ) || p.has_bionic( bionic_id( "bio_lockpick" ) ) ) ) {
        add_msg( m_info, _( "You need a lockpick to open this gun safe." ) );
        return;
    } else if( !query_yn( _( "Pick the gun safe?" ) ) ) {
        return;
    }

    int pick_quality = 1;
    if( p.has_amount( "picklocks", 1 ) || p.has_bionic( bionic_id( "bio_lockpick" ) ) ) {
        pick_quality = 5;
    } else if( p.has_amount( "fc_hairpin", 1 ) ) {
        pick_quality = 1;
    } else {
        pick_quality = 3;
    }

    p.practice( skill_mechanics, 1 );
    ///\EFFECT_DEX speeds up lock picking gun safe

    ///\EFFECT_MECHANICS speeds up lock picking gun safe
    p.moves -= ( 1000 - ( pick_quality * 100 ) ) - ( p.dex_cur + p.get_skill_level(
                   skill_mechanics ) ) * 5;
    ///\EFFECT_DEX increases chance of lock picking gun safe

    ///\EFFECT_MECHANICS increases chance of lock picking gun safe
    int pick_roll = ( dice( 2, p.get_skill_level( skill_mechanics ) ) + dice( 2,
                      p.dex_cur ) ) * pick_quality;
    int door_roll = dice( 4, 30 );
    if( pick_roll >= door_roll ) {
        p.practice( skill_mechanics, 1 );
        add_msg( _( "You successfully unlock the gun safe." ) );
        g->m.furn_set( examp, furn_str_id( "f_safe_o" ) );
    } else if( door_roll > ( 3 * pick_roll ) ) {
        add_msg( _( "Your clumsy attempt jams the lock!" ) );
        g->m.furn_set( examp, furn_str_id( "f_gunsafe_mj" ) );
    } else {
        add_msg( _( "The gun safe stumps your efforts to pick it." ) );
    }
}

/**
 * Attempt to "hack" the gunsafe's electronic lock and open it.
 */
void iexamine::gunsafe_el( player &p, const tripoint &examp )
{
    switch( hack_attempt( p ) ) {
        case HACK_FAIL:
            p.add_memorial_log( pgettext( "memorial_male", "Set off an alarm." ),
                                pgettext( "memorial_female", "Set off an alarm." ) );
            sounds::sound( p.pos(), 60, sounds::sound_t::music, _( "an alarm sound!" ), true, "environment",
                           "alarm" );
            if( examp.z > 0 && !g->events.queued( EVENT_WANTED ) ) {
                g->events.add( EVENT_WANTED, calendar::turn + 30_minutes, 0, p.global_sm_location() );
            }
            break;
        case HACK_NOTHING:
            add_msg( _( "Nothing happens." ) );
            break;
        case HACK_SUCCESS:
            add_msg( _( "You successfully hack the gun safe." ) );
            g->m.furn_set( examp, furn_str_id( "f_safe_o" ) );
            break;
        case HACK_UNABLE:
            add_msg(
                m_info,
                p.get_skill_level( skill_computer ) > 0 ?
                _( "You can't hack this gun safe without a hacking tool." ) :
                _( "This electronic safe looks too complicated to open." )
            );
            break;
    }
}

/**
 * Checks PC has a crowbar then calls iuse.crowbar.
 */
void iexamine::locked_object( player &p, const tripoint &examp )
{
    auto prying_items = p.crafting_inventory().items_with( []( const item & it ) -> bool {
        item temporary_item( it.type );
        return temporary_item.has_quality( quality_id( "PRY" ), 1 );
    } );

    if( prying_items.empty() ) {
        add_msg( m_info, _( "If only you had something to pry with..." ) );
        return;
    }

    // Sort by their quality level.
    std::sort( prying_items.begin(), prying_items.end(), []( const item * a, const item * b ) -> bool {
        return a->get_quality( quality_id( "PRY" ) ) > b->get_quality( quality_id( "PRY" ) );
    } );

    p.add_msg_if_player( string_format( _( "You attempt to pry open the %s using your %s..." ),
                                        g->m.has_furn( examp ) ? g->m.furnname( examp ) : g->m.tername( examp ),
                                        prying_items[0]->tname() ) );

    // if crowbar() ever eats charges or otherwise alters the passed item, rewrite this to reflect
    // changes to the original item.
    iuse dummy;
    item temporary_item( prying_items[0]->type );
    dummy.crowbar( &p, &temporary_item, false, examp );
}

void iexamine::bulletin_board( player &p, const tripoint &examp )
{
    g->validate_camps();
    point omt = ms_to_omt_copy( g->m.getabs( examp.x, examp.y ) );
    tripoint omt_tri = tripoint( omt.x, omt.y, p.pos().z );
    cata::optional<basecamp *> bcp = overmap_buffer.find_camp( omt_tri.x, omt_tri.y );
    if( bcp ) {
        basecamp *temp_camp = *bcp;
        temp_camp->validate_assignees();
        temp_camp->validate_sort_points();

        const std::string title = ( "Base Missions" );
        mission_data mission_key;
        temp_camp->get_available_missions( mission_key, false );
        if( talk_function::display_and_choose_opts( mission_key, temp_camp->camp_omt_pos(),
                "FACTION_CAMP", title ) ) {
            temp_camp->handle_mission( mission_key.cur_key.id, mission_key.cur_key.dir, false );
        }
    } else {
        p.add_msg_if_player( _( "This bulletin board is not inside a camp" ) );
    }
}

/**
 * Display popup with reference to "The Enigma of Amigara Fault."
 */
void iexamine::fault( player &, const tripoint & )
{
    popup( _( "\
This wall is perfectly vertical.  Odd, twisted holes are set in it, leading\n\
as far back into the solid rock as you can see.  The holes are humanoid in\n\
shape, but with long, twisted, distended limbs." ) );
}

/**
 * Spawn 1d4 wyrms and sink pedestal into ground.
 */
void iexamine::pedestal_wyrm( player &p, const tripoint &examp )
{
    if( !g->m.i_at( examp ).empty() ) {
        none( p, examp );
        return;
    }
    // Send in a few wyrms to start things off.
    g->u.add_memorial_log( pgettext( "memorial_male", "Awoke a group of dark wyrms!" ),
                           pgettext( "memorial_female", "Awoke a group of dark wyrms!" ) );
    int num_wyrms = rng( 1, 4 );
    for( int i = 0; i < num_wyrms; i++ ) {
        int tries = 0;
        tripoint monp = examp;
        do {
            monp.x = rng( 0, MAPSIZE_X );
            monp.y = rng( 0, MAPSIZE_Y );
            tries++;
        } while( tries < 10 && !g->is_empty( monp ) &&
                 rl_dist( p.pos(), monp ) <= 2 );
        if( tries < 10 ) {
            g->m.ter_set( monp, t_rock_floor );
            g->summon_mon( mon_dark_wyrm, monp );
        }
    }
    add_msg( _( "The pedestal sinks into the ground..." ) );
    sounds::sound( examp, 80, sounds::sound_t::combat, _( "an ominous grinding noise..." ), true,
                   "misc", "stones_grinding" );
    g->m.ter_set( examp, t_rock_floor );
    g->events.add( EVENT_SPAWN_WYRMS, calendar::turn + rng( 5_turns, 10_turns ) );
}

/**
 * Put petrified eye on pedestal causing it to sink into ground and open temple.
 */
void iexamine::pedestal_temple( player &p, const tripoint &examp )
{

    if( g->m.i_at( examp ).size() == 1 &&
        g->m.i_at( examp )[0].typeId() == "petrified_eye" ) {
        add_msg( _( "The pedestal sinks into the ground..." ) );
        g->m.ter_set( examp, t_dirt );
        g->m.i_clear( examp );
        g->events.add( EVENT_TEMPLE_OPEN, calendar::turn + 4_turns );
    } else if( p.has_amount( "petrified_eye", 1 ) &&
               query_yn( _( "Place your petrified eye on the pedestal?" ) ) ) {
        p.use_amount( "petrified_eye", 1 );
        add_msg( _( "The pedestal sinks into the ground..." ) );
        g->m.ter_set( examp, t_dirt );
        g->events.add( EVENT_TEMPLE_OPEN, calendar::turn + 4_turns );
    } else {
        add_msg( _( "This pedestal is engraved in eye-shaped diagrams, and has a \
large semi-spherical indentation at the top." ) );
    }
}

/**
 * Unlock/open door or attempt to peek through peephole.
 */
void iexamine::door_peephole( player &p, const tripoint &examp )
{
    if( g->m.is_outside( p.pos() ) ) {
        // if door is a locked type attempt to open
        if( g->m.has_flag( "OPENCLOSE_INSIDE", examp ) ) {
            locked_object( p, examp );
        } else {
            p.add_msg_if_player( _( "You cannot look through the peephole from the outside." ) );
        }

        return;
    }

    // Peek through the peephole, or open the door.
    const int choice = uilist( _( "Do what with the door?" ), {
        _( "Peek through peephole." ),
        _( "Open door." )
    } );
    if( choice == 0 ) {
        // Peek
        g->peek( examp );
        p.add_msg_if_player( _( "You peek through the peephole." ) );
    } else if( choice == 1 ) {
        g->m.open_door( examp, true, false );
        p.add_msg_if_player( _( "You open the door." ) );
    } else {
        p.add_msg_if_player( _( "Never mind." ) );
    }
}

void iexamine::fswitch( player &p, const tripoint &examp )
{
    if( !query_yn( _( "Flip the %s?" ), g->m.tername( examp ) ) ) {
        none( p, examp );
        return;
    }
    ter_id terid = g->m.ter( examp );
    p.moves -= 100;
    tripoint tmp;
    tmp.z = examp.z;
    for( tmp.y = examp.y; tmp.y <= examp.y + 5; tmp.y++ ) {
        for( tmp.x = 0; tmp.x < MAPSIZE_X; tmp.x++ ) {
            if( terid == t_switch_rg ) {
                if( g->m.ter( tmp ) == t_rock_red ) {
                    g->m.ter_set( tmp, t_floor_red );
                } else if( g->m.ter( tmp ) == t_floor_red ) {
                    g->m.ter_set( tmp, t_rock_red );
                } else if( g->m.ter( tmp ) == t_rock_green ) {
                    g->m.ter_set( tmp, t_floor_green );
                } else if( g->m.ter( tmp ) == t_floor_green ) {
                    g->m.ter_set( tmp, t_rock_green );
                }
            } else if( terid == t_switch_gb ) {
                if( g->m.ter( tmp ) == t_rock_blue ) {
                    g->m.ter_set( tmp, t_floor_blue );
                } else if( g->m.ter( tmp ) == t_floor_blue ) {
                    g->m.ter_set( tmp, t_rock_blue );
                } else if( g->m.ter( tmp ) == t_rock_green ) {
                    g->m.ter_set( tmp, t_floor_green );
                } else if( g->m.ter( tmp ) == t_floor_green ) {
                    g->m.ter_set( tmp, t_rock_green );
                }
            } else if( terid == t_switch_rb ) {
                if( g->m.ter( tmp ) == t_rock_blue ) {
                    g->m.ter_set( tmp, t_floor_blue );
                } else if( g->m.ter( tmp ) == t_floor_blue ) {
                    g->m.ter_set( tmp, t_rock_blue );
                } else if( g->m.ter( tmp ) == t_rock_red ) {
                    g->m.ter_set( tmp, t_floor_red );
                } else if( g->m.ter( tmp ) == t_floor_red ) {
                    g->m.ter_set( tmp, t_rock_red );
                }
            } else if( terid == t_switch_even ) {
                if( ( tmp.y - examp.y ) % 2 == 1 ) {
                    if( g->m.ter( tmp ) == t_rock_red ) {
                        g->m.ter_set( tmp, t_floor_red );
                    } else if( g->m.ter( tmp ) == t_floor_red ) {
                        g->m.ter_set( tmp, t_rock_red );
                    } else if( g->m.ter( tmp ) == t_rock_green ) {
                        g->m.ter_set( tmp, t_floor_green );
                    } else if( g->m.ter( tmp ) == t_floor_green ) {
                        g->m.ter_set( tmp, t_rock_green );
                    } else if( g->m.ter( tmp ) == t_rock_blue ) {
                        g->m.ter_set( tmp, t_floor_blue );
                    } else if( g->m.ter( tmp ) == t_floor_blue ) {
                        g->m.ter_set( tmp, t_rock_blue );
                    }
                }
            }
        }
    }
    add_msg( m_warning, _( "You hear the rumble of rock shifting." ) );
    g->events.add( EVENT_TEMPLE_SPAWN, calendar::turn + 3_turns );
}

/**
 * If it's winter: show msg and return true. Otherwise return false
 */
bool dead_plant( bool flower, player &p, const tripoint &examp )
{
    if( season_of_year( calendar::turn ) == WINTER ) {
        if( flower ) {
            add_msg( m_info, _( "This flower is dead. You can't get it." ) );
        } else {
            add_msg( m_info, _( "This plant is dead. You can't get it." ) );
        }

        iexamine::none( p, examp );
        return true;
    }

    return false;
}

/**
 * Helper method to see if player has traits, hunger and mouthwear for drinking nectar.
 */
bool can_drink_nectar( const player &p )
{
    return ( p.has_active_mutation( trait_id( "PROBOSCIS" ) )  ||
             p.has_active_mutation( trait_id( "BEAK_HUM" ) ) ) &&
           ( ( p.get_hunger() ) > 0 ) && ( !( p.wearing_something_on( bp_mouth ) ) );
}

/**
 * Consume Nectar. -15 hunger.
 */
bool drink_nectar( player &p )
{
    if( can_drink_nectar( p ) ) {
        p.moves -= 50; // Takes 30 seconds
        add_msg( _( "You drink some nectar." ) );
        item nectar( "nectar", calendar::turn, 1 );
        p.eat( nectar );
        return true;
    }

    return false;
}

/**
 * Spawn an item after harvesting the plant
 */
static void handle_harvest( player &p, std::string itemid, bool force_drop )
{
    item harvest = item( itemid );
    if( !force_drop && p.can_pickVolume( harvest, true ) &&
        p.can_pickWeight( harvest, true ) ) {
        p.i_add( harvest );
        p.add_msg_if_player( _( "You harvest: %s." ), harvest.tname() );
    } else {
        g->m.add_item_or_charges( p.pos(), harvest );
        p.add_msg_if_player( _( "You harvest and drop: %s." ), harvest.tname() );
    }
}

/**
 * Prompt pick (or drink nectar if able) poppy bud. Not safe for player.
 *
 * Drinking causes: -25 hunger, +20 fatigue, pkill2-70 effect and, 1 in 20 pkiller-1 addiction.
 * Picking w/ env_resist < 5 causes 1 in 3  sleep for 12 min and 4 dmg to each leg
 */
void iexamine::flower_poppy( player &p, const tripoint &examp )
{
    if( dead_plant( true, p, examp ) ) {
        return;
    }
    // TODO: Get rid of this section and move it to eating
    // Two y/n prompts is just too much
    if( can_drink_nectar( p ) ) {
        if( !query_yn( _( "You feel woozy as you explore the %s. Drink?" ),
                       g->m.furnname( examp ) ) ) {
            return;
        }
        p.moves -= 150; // You take your time...
        add_msg( _( "You slowly suck up the nectar." ) );
        item poppy( "poppy_nectar", calendar::turn, 1 );
        p.eat( poppy );
        p.mod_fatigue( 20 );
        p.add_effect( effect_pkill2, 7_minutes );
        // Please drink poppy nectar responsibly.
        if( one_in( 20 ) ) {
            p.add_addiction( ADD_PKILLER, 1 );
        }
    }
    if( !query_yn( _( "Pick %s?" ), g->m.furnname( examp ) ) ) {
        none( p, examp );
        return;
    }

    int resist = p.get_env_resist( bp_mouth );

    if( resist < 10 ) {
        // Can't smell the flowers with a gas mask on!
        add_msg( m_warning, _( "This flower has a heady aroma." ) );
    }

    auto recentWeather = sum_conditions( calendar::turn - 10_minutes, calendar::turn, p.pos() );

    // If it has been raining recently, then this event is twice less likely.
    if( ( ( recentWeather.rain_amount > 1 ) ? one_in( 6 ) : one_in( 3 ) ) && resist < 5 ) {
        // Should user player::infect, but can't!
        // player::infect needs to be restructured to return a bool indicating success.
        add_msg( m_bad, _( "You fall asleep..." ) );
        p.fall_asleep( 2_hours );
        add_msg( m_bad, _( "Your legs are covered in the poppy's roots!" ) );
        p.apply_damage( nullptr, bp_leg_l, 4 );
        p.apply_damage( nullptr, bp_leg_r, 4 );
        p.moves -= 50;
    }

    g->m.furn_set( examp, f_null );

    handle_harvest( p, "poppy_bud", false );
    handle_harvest( p, "withered", false );
}

/**
 * Prompt pick cactus pad. Not safe for player.
 */
void iexamine::flower_cactus( player &p, const tripoint &examp )
{
    if( dead_plant( true, p, examp ) ) {
        return;
    }

    if( !query_yn( _( "Pick %s?" ), g->m.furnname( examp ) ) ) {
        none( p, examp );
        return;
    }

    if( one_in( 6 ) ) {
        add_msg( m_bad, _( "The cactus' nettles sting you!" ) );
        p.apply_damage( nullptr, bp_arm_l, 4 );
        p.apply_damage( nullptr, bp_arm_r, 4 );
    }

    g->m.furn_set( examp, f_null );

    handle_harvest( p, "cactus_pad", false );
    handle_harvest( p, "seed_cactus", false );
}

/**
 * Dig up its roots or drink its nectar if you can.
 */
void iexamine::flower_dahlia( player &p, const tripoint &examp )
{
    if( dead_plant( true, p, examp ) ) {
        return;
    }

    if( drink_nectar( p ) ) {
        return;
    }

    bool can_get_root = p.has_quality( quality_id( "DIG" ) ) || p.has_trait( trait_BURROW );

    if( can_get_root ) {
        if( !query_yn( _( "Pick %s?" ), g->m.furnname( examp ) ) ) {
            none( p, examp );
            return;
        }
    } else {
        if( !query_yn( _( "You don't have a digging tool to dig up roots. Pick %s anyway?" ),
                       g->m.furnname( examp ) ) ) {
            none( p, examp );
            return;
        }
    }

    g->m.furn_set( examp, f_null );

    if( can_get_root ) {
        handle_harvest( p, "dahlia_root", false );
    }
    handle_harvest( p, "seed_dahlia", false );
    handle_harvest( p, "withered", false );
    // There was a bud and flower spawn here
    // But those were useless, don't re-add until they get useful
}

static bool harvest_common( player &p, const tripoint &examp, bool furn, bool nectar,
                            bool auto_forage = false )
{
    const auto hid = g->m.get_harvest( examp );
    if( hid.is_null() || hid->empty() ) {
        if( !auto_forage ) {
            p.add_msg_if_player( m_info, _( "Nothing can be harvested from this plant in current season." ) );
        }
        if( p.manual_examine ) {
            iexamine::none( p, examp );
        }
        return false;
    }

    const auto &harvest = hid.obj();

    // If nothing can be harvested, neither can nectar
    // Incredibly low priority TODO: Allow separating nectar seasons
    if( nectar && drink_nectar( p ) ) {
        return false;
    }

    if( p.is_player() && !auto_forage &&
        !query_yn( _( "Pick %s?" ), furn ? g->m.furnname( examp ) : g->m.tername(
                       examp ) ) ) {
        iexamine::none( p, examp );
        return false;
    }

    int lev = p.get_skill_level( skill_survival );
    bool got_anything = false;
    for( const auto &entry : harvest ) {
        float min_num = entry.base_num.first + lev * entry.scale_num.first;
        float max_num = entry.base_num.second + lev * entry.scale_num.second;
        int roll = std::min<int>( entry.max, round( rng_float( min_num, max_num ) ) );
        if( roll >= 1 ) {
            got_anything = true;
            for( int i = 0; i < roll; i++ ) {
                handle_harvest( p, entry.drop, false );
            }
        }
    }

    if( !got_anything ) {
        p.add_msg_if_player( m_bad, _( "You couldn't harvest anything." ) );
    }

    p.mod_moves( -rng( 100, 300 ) );
    return true;
}

void iexamine::harvest_furn_nectar( player &p, const tripoint &examp )
{
    bool auto_forage = get_option<bool>( "AUTO_FEATURES" ) &&
                       get_option<std::string>( "AUTO_FORAGING" ) == "both";
    if( harvest_common( p, examp, true, true, auto_forage ) ) {
        g->m.furn_set( examp, f_null );
    }
}

void iexamine::harvest_furn( player &p, const tripoint &examp )
{
    bool auto_forage = get_option<bool>( "AUTO_FEATURES" ) &&
                       get_option<std::string>( "AUTO_FORAGING" ) == "both";
    if( harvest_common( p, examp, true, false, auto_forage ) ) {
        g->m.furn_set( examp, f_null );
    }
}

void iexamine::harvest_ter_nectar( player &p, const tripoint &examp )
{
    bool auto_forage = get_option<bool>( "AUTO_FEATURES" ) &&
                       ( get_option<std::string>( "AUTO_FORAGING" ) == "both" ||
                         get_option<std::string>( "AUTO_FORAGING" ) == "bushes" ||
                         get_option<std::string>( "AUTO_FORAGING" ) == "trees" );
    if( harvest_common( p, examp, false, true, auto_forage ) ) {
        g->m.ter_set( examp, g->m.get_ter_transforms_into( examp ) );
    }
}

void iexamine::harvest_ter( player &p, const tripoint &examp )
{
    bool auto_forage = get_option<bool>( "AUTO_FEATURES" ) &&
                       ( get_option<std::string>( "AUTO_FORAGING" ) == "both" ||
                         get_option<std::string>( "AUTO_FORAGING" ) == "trees" );
    if( harvest_common( p, examp, false, false, auto_forage ) ) {
        g->m.ter_set( examp, g->m.get_ter_transforms_into( examp ) );
    }
}

/**
 * Only harvest a plant once per season.  Display message and call iexamine::none.
 */
void iexamine::harvested_plant( player &p, const tripoint &examp )
{
    p.add_msg_if_player( m_info, _( "Nothing can be harvested from this plant in current season" ) );
    iexamine::none( p, examp );
}

void iexamine::flower_marloss( player &p, const tripoint &examp )
{
    if( season_of_year( calendar::turn ) == WINTER ) {
        add_msg( m_info, _( "This flower is still alive, despite the harsh conditions..." ) );
    }
    if( can_drink_nectar( p ) ) {
        if( !query_yn( _( "You feel out of place as you explore the %s. Drink?" ),
                       g->m.furnname( examp ) ) ) {
            return;
        }
        p.moves -= 50; // Takes 30 seconds
        add_msg( m_bad, _( "This flower tastes very wrong..." ) );
        // If you can drink flowers, you're post-thresh and the Mycus does not want you.
        p.add_effect( effect_teleglow, 10_minutes );
    }
    if( !query_yn( _( "Pick %s?" ), g->m.furnname( examp ) ) ) {
        none( p, examp );
        return;
    }
    g->m.furn_set( examp, f_null );
    g->m.spawn_item( p.pos(), "marloss_seed", 1, 3, calendar::turn );
    handle_harvest( p, "withered", false );
}

/**
 * Spawn spiders from a spider egg sack in radius 1 around the egg sack.
 * Transforms the egg sack furniture into a ruptured egg sack (f_egg_sacke).
 * Also spawns eggs.
 * @param p The player
 * @param examp Location of egg sack
 * @param montype The monster type of the created spiders.
 */
void iexamine::egg_sack_generic( player &p, const tripoint &examp,
                                 const mtype_id &montype )
{
    const std::string old_furn_name = g->m.furnname( examp );
    if( !query_yn( _( "Harvest the %s?" ), old_furn_name ) ) {
        none( p, examp );
        return;
    }
    g->m.furn_set( examp, f_egg_sacke );
    int monster_count = 0;
    if( one_in( 2 ) ) {
        const std::vector<tripoint> pts = closest_tripoints_first( 1, examp );
        for( const auto &pt : pts ) {
            if( g->is_empty( pt ) && one_in( 3 ) ) {
                g->summon_mon( montype, pt );
                monster_count++;
            }
        }
    }
    int roll = rng( 1, 5 );
    bool drop_eggs = ( monster_count >= 1 ? true : false );
    for( int i = 0; i < roll; i++ ) {
        handle_harvest( p, "spider_egg", drop_eggs );
    }
    if( monster_count == 1 ) {
        add_msg( m_warning, _( "A spiderling bursts from the %s!" ), old_furn_name );
    } else if( monster_count >= 1 ) {
        add_msg( m_warning, _( "Spiderlings burst from the %s!" ), old_furn_name );
    }
}

void iexamine::egg_sackbw( player &p, const tripoint &examp )
{
    egg_sack_generic( p, examp, mon_spider_widow_giant_s );
}

void iexamine::egg_sackcs( player &p, const tripoint &examp )
{
    egg_sack_generic( p, examp, mon_spider_cellar_giant_s );
}

void iexamine::egg_sackws( player &p, const tripoint &examp )
{
    egg_sack_generic( p, examp, mon_spider_web_s );
}

/**
 * Remove furniture. Add spore effect.
 */
void iexamine::fungus( player &p, const tripoint &examp )
{
    add_msg( _( "The %s crumbles into spores!" ), g->m.furnname( examp ) );
    fungal_effects( *g, g->m ).create_spores( examp, &p );
    g->m.furn_set( examp, f_null );
    p.moves -= 50;
}

/**
 *  Make lists of unique seed types and names for the menu(no multiple hemp seeds etc)
 */
std::vector<seed_tuple> iexamine::get_seed_entries( const std::vector<item *> &seed_inv )
{
    std::map<itype_id, int> seed_map;
    for( auto &seed : seed_inv ) {
        seed_map[seed->typeId()] += ( seed->charges > 0 ? seed->charges : 1 );
    }

    std::vector<seed_tuple> seed_entries;
    seed_entries.reserve( seed_map.size() );
    for( const auto &pr : seed_map ) {
        seed_entries.emplace_back(
            pr.first, item::nname( pr.first, pr.second ), pr.second );
    }

    // Sort by name
    std::sort( seed_entries.begin(), seed_entries.end(),
    []( const seed_tuple & l, const seed_tuple & r ) {
        return std::get<1>( l ).compare( std::get<1>( r ) ) < 0;
    } );

    return seed_entries;
}

/**
 *  Choose seed for planting
 */
int iexamine::query_seed( const std::vector<seed_tuple> &seed_entries )
{
    uilist smenu;

    smenu.text = _( "Use which seed?" );
    int count = 0;
    for( const auto &entry : seed_entries ) {
        const std::string &seed_name = std::get<1>( entry );
        int seed_count = std::get<2>( entry );

        std::string format = seed_count > 0 ? "%s (%d)" : "%s";

        smenu.addentry( count++, true, MENU_AUTOASSIGN, format.c_str(),
                        seed_name, seed_count );
    }

    smenu.query();

    if( smenu.ret >= 0 ) {
        return smenu.ret;
    } else {
        return seed_entries.size();
    }
}

/**
 *  Actual planting of selected seed
 */
void iexamine::plant_seed( player &p, const tripoint &examp, const itype_id &seed_id )
{
    std::list<item> used_seed;
    if( item::count_by_charges( seed_id ) ) {
        used_seed = p.use_charges( seed_id, 1 );
    } else {
        used_seed = p.use_amount( seed_id, 1 );
    }
    used_seed.front().set_age( 0_turns );
    g->m.add_item_or_charges( examp, used_seed.front() );
<<<<<<< HEAD
    g->m.set( examp, t_dirt, f_plant_seed );
=======
    if( g->m.has_flag_furn( "PLANTABLE", examp ) ) {
        g->m.furn_set( examp, furn_str_id( g->m.furn( examp )->plant->transform ) );
    } else {
        g->m.set( examp, t_dirt, f_plant_seed );
    }
>>>>>>> c33633ca
    p.moves -= 500;
    add_msg( _( "Planted %s." ), item::nname( seed_id ) );
}

/**
 * If it's warm enough, pick one of the player's seeds and plant it.
 */
void iexamine::dirtmound( player &p, const tripoint &examp )
{

    if( !warm_enough_to_plant() ) {
        add_msg( m_info, _( "It is too cold to plant anything now." ) );
        return;
    }
    /* ambient_light_at() not working?
    if (g->m.ambient_light_at(examp) < LIGHT_AMBIENT_LOW) {
        add_msg(m_info, _("It is too dark to plant anything now."));
        return;
    }*/
    std::vector<item *> seed_inv = p.items_with( []( const item & itm ) {
        return itm.is_seed();
    } );
    if( seed_inv.empty() ) {
        add_msg( m_info, _( "You have no seeds to plant." ) );
        return;
    }
    if( !g->m.i_at( examp ).empty() ) {
        add_msg( _( "Something's lying there..." ) );
        return;
    }

    auto seed_entries = get_seed_entries( seed_inv );

    int seed_index = query_seed( seed_entries );

    // Did we cancel?
    if( seed_index < 0 || seed_index >= static_cast<int>( seed_entries.size() ) ) {
        add_msg( _( "You saved your seeds for later." ) );
        return;
    }
    const auto &seed_id = std::get<0>( seed_entries[seed_index] );

    plant_seed( p, examp, seed_id );
}

/**
 * Items that appear when a generic plant is harvested. Seed @ref islot_seed.
 * @param type The seed type, must have a @ref itype::seed slot.
 * @param plant_count Number of fruits to generate. For charge-based items, this
 *     specifies multiples of the default charge.
 * @param seed_count Number of seeds to generate.
 * @param byproducts If true, byproducts (like straw, withered plants, see
 * @ref islot_seed::byproducts) are included.
 */
std::list<item> iexamine::get_harvest_items( const itype &type, const int plant_count,
        const int seed_count, const bool byproducts )
{
    std::list<item> result;
    if( !type.seed ) {
        return result;
    }
    const islot_seed &seed_data = *type.seed;
    // This is a temporary measure, itype should instead provide appropriate accessors
    // to expose data about the seed item to allow harvesting to function.
    const itype_id &seed_type = type.get_id();

    const auto add = [&]( const itype_id & id, const int count ) {
        item new_item( id, calendar::turn );
        if( new_item.count_by_charges() && count > 0 ) {
            new_item.charges *= count;
            new_item.charges /= seed_data.fruit_div;
            if( new_item.charges <= 0 ) {
                new_item.charges = 1;
            }
            result.push_back( new_item );
        } else if( count > 0 ) {
            result.insert( result.begin(), count, new_item );
        }
    };

    if( seed_data.spawn_seeds ) {
        add( seed_type, seed_count );
    }

    add( seed_data.fruit_id, plant_count );

    if( byproducts ) {
        for( auto &b : seed_data.byproducts ) {
            add( b, 1 );
        }
    }

    return result;
}

/**
 * Actual harvesting of selected plant
 */
void iexamine::harvest_plant( player &p, const tripoint &examp )
{
    if( g->m.i_at( examp ).empty() ) {
        g->m.i_clear( examp );
        g->m.furn_set( examp, f_null );
        debugmsg( "Missing seed in plant furniture!" );
        return;
    }
    const item &seed = g->m.i_at( examp ).front();
    if( !seed.is_seed() ) {
        debugmsg( "The seed item %s is not a seed!", seed.tname() );
        return;
    }

    const std::string &seedType = seed.typeId();
    if( seedType == "fungal_seeds" ) {
        fungus( p, examp );
        g->m.i_clear( examp );
    } else if( seedType == "marloss_seed" ) {
        fungus( p, examp );
        g->m.i_clear( examp );
        if( p.has_trait( trait_M_DEPENDENT ) && ( p.get_kcal_percent() < 0.8f || p.get_thirst() > 300 ) ) {
            g->m.ter_set( examp, t_marloss );
            add_msg( m_info,
                     _( "We have altered this unit's configuration to extract and provide local nutriment.  The Mycus provides." ) );
        } else if( ( p.has_trait( trait_M_DEFENDER ) ) || ( ( p.has_trait( trait_M_SPORES ) ||
                   p.has_trait( trait_M_FERTILE ) ) &&
                   one_in( 2 ) ) ) {
            g->summon_mon( mon_fungal_blossom, examp );
            add_msg( m_info, _( "The seed blooms forth!  We have brought true beauty to this world." ) );
        } else if( ( p.has_trait( trait_THRESH_MYCUS ) ) || one_in( 4 ) ) {
            g->m.furn_set( examp, f_flower_marloss );
            add_msg( m_info, _( "The seed blossoms rather rapidly..." ) );
        } else {
            g->m.furn_set( examp, f_flower_fungal );
            add_msg( m_info, _( "The seed blossoms into a flower-looking fungus." ) );
        }
    } else { // Generic seed, use the seed item data
        const itype &type = *seed.type;
        g->m.i_clear( examp );
<<<<<<< HEAD
        g->m.furn_set( examp, f_null );
=======
>>>>>>> c33633ca

        int skillLevel = p.get_skill_level( skill_survival );
        ///\EFFECT_SURVIVAL increases number of plants harvested from a seed
        int plant_count = rng( skillLevel / 2, skillLevel );
        plant_count *= g->m.furn( examp )->plant->harvest_multiplier;
        const int max_harvest_count = get_option<int>( "MAX_HARVEST_COUNT" );
        if( plant_count >= max_harvest_count ) {
            plant_count = max_harvest_count;
        } else if( plant_count <= 0 ) {
            plant_count = 1;
        }
        const int seedCount = std::max( 1, rng( plant_count / 4, plant_count / 2 ) );
        for( auto &i : get_harvest_items( type, plant_count, seedCount, true ) ) {
            g->m.add_item_or_charges( examp, i );
        }
        g->m.furn_set( examp, furn_str_id( g->m.furn( examp )->plant->transform ) );
        p.moves -= 500;
    }
}

ret_val<bool> iexamine::can_fertilize( player &p, const tripoint &tile,
                                       const itype_id &fertilizer )
{
    if( !g->m.has_flag_furn( "PLANT", tile ) ) {
        return ret_val<bool>::make_failure( _( "Tile isn't a plant" ) );
    }
    if( g->m.i_at( tile ).size() > 1 ) {
        return ret_val<bool>::make_failure( _( "Tile is already fertilized" ) );
    }
    if( !p.has_charges( fertilizer, 1 ) ) {
        return ret_val<bool>::make_failure(
                   _( "Tried to fertilize with %s, but player doesn't have any." ),
                   fertilizer.c_str() );
    }

    return ret_val<bool>::make_success();
}

void iexamine::fertilize_plant( player &p, const tripoint &tile, const itype_id &fertilizer )
{
    ret_val<bool> can_fert = can_fertilize( p, tile, fertilizer );
    if( !can_fert.success() ) {
        debugmsg( can_fert.str() );
        return;
    }

    std::list<item> planted = p.use_charges( fertilizer, 1 );

    // Reduce the amount of time it takes until the next stage of the plant by
    // 20% of a seasons length. (default 2.8 days).
    const time_duration fertilizerEpoch = calendar::season_length() * 0.2;

    item &seed = g->m.i_at( tile ).front();
    // TODO: item should probably clamp the value on its own
    seed.set_birthday( std::max( calendar::time_of_cataclysm, seed.birthday() - fertilizerEpoch ) );
    // The plant furniture has the NOITEM token which prevents adding items on that square,
    // spawned items are moved to an adjacent field instead, but the fertilizer token
    // must be on the square of the plant, therefore this hack:
    const auto old_furn = g->m.furn( tile );
    g->m.furn_set( tile, f_null );
    g->m.spawn_item( tile, "fertilizer", 1, 1, calendar::turn );
    g->m.furn_set( tile, old_furn );
    p.mod_moves( -500 );

    add_msg( m_info, _( "You fertilize the %s with the %s." ), seed.get_plant_name(),
             planted.front().tname() );
}

itype_id iexamine::choose_fertilizer( player &p, const std::string &pname, bool ask_player )
{
    std::vector<const item *> f_inv = p.all_items_with_flag( "FERTILIZER" );
    if( f_inv.empty() ) {
        add_msg( m_info, _( "You have no fertilizer for the %s." ), pname );
        return itype_id();
    }

    std::vector<itype_id> f_types;
    std::vector<std::string> f_names;
    for( auto &f : f_inv ) {
        if( std::find( f_types.begin(), f_types.end(), f->typeId() ) == f_types.end() ) {
            f_types.push_back( f->typeId() );
            f_names.push_back( f->tname() );
        }
    }

    if( ask_player && !query_yn( _( "Fertilize the %s" ), pname ) ) {
        return itype_id();
    }

    // Choose fertilizer from list
    int f_index = 0;
    if( f_types.size() > 1 ) {
        f_index = uilist( _( "Use which fertilizer?" ), f_names );
    }
    if( f_index < 0 ) {
        return itype_id();
    }

    return f_types[f_index];

}
void iexamine::aggie_plant( player &p, const tripoint &examp )
{
    if( g->m.i_at( examp ).empty() ) {
        g->m.i_clear( examp );
        g->m.furn_set( examp, f_null );
        debugmsg( "Missing seed in plant furniture!" );
        return;
    }
    const item &seed = g->m.i_at( examp ).front();
    if( !seed.is_seed() ) {
        debugmsg( "The seed item %s is not a seed!", seed.tname() );
        return;
    }

    const std::string pname = seed.get_plant_name();

    if( g->m.furn( examp ) == f_plant_harvest && query_yn( _( "Harvest the %s?" ), pname ) ) {
        harvest_plant( p, examp );
    } else if( g->m.furn( examp ) != f_plant_harvest ) {
        if( g->m.i_at( examp ).size() > 1 ) {
            add_msg( m_info, _( "This %s has already been fertilized." ), pname );
            return;
        }
        itype_id fertilizer = choose_fertilizer( p, pname, true /*ask player for confirmation */ );

        if( !fertilizer.empty() ) {
            fertilize_plant( p, examp, fertilizer );
        }
    }
}

// Highly modified fermenting vat functions
void iexamine::kiln_empty( player &p, const tripoint &examp )
{
    furn_id cur_kiln_type = g->m.furn( examp );
    furn_id next_kiln_type = f_null;
    if( cur_kiln_type == f_kiln_empty ) {
        next_kiln_type = f_kiln_full;
    } else if( cur_kiln_type == f_kiln_metal_empty ) {
        next_kiln_type = f_kiln_metal_full;
    } else {
        debugmsg( "Examined furniture has action kiln_empty, but is of type %s",
                  g->m.furn( examp ).id().c_str() );
        return;
    }

    static const std::set<material_id> kilnable{ material_id( "wood" ), material_id( "bone" ) };
    bool fuel_present = false;
    auto items = g->m.i_at( examp );
    for( const item &i : items ) {
        if( i.typeId() == "charcoal" ) {
            add_msg( _( "This kiln already contains charcoal." ) );
            add_msg( _( "Remove it before firing the kiln again." ) );
            return;
        } else if( i.made_of_any( kilnable ) ) {
            fuel_present = true;
        } else {
            add_msg( m_bad, _( "This kiln contains %s, which can't be made into charcoal!" ), i.tname( 1,
                     false ) );
            return;
        }
    }

    if( !fuel_present ) {
        add_msg( _( "This kiln is empty. Fill it with wood or bone and try again." ) );
        return;
    }

    ///\EFFECT_FABRICATION decreases loss when firing a kiln
    const int skill = p.get_skill_level( skill_fabrication );
    int loss = 60 - 2 *
               skill; // We can afford to be inefficient - logs and skeletons are cheap, charcoal isn't

    // Burn stuff that should get charred, leave out the rest
    units::volume total_volume = 0_ml;
    for( const item &i : items ) {
        total_volume += i.volume();
    }

    auto char_type = item::find_type( "unfinished_charcoal" );
    int char_charges = char_type->charges_per_volume( ( 100 - loss ) * total_volume / 100 );
    if( char_charges < 1 ) {
        add_msg( _( "The batch in this kiln is too small to yield any charcoal." ) );
        return;
    }

    if( !p.has_charges( "fire", 1 ) ) {
        add_msg( _( "This kiln is ready to be fired, but you have no fire source." ) );
        return;
    } else {
        add_msg( _( "This kiln contains %s %s of material, and is ready to be fired." ),
                 format_volume( total_volume ), volume_units_abbr() );
        if( !query_yn( _( "Fire the kiln?" ) ) ) {
            return;
        }
    }

    p.use_charges( "fire", 1 );
    g->m.i_clear( examp );
    g->m.furn_set( examp, next_kiln_type );
    item result( "unfinished_charcoal", calendar::turn );
    result.charges = char_charges;
    g->m.add_item( examp, result );
    add_msg( _( "You fire the charcoal kiln." ) );
}

void iexamine::kiln_full( player &, const tripoint &examp )
{
    furn_id cur_kiln_type = g->m.furn( examp );
    furn_id next_kiln_type = f_null;
    if( cur_kiln_type == f_kiln_full ) {
        next_kiln_type = f_kiln_empty;
    } else if( cur_kiln_type == f_kiln_metal_full ) {
        next_kiln_type = f_kiln_metal_empty;
    } else {
        debugmsg( "Examined furniture has action kiln_full, but is of type %s",
                  g->m.furn( examp ).id().c_str() );
        return;
    }

    auto items = g->m.i_at( examp );
    if( items.empty() ) {
        add_msg( _( "This kiln is empty..." ) );
        g->m.furn_set( examp, next_kiln_type );
        return;
    }
    auto char_type = item::find_type( "charcoal" );
    add_msg( _( "There's a charcoal kiln there." ) );
    const time_duration firing_time = 6_hours; // 5 days in real life
    const time_duration time_left = firing_time - items[0].age();
    if( time_left > 0_turns ) {
        int hours = to_hours<int>( time_left );
        int minutes = to_minutes<int>( time_left ) + 1;
        if( minutes > 60 ) {
            add_msg( ngettext( "It will finish burning in about %d hour.",
                               "It will finish burning in about %d hours.",
                               hours ), hours );
        } else if( minutes > 30 ) {
            add_msg( _( "It will finish burning in less than an hour." ) );
        } else {
            add_msg( _( "It should take about %d minutes to finish burning." ), minutes );
        }
        return;
    }

    units::volume total_volume = 0_ml;
    // Burn stuff that should get charred, leave out the rest
    for( auto item_it = items.begin(); item_it != items.end(); ) {
        if( item_it->typeId() == "unfinished_charcoal" || item_it->typeId() == "charcoal" ) {
            total_volume += item_it->volume();
            item_it = items.erase( item_it );
        } else {
            item_it++;
        }
    }

    item result( "charcoal", calendar::turn );
    result.charges = char_type->charges_per_volume( total_volume );
    g->m.add_item( examp, result );
    g->m.furn_set( examp, next_kiln_type );
    add_msg( _( "It has finished burning, yielding %d charcoal." ), result.charges );
}

void iexamine::fireplace( player &p, const tripoint &examp )
{
    const bool already_on_fire = g->m.has_nearby_fire( examp, 0 );
    const bool furn_is_deployed = !g->m.furn( examp ).obj().deployed_item.empty();

    if( already_on_fire && !furn_is_deployed ) {
        none( p, examp );
        Pickup::pick_up( examp, 0 );
        return;
    }

    std::multimap<int, item *> firestarters;
    for( item *it : p.items_with( []( const item & it ) {
    return it.has_flag( "FIRESTARTER" ) || it.has_flag( "FIRE" );
    } ) ) {
        const auto usef = it->type->get_use( "firestarter" );
        if( usef != nullptr && usef->get_actor_ptr() != nullptr ) {
            const auto actor = dynamic_cast<const firestarter_actor *>( usef->get_actor_ptr() );
            if( actor->can_use( p, *it, false, examp ).success() ) {
                firestarters.insert( std::pair<int, item *>( actor->moves_cost_fast, it ) );
            }
        }
    }

    const bool has_firestarter = !firestarters.empty();
    const bool has_bionic_firestarter = p.has_bionic( bionic_id( "bio_lighter" ) ) &&
                                        p.power_level >= bionic_id( "bio_lighter" )->power_activate;

    uilist selection_menu;
    selection_menu.text = _( "Select an action" );
    selection_menu.addentry( 0, true, 'e', _( "Examine" ) );
    if( !already_on_fire ) {
        selection_menu.addentry( 1, has_firestarter, 'f',
                                 has_firestarter ? _( "Start a fire" ) : _( "Start a fire... you'll need a fire source." ) );
        if( has_bionic_firestarter ) {
            selection_menu.addentry( 2, true, 'b', _( "Use a CBM to start a fire" ) );
        }
    }
    if( furn_is_deployed ) {
        selection_menu.addentry( 3, true, 't', string_format( _( "Take down the %s" ),
                                 g->m.furnname( examp ) ) );
    }
    selection_menu.query();

    switch( selection_menu.ret ) {
        case 0:
            none( p, examp );
            Pickup::pick_up( examp, 0 );
            return;
        case 1: {
            for( auto &firestarter : firestarters ) {
                item *it = firestarter.second;
                const auto usef = it->type->get_use( "firestarter" );
                const auto actor = dynamic_cast<const firestarter_actor *>( usef->get_actor_ptr() );
                p.add_msg_if_player( string_format( _( "You attempt to start a fire with your %s..." ),
                                                    it->tname() ) );
                const ret_val<bool> can_use = actor->can_use( p, *it, false, examp );
                if( can_use.success() ) {
                    const long charges = actor->use( p, *it, false, examp );
                    p.use_charges( it->typeId(), charges );
                    return;
                } else {
                    p.add_msg_if_player( m_bad, can_use.str() );
                }
            }
            p.add_msg_if_player( _( "You weren't able to start a fire." ) );
            return;
        }
        case 2: {
            if( g->m.add_field( examp, fd_fire, 1 ) ) {
                p.charge_power( -bionic_id( "bio_lighter" )->power_activate );
                p.mod_moves( -100 );
            } else {
                p.add_msg_if_player( m_info, _( "You can't light a fire there." ) );
            }
            return;
        }
        case 3: {
            if( already_on_fire ) {
                if( !query_yn( _( "Really take down the %s while it's on fire?" ), g->m.furnname( examp ) ) ) {
                    return;
                }
            }
            p.add_msg_if_player( m_info, _( "You take down the %s." ),
                                 g->m.furnname( examp ) );
            const auto furn_item = g->m.furn( examp ).obj().deployed_item;
            g->m.add_item_or_charges( examp, item( furn_item, calendar::turn ) );
            g->m.furn_set( examp, f_null );
            return;
        }
        default:
            none( p, examp );
            return;
    }
}

void iexamine::fvat_empty( player &p, const tripoint &examp )
{
    itype_id brew_type;
    std::string brew_nname;
    bool to_deposit = false;
    static const auto vat_volume = units::from_liter( 50 );
    bool vat_full = false;
    bool ferment = false;
    bool brew_present = false;
    int charges_on_ground = 0;
    auto items = g->m.i_at( examp );
    for( auto item_it = items.begin(); item_it != items.end(); ) {
        if( !item_it->is_brewable() || brew_present ) {
            // This isn't a brew or there was already another kind of brew inside,
            // so this has to be moved.
            items.push_back( *item_it );
            // This will add items to a space near the vat, because it's flagged as NOITEM.
            item_it = items.erase( item_it );
        } else {
            item_it++;
            brew_present = true;
        }
    }
    if( !brew_present ) {
        add_msg( _( "This keg is empty." ) );
        // TODO: Allow using brews from crafting inventory
        const auto b_inv = p.items_with( []( const item & it ) {
            return it.is_brewable();
        } );
        if( b_inv.empty() ) {
            add_msg( m_info, _( "You have no brew to ferment." ) );
            return;
        }
        // Make lists of unique typeids and names for the menu
        // Code shamelessly stolen from the crop planting function!
        std::vector<itype_id> b_types;
        std::vector<std::string> b_names;
        for( auto &b : b_inv ) {
            if( std::find( b_types.begin(), b_types.end(), b->typeId() ) == b_types.end() ) {
                b_types.push_back( b->typeId() );
                b_names.push_back( item::nname( b->typeId() ) );
            }
        }
        // Choose brew from list
        int b_index = 0;
        if( b_types.size() > 1 ) {
            b_index = uilist( _( "Use which brew?" ), b_names );
        } else { //Only one brew type was in inventory, so it's automatically used
            if( !query_yn( _( "Set %s in the vat?" ), b_names[0] ) ) {
                b_index = -1;
            }
        }
        if( b_index < 0 ) {
            return;
        }
        to_deposit = true;
        brew_type = b_types[b_index];
        brew_nname = item::nname( brew_type );
    } else {
        item &brew = g->m.i_at( examp ).front();
        brew_type = brew.typeId();
        brew_nname = item::nname( brew_type );
        charges_on_ground = brew.charges;
        add_msg( _( "This keg contains %s (%d), %0.f%% full." ),
                 brew.tname(), brew.charges, brew.volume() * 100.0 / vat_volume );
        enum options { ADD_BREW, REMOVE_BREW, START_FERMENT };
        uilist selectmenu;
        selectmenu.text = _( "Select an action" );
        selectmenu.addentry( ADD_BREW, ( p.charges_of( brew_type ) > 0 ), MENU_AUTOASSIGN,
                             string_format( _( "Add more %s to the vat" ), brew_nname ) );
        selectmenu.addentry( REMOVE_BREW, brew.made_of( LIQUID ), MENU_AUTOASSIGN,
                             string_format( _( "Remove %s from the vat" ), brew.tname() ) );
        selectmenu.addentry( START_FERMENT, true, MENU_AUTOASSIGN, _( "Start fermenting cycle" ) );
        selectmenu.query();
        switch( selectmenu.ret ) {
            case ADD_BREW: {
                to_deposit = true;
                break;
            }
            case REMOVE_BREW: {
                liquid_handler::handle_liquid_from_ground( g->m.i_at( examp ).begin(), examp );
                return;
            }
            case START_FERMENT: {
                ferment = true;
                break;
            }
            default:
                add_msg( _( "Never mind." ) );
                return;
        }
    }
    if( to_deposit ) {
        item brew( brew_type, 0 );
        int charges_held = p.charges_of( brew_type );
        brew.charges = charges_on_ground;
        for( int i = 0; i < charges_held && !vat_full; i++ ) {
            p.use_charges( brew_type, 1 );
            brew.charges++;
            if( brew.volume() >= vat_volume ) {
                vat_full = true;
            }
        }
        add_msg( _( "Set %s in the vat." ), brew_nname );
        add_msg( _( "The keg now contains %s (%d), %0.f%% full." ),
                 brew.tname(), brew.charges, brew.volume() * 100.0 / vat_volume );
        g->m.i_clear( examp );
        //This is needed to bypass NOITEM
        g->m.add_item( examp, brew );
        p.moves -= 250;
        if( !vat_full ) {
            ferment = query_yn( _( "Start fermenting cycle?" ) );
        }
    }
    if( vat_full || ferment ) {
        g->m.i_at( examp ).front().set_age( 0_turns );
        g->m.furn_set( examp, f_fvat_full );
        if( vat_full ) {
            add_msg( _( "The vat is full, so you close the lid and start the fermenting cycle." ) );
        } else {
            add_msg( _( "You close the lid and start the fermenting cycle." ) );
        }
    }
}

void iexamine::fvat_full( player &p, const tripoint &examp )
{
    auto items_here = g->m.i_at( examp );
    if( items_here.empty() ) {
        debugmsg( "fvat_full was empty!" );
        g->m.furn_set( examp, f_fvat_empty );
        return;
    }

    for( size_t i = 0; i < items_here.size(); i++ ) {
        auto &it = items_here[i];
        if( !it.made_of_from_type( LIQUID ) ) {
            add_msg( _( "You remove %s from the vat." ), it.tname() );
            g->m.add_item_or_charges( p.pos(), it );
            g->m.i_rem( examp, i );
            i--;
        }
    }

    if( items_here.empty() ) {
        g->m.furn_set( examp, f_fvat_empty );
        return;
    }

    item &brew_i = items_here.front();
    // Does the vat contain unfermented brew, or already fermented booze?
    // TODO: Allow "recursive brewing" to continue without player having to check on it
    if( brew_i.is_brewable() ) {
        add_msg( _( "There's a vat of %s set to ferment there." ), brew_i.tname() );

        // TODO: change brew_time to return time_duration
        const time_duration brew_time = brew_i.brewing_time();
        const time_duration progress = brew_i.age();
        if( progress < brew_time ) {
            int hours = to_hours<int>( brew_time - progress );
            if( hours < 1 ) {
                add_msg( _( "It will finish brewing in less than an hour." ) );
            } else {
                add_msg( ngettext( "It will finish brewing in about %d hour.",
                                   "It will finish brewing in about %d hours.",
                                   hours ), hours );
            }
            return;
        }

        if( query_yn( _( "Finish brewing?" ) ) ) {
            const auto results = brew_i.brewing_results();

            g->m.i_clear( examp );
            for( const auto &result : results ) {
                // TODO: Different age based on settings
                item booze( result, brew_i.birthday(), brew_i.charges );
                g->m.add_item( examp, booze );
                if( booze.made_of_from_type( LIQUID ) ) {
                    add_msg( _( "The %s is now ready for bottling." ), booze.tname() );
                }
            }

            p.moves -= 500;
            p.practice( skill_cooking, std::min( to_minutes<int>( brew_time ) / 10, 100 ) );
        }

        return;
    } else {
        add_msg( _( "There's a vat of fermented %s there." ), brew_i.tname() );
    }

    const std::string booze_name = items_here.front().tname();
    if( liquid_handler::handle_liquid_from_ground( items_here.begin(), examp ) ) {
        g->m.furn_set( examp, f_fvat_empty );
        add_msg( _( "You squeeze the last drops of %s from the vat." ), booze_name );
    }
}

static units::volume get_keg_capacity( const tripoint &pos )
{
    const furn_t &furn = g->m.furn( pos ).obj();
    return furn.keg_capacity;
}

/**
 * Check whether there is a keg on the map that can be filled via @ref pour_into_keg.
 */
bool iexamine::has_keg( const tripoint &pos )
{
    return get_keg_capacity( pos ) > 0_ml;
}

void iexamine::keg( player &p, const tripoint &examp )
{
    none( p, examp );
    const auto keg_name = g->m.name( examp );
    units::volume keg_cap = get_keg_capacity( examp );
    bool liquid_present = false;
    for( int i = 0; i < static_cast<int>( g->m.i_at( examp ).size() ); i++ ) {
        if( !g->m.i_at( examp )[i].made_of_from_type( LIQUID ) || liquid_present ) {
            g->m.add_item_or_charges( examp, g->m.i_at( examp )[i] );
            g->m.i_rem( examp, i );
            i--;
        } else {
            liquid_present = true;
        }
    }
    if( !liquid_present ) {
        add_msg( m_info, _( "It is empty." ) );
        // Get list of all drinks
        auto drinks_inv = p.items_with( []( const item & it ) {
            return it.made_of( LIQUID );
        } );
        if( drinks_inv.empty() ) {
            add_msg( m_info, _( "You don't have any drinks to fill the %s with." ), keg_name );
            return;
        }
        // Make lists of unique drinks... about third time we do this, maybe we ought to make a function next time
        std::vector<itype_id> drink_types;
        std::vector<std::string> drink_names;
        std::vector<double> drink_rot;
        for( auto &drink : drinks_inv ) {
            auto found_drink = std::find( drink_types.begin(), drink_types.end(), drink->typeId() );
            if( found_drink == drink_types.end() ) {
                drink_types.push_back( drink->typeId() );
                drink_names.push_back( item::nname( drink->typeId() ) );
                drink_rot.push_back( drink->get_relative_rot() );
            } else {
                auto rot_iter = std::next( drink_rot.begin(), std::distance( drink_types.begin(), found_drink ) );
                // Yep, worst rot wins.
                *rot_iter = std::max( *rot_iter, drink->get_relative_rot() );
            }
        }
        // Choose drink to store in keg from list
        int drink_index = 0;
        if( drink_types.size() > 1 ) {
            drink_index = uilist( _( "Store which drink?" ), drink_names );
            if( drink_index < 0 || static_cast<size_t>( drink_index ) >= drink_types.size() ) {
                drink_index = -1;
            }
        } else { //Only one drink type was in inventory, so it's automatically used
            if( !query_yn( _( "Fill the %1$s with %2$s?" ),
                           keg_name, drink_names[0].c_str() ) ) {
                drink_index = -1;
            }
        }
        if( drink_index < 0 ) {
            return;
        }
        //Store liquid chosen in the keg
        itype_id drink_type = drink_types[ drink_index ];
        int charges_held = p.charges_of( drink_type );
        item drink( drink_type, 0 );
        drink.set_relative_rot( drink_rot[ drink_index ] );
        drink.charges = 0;
        bool keg_full = false;
        for( int i = 0; i < charges_held && !keg_full; i++ ) {
            g->u.use_charges( drink.typeId(), 1 );
            drink.charges++;
            keg_full = drink.volume() >= keg_cap;
        }
        if( keg_full ) {
            add_msg( _( "You completely fill the %1$s with %2$s." ),
                     keg_name, item::nname( drink_type ) );
        } else {
            add_msg( _( "You fill the %1$s with %2$s." ),
                     keg_name, item::nname( drink_type ) );
        }
        p.moves -= 250;
        g->m.i_clear( examp );
        g->m.add_item( examp, drink );
        return;
    } else {
        auto drink = g->m.i_at( examp ).begin();
        const auto drink_tname = drink->tname();
        const auto drink_nname = item::nname( drink->typeId() );
        enum options {
            DISPENSE,
            HAVE_A_DRINK,
            REFILL,
            EXAMINE,
        };
        uilist selectmenu;
        selectmenu.addentry( DISPENSE, drink->made_of( LIQUID ), MENU_AUTOASSIGN,
                             _( "Dispense or dump %s" ), drink_tname );
        selectmenu.addentry( HAVE_A_DRINK, drink->is_food() && drink->made_of( LIQUID ),
                             MENU_AUTOASSIGN, _( "Have a drink" ) );
        selectmenu.addentry( REFILL, true, MENU_AUTOASSIGN, _( "Refill" ) );
        selectmenu.addentry( EXAMINE, true, MENU_AUTOASSIGN, _( "Examine" ) );

        selectmenu.text = _( "Select an action" );
        selectmenu.query();

        switch( selectmenu.ret ) {
            case DISPENSE:
                if( liquid_handler::handle_liquid_from_ground( drink, examp ) ) {
                    add_msg( _( "You squeeze the last drops of %1$s from the %2$s." ),
                             drink_tname, keg_name );
                }
                return;

            case HAVE_A_DRINK:
                if( !p.eat( *drink ) ) {
                    return; // They didn't actually drink
                }

                if( drink->charges == 0 ) {
                    add_msg( _( "You squeeze the last drops of %1$s from the %2$s." ),
                             drink_tname, keg_name );
                    g->m.i_clear( examp );
                }
                p.moves -= 250;
                return;

            case REFILL: {
                if( drink->volume() >= keg_cap ) {
                    add_msg( _( "The %s is completely full." ), keg_name );
                    return;
                }
                int charges_held = p.charges_of( drink->typeId() );
                if( charges_held < 1 ) {
                    add_msg( m_info, _( "You don't have any %1$s to fill the %2$s with." ),
                             drink_nname, keg_name );
                    return;
                }
                item tmp( drink->typeId(), calendar::turn, charges_held );
                pour_into_keg( examp, tmp );
                p.use_charges( drink->typeId(), charges_held - tmp.charges );
                add_msg( _( "You fill the %1$s with %2$s." ), keg_name, drink_nname );
                p.moves -= 250;
                return;
            }

            case EXAMINE: {
                add_msg( m_info, _( "It contains %s (%d), %0.f%% full." ),
                         drink_tname, drink->charges, drink->volume() * 100.0 / keg_cap );
                return;
            }

            default:
                return;
        }
    }
}

/**
 * Pour liquid into a keg (furniture) on the map. The transferred charges (if any)
 * will be removed from the liquid item.
 * @return Whether any charges have been transferred at all.
 */
bool iexamine::pour_into_keg( const tripoint &pos, item &liquid )
{
    const units::volume keg_cap = get_keg_capacity( pos );
    if( keg_cap <= 0_ml ) {
        return false;
    }
    const auto keg_name = g->m.name( pos );

    map_stack stack = g->m.i_at( pos );
    if( stack.empty() ) {
        g->m.add_item( pos, liquid );
        g->m.i_at( pos ).front().charges = 0; // Will be set later
    } else if( stack.front().typeId() != liquid.typeId() ) {
        add_msg( _( "The %s already contains some %s, you can't add a different liquid to it." ),
                 keg_name, item::nname( stack.front().typeId() ) );
        return false;
    }

    item &drink = stack.front();
    if( drink.volume() >= keg_cap ) {
        add_msg( _( "The %s is full." ), keg_name );
        return false;
    }

    add_msg( _( "You pour %1$s into the %2$s." ), liquid.tname(), keg_name );
    while( liquid.charges > 0 && drink.volume() < keg_cap ) {
        drink.charges++;
        liquid.charges--;
    }
    return true;
}

void pick_plant( player &p, const tripoint &examp,
                 const std::string &itemType, ter_id new_ter, bool seeds )
{
    bool auto_forage = get_option<bool>( "AUTO_FEATURES" ) &&
                       get_option<std::string>( "AUTO_FORAGING" ) != "off";
    if( p.is_player() && !auto_forage &&
        !query_yn( _( "Harvest the %s?" ), g->m.tername( examp ) ) ) {
        iexamine::none( p, examp );
        return;
    }

    const int survival = p.get_skill_level( skill_survival );
    p.practice( skill_survival, 6 );

    int plantBase = rng( 2, 5 );
    ///\EFFECT_SURVIVAL increases number of plants harvested
    int plantCount = rng( plantBase, plantBase + survival / 2 );
    plantCount = std::min( plantCount, 12 );

    g->m.spawn_item( p.pos(), itemType, plantCount, 0, calendar::turn );

    if( seeds ) {
        g->m.spawn_item( p.pos(), "seed_" + itemType, 1,
                         rng( plantCount / 4, plantCount / 2 ), calendar::turn );
    }

    g->m.ter_set( examp, new_ter );
}

void iexamine::tree_hickory( player &p, const tripoint &examp )
{
    if( harvest_common( p, examp, false, false ) ) {
        g->m.ter_set( examp, g->m.get_ter_transforms_into( examp ) );
    }
    if( !p.has_quality( quality_id( "DIG" ) ) ) {
        p.add_msg_if_player( m_info, _( "You have no tool to dig with..." ) );
        return;
    }
    if( p.is_player() &&
        !query_yn( _( "Dig up %s? This kills the tree!" ), g->m.tername( examp ) ) ) {
        return;
    }

    ///\EFFECT_SURVIVAL increases hickory root number per tree
    g->m.spawn_item( p.pos(), "hickory_root", rng( 1, 3 + p.get_skill_level( skill_survival ) ), 0,
                     calendar::turn );
    g->m.ter_set( examp, t_tree_hickory_dead );
    ///\EFFECT_SURVIVAL speeds up hickory root digging
    p.moves -= 2000 / ( p.get_skill_level( skill_survival ) + 1 ) + 100;
}

item_location maple_tree_sap_container()
{
    const item maple_sap = item( "maple_sap", 0 );
    return g->inv_map_splice( [&]( const item & it ) {
        return it.get_remaining_capacity_for_liquid( maple_sap, true ) > 0;
    }, _( "Which container?" ), PICKUP_RANGE );
}

void iexamine::tree_maple( player &p, const tripoint &examp )
{
    if( !p.has_quality( quality_id( "DRILL" ) ) ) {
        add_msg( m_info, _( "You need a tool to drill the crust to tap this maple tree." ) );
        return;
    }

    if( !p.has_quality( quality_id( "HAMMER" ) ) ) {
        add_msg( m_info,
                 _( "You need a tool to hammer the spile into the crust to tap this maple tree." ) );
        return;
    }

    const inventory &crafting_inv = p.crafting_inventory();

    if( !crafting_inv.has_amount( "tree_spile", 1 ) ) {
        add_msg( m_info, _( "You need a %s to tap this maple tree." ),
                 item::nname( "tree_spile" ) );
        return;
    }

    std::vector<item_comp> comps;
    comps.push_back( item_comp( "tree_spile", 1 ) );
    p.consume_items( comps, 1, is_crafting_component );

    p.mod_moves( -200 );
    g->m.ter_set( examp, t_tree_maple_tapped );

    auto cont_loc = maple_tree_sap_container();

    item *container = cont_loc.get_item();
    if( container ) {
        g->m.add_item_or_charges( examp, *container, false );

        cont_loc.remove_item();
    } else {
        add_msg( m_info, _( "No container added. The sap will just spill on the ground." ) );
    }
}

void iexamine::tree_maple_tapped( player &p, const tripoint &examp )
{
    bool has_sap = false;
    bool has_container = false;
    long charges = 0;

    const std::string maple_sap_name = item::nname( "maple_sap" );

    auto items = g->m.i_at( examp );
    for( auto &it : items ) {
        if( it.is_bucket() || it.is_watertight_container() ) {
            has_container = true;

            if( !it.is_container_empty() && it.contents.front().typeId() == "maple_sap" ) {
                has_sap = true;
                charges = it.contents.front().charges;
            }
        }
    }

    enum options {
        REMOVE_TAP,
        ADD_CONTAINER,
        HARVEST_SAP,
        REMOVE_CONTAINER,
    };
    uilist selectmenu;
    selectmenu.addentry( REMOVE_TAP, true, MENU_AUTOASSIGN, _( "Remove tap" ) );
    selectmenu.addentry( ADD_CONTAINER, !has_container, MENU_AUTOASSIGN,
                         _( "Add a container to receive the %s" ), maple_sap_name );
    selectmenu.addentry( HARVEST_SAP, has_sap, MENU_AUTOASSIGN, _( "Harvest current %s (%d)" ),
                         maple_sap_name, charges );
    selectmenu.addentry( REMOVE_CONTAINER, has_container, MENU_AUTOASSIGN, _( "Remove container" ) );

    selectmenu.text = _( "Select an action" );
    selectmenu.query();

    switch( selectmenu.ret ) {
        case REMOVE_TAP: {
            if( !p.has_quality( quality_id( "HAMMER" ) ) ) {
                add_msg( m_info, _( "You need a hammering tool to remove the spile from the crust." ) );
                return;
            }

            item tree_spile( "tree_spile" );
            add_msg( _( "You remove the %s." ), tree_spile.tname( 1 ) );
            g->m.add_item_or_charges( p.pos(), tree_spile );

            for( auto &it : items ) {
                g->m.add_item_or_charges( p.pos(), it );
            }
            g->m.i_clear( examp );

            p.mod_moves( -200 );
            g->m.ter_set( examp, t_tree_maple );

            return;
        }

        case ADD_CONTAINER: {
            auto cont_loc = maple_tree_sap_container();

            item *container = cont_loc.get_item();
            if( container ) {
                g->m.add_item_or_charges( examp, *container, false );

                cont_loc.remove_item();
            } else {
                add_msg( m_info, _( "No container added. The sap will just spill on the ground." ) );
            }

            return;
        }

        case HARVEST_SAP:
            for( auto &it : items ) {
                if( ( it.is_bucket() || it.is_watertight_container() ) && !it.is_container_empty() ) {
                    auto &liquid = it.contents.front();
                    if( liquid.typeId() == "maple_sap" ) {
                        liquid_handler::handle_liquid_from_container( it, PICKUP_RANGE );
                    }
                }
            }

            return;

        case REMOVE_CONTAINER: {
            g->u.assign_activity( activity_id( "ACT_PICKUP" ) );
            g->u.activity.placement = examp - p.pos();
            g->u.activity.values.push_back( false );
            g->u.activity.values.push_back( 0 );
            g->u.activity.values.push_back( 0 );
            return;
        }

        default:
            return;
    }
}

void iexamine::shrub_marloss( player &p, const tripoint &examp )
{
    if( p.has_trait( trait_THRESH_MYCUS ) ) {
        pick_plant( p, examp, "mycus_fruit", t_shrub_fungal );
    } else if( p.has_trait( trait_THRESH_MARLOSS ) ) {
        g->m.spawn_item( p.pos(), "mycus_fruit", 1, 0, calendar::turn );
        g->m.ter_set( examp, t_fungus );
        add_msg( m_info, _( "The shrub offers up a fruit, then crumbles into a fungal bed." ) );
    } else {
        pick_plant( p, examp, "marloss_berry", t_shrub_fungal );
    }
}

void iexamine::tree_marloss( player &p, const tripoint &examp )
{
    if( p.has_trait( trait_THRESH_MYCUS ) ) {
        pick_plant( p, examp, "mycus_fruit", t_tree_fungal );
        if( p.has_trait( trait_M_DEPENDENT ) && one_in( 3 ) ) {
            // Folks have a better shot at keeping fed.
            add_msg( m_info,
                     _( "We have located a particularly vital nutrient deposit underneath this location." ) );
            add_msg( m_good, _( "Additional nourishment is available." ) );
            g->m.ter_set( examp, t_marloss_tree );
        }
    } else if( p.has_trait( trait_THRESH_MARLOSS ) ) {
        g->m.spawn_item( p.pos(), "mycus_fruit", 1, 0, calendar::turn );
        g->m.ter_set( examp, t_tree_fungal );
        add_msg( m_info, _( "The tree offers up a fruit, then shrivels into a fungal tree." ) );
    } else {
        pick_plant( p, examp, "marloss_berry", t_tree_fungal );
    }
}

void iexamine::shrub_wildveggies( player &p, const tripoint &examp )
{
    // Ask if there's something possibly more interesting than this shrub here
    if( ( !g->m.i_at( examp ).empty() ||
          g->m.veh_at( examp ) ||
          !g->m.tr_at( examp ).is_null() ||
          g->critter_at( examp ) != nullptr ) &&
        !query_yn( _( "Forage through %s?" ), g->m.tername( examp ) ) ) {
        none( p, examp );
        return;
    }

    add_msg( _( "You forage through the %s." ), g->m.tername( examp ) );
    ///\EFFECT_SURVIVAL speeds up foraging
    int move_cost = 100000 / ( 2 * p.get_skill_level( skill_survival ) + 5 );
    ///\EFFECT_PER randomly speeds up foraging
    move_cost /= rng( std::max( 4, p.per_cur ), 4 + p.per_cur * 2 );
    p.assign_activity( activity_id( "ACT_FORAGE" ), move_cost, 0 );
    p.activity.placement = examp;
    p.activity.auto_resume = true;
    return;
}

void iexamine::recycle_compactor( player &, const tripoint &examp )
{
    // choose what metal to recycle
    auto metals = materials::get_compactable();
    uilist choose_metal;
    choose_metal.text = _( "Recycle what metal?" );
    for( auto &m : metals ) {
        choose_metal.addentry( m.name() );
    }
    choose_metal.query();
    int m_idx = choose_metal.ret;
    if( m_idx < 0 || m_idx >= static_cast<int>( metals.size() ) ) {
        add_msg( _( "Never mind." ) );
        return;
    }
    material_type m = metals.at( m_idx );

    // check inputs and tally total mass
    auto inputs = g->m.i_at( examp );
    units::mass sum_weight = 0_gram;
    auto ca = m.compact_accepts();
    std::set<material_id> accepts( ca.begin(), ca.end() );
    accepts.insert( m.id );
    for( auto &input : inputs ) {
        if( !input.only_made_of( accepts ) ) {
            //~ %1$s: an item in the compactor , %2$s: desired compactor output material
            add_msg( _( "You realize this isn't going to work because %1$s is not made purely of %2$s." ),
                     input.tname(), m.name() );
            return;
        }
        if( input.is_container() && !input.is_container_empty() ) {
            //~ %1$s: an item in the compactor
            add_msg( _( "You realize this isn't going to work because %1$s has not been emptied of its contents." ),
                     input.tname() );
            return;
        }
        sum_weight += input.weight();
    }
    if( sum_weight <= 0_gram ) {
        //~ %1$s: desired compactor output material
        add_msg( _( "There is no %1$s in the compactor.  Drop some metal items onto it and try again." ),
                 m.name() );
        return;
    }

    // See below for recover_factor (rng(6,9)/10), this
    // is the normal value of that recover factor.
    static const double norm_recover_factor = 8.0 / 10.0;
    const units::mass norm_recover_weight = sum_weight * norm_recover_factor;

    // choose output
    uilist choose_output;
    //~ %1$.3f: total mass of material in compactor, %2$s: weight units , %3$s: compactor output material
    choose_output.text = string_format( _( "Compact %1$.3f %2$s of %3$s into:" ),
                                        convert_weight( sum_weight ), weight_units(), m.name() );
    for( auto &ci : m.compacts_into() ) {
        auto it = item( ci, 0, item::solitary_tag{} );
        const int amount = norm_recover_weight / it.weight();
        //~ %1$d: number of, %2$s: output item
        choose_output.addentry( string_format( _( "about %1$d %2$s" ), amount,
                                               it.tname( amount ) ) );
    }
    choose_output.query();
    int o_idx = choose_output.ret;
    if( o_idx < 0 || o_idx >= static_cast<int>( m.compacts_into().size() ) ) {
        add_msg( _( "Never mind." ) );
        return;
    }

    // remove items
    for( auto it = inputs.begin(); it != inputs.end(); ) {
        it = inputs.erase( it );
    }

    // produce outputs
    double recover_factor = rng( 6, 9 ) / 10.0;
    sum_weight = sum_weight * recover_factor;
    sounds::sound( examp, 80, sounds::sound_t::combat, _( "Ka-klunk!" ), true, "tool", "compactor" );
    bool out_desired = false;
    bool out_any = false;
    for( auto it = m.compacts_into().begin() + o_idx; it != m.compacts_into().end(); ++it ) {
        const units::mass ow = item( *it, 0, item::solitary_tag{} ).weight();
        int count = sum_weight / ow;
        sum_weight -= count * ow;
        if( count > 0 ) {
            g->m.spawn_item( examp, *it, count, 1, calendar::turn );
            if( !out_any ) {
                out_any = true;
                if( it == m.compacts_into().begin() + o_idx ) {
                    out_desired = true;
                }
            }
        }
    }

    // feedback to user
    if( !out_any ) {
        add_msg( _( "The compactor chews up all the items in its hopper." ) );
        //~ %1$s: compactor output material
        add_msg( _( "The compactor beeps: \"No %1$s to process!\"" ), m.name() );
        return;
    }
    if( !out_desired ) {
        //~ %1$s: compactor output material
        add_msg( _( "The compactor beeps: \"Insufficient %1$s!\"" ), m.name() );
        add_msg( _( "It spits out an assortment of smaller pieces instead." ) );
    }
}

void iexamine::trap( player &p, const tripoint &examp )
{
    const auto &tr = g->m.tr_at( examp );
    if( !p.is_player() || tr.is_null() ) {
        return;
    }
    const int possible = tr.get_difficulty();
    bool seen = tr.can_see( examp, p );
    if( seen && possible >= 99 ) {
        add_msg( m_info, _( "That %s looks too dangerous to mess with. Best leave it alone." ),
                 tr.name() );
        return;
    }
    // Some traps are not actual traps. Those should get a different query.
    if( seen && possible == 0 &&
        tr.get_avoidance() == 0 ) { // Separated so saying no doesn't trigger the other query.
        if( query_yn( _( "There is a %s there. Take down?" ), tr.name() ) ) {
            g->m.disarm_trap( examp );
        }
    } else if( seen && query_yn( _( "There is a %s there.  Disarm?" ), tr.name() ) ) {
        g->m.disarm_trap( examp );
    }
}

void iexamine::water_source( player &p, const tripoint &examp )
{
    item water = g->m.water_from( examp );
    ( void ) p; // TODO: use me
    liquid_handler::handle_liquid( water, nullptr, 0, &examp );
}

const itype *furn_t::crafting_pseudo_item_type() const
{
    if( crafting_pseudo_item.empty() ) {
        return nullptr;
    }
    return item::find_type( crafting_pseudo_item );
}

const itype *furn_t::crafting_ammo_item_type() const
{
    const itype *pseudo = crafting_pseudo_item_type();
    if( pseudo->tool && !pseudo->tool->ammo_id.is_null() ) {
        return item::find_type( pseudo->tool->ammo_id->default_ammotype() );
    }
    return nullptr;
}

static long count_charges_in_list( const itype *type, const map_stack &items )
{
    for( const auto &candidate : items ) {
        if( candidate.type == type ) {
            return candidate.charges;
        }
    }
    return 0;
}

void iexamine::reload_furniture( player &p, const tripoint &examp )
{
    const furn_t &f = g->m.furn( examp ).obj();
    const itype *type = f.crafting_pseudo_item_type();
    const itype *ammo = f.crafting_ammo_item_type();
    if( type == nullptr || ammo == nullptr ) {
        add_msg( m_info, _( "This %s can not be reloaded!" ), f.name() );
        return;
    }
    map_stack items_here = g->m.i_at( examp );
    const int amount_in_furn = count_charges_in_list( ammo, items_here );
    const int amount_in_inv = p.charges_of( ammo->get_id() );
    if( amount_in_furn > 0 ) {
        if( p.query_yn( _( "The %1$s contains %2$d %3$s.  Unload?" ), f.name(), amount_in_furn,
                        ammo->nname( amount_in_furn ) ) ) {
            p.assign_activity( activity_id( "ACT_PICKUP" ) );
            p.activity.placement = examp - p.pos();
            p.activity.values.push_back( false );
            p.activity.values.push_back( 0 );
            p.activity.values.push_back( 0 );
            return;
        }
    }
    //~ %1$s - furniture, %2$d - number, %3$s items.
    add_msg( _( "The %1$s contains %2$d %3$s." ), f.name(), amount_in_furn,
             ammo->nname( amount_in_furn ) );

    const int max_amount_in_furn = ammo->charges_per_volume( f.max_volume );
    const int max_reload_amount = max_amount_in_furn - amount_in_furn;
    if( max_reload_amount <= 0 ) {
        return;
    }
    if( amount_in_inv == 0 ) {
        //~ Reloading or restocking a piece of furniture, for example a forge.
        add_msg( m_info, _( "You need some %1$s to reload this %2$s." ), ammo->nname( 2 ),
                 f.name() );
        return;
    }
    const long max_amount = std::min( amount_in_inv, max_reload_amount );
    //~ Loading fuel or other items into a piece of furniture.
    const std::string popupmsg = string_format( _( "Put how many of the %1$s into the %2$s?" ),
                                 ammo->nname( max_amount ), f.name() );
    long amount = string_input_popup()
                  .title( popupmsg )
                  .width( 20 )
                  .text( to_string( max_amount ) )
                  .only_digits( true )
                  .query_long();
    if( amount <= 0 || amount > max_amount ) {
        return;
    }
    p.use_charges( ammo->get_id(), amount );
    auto items = g->m.i_at( examp );
    for( auto &itm : items ) {
        if( itm.type == ammo ) {
            itm.charges += amount;
            amount = 0;
            break;
        }
    }
    if( amount != 0 ) {
        item it( ammo, calendar::turn, amount );
        g->m.add_item( examp, it );
    }
    add_msg( _( "You reload the %s." ), g->m.furnname( examp ) );
    p.moves -= 100;
}

void iexamine::curtains( player &p, const tripoint &examp )
{
    const bool closed_window_with_curtains = g->m.has_flag( "BARRICADABLE_WINDOW_CURTAINS", examp ) ;
    if( g->m.is_outside( p.pos() ) && ( g->m.has_flag( "WALL", examp ) ||
                                        closed_window_with_curtains ) ) {
        locked_object( p, examp );
        return;
    }

    const ter_id ter = g->m.ter( examp );

    // Peek through the curtains, or tear them down.
    uilist window_menu;
    window_menu.text = _( "Do what with the curtains?" );
    window_menu.addentry( 0, ( !ter.obj().close &&
                               closed_window_with_curtains ), 'p', _( "Peek through the closed curtains." ) );
    window_menu.addentry( 1, true, 't', _( "Tear down the curtains." ) );
    window_menu.query();
    const int choice = window_menu.ret;

    if( choice == 0 ) {
        // Peek
        g->peek( examp );
        p.add_msg_if_player( _( "You carefully peek through the curtains." ) );
    } else if( choice == 1 ) {
        // Mr. Gorbachev, tear down those curtains!
        if( ter == t_window_domestic || ter == t_curtains ) {
            g->m.ter_set( examp, t_window_no_curtains );
        } else if( ter == t_window_open ) {
            g->m.ter_set( examp, t_window_no_curtains_open );
        } else if( ter == t_window_domestic_taped ) {
            g->m.ter_set( examp, t_window_no_curtains_taped );
        }

        g->m.spawn_item( p.pos(), "nail", 1, 4, calendar::turn );
        g->m.spawn_item( p.pos(), "sheet", 2, 0, calendar::turn );
        g->m.spawn_item( p.pos(), "stick", 1, 0, calendar::turn );
        g->m.spawn_item( p.pos(), "string_36", 1, 0, calendar::turn );
        p.moves -= 200;
        p.add_msg_if_player( _( "You tear the curtains and curtain rod off the windowframe." ) );
    } else {
        p.add_msg_if_player( _( "Never mind." ) );
    }
}

void iexamine::sign( player &p, const tripoint &examp )
{
    std::string existing_signage = g->m.get_signage( examp );
    bool previous_signage_exists = !existing_signage.empty();

    // Display existing message, or lack thereof.
    if( p.has_trait( trait_ILLITERATE ) ) {
        popup( _( "You're illiterate, and can't read the message on the sign." ) );
    } else if( previous_signage_exists ) {
        popup( existing_signage.c_str() );
    } else {
        p.add_msg_if_player( m_neutral, _( "Nothing legible on the sign." ) );
    }

    // Allow chance to modify message.
    std::vector<tool_comp> tools;
    std::vector<const item *> filter = p.crafting_inventory().items_with( []( const item & it ) {
        return it.has_flag( "WRITE_MESSAGE" ) && it.charges > 0;
    } );
    tools.reserve( filter.size() );
    for( const item *writing_item : filter ) {
        tools.push_back( tool_comp( writing_item->typeId(), 1 ) );
    }

    if( !tools.empty() ) {
        // Different messages if the sign already has writing associated with it.
        std::string query_message = previous_signage_exists ?
                                    _( "Overwrite the existing message on the sign?" ) :
                                    _( "Add a message to the sign?" );
        std::string spray_painted_message = previous_signage_exists ?
                                            _( "You overwrite the previous message on the sign with your graffiti." ) :
                                            _( "You graffiti a message onto the sign." );
        std::string ignore_message = _( "You leave the sign alone." );
        if( query_yn( query_message ) ) {
            std::string signage = string_input_popup()
                                  .title( _( "Write what?" ) )
                                  .identifier( "signage" )
                                  .query_string();
            if( signage.empty() ) {
                p.add_msg_if_player( m_neutral, ignore_message );
            } else {
                g->m.set_signage( examp, signage );
                p.add_msg_if_player( m_info, spray_painted_message );
                p.mod_moves( - 20 * signage.length() );
                p.consume_tools( tools, 1 );
            }
        } else {
            p.add_msg_if_player( m_neutral, ignore_message );
        }
    }
}

static int getNearPumpCount( const tripoint &p )
{
    int result = 0;
    for( const tripoint &tmp : g->m.points_in_radius( p, 12 ) ) {
        const auto t = g->m.ter( tmp );
        if( t == ter_str_id( "t_gas_pump" ) || t == ter_str_id( "t_gas_pump_a" ) ) {
            result++;
        }
    }
    return result;
}

static cata::optional<tripoint> getNearFilledGasTank( const tripoint &center, long &gas_units )
{
    cata::optional<tripoint> tank_loc;
    int distance = INT_MAX;
    gas_units = 0;

    for( const tripoint &tmp : g->m.points_in_radius( center, SEEX * 2 ) ) {
        if( g->m.ter( tmp ) != ter_str_id( "t_gas_tank" ) ) {
            continue;
        }

        const int new_distance = rl_dist( center, tmp );

        if( new_distance >= distance ) {
            continue;
        }
        if( !tank_loc ) {
            // Return a potentially empty tank, but only if we don't find a closer full one.
            tank_loc.emplace( tmp );
        }
        for( auto &k : g->m.i_at( tmp ) ) {
            if( k.made_of( LIQUID ) ) {
                distance = new_distance;
                tank_loc.emplace( tmp );
                gas_units = k.charges;
                break;
            }
        }
    }
    return tank_loc;
}

static int getGasDiscountCardQuality( const item &it )
{
    std::set<std::string> tags = it.type->item_tags;

    for( const std::string &tag : tags ) {

        if( tag.size() > 15 && tag.substr( 0, 15 ) == "DISCOUNT_VALUE_" ) {
            return atoi( tag.substr( 15 ).c_str() );
        }
    }

    return 0;
}

static int findBestGasDiscount( player &p )
{
    int discount = 0;

    for( size_t i = 0; i < p.inv.size(); i++ ) {
        item &it = p.inv.find_item( i );

        if( it.has_flag( "GAS_DISCOUNT" ) ) {

            int q = getGasDiscountCardQuality( it );
            if( q > discount ) {
                discount = q;
            }
        }
    }

    return discount;
}

static std::string str_to_illiterate_str( std::string s )
{
    if( !g->u.has_trait( trait_ILLITERATE ) ) {
        return s;
    } else {
        for( auto &i : s ) {
            i = i + rng( 0, 5 ) - rng( 0, 5 );
            if( i < ' ' ) {
                // some control character, most likely not handled correctly be the print functions
                i = ' ';
            } else if( i == '%' ) {
                // avoid characters that trigger formatting in the various print functions
                i++;
            }
        }
        return s;
    }
}

static std::string getGasDiscountName( int discount )
{
    if( discount == 3 ) {
        return str_to_illiterate_str( _( "Platinum member" ) );
    } else if( discount == 2 ) {
        return str_to_illiterate_str( _( "Gold member" ) );
    } else if( discount == 1 ) {
        return str_to_illiterate_str( _( "Silver member" ) );
    } else {
        return str_to_illiterate_str( _( "Beloved customer" ) );
    }
}

static long getGasPricePerLiter( int discount )
{
    // Those prices are in cents
    static const long prices[4] = { 1400, 1320, 1200, 1000 };
    if( discount < 0 || discount > 3 ) {
        return prices[0];
    } else {
        return prices[discount];
    }
}

static cata::optional<tripoint> getGasPumpByNumber( const tripoint &p, int number )
{
    int k = 0;
    for( const tripoint &tmp : g->m.points_in_radius( p, 12 ) ) {
        const auto t = g->m.ter( tmp );
        if( ( t == ter_str_id( "t_gas_pump" ) || t == ter_str_id( "t_gas_pump_a" ) ) && number == k++ ) {
            return tmp;
        }
    }
    return cata::nullopt;
}

static bool toPumpFuel( const tripoint &src, const tripoint &dst, long units )
{
    auto items = g->m.i_at( src );
    for( auto item_it = items.begin(); item_it != items.end(); ++item_it ) {
        if( item_it->made_of( LIQUID ) ) {
            if( item_it->charges < units ) {
                return false;
            }

            item_it->charges -= units;

            item liq_d( item_it->type, calendar::turn, units );

            const auto backup_pump = g->m.ter( dst );
            g->m.ter_set( dst, ter_str_id::NULL_ID() );
            g->m.add_item_or_charges( dst, liq_d );
            g->m.ter_set( dst, backup_pump );

            if( item_it->charges < 1 ) {
                items.erase( item_it );
            }

            return true;
        }
    }

    return false;
}

static long fromPumpFuel( const tripoint &dst, const tripoint &src )
{
    auto items = g->m.i_at( src );
    for( auto item_it = items.begin(); item_it != items.end(); ++item_it ) {
        if( item_it->made_of( LIQUID ) ) {
            // how much do we have in the pump?
            item liq_d( item_it->type, calendar::turn, item_it->charges );

            // add the charges to the destination
            const auto backup_tank = g->m.ter( dst );
            g->m.ter_set( dst, ter_str_id::NULL_ID() );
            g->m.add_item_or_charges( dst, liq_d );
            g->m.ter_set( dst, backup_tank );

            // remove the liquid from the pump
            long amount = item_it->charges;
            items.erase( item_it );
            return amount;
        }
    }
    return -1;
}

static void turnOnSelectedPump( const tripoint &p, int number )
{
    int k = 0;
    for( const tripoint &tmp : g->m.points_in_radius( p, 12 ) ) {
        const auto t = g->m.ter( tmp );
        if( t == ter_str_id( "t_gas_pump" ) || t == ter_str_id( "t_gas_pump_a" ) ) {
            if( number == k++ ) {
                g->m.ter_set( tmp, ter_str_id( "t_gas_pump_a" ) );
            } else {
                g->m.ter_set( tmp, ter_str_id( "t_gas_pump" ) );
            }
        }
    }
}

void iexamine::pay_gas( player &p, const tripoint &examp )
{

    int choice = -1;
    const int buy_gas = 1;
    const int choose_pump = 2;
    const int hack = 3;
    const int refund = 4;

    if( p.has_trait( trait_ILLITERATE ) ) {
        popup( _( "You're illiterate, and can't read the screen." ) );
    }

    int pumpCount = getNearPumpCount( examp );
    if( pumpCount == 0 ) {
        popup( str_to_illiterate_str( _( "Failure! No gas pumps found!" ) ) );
        return;
    }

    long tankGasUnits;
    const cata::optional<tripoint> pTank_ = getNearFilledGasTank( examp, tankGasUnits );
    if( !pTank_ ) {
        popup( str_to_illiterate_str( _( "Failure! No gas tank found!" ) ) );
        return;
    }
    const tripoint pTank = *pTank_;

    if( tankGasUnits == 0 ) {
        popup( str_to_illiterate_str(
                   _( "This station is out of fuel.  We apologize for the inconvenience." ) ) );
        return;
    }

    if( uistate.ags_pay_gas_selected_pump + 1 > pumpCount ) {
        uistate.ags_pay_gas_selected_pump = 0;
    }

    int discount = findBestGasDiscount( p );
    std::string discountName = getGasDiscountName( discount );

    long pricePerUnit = getGasPricePerLiter( discount );

    bool can_hack = ( !p.has_trait( trait_ILLITERATE ) && ( ( p.has_charges( "electrohack", 25 ) ) ||
                      ( p.has_bionic( bionic_id( "bio_fingerhack" ) ) && p.power_level > 24 ) ) );

    uilist amenu;
    amenu.selected = 1;
    amenu.text = str_to_illiterate_str( _( "Welcome to AutoGas!" ) );
    amenu.addentry( 0, false, -1, str_to_illiterate_str( _( "What would you like to do?" ) ) );

    amenu.addentry( buy_gas, true, 'b', str_to_illiterate_str( _( "Buy gas." ) ) );
    amenu.addentry( refund, true, 'r', str_to_illiterate_str( _( "Refund cash." ) ) );

    std::string gaspumpselected = str_to_illiterate_str( _( "Current gas pump: " ) ) +
                                  to_string( uistate.ags_pay_gas_selected_pump + 1 );
    amenu.addentry( 0, false, -1, gaspumpselected );
    amenu.addentry( choose_pump, true, 'p', str_to_illiterate_str( _( "Choose a gas pump." ) ) );

    amenu.addentry( 0, false, -1, str_to_illiterate_str( _( "Your discount: " ) ) + discountName );
    amenu.addentry( 0, false, -1, str_to_illiterate_str( _( "Your price per gasoline unit: " ) ) +
                    format_money( pricePerUnit ) );

    if( can_hack ) {
        amenu.addentry( hack, true, 'h', _( "Hack console." ) );
    }

    amenu.query();
    choice = amenu.ret;

    if( choose_pump == choice ) {
        uilist amenu;
        amenu.selected = uistate.ags_pay_gas_selected_pump;
        amenu.text = str_to_illiterate_str( _( "Please choose gas pump:" ) );

        for( int i = 0; i < pumpCount; i++ ) {
            amenu.addentry( i, true, -1,
                            str_to_illiterate_str( _( "Pump " ) ) + to_string( i + 1 ) );
        }
        amenu.query();
        choice = amenu.ret;

        if( choice < 0 ) {
            return;
        }

        uistate.ags_pay_gas_selected_pump = choice;

        turnOnSelectedPump( examp, uistate.ags_pay_gas_selected_pump );

        return;

    }

    if( buy_gas == choice ) {
        long money = p.charges_of( "cash_card" );

        if( money < pricePerUnit ) {
            popup( str_to_illiterate_str(
                       _( "Not enough money, please refill your cash card." ) ) ); //or ride on a solar car, ha ha ha
            return;
        }

        long maximum_liters = std::min( money / pricePerUnit, tankGasUnits / 1000 );

        std::string popupmsg = string_format(
                                   _( "How many liters of gasoline to buy? Max: %d L. (0 to cancel) " ), maximum_liters );
        long liters = string_input_popup()
                      .title( popupmsg )
                      .width( 20 )
                      .text( to_string( maximum_liters ) )
                      .only_digits( true )
                      .query_long();
        if( liters <= 0 ) {
            return;
        }
        if( liters > maximum_liters ) {
            liters = maximum_liters;
        }

        const cata::optional<tripoint> pGasPump = getGasPumpByNumber( examp,
                uistate.ags_pay_gas_selected_pump );
        if( !pGasPump || !toPumpFuel( pTank, *pGasPump, liters * 1000 ) ) {
            return;
        }

        sounds::sound( p.pos(), 6, sounds::sound_t::activity, _( "Glug Glug Glug" ), true, "tool",
                       "gaspump" );

        long cost = liters * pricePerUnit;
        money -= cost;
        p.use_charges( "cash_card", cost );

        add_msg( m_info, _( "Your cash cards now hold %s." ), format_money( money ) );
        p.moves -= 100;
        return;
    }

    if( hack == choice ) {
        switch( hack_attempt( p ) ) {
            case HACK_UNABLE:
                break;
            case HACK_FAIL:
                p.add_memorial_log( pgettext( "memorial_male", "Set off an alarm." ),
                                    pgettext( "memorial_female", "Set off an alarm." ) );
                sounds::sound( p.pos(), 60, sounds::sound_t::music, _( "an alarm sound!" ), true, "environment",
                               "alarm" );
                if( examp.z > 0 && !g->events.queued( EVENT_WANTED ) ) {
                    g->events.add( EVENT_WANTED, calendar::turn + 30_minutes, 0, p.global_sm_location() );
                }
                break;
            case HACK_NOTHING:
                add_msg( _( "Nothing happens." ) );
                break;
            case HACK_SUCCESS:
                const cata::optional<tripoint> pGasPump = getGasPumpByNumber( examp,
                        uistate.ags_pay_gas_selected_pump );
                if( pGasPump && toPumpFuel( pTank, *pGasPump, tankGasUnits ) ) {
                    add_msg( _( "You hack the terminal and route all available fuel to your pump!" ) );
                    sounds::sound( p.pos(), 6, sounds::sound_t::activity,
                                   _( "Glug Glug Glug Glug Glug Glug Glug Glug Glug" ), true, "tool", "gaspump" );
                } else {
                    add_msg( _( "Nothing happens." ) );
                }
                break;
        }
    }

    if( refund == choice ) {
        const int pos = p.inv.position_by_type( itype_id( "cash_card" ) );

        if( pos == INT_MIN ) {
            add_msg( _( "Never mind." ) );
            return;
        }

        item *cashcard = &( p.i_at( pos ) );
        // Okay, we have a cash card. Now we need to know what's left in the pump.
        const cata::optional<tripoint> pGasPump = getGasPumpByNumber( examp,
                uistate.ags_pay_gas_selected_pump );
        long amount = pGasPump ? fromPumpFuel( pTank, *pGasPump ) : 0l;
        if( amount >= 0 ) {
            sounds::sound( p.pos(), 6, sounds::sound_t::activity, _( "Glug Glug Glug" ), true, "tool",
                           "gaspump" );
            cashcard->charges += amount * pricePerUnit / 1000.0f;
            add_msg( m_info, _( "Your cash cards now hold %s." ), format_money( p.charges_of( "cash_card" ) ) );
            p.moves -= 100;
            return;
        } else {
            popup( _( "Unable to refund, no fuel in pump." ) );
            return;
        }
    }
}

void iexamine::ledge( player &p, const tripoint &examp )
{

    uilist cmenu;
    cmenu.text = _( "There is a ledge here.  What do you want to do?" );
    cmenu.addentry( 1, true, 'j', _( "Jump over." ) );
    cmenu.addentry( 2, true, 'c', _( "Climb down." ) );
    cmenu.query();

    switch( cmenu.ret ) {
        case 1: {
            tripoint dest( p.posx() + 2 * sgn( examp.x - p.posx() ), p.posy() + 2 * sgn( examp.y - p.posy() ),
                           p.posz() );
            if( p.get_str() < 4 ) {
                add_msg( m_warning, _( "You are too weak to jump over an obstacle." ) );
            } else if( 100 * p.weight_carried() / p.weight_capacity() > 25 ) {
                add_msg( m_warning, _( "You are too burdened to jump over an obstacle." ) );
            } else if( !g->m.valid_move( examp, dest, false, true ) ) {
                add_msg( m_warning, _( "You cannot jump over an obstacle - something is blocking the way." ) );
            } else if( g->critter_at( dest ) ) {
                add_msg( m_warning, _( "You cannot jump over an obstacle - there is %s blocking the way." ),
                         g->critter_at( dest )->disp_name() );
            } else if( g->m.ter( dest ).obj().trap == tr_ledge ) {
                add_msg( m_warning, _( "You are not going to jump over an obstacle only to fall down." ) );
            } else {
                add_msg( m_info, _( "You jump over an obstacle." ) );
                p.setpos( dest );
            }
            break;
        }
        case 2: {
            if( !g->m.has_zlevels() ) {
                // No climbing down in 2D mode
                return;
            }

            if( !g->m.valid_move( p.pos(), examp, false, true ) ) {
                // Covered with something
                return;
            }

            tripoint where = examp;
            tripoint below = examp;
            below.z--;
            while( g->m.valid_move( where, below, false, true ) ) {
                where.z--;
                below.z--;
            }

            const int height = examp.z - where.z;
            if( height == 0 ) {
                p.add_msg_if_player( _( "You can't climb down there" ) );
                return;
            }

            const int climb_cost = p.climbing_cost( where, examp );
            const auto fall_mod = p.fall_damage_mod();
            std::string query_str = ngettext( "Looks like %d story. Jump down?",
                                              "Looks like %d stories. Jump down?",
                                              height );
            if( height > 1 && !query_yn( query_str.c_str(), height ) ) {
                return;
            } else if( height == 1 ) {
                std::string query;
                if( climb_cost <= 0 && fall_mod > 0.8 ) {
                    query = _( "You probably won't be able to get up and jumping down may hurt. Jump?" );
                } else if( climb_cost <= 0 ) {
                    query = _( "You probably won't be able to get back up. Climb down?" );
                } else if( climb_cost < 200 ) {
                    query = _( "You should be able to climb back up easily if you climb down there. Climb down?" );
                } else {
                    query = _( "You may have problems climbing back up. Climb down?" );
                }

                if( !query_yn( query.c_str() ) ) {
                    return;
                }
            }

            p.moves -= 100 + 100 * fall_mod;
            p.setpos( examp );
            if( climb_cost > 0 || rng_float( 0.8, 1.0 ) > fall_mod ) {
                // One tile of falling less (possibly zero)
                g->vertical_move( -1, true );
            }
            g->m.creature_on_trap( p );
            break;
        }
        default:
            popup( _( "You decided to step back from the ledge." ) );
            break;
    }
}

player &player_on_couch( player &p, const tripoint &autodoc_loc, player &null_patient,
                         bool &adjacent_couch, tripoint &couch_pos )
{
    for( const auto &couch_loc : g->m.points_in_radius( autodoc_loc, 1, 0 ) ) {
        const furn_str_id couch( "f_autodoc_couch" );
        if( g->m.furn( couch_loc ) == couch ) {
            adjacent_couch = true;
            couch_pos = couch_loc;
            if( p.pos() == couch_loc ) {
                return p;
            }
            for( const npc *e : g->allies() ) {
                if( e->pos() == couch_loc ) {
                    return  *g->critter_by_id<player>( e->getID() );
                }
            }
        }
    }
    return null_patient;
}

item &cyborg_on_couch( const tripoint &couch_pos, item &null_cyborg )
{
    for( item &it : g->m.i_at( couch_pos ) ) {
        if( it.typeId() == "bot_broken_cyborg" || it.typeId() == "bot_prototype_cyborg" ) {
            return it;
        }
        if( it.typeId() == "corpse" ) {
            if( it.get_mtype()->id == "mon_broken_cyborg" || it.get_mtype()->id == "mon_prototype_cyborg" ) {
                return it;
            }
        }
    }
    return null_cyborg;
}

player &best_installer( player &p, player &null_player, int difficulty )
{
    float player_skill = p.bionics_adjusted_skill( skill_firstaid,
                         skill_computer,
                         skill_electronics );

    std::vector< std::pair<float, long>> ally_skills;
    ally_skills.reserve( g->allies().size() );
    for( size_t i = 0; i < g->allies().size() ; i ++ ) {
        std::pair<float, long> ally_skill;
        const npc *e = g->allies()[ i ];

        player &ally = *g->critter_by_id<player>( e->getID() );
        ally_skill.second = i;
        ally_skill.first = ally.bionics_adjusted_skill( skill_firstaid,
                           skill_computer,
                           skill_electronics );
        ally_skills.push_back( ally_skill );
    }
    std::sort( ally_skills.begin(), ally_skills.end(), [&]( const std::pair<float, long> &lhs,
    const std::pair<float, long> &rhs ) {
        return rhs.first < lhs.first;
    } );
    int player_cos = bionic_manip_cos( player_skill, true, difficulty );
    for( size_t i = 0; i < g->allies().size() ; i ++ ) {
        if( ally_skills[ i ].first > player_skill ) {
            const npc *e = g->allies()[ ally_skills[ i ].second ];
            player &ally = *g->critter_by_id<player>( e->getID() );
            int ally_cos = bionic_manip_cos( ally_skills[ i ].first, true, difficulty );
            if( e->has_effect( effect_sleep ) ) {
                //~ %1$s is the name of the ally
                if( !g->u.query_yn( string_format(
                                        _( "<color_white>%1$s is asleep, but has a <color_green>%2$d<color_white> chance of success compared to your <color_red>%3$d<color_white> chance of success.  Continue with a higher risk of failure?</color>" ),
                                        ally.disp_name(), ally_cos, player_cos ) ) ) {
                    return null_player;
                } else {
                    continue;
                }
            }
            //~ %1$s is the name of the ally
            add_msg( _( "%1$s will perform the operation with a %2$d chance of success." ), ally.disp_name(),
                     ally_cos );
            return ally;
        } else {
            break;
        }
    }

    return p;
}

void iexamine::autodoc( player &p, const tripoint &examp )
{
    enum options {
        INSTALL_CBM,
        UNINSTALL_CBM,
    };

    bool adjacent_couch = false;
    static avatar null_player;
    tripoint couch_pos;
    player &patient = player_on_couch( p, examp, null_player, adjacent_couch, couch_pos );

    static item null_cyborg;
    item &cyborg = cyborg_on_couch( couch_pos, null_cyborg );

    if( !adjacent_couch ) {
        popup( _( "No connected couches found.  Operation impossible.  Exiting." ) );
        return;
    }
    if( &patient == &null_player ) {
        if( &cyborg != &null_cyborg ) {
            if( cyborg.typeId() == "corpse" && !cyborg.active ) {
                popup( _( "Patient is dead.  Please remove corpse to proceed.  Exiting." ) );
                return;
            } else if( cyborg.typeId() == "bot_broken_cyborg" || cyborg.typeId() == "corpse" ) {
                popup( _( "ERROR Bionic Level Assessement : FULL CYBORG.  Autodoc Mk. XI can't opperate.  Please move patient to appropriate facility.  Exiting." ) );
                return;
            }

            uilist cmenu;
            cmenu.text = _( "Autodoc Mk. XI.  Status: Online.  Please choose operation." );
            cmenu.addentry( 1, true, 'i', _( "Choose Compact Bionic Module to install." ) );
            cmenu.addentry( 2, true, 'u', _( "Choose installed bionic to uninstall." ) );
            cmenu.query();

            switch( cmenu.ret ) {
                case 1: {
                    popup( _( "ERROR NO SPACE AVAILABLE.  Operation impossible.  Exiting." ) );
                    break;
                }
                case 2: {
                    std::vector<std::string> choice_names;
                    choice_names.push_back( "Personality_Override" );
                    for( size_t i = 0; i < 6; i++ ) {
                        choice_names.push_back( "C0RR#PTED?D#TA" );
                    }
                    int choice_index = uilist( _( "Choose bionic to uninstall" ), choice_names );
                    if( choice_index == 0 ) {
                        g->save_cyborg( &cyborg, couch_pos, p );
                    } else {
                        popup( _( "UNKNOWN COMMAND.  Autodoc Mk. XI. Crashed." ) );
                        return;
                    }
                    break;
                }
                default:
                    return;
            }
            return;
        } else {
            popup( _( "No patient found located on the connected couches.  Operation impossible.  Exiting." ) );
            return;
        }
    }

    bool needs_anesthesia = true;
    // Legacy
    std::vector<item_comp> acomps;
    std::vector<tool_comp> anesth_kit;
    if( p.has_trait( trait_NOPAIN ) || p.has_bionic( bionic_id( "bio_painkiller" ) ) ) {
        needs_anesthesia = false;
    } else {
        std::vector<const item *> a_filter = p.crafting_inventory().items_with( []( const item & it ) {
            return it.has_quality( quality_id( "ANESTHESIA" ) );
        } );
        std::vector<const item *> b_filter = p.crafting_inventory().items_with( []( const item & it ) {
            return it.has_flag( "ANESTHESIA" ); // legacy
        } );
        for( const item *anesthesia_item : a_filter ) {
            if( anesthesia_item->ammo_remaining() >= 1 ) {
                anesth_kit.push_back( tool_comp( anesthesia_item->typeId(), 1 ) );
            }
        }
        for( const item *anesthesia_item : b_filter ) {
            acomps.push_back( item_comp( anesthesia_item->typeId(), 1 ) ); // legacy
        }
        if( anesth_kit.empty() && acomps.empty() ) {
            popup( _( "You need an anesthesia kit with at least one charge for autodoc to perform any operation." ) );
            return;
        }
    }

    uilist amenu;
    amenu.text = _( "Autodoc Mk. XI.  Status: Online.  Please choose operation." );
    amenu.addentry( INSTALL_CBM, true, 'i', _( "Choose Compact Bionic Module to install." ) );
    amenu.addentry( UNINSTALL_CBM, true, 'u', _( "Choose installed bionic to uninstall." ) );

    amenu.query();

    switch( amenu.ret ) {
        case INSTALL_CBM: {
            const item_location bionic = g->inv_map_splice( []( const item & e ) {
                return e.is_bionic();
            }, _( "Choose CBM to install" ), PICKUP_RANGE, _( "You don't have any CBMs to install." ) );

            if( !bionic ) {
                return;
            }

            const item *it = bionic.get_item();
            const itype *itemtype = it->type;
            const bionic_id &bid = itemtype->bionic->id;

            if( patient.is_npc() && !bid->npc_usable ) {
                //~ %1$s is the bionic CBM display name, %2$s is the patient name
                popup( _( "%1$s cannot be installed on %2$s." ), it->display_name(), patient.name );
                return;
            }

            if( patient.has_bionic( bid ) ) {
                //~ %1$s is patient name
                popup_player_or_npc( patient, _( "You have already installed this bionic." ),
                                     _( "%1$s has already installed this bionic." ) );
                return;
            } else if( bid->upgraded_bionic && !patient.has_bionic( bid->upgraded_bionic ) &&
                       it->is_upgrade() ) {
                //~ %1$s is patient name
                popup_player_or_npc( patient, _( "You have no base version of this bionic to upgrade." ),
                                     _( "%1$s has no base version of this bionic to upgrade." ) );
                return;
            } else {
                const bool downgrade = std::any_of( bid->available_upgrades.begin(),
                                                    bid->available_upgrades.end(),
                                                    std::bind( &player::has_bionic, &patient,
                                                            std::placeholders::_1 ) );
                if( downgrade ) {
                    //~ %1$s is patient name
                    popup_player_or_npc( patient, _( "You have already installed a superior version of this bionic." ),
                                         _( "%1$s has installed a superior version of this bionic." ) );
                    return;
                }
            }
            player &installer = best_installer( p, null_player, itemtype->bionic->difficulty );
            if( &installer == &null_player ) {
                return;
            }

            const time_duration duration = itemtype->bionic->difficulty * 20_minutes;
            if( patient.install_bionics( ( *itemtype ), installer, true ) ) {
                patient.introduce_into_anesthesia( duration, installer, needs_anesthesia );
                std::vector<item_comp> comps;
                comps.push_back( item_comp( it->typeId(), 1 ) );
                p.consume_items( comps, 1, is_crafting_component );
                if( needs_anesthesia ) {
                    // Consume obsolete anesthesia first
                    if( acomps.empty() ) {
                        p.consume_tools( anesth_kit, 1 );
                    } else {
                        // Legacy
                        p.consume_items( acomps, 1, is_crafting_component );
                    }

                }
                installer.mod_moves( -500 );
            }
            break;
        }

        case UNINSTALL_CBM: {
            bionic_collection installed_bionics = *patient.my_bionics;
            if( installed_bionics.empty() ) {
                //~ %1$s is patient name
                popup_player_or_npc( patient, _( "You don't have any bionics installed." ),
                                     _( "%1$s doesn't have any bionics installed." ) );
                return;
            }

            item bionic_to_uninstall;
            std::vector<itype_id> bionic_types;
            std::vector<std::string> bionic_names;

            for( auto &bio : installed_bionics ) {
                if( std::find( bionic_types.begin(), bionic_types.end(), bio.id.str() ) == bionic_types.end() ) {
                    if( bio.id != bionic_id( "bio_power_storage" ) ||
                        bio.id != bionic_id( "bio_power_storage_mkII" ) ) {
                        const auto &bio_data = bio.info();
                        bionic_names.push_back( bio_data.name );
                        bionic_types.push_back( bio.id.str() );
                        if( item::type_is_defined( bio.id.str() ) ) {
                            bionic_to_uninstall = item( bio.id.str(), 0 );
                        }
                    }
                }
            }

            int bionic_index = uilist( _( "Choose bionic to uninstall" ), bionic_names );
            if( bionic_index < 0 ) {
                return;
            }

            const itype *itemtype = bionic_to_uninstall.type;
            // Malfunctioning bionics don't have associated items and get a difficulty of 12
            const int difficulty = itemtype->bionic ? itemtype->bionic->difficulty : 12;
            const time_duration duration = difficulty * 20_minutes;

            player &installer = best_installer( p, null_player, difficulty );
            if( &installer == &null_player ) {
                return;
            }

            if( patient.uninstall_bionic( bionic_id( bionic_types[bionic_index] ), installer, true ) ) {
                patient.introduce_into_anesthesia( duration, installer, needs_anesthesia );
                if( needs_anesthesia ) {
                    if( acomps.empty() ) { // consume obsolete anesthesia first
                        p.consume_tools( anesth_kit, 1 );
                    } else {
                        p.consume_items( acomps, 1, is_crafting_component ); // legacy
                    }

                }
                installer.mod_moves( -500 );
            }
            break;
        }

        default:
            return;
    }
}

namespace sm_rack
{
const int MIN_CHARCOAL = 100;
const int CHARCOAL_PER_LITER = 25;
const units::volume MAX_FOOD_VOLUME = units::from_liter( 20 );
const units::volume MAX_FOOD_VOLUME_PORTABLE = units::from_liter( 15 );
}

static int get_charcoal_charges( units::volume food )
{
    const int charcoal = to_liter( food ) * sm_rack::CHARCOAL_PER_LITER;

    return  std::max( charcoal, sm_rack::MIN_CHARCOAL );
}

static bool is_non_rotten_crafting_component( const item &it )
{
    return is_crafting_component( it ) && !it.rotten();
}

void mill_activate( player &p, const tripoint &examp )
{
    const furn_id cur_mill_type = g->m.furn( examp );
    furn_id next_mill_type = f_null;
    if( cur_mill_type == f_wind_mill ) {
        next_mill_type = f_wind_mill_active;
    } else if( cur_mill_type == f_water_mill ) {
        next_mill_type = f_water_mill_active;
    } else {
        debugmsg( "Examined furniture has action mill_activate, but is of type %s",
                  g->m.furn( examp ).id().c_str() );
        return;
    }
    bool food_present = false;
    auto items = g->m.i_at( examp );
    units::volume food_volume = 0_ml;

    for( size_t i = 0; i < items.size(); i++ ) {
        auto &it = items[i];
        if( it.typeId() == "flour" ) {
            add_msg( _( "This mill already contains flour." ) );
            add_msg( _( "Remove it before starting the mill again." ) );
            return;
        }
        if( it.has_flag( "MILLABLE" ) ) {
            food_present = true;
            food_volume += it.volume();
            continue;
        }
        if( !it.has_flag( "MILLABLE" ) ) {
            add_msg( m_bad, _( "This rack contains %s, which can't be milled!" ), it.tname( 1,
                     false ) );
            add_msg( _( "You remove the %s from the mill." ), it.tname() );
            g->m.add_item_or_charges( p.pos(), it );
            g->m.i_rem( examp, i );
            p.mod_moves( -p.item_handling_cost( it ) );
            return;
        }
    }
    if( !food_present ) {
        add_msg( _( "This mill is empty.  Fill it with starchy products such as wheat, barley or oats and try again." ) );
        return;
    }
    // TODO : currently mill just uses sm_rack defined max volume
    if( food_volume > sm_rack::MAX_FOOD_VOLUME ) {
        add_msg( _( "This mill is overloaded with products, and the millstone can't turn.  Remove some and try again." ) );
        add_msg( pgettext( "volume units", "You think that you can load about %s %s in it." ),
                 format_volume( sm_rack::MAX_FOOD_VOLUME ), volume_units_long() );
        return;
    }

    for( auto &it : g->m.i_at( examp ) ) {
        if( it.has_flag( "MILLABLE" ) ) {
            // Do one final rot check before milling, then apply the PROCESSING flag to prevent further checks.
            it.process_temperature_rot( g->get_temperature( examp ), 1, examp, nullptr );
            it.set_flag( "PROCESSING" );
        }
    }
    g->m.furn_set( examp, next_mill_type );
    item result( "fake_milling_item", calendar::turn );
    result.item_counter = 3600; // = 6 hours
    result.activate();
    g->m.add_item( examp, result );
    add_msg( _( "You remove the brake on the millstone and it slowly starts to turn." ) );
}

void smoker_activate( player &p, const tripoint &examp )
{
    furn_id cur_smoker_type = g->m.furn( examp );
    furn_id next_smoker_type = f_null;
    const bool portable = g->m.furn( examp ) == furn_str_id( "f_metal_smoking_rack" ) ||
                          g->m.furn( examp ) == furn_str_id( "f_metal_smoking_rack_active" );
    if( cur_smoker_type == f_smoking_rack ) {
        next_smoker_type = f_smoking_rack_active;
    } else if( cur_smoker_type == f_metal_smoking_rack ) {
        next_smoker_type = f_metal_smoking_rack_active;
    } else {
        debugmsg( "Examined furniture has action smoker_activate, but is of type %s",
                  g->m.furn( examp ).id().c_str() );
        return;
    }
    bool food_present = false;
    bool charcoal_present = false;
    auto items = g->m.i_at( examp );
    units::volume food_volume = 0_ml;
    item *charcoal = nullptr;

    for( size_t i = 0; i < items.size(); i++ ) {
        auto &it = items[i];
        if( it.has_flag( "SMOKED" ) && !it.has_flag( "SMOKABLE" ) ) {
            add_msg( _( "This rack already contains smoked food." ) );
            add_msg( _( "Remove it before firing the smoking rack again." ) );
            return;
        }
        if( it.has_flag( "SMOKABLE" ) ) {
            food_present = true;
            food_volume += it.volume();
            continue;
        }
        if( it.typeId() == "charcoal" ) {
            charcoal_present = true;
            charcoal = &it;
        }
        if( it.typeId() != "charcoal" && !it.has_flag( "SMOKABLE" ) ) {
            add_msg( m_bad, _( "This rack contains %s, which can't be smoked!" ), it.tname( 1,
                     false ) );
            add_msg( _( "You remove %s from the rack." ), it.tname() );
            g->m.add_item_or_charges( p.pos(), it );
            g->m.i_rem( examp, i );
            p.mod_moves( -p.item_handling_cost( it ) );
            return;
        }
        if( it.has_flag( "SMOKED" ) && it.has_flag( "SMOKABLE" ) ) {
            add_msg( _( "This rack has some smoked food that might be dehydrated by smoking it again." ) );
        }
    }
    if( !food_present ) {
        add_msg( _( "This rack is empty.  Fill it with raw meat, fish or sausages and try again." ) );
        return;
    }
    if( !charcoal_present ) {
        add_msg( _( "There is no charcoal in the rack." ) );
        return;
    }
    if( portable && food_volume > sm_rack::MAX_FOOD_VOLUME_PORTABLE ) {
        add_msg( _( "This rack is overloaded with food, and it blocks the flow of smoke.  Remove some and try again." ) );
        add_msg( _( "You think that you can load about %s %s in it." ),
                 format_volume( sm_rack::MAX_FOOD_VOLUME_PORTABLE ), volume_units_long() );
        return;
    } else if( food_volume > sm_rack::MAX_FOOD_VOLUME ) {
        add_msg( _( "This rack is overloaded with food, and it blocks the flow of smoke.  Remove some and try again." ) );
        add_msg( _( "You think that you can load about %s %s in it." ),
                 format_volume( sm_rack::MAX_FOOD_VOLUME ), volume_units_long() );
        return;
    }

    int char_charges = get_charcoal_charges( food_volume );

    if( count_charges_in_list( charcoal->type, g->m.i_at( examp ) ) < char_charges ) {
        add_msg( _( "There is not enough charcoal in the rack to smoke this much food." ) );
        add_msg( _( "You need at least %1$s pieces of charcoal, and the smoking rack has %2$s inside." ),
                 char_charges, count_charges_in_list( charcoal->type, g->m.i_at( examp ) ) );
        return;
    }

    if( !p.has_charges( "fire", 1 ) ) {
        add_msg( _( "This smoking rack is ready to be fired, but you have no fire source." ) );
        return;
    } else if( !query_yn( _( "Fire the smoking rack?" ) ) ) {
        return;
    }

    p.use_charges( "fire", 1 );
    for( auto &it : g->m.i_at( examp ) ) {
        if( it.has_flag( "SMOKABLE" ) ) {
            it.process_temperature_rot( g->get_temperature( examp ), 1, examp, nullptr );
            it.set_flag( "PROCESSING" );
        }
    }
    g->m.furn_set( examp, next_smoker_type );
    if( charcoal->charges == char_charges ) {
        g->m.i_rem( examp, charcoal );
    } else {
        charcoal->charges -= char_charges;
    }
    item result( "fake_smoke_plume", calendar::turn );
    result.item_counter = 3600; // = 6 hours
    result.activate();
    g->m.add_item( examp, result );
    add_msg( _( "You light a small fire under the rack and it starts to smoke." ) );
}

void iexamine::mill_finalize( player &, const tripoint &examp, const time_point &start_time )
{
    const furn_id cur_mill_type = g->m.furn( examp );
    furn_id next_mill_type = f_null;
    if( cur_mill_type == f_wind_mill_active ) {
        next_mill_type = f_wind_mill;
    } else if( cur_mill_type == f_water_mill_active ) {
        next_mill_type = f_water_mill;
    } else {
        debugmsg( "Furniture executed action mill_finalize, but is of type %s",
                  g->m.furn( examp ).id().c_str() );
        return;
    }

    auto items = g->m.i_at( examp );
    if( items.empty() ) {
        g->m.furn_set( examp, next_mill_type );
        return;
    }

    for( auto &it : items ) {
        if( it.has_flag( "MILLABLE" ) ) {
            it.calc_rot_while_processing( 6_hours );
        }
    }
    for( size_t i = 0; i < items.size(); i++ ) {
        auto &item_it = items[i];
        if( item_it.get_comestible() ) {
            item result( "flour", start_time + 6_hours, item_it.charges * 15 );
            // Set flag to tell set_relative_rot() to calc from bday not now
            result.set_flag( "PROCESSING_RESULT" );
            result.set_relative_rot( item_it.get_relative_rot() );
            result.unset_flag( "PROCESSING_RESULT" );
            item_it = result;
        }
    }
    g->m.furn_set( examp, next_mill_type );
}

void smoker_finalize( player &, const tripoint &examp, const time_point &start_time )
{
    furn_id cur_smoker_type = g->m.furn( examp );
    furn_id next_smoker_type = f_null;
    if( cur_smoker_type == f_smoking_rack_active ) {
        next_smoker_type = f_smoking_rack;
    } else if( cur_smoker_type == f_metal_smoking_rack_active ) {
        next_smoker_type = f_metal_smoking_rack;
    } else {
        debugmsg( "Furniture executed action smoker_finalize, but is of type %s",
                  g->m.furn( examp ).id().c_str() );
        return;
    }

    auto items = g->m.i_at( examp );
    if( items.empty() ) {
        g->m.furn_set( examp, next_smoker_type );
        return;
    }

    for( auto &it : items ) {
        if( it.has_flag( "SMOKABLE" ) ) { // Don't check charcoal
            it.calc_rot_while_processing( 6_hours );
        }
    }

    for( size_t i = 0; i < items.size(); i++ ) {
        auto &item_it = items[i];
        if( item_it.get_comestible() ) {
            if( item_it.get_comestible()->smoking_result.empty() ) {
                item_it.unset_flag( "PROCESSING" );
            } else {
                item result( item_it.get_comestible()->smoking_result, start_time + 6_hours, item_it.charges );

                // Set flag to tell set_relative_rot() to calc from bday not now
                result.set_flag( "SMOKING_RESULT" );
                result.set_relative_rot( item_it.get_relative_rot() );
                result.unset_flag( "SMOKING_RESULT" );
                item_it = result;
            }
        }
    }
    g->m.furn_set( examp, next_smoker_type );
}

void smoker_load_food( player &p, const tripoint &examp, const units::volume &remaining_capacity )
{
    std::vector<item_comp> comps;

    if( g->m.furn( examp ) == furn_str_id( "f_smoking_rack_active" ) ||
        g->m.furn( examp ) == furn_str_id( "f_metal_smoking_rack_active" ) ) {
        p.add_msg_if_player( _( "You can't place more food while it's smoking." ) );
        return;
    }
    // filter SMOKABLE food
    inventory inv = p.crafting_inventory();
    inv.remove_items_with( []( const item & it ) {
        return it.rotten();
    } );
    std::vector<const item *> filtered = p.crafting_inventory().items_with( []( const item & it ) {
        return it.has_flag( "SMOKABLE" );
    } );

    uilist smenu;
    smenu.text = _( "Load smoking rack with what kind of food?" );
    // count and ask for item to be placed ...
    std::list<std::string> names;
    std::vector<const item *> entries;
    for( const item *smokable_item : filtered ) {
        int count;
        if( smokable_item->count_by_charges() ) {
            count = inv.charges_of( smokable_item->typeId() );
        } else {
            count = inv.amount_of( smokable_item->typeId() );
        }
        if( count != 0 ) {
            auto on_list = std::find( names.begin(), names.end(), item::nname( smokable_item->typeId(), 1 ) );
            if( on_list == names.end() ) {
                smenu.addentry( item::nname( smokable_item->typeId(), 1 ) );
                entries.push_back( smokable_item );
            }
            names.push_back( item::nname( smokable_item->typeId(), 1 ) );
            comps.push_back( item_comp( smokable_item->typeId(), count ) );
        }
    }

    if( comps.empty() ) {
        p.add_msg_if_player( _( "You don't have any food that can be smoked." ) );
        return;
    }

    smenu.query();

    if( smenu.ret < 0 || static_cast<size_t>( smenu.ret ) >= entries.size() ) {
        add_msg( m_info, _( "Never mind." ) );
        return;
    }
    int count = 0;
    auto what = entries[smenu.ret];
    for( const auto &c : comps ) {
        if( c.type == what->typeId() ) {
            count = c.count;
        }
    }

    const int max_count_for_capacity =  remaining_capacity / what->base_volume();
    const int max_count = std::min( count, max_count_for_capacity );

    // ... then ask how many to put it
    const std::string popupmsg = string_format( _( "Insert how many %s into the rack?" ),
                                 item::nname( what->typeId(), count ) );
    long amount = string_input_popup()
                  .title( popupmsg )
                  .width( 20 )
                  .text( to_string( max_count ) )
                  .only_digits( true )
                  .query_long();

    if( amount == 0 ) {
        add_msg( m_info, _( "Never mind." ) );
        return;
    } else if( amount > count ) {
        add_msg( m_info, _( "You don't have that many." ) );
        return;
    } else if( amount > max_count_for_capacity ) {
        add_msg( m_info, _( "You can't place that many." ) );
        return;
    }

    // reload comps with chosen items and quantity
    comps.clear();
    comps.push_back( item_comp( what->typeId(), amount ) );

    // select from where to get the items from and place them
    inv.form_from_map( g->u.pos(), PICKUP_RANGE );
    inv.remove_items_with( []( const item & it ) {
        return it.rotten();
    } );

    comp_selection<item_comp> selected = p.select_item_component( comps, 1, inv, true,
                                         is_non_rotten_crafting_component );
    std::list<item> moved = p.consume_items( selected, 1, is_non_rotten_crafting_component );

    for( const item &m : moved ) {
        g->m.add_item( examp, m );
        p.mod_moves( -p.item_handling_cost( m ) );
        add_msg( m_info, _( "You carefully place %s %s in the rack." ), amount, m.nname( m.typeId(),
                 amount ) );
    }
    p.invalidate_crafting_inventory();
}

void mill_load_food( player &p, const tripoint &examp, const units::volume &remaining_capacity )
{
    std::vector<item_comp> comps;

    if( g->m.furn( examp ) == furn_str_id( "f_wind_mill_active" ) ||
        g->m.furn( examp ) == furn_str_id( "f_water_mill_active" ) ) {
        p.add_msg_if_player( _( "You can't place more food while it's milling." ) );
        return;
    }
    // filter millable food
    inventory inv = p.crafting_inventory();
    inv.remove_items_with( []( const item & it ) {
        return it.rotten();
    } );
    std::vector<const item *> filtered = p.crafting_inventory().items_with( []( const item & it ) {
        return it.has_flag( "MILLABLE" );
    } );

    uilist smenu;
    smenu.text = _( "Load mill with what kind of product?" );
    // count and ask for item to be placed ...
    std::list<std::string> names;
    std::vector<const item *> entries;
    for( const item *millable_item : filtered ) {
        int count;
        if( millable_item->count_by_charges() ) {
            count = inv.charges_of( millable_item->typeId() );
        } else {
            count = inv.amount_of( millable_item->typeId() );
        }
        if( count != 0 ) {
            auto on_list = std::find( names.begin(), names.end(), item::nname( millable_item->typeId(), 1 ) );
            if( on_list == names.end() ) {
                smenu.addentry( item::nname( millable_item->typeId(), 1 ) );
                entries.push_back( millable_item );
            }
            names.push_back( item::nname( millable_item->typeId(), 1 ) );
            comps.push_back( item_comp( millable_item->typeId(), count ) );
        }
    }

    if( comps.empty() ) {
        p.add_msg_if_player( _( "You don't have any products that can be milled." ) );
        return;
    }

    smenu.query();

    if( smenu.ret < 0 || static_cast<size_t>( smenu.ret ) >= entries.size() ) {
        add_msg( m_info, _( "Never mind." ) );
        return;
    }
    int count = 0;
    auto what = entries[smenu.ret];
    for( const auto &c : comps ) {
        if( c.type == what->typeId() ) {
            count = c.count;
        }
    }

    const int max_count_for_capacity =  remaining_capacity / what->base_volume();
    const int max_count = std::min( count, max_count_for_capacity );

    // ... then ask how many to put it
    const std::string popupmsg = string_format( _( "Insert how many %s into the mill?" ),
                                 item::nname( what->typeId(), count ) );
    long amount = string_input_popup()
                  .title( popupmsg )
                  .width( 20 )
                  .text( to_string( max_count ) )
                  .only_digits( true )
                  .query_long();

    if( amount == 0 ) {
        add_msg( m_info, _( "Never mind." ) );
        return;
    } else if( amount > count ) {
        add_msg( m_info, _( "You don't have that many." ) );
        return;
    } else if( amount > max_count_for_capacity ) {
        add_msg( m_info, _( "You can't place that many." ) );
        return;
    }

    // reload comps with chosen items and quantity
    comps.clear();
    comps.push_back( item_comp( what->typeId(), amount ) );

    // select from where to get the items from and place them
    inv.form_from_map( g->u.pos(), PICKUP_RANGE );
    inv.remove_items_with( []( const item & it ) {
        return it.rotten();
    } );

    comp_selection<item_comp> selected = p.select_item_component( comps, 1, inv, true,
                                         is_non_rotten_crafting_component );
    std::list<item> moved = p.consume_items( selected, 1, is_non_rotten_crafting_component );
    for( const item &m : moved ) {
        g->m.add_item( examp, m );
        p.mod_moves( -p.item_handling_cost( m ) );
        add_msg( m_info, pgettext( "item amount and name", "You carefully place %s %s in the mill." ),
                 amount, m.nname( m.typeId(),
                                  amount ) );
    }
    p.invalidate_crafting_inventory();
}

void iexamine::on_smoke_out( const tripoint &examp, const time_point &start_time )
{
    if( g->m.furn( examp ) == furn_str_id( "f_smoking_rack_active" ) ||
        g->m.furn( examp ) == furn_str_id( "f_metal_smoking_rack_active" ) ) {
        smoker_finalize( g->u, examp, start_time );
    }
}

void iexamine::quern_examine( player &p, const tripoint &examp )
{
    if( g->m.furn( examp ) == furn_str_id( "f_water_mill" ) ) {
        if( !g->m.is_water_shallow_current( examp ) ) {
            add_msg( _( "The water mill needs to be over shallow flowing water to work." ) );
            return;
        }
    }
    if( g->m.furn( examp ) == furn_str_id( "f_wind_mill" ) ) {
        if( g->is_sheltered( examp ) ) {
            add_msg( _( "The wind mill needs to be outside in the wind to work." ) );
            return;
        }
    }

    const bool active = g->m.furn( examp ) == furn_str_id( "f_water_mill_active" ) ||
                        g->m.furn( examp ) == furn_str_id( "f_wind_mill_active" );
    auto items_here = g->m.i_at( examp );

    if( items_here.empty() && active ) {
        debugmsg( "active mill was empty!" );
        if( g->m.furn( examp ) == furn_str_id( "f_water_mill_active" ) ) {
            g->m.furn_set( examp, f_water_mill );
        } else if( g->m.furn( examp ) == furn_str_id( "f_wind_mill_active" ) ) {
            g->m.furn_set( examp, f_wind_mill );
        }
        return;
    }

    if( items_here.size() == 1 && items_here.begin()->typeId() == "fake_milling_item" ) {
        debugmsg( "f_mill_active was empty, and had fake_milling_item!" );
        if( g->m.furn( examp ) == furn_str_id( "f_water_mill_active" ) ) {
            g->m.furn_set( examp, f_water_mill );
        } else if( g->m.furn( examp ) == furn_str_id( "f_wind_mill_active" ) ) {
            g->m.furn_set( examp, f_wind_mill );
        }
        items_here.erase( items_here.begin() );
        return;
    }

    std::stringstream pop;
    time_duration time_left = 0_turns;
    int hours_left = 0;
    int minutes_left = 0;
    units::volume f_volume = 0_ml;
    bool f_check = false;

    for( size_t i = 0; i < items_here.size(); i++ ) {
        auto &it = items_here[i];
        if( it.is_food() ) {
            f_check = true;
            f_volume += it.volume();
        }
        if( active && it.typeId() == "fake_milling_item" ) {
            time_left = time_duration::from_turns( it.item_counter );
            hours_left = to_hours<int>( time_left );
            minutes_left = to_minutes<int>( time_left ) + 1;
        }
    }

    const bool empty = f_volume == 0_ml;
    const bool full = f_volume >= sm_rack::MAX_FOOD_VOLUME;
    const auto remaining_capacity = sm_rack::MAX_FOOD_VOLUME - f_volume;

    uilist smenu;
    smenu.text = _( "What to do with the mill?" );
    smenu.desc_enabled = true;

    smenu.addentry( 0, true, 'i', _( "Inspect mill" ) );

    if( !active ) {
        smenu.addentry_desc( 1, !empty, 'r',
                             empty ?  _( "Remove brake and start milling... insert some products for milling first" ) :
                             _( "Remove brake and start milling" ),
                             _( "Remove brake and start milling, milling will take about 6 hours." ) );

        smenu.addentry_desc( 2, !full, 'p',
                             full ? _( "Insert products for milling... mill is full" ) :
                             string_format( _( "Insert products for milling... remaining capacity is %s %s" ),
                                            format_volume( remaining_capacity ), volume_units_abbr() ),
                             _( "Fill the mill with starchy products such as wheat, barley or oats." ) );

        if( f_check ) {
            smenu.addentry( 3, f_check, 'e', _( "Remove products from mill" ) );
        }

    } else {
        smenu.addentry_desc( 4, true, 'x',
                             _( "Apply brake to mill" ),
                             _( "Applying the brake will stop milling process." ) );
    }

    smenu.query();

    switch( smenu.ret ) {
        case 0: { //inspect mill
            if( active ) {
                pop << "<color_green>" << _( "There's a mill here.  It is turning and milling." ) << "</color>"
                    << "\n";
                if( time_left > 0_turns ) {
                    if( minutes_left > 60 ) {
                        pop << string_format( ngettext( "It will finish milling in about %d hour.",
                                                        "It will finish milling in about %d hours.",
                                                        hours_left ), hours_left ) << "\n \n ";
                    } else if( minutes_left > 30 ) {
                        pop << _( "It will finish milling in less than an hour." );
                    } else {
                        pop << string_format( _( "It should take about %d minutes to finish milling." ), minutes_left );
                    }
                }
            } else {
                pop << "<color_green>" << _( "There's a mill here." ) << "</color>" << "\n";
            }
            pop << "<color_green>" << _( "You inspect its contents and find: " ) << "</color>" << "\n \n ";
            if( items_here.empty() ) {
                pop << _( "... that it is empty." );
            } else {
                for( size_t i = 0; i < items_here.size(); i++ ) {
                    auto &it = items_here[i];
                    if( it.typeId() == "fake_milling_item" ) {
                        pop << "\n " << "<color_red>" << _( "You see some grains that are not yet milled to fine flour." )
                            << "</color>" <<
                            "\n ";
                        continue;
                    }
                    pop << "-> " << it.nname( it.typeId(), it.charges );
                    pop << " (" << std::to_string( it.charges ) << ") \n ";
                }
            }
            popup( pop.str(), PF_NONE );
            break;
        }
        case 1: //activate
            if( active ) {
                add_msg( _( "It is already milling." ) );
            } else {
                mill_activate( p, examp );
            }
            break;
        case 2: // load food
            mill_load_food( p, examp, remaining_capacity );
            break;
        case 3: // remove food
            for( size_t i = 0; i < items_here.size(); i++ ) {
                auto &it = items_here[i];
                if( it.is_food() ) {
                    // get handling cost before the item reference is invalidated
                    const int handling_cost = -p.item_handling_cost( it );

                    add_msg( _( "You remove %s from the mill." ), it.tname() );
                    g->m.add_item_or_charges( p.pos(), it );
                    g->m.i_rem( examp, i );
                    p.mod_moves( handling_cost );
                    i--;
                }
            }
            if( active ) {
                if( g->m.furn( examp ) == furn_str_id( "f_water_mill_active" ) ) {
                    g->m.furn_set( examp, f_water_mill );
                } else if( g->m.furn( examp ) == furn_str_id( "f_wind_mill_active" ) ) {
                    g->m.furn_set( examp, f_wind_mill );
                }
                add_msg( m_info, _( "You stop the milling process." ) );
            }
            break;
        default:
            add_msg( m_info, _( "Never mind." ) );
            break;
        case 4:
            if( g->m.furn( examp ) == furn_str_id( "f_water_mill_active" ) ) {
                g->m.furn_set( examp, f_water_mill );
            } else if( g->m.furn( examp ) == furn_str_id( "f_wind_mill_active" ) ) {
                g->m.furn_set( examp, f_wind_mill );
            }
            add_msg( m_info, _( "You stop the milling process." ) );
            break;
    }
}

void iexamine::smoker_options( player &p, const tripoint &examp )
{
    const bool active = g->m.furn( examp ) == furn_str_id( "f_smoking_rack_active" ) ||
                        g->m.furn( examp ) == furn_str_id( "f_metal_smoking_rack_active" );
    const bool portable = g->m.furn( examp ) == furn_str_id( "f_metal_smoking_rack" ) ||
                          g->m.furn( examp ) == furn_str_id( "f_metal_smoking_rack_active" );
    auto items_here = g->m.i_at( examp );

    if( portable && items_here.empty() && active ) {
        debugmsg( "f_metal_smoking_rack_active was empty!" );
        g->m.furn_set( examp, f_metal_smoking_rack );
        return;
    } else if( items_here.empty() && active ) {
        debugmsg( "f_smoking_rack_active was empty!" );
        g->m.furn_set( examp, f_smoking_rack );
        return;
    }
    if( portable && items_here.size() == 1 && items_here.begin()->typeId() == "fake_smoke_plume" ) {
        debugmsg( "f_metal_smoking_rack_active was empty, and had fake_smoke_plume!" );
        g->m.furn_set( examp, f_metal_smoking_rack );
        items_here.erase( items_here.begin() );
        return;
    } else if( items_here.size() == 1 && items_here.begin()->typeId() == "fake_smoke_plume" ) {
        debugmsg( "f_smoking_rack_active was empty, and had fake_smoke_plume!" );
        g->m.furn_set( examp, f_smoking_rack );
        items_here.erase( items_here.begin() );
        return;
    }

    bool rem_f_opt = false;
    std::stringstream pop;
    time_duration time_left = 0_turns;
    int hours_left = 0;
    int minutes_left = 0;
    units::volume f_volume = 0_ml;
    bool f_check = false;

    for( size_t i = 0; i < items_here.size(); i++ ) {
        auto &it = items_here[i];
        if( it.is_food() ) {
            f_check = true;
            f_volume += it.volume();
        }
        if( active && it.typeId() == "fake_smoke_plume" ) {
            time_left = time_duration::from_turns( it.item_counter );
            hours_left = to_hours<int>( time_left );
            minutes_left = to_minutes<int>( time_left ) + 1;
        }
    }

    const bool empty = f_volume == 0_ml;
    const bool full = f_volume >= sm_rack::MAX_FOOD_VOLUME;
    const bool full_portable = f_volume >= sm_rack::MAX_FOOD_VOLUME_PORTABLE;
    const auto remaining_capacity = sm_rack::MAX_FOOD_VOLUME - f_volume;
    const auto remaining_capacity_portable = sm_rack::MAX_FOOD_VOLUME_PORTABLE - f_volume;
    const auto has_coal_in_inventory = p.charges_of( "charcoal" ) > 0;
    const auto coal_charges = count_charges_in_list( item::find_type( "charcoal" ), items_here );
    const auto need_charges = get_charcoal_charges( f_volume );
    const bool has_coal = coal_charges > 0;
    const bool has_enough_coal = coal_charges >= need_charges;

    uilist smenu;
    smenu.text = _( "What to do with the smoking rack:" );
    smenu.desc_enabled = true;

    smenu.addentry( 0, true, 'i', _( "Inspect smoking rack" ) );

    if( !active ) {
        smenu.addentry_desc( 1, !empty && has_enough_coal, 'l',
                             empty ?  _( "Light up and smoke food... insert some food for smoking first" ) :
                             !has_enough_coal ? string_format(
                                 _( "Light up and smoke food... need extra %d charges of charcoal" ),
                                 need_charges - coal_charges ) :
                             _( "Light up and smoke food" ),
                             _( "Light up the smoking rack and start smoking. Smoking will take about 6 hours." ) );
        if( portable ) {
            smenu.addentry_desc( 2, !full_portable, 'f',
                                 full_portable ? _( "Insert food for smoking... smoking rack is full" ) :
                                 string_format( _( "Insert food for smoking... remaining capacity is %s %s" ),
                                                format_volume( remaining_capacity_portable ), volume_units_abbr() ),
                                 _( "Fill the smoking rack with raw meat, fish or sausages for smoking or fruit or vegetable or smoked meat for drying." ) );

            smenu.addentry_desc( 8, !active, 'z',
                                 active ? _( "You cannot disassemble this smoking rack while it is active!" ) :
                                 _( "Disassemble the smoking rack" ), "" );

        } else {
            smenu.addentry_desc( 2, !full, 'f',
                                 full ? _( "Insert food for smoking... smoking rack is full" ) :
                                 string_format( _( "Insert food for smoking... remaining capacity is %s %s" ),
                                                format_volume( remaining_capacity ), volume_units_abbr() ),
                                 _( "Fill the smoking rack with raw meat, fish or sausages for smoking or fruit or vegetable or smoked meat for drying." ) );
        }

        if( f_check ) {
            smenu.addentry( 4, f_check, 'e', _( "Remove food from smoking rack" ) );
        }

        smenu.addentry_desc( 3, has_coal_in_inventory, 'r',
                             !has_coal_in_inventory ? _( "Reload with charcoal... you don't have any" ) :
                             _( "Reload with charcoal" ),
                             string_format(
                                 _( "You need %d charges of charcoal for %s %s of food. Minimal amount of charcoal is %d charges." ),
                                 sm_rack::CHARCOAL_PER_LITER, format_volume( 1000_ml ), volume_units_long(),
                                 sm_rack::MIN_CHARCOAL ) );

    } else {
        smenu.addentry_desc( 7, true, 'x',
                             _( "Quench burning charcoal" ),
                             _( "Quenching will stop smoking process, but also destroy all used charcoal." ) );
    }

    if( has_coal ) {
        smenu.addentry( 5, true, 'c',
                        active ? string_format( _( "Rake out %d excess charges of charcoal from smoking rack" ),
                                                coal_charges ) :
                        string_format( _( "Remove %d charges of charcoal from smoking rack" ), coal_charges ) );
    }

    smenu.query();

    switch( smenu.ret ) {
        case 0: { //inspect smoking rack
            if( active ) {
                pop << "<color_green>" << _( "There's a smoking rack here.  It is lit and smoking." ) << "</color>"
                    << "\n";
                if( time_left > 0_turns ) {
                    if( minutes_left > 60 ) {
                        pop << string_format( ngettext( "It will finish smoking in about %d hour.",
                                                        "It will finish smoking in about %d hours.",
                                                        hours_left ), hours_left ) << "\n \n ";
                    } else if( minutes_left > 30 ) {
                        pop << _( "It will finish smoking in less than an hour." ) << "\n ";
                    } else {
                        pop << string_format( _( "It should take about %d minutes to finish smoking." ),
                                              minutes_left ) << "\n ";
                    }
                }
            } else {
                pop << "<color_green>" << _( "There's a smoking rack here." ) << "</color>" << "\n";
            }
            pop << "<color_green>" << _( "You inspect its contents and find: " ) << "</color>" << "\n \n ";
            if( items_here.empty() ) {
                pop << _( "... that it is empty." );
            } else {
                for( size_t i = 0; i < items_here.size(); i++ ) {
                    auto &it = items_here[i];
                    if( it.typeId() == "fake_smoke_plume" ) {
                        pop << "\n " << "<color_red>" << _( "You see some smoldering embers there." ) << "</color>" <<
                            "\n ";
                        continue;
                    }
                    pop << "-> " << it.nname( it.typeId(), it.charges );
                    pop << " (" << std::to_string( it.charges ) << ") \n ";
                }
            }
            popup( pop.str(), PF_NONE );
            break;
        }
        case 1: //activate
            if( active ) {
                add_msg( _( "It is already lit and smoking." ) );
            } else {
                smoker_activate( p, examp );
            }
            break;
        case 2: // load food
            if( portable ) {
                smoker_load_food( p, examp, remaining_capacity_portable );
            } else {
                smoker_load_food( p, examp, remaining_capacity );
            }
            break;
        case 3: // load charcoal
            reload_furniture( p, examp );
            break;
        case 4: // remove food
            rem_f_opt = true;
        /* fallthrough */
        case 5: { //remove charcoal
            for( size_t i = 0; i < items_here.size(); i++ ) {
                auto &it = items_here[i];
                if( ( rem_f_opt && it.is_food() ) || ( !rem_f_opt && ( it.typeId() == "charcoal" ) ) ) {
                    // get handling cost before the item reference is invalidated
                    const int handling_cost = -p.item_handling_cost( it );

                    add_msg( _( "You remove %s from the rack." ), it.tname() );
                    g->m.add_item_or_charges( p.pos(), it );
                    g->m.i_rem( examp, i );
                    p.mod_moves( handling_cost );
                    i--;
                }
            }
            if( portable && active && rem_f_opt ) {
                g->m.furn_set( examp, f_metal_smoking_rack );
                add_msg( m_info, _( "You stop the smoking process." ) );
            } else if( active && rem_f_opt ) {
                g->m.furn_set( examp, f_smoking_rack );
                add_msg( m_info, _( "You stop the smoking process." ) );
            }
        }
        break;
        default:
            add_msg( m_info, _( "Never mind." ) );
            break;
        case 7:
            if( portable ) {
                g->m.furn_set( examp, f_metal_smoking_rack );
                add_msg( m_info, _( "You stop the smoking process." ) );
            } else {
                g->m.furn_set( examp, f_smoking_rack );
                add_msg( m_info, _( "You stop the smoking process." ) );
            }
            break;
        case 8:
            g->m.furn_set( examp, f_metal_smoking_rack );
            deployed_furniture( p, examp );
            break;
    }
}

void iexamine::open_safe( player &, const tripoint &examp )
{
    add_msg( m_info, _( "You open the unlocked safe. " ) );
    g->m.furn_set( examp, f_safe_o );
}

void iexamine::workbench( player &p, const tripoint &examp )
{
    workbench_internal( p, examp, cata::nullopt );
}

void iexamine::workbench_internal( player &p, const tripoint &examp,
                                   const cata::optional<vpart_reference> &part )
{
    std::vector<item_location> crafts;
    std::string name;

    bool items_at_loc = false;

    if( part ) {
        name = part->part().name();
        auto items_at_part = part->vehicle().get_items( part->part_index() );

        for( item &it : items_at_part ) {
            if( it.is_craft() ) {
                crafts.emplace_back( item_location( vehicle_cursor( part->vehicle(), part->part_index() ), &it ) );
            }
        }
    } else {
        name = g->m.furn( examp ).obj().name();

        auto items_at_furn = g->m.i_at( examp );
        items_at_loc = !items_at_furn.empty();

        for( item &it : items_at_furn ) {
            if( it.is_craft() ) {
                crafts.emplace_back( item_location( map_cursor( examp ), &it ) );
            }
        }
    }

    uilist amenu;

    enum option : int {
        start_craft = 0,
        repeat_craft,
        start_long_craft,
        work_on_craft,
        get_items
    };

    amenu.text = string_format( pgettext( "furniture", "What to do at the %s?" ), name );
    amenu.addentry( start_craft,      true,            '1', _( "Craft items" ) );
    amenu.addentry( repeat_craft,     true,            '2', _( "Recraft last recipe" ) );
    amenu.addentry( start_long_craft, true,            '3', _( "Craft as long as possible" ) );
    amenu.addentry( work_on_craft,    !crafts.empty(), '4', _( "Work on craft" ) );
    if( !part ) {
        amenu.addentry( get_items,    items_at_loc,    '5', _( "Get items" ) );
    }

    amenu.query();

    const option choice = static_cast<option>( amenu.ret );
    switch( choice ) {
        case start_craft: {
            if( p.has_active_mutation( trait_SHELL2 ) ) {
                p.add_msg_if_player( m_info, _( "You can't craft while you're in your shell." ) );
            } else {
                p.craft( examp );
            }
            break;
        }
        case repeat_craft: {
            if( p.has_active_mutation( trait_SHELL2 ) ) {
                p.add_msg_if_player( m_info, _( "You can't craft while you're in your shell." ) );
            } else {
                p.recraft( examp );
            }
            break;
        }
        case start_long_craft: {
            if( p.has_active_mutation( trait_SHELL2 ) ) {
                p.add_msg_if_player( m_info, _( "You can't craft while you're in your shell." ) );
            } else {
                p.long_craft( examp );
            }
            break;
        }
        case work_on_craft: {
            std::vector<std::string> item_names;
            for( item_location &it : crafts ) {
                if( it ) {
                    item_names.emplace_back( it.get_item()->tname() );
                }
            }
            uilist amenu2( _( "Which craft to work on?" ), item_names );

            if( amenu2.ret == UILIST_CANCEL ) {
                break;
            }

            const item *selected_craft = crafts[amenu2.ret].get_item();

            if( !p.can_continue_craft( *selected_craft ) ) {
                break;
            }

            p.add_msg_player_or_npc(
                string_format( pgettext( "in progress craft", "You start working on the %s." ),
                               selected_craft->tname() ),
                string_format( pgettext( "in progress craft", "<npcname> starts working on the %s." ),
                               selected_craft->tname() ) );
            p.assign_activity( activity_id( "ACT_CRAFT" ) );
            p.activity.targets.push_back( crafts[amenu2.ret].clone() );
            p.activity.values.push_back( 0 ); // Not a long craft
            break;
        }
        case get_items: {
            Pickup::pick_up( examp, 0 );
            break;
        }
    }
}

/**
 * Given then name of one of the above functions, returns the matching function
 * pointer. If no match is found, defaults to iexamine::none but prints out a
 * debug message as a warning.
 * @param function_name The name of the function to get.
 * @return A function pointer to the specified function.
 */
iexamine_function iexamine_function_from_string( const std::string &function_name )
{
    static const std::map<std::string, iexamine_function> function_map = {{
            { "none", &iexamine::none },
            { "deployed_furniture", &iexamine::deployed_furniture },
            { "cvdmachine", &iexamine::cvdmachine },
            { "nanofab", &iexamine::nanofab },
            { "gaspump", &iexamine::gaspump },
            { "atm", &iexamine::atm },
            { "vending", &iexamine::vending },
            { "toilet", &iexamine::toilet },
            { "elevator", &iexamine::elevator },
            { "controls_gate", &iexamine::controls_gate },
            { "cardreader", &iexamine::cardreader },
            { "rubble", &iexamine::rubble },
            { "chainfence", &iexamine::chainfence },
            { "bars", &iexamine::bars },
            { "portable_structure", &iexamine::portable_structure },
            { "pit", &iexamine::pit },
            { "pit_covered", &iexamine::pit_covered },
            { "slot_machine", &iexamine::slot_machine },
            { "safe", &iexamine::safe },
            { "bulletin_board", &iexamine::bulletin_board },
            { "fault", &iexamine::fault },
            { "pedestal_wyrm", &iexamine::pedestal_wyrm },
            { "pedestal_temple", &iexamine::pedestal_temple },
            { "door_peephole", &iexamine::door_peephole },
            { "fswitch", &iexamine::fswitch },
            { "flower_poppy", &iexamine::flower_poppy },
            { "flower_cactus", &iexamine::flower_cactus },
            { "fungus", &iexamine::fungus },
            { "flower_dahlia", &iexamine::flower_dahlia },
            { "flower_marloss", &iexamine::flower_marloss },
            { "egg_sackbw", &iexamine::egg_sackbw },
            { "egg_sackcs", &iexamine::egg_sackcs },
            { "egg_sackws", &iexamine::egg_sackws },
            { "dirtmound", &iexamine::dirtmound },
            { "aggie_plant", &iexamine::aggie_plant },
            { "fvat_empty", &iexamine::fvat_empty },
            { "fvat_full", &iexamine::fvat_full },
            { "keg", &iexamine::keg },
            { "harvest_furn_nectar", &iexamine::harvest_furn_nectar },
            { "harvest_furn", &iexamine::harvest_furn },
            { "harvest_ter_nectar", &iexamine::harvest_ter_nectar },
            { "harvest_ter", &iexamine::harvest_ter },
            { "harvested_plant", &iexamine::harvested_plant },
            { "shrub_marloss", &iexamine::shrub_marloss },
            { "tree_marloss", &iexamine::tree_marloss },
            { "tree_hickory", &iexamine::tree_hickory },
            { "tree_maple", &iexamine::tree_maple },
            { "tree_maple_tapped", &iexamine::tree_maple_tapped },
            { "shrub_wildveggies", &iexamine::shrub_wildveggies },
            { "recycle_compactor", &iexamine::recycle_compactor },
            { "trap", &iexamine::trap },
            { "water_source", &iexamine::water_source },
            { "reload_furniture", &iexamine::reload_furniture },
            { "curtains", &iexamine::curtains },
            { "sign", &iexamine::sign },
            { "pay_gas", &iexamine::pay_gas },
            { "gunsafe_ml", &iexamine::gunsafe_ml },
            { "gunsafe_el", &iexamine::gunsafe_el },
            { "locked_object", &iexamine::locked_object },
            { "kiln_empty", &iexamine::kiln_empty },
            { "kiln_full", &iexamine::kiln_full },
            { "fireplace", &iexamine::fireplace },
            { "ledge", &iexamine::ledge },
            { "autodoc", &iexamine::autodoc },
            { "quern_examine", &iexamine::quern_examine },
            { "smoker_options", &iexamine::smoker_options },
            { "open_safe", &iexamine::open_safe },
            { "workbench", &iexamine::workbench }
        }
    };

    auto iter = function_map.find( function_name );
    if( iter != function_map.end() ) {
        return iter->second;
    }

    //No match found
    debugmsg( "Could not find an iexamine function matching '%s'!", function_name );
    return &iexamine::none;
}

hack_result iexamine::hack_attempt( player &p )
{
    if( p.has_trait( trait_ILLITERATE ) ) {
        return HACK_UNABLE;
    }
    bool using_electrohack = ( p.has_charges( "electrohack", 25 ) &&
                               query_yn( _( "Use electrohack?" ) ) );
    bool using_fingerhack = ( !using_electrohack && p.has_bionic( bionic_id( "bio_fingerhack" ) ) &&
                              p.power_level  > 24  && query_yn( _( "Use fingerhack?" ) ) );

    if( !( using_electrohack || using_fingerhack ) ) {
        return HACK_UNABLE;
    }

    p.moves -= 500;
    p.practice( skill_computer, 20 );
    ///\EFFECT_COMPUTER increases success chance of hacking card readers
    int player_computer_skill_level = p.get_skill_level( skill_computer );
    int success = rng( player_computer_skill_level / 4 - 2, player_computer_skill_level * 2 );
    success += rng( -3, 3 );
    if( using_fingerhack ) {
        p.charge_power( -25 );
        success++;
    }
    if( using_electrohack ) {
        p.use_charges( "electrohack", 25 );
        success++;
    }

    // odds go up with int>8, down with int<8
    // 4 int stat is worth 1 computer skill here
    ///\EFFECT_INT increases success chance of hacking card readers
    success += rng( 0, static_cast<int>( ( p.int_cur - 8 ) / 2 ) );

    if( success < 0 ) {
        add_msg( _( "You cause a short circuit!" ) );
        if( success <= -5 ) {
            if( using_electrohack ) {
                add_msg( m_bad, _( "Your electrohack is ruined!" ) );
                p.use_amount( "electrohack", 1 );
            } else {
                add_msg( m_bad, _( "Your power is drained!" ) );
                p.charge_power( -rng( 0, p.power_level ) );
            }
        }
        return HACK_FAIL;
    } else if( success < 6 ) {
        return HACK_NOTHING;
    } else {
        return HACK_SUCCESS;
    }
}<|MERGE_RESOLUTION|>--- conflicted
+++ resolved
@@ -1595,15 +1595,11 @@
     }
     used_seed.front().set_age( 0_turns );
     g->m.add_item_or_charges( examp, used_seed.front() );
-<<<<<<< HEAD
-    g->m.set( examp, t_dirt, f_plant_seed );
-=======
     if( g->m.has_flag_furn( "PLANTABLE", examp ) ) {
         g->m.furn_set( examp, furn_str_id( g->m.furn( examp )->plant->transform ) );
     } else {
         g->m.set( examp, t_dirt, f_plant_seed );
     }
->>>>>>> c33633ca
     p.moves -= 500;
     add_msg( _( "Planted %s." ), item::nname( seed_id ) );
 }
@@ -1742,10 +1738,6 @@
     } else { // Generic seed, use the seed item data
         const itype &type = *seed.type;
         g->m.i_clear( examp );
-<<<<<<< HEAD
-        g->m.furn_set( examp, f_null );
-=======
->>>>>>> c33633ca
 
         int skillLevel = p.get_skill_level( skill_survival );
         ///\EFFECT_SURVIVAL increases number of plants harvested from a seed
