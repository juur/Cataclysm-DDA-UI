#include "iexamine.h"

#include <algorithm>
#include <cstdlib>
#include <sstream>

#include "activity_handlers.h"
#include "ammo.h"
#include "basecamp.h"
#include "bionics.h"
#include "calendar.h"
#include "cata_utility.h"
#include "catacharset.h"
#include "clzones.h"
#include "compatibility.h" // needed for the workaround for the std::to_string bug in some compilers
#include "coordinate_conversions.h"
#include "craft_command.h"
#include "debug.h"
#include "event.h"
#include "field.h"
#include "fungal_effects.h"
#include "game.h"
#include "harvest.h"
#include "input.h"
#include "inventory.h"
#include "line.h"
#include "map.h"
#include "map_iterator.h"
#include "mapdata.h"
#include "material.h"
#include "messages.h"
#include "mission.h"
#include "mission_companion.h"
#include "monster.h"
#include "mtype.h"
#include "iuse_actor.h"
#include "npc.h"
#include "options.h"
#include "output.h"
#include "overmapbuffer.h"
#include "pickup.h"
#include "player.h"
#include "requirements.h"
#include "rng.h"
#include "sounds.h"
#include "string_formatter.h"
#include "string_input_popup.h"
#include "translations.h"
#include "trap.h"
#include "ui.h"
#include "uistate.h"
#include "units.h"
#include "vehicle.h"
#include "vehicle_selector.h"
#include "vpart_position.h"
#include "vpart_reference.h"
#include "weather.h"

const mtype_id mon_dark_wyrm( "mon_dark_wyrm" );
const mtype_id mon_fungal_blossom( "mon_fungal_blossom" );
const mtype_id mon_spider_web_s( "mon_spider_web_s" );
const mtype_id mon_spider_widow_giant_s( "mon_spider_widow_giant_s" );
const mtype_id mon_spider_cellar_giant_s( "mon_spider_cellar_giant_s" );
const mtype_id mon_turret( "mon_turret" );
const mtype_id mon_turret_rifle( "mon_turret_rifle" );

const skill_id skill_computer( "computer" );
const skill_id skill_fabrication( "fabrication" );
const skill_id skill_electronics( "electronics" );
const skill_id skill_firstaid( "firstaid" );
const skill_id skill_mechanics( "mechanics" );
const skill_id skill_cooking( "cooking" );
const skill_id skill_survival( "survival" );

const efftype_id effect_pkill2( "pkill2" );
const efftype_id effect_teleglow( "teleglow" );
const efftype_id effect_sleep( "sleep" );

static const trait_id trait_AMORPHOUS( "AMORPHOUS" );
static const trait_id trait_ARACHNID_ARMS_OK( "ARACHNID_ARMS_OK" );
static const trait_id trait_BADKNEES( "BADKNEES" );
static const trait_id trait_BURROW( "BURROW" );
static const trait_id trait_ILLITERATE( "ILLITERATE" );
static const trait_id trait_INSECT_ARMS_OK( "INSECT_ARMS_OK" );
static const trait_id trait_M_DEFENDER( "M_DEFENDER" );
static const trait_id trait_M_DEPENDENT( "M_DEPENDENT" );
static const trait_id trait_M_FERTILE( "M_FERTILE" );
static const trait_id trait_M_SPORES( "M_SPORES" );
static const trait_id trait_NOPAIN( "NOPAIN" );
static const trait_id trait_PARKOUR( "PARKOUR" );
static const trait_id trait_SHELL2( "SHELL2" );
static const trait_id trait_THRESH_MARLOSS( "THRESH_MARLOSS" );
static const trait_id trait_THRESH_MYCUS( "THRESH_MYCUS" );

const zone_type_id z_loot_unsorted( "LOOT_UNSORTED" );

static void pick_plant( player &p, const tripoint &examp, const std::string &itemType,
                        ter_id new_ter,
                        bool seeds = false );

/**
 * Nothing player can interact with here.
 */
void iexamine::none( player &p, const tripoint &examp )
{
    ( void )p; //unused
    add_msg( _( "That is a %s." ), g->m.name( examp ) );
}

/**
 * Pick an appropriate item and apply diamond coating if possible.
 */
void iexamine::cvdmachine( player &p, const tripoint & )
{
    // Select an item to which it is possible to apply a diamond coating
    auto loc = g->inv_map_splice( []( const item & e ) {
        return ( e.is_melee( DT_CUT ) || e.is_melee( DT_STAB ) ) && e.made_of( material_id( "steel" ) ) &&
               !e.has_flag( "DIAMOND" ) && !e.has_flag( "NO_CVD" );
    }, _( "Apply diamond coating" ), 1, _( "You don't have a suitable item to coat with diamond" ) );

    if( !loc ) {
        return;
    }

    // Require materials proportional to selected item volume
    auto qty = loc->volume() / units::legacy_volume_factor;
    qty = std::max( 1, qty );
    auto reqs = *requirement_id( "cvd_diamond" ) * qty;

    if( !reqs.can_make_with_inventory( p.crafting_inventory(), is_crafting_component ) ) {
        popup( "%s", reqs.list_missing() );
        return;
    }

    // Consume materials
    for( const auto &e : reqs.get_components() ) {
        p.consume_items( e, 1, is_crafting_component );
    }
    for( const auto &e : reqs.get_tools() ) {
        p.consume_tools( e );
    }
    p.invalidate_crafting_inventory();

    // Apply flag to item
    loc->item_tags.insert( "DIAMOND" );
    add_msg( m_good, _( "You apply a diamond coating to your %s" ), loc->type_name() );
    p.mod_moves( -1000 );
}

/**
 * UI FOR LAB_FINALE NANO FABRICATOR.
 */
void iexamine::nanofab( player &p, const tripoint &examp )
{
    bool table_exists = false;
    tripoint spawn_point;
    for( const auto &valid_location : g->m.points_in_radius( examp, 1, 0 ) ) {
        if( g->m.ter( valid_location ) == ter_str_id( "t_nanofab_body" ) ) {
            spawn_point = valid_location;
            table_exists = true;
            break;
        }
    }
    if( !table_exists ) {
        return;
    }

    auto nanofab_template = g->inv_map_splice( []( const item & e ) {
        return e.has_var( "NANOFAB_ITEM_ID" );
    }, _( "Introduce Nanofabricator template" ), PICKUP_RANGE,
    _( "You don't have any usable templates." ) );

    if( !nanofab_template ) {
        return;
    }

    item new_item( nanofab_template->get_var( "NANOFAB_ITEM_ID" ), calendar::turn );

    auto qty = std::max( 1, new_item.volume() / 250_ml );
    auto reqs = *requirement_id( "nanofabricator" ) * qty;

    if( !reqs.can_make_with_inventory( p.crafting_inventory(), is_crafting_component ) ) {
        popup( "%s", reqs.list_missing() );
        return;
    }

    // Consume materials
    for( const auto &e : reqs.get_components() ) {
        p.consume_items( e, 1, is_crafting_component );
    }
    for( const auto &e : reqs.get_tools() ) {
        p.consume_tools( e );
    }
    p.invalidate_crafting_inventory();

    if( new_item.is_armor() && new_item.has_flag( "VARSIZE" ) ) {
        new_item.item_tags.insert( "FIT" );
    }

    g->m.add_item_or_charges( spawn_point, new_item );

}

/**
 * Use "gas pump."  Will pump any liquids on tile.
 */
void iexamine::gaspump( player &p, const tripoint &examp )
{
    if( !query_yn( _( "Use the %s?" ), g->m.tername( examp ) ) ) {
        none( p, examp );
        return;
    }

    auto items = g->m.i_at( examp );
    for( auto item_it = items.begin(); item_it != items.end(); ++item_it ) {
        if( item_it->made_of( LIQUID ) ) {
            ///\EFFECT_DEX decreases chance of spilling gas from a pump
            if( one_in( 10 + p.get_dex() ) ) {
                add_msg( m_bad, _( "You accidentally spill the %s." ), item_it->type_name() );
                static const auto max_spill_volume = units::from_liter( 1 );
                const long max_spill_charges = std::max( 1l, item_it->charges_per_volume( max_spill_volume ) );
                ///\EFFECT_DEX decreases amount of gas spilled from a pump
                const int qty = rng( 1l, max_spill_charges * 8.0 / std::max( 1, p.get_dex() ) );

                item spill = item_it->split( qty );
                if( spill.is_null() ) {
                    g->m.add_item_or_charges( p.pos(), *item_it );
                    items.erase( item_it );
                } else {
                    g->m.add_item_or_charges( p.pos(), spill );
                }

            } else {
                g->handle_liquid_from_ground( item_it, examp, 1 );
            }
            return;
        }
    }
    add_msg( m_info, _( "Out of order." ) );
}

namespace
{
//--------------------------------------------------------------------------------------------------
//! Implements iexamine::atm(...)
//--------------------------------------------------------------------------------------------------
class atm_menu
{
    public:
        // menu choices
        enum options : int {
            cancel, purchase_card, deposit_money, withdraw_money, transfer_all_money
        };

        atm_menu()                           = delete;
        atm_menu( atm_menu const & )            = delete;
        atm_menu( atm_menu && )                 = delete;
        atm_menu &operator=( atm_menu const & ) = delete;
        atm_menu &operator=( atm_menu && )      = delete;

        explicit atm_menu( player &p ) : u( p ) {
            reset( false );
        }

        void start() {
            for( bool result = false; !result; ) {
                switch( choose_option() ) {
                    case purchase_card:
                        result = do_purchase_card();
                        break;
                    case deposit_money:
                        result = do_deposit_money();
                        break;
                    case withdraw_money:
                        result = do_withdraw_money();
                        break;
                    case transfer_all_money:
                        result = do_transfer_all_money();
                        break;
                    default:
                        return;
                }
                if( !u.activity.is_null() ) {
                    break;
                }
                g->draw();
            }
        }
    private:
        void add_choice( const int i, const char *const title ) {
            amenu.addentry( i, true, -1, title );
        }
        void add_info( const int i, const char *const title ) {
            amenu.addentry( i, false, -1, title );
        }

        options choose_option() {
            if( u.activity.id() == activity_id( "ACT_ATM" ) ) {
                return static_cast<options>( u.activity.index );
            }
            amenu.query();
            uistate.iexamine_atm_selected = amenu.selected;
            return amenu.ret < 0 ? cancel : static_cast<options>( amenu.ret );
        }

        //! Reset and repopulate the menu; with a fair bit of work this could be more efficient.
        void reset( const bool clear = true ) {
            const int card_count   = u.amount_of( "cash_card" );
            const int charge_count = card_count ? u.charges_of( "cash_card" ) : 0;

            if( clear ) {
                amenu.reset();
            }

            amenu.selected = uistate.iexamine_atm_selected;
            amenu.text = string_format( _( "Welcome to the C.C.B.o.t.T. ATM. What would you like to do?\n"
                                           "Your current balance is: %s" ),
                                        format_money( u.cash ) );

            if( u.cash >= 100 ) {
                add_choice( purchase_card, _( "Purchase cash card?" ) );
            } else {
                add_info( purchase_card, _( "You need $1.00 in your account to purchase a card." ) );
            }

            if( card_count && u.cash > 0 ) {
                add_choice( withdraw_money, _( "Withdraw Money" ) );
            } else if( u.cash > 0 ) {
                add_info( withdraw_money, _( "You need a cash card before you can withdraw money!" ) );
            } else {
                add_info( withdraw_money,
                          _( "You need money in your account before you can withdraw money!" ) );
            }

            if( charge_count ) {
                add_choice( deposit_money, _( "Deposit Money" ) );
            } else {
                add_info( deposit_money,
                          _( "You need a charged cash card before you can deposit money!" ) );
            }

            if( card_count >= 2 && charge_count ) {
                add_choice( transfer_all_money, _( "Transfer All Money" ) );
            }
        }

        //! print a bank statement for @p print = true;
        void finish_interaction( const bool print = true ) {
            if( print ) {
                add_msg( m_info, _( "Your account now holds %s." ), format_money( u.cash ) );
            }

            u.moves -= 100;
        }

        //! Prompt for an integral value clamped to [0, max].
        static long prompt_for_amount( const char *const msg, const long max ) {
            const std::string formatted = string_format( msg, max );
            const long amount = string_input_popup()
                                .title( formatted )
                                .width( 20 )
                                .text( to_string( max ) )
                                .only_digits( true )
                                .query_long();

            return ( amount > max ) ? max : ( amount <= 0 ) ? 0 : amount;
        }

        //!Get a new cash card. $1.00 fine.
        bool do_purchase_card() {
            const char *prompt = _( "This will automatically deduct $1.00 from your bank account. Continue?" );

            if( !query_yn( prompt ) ) {
                return false;
            }

            item card( "cash_card", calendar::turn );
            card.charges = 0;
            u.i_add( card );
            u.cash -= 100;
            u.moves -= 100;
            finish_interaction();

            return true;
        }

        //!Deposit money from cash card into bank account.
        bool do_deposit_money() {
            long money = u.charges_of( "cash_card" );

            if( !money ) {
                popup( _( "You can only deposit money from charged cash cards!" ) );
                return false;
            }

            const int amount = prompt_for_amount( ngettext(
                    "Deposit how much? Max: %d cent. (0 to cancel) ",
                    "Deposit how much? Max: %d cents. (0 to cancel) ", money ), money );

            if( !amount ) {
                return false;
            }

            add_msg( m_info, "amount: %d", amount );
            u.use_charges( "cash_card", amount );
            u.cash += amount;
            u.moves -= 100;
            finish_interaction();

            return true;
        }

        //!Move money from bank account onto cash card.
        bool do_withdraw_money() {
            //We may want to use visit_items here but thats fairly heavy.
            //For now, just check weapon if we didnt find it in the inventory.
            int pos = u.inv.position_by_type( "cash_card" );
            item *dst;
            if( pos == INT_MIN ) {
                dst = &u.weapon;
            } else {
                dst = &u.i_at( pos );
            }

            if( dst->is_null() ) {
                //Just in case we run into an edge case
                popup( _( "You do not have a cash card to withdraw money!" ) );
                return false;
            }

            const int amount = prompt_for_amount( ngettext(
                    "Withdraw how much? Max: %d cent. (0 to cancel) ",
                    "Withdraw how much? Max: %d cents. (0 to cancel) ", u.cash ), u.cash );

            if( !amount ) {
                return false;
            }

            dst->charges += amount;
            u.cash -= amount;
            u.moves -= 100;
            finish_interaction();

            return true;
        }

        //!Move the money from all the cash cards in inventory to a single card.
        bool do_transfer_all_money() {
            item *dst;
            if( u.activity.id() == activity_id( "ACT_ATM" ) ) {
                u.activity.set_to_null(); // stop for now, if required, it will be created again.
                dst = &u.i_at( u.activity.position );
                if( dst->is_null() || dst->typeId() != "cash_card" ) {
                    return false;
                }
            } else {
                const int pos = u.inv.position_by_type( "cash_card" );

                if( pos == INT_MIN ) {
                    return false;
                }
                dst = &u.i_at( pos );
            }

            for( auto &i : u.inv_dump() ) {
                if( i == dst || i->charges <= 0 || i->typeId() != "cash_card" ) {
                    continue;
                }
                if( u.moves < 0 ) {
                    // Money from `*i` could be transferred, but we're out of moves, schedule it for
                    // the next turn. Putting this here makes sure there will be something to be
                    // done next turn.
                    u.assign_activity( activity_id( "ACT_ATM" ), 0, transfer_all_money, u.get_item_position( dst ) );
                    break;
                }

                dst->charges += i->charges;
                i->charges =  0;
                u.moves    -= 10;
            }

            return true;
        }

        player &u;
        uilist amenu;
};
} //namespace

/**
 * launches the atm menu class which then handles all the atm interactions.
 */
void iexamine::atm( player &p, const tripoint & )
{
    atm_menu {p} .start();
}

/**
 * Generates vending machine UI and allows players to purchase contained items with a cash card.
 */
void iexamine::vending( player &p, const tripoint &examp )
{
    constexpr int moves_cost = 250;
    long money = p.charges_of( "cash_card" );
    auto vend_items = g->m.i_at( examp );

    if( vend_items.empty() ) {
        add_msg( m_info, _( "The vending machine is empty!" ) );
        return;
    } else if( !money ) {
        popup( _( "You need a charged cash card to purchase things!" ) );
        return;
    }

    const int padding_x  = std::max( 0, TERMX - FULL_SCREEN_WIDTH ) / 4;
    const int padding_y  = std::max( 0, TERMY - FULL_SCREEN_HEIGHT ) / 6;
    const int window_h   = FULL_SCREEN_HEIGHT + std::max( 0, TERMY - FULL_SCREEN_HEIGHT ) * 2 / 3;
    const int window_w   = FULL_SCREEN_WIDTH + std::max( 0, TERMX - FULL_SCREEN_WIDTH ) / 2;
    const int w_items_w  = window_w / 2;
    const int w_info_w   = window_w - w_items_w;
    const int list_lines = window_h - 4; // minus for header and footer

    constexpr int first_item_offset = 3; // header size

    catacurses::window const w = catacurses::newwin( window_h, w_items_w, padding_y, padding_x );
    catacurses::window const w_item_info = catacurses::newwin( window_h, w_info_w,  padding_y,
                                           padding_x + w_items_w );

    bool used_machine = false;
    input_context ctxt( "VENDING_MACHINE" );
    ctxt.register_updown();
    ctxt.register_action( "CONFIRM" );
    ctxt.register_action( "QUIT" );
    ctxt.register_action( "HELP_KEYBINDINGS" );

    // Collate identical items.
    // First, build a map {item::tname} => {item_it, item_it, item_it...}
    using iterator_t = decltype( std::begin( vend_items ) ); // map_stack::iterator doesn't exist.

    std::map<std::string, std::vector<iterator_t>> item_map;
    for( auto it = std::begin( vend_items ); it != std::end( vend_items ); ++it ) {
        // |# {name}|
        // 123      4
        item_map[utf8_truncate( it->tname(), static_cast<size_t>( w_items_w - 4 ) )].push_back( it );
    }

    // Next, put pointers to the pairs in the map in a vector to allow indexing.
    std::vector<std::map<std::string, std::vector<iterator_t>>::value_type *> item_list;
    item_list.reserve( item_map.size() );
    for( auto &pair : item_map ) {
        item_list.emplace_back( &pair );
    }

    const int lines_above = list_lines / 2;                  // lines above the selector
    const int lines_below = list_lines / 2 + list_lines % 2; // lines below the selector

    int cur_pos = 0;
    for( ;; ) {
        const int num_items = item_list.size();
        const int page_size = std::min( num_items, list_lines );

        werase( w );
        wborder( w, LINE_XOXO, LINE_XOXO, LINE_OXOX, LINE_OXOX,
                 LINE_OXXO, LINE_OOXX, LINE_XXOO, LINE_XOOX );
        mvwhline( w, first_item_offset - 1, 1, LINE_OXOX, w_items_w - 2 );
        mvwaddch( w, first_item_offset - 1, 0, LINE_XXXO ); // |-
        mvwaddch( w, first_item_offset - 1, w_items_w - 1, LINE_XOXX ); // -|

        trim_and_print( w, 1, 2, w_items_w - 3, c_light_gray,
                        _( "Money left: %s" ), format_money( money ) );

        // Keep the item selector centered in the page.
        int page_beg = 0;
        int page_end = page_size;
        if( cur_pos < num_items - cur_pos ) {
            page_beg = std::max( 0, cur_pos - lines_above );
            page_end = std::min( num_items, page_beg + list_lines );
        } else {
            page_end = std::min( num_items, cur_pos + lines_below );
            page_beg = std::max( 0, page_end - list_lines );
        }

        for( int line = 0; line < page_size; ++line ) {
            const int i = page_beg + line;
            const auto color = ( i == cur_pos ) ? h_light_gray : c_light_gray;
            const auto &elem = item_list[i];
            const int count = elem->second.size();
            const char c = ( count < 10 ) ? ( '0' + count ) : '*';
            trim_and_print( w, first_item_offset + line, 1, w_items_w - 3, color, "%c %s", c,
                            elem->first.c_str() );
        }

        draw_scrollbar( w, cur_pos, list_lines, num_items, first_item_offset );
        wrefresh( w );

        // Item info
        auto &cur_items = item_list[static_cast<size_t>( cur_pos )]->second;
        auto &cur_item  = cur_items.back();

        werase( w_item_info );
        // | {line}|
        // 12      3
        fold_and_print( w_item_info, 1, 2, w_info_w - 3, c_light_gray, cur_item->info( true ) );
        wborder( w_item_info, LINE_XOXO, LINE_XOXO, LINE_OXOX, LINE_OXOX,
                 LINE_OXXO, LINE_OOXX, LINE_XXOO, LINE_XOOX );

        //+<{name}>+
        //12      34
        const std::string name = utf8_truncate( cur_item->display_name(),
                                                static_cast<size_t>( w_info_w - 4 ) );
        mvwprintw( w_item_info, 0, 1, "<%s>", name );
        wrefresh( w_item_info );

        const std::string &action = ctxt.handle_input();
        if( action == "DOWN" ) {
            cur_pos = ( cur_pos + 1 ) % num_items;
        } else if( action == "UP" ) {
            cur_pos = ( cur_pos + num_items - 1 ) % num_items;
        } else if( action == "CONFIRM" ) {
            const int iprice = cur_item->price( false );

            if( iprice > money ) {
                popup( _( "That item is too expensive!" ) );
                continue;
            }

            if( !used_machine ) {
                used_machine = true;
                p.moves -= moves_cost;
            }

            money -= iprice;
            p.use_charges( "cash_card", iprice );
            p.i_add_or_drop( *cur_item );

            vend_items.erase( cur_item );
            cur_items.pop_back();
            if( !cur_items.empty() ) {
                continue;
            }

            item_list.erase( std::begin( item_list ) + cur_pos );
            if( item_list.empty() ) {
                add_msg( _( "With a beep, the empty vending machine shuts down" ) );
                return;
            } else if( cur_pos == num_items - 1 ) {
                cur_pos--;
            }
        } else if( action == "QUIT" ) {
            break;
        }
    }
}

/**
 * If there's water, allow its usage but add chance of poison.
 */
void iexamine::toilet( player &p, const tripoint &examp )
{
    auto items = g->m.i_at( examp );
    auto water = items.begin();
    for( ; water != items.end(); ++water ) {
        if( water->typeId() == "water" ) {
            break;
        }
    }

    if( water == items.end() ) {
        add_msg( m_info, _( "This toilet is empty." ) );
    } else if( !water->made_of( LIQUID ) ) {
        add_msg( m_info, _( "The toilet water is frozen solid!" ) );
    } else {
        // Use a different poison value each time water is drawn from the toilet.
        water->poison = one_in( 3 ) ? 0 : rng( 1, 3 );

        ( void ) p; // TODO: use me
        g->handle_liquid_from_ground( water, examp );
    }
}

/**
 * If underground, move 2 levels up else move 2 levels down. Stable movement between levels 0 and -2.
 */
void iexamine::elevator( player &p, const tripoint &examp )
{
    ( void )p; //unused
    if( !query_yn( _( "Use the %s?" ), g->m.tername( examp ) ) ) {
        return;
    }
    int movez = ( examp.z < 0 ? 2 : -2 );
    g->vertical_move( movez, false );
}

/**
 * Open gate.
 */
void iexamine::controls_gate( player &p, const tripoint &examp )
{
    if( !query_yn( _( "Use the %s?" ), g->m.tername( examp ) ) ) {
        none( p, examp );
        return;
    }
    g->open_gate( examp );
}

/**
 * Use id/hack reader. Using an id despawns turrets.
 */
void iexamine::cardreader( player &p, const tripoint &examp )
{
    bool open = false;
    itype_id card_type = ( g->m.ter( examp ) == t_card_science ? "id_science" :
                           "id_military" );
    if( p.has_amount( card_type, 1 ) && query_yn( _( "Swipe your ID card?" ) ) ) {
        p.mod_moves( -100 );
        for( const tripoint &tmp : g->m.points_in_radius( examp, 3 ) ) {
            if( g->m.ter( tmp ) == t_door_metal_locked ) {
                g->m.ter_set( tmp, t_floor );
                open = true;
            }
        }
        for( monster &critter : g->all_monsters() ) {
            // Check 1) same overmap coords, 2) turret, 3) hostile
            if( ms_to_omt_copy( g->m.getabs( critter.pos() ) ) == ms_to_omt_copy( g->m.getabs( examp ) ) &&
                ( critter.type->id == mon_turret ||
                  critter.type->id == mon_turret_rifle ) &&
                critter.attitude_to( p ) == Creature::Attitude::A_HOSTILE ) {
                g->remove_zombie( critter );
            }
        }
        if( open ) {
            add_msg( _( "You insert your ID card." ) );
            add_msg( m_good, _( "The nearby doors slide into the floor." ) );
            p.use_amount( card_type, 1 );
        } else {
            add_msg( _( "The nearby doors are already opened." ) );
        }
    } else {
        switch( hack_attempt( p ) ) {
            case HACK_FAIL:
                g->m.ter_set( examp, t_card_reader_broken );
                break;
            case HACK_NOTHING:
                add_msg( _( "Nothing happens." ) );
                break;
            case HACK_SUCCESS: {
                add_msg( _( "You activate the panel!" ) );
                add_msg( m_good, _( "The nearby doors slide into the floor." ) );
                g->m.ter_set( examp, t_card_reader_broken );
                for( const tripoint &tmp : g->m.points_in_radius( examp, 3 ) ) {
                    if( g->m.ter( tmp ) == t_door_metal_locked ) {
                        g->m.ter_set( tmp, t_floor );
                    }
                }
            }
            break;
            case HACK_UNABLE:
                add_msg(
                    m_info,
                    p.get_skill_level( skill_computer ) > 0 ?
                    _( "Looks like you need a %s, or a tool to hack it with." ) :
                    _( "Looks like you need a %s." ),
                    item::nname( card_type )
                );
                break;
        }
    }
}

/**
 * Prompt removal of rubble. Select best shovel and invoke "CLEAR_RUBBLE" on tile.
 */
void iexamine::rubble( player &p, const tripoint &examp )
{
    int moves;
    if( p.has_quality( quality_id( "DIG" ), 3 ) || p.has_trait( trait_BURROW ) ) {
        moves = 1250;
    } else if( p.has_quality( quality_id( "DIG" ), 2 ) ) {
        moves = 2500;
    } else {
        add_msg( m_info, _( "If only you had a shovel..." ) );
        return;
    }
    if( ( g->m.veh_at( examp ) || !g->m.tr_at( examp ).is_null() ||
          g->critter_at( examp ) != nullptr ) &&
        !query_yn( _( "Clear up that %s?" ), g->m.furnname( examp ) ) ) {
        return;
    }
    p.assign_activity( activity_id( "ACT_CLEAR_RUBBLE" ), moves, -1, 0 );
    p.activity.placement = examp;
    return;
}

/**
 * Try to pry crate open with crowbar.
 */
void iexamine::crate( player &p, const tripoint &examp )
{
    // PRY 1 is sufficient for popping open a nailed-shut crate.
    auto prying_items = p.crafting_inventory().items_with( []( const item & it ) -> bool {
        item temporary_item( it.type );
        return temporary_item.has_quality( quality_id( "PRY" ), 1 );
    } );


    if( prying_items.size() == 0 ) {
        add_msg( m_info, _( "If only you had something to pry with..." ) );
        return;
    }

    // Sort by their quality level.
    std::sort( prying_items.begin(), prying_items.end(), []( const item * a, const item * b ) -> bool {
        return a->get_quality( quality_id( "PRY" ) ) > b->get_quality( quality_id( "PRY" ) );
    } );

    // if crowbar() ever eats charges or otherwise alters the passed item, rewrite this to reflect
    // changes to the original item.
    iuse dummy;
    item temporary_item( prying_items[0]->type );
    p.add_msg_if_player( string_format( _( "You attempt to pry open the %s using your %s..." ),
                                        g->m.furnname( examp ), prying_items[0]->tname() ) );
    dummy.crowbar( &p, &temporary_item, false, examp );
}

/**
 * Prompt climbing over fence. Calculates move cost, applies it to player and, moves them.
 */
void iexamine::chainfence( player &p, const tripoint &examp )
{
    // Skip prompt if easy to climb.
    if( !g->m.has_flag( "CLIMB_SIMPLE", examp ) ) {
        if( !query_yn( _( "Climb %s?" ), g->m.tername( examp ) ) ) {
            none( p, examp );
            return;
        }
    }
    if( g->m.has_flag( "CLIMB_SIMPLE", examp ) && p.has_trait( trait_PARKOUR ) ) {
        add_msg( _( "You vault over the obstacle with ease." ) );
        p.moves -= 100; // Not tall enough to warrant spider-climbing, so only relevant trait.
    } else if( g->m.has_flag( "CLIMB_SIMPLE", examp ) ) {
        add_msg( _( "You vault over the obstacle." ) );
        p.moves -= 300; // Most common move cost for barricades pre-change.
    } else if( p.has_trait( trait_ARACHNID_ARMS_OK ) && !p.wearing_something_on( bp_torso ) ) {
        add_msg( _( "Climbing this obstacle is trivial for one such as you." ) );
        p.moves -= 75; // Yes, faster than walking.  6-8 limbs are impressive.
    } else if( p.has_trait( trait_INSECT_ARMS_OK ) && !p.wearing_something_on( bp_torso ) ) {
        add_msg( _( "You quickly scale the fence." ) );
        p.moves -= 90;
    } else if( p.has_trait( trait_PARKOUR ) ) {
        add_msg( _( "This obstacle is no match for your freerunning abilities." ) );
        p.moves -= 100;
    } else {
        p.moves -= 400;
        ///\EFFECT_DEX decreases chances of slipping while climbing
        int climb = p.dex_cur;
        if( p.has_trait( trait_BADKNEES ) ) {
            climb = climb / 2;
        }
        if( one_in( climb ) ) {
            add_msg( m_bad, _( "You slip while climbing and fall down again." ) );
            if( climb <= 1 ) {
                add_msg( m_bad, _( "Climbing this obstacle is impossible in your current state." ) );
            }
            return;
        }
        p.moves += climb * 10;
        sfx::play_variant_sound( "plmove", "clear_obstacle", sfx::get_heard_volume( g->u.pos() ) );
    }
    if( p.in_vehicle ) {
        g->m.unboard_vehicle( p.pos() );
    }
    p.setpos( examp );
    if( examp.x < HALF_MAPSIZE_X || examp.y < HALF_MAPSIZE_Y ||
        examp.x >= HALF_MAPSIZE_X + SEEX || examp.y >= HALF_MAPSIZE_Y + SEEY ) {
        if( p.is_player() ) {
            g->update_map( p );
        }
    }
}

/**
 * If player has amorphous trait, slip through the bars.
 */
void iexamine::bars( player &p, const tripoint &examp )
{
    if( !( p.has_trait( trait_AMORPHOUS ) ) ) {
        none( p, examp );
        return;
    }
    if( ( ( p.encumb( bp_torso ) ) >= 10 ) && ( ( p.encumb( bp_head ) ) >= 10 ) &&
        ( p.encumb( bp_foot_l ) >= 10 ||
          p.encumb( bp_foot_r ) >= 10 ) ) { // Most likely places for rigid gear that would catch on the bars.
        add_msg( m_info,
                 _( "Your amorphous body could slip though the %s, but your cumbersome gear can't." ),
                 g->m.tername( examp ) );
        return;
    }
    if( !query_yn( _( "Slip through the %s?" ), g->m.tername( examp ) ) ) {
        none( p, examp );
        return;
    }
    p.moves -= 200;
    add_msg( _( "You slide right between the bars." ) );
    p.setpos( examp );
}

void iexamine::deployed_furniture( player &p, const tripoint &pos )
{
    if( !query_yn( _( "Take down the %s?" ), g->m.furn( pos ).obj().name() ) ) {
        return;
    }
    p.add_msg_if_player( m_info, _( "You take down the %s." ),
                         g->m.furn( pos ).obj().name() );
    const auto furn_item = g->m.furn( pos ).obj().deployed_item;
    g->m.add_item_or_charges( pos, item( furn_item, calendar::turn ) );
    g->m.furn_set( pos, f_null );
}

static std::pair<itype_id, const deploy_tent_actor *> find_tent_itype( const furn_str_id &id )
{
    const itype_id &iid = id->deployed_item;
    if( item::type_is_defined( iid ) ) {
        const itype &type = *item::find_type( iid );
        for( const auto &pair : type.use_methods ) {
            const auto actor = dynamic_cast<const deploy_tent_actor *>( pair.second.get_actor_ptr() );
            if( !actor ) {
                continue;
            }
            if( ( actor->floor_center && *actor->floor_center == id ) || ( !actor->floor_center &&
                    actor->floor == id ) ) {
                return std::make_pair( iid, actor );
            }
        }
    }
    return std::make_pair( iid, nullptr );
}

/**
 * Determine structure's type and prompts its removal.
 */
void iexamine::portable_structure( player &p, const tripoint &examp )
{
    const furn_str_id fid = g->m.furn( examp ).id();
    const std::pair<itype_id, const deploy_tent_actor *> tent_item_type = find_tent_itype( fid );
    if( tent_item_type.first == "null" ) {
        debugmsg( "unknown furniture %s: don't know how to transform it into an item", fid.str() );
        return;
    }

    itype_id dropped = tent_item_type.first;
    std::string name = item::nname( dropped );
    int radius;

    if( tent_item_type.second ) {
        const deploy_tent_actor &actor = *tent_item_type.second;
        if( !actor.check_intact( examp ) ) {
            if( !actor.broken_type ) {
                add_msg( _( "The %s is broken and can not be picked up." ), name );
                none( p, examp );
                return;
            }
            dropped = *actor.broken_type;
            name = string_format( _( "damaged %s" ), name );
        }
        radius = actor.radius;

    } else {
        radius = std::max( 1, fid->bash.collapse_radius );
    }

    if( !query_yn( _( "Take down the %s?" ), name ) ) {
        none( p, examp );
        return;
    }

    p.moves -= 200;
    for( const tripoint &pt : g->m.points_in_radius( examp, radius ) ) {
        g->m.furn_set( pt, f_null );
    }

    g->m.add_item_or_charges( examp, item( dropped, calendar::turn ) );
}

/**
 * If there is a 2x4 around, prompt placing it across pit.
 */
void iexamine::pit( player &p, const tripoint &examp )
{
    const inventory &crafting_inv = p.crafting_inventory();
    if( !crafting_inv.has_amount( "2x4", 1 ) ) {
        none( p, examp );
        return;
    }
    std::vector<item_comp> planks;
    planks.push_back( item_comp( "2x4", 1 ) );

    if( query_yn( _( "Place a plank over the pit?" ) ) ) {
        p.consume_items( planks, 1, is_crafting_component );
        if( g->m.ter( examp ) == t_pit ) {
            g->m.ter_set( examp, t_pit_covered );
        } else if( g->m.ter( examp ) == t_pit_spiked ) {
            g->m.ter_set( examp, t_pit_spiked_covered );
        } else if( g->m.ter( examp ) == t_pit_glass ) {
            g->m.ter_set( examp, t_pit_glass_covered );
        }
        add_msg( _( "You place a plank of wood over the pit." ) );
        p.mod_moves( -100 );
    }
}

/**
 * Prompt removing the 2x4 placed across the pit
 */
void iexamine::pit_covered( player &p, const tripoint &examp )
{
    if( !query_yn( _( "Remove cover?" ) ) ) {
        none( p, examp );
        return;
    }

    item plank( "2x4", calendar::turn );
    add_msg( _( "You remove the plank." ) );
    g->m.add_item_or_charges( p.pos(), plank );

    if( g->m.ter( examp ) == t_pit_covered ) {
        g->m.ter_set( examp, t_pit );
    } else if( g->m.ter( examp ) == t_pit_spiked_covered ) {
        g->m.ter_set( examp, t_pit_spiked );
    } else if( g->m.ter( examp ) == t_pit_glass_covered ) {
        g->m.ter_set( examp, t_pit_glass );
    }
    p.mod_moves( -100 );
}

/**
 * Loop prompt to bet $10.
 */
void iexamine::slot_machine( player &p, const tripoint & )
{
    if( p.cash < 1000 ) {
        add_msg( m_info, _( "You need $10 to play." ) );
    } else if( query_yn( _( "Insert $10?" ) ) ) {
        do {
            if( one_in( 5 ) ) {
                popup( _( "Three cherries... you get your money back!" ) );
            } else if( one_in( 20 ) ) {
                popup( _( "Three bells... you win $50!" ) );
                p.cash += 4000; // Minus the $10 we wagered
            } else if( one_in( 50 ) ) {
                popup( _( "Three stars... you win $200!" ) );
                p.cash += 19000;
            } else if( one_in( 1000 ) ) {
                popup( _( "JACKPOT!  You win $3000!" ) );
                p.cash += 299000;
            } else {
                popup( _( "No win." ) );
                p.cash -= 1000;
            }
        } while( p.cash >= 1000 && query_yn( _( "Play again?" ) ) );
    }
}

/**
 * Attempt to crack safe through audio-feedback manual lock manipulation.
 *
 * Try to unlock the safe by moving the dial and listening for the mechanism to "click into place."
 * Time per attempt affected by perception and mechanics. 30 minutes per attempt minimum.
 * Small chance of just guessing the combo without listening device.
 */
void iexamine::safe( player &p, const tripoint &examp )
{
    auto cracking_tool = p.crafting_inventory().items_with( []( const item & it ) -> bool {
        item temporary_item( it.type );
        return temporary_item.has_flag( "SAFECRACK" );
    } );

    if( !( cracking_tool.size() > 0 || p.has_bionic( bionic_id( "bio_ears" ) ) ) ) {
        p.moves -= 100;
        // one_in(30^3) chance of guessing
        if( one_in( 27000 ) ) {
            p.add_msg_if_player( m_good, _( "You mess with the dial for a little bit... and it opens!" ) );
            g->m.furn_set( examp, f_safe_o );
            return;
        } else {
            p.add_msg_if_player( m_info, _( "You mess with the dial for a little bit." ) );
            return;
        }
    }

    if( p.is_deaf() ) {
        add_msg( m_info, _( "You can't crack a safe while deaf!" ) );
        return;
    }
    if( query_yn( _( "Attempt to crack the safe?" ) ) ) {
        add_msg( m_info, _( "You start cracking the safe." ) );
        // 150 minutes +/- 20 minutes per mechanics point away from 3 +/- 10 minutes per
        // perception point away from 8; capped at 30 minutes minimum. *100 to convert to moves
        ///\EFFECT_PER speeds up safe cracking

        ///\EFFECT_MECHANICS speeds up safe cracking
        const time_duration time = std::max( 150_minutes - 20_minutes * ( p.get_skill_level(
                skill_mechanics ) - 3 ) - 10_minutes * ( p.get_per() - 8 ), 30_minutes );

        p.assign_activity( activity_id( "ACT_CRACKING" ), to_moves<int>( time ) );
        p.activity.placement = examp;
    }
}

/**
 * Attempt to pick the gunsafe's lock and open it.
 */
void iexamine::gunsafe_ml( player &p, const tripoint &examp )
{
    if( !( p.has_amount( "crude_picklock", 1 ) || p.has_amount( "hairpin", 1 ) ||
           p.has_amount( "fc_hairpin", 1 ) ||
           p.has_amount( "picklocks", 1 ) || p.has_bionic( bionic_id( "bio_lockpick" ) ) ) ) {
        add_msg( m_info, _( "You need a lockpick to open this gun safe." ) );
        return;
    } else if( !query_yn( _( "Pick the gun safe?" ) ) ) {
        return;
    }

    int pick_quality = 1;
    if( p.has_amount( "picklocks", 1 ) || p.has_bionic( bionic_id( "bio_lockpick" ) ) ) {
        pick_quality = 5;
    } else if( p.has_amount( "fc_hairpin", 1 ) ) {
        pick_quality = 1;
    } else {
        pick_quality = 3;
    }

    p.practice( skill_mechanics, 1 );
    ///\EFFECT_DEX speeds up lock picking gun safe

    ///\EFFECT_MECHANICS speeds up lock picking gun safe
    p.moves -= ( 1000 - ( pick_quality * 100 ) ) - ( p.dex_cur + p.get_skill_level(
                   skill_mechanics ) ) * 5;
    ///\EFFECT_DEX increases chance of lock picking gun safe

    ///\EFFECT_MECHANICS increases chance of lock picking gun safe
    int pick_roll = ( dice( 2, p.get_skill_level( skill_mechanics ) ) + dice( 2,
                      p.dex_cur ) ) * pick_quality;
    int door_roll = dice( 4, 30 );
    if( pick_roll >= door_roll ) {
        p.practice( skill_mechanics, 1 );
        add_msg( _( "You successfully unlock the gun safe." ) );
        g->m.furn_set( examp, furn_str_id( "f_safe_o" ) );
    } else if( door_roll > ( 3 * pick_roll ) ) {
        add_msg( _( "Your clumsy attempt jams the lock!" ) );
        g->m.furn_set( examp, furn_str_id( "f_gunsafe_mj" ) );
    } else {
        add_msg( _( "The gun safe stumps your efforts to pick it." ) );
    }
}

/**
 * Attempt to "hack" the gunsafe's electronic lock and open it.
 */
void iexamine::gunsafe_el( player &p, const tripoint &examp )
{
    switch( hack_attempt( p ) ) {
        case HACK_FAIL:
            p.add_memorial_log( pgettext( "memorial_male", "Set off an alarm." ),
                                pgettext( "memorial_female", "Set off an alarm." ) );
            sounds::sound( p.pos(), 60, sounds::sound_t::music, _( "an alarm sound!" ) );
            if( examp.z > 0 && !g->events.queued( EVENT_WANTED ) ) {
                g->events.add( EVENT_WANTED, calendar::turn + 30_minutes, 0, p.global_sm_location() );
            }
            break;
        case HACK_NOTHING:
            add_msg( _( "Nothing happens." ) );
            break;
        case HACK_SUCCESS:
            add_msg( _( "You successfully hack the gun safe." ) );
            g->m.furn_set( examp, furn_str_id( "f_safe_o" ) );
            break;
        case HACK_UNABLE:
            add_msg(
                m_info,
                p.get_skill_level( skill_computer ) > 0 ?
                _( "You can't hack this gun safe without a hacking tool." ) :
                _( "This electronic safe looks too complicated to open." )
            );
            break;
    }
}

/**
 * Checks PC has a crowbar then calls iuse.crowbar.
 */
void iexamine::locked_object( player &p, const tripoint &examp )
{
    auto prying_items = p.crafting_inventory().items_with( []( const item & it ) -> bool {
        item temporary_item( it.type );
        return temporary_item.has_quality( quality_id( "PRY" ), 2 );
    } );

    if( prying_items.size() == 0 ) {
        add_msg( m_info, _( "If only you had something to pry with..." ) );
        return;
    }

    // Sort by their quality level.
    std::sort( prying_items.begin(), prying_items.end(), []( const item * a, const item * b ) -> bool {
        return a->get_quality( quality_id( "PRY" ) ) > b->get_quality( quality_id( "PRY" ) );
    } );

    iuse dummy;
    item temporary_item( prying_items[0]->type );
    p.add_msg_if_player( string_format( _( "You attempt to pry open the %s using your %s..." ),
                                        g->m.tername( examp ), prying_items[0]->tname() ) );
    dummy.crowbar( &p, &temporary_item, false, examp );
}

void iexamine::bulletin_board( player &p, const tripoint &examp )
{
    g->validate_camps();
    point omt = ms_to_omt_copy( g->m.getabs( examp.x, examp.y ) );
    tripoint omt_tri = tripoint( omt.x, omt.y, p.pos().z );
    cata::optional<basecamp *> bcp = overmap_buffer.find_camp( omt_tri.x, omt_tri.y );
    if( bcp ) {
        basecamp *temp_camp = *bcp;
        temp_camp->validate_assignees();
        temp_camp->validate_sort_points();
        if( temp_camp->get_dumping_spot() == tripoint_zero ) {
            auto &mgr = zone_manager::get_manager();
            if( g->m.check_vehicle_zones( g->get_levz() ) ) {
                mgr.cache_vzones();
            }
            tripoint src_loc;
            const auto abspos = g->m.getabs( p.pos() );
            if( mgr.has_near( z_loot_unsorted, abspos ) ) {
                const auto &src_set = mgr.get_near( z_loot_unsorted, abspos );
                const auto &src_sorted = get_sorted_tiles_by_distance( abspos, src_set );
                // Find the nearest unsorted zone to dump objects at
                for( auto &src : src_sorted ) {
                    src_loc = g->m.getlocal( src );
                    break;
                }
            }
            temp_camp->set_dumping_spot( g->m.getabs( src_loc ) );
        }
        const std::string title = ( "Base Missions" );
        mission_data mission_key;
        temp_camp->get_available_missions( mission_key, omt_tri, false );
        if( talk_function::display_and_choose_opts( mission_key, temp_camp->camp_omt_pos(), "FACTION_CAMP",
                title ) ) {
            temp_camp->handle_mission( mission_key.cur_key.id, mission_key.cur_key.dir, omt_tri, false );
        }
    } else {
        p.add_msg_if_player( _( "This bulletin board is not inside a camp" ) );
    }
}

/**
 * Display popup with reference to "The Enigma of Amigara Fault."
 */
void iexamine::fault( player &, const tripoint & )
{
    popup( _( "\
This wall is perfectly vertical.  Odd, twisted holes are set in it, leading\n\
as far back into the solid rock as you can see.  The holes are humanoid in\n\
shape, but with long, twisted, distended limbs." ) );
}

/**
 * Spawn 1d4 wyrms and sink pedestal into ground.
 */
void iexamine::pedestal_wyrm( player &p, const tripoint &examp )
{
    if( !g->m.i_at( examp ).empty() ) {
        none( p, examp );
        return;
    }
    // Send in a few wyrms to start things off.
    g->u.add_memorial_log( pgettext( "memorial_male", "Awoke a group of dark wyrms!" ),
                           pgettext( "memorial_female", "Awoke a group of dark wyrms!" ) );
    int num_wyrms = rng( 1, 4 );
    for( int i = 0; i < num_wyrms; i++ ) {
        int tries = 0;
        tripoint monp = examp;
        do {
            monp.x = rng( 0, MAPSIZE_X );
            monp.y = rng( 0, MAPSIZE_Y );
            tries++;
        } while( tries < 10 && !g->is_empty( monp ) &&
                 rl_dist( p.pos(), monp ) <= 2 );
        if( tries < 10 ) {
            g->m.ter_set( monp, t_rock_floor );
            g->summon_mon( mon_dark_wyrm, monp );
        }
    }
    add_msg( _( "The pedestal sinks into the ground..." ) );
    sounds::sound( examp, 80, sounds::sound_t::combat, _( "an ominous grinding noise..." ) );
    g->m.ter_set( examp, t_rock_floor );
    g->events.add( EVENT_SPAWN_WYRMS, calendar::turn + rng( 5_turns, 10_turns ) );
}

/**
 * Put petrified eye on pedestal causing it to sink into ground and open temple.
 */
void iexamine::pedestal_temple( player &p, const tripoint &examp )
{

    if( g->m.i_at( examp ).size() == 1 &&
        g->m.i_at( examp )[0].typeId() == "petrified_eye" ) {
        add_msg( _( "The pedestal sinks into the ground..." ) );
        g->m.ter_set( examp, t_dirt );
        g->m.i_clear( examp );
        g->events.add( EVENT_TEMPLE_OPEN, calendar::turn + 4_turns );
    } else if( p.has_amount( "petrified_eye", 1 ) &&
               query_yn( _( "Place your petrified eye on the pedestal?" ) ) ) {
        p.use_amount( "petrified_eye", 1 );
        add_msg( _( "The pedestal sinks into the ground..." ) );
        g->m.ter_set( examp, t_dirt );
        g->events.add( EVENT_TEMPLE_OPEN, calendar::turn + 4_turns );
    } else {
        add_msg( _( "This pedestal is engraved in eye-shaped diagrams, and has a \
large semi-spherical indentation at the top." ) );
    }
}

/**
 * Unlock/open door or attempt to peek through peephole.
 */
void iexamine::door_peephole( player &p, const tripoint &examp )
{
    if( g->m.is_outside( p.pos() ) ) {
        // if door is a locked type attempt to open
        if( g->m.has_flag( "OPENCLOSE_INSIDE", examp ) ) {
            locked_object( p, examp );
        } else {
            p.add_msg_if_player( _( "You cannot look through the peephole from the outside." ) );
        }

        return;
    }

    // Peek through the peephole, or open the door.
    const int choice = uilist( _( "Do what with the door?" ), {
        _( "Peek through peephole." ),
        _( "Open door." )
    } );
    if( choice == 0 ) {
        // Peek
        g->peek( examp );
        p.add_msg_if_player( _( "You peek through the peephole." ) );
    } else if( choice == 1 ) {
        g->m.open_door( examp, true, false );
        p.add_msg_if_player( _( "You open the door." ) );
    } else {
        p.add_msg_if_player( _( "Never mind." ) );
    }
}

void iexamine::fswitch( player &p, const tripoint &examp )
{
    if( !query_yn( _( "Flip the %s?" ), g->m.tername( examp ) ) ) {
        none( p, examp );
        return;
    }
    ter_id terid = g->m.ter( examp );
    p.moves -= 100;
    tripoint tmp;
    tmp.z = examp.z;
    for( tmp.y = examp.y; tmp.y <= examp.y + 5; tmp.y++ ) {
        for( tmp.x = 0; tmp.x < MAPSIZE_X; tmp.x++ ) {
            if( terid == t_switch_rg ) {
                if( g->m.ter( tmp ) == t_rock_red ) {
                    g->m.ter_set( tmp, t_floor_red );
                } else if( g->m.ter( tmp ) == t_floor_red ) {
                    g->m.ter_set( tmp, t_rock_red );
                } else if( g->m.ter( tmp ) == t_rock_green ) {
                    g->m.ter_set( tmp, t_floor_green );
                } else if( g->m.ter( tmp ) == t_floor_green ) {
                    g->m.ter_set( tmp, t_rock_green );
                }
            } else if( terid == t_switch_gb ) {
                if( g->m.ter( tmp ) == t_rock_blue ) {
                    g->m.ter_set( tmp, t_floor_blue );
                } else if( g->m.ter( tmp ) == t_floor_blue ) {
                    g->m.ter_set( tmp, t_rock_blue );
                } else if( g->m.ter( tmp ) == t_rock_green ) {
                    g->m.ter_set( tmp, t_floor_green );
                } else if( g->m.ter( tmp ) == t_floor_green ) {
                    g->m.ter_set( tmp, t_rock_green );
                }
            } else if( terid == t_switch_rb ) {
                if( g->m.ter( tmp ) == t_rock_blue ) {
                    g->m.ter_set( tmp, t_floor_blue );
                } else if( g->m.ter( tmp ) == t_floor_blue ) {
                    g->m.ter_set( tmp, t_rock_blue );
                } else if( g->m.ter( tmp ) == t_rock_red ) {
                    g->m.ter_set( tmp, t_floor_red );
                } else if( g->m.ter( tmp ) == t_floor_red ) {
                    g->m.ter_set( tmp, t_rock_red );
                }
            } else if( terid == t_switch_even ) {
                if( ( tmp.y - examp.y ) % 2 == 1 ) {
                    if( g->m.ter( tmp ) == t_rock_red ) {
                        g->m.ter_set( tmp, t_floor_red );
                    } else if( g->m.ter( tmp ) == t_floor_red ) {
                        g->m.ter_set( tmp, t_rock_red );
                    } else if( g->m.ter( tmp ) == t_rock_green ) {
                        g->m.ter_set( tmp, t_floor_green );
                    } else if( g->m.ter( tmp ) == t_floor_green ) {
                        g->m.ter_set( tmp, t_rock_green );
                    } else if( g->m.ter( tmp ) == t_rock_blue ) {
                        g->m.ter_set( tmp, t_floor_blue );
                    } else if( g->m.ter( tmp ) == t_floor_blue ) {
                        g->m.ter_set( tmp, t_rock_blue );
                    }
                }
            }
        }
    }
    add_msg( m_warning, _( "You hear the rumble of rock shifting." ) );
    g->events.add( EVENT_TEMPLE_SPAWN, calendar::turn + 3_turns );
}

/**
 * If it's winter: show msg and return true. Otherwise return false
 */
bool dead_plant( bool flower, player &p, const tripoint &examp )
{
    if( season_of_year( calendar::turn ) == WINTER ) {
        if( flower ) {
            add_msg( m_info, _( "This flower is dead. You can't get it." ) );
        } else {
            add_msg( m_info, _( "This plant is dead. You can't get it." ) );
        }

        iexamine::none( p, examp );
        return true;
    }

    return false;
}

/**
 * Helper method to see if player has traits, hunger and mouthwear for drinking nectar.
 */
bool can_drink_nectar( const player &p )
{
    return ( p.has_active_mutation( trait_id( "PROBOSCIS" ) )  ||
             p.has_active_mutation( trait_id( "BEAK_HUM" ) ) ) &&
           ( ( p.get_hunger() ) > 0 ) && ( !( p.wearing_something_on( bp_mouth ) ) );
}

/**
 * Consume Nectar. -15 hunger.
 */
bool drink_nectar( player &p )
{
    if( can_drink_nectar( p ) ) {
        p.moves -= 50; // Takes 30 seconds
        add_msg( _( "You drink some nectar." ) );
        item nectar( "nectar", calendar::turn, 1 );
        p.eat( nectar );
        return true;
    }

    return false;
}

/**
 * Prompt pick (or drink nectar if able) poppy bud. Not safe for player.
 *
 * Drinking causes: -25 hunger, +20 fatigue, pkill2-70 effect and, 1 in 20 pkiller-1 addiction.
 * Picking w/ env_resist < 5 causes 1 in 3  sleep for 12 min and 4 dmg to each leg
 */
void iexamine::flower_poppy( player &p, const tripoint &examp )
{
    if( dead_plant( true, p, examp ) ) {
        return;
    }
    // TODO: Get rid of this section and move it to eating
    // Two y/n prompts is just too much
    if( can_drink_nectar( p ) ) {
        if( !query_yn( _( "You feel woozy as you explore the %s. Drink?" ),
                       g->m.furnname( examp ) ) ) {
            return;
        }
        p.moves -= 150; // You take your time...
        add_msg( _( "You slowly suck up the nectar." ) );
        item poppy( "poppy_nectar", calendar::turn, 1 );
        p.eat( poppy );
        p.mod_fatigue( 20 );
        p.add_effect( effect_pkill2, 7_minutes );
        // Please drink poppy nectar responsibly.
        if( one_in( 20 ) ) {
            p.add_addiction( ADD_PKILLER, 1 );
        }
    }
    if( !query_yn( _( "Pick %s?" ), g->m.furnname( examp ) ) ) {
        none( p, examp );
        return;
    }

    int resist = p.get_env_resist( bp_mouth );

    if( resist < 10 ) {
        // Can't smell the flowers with a gas mask on!
        add_msg( m_warning, _( "This flower has a heady aroma." ) );
    }

    auto recentWeather = sum_conditions( calendar::turn - 10_minutes, calendar::turn, p.pos() );

    // If it has been raining recently, then this event is twice less likely.
    if( ( ( recentWeather.rain_amount > 1 ) ? one_in( 6 ) : one_in( 3 ) ) && resist < 5 ) {
        // Should user player::infect, but can't!
        // player::infect needs to be restructured to return a bool indicating success.
        add_msg( m_bad, _( "You fall asleep..." ) );
        p.fall_asleep( 2_hours );
        add_msg( m_bad, _( "Your legs are covered in the poppy's roots!" ) );
        p.apply_damage( nullptr, bp_leg_l, 4 );
        p.apply_damage( nullptr, bp_leg_r, 4 );
        p.moves -= 50;
    }

    g->m.furn_set( examp, f_null );

    if( p.can_pickWeight( item( "poppy_bud" ), true ) &&
        p.can_pickVolume( item( "poppy_bud" ), true ) ) {
        p.i_add( item( "poppy_bud" ) );
        p.add_msg_if_player( _( "You harvest: poppy bud" ) );
    } else {
        g->m.add_item_or_charges( p.pos(), item( "poppy_bud" ) );
        p.add_msg_if_player( _( "You harvest and drop: poppy bud" ) );
    }
}

/**
 * It's a flower, drink nectar if your able to.
 */
void iexamine::flower_bluebell( player &p, const tripoint &examp )
{
    if( dead_plant( true, p, examp ) ) {
        return;
    }

    drink_nectar( p );

    // There was a bud and flower spawn here
    // But those were useless, don't re-add until they get useful
    none( p, examp );
    return;
}

/**
 * It's a flower, drink nectar if your able to.
 */
void iexamine::flower_tulip( player &p, const tripoint &examp )
{
    if( dead_plant( true, p, examp ) ) {
        return;
    }

    drink_nectar( p );

    // Add flower spawn once flowers are useful.
    none( p, examp );
    return;
}

/**
 * It's a flower, drink nectar if your able to.
 */
void iexamine::flower_spurge( player &p, const tripoint &examp )
{
    if( dead_plant( true, p, examp ) ) {
        return;
    }

    drink_nectar( p );

    // Add flower spawn once flowers are useful.
    none( p, examp );
    return;
}

/**
 * Dig up its roots or drink its nectar if you can.
 */
void iexamine::flower_dahlia( player &p, const tripoint &examp )
{
    if( dead_plant( true, p, examp ) ) {
        return;
    }

    if( drink_nectar( p ) ) {
        return;
    }

    if( !p.has_quality( quality_id( "DIG" ) ) ) {
        none( p, examp );
        add_msg( m_info, _( "If only you had a shovel to dig up those roots..." ) );
        return;
    }

    if( !query_yn( _( "Pick %s?" ), g->m.furnname( examp ) ) ) {
        none( p, examp );
        return;
    }

    g->m.furn_set( examp, f_null );

    if( p.can_pickWeight( item( "dahlia_root" ), true ) &&
        p.can_pickVolume( item( "dahlia_root" ), true ) ) {
        p.i_add( item( "dahlia_root" ) );
        p.add_msg_if_player( _( "You harvest: dahlia root" ) );
    } else {
        g->m.add_item_or_charges( p.pos(), item( "dahlia_root" ) );
        p.add_msg_if_player( _( "You harvest and drop: dahlia root" ) );
    }
    // There was a bud and flower spawn here
    // But those were useless, don't re-add until they get useful
}

static bool harvest_common( player &p, const tripoint &examp, bool furn, bool nectar,
                            bool auto_forage = false )
{
    const auto hid = g->m.get_harvest( examp );
    if( hid.is_null() || hid->empty() ) {
        if( !auto_forage ) {
            p.add_msg_if_player( m_info, _( "Nothing can be harvested from this plant in current season." ) );
        }
        if( p.manual_examine ) {
            iexamine::none( p, examp );
        }
        return false;
    }

    const auto &harvest = hid.obj();

    // If nothing can be harvested, neither can nectar
    // Incredibly low priority TODO: Allow separating nectar seasons
    if( nectar && drink_nectar( p ) ) {
        return false;
    }

    if( p.is_player() && !auto_forage &&
        !query_yn( _( "Pick %s?" ), furn ? g->m.furnname( examp ) : g->m.tername(
                       examp ) ) ) {
        iexamine::none( p, examp );
        return false;
    }

    int lev = p.get_skill_level( skill_survival );
    bool got_anything = false;
    for( const auto &entry : harvest ) {
        float min_num = entry.base_num.first + lev * entry.scale_num.first;
        float max_num = entry.base_num.second + lev * entry.scale_num.second;
        int roll = std::min<int>( entry.max, round( rng_float( min_num, max_num ) ) );
        for( int i = 0; i < roll; i++ ) {
            if( p.can_pickWeight( item( entry.drop ), true ) && p.can_pickVolume( item( entry.drop ), true ) ) {
                p.i_add( item( entry.drop ) );
                p.add_msg_if_player( _( "You harvest: %s." ), item( entry.drop ).tname() );
            } else {
                g->m.add_item_or_charges( p.pos(), item( entry.drop ) );
                p.add_msg_if_player( _( "You harvest and drop: %s." ), item( entry.drop ).tname() );
            }
            got_anything = true;
        }
    }

    if( !got_anything ) {
        p.add_msg_if_player( m_bad, _( "You couldn't harvest anything." ) );
    }

    p.mod_moves( -rng( 100, 300 ) );
    return true;
}

void iexamine::harvest_furn_nectar( player &p, const tripoint &examp )
{
    bool auto_forage = get_option<bool>( "AUTO_FEATURES" ) &&
                       get_option<std::string>( "AUTO_FORAGING" ) == "both";
    if( harvest_common( p, examp, true, true, auto_forage ) ) {
        g->m.furn_set( examp, f_null );
    }
}

void iexamine::harvest_furn( player &p, const tripoint &examp )
{
    bool auto_forage = get_option<bool>( "AUTO_FEATURES" ) &&
                       get_option<std::string>( "AUTO_FORAGING" ) == "both";
    if( harvest_common( p, examp, true, false, auto_forage ) ) {
        g->m.furn_set( examp, f_null );
    }
}

void iexamine::harvest_ter_nectar( player &p, const tripoint &examp )
{
    bool auto_forage = get_option<bool>( "AUTO_FEATURES" ) &&
                       ( get_option<std::string>( "AUTO_FORAGING" ) == "both" ||
                         get_option<std::string>( "AUTO_FORAGING" ) == "bushes" ||
                         get_option<std::string>( "AUTO_FORAGING" ) == "trees" );
    if( harvest_common( p, examp, false, true, auto_forage ) ) {
        g->m.ter_set( examp, g->m.get_ter_transforms_into( examp ) );
    }
}

void iexamine::harvest_ter( player &p, const tripoint &examp )
{
    bool auto_forage = get_option<bool>( "AUTO_FEATURES" ) &&
                       ( get_option<std::string>( "AUTO_FORAGING" ) == "both" ||
                         get_option<std::string>( "AUTO_FORAGING" ) == "trees" );
    if( harvest_common( p, examp, false, false, auto_forage ) ) {
        g->m.ter_set( examp, g->m.get_ter_transforms_into( examp ) );
    }
}

/**
 * Only harvest a plant once per season.  Display message and call iexamine::none.
 */
void iexamine::harvested_plant( player &p, const tripoint &examp )
{
    p.add_msg_if_player( m_info, _( "Nothing can be harvested from this plant in current season" ) );
    iexamine::none( p, examp );
}

void iexamine::flower_marloss( player &p, const tripoint &examp )
{
    if( season_of_year( calendar::turn ) == WINTER ) {
        add_msg( m_info, _( "This flower is still alive, despite the harsh conditions..." ) );
    }
    if( can_drink_nectar( p ) ) {
        if( !query_yn( _( "You feel out of place as you explore the %s. Drink?" ),
                       g->m.furnname( examp ) ) ) {
            return;
        }
        p.moves -= 50; // Takes 30 seconds
        add_msg( m_bad, _( "This flower tastes very wrong..." ) );
        // If you can drink flowers, you're post-thresh and the Mycus does not want you.
        p.add_effect( effect_teleglow, 10_minutes );
    }
    if( !query_yn( _( "Pick %s?" ), g->m.furnname( examp ) ) ) {
        none( p, examp );
        return;
    }
    g->m.furn_set( examp, f_null );
    g->m.spawn_item( p.pos(), "marloss_seed", 1, 3, calendar::turn );
}

/**
 * Spawn spiders from a spider egg sack in radius 1 around the egg sack.
 * Transforms the egg sack furniture into a ruptured egg sack (f_egg_sacke).
 * Also spawns eggs.
 * @param p The player
 * @param examp Location of egg sack
 * @param montype The monster type of the created spiders.
 */
void iexamine::egg_sack_generic( player &p, const tripoint &examp,
                                 const mtype_id &montype )
{
    const std::string old_furn_name = g->m.furnname( examp );
    if( !query_yn( _( "Harvest the %s?" ), old_furn_name ) ) {
        none( p, examp );
        return;
    }
    g->m.furn_set( examp, f_egg_sacke );
    int monster_count = 0;
    if( one_in( 2 ) ) {
        const std::vector<tripoint> pts = closest_tripoints_first( 1, examp );
        for( const auto &pt : pts ) {
            if( g->is_empty( pt ) && one_in( 3 ) ) {
                g->summon_mon( montype, pt );
                monster_count++;
            }
        }
    }
    int roll = round( rng_float( 1, 5 ) );
    for( int i = 0; i < roll; i++ ) {
        if( monster_count == 0 && p.can_pickWeight( item( "spider_egg" ), true ) &&
            p.can_pickVolume( item( "spider_egg" ), true ) ) {
            p.i_add( item( "spider_egg" ) );
            p.add_msg_if_player( _( "You harvest: spider egg" ) );
        } else {
            g->m.add_item_or_charges( p.pos(), item( "spider_egg" ) );
            p.add_msg_if_player( _( "You harvest and drop: spider egg" ) );
        }
    }
    if( monster_count == 1 ) {
        add_msg( m_warning, _( "A spiderling bursts from the %s!" ), old_furn_name );
    } else if( monster_count >= 1 ) {
        add_msg( m_warning, _( "Spiderlings burst from the %s!" ), old_furn_name );
    }
}

void iexamine::egg_sackbw( player &p, const tripoint &examp )
{
    egg_sack_generic( p, examp, mon_spider_widow_giant_s );
}

void iexamine::egg_sackcs( player &p, const tripoint &examp )
{
    egg_sack_generic( p, examp, mon_spider_cellar_giant_s );
}

void iexamine::egg_sackws( player &p, const tripoint &examp )
{
    egg_sack_generic( p, examp, mon_spider_web_s );
}

/**
 * Remove furniture. Add spore effect.
 */
void iexamine::fungus( player &p, const tripoint &examp )
{
    add_msg( _( "The %s crumbles into spores!" ), g->m.furnname( examp ) );
    fungal_effects( *g, g->m ).create_spores( examp, &p );
    g->m.furn_set( examp, f_null );
    p.moves -= 50;
}

/**
 *  Make lists of unique seed types and names for the menu(no multiple hemp seeds etc)
 */
std::vector<seed_tuple> iexamine::get_seed_entries( const std::vector<item *> &seed_inv )
{
    std::map<itype_id, int> seed_map;
    for( auto &seed : seed_inv ) {
        seed_map[seed->typeId()] += ( seed->charges > 0 ? seed->charges : 1 );
    }

    std::vector<seed_tuple> seed_entries;
    for( const auto &pr : seed_map ) {
        seed_entries.emplace_back(
            pr.first, item::nname( pr.first, pr.second ), pr.second );
    }

    // Sort by name
    std::sort( seed_entries.begin(), seed_entries.end(),
    []( const seed_tuple & l, const seed_tuple & r ) {
        return std::get<1>( l ).compare( std::get<1>( r ) ) < 0;
    } );

    return seed_entries;
}

/**
 *  Choose seed for planting
 */
int iexamine::query_seed( const std::vector<seed_tuple> &seed_entries )
{
    uilist smenu;

    smenu.text = _( "Use which seed?" );
    int count = 0;
    for( const auto &entry : seed_entries ) {
        const std::string &seed_name = std::get<1>( entry );
        int seed_count = std::get<2>( entry );

        std::string format = seed_count > 0 ? "%s (%d)" : "%s";

        smenu.addentry( count++, true, MENU_AUTOASSIGN, format.c_str(),
                        seed_name, seed_count );
    }

    smenu.query();

    if( smenu.ret >= 0 ) {
        return smenu.ret;
    } else {
        return seed_entries.size();
    }
}

/**
 *  Actual planting of selected seed
 */
void iexamine::plant_seed( player &p, const tripoint &examp, const itype_id &seed_id )
{
    std::list<item> used_seed;
    if( item::count_by_charges( seed_id ) ) {
        used_seed = p.use_charges( seed_id, 1 );
    } else {
        used_seed = p.use_amount( seed_id, 1 );
    }
    used_seed.front().set_age( 0_turns );
    g->m.add_item_or_charges( examp, used_seed.front() );
    g->m.set( examp, t_dirt, f_plant_seed );
    p.moves -= 500;
    add_msg( _( "Planted %s." ), item::nname( seed_id ) );
}

/**
 * If it's warm enough, pick one of the player's seeds and plant it.
 */
void iexamine::dirtmound( player &p, const tripoint &examp )
{

    if( !warm_enough_to_plant() ) {
        add_msg( m_info, _( "It is too cold to plant anything now." ) );
        return;
    }
    /* ambient_light_at() not working?
    if (g->m.ambient_light_at(examp) < LIGHT_AMBIENT_LOW) {
        add_msg(m_info, _("It is too dark to plant anything now."));
        return;
    }*/
    std::vector<item *> seed_inv = p.items_with( []( const item & itm ) {
        return itm.is_seed();
    } );
    if( seed_inv.empty() ) {
        add_msg( m_info, _( "You have no seeds to plant." ) );
        return;
    }
    if( !g->m.i_at( examp ).empty() ) {
        add_msg( _( "Something's lying there..." ) );
        return;
    }

    auto seed_entries = get_seed_entries( seed_inv );

    int seed_index = query_seed( seed_entries );

    // Did we cancel?
    if( seed_index < 0 || seed_index >= static_cast<int>( seed_entries.size() ) ) {
        add_msg( _( "You saved your seeds for later." ) );
        return;
    }
    const auto &seed_id = std::get<0>( seed_entries[seed_index] );

    plant_seed( p, examp, seed_id );
}

/**
 * Items that appear when a generic plant is harvested. Seed @ref islot_seed.
 * @param type The seed type, must have a @ref itype::seed slot.
 * @param plant_count Number of fruits to generate. For charge-based items, this
 *     specifies multiples of the default charge.
 * @param seed_count Number of seeds to generate.
 * @param byproducts If true, byproducts (like straw, withered plants, see
 * @ref islot_seed::byproducts) are included.
 */
std::list<item> iexamine::get_harvest_items( const itype &type, const int plant_count,
        const int seed_count, const bool byproducts )
{
    std::list<item> result;
    if( !type.seed ) {
        return result;
    }
    const islot_seed &seed_data = *type.seed;
    // This is a temporary measure, itype should instead provide appropriate accessors
    // to expose data about the seed item to allow harvesting to function.
    const itype_id &seed_type = type.get_id();

    const auto add = [&]( const itype_id & id, const int count ) {
        item new_item( id, calendar::turn );
        if( new_item.count_by_charges() && count > 0 ) {
            new_item.charges *= count;
            new_item.charges /= seed_data.fruit_div;
            if( new_item.charges <= 0 ) {
                new_item.charges = 1;
            }
            result.push_back( new_item );
        } else if( count > 0 ) {
            result.insert( result.begin(), count, new_item );
        }
    };

    if( seed_data.spawn_seeds ) {
        add( seed_type, seed_count );
    }

    add( seed_data.fruit_id, plant_count );

    if( byproducts ) {
        for( auto &b : seed_data.byproducts ) {
            add( b, 1 );
        }
    }

    return result;
}

/**
 * Actual harvesting of selected plant
 */
void iexamine::harvest_plant( player &p, const tripoint &examp )
{
    if( g->m.i_at( examp ).empty() ) {
        g->m.i_clear( examp );
        g->m.furn_set( examp, f_null );
        debugmsg( "Missing seed in plant furniture!" );
        return;
    }
    const item &seed = g->m.i_at( examp ).front();
    if( !seed.is_seed() ) {
        debugmsg( "The seed item %s is not a seed!", seed.tname() );
        return;
    }

    const std::string &seedType = seed.typeId();
    if( seedType == "fungal_seeds" ) {
        fungus( p, examp );
        g->m.i_clear( examp );
    } else if( seedType == "marloss_seed" ) {
        fungus( p, examp );
        g->m.i_clear( examp );
        if( p.has_trait( trait_M_DEPENDENT ) && ( p.get_kcal_percent() < 0.8f || p.get_thirst() > 300 ) ) {
            g->m.ter_set( examp, t_marloss );
            add_msg( m_info,
                     _( "We have altered this unit's configuration to extract and provide local nutriment.  The Mycus provides." ) );
        } else if( ( p.has_trait( trait_M_DEFENDER ) ) || ( ( p.has_trait( trait_M_SPORES ) ||
                   p.has_trait( trait_M_FERTILE ) ) &&
                   one_in( 2 ) ) ) {
            g->summon_mon( mon_fungal_blossom, examp );
            add_msg( m_info, _( "The seed blooms forth!  We have brought true beauty to this world." ) );
        } else if( ( p.has_trait( trait_THRESH_MYCUS ) ) || one_in( 4 ) ) {
            g->m.furn_set( examp, f_flower_marloss );
            add_msg( m_info, _( "The seed blossoms rather rapidly..." ) );
        } else {
            g->m.furn_set( examp, f_flower_fungal );
            add_msg( m_info, _( "The seed blossoms into a flower-looking fungus." ) );
        }
    } else { // Generic seed, use the seed item data
        const itype &type = *seed.type;
        g->m.i_clear( examp );
        g->m.furn_set( examp, f_null );

        int skillLevel = p.get_skill_level( skill_survival );
        ///\EFFECT_SURVIVAL increases number of plants harvested from a seed
        int plantCount = rng( skillLevel / 2, skillLevel );
        if( plantCount >= 12 ) {
            plantCount = 12;
        } else if( plantCount <= 0 ) {
            plantCount = 1;
        }
        const int seedCount = std::max( 1l, rng( plantCount / 4, plantCount / 2 ) );
        for( auto &i : get_harvest_items( type, plantCount, seedCount, true ) ) {
            g->m.add_item_or_charges( examp, i );
        }
        p.moves -= 500;
    }
}

ret_val<bool> iexamine::can_fertilize( player &p, const tripoint &tile,
                                       const itype_id &fertilizer )
{
    if( !g->m.has_flag_furn( "PLANT", tile ) ) {
        return ret_val<bool>::make_failure( _( "Tile isn't a plant" ) );
    }
    if( g->m.i_at( tile ).size() > 1 ) {
        return ret_val<bool>::make_failure( _( "Tile is already fertilized" ) );
    }
    if( !p.has_charges( fertilizer, 1 ) ) {
        return ret_val<bool>::make_failure(
                   _( "Tried to fertilize with %s, but player doesn't have any." ),
                   fertilizer.c_str() );
    }

    return ret_val<bool>::make_success();
}

void iexamine::fertilize_plant( player &p, const tripoint &tile, const itype_id &fertilizer )
{
    ret_val<bool> can_fert = can_fertilize( p, tile, fertilizer );
    if( !can_fert.success() ) {
        debugmsg( can_fert.str() );
        return;
    }

    std::list<item> planted = p.use_charges( fertilizer, 1 );

    // Reduce the amount of time it takes until the next stage of the plant by
    // 20% of a seasons length. (default 2.8 days).
    const time_duration fertilizerEpoch = calendar::season_length() * 0.2;

    item &seed = g->m.i_at( tile ).front();
    // TODO: item should probably clamp the value on its own
    seed.set_birthday( std::max( calendar::time_of_cataclysm, seed.birthday() - fertilizerEpoch ) );
    // The plant furniture has the NOITEM token which prevents adding items on that square,
    // spawned items are moved to an adjacent field instead, but the fertilizer token
    // must be on the square of the plant, therefore this hack:
    const auto old_furn = g->m.furn( tile );
    g->m.furn_set( tile, f_null );
    g->m.spawn_item( tile, "fertilizer", 1, 1, calendar::turn );
    g->m.furn_set( tile, old_furn );
    p.mod_moves( -500 );

    add_msg( m_info, _( "You fertilize the %s with the %s." ), seed.get_plant_name(),
             planted.front().tname() );
}

itype_id iexamine::choose_fertilizer( player &p, const std::string &pname, bool ask_player )
{
    std::vector<const item *> f_inv = p.all_items_with_flag( "FERTILIZER" );
    if( f_inv.empty() ) {
        add_msg( m_info, _( "You have no fertilizer for the %s." ), pname );
        return itype_id();
    }

    std::vector<itype_id> f_types;
    std::vector<std::string> f_names;
    for( auto &f : f_inv ) {
        if( std::find( f_types.begin(), f_types.end(), f->typeId() ) == f_types.end() ) {
            f_types.push_back( f->typeId() );
            f_names.push_back( f->tname() );
        }
    }

    if( ask_player && !query_yn( _( "Fertilize the %s" ), pname ) ) {
        return itype_id();
    }

    // Choose fertilizer from list
    int f_index = 0;
    if( f_types.size() > 1 ) {
        f_index = uilist( _( "Use which fertilizer?" ), f_names );
    }
    if( f_index < 0 ) {
        return itype_id();
    }

    return f_types[f_index];

}
void iexamine::aggie_plant( player &p, const tripoint &examp )
{
    if( g->m.i_at( examp ).empty() ) {
        g->m.i_clear( examp );
        g->m.furn_set( examp, f_null );
        debugmsg( "Missing seed in plant furniture!" );
        return;
    }
    const item &seed = g->m.i_at( examp ).front();
    if( !seed.is_seed() ) {
        debugmsg( "The seed item %s is not a seed!", seed.tname() );
        return;
    }

    const std::string pname = seed.get_plant_name();

    if( g->m.furn( examp ) == f_plant_harvest && query_yn( _( "Harvest the %s?" ), pname ) ) {
        harvest_plant( p, examp );
    } else if( g->m.furn( examp ) != f_plant_harvest ) {
        if( g->m.i_at( examp ).size() > 1 ) {
            add_msg( m_info, _( "This %s has already been fertilized." ), pname );
            return;
        }
        itype_id fertilizer = choose_fertilizer( p, pname, true /*ask player for confirmation */ );

        if( !fertilizer.empty() ) {
            fertilize_plant( p, examp, fertilizer );
        }
    }
}

// Highly modified fermenting vat functions
void iexamine::kiln_empty( player &p, const tripoint &examp )
{
    furn_id cur_kiln_type = g->m.furn( examp );
    furn_id next_kiln_type = f_null;
    if( cur_kiln_type == f_kiln_empty ) {
        next_kiln_type = f_kiln_full;
    } else if( cur_kiln_type == f_kiln_metal_empty ) {
        next_kiln_type = f_kiln_metal_full;
    } else {
        debugmsg( "Examined furniture has action kiln_empty, but is of type %s",
                  g->m.furn( examp ).id().c_str() );
        return;
    }

    static const std::set<material_id> kilnable{ material_id( "wood" ), material_id( "bone" ) };
    bool fuel_present = false;
    auto items = g->m.i_at( examp );
    for( const item &i : items ) {
        if( i.typeId() == "charcoal" ) {
            add_msg( _( "This kiln already contains charcoal." ) );
            add_msg( _( "Remove it before firing the kiln again." ) );
            return;
        } else if( i.made_of_any( kilnable ) ) {
            fuel_present = true;
        } else {
            add_msg( m_bad, _( "This kiln contains %s, which can't be made into charcoal!" ), i.tname( 1,
                     false ) );
            return;
        }
    }

    if( !fuel_present ) {
        add_msg( _( "This kiln is empty. Fill it with wood or bone and try again." ) );
        return;
    }

    ///\EFFECT_FABRICATION decreases loss when firing a kiln
    const int skill = p.get_skill_level( skill_fabrication );
    int loss = 60 - 2 *
               skill; // We can afford to be inefficient - logs and skeletons are cheap, charcoal isn't

    // Burn stuff that should get charred, leave out the rest
    units::volume total_volume = 0_ml;
    for( const item &i : items ) {
        total_volume += i.volume();
    }

    auto char_type = item::find_type( "unfinished_charcoal" );
    int char_charges = char_type->charges_per_volume( ( 100 - loss ) * total_volume / 100 );
    if( char_charges < 1 ) {
        add_msg( _( "The batch in this kiln is too small to yield any charcoal." ) );
        return;
    }

    if( !p.has_charges( "fire", 1 ) ) {
        add_msg( _( "This kiln is ready to be fired, but you have no fire source." ) );
        return;
    } else {
        add_msg( _( "This kiln contains %s %s of material, and is ready to be fired." ),
                 format_volume( total_volume ), volume_units_abbr() );
        if( !query_yn( _( "Fire the kiln?" ) ) ) {
            return;
        }
    }

    p.use_charges( "fire", 1 );
    g->m.i_clear( examp );
    g->m.furn_set( examp, next_kiln_type );
    item result( "unfinished_charcoal", calendar::turn );
    result.charges = char_charges;
    g->m.add_item( examp, result );
    add_msg( _( "You fire the charcoal kiln." ) );
}

void iexamine::kiln_full( player &, const tripoint &examp )
{
    furn_id cur_kiln_type = g->m.furn( examp );
    furn_id next_kiln_type = f_null;
    if( cur_kiln_type == f_kiln_full ) {
        next_kiln_type = f_kiln_empty;
    } else if( cur_kiln_type == f_kiln_metal_full ) {
        next_kiln_type = f_kiln_metal_empty;
    } else {
        debugmsg( "Examined furniture has action kiln_full, but is of type %s",
                  g->m.furn( examp ).id().c_str() );
        return;
    }

    auto items = g->m.i_at( examp );
    if( items.empty() ) {
        add_msg( _( "This kiln is empty..." ) );
        g->m.furn_set( examp, next_kiln_type );
        return;
    }
    auto char_type = item::find_type( "charcoal" );
    add_msg( _( "There's a charcoal kiln there." ) );
    const time_duration firing_time = 6_hours; // 5 days in real life
    const time_duration time_left = firing_time - items[0].age();
    if( time_left > 0_turns ) {
        int hours = to_hours<int>( time_left );
        int minutes = to_minutes<int>( time_left ) + 1;
        if( minutes > 60 ) {
            add_msg( ngettext( "It will finish burning in about %d hour.",
                               "It will finish burning in about %d hours.",
                               hours ), hours );
        } else if( minutes > 30 ) {
            add_msg( _( "It will finish burning in less than an hour." ) );
        } else {
            add_msg( _( "It should take about %d minutes to finish burning." ), minutes );
        }
        return;
    }

    units::volume total_volume = 0_ml;
    // Burn stuff that should get charred, leave out the rest
    for( auto item_it = items.begin(); item_it != items.end(); ) {
        if( item_it->typeId() == "unfinished_charcoal" || item_it->typeId() == "charcoal" ) {
            total_volume += item_it->volume();
            item_it = items.erase( item_it );
        } else {
            item_it++;
        }
    }

    item result( "charcoal", calendar::turn );
    result.charges = char_type->charges_per_volume( total_volume );
    g->m.add_item( examp, result );
    g->m.furn_set( examp, next_kiln_type );
    add_msg( _( "It has finished burning, yielding %d charcoal." ), result.charges );
}

void iexamine::fireplace( player &p, const tripoint &examp )
{
    const bool already_on_fire = g->m.has_nearby_fire( examp, 0 );
    const bool furn_is_deployed = !g->m.furn( examp ).obj().deployed_item.empty();

    if( already_on_fire && !furn_is_deployed ) {
        none( p, examp );
        Pickup::pick_up( examp, 0 );
        return;
    }

    std::multimap<int, item *> firestarters;
    for( item *it : p.items_with( []( const item & it ) {
    return it.has_flag( "FIRESTARTER" ) || it.has_flag( "FIRE" );
    } ) ) {
        const auto usef = it->type->get_use( "firestarter" );
        if( usef != nullptr && usef->get_actor_ptr() != nullptr ) {
            const auto actor = dynamic_cast<const firestarter_actor *>( usef->get_actor_ptr() );
            if( actor->can_use( p, *it, false, examp ).success() ) {
                firestarters.insert( std::pair<int, item *>( actor->moves_cost_fast, it ) );
            }
        }
    }

    const bool has_firestarter = !firestarters.empty();
    const bool has_bionic_firestarter = p.has_bionic( bionic_id( "bio_lighter" ) ) &&
                                        p.power_level >= bionic_id( "bio_lighter" )->power_activate;

    uilist selection_menu;
    selection_menu.text = _( "Select an action" );
    selection_menu.addentry( 0, true, 'e', _( "Examine" ) );
    if( !already_on_fire ) {
        selection_menu.addentry( 1, has_firestarter, 'f',
                                 has_firestarter ? _( "Start a fire" ) : _( "Start a fire... you'll need a fire source." ) );
        if( has_bionic_firestarter ) {
            selection_menu.addentry( 2, true, 'b', _( "Use a CBM to start a fire" ) );
        }
    }
    if( furn_is_deployed ) {
        selection_menu.addentry( 3, true, 't', string_format( _( "Take down the %s" ),
                                 g->m.furnname( examp ) ) );
    }
    selection_menu.query();

    switch( selection_menu.ret ) {
        case 0:
            none( p, examp );
            Pickup::pick_up( examp, 0 );
            return;
        case 1: {
            for( auto &firestarter : firestarters ) {
                item *it = firestarter.second;
                const auto usef = it->type->get_use( "firestarter" );
                const auto actor = dynamic_cast<const firestarter_actor *>( usef->get_actor_ptr() );
                p.add_msg_if_player( string_format( _( "You attempt to start a fire with your %s..." ),
                                                    it->tname() ) );
                const ret_val<bool> can_use = actor->can_use( p, *it, false, examp );
                if( can_use.success() ) {
                    const long charges = actor->use( p, *it, false, examp );
                    p.use_charges( it->typeId(), charges );
                    return;
                } else {
                    p.add_msg_if_player( m_bad, can_use.str() );
                }
            }
            p.add_msg_if_player( _( "You weren't able to start a fire." ) );
            return;
        }
        case 2: {
            if( g->m.add_field( examp, fd_fire, 1 ) ) {
                p.charge_power( -bionic_id( "bio_lighter" )->power_activate );
                p.mod_moves( -100 );
            } else {
                p.add_msg_if_player( m_info, _( "You can't light a fire there." ) );
            }
            return;
        }
        case 3: {
            if( already_on_fire ) {
                if( !query_yn( _( "Really take down the %s while it's on fire?" ), g->m.furnname( examp ) ) ) {
                    return;
                }
            }
            p.add_msg_if_player( m_info, _( "You take down the %s." ),
                                 g->m.furnname( examp ) );
            const auto furn_item = g->m.furn( examp ).obj().deployed_item;
            g->m.add_item_or_charges( examp, item( furn_item, calendar::turn ) );
            g->m.furn_set( examp, f_null );
            return;
        }
        default:
            none( p, examp );
            return;
    }
}

void iexamine::fvat_empty( player &p, const tripoint &examp )
{
    itype_id brew_type;
    std::string brew_nname;
    bool to_deposit = false;
    static const auto vat_volume = units::from_liter( 50 );
    bool vat_full = false;
    bool ferment = false;
    bool brew_present = false;
    int charges_on_ground = 0;
    auto items = g->m.i_at( examp );
    for( auto item_it = items.begin(); item_it != items.end(); ) {
        if( !item_it->is_brewable() || brew_present ) {
            // This isn't a brew or there was already another kind of brew inside,
            // so this has to be moved.
            items.push_back( *item_it );
            // This will add items to a space near the vat, because it's flagged as NOITEM.
            item_it = items.erase( item_it );
        } else {
            item_it++;
            brew_present = true;
        }
    }
    if( !brew_present ) {
        add_msg( _( "This keg is empty." ) );
        // TODO: Allow using brews from crafting inventory
        const auto b_inv = p.items_with( []( const item & it ) {
            return it.is_brewable();
        } );
        if( b_inv.empty() ) {
            add_msg( m_info, _( "You have no brew to ferment." ) );
            return;
        }
        // Make lists of unique typeids and names for the menu
        // Code shamelessly stolen from the crop planting function!
        std::vector<itype_id> b_types;
        std::vector<std::string> b_names;
        for( auto &b : b_inv ) {
            if( std::find( b_types.begin(), b_types.end(), b->typeId() ) == b_types.end() ) {
                b_types.push_back( b->typeId() );
                b_names.push_back( item::nname( b->typeId() ) );
            }
        }
        // Choose brew from list
        int b_index = 0;
        if( b_types.size() > 1 ) {
            b_index = uilist( _( "Use which brew?" ), b_names );
        } else { //Only one brew type was in inventory, so it's automatically used
            if( !query_yn( _( "Set %s in the vat?" ), b_names[0] ) ) {
                b_index = -1;
            }
        }
        if( b_index < 0 ) {
            return;
        }
        to_deposit = true;
        brew_type = b_types[b_index];
        brew_nname = item::nname( brew_type );
    } else {
        item &brew = g->m.i_at( examp ).front();
        brew_type = brew.typeId();
        brew_nname = item::nname( brew_type );
        charges_on_ground = brew.charges;
        add_msg( _( "This keg contains %s (%d), %0.f%% full." ),
                 brew.tname(), brew.charges, brew.volume() * 100.0 / vat_volume );
        enum options { ADD_BREW, REMOVE_BREW, START_FERMENT };
        uilist selectmenu;
        selectmenu.text = _( "Select an action" );
        selectmenu.addentry( ADD_BREW, ( p.charges_of( brew_type ) > 0 ), MENU_AUTOASSIGN,
                             string_format( _( "Add more %s to the vat" ), brew_nname ) );
        selectmenu.addentry( REMOVE_BREW, brew.made_of( LIQUID ), MENU_AUTOASSIGN,
                             string_format( _( "Remove %s from the vat" ), brew.tname() ) );
        selectmenu.addentry( START_FERMENT, true, MENU_AUTOASSIGN, _( "Start fermenting cycle" ) );
        selectmenu.query();
        switch( selectmenu.ret ) {
            case ADD_BREW: {
                to_deposit = true;
                break;
            }
            case REMOVE_BREW: {
                g->handle_liquid_from_ground( g->m.i_at( examp ).begin(), examp );
                return;
            }
            case START_FERMENT: {
                ferment = true;
                break;
            }
            default:
                add_msg( _( "Never mind." ) );
                return;
        }
    }
    if( to_deposit ) {
        item brew( brew_type, 0 );
        int charges_held = p.charges_of( brew_type );
        brew.charges = charges_on_ground;
        for( int i = 0; i < charges_held && !vat_full; i++ ) {
            p.use_charges( brew_type, 1 );
            brew.charges++;
            if( brew.volume() >= vat_volume ) {
                vat_full = true;
            }
        }
        add_msg( _( "Set %s in the vat." ), brew_nname );
        add_msg( _( "The keg now contains %s (%d), %0.f%% full." ),
                 brew.tname(), brew.charges, brew.volume() * 100.0 / vat_volume );
        g->m.i_clear( examp );
        //This is needed to bypass NOITEM
        g->m.add_item( examp, brew );
        p.moves -= 250;
        if( !vat_full ) {
            ferment = query_yn( _( "Start fermenting cycle?" ) );
        }
    }
    if( vat_full || ferment ) {
        g->m.i_at( examp ).front().set_age( 0_turns );
        g->m.furn_set( examp, f_fvat_full );
        if( vat_full ) {
            add_msg( _( "The vat is full, so you close the lid and start the fermenting cycle." ) );
        } else {
            add_msg( _( "You close the lid and start the fermenting cycle." ) );
        }
    }
}

void iexamine::fvat_full( player &p, const tripoint &examp )
{
    auto items_here = g->m.i_at( examp );
    if( items_here.empty() ) {
        debugmsg( "fvat_full was empty!" );
        g->m.furn_set( examp, f_fvat_empty );
        return;
    }

    for( size_t i = 0; i < items_here.size(); i++ ) {
        auto &it = items_here[i];
        if( !it.made_of_from_type( LIQUID ) ) {
            add_msg( _( "You remove %s from the vat." ), it.tname() );
            g->m.add_item_or_charges( p.pos(), it );
            g->m.i_rem( examp, i );
            i--;
        }
    }

    if( items_here.empty() ) {
        g->m.furn_set( examp, f_fvat_empty );
        return;
    }

    item &brew_i = items_here.front();
    // Does the vat contain unfermented brew, or already fermented booze?
    // TODO: Allow "recursive brewing" to continue without player having to check on it
    if( brew_i.is_brewable() ) {
        add_msg( _( "There's a vat of %s set to ferment there." ), brew_i.tname() );

        // TODO: change brew_time to return time_duration
        const time_duration brew_time = brew_i.brewing_time();
        const time_duration progress = brew_i.age();
        if( progress < brew_time ) {
            int hours = to_hours<int>( brew_time - progress );
            if( hours < 1 ) {
                add_msg( _( "It will finish brewing in less than an hour." ) );
            } else {
                add_msg( ngettext( "It will finish brewing in about %d hour.",
                                   "It will finish brewing in about %d hours.",
                                   hours ), hours );
            }
            return;
        }

        if( query_yn( _( "Finish brewing?" ) ) ) {
            const auto results = brew_i.brewing_results();

            g->m.i_clear( examp );
            for( const auto &result : results ) {
                // TODO: Different age based on settings
                item booze( result, brew_i.birthday(), brew_i.charges );
                g->m.add_item( examp, booze );
                if( booze.made_of_from_type( LIQUID ) ) {
                    add_msg( _( "The %s is now ready for bottling." ), booze.tname() );
                }
            }

            p.moves -= 500;
            p.practice( skill_cooking, std::min( to_minutes<int>( brew_time ) / 10, 100 ) );
        }

        return;
    } else {
        add_msg( _( "There's a vat of fermented %s there." ), brew_i.tname() );
    }

    const std::string booze_name = items_here.front().tname();
    if( g->handle_liquid_from_ground( items_here.begin(), examp ) ) {
        g->m.furn_set( examp, f_fvat_empty );
        add_msg( _( "You squeeze the last drops of %s from the vat." ), booze_name );
    }
}

static units::volume get_keg_capacity( const tripoint &pos )
{
    const furn_t &furn = g->m.furn( pos ).obj();
    return furn.keg_capacity;
}

/**
 * Check whether there is a keg on the map that can be filled via @ref pour_into_keg.
 */
bool iexamine::has_keg( const tripoint &pos )
{
    return get_keg_capacity( pos ) > 0_ml;
}

void iexamine::keg( player &p, const tripoint &examp )
{
    none( p, examp );
    const auto keg_name = g->m.name( examp );
    units::volume keg_cap = get_keg_capacity( examp );
    bool liquid_present = false;
    for( int i = 0; i < static_cast<int>( g->m.i_at( examp ).size() ); i++ ) {
        if( !g->m.i_at( examp )[i].made_of_from_type( LIQUID ) || liquid_present ) {
            g->m.add_item_or_charges( examp, g->m.i_at( examp )[i] );
            g->m.i_rem( examp, i );
            i--;
        } else {
            liquid_present = true;
        }
    }
    if( !liquid_present ) {
        add_msg( m_info, _( "It is empty." ) );
        // Get list of all drinks
        auto drinks_inv = p.items_with( []( const item & it ) {
            return it.made_of( LIQUID );
        } );
        if( drinks_inv.empty() ) {
            add_msg( m_info, _( "You don't have any drinks to fill the %s with." ), keg_name );
            return;
        }
        // Make lists of unique drinks... about third time we do this, maybe we ought to make a function next time
        std::vector<itype_id> drink_types;
        std::vector<std::string> drink_names;
        std::vector<double> drink_rot;
        for( auto &drink : drinks_inv ) {
            auto found_drink = std::find( drink_types.begin(), drink_types.end(), drink->typeId() );
            if( found_drink == drink_types.end() ) {
                drink_types.push_back( drink->typeId() );
                drink_names.push_back( item::nname( drink->typeId() ) );
                drink_rot.push_back( drink->get_relative_rot() );
            } else {
                auto rot_iter = std::next( drink_rot.begin(), std::distance( drink_types.begin(), found_drink ) );
                // Yep, worst rot wins.
                *rot_iter = std::max( *rot_iter, drink->get_relative_rot() );
            }
        }
        // Choose drink to store in keg from list
        int drink_index = 0;
        if( drink_types.size() > 1 ) {
            drink_index = uilist( _( "Store which drink?" ), drink_names );
            if( drink_index < 0 || static_cast<size_t>( drink_index ) >= drink_types.size() ) {
                drink_index = -1;
            }
        } else { //Only one drink type was in inventory, so it's automatically used
            if( !query_yn( _( "Fill the %1$s with %2$s?" ),
                           keg_name, drink_names[0].c_str() ) ) {
                drink_index = -1;
            }
        }
        if( drink_index < 0 ) {
            return;
        }
        //Store liquid chosen in the keg
        itype_id drink_type = drink_types[ drink_index ];
        int charges_held = p.charges_of( drink_type );
        item drink( drink_type, 0 );
        drink.set_relative_rot( drink_rot[ drink_index ] );
        drink.charges = 0;
        bool keg_full = false;
        for( int i = 0; i < charges_held && !keg_full; i++ ) {
            g->u.use_charges( drink.typeId(), 1 );
            drink.charges++;
            keg_full = drink.volume() >= keg_cap;
        }
        if( keg_full ) {
            add_msg( _( "You completely fill the %1$s with %2$s." ),
                     keg_name, item::nname( drink_type ) );
        } else {
            add_msg( _( "You fill the %1$s with %2$s." ),
                     keg_name, item::nname( drink_type ) );
        }
        p.moves -= 250;
        g->m.i_clear( examp );
        g->m.add_item( examp, drink );
        return;
    } else {
        auto drink = g->m.i_at( examp ).begin();
        const auto drink_tname = drink->tname();
        const auto drink_nname = item::nname( drink->typeId() );
        enum options {
            DISPENSE,
            HAVE_A_DRINK,
            REFILL,
            EXAMINE,
        };
        uilist selectmenu;
        selectmenu.addentry( DISPENSE, drink->made_of( LIQUID ), MENU_AUTOASSIGN,
                             _( "Dispense or dump %s" ), drink_tname );
        selectmenu.addentry( HAVE_A_DRINK, drink->is_food() && drink->made_of( LIQUID ),
                             MENU_AUTOASSIGN, _( "Have a drink" ) );
        selectmenu.addentry( REFILL, true, MENU_AUTOASSIGN, _( "Refill" ) );
        selectmenu.addentry( EXAMINE, true, MENU_AUTOASSIGN, _( "Examine" ) );

        selectmenu.text = _( "Select an action" );
        selectmenu.query();

        switch( selectmenu.ret ) {
            case DISPENSE:
                if( g->handle_liquid_from_ground( drink, examp ) ) {
                    add_msg( _( "You squeeze the last drops of %1$s from the %2$s." ),
                             drink_tname, keg_name );
                }
                return;

            case HAVE_A_DRINK:
                if( !p.eat( *drink ) ) {
                    return; // They didn't actually drink
                }

                if( drink->charges == 0 ) {
                    add_msg( _( "You squeeze the last drops of %1$s from the %2$s." ),
                             drink_tname, keg_name );
                    g->m.i_clear( examp );
                }
                p.moves -= 250;
                return;

            case REFILL: {
                if( drink->volume() >= keg_cap ) {
                    add_msg( _( "The %s is completely full." ), keg_name );
                    return;
                }
                int charges_held = p.charges_of( drink->typeId() );
                if( charges_held < 1 ) {
                    add_msg( m_info, _( "You don't have any %1$s to fill the %2$s with." ),
                             drink_nname, keg_name );
                    return;
                }
                item tmp( drink->typeId(), calendar::turn, charges_held );
                pour_into_keg( examp, tmp );
                p.use_charges( drink->typeId(), charges_held - tmp.charges );
                add_msg( _( "You fill the %1$s with %2$s." ), keg_name, drink_nname );
                p.moves -= 250;
                return;
            }

            case EXAMINE: {
                add_msg( m_info, _( "It contains %s (%d), %0.f%% full." ),
                         drink_tname, drink->charges, drink->volume() * 100.0 / keg_cap );
                return;
            }

            default:
                return;
        }
    }
}

/**
 * Pour liquid into a keg (furniture) on the map. The transferred charges (if any)
 * will be removed from the liquid item.
 * @return Whether any charges have been transferred at all.
 */
bool iexamine::pour_into_keg( const tripoint &pos, item &liquid )
{
    const units::volume keg_cap = get_keg_capacity( pos );
    if( keg_cap <= 0_ml ) {
        return false;
    }
    const auto keg_name = g->m.name( pos );

    map_stack stack = g->m.i_at( pos );
    if( stack.empty() ) {
        g->m.add_item( pos, liquid );
        g->m.i_at( pos ).front().charges = 0; // Will be set later
    } else if( stack.front().typeId() != liquid.typeId() ) {
        add_msg( _( "The %s already contains some %s, you can't add a different liquid to it." ),
                 keg_name, item::nname( stack.front().typeId() ) );
        return false;
    }

    item &drink = stack.front();
    if( drink.volume() >= keg_cap ) {
        add_msg( _( "The %s is full." ), keg_name );
        return false;
    }

    add_msg( _( "You pour %1$s into the %2$s." ), liquid.tname(), keg_name );
    while( liquid.charges > 0 && drink.volume() < keg_cap ) {
        drink.charges++;
        liquid.charges--;
    }
    return true;
}

void pick_plant( player &p, const tripoint &examp,
                 const std::string &itemType, ter_id new_ter, bool seeds )
{
    bool auto_forage = get_option<bool>( "AUTO_FEATURES" ) &&
                       get_option<std::string>( "AUTO_FORAGING" ) != "off";
    if( p.is_player() && !auto_forage &&
        !query_yn( _( "Harvest the %s?" ), g->m.tername( examp ) ) ) {
        iexamine::none( p, examp );
        return;
    }

    const int survival = p.get_skill_level( skill_survival );
    p.practice( skill_survival, 6 );

    int plantBase = rng( 2, 5 );
    ///\EFFECT_SURVIVAL increases number of plants harvested
    int plantCount = rng( plantBase, plantBase + survival / 2 );
    plantCount = std::min( plantCount, 12 );

    g->m.spawn_item( p.pos(), itemType, plantCount, 0, calendar::turn );

    if( seeds ) {
        g->m.spawn_item( p.pos(), "seed_" + itemType, 1,
                         rng( plantCount / 4, plantCount / 2 ), calendar::turn );
    }

    g->m.ter_set( examp, new_ter );
}

void iexamine::tree_hickory( player &p, const tripoint &examp )
{
    if( harvest_common( p, examp, false, false ) ) {
        g->m.ter_set( examp, g->m.get_ter_transforms_into( examp ) );
    }
    if( !p.has_quality( quality_id( "DIG" ) ) ) {
        p.add_msg_if_player( m_info, _( "You have no tool to dig with..." ) );
        return;
    }
    if( p.is_player() &&
        !query_yn( _( "Dig up %s? This kills the tree!" ), g->m.tername( examp ) ) ) {
        return;
    }

    ///\EFFECT_SURVIVAL increases hickory root number per tree
    g->m.spawn_item( p.pos(), "hickory_root", rng( 1, 3 + p.get_skill_level( skill_survival ) ), 0,
                     calendar::turn );
    g->m.ter_set( examp, t_tree_hickory_dead );
    ///\EFFECT_SURVIVAL speeds up hickory root digging
    p.moves -= 2000 / ( p.get_skill_level( skill_survival ) + 1 ) + 100;
}

item_location maple_tree_sap_container()
{
    const item maple_sap = item( "maple_sap", 0 );
    return g->inv_map_splice( [&]( const item & it ) {
        return it.get_remaining_capacity_for_liquid( maple_sap, true ) > 0;
    }, _( "Which container?" ), PICKUP_RANGE );
}

void iexamine::tree_maple( player &p, const tripoint &examp )
{
    if( !p.has_quality( quality_id( "DRILL" ) ) ) {
        add_msg( m_info, _( "You need a tool to drill the crust to tap this maple tree." ) );
        return;
    }

    if( !p.has_quality( quality_id( "HAMMER" ) ) ) {
        add_msg( m_info,
                 _( "You need a tool to hammer the spile into the crust to tap this maple tree." ) );
        return;
    }

    const inventory &crafting_inv = p.crafting_inventory();

    if( !crafting_inv.has_amount( "tree_spile", 1 ) ) {
        add_msg( m_info, _( "You need a %s to tap this maple tree." ),
                 item::nname( "tree_spile" ) );
        return;
    }

    std::vector<item_comp> comps;
    comps.push_back( item_comp( "tree_spile", 1 ) );
    p.consume_items( comps, 1, is_crafting_component );

    p.mod_moves( -200 );
    g->m.ter_set( examp, t_tree_maple_tapped );

    auto cont_loc = maple_tree_sap_container();

    item *container = cont_loc.get_item();
    if( container ) {
        g->m.add_item_or_charges( examp, *container, false );

        cont_loc.remove_item();
    } else {
        add_msg( m_info, _( "No container added. The sap will just spill on the ground." ) );
    }
}

void iexamine::tree_maple_tapped( player &p, const tripoint &examp )
{
    bool has_sap = false;
    bool has_container = false;
    long charges = 0;

    const std::string maple_sap_name = item::nname( "maple_sap" );

    auto items = g->m.i_at( examp );
    for( auto &it : items ) {
        if( it.is_bucket() || it.is_watertight_container() ) {
            has_container = true;

            if( !it.is_container_empty() && it.contents.front().typeId() == "maple_sap" ) {
                has_sap = true;
                charges = it.contents.front().charges;
            }
        }
    }

    enum options {
        REMOVE_TAP,
        ADD_CONTAINER,
        HARVEST_SAP,
        REMOVE_CONTAINER,
    };
    uilist selectmenu;
    selectmenu.addentry( REMOVE_TAP, true, MENU_AUTOASSIGN, _( "Remove tap" ) );
    selectmenu.addentry( ADD_CONTAINER, !has_container, MENU_AUTOASSIGN,
                         _( "Add a container to receive the %s" ), maple_sap_name );
    selectmenu.addentry( HARVEST_SAP, has_sap, MENU_AUTOASSIGN, _( "Harvest current %s (%d)" ),
                         maple_sap_name, charges );
    selectmenu.addentry( REMOVE_CONTAINER, has_container, MENU_AUTOASSIGN, _( "Remove container" ) );

    selectmenu.text = _( "Select an action" );
    selectmenu.query();

    switch( selectmenu.ret ) {
        case REMOVE_TAP: {
            if( !p.has_quality( quality_id( "HAMMER" ) ) ) {
                add_msg( m_info, _( "You need a hammering tool to remove the spile from the crust." ) );
                return;
            }

            item tree_spile( "tree_spile" );
            add_msg( _( "You remove the %s." ), tree_spile.tname( 1 ) );
            g->m.add_item_or_charges( p.pos(), tree_spile );

            for( auto &it : items ) {
                g->m.add_item_or_charges( p.pos(), it );
            }
            g->m.i_clear( examp );

            p.mod_moves( -200 );
            g->m.ter_set( examp, t_tree_maple );

            return;
        }

        case ADD_CONTAINER: {
            auto cont_loc = maple_tree_sap_container();

            item *container = cont_loc.get_item();
            if( container ) {
                g->m.add_item_or_charges( examp, *container, false );

                cont_loc.remove_item();
            } else {
                add_msg( m_info, _( "No container added. The sap will just spill on the ground." ) );
            }

            return;
        }

        case HARVEST_SAP:
            for( auto &it : items ) {
                if( ( it.is_bucket() || it.is_watertight_container() ) && !it.is_container_empty() ) {
                    auto &liquid = it.contents.front();
                    if( liquid.typeId() == "maple_sap" ) {
                        g->handle_liquid_from_container( it, PICKUP_RANGE );
                    }
                }
            }

            return;

        case REMOVE_CONTAINER: {
            g->u.assign_activity( activity_id( "ACT_PICKUP" ) );
            g->u.activity.placement = examp - p.pos();
            g->u.activity.values.push_back( false );
            g->u.activity.values.push_back( 0 );
            g->u.activity.values.push_back( 0 );
            return;
        }

        default:
            return;
    }
}

void iexamine::shrub_marloss( player &p, const tripoint &examp )
{
    if( p.has_trait( trait_THRESH_MYCUS ) ) {
        pick_plant( p, examp, "mycus_fruit", t_shrub_fungal );
    } else if( p.has_trait( trait_THRESH_MARLOSS ) ) {
        g->m.spawn_item( p.pos(), "mycus_fruit", 1, 0, calendar::turn );
        g->m.ter_set( examp, t_fungus );
        add_msg( m_info, _( "The shrub offers up a fruit, then crumbles into a fungal bed." ) );
    } else {
        pick_plant( p, examp, "marloss_berry", t_shrub_fungal );
    }
}

void iexamine::tree_marloss( player &p, const tripoint &examp )
{
    if( p.has_trait( trait_THRESH_MYCUS ) ) {
        pick_plant( p, examp, "mycus_fruit", t_tree_fungal );
        if( p.has_trait( trait_M_DEPENDENT ) && one_in( 3 ) ) {
            // Folks have a better shot at keeping fed.
            add_msg( m_info,
                     _( "We have located a particularly vital nutrient deposit underneath this location." ) );
            add_msg( m_good, _( "Additional nourishment is available." ) );
            g->m.ter_set( examp, t_marloss_tree );
        }
    } else if( p.has_trait( trait_THRESH_MARLOSS ) ) {
        g->m.spawn_item( p.pos(), "mycus_fruit", 1, 0, calendar::turn );
        g->m.ter_set( examp, t_tree_fungal );
        add_msg( m_info, _( "The tree offers up a fruit, then shrivels into a fungal tree." ) );
    } else {
        pick_plant( p, examp, "marloss_berry", t_tree_fungal );
    }
}

void iexamine::shrub_wildveggies( player &p, const tripoint &examp )
{
    // Ask if there's something possibly more interesting than this shrub here
    if( ( !g->m.i_at( examp ).empty() ||
          g->m.veh_at( examp ) ||
          !g->m.tr_at( examp ).is_null() ||
          g->critter_at( examp ) != nullptr ) &&
        !query_yn( _( "Forage through %s?" ), g->m.tername( examp ) ) ) {
        none( p, examp );
        return;
    }

    add_msg( _( "You forage through the %s." ), g->m.tername( examp ) );
    ///\EFFECT_SURVIVAL speeds up foraging
    int move_cost = 100000 / ( 2 * p.get_skill_level( skill_survival ) + 5 );
    ///\EFFECT_PER randomly speeds up foraging
    move_cost /= rng( std::max( 4, p.per_cur ), 4 + p.per_cur * 2 );
    p.assign_activity( activity_id( "ACT_FORAGE" ), move_cost, 0 );
    p.activity.placement = examp;
    p.activity.auto_resume = true;
    return;
}

void iexamine::recycle_compactor( player &, const tripoint &examp )
{
    // choose what metal to recycle
    auto metals = materials::get_compactable();
    uilist choose_metal;
    choose_metal.text = _( "Recycle what metal?" );
    for( auto &m : metals ) {
        choose_metal.addentry( m.name() );
    }
    choose_metal.query();
    int m_idx = choose_metal.ret;
    if( m_idx < 0 || m_idx >= static_cast<int>( metals.size() ) ) {
        add_msg( _( "Never mind." ) );
        return;
    }
    material_type m = metals.at( m_idx );

    // check inputs and tally total mass
    auto inputs = g->m.i_at( examp );
    units::mass sum_weight = 0_gram;
    auto ca = m.compact_accepts();
    std::set<material_id> accepts( ca.begin(), ca.end() );
    accepts.insert( m.id );
    for( auto &input : inputs ) {
        if( !input.only_made_of( accepts ) ) {
            //~ %1$s: an item in the compactor , %2$s: desired compactor output material
            add_msg( _( "You realize this isn't going to work because %1$s is not made purely of %2$s." ),
                     input.tname(), m.name() );
            return;
        }
        if( input.is_container() && !input.is_container_empty() ) {
            //~ %1$s: an item in the compactor
            add_msg( _( "You realize this isn't going to work because %1$s has not been emptied of its contents." ),
                     input.tname() );
            return;
        }
        sum_weight += input.weight();
    }
    if( sum_weight <= 0_gram ) {
        //~ %1$s: desired compactor output material
        add_msg( _( "There is no %1$s in the compactor.  Drop some metal items onto it and try again." ),
                 m.name() );
        return;
    }

    // See below for recover_factor (rng(6,9)/10), this
    // is the normal value of that recover factor.
    static const double norm_recover_factor = 8.0 / 10.0;
    const units::mass norm_recover_weight = sum_weight * norm_recover_factor;

    // choose output
    uilist choose_output;
    //~ %1$.3f: total mass of material in compactor, %2$s: weight units , %3$s: compactor output material
    choose_output.text = string_format( _( "Compact %1$.3f %2$s of %3$s into:" ),
                                        convert_weight( sum_weight ), weight_units(), m.name() );
    for( auto &ci : m.compacts_into() ) {
        auto it = item( ci, 0, item::solitary_tag{} );
        const int amount = norm_recover_weight / it.weight();
        //~ %1$d: number of, %2$s: output item
        choose_output.addentry( string_format( _( "about %1$d %2$s" ), amount,
                                               it.tname( amount ) ) );
    }
    choose_output.query();
    int o_idx = choose_output.ret;
    if( o_idx < 0 || o_idx >= static_cast<int>( m.compacts_into().size() ) ) {
        add_msg( _( "Never mind." ) );
        return;
    }

    // remove items
    for( auto it = inputs.begin(); it != inputs.end(); ) {
        it = inputs.erase( it );
    }

    // produce outputs
    double recover_factor = rng( 6, 9 ) / 10.0;
    sum_weight = sum_weight * recover_factor;
    sounds::sound( examp, 80, sounds::sound_t::combat, _( "Ka-klunk!" ) );
    bool out_desired = false;
    bool out_any = false;
    for( auto it = m.compacts_into().begin() + o_idx; it != m.compacts_into().end(); ++it ) {
        const units::mass ow = item( *it, 0, item::solitary_tag{} ).weight();
        int count = sum_weight / ow;
        sum_weight -= count * ow;
        if( count > 0 ) {
            g->m.spawn_item( examp, *it, count, 1, calendar::turn );
            if( !out_any ) {
                out_any = true;
                if( it == m.compacts_into().begin() + o_idx ) {
                    out_desired = true;
                }
            }
        }
    }

    // feedback to user
    if( !out_any ) {
        add_msg( _( "The compactor chews up all the items in its hopper." ) );
        //~ %1$s: compactor output material
        add_msg( _( "The compactor beeps: \"No %1$s to process!\"" ), m.name() );
        return;
    }
    if( !out_desired ) {
        //~ %1$s: compactor output material
        add_msg( _( "The compactor beeps: \"Insufficient %1$s!\"" ), m.name() );
        add_msg( _( "It spits out an assortment of smaller pieces instead." ) );
    }
}

void iexamine::trap( player &p, const tripoint &examp )
{
    const auto &tr = g->m.tr_at( examp );
    if( !p.is_player() || tr.is_null() ) {
        return;
    }
    const int possible = tr.get_difficulty();
    bool seen = tr.can_see( examp, p );
    if( seen && possible >= 99 ) {
        add_msg( m_info, _( "That %s looks too dangerous to mess with. Best leave it alone." ),
                 tr.name() );
        return;
    }
    // Some traps are not actual traps. Those should get a different query.
    if( seen && possible == 0 &&
        tr.get_avoidance() == 0 ) { // Separated so saying no doesn't trigger the other query.
        if( query_yn( _( "There is a %s there. Take down?" ), tr.name() ) ) {
            g->m.disarm_trap( examp );
        }
    } else if( seen && query_yn( _( "There is a %s there.  Disarm?" ), tr.name() ) ) {
        g->m.disarm_trap( examp );
    }
}

void iexamine::water_source( player &p, const tripoint &examp )
{
    item water = g->m.water_from( examp );
    ( void ) p; // TODO: use me
    g->handle_liquid( water, nullptr, 0, &examp );
}

const itype *furn_t::crafting_pseudo_item_type() const
{
    if( crafting_pseudo_item.empty() ) {
        return nullptr;
    }
    return item::find_type( crafting_pseudo_item );
}

const itype *furn_t::crafting_ammo_item_type() const
{
    const itype *pseudo = crafting_pseudo_item_type();
    if( pseudo->tool && !pseudo->tool->ammo_id.is_null() ) {
        return item::find_type( pseudo->tool->ammo_id->default_ammotype() );
    }
    return nullptr;
}

static long count_charges_in_list( const itype *type, const map_stack &items )
{
    for( const auto &candidate : items ) {
        if( candidate.type == type ) {
            return candidate.charges;
        }
    }
    return 0;
}

void iexamine::reload_furniture( player &p, const tripoint &examp )
{
    const furn_t &f = g->m.furn( examp ).obj();
    const itype *type = f.crafting_pseudo_item_type();
    const itype *ammo = f.crafting_ammo_item_type();
    if( type == nullptr || ammo == nullptr ) {
        add_msg( m_info, _( "This %s can not be reloaded!" ), f.name() );
        return;
    }
    map_stack items_here = g->m.i_at( examp );
    const int amount_in_furn = count_charges_in_list( ammo, items_here );
    const int amount_in_inv = p.charges_of( ammo->get_id() );
    if( amount_in_furn > 0 ) {
        if( p.query_yn( _( "The %1$s contains %2$d %3$s.  Unload?" ), f.name(), amount_in_furn,
                        ammo->nname( amount_in_furn ) ) ) {
            p.assign_activity( activity_id( "ACT_PICKUP" ) );
            p.activity.placement = examp - p.pos();
            p.activity.values.push_back( false );
            p.activity.values.push_back( 0 );
            p.activity.values.push_back( 0 );
            return;
        }
    }
    //~ %1$s - furniture, %2$d - number, %3$s items.
    add_msg( _( "The %1$s contains %2$d %3$s." ), f.name(), amount_in_furn,
             ammo->nname( amount_in_furn ) );

    const int max_amount_in_furn = ammo->charges_per_volume( f.max_volume );
    const int max_reload_amount = max_amount_in_furn - amount_in_furn;
    if( max_reload_amount <= 0 ) {
        return;
    }
    if( amount_in_inv == 0 ) {
        //~ Reloading or restocking a piece of furniture, for example a forge.
        add_msg( m_info, _( "You need some %1$s to reload this %2$s." ), ammo->nname( 2 ),
                 f.name() );
        return;
    }
    const long max_amount = std::min( amount_in_inv, max_reload_amount );
    //~ Loading fuel or other items into a piece of furniture.
    const std::string popupmsg = string_format( _( "Put how many of the %1$s into the %2$s?" ),
                                 ammo->nname( max_amount ), f.name() );
    long amount = string_input_popup()
                  .title( popupmsg )
                  .width( 20 )
                  .text( to_string( max_amount ) )
                  .only_digits( true )
                  .query_long();
    if( amount <= 0 || amount > max_amount ) {
        return;
    }
    p.use_charges( ammo->get_id(), amount );
    auto items = g->m.i_at( examp );
    for( auto &itm : items ) {
        if( itm.type == ammo ) {
            itm.charges += amount;
            amount = 0;
            break;
        }
    }
    if( amount != 0 ) {
        item it( ammo, calendar::turn, amount );
        g->m.add_item( examp, it );
    }
    add_msg( _( "You reload the %s." ), g->m.furnname( examp ) );
    p.moves -= 100;
}

void iexamine::curtains( player &p, const tripoint &examp )
{
    const bool closed_window_with_curtains = g->m.has_flag( "BARRICADABLE_WINDOW_CURTAINS", examp ) ;
    if( g->m.is_outside( p.pos() ) && ( g->m.has_flag( "WALL", examp ) ||
                                        closed_window_with_curtains ) ) {
        locked_object( p, examp );
        return;
    }

    const ter_id ter = g->m.ter( examp );

    // Peek through the curtains, or tear them down.
    uilist window_menu;
    window_menu.text = _( "Do what with the curtains?" );
    window_menu.addentry( 0, ( !ter.obj().close &&
                               closed_window_with_curtains ), 'p', _( "Peek through the closed curtains." ) );
    window_menu.addentry( 1, true, 't', _( "Tear down the curtains." ) );
    window_menu.query();
    const int choice = window_menu.ret;

    if( choice == 0 ) {
        // Peek
        g->peek( examp );
        p.add_msg_if_player( _( "You carefully peek through the curtains." ) );
    } else if( choice == 1 ) {
        // Mr. Gorbachev, tear down those curtains!
        if( ter == t_window_domestic || ter == t_curtains ) {
            g->m.ter_set( examp, t_window_no_curtains );
        } else if( ter == t_window_open ) {
            g->m.ter_set( examp, t_window_no_curtains_open );
        } else if( ter == t_window_domestic_taped ) {
            g->m.ter_set( examp, t_window_no_curtains_taped );
        }

        g->m.spawn_item( p.pos(), "nail", 1, 4, calendar::turn );
        g->m.spawn_item( p.pos(), "sheet", 2, 0, calendar::turn );
        g->m.spawn_item( p.pos(), "stick", 1, 0, calendar::turn );
        g->m.spawn_item( p.pos(), "string_36", 1, 0, calendar::turn );
        p.moves -= 200;
        p.add_msg_if_player( _( "You tear the curtains and curtain rod off the windowframe." ) );
    } else {
        p.add_msg_if_player( _( "Never mind." ) );
    }
}

void iexamine::sign( player &p, const tripoint &examp )
{
    std::string existing_signage = g->m.get_signage( examp );
    bool previous_signage_exists = !existing_signage.empty();

    // Display existing message, or lack thereof.
    if( p.has_trait( trait_ILLITERATE ) ) {
        popup( _( "You're illiterate, and can't read the message on the sign." ) );
    } else if( previous_signage_exists ) {
        popup( existing_signage.c_str() );
    } else {
        p.add_msg_if_player( m_neutral, _( "Nothing legible on the sign." ) );
    }

    // Allow chance to modify message.
    std::vector<tool_comp> tools;
    std::vector<const item *> filter = p.crafting_inventory().items_with( []( const item & it ) {
        return it.has_flag( "WRITE_MESSAGE" ) && it.charges > 0;
    } );
    for( const item *writing_item : filter ) {
        tools.push_back( tool_comp( writing_item->typeId(), 1 ) );
    }

    if( !tools.empty() ) {
        // Different messages if the sign already has writing associated with it.
        std::string query_message = previous_signage_exists ?
                                    _( "Overwrite the existing message on the sign?" ) :
                                    _( "Add a message to the sign?" );
        std::string spray_painted_message = previous_signage_exists ?
                                            _( "You overwrite the previous message on the sign with your graffiti." ) :
                                            _( "You graffiti a message onto the sign." );
        std::string ignore_message = _( "You leave the sign alone." );
        if( query_yn( query_message ) ) {
            std::string signage = string_input_popup()
                                  .title( _( "Write what?" ) )
                                  .identifier( "signage" )
                                  .query_string();
            if( signage.empty() ) {
                p.add_msg_if_player( m_neutral, ignore_message );
            } else {
                g->m.set_signage( examp, signage );
                p.add_msg_if_player( m_info, spray_painted_message );
                p.mod_moves( - 20 * signage.length() );
                p.consume_tools( tools, 1 );
            }
        } else {
            p.add_msg_if_player( m_neutral, ignore_message );
        }
    }
}

static int getNearPumpCount( const tripoint &p )
{
    int result = 0;
    for( const tripoint &tmp : g->m.points_in_radius( p, 12 ) ) {
        const auto t = g->m.ter( tmp );
        if( t == ter_str_id( "t_gas_pump" ) || t == ter_str_id( "t_gas_pump_a" ) ) {
            result++;
        }
    }
    return result;
}

static cata::optional<tripoint> getNearFilledGasTank( const tripoint &center, long &gas_units )
{
    cata::optional<tripoint> tank_loc;
    int distance = INT_MAX;
    gas_units = 0;

    for( const tripoint &tmp : g->m.points_in_radius( center, SEEX * 2 ) ) {
        if( g->m.ter( tmp ) != ter_str_id( "t_gas_tank" ) ) {
            continue;
        }

        const int new_distance = rl_dist( center, tmp );

        if( new_distance >= distance ) {
            continue;
        }
        if( !tank_loc ) {
            // Return a potentially empty tank, but only if we don't find a closer full one.
            tank_loc.emplace( tmp );
        }
        for( auto &k : g->m.i_at( tmp ) ) {
            if( k.made_of( LIQUID ) ) {
                distance = new_distance;
                tank_loc.emplace( tmp );
                gas_units = k.charges;
                break;
            }
        }
    }
    return tank_loc;
}

static int getGasDiscountCardQuality( const item &it )
{
    std::set<std::string> tags = it.type->item_tags;

    for( const std::string &tag : tags ) {

        if( tag.size() > 15 && tag.substr( 0, 15 ) == "DISCOUNT_VALUE_" ) {
            return atoi( tag.substr( 15 ).c_str() );
        }
    }

    return 0;
}

static int findBestGasDiscount( player &p )
{
    int discount = 0;

    for( size_t i = 0; i < p.inv.size(); i++ ) {
        item &it = p.inv.find_item( i );

        if( it.has_flag( "GAS_DISCOUNT" ) ) {

            int q = getGasDiscountCardQuality( it );
            if( q > discount ) {
                discount = q;
            }
        }
    }

    return discount;
}

static std::string str_to_illiterate_str( std::string s )
{
    if( !g->u.has_trait( trait_ILLITERATE ) ) {
        return s;
    } else {
        for( auto &i : s ) {
            i = i + rng( 0, 5 ) - rng( 0, 5 );
            if( i < ' ' ) {
                // some control character, most likely not handled correctly be the print functions
                i = ' ';
            } else if( i == '%' ) {
                // avoid characters that trigger formatting in the various print functions
                i++;
            }
        }
        return s;
    }
}

static std::string getGasDiscountName( int discount )
{
    if( discount == 3 ) {
        return str_to_illiterate_str( _( "Platinum member" ) );
    } else if( discount == 2 ) {
        return str_to_illiterate_str( _( "Gold member" ) );
    } else if( discount == 1 ) {
        return str_to_illiterate_str( _( "Silver member" ) );
    } else {
        return str_to_illiterate_str( _( "Beloved customer" ) );
    }
}

static long getGasPricePerLiter( int discount )
{
    // Those prices are in cents
    static const long prices[4] = { 1400, 1320, 1200, 1000 };
    if( discount < 0 || discount > 3 ) {
        return prices[0];
    } else {
        return prices[discount];
    }
}

static cata::optional<tripoint> getGasPumpByNumber( const tripoint &p, int number )
{
    int k = 0;
    for( const tripoint &tmp : g->m.points_in_radius( p, 12 ) ) {
        const auto t = g->m.ter( tmp );
        if( ( t == ter_str_id( "t_gas_pump" ) || t == ter_str_id( "t_gas_pump_a" ) ) && number == k++ ) {
            return tmp;
        }
    }
    return cata::nullopt;
}

static bool toPumpFuel( const tripoint &src, const tripoint &dst, long units )
{
    auto items = g->m.i_at( src );
    for( auto item_it = items.begin(); item_it != items.end(); ++item_it ) {
        if( item_it->made_of( LIQUID ) ) {
            if( item_it->charges < units ) {
                return false;
            }

            item_it->charges -= units;

            item liq_d( item_it->type, calendar::turn, units );

            const auto backup_pump = g->m.ter( dst );
            g->m.ter_set( dst, ter_str_id::NULL_ID() );
            g->m.add_item_or_charges( dst, liq_d );
            g->m.ter_set( dst, backup_pump );

            if( item_it->charges < 1 ) {
                items.erase( item_it );
            }

            return true;
        }
    }

    return false;
}

static long fromPumpFuel( const tripoint &dst, const tripoint &src )
{
    auto items = g->m.i_at( src );
    for( auto item_it = items.begin(); item_it != items.end(); ++item_it ) {
        if( item_it->made_of( LIQUID ) ) {
            // how much do we have in the pump?
            item liq_d( item_it->type, calendar::turn, item_it->charges );

            // add the charges to the destination
            const auto backup_tank = g->m.ter( dst );
            g->m.ter_set( dst, ter_str_id::NULL_ID() );
            g->m.add_item_or_charges( dst, liq_d );
            g->m.ter_set( dst, backup_tank );

            // remove the liquid from the pump
            long amount = item_it->charges;
            items.erase( item_it );
            return amount;
        }
    }
    return -1;
}

static void turnOnSelectedPump( const tripoint &p, int number )
{
    int k = 0;
    for( const tripoint &tmp : g->m.points_in_radius( p, 12 ) ) {
        const auto t = g->m.ter( tmp );
        if( t == ter_str_id( "t_gas_pump" ) || t == ter_str_id( "t_gas_pump_a" ) ) {
            if( number == k++ ) {
                g->m.ter_set( tmp, ter_str_id( "t_gas_pump_a" ) );
            } else {
                g->m.ter_set( tmp, ter_str_id( "t_gas_pump" ) );
            }
        }
    }
}

void iexamine::pay_gas( player &p, const tripoint &examp )
{

    int choice = -1;
    const int buy_gas = 1;
    const int choose_pump = 2;
    const int hack = 3;
    const int refund = 4;

    if( p.has_trait( trait_ILLITERATE ) ) {
        popup( _( "You're illiterate, and can't read the screen." ) );
    }

    int pumpCount = getNearPumpCount( examp );
    if( pumpCount == 0 ) {
        popup( str_to_illiterate_str( _( "Failure! No gas pumps found!" ) ) );
        return;
    }

    long tankGasUnits;
    const cata::optional<tripoint> pTank_ = getNearFilledGasTank( examp, tankGasUnits );
    if( !pTank_ ) {
        popup( str_to_illiterate_str( _( "Failure! No gas tank found!" ) ) );
        return;
    }
    const tripoint pTank = *pTank_;

    if( tankGasUnits == 0 ) {
        popup( str_to_illiterate_str(
                   _( "This station is out of fuel.  We apologize for the inconvenience." ) ) );
        return;
    }

    if( uistate.ags_pay_gas_selected_pump + 1 > pumpCount ) {
        uistate.ags_pay_gas_selected_pump = 0;
    }

    int discount = findBestGasDiscount( p );
    std::string discountName = getGasDiscountName( discount );

    long pricePerUnit = getGasPricePerLiter( discount );

    bool can_hack = ( !p.has_trait( trait_ILLITERATE ) && ( ( p.has_charges( "electrohack", 25 ) ) ||
                      ( p.has_bionic( bionic_id( "bio_fingerhack" ) ) && p.power_level > 24 ) ) );

    uilist amenu;
    amenu.selected = 1;
    amenu.text = str_to_illiterate_str( _( "Welcome to AutoGas!" ) );
    amenu.addentry( 0, false, -1, str_to_illiterate_str( _( "What would you like to do?" ) ) );

    amenu.addentry( buy_gas, true, 'b', str_to_illiterate_str( _( "Buy gas." ) ) );
    amenu.addentry( refund, true, 'r', str_to_illiterate_str( _( "Refund cash." ) ) );

    std::string gaspumpselected = str_to_illiterate_str( _( "Current gas pump: " ) ) +
                                  to_string( uistate.ags_pay_gas_selected_pump + 1 );
    amenu.addentry( 0, false, -1, gaspumpselected );
    amenu.addentry( choose_pump, true, 'p', str_to_illiterate_str( _( "Choose a gas pump." ) ) );

    amenu.addentry( 0, false, -1, str_to_illiterate_str( _( "Your discount: " ) ) + discountName );
    amenu.addentry( 0, false, -1, str_to_illiterate_str( _( "Your price per gasoline unit: " ) ) +
                    format_money( pricePerUnit ) );

    if( can_hack ) {
        amenu.addentry( hack, true, 'h', _( "Hack console." ) );
    }

    amenu.query();
    choice = amenu.ret;

    if( choose_pump == choice ) {
        uilist amenu;
        amenu.selected = uistate.ags_pay_gas_selected_pump;
        amenu.text = str_to_illiterate_str( _( "Please choose gas pump:" ) );

        for( int i = 0; i < pumpCount; i++ ) {
            amenu.addentry( i, true, -1,
                            str_to_illiterate_str( _( "Pump " ) ) + to_string( i + 1 ) );
        }
        amenu.query();
        choice = amenu.ret;

        if( choice < 0 ) {
            return;
        }

        uistate.ags_pay_gas_selected_pump = choice;

        turnOnSelectedPump( examp, uistate.ags_pay_gas_selected_pump );

        return;

    }

    if( buy_gas == choice ) {
        long money = p.charges_of( "cash_card" );

        if( money < pricePerUnit ) {
            popup( str_to_illiterate_str(
                       _( "Not enough money, please refill your cash card." ) ) ); //or ride on a solar car, ha ha ha
            return;
        }

        long maximum_liters = std::min( money / pricePerUnit, tankGasUnits / 1000 );

        std::string popupmsg = string_format(
                                   _( "How many liters of gasoline to buy? Max: %d L. (0 to cancel) " ), maximum_liters );
        long liters = string_input_popup()
                      .title( popupmsg )
                      .width( 20 )
                      .text( to_string( maximum_liters ) )
                      .only_digits( true )
                      .query_long();
        if( liters <= 0 ) {
            return;
        }
        if( liters > maximum_liters ) {
            liters = maximum_liters;
        }

        const cata::optional<tripoint> pGasPump = getGasPumpByNumber( examp,
                uistate.ags_pay_gas_selected_pump );
        if( !pGasPump || !toPumpFuel( pTank, *pGasPump, liters * 1000 ) ) {
            return;
        }

        sounds::sound( p.pos(), 6, sounds::sound_t::activity, _( "Glug Glug Glug" ) );

        long cost = liters * pricePerUnit;
        money -= cost;
        p.use_charges( "cash_card", cost );

        add_msg( m_info, _( "Your cash cards now hold %s." ), format_money( money ) );
        p.moves -= 100;
        return;
    }

    if( hack == choice ) {
        switch( hack_attempt( p ) ) {
            case HACK_UNABLE:
                break;
            case HACK_FAIL:
                p.add_memorial_log( pgettext( "memorial_male", "Set off an alarm." ),
                                    pgettext( "memorial_female", "Set off an alarm." ) );
                sounds::sound( p.pos(), 60, sounds::sound_t::music, _( "an alarm sound!" ) );
                if( examp.z > 0 && !g->events.queued( EVENT_WANTED ) ) {
                    g->events.add( EVENT_WANTED, calendar::turn + 30_minutes, 0, p.global_sm_location() );
                }
                break;
            case HACK_NOTHING:
                add_msg( _( "Nothing happens." ) );
                break;
            case HACK_SUCCESS:
                const cata::optional<tripoint> pGasPump = getGasPumpByNumber( examp,
                        uistate.ags_pay_gas_selected_pump );
                if( pGasPump && toPumpFuel( pTank, *pGasPump, tankGasUnits ) ) {
                    add_msg( _( "You hack the terminal and route all available fuel to your pump!" ) );
                    sounds::sound( p.pos(), 6, sounds::sound_t::activity,
                                   _( "Glug Glug Glug Glug Glug Glug Glug Glug Glug" ) );
                } else {
                    add_msg( _( "Nothing happens." ) );
                }
                break;
        }
    }

    if( refund == choice ) {
        const int pos = p.inv.position_by_type( itype_id( "cash_card" ) );

        if( pos == INT_MIN ) {
            add_msg( _( "Never mind." ) );
            return;
        }

        item *cashcard = &( p.i_at( pos ) );
        // Okay, we have a cash card. Now we need to know what's left in the pump.
        const cata::optional<tripoint> pGasPump = getGasPumpByNumber( examp,
                uistate.ags_pay_gas_selected_pump );
        long amount = pGasPump ? fromPumpFuel( pTank, *pGasPump ) : 0l;
        if( amount >= 0 ) {
            sounds::sound( p.pos(), 6, sounds::sound_t::activity, _( "Glug Glug Glug" ) );
            cashcard->charges += amount * pricePerUnit / 1000.0f;
            add_msg( m_info, _( "Your cash cards now hold %s." ), format_money( p.charges_of( "cash_card" ) ) );
            p.moves -= 100;
            return;
        } else {
            popup( _( "Unable to refund, no fuel in pump." ) );
            return;
        }
    }
}

void iexamine::ledge( player &p, const tripoint &examp )
{

    uilist cmenu;
    cmenu.text = _( "There is a ledge here.  What do you want to do?" );
    cmenu.addentry( 1, true, 'j', _( "Jump over." ) );
    cmenu.addentry( 2, true, 'c', _( "Climb down." ) );
    cmenu.query();

    switch( cmenu.ret ) {
        case 1: {
            tripoint dest( p.posx() + 2 * sgn( examp.x - p.posx() ), p.posy() + 2 * sgn( examp.y - p.posy() ),
                           p.posz() );
            if( p.get_str() < 4 ) {
                add_msg( m_warning, _( "You are too weak to jump over an obstacle." ) );
            } else if( 100 * p.weight_carried() / p.weight_capacity() > 25 ) {
                add_msg( m_warning, _( "You are too burdened to jump over an obstacle." ) );
            } else if( !g->m.valid_move( examp, dest, false, true ) ) {
                add_msg( m_warning, _( "You cannot jump over an obstacle - something is blocking the way." ) );
            } else if( g->critter_at( dest ) ) {
                add_msg( m_warning, _( "You cannot jump over an obstacle - there is %s blocking the way." ),
                         g->critter_at( dest )->disp_name() );
            } else if( g->m.ter( dest ).obj().trap == tr_ledge ) {
                add_msg( m_warning, _( "You are not going to jump over an obstacle only to fall down." ) );
            } else {
                add_msg( m_info, _( "You jump over an obstacle." ) );
                p.setpos( dest );
            }
            break;
        }
        case 2: {
            if( !g->m.has_zlevels() ) {
                // No climbing down in 2D mode
                return;
            }

            if( !g->m.valid_move( p.pos(), examp, false, true ) ) {
                // Covered with something
                return;
            }

            tripoint where = examp;
            tripoint below = examp;
            below.z--;
            while( g->m.valid_move( where, below, false, true ) ) {
                where.z--;
                below.z--;
            }

            const int height = examp.z - where.z;
            if( height == 0 ) {
                p.add_msg_if_player( _( "You can't climb down there" ) );
                return;
            }

            const int climb_cost = p.climbing_cost( where, examp );
            const auto fall_mod = p.fall_damage_mod();
            std::string query_str = ngettext( "Looks like %d story. Jump down?",
                                              "Looks like %d stories. Jump down?",
                                              height );
            if( height > 1 && !query_yn( query_str.c_str(), height ) ) {
                return;
            } else if( height == 1 ) {
                std::string query;
                if( climb_cost <= 0 && fall_mod > 0.8 ) {
                    query = _( "You probably won't be able to get up and jumping down may hurt. Jump?" );
                } else if( climb_cost <= 0 ) {
                    query = _( "You probably won't be able to get back up. Climb down?" );
                } else if( climb_cost < 200 ) {
                    query = _( "You should be able to climb back up easily if you climb down there. Climb down?" );
                } else {
                    query = _( "You may have problems climbing back up. Climb down?" );
                }

                if( !query_yn( query.c_str() ) ) {
                    return;
                }
            }

            p.moves -= 100 + 100 * fall_mod;
            p.setpos( examp );
            if( climb_cost > 0 || rng_float( 0.8, 1.0 ) > fall_mod ) {
                // One tile of falling less (possibly zero)
                g->vertical_move( -1, true );
            }
            g->m.creature_on_trap( p );
            break;
        }
        default:
            popup( _( "You decided to step back from the ledge." ) );
            break;
    }
}

player &player_on_couch( player &p, const tripoint &autodoc_loc, player &null_patient,
                         bool &adjacent_couch, tripoint &couch_pos )
{
    for( const auto &couch_loc : g->m.points_in_radius( autodoc_loc, 1, 0 ) ) {
        const furn_str_id couch( "f_autodoc_couch" );
        if( g->m.furn( couch_loc ) == couch ) {
            adjacent_couch = true;
            couch_pos = couch_loc;
            if( p.pos() == couch_loc ) {
                return p;
            }
            for( const npc *e : g->allies() ) {
                if( e->pos() == couch_loc ) {
                    return  *g->critter_by_id<player>( e->getID() );
                }
            }
        }
    }
    return null_patient;
}

item &cyborg_on_couch( const tripoint &couch_pos, item &null_cyborg )
{
    for( item &it : g->m.i_at( couch_pos ) ) {
        if( it.typeId() == "bot_broken_cyborg" || it.typeId() == "bot_prototype_cyborg" ) {
            return it;
        }
        if( it.typeId() == "corpse" ) {
            if( it.get_mtype()->id == "mon_broken_cyborg" || it.get_mtype()->id == "mon_prototype_cyborg" ) {
                return it;
            }
        }
    }
    return null_cyborg;
}

player &best_installer( player &p, player &null_player, int difficulty )
{
    float player_skill = p.bionics_adjusted_skill( skill_firstaid,
                         skill_computer,
                         skill_electronics );

    std::vector< std::pair<float, long>> ally_skills;
    ally_skills.reserve( g->allies().size() );
    for( size_t i = 0; i < g->allies().size() ; i ++ ) {
        std::pair<float, long> ally_skill;
        const npc *e = g->allies()[ i ];

        player &ally = *g->critter_by_id<player>( e->getID() );
        ally_skill.second = i;
        ally_skill.first = ally.bionics_adjusted_skill( skill_firstaid,
                           skill_computer,
                           skill_electronics );
        ally_skills.push_back( ally_skill );
    }
    std::sort( ally_skills.begin(), ally_skills.end(), [&]( const std::pair<float, long> &lhs,
    const std::pair<float, long> &rhs ) {
        return rhs.first < lhs.first;
    } );
    int player_cos = bionic_manip_cos( player_skill, true, difficulty );
    for( size_t i = 0; i < g->allies().size() ; i ++ ) {
        if( ally_skills[ i ].first > player_skill ) {
            const npc *e = g->allies()[ ally_skills[ i ].second ];
            player &ally = *g->critter_by_id<player>( e->getID() );
            int ally_cos = bionic_manip_cos( ally_skills[ i ].first, true, difficulty );
            if( e->has_effect( effect_sleep ) ) {
                //~ %1$s is the name of the ally
                if( !g->u.query_yn( string_format(
                                        _( "<color_white>%1$s is asleep, but has a <color_green>%2$d<color_white> chance of success compared to your <color_red>%3$d<color_white> chance of success.  Continue with a higher risk of failure?</color>" ),
                                        ally.disp_name(), ally_cos, player_cos ) ) ) {
                    return null_player;
                } else {
                    continue;
                }
            }
            //~ %1$s is the name of the ally
            add_msg( _( "%1$s will perform the operation with a %2$d chance of success." ), ally.disp_name(),
                     ally_cos );
            return ally;
        } else {
            break;
        }
    }

    return p;
}

void iexamine::autodoc( player &p, const tripoint &examp )
{
    enum options {
        INSTALL_CBM,
        UNINSTALL_CBM,
    };

    bool adjacent_couch = false;
    static player null_player;
    tripoint couch_pos;
    player &patient = player_on_couch( p, examp, null_player, adjacent_couch, couch_pos );

    static item null_cyborg;
    item &cyborg = cyborg_on_couch( couch_pos, null_cyborg );

    if( !adjacent_couch ) {
        popup( _( "No connected couches found.  Operation impossible.  Exiting." ) );
        return;
    }
    if( &patient == &null_player ) {
        if( &cyborg != &null_cyborg ) {
            if( cyborg.typeId() == "corpse" && !cyborg.active ) {
                popup( _( "Patient is dead.  Please remove corpse to proceed.  Exiting." ) );
                return;
            } else if( cyborg.typeId() == "bot_broken_cyborg" || cyborg.typeId() == "corpse" ) {
                popup( _( "ERROR Bionic Level Assessement : FULL CYBORG.  Autodoc Mk. XI can't opperate.  Please move patient to appropriate facility.  Exiting." ) );
                return;
            }


            uilist cmenu;
            cmenu.text = _( "Autodoc Mk. XI.  Status: Online.  Please choose operation." );
            cmenu.addentry( 1, true, 'i', _( "Choose Compact Bionic Module to install." ) );
            cmenu.addentry( 2, true, 'u', _( "Choose installed bionic to uninstall." ) );
            cmenu.query();

            switch( cmenu.ret ) {
                case 1: {
                    popup( _( "ERROR NO SPACE AVAILABLE.  Operation impossible.  Exiting." ) );
                    break;
                }
                case 2: {
                    std::vector<std::string> choice_names;
                    choice_names.push_back( "Personality_Override" );
                    for( size_t i = 0; i < 6; i++ ) {
                        choice_names.push_back( "C0RR#PTED?D#TA" );
                    }
                    int choice_index = uilist( _( "Choose bionic to uninstall" ), choice_names );
                    if( choice_index == 0 ) {
                        g->save_cyborg( &cyborg, couch_pos, p );
                    } else {
                        popup( _( "UNKNOWN COMMAND.  Autodoc Mk. XI. Crashed." ) );
                        return;
                    }
                    break;
                }
                default:
                    return;
            }
            return;
        } else {
            popup( _( "No patient found located on the connected couches.  Operation impossible.  Exiting." ) );
            return;
        }
    }

    bool needs_anesthesia = true;
    std::vector<item_comp> acomps;
    if( p.has_trait( trait_NOPAIN ) || p.has_bionic( bionic_id( "bio_painkiller" ) ) ) {
        needs_anesthesia = false;
    } else {
        std::vector<const item *> a_filter = p.crafting_inventory().items_with( []( const item & it ) {
            return it.has_flag( "ANESTHESIA" );
        } );
        for( const item *anesthesia_item : a_filter ) {
            acomps.push_back( item_comp( anesthesia_item->typeId(), 1 ) );
        }
        if( acomps.empty() ) {
            popup( _( "You need an anesthesia kit for autodoc to perform any operation." ) );
            return;
        }
    }

    uilist amenu;
    amenu.text = _( "Autodoc Mk. XI.  Status: Online.  Please choose operation." );
    amenu.addentry( INSTALL_CBM, true, 'i', _( "Choose Compact Bionic Module to install." ) );
    amenu.addentry( UNINSTALL_CBM, true, 'u', _( "Choose installed bionic to uninstall." ) );

    amenu.query();

    switch( amenu.ret ) {
        case INSTALL_CBM: {
            const item_location bionic = g->inv_map_splice( []( const item & e ) {
                return e.is_bionic();
            }, _( "Choose CBM to install" ), PICKUP_RANGE, _( "You don't have any CBMs to install." ) );

            if( !bionic ) {
                return;
            }

            const item *it = bionic.get_item();
            const itype *itemtype = it->type;
            const bionic_id &bid = itemtype->bionic->id;

            if( patient.is_npc() && !bid->npc_usable ) {
                //~ %1$s is the bionic CBM display name, %2$s is the patient name
                popup( _( "%1$s cannot be installed on %2$s." ), it->display_name(), patient.name );
                return;
            }

            if( patient.has_bionic( bid ) ) {
                //~ %1$s is patient name
                popup_player_or_npc( patient, _( "You have already installed this bionic." ),
                                     _( "%1$s has already installed this bionic." ) );
                return;
            } else if( bid->upgraded_bionic && !patient.has_bionic( bid->upgraded_bionic ) &&
                       it->is_upgrade() ) {
                //~ %1$s is patient name
                popup_player_or_npc( patient, _( "You have no base version of this bionic to upgrade." ),
                                     _( "%1$s has no base version of this bionic to upgrade." ) );
                return;
            } else {
                const bool downgrade = std::any_of( bid->available_upgrades.begin(),
                                                    bid->available_upgrades.end(),
                                                    std::bind( &player::has_bionic, &patient,
                                                            std::placeholders::_1 ) );
                if( downgrade ) {
                    //~ %1$s is patient name
                    popup_player_or_npc( patient, _( "You have already installed a superior version of this bionic." ),
                                         _( "%1$s has installed a superior version of this bionic." ) );
                    return;
                }
            }
            player &installer = best_installer( p, null_player, itemtype->bionic->difficulty );
            if( &installer == &null_player ) {
                return;
            }

            const time_duration duration = itemtype->bionic->difficulty * 20_minutes;
            if( patient.install_bionics( ( *itemtype ), installer, true ) ) {
                patient.introduce_into_anesthesia( duration, installer, needs_anesthesia );
                std::vector<item_comp> comps;
                comps.push_back( item_comp( it->typeId(), 1 ) );
                p.consume_items( comps, 1, is_crafting_component );
                if( needs_anesthesia ) {
                    p.consume_items( acomps, 1, is_crafting_component );
                }
            }
            break;
        }

        case UNINSTALL_CBM: {
            bionic_collection installed_bionics = *patient.my_bionics;
            if( installed_bionics.empty() ) {
                //~ %1$s is patient name
                popup_player_or_npc( patient, _( "You don't have any bionics installed." ),
                                     _( "%1$s doesn't have any bionics installed." ) );
                return;
            }

            item bionic_to_uninstall;
            std::vector<itype_id> bionic_types;
            std::vector<std::string> bionic_names;

            for( auto &bio : installed_bionics ) {
                if( std::find( bionic_types.begin(), bionic_types.end(), bio.id.str() ) == bionic_types.end() ) {
                    if( bio.id != bionic_id( "bio_power_storage" ) ||
                        bio.id != bionic_id( "bio_power_storage_mkII" ) ) {
                        const auto &bio_data = bio.info();
                        bionic_names.push_back( bio_data.name );
                        bionic_types.push_back( bio.id.str() );
                        if( item::type_is_defined( bio.id.str() ) ) {
                            bionic_to_uninstall = item( bio.id.str(), 0 );
                        }
                    }
                }
            }

            int bionic_index = uilist( _( "Choose bionic to uninstall" ), bionic_names );
            if( bionic_index < 0 ) {
                return;
            }

            const itype *itemtype = bionic_to_uninstall.type;
            // Malfunctioning bionics don't have associated items and get a difficulty of 12
            const int difficulty = itemtype->bionic ? itemtype->bionic->difficulty : 12;
            const time_duration duration = difficulty * 20_minutes;

            player &installer = best_installer( p, null_player, difficulty );
            if( &installer == &null_player ) {
                return;
            }

            if( patient.uninstall_bionic( bionic_id( bionic_types[bionic_index] ), installer, true ) ) {
                patient.introduce_into_anesthesia( duration, installer, needs_anesthesia );
                if( needs_anesthesia ) {
                    p.consume_items( acomps, 1, is_crafting_component );
                }
            }
            break;
        }

        default:
            return;
    }
}

namespace sm_rack
{
const int MIN_CHARCOAL = 100;
const int CHARCOAL_PER_LITER = 25;
const units::volume MAX_FOOD_VOLUME = units::from_liter( 20 );
}

static int get_charcoal_charges( units::volume food )
{
    const int charcoal = to_liter( food ) * sm_rack::CHARCOAL_PER_LITER;

    return  std::max( charcoal, sm_rack::MIN_CHARCOAL );
}

static bool is_non_rotten_crafting_component( const item &it )
{
    return is_crafting_component( it ) && !it.rotten();
}

void mill_activate( player &p, const tripoint &examp )
{
    const furn_id cur_mill_type = g->m.furn( examp );
    furn_id next_mill_type = f_null;
    if( cur_mill_type == f_wind_mill ) {
        next_mill_type = f_wind_mill_active;
    } else if( cur_mill_type == f_water_mill ) {
        next_mill_type = f_water_mill_active;
    } else {
        debugmsg( "Examined furniture has action mill_activate, but is of type %s",
                  g->m.furn( examp ).id().c_str() );
        return;
    }
    bool food_present = false;
    auto items = g->m.i_at( examp );
    units::volume food_volume = 0_ml;

    for( size_t i = 0; i < items.size(); i++ ) {
        auto &it = items[i];
        if( it.typeId() == "flour" ) {
            add_msg( _( "This mill already contains flour." ) );
            add_msg( _( "Remove it before starting the mill again." ) );
            return;
        }
        if( it.has_flag( "MILLABLE" ) ) {
            food_present = true;
            food_volume += it.volume();
            continue;
        }
        if( !it.has_flag( "MILLABLE" ) ) {
            add_msg( m_bad, _( "This rack contains %s, which can't be milled!" ), it.tname( 1,
                     false ) );
            add_msg( _( "You remove the %s from the mill." ), it.tname().c_str() );
            g->m.add_item_or_charges( p.pos(), it );
            g->m.i_rem( examp, i );
            return;
        }
    }
    if( !food_present ) {
        add_msg( _( "This mill is empty.  Fill it with starchy products such as wheat, barley or oats and try again." ) );
        return;
    }
    // TODO : currently mill just uses sm_rack defined max volume
    if( food_volume > sm_rack::MAX_FOOD_VOLUME ) {
        add_msg( _( "This mill is overloaded with products, and the millstone can't turn.  Remove some and try again." ) );
        add_msg( _( "You think that you can load about %s %s in it." ),
                 format_volume( sm_rack::MAX_FOOD_VOLUME ), volume_units_long() );
        return;
    }

    for( auto &it : g->m.i_at( examp ) ) {
        if( it.has_flag( "MILLABLE" ) ) {
            // Do one final rot check before milling, then apply the smoking FLAG to prevent further checks.
            it.calc_rot( examp );
            it.set_flag( "PROCESSING" );
        }
    }
    g->m.furn_set( examp, next_mill_type );
    item result( "fake_milling_item", calendar::turn );
    result.item_counter = 3600; // = 6 hours
    result.activate();
    g->m.add_item( examp, result );
    add_msg( _( "You remove the brake on the millstone and it slowly starts to turn." ) );
}

void smoker_activate( player &p, const tripoint &examp )
{
    furn_id cur_smoker_type = g->m.furn( examp );
    furn_id next_smoker_type = f_null;
    if( cur_smoker_type == f_smoking_rack ) {
        next_smoker_type = f_smoking_rack_active;
    } else {
        debugmsg( "Examined furniture has action smoker_activate, but is of type %s",
                  g->m.furn( examp ).id().c_str() );
        return;
    }
    bool food_present = false;
    bool charcoal_present = false;
    auto items = g->m.i_at( examp );
    units::volume food_volume = 0_ml;
    item *charcoal = nullptr;

    for( size_t i = 0; i < items.size(); i++ ) {
        auto &it = items[i];
        if( it.has_flag( "SMOKED" ) && !it.has_flag( "SMOKABLE" ) ) {
            add_msg( _( "This rack already contains smoked food." ) );
            add_msg( _( "Remove it before firing the smoking rack again." ) );
            return;
        }
        if( it.has_flag( "SMOKABLE" ) ) {
            food_present = true;
            food_volume += it.volume();
            continue;
        }
        if( it.typeId() == "charcoal" ) {
            charcoal_present = true;
            charcoal = &it;
        }
        if( it.typeId() != "charcoal" && !it.has_flag( "SMOKABLE" ) ) {
            add_msg( m_bad, _( "This rack contains %s, which can't be smoked!" ), it.tname( 1,
                     false ) );
<<<<<<< HEAD
            add_msg( _( "You remove %s from the rack." ), it.tname().c_str() );
=======
            add_msg( _( "You remove %s from the rack." ), it.tname() );
>>>>>>> f6892181
            g->m.add_item_or_charges( p.pos(), it );
            g->m.i_rem( examp, i );
            return;
        }
        if( it.has_flag( "SMOKED" ) && it.has_flag( "SMOKABLE" ) ) {
            add_msg( _( "This rack has some smoked food that might be dehydrated by smoking it again." ) );
        }
    }
    if( !food_present ) {
        add_msg( _( "This rack is empty.  Fill it with raw meat, fish or sausages and try again." ) );
        return;
    }
    if( !charcoal_present ) {
        add_msg( _( "There is no charcoal in the rack." ) );
        return;
    }
    if( food_volume > sm_rack::MAX_FOOD_VOLUME ) {
        add_msg( _( "This rack is overloaded with food, and it blocks the flow of smoke.  Remove some and try again." ) );
        add_msg( _( "You think that you can load about %s %s in it." ),
                 format_volume( sm_rack::MAX_FOOD_VOLUME ), volume_units_long() );
        return;
    }

    int char_charges = get_charcoal_charges( food_volume );

    if( count_charges_in_list( charcoal->type, g->m.i_at( examp ) ) < char_charges ) {
        add_msg( _( "There is not enough charcoal in the rack to smoke this much food." ) );
        add_msg( _( "You need at least %1$s pieces of charcoal, and the smoking rack has %2$s inside." ),
                 char_charges, count_charges_in_list( charcoal->type, g->m.i_at( examp ) ) );
        return;
    }

    if( !p.has_charges( "fire", 1 ) ) {
        add_msg( _( "This smoking rack is ready to be fired, but you have no fire source." ) );
        return;
    } else if( !query_yn( _( "Fire the smoking rack?" ) ) ) {
        return;
    }

    p.use_charges( "fire", 1 );
    for( auto &it : g->m.i_at( examp ) ) {
        if( it.has_flag( "SMOKABLE" ) ) {
            // Do one final rot check before smoking, then apply the smoking FLAG to prevent further checks.
            it.calc_rot( examp );
            it.set_flag( "PROCESSING" );
        }
    }
    g->m.furn_set( examp, next_smoker_type );
    if( charcoal->charges == char_charges ) {
        g->m.i_rem( examp, charcoal );
    } else {
        charcoal->charges -= char_charges;
    }
    item result( "fake_smoke_plume", calendar::turn );
    result.item_counter = 3600; // = 6 hours
    result.activate();
    g->m.add_item( examp, result );
    add_msg( _( "You light a small fire under the rack and it starts to smoke." ) );
}

void iexamine::mill_finalize( player &, const tripoint &examp, const time_point &start_time )
{
    const furn_id cur_mill_type = g->m.furn( examp );
    furn_id next_mill_type = f_null;
    if( cur_mill_type == f_wind_mill_active ) {
        next_mill_type = f_wind_mill;
    } else if( cur_mill_type == f_water_mill_active ) {
        next_mill_type = f_water_mill;
    } else {
        debugmsg( "Furniture executed action mill_finalize, but is of type %s",
                  g->m.furn( examp ).id().c_str() );
        return;
    }

    auto items = g->m.i_at( examp );
    if( items.empty() ) {
        g->m.furn_set( examp, next_mill_type );
        return;
    }

    for( auto &it : items ) {
        if( it.has_flag( "MILLABLE" ) ) {
            it.calc_rot_while_processing( examp, 6_hours );
        }
    }
    for( size_t i = 0; i < items.size(); i++ ) {
        auto &item_it = items[i];
        if( item_it.get_comestible() ) {
            item result( "flour", start_time + 6_hours, item_it.charges * 15 );
            // Set flag to tell set_relative_rot() to calc from bday not now
            result.set_flag( "PROCESSING_RESULT" );
            result.set_relative_rot( item_it.get_relative_rot() );
            result.unset_flag( "PROCESSING_RESULT" );
            item_it = result;
        }
    }
    g->m.furn_set( examp, next_mill_type );
}

void smoker_finalize( player &, const tripoint &examp, const time_point &start_time )
{
    furn_id cur_smoker_type = g->m.furn( examp );
    furn_id next_smoker_type = f_null;
    if( cur_smoker_type == f_smoking_rack_active ) {
        next_smoker_type = f_smoking_rack;
    } else {
        debugmsg( "Furniture executed action smoker_finalize, but is of type %s",
                  g->m.furn( examp ).id().c_str() );
        return;
    }

    auto items = g->m.i_at( examp );
    if( items.empty() ) {
        g->m.furn_set( examp, next_smoker_type );
        return;
    }

    for( auto &it : items ) {
        if( it.has_flag( "SMOKABLE" ) ) { // Don't check charcoal
            it.calc_rot_while_processing( examp, 6_hours );
        }
    }

    for( size_t i = 0; i < items.size(); i++ ) {
        auto &item_it = items[i];
        if( item_it.get_comestible() ) {
            if( item_it.get_comestible()->smoking_result.empty() ) {
                item_it.unset_flag( "PROCESSING" );
            } else {
                item result( item_it.get_comestible()->smoking_result, start_time + 6_hours, item_it.charges );

                // Set flag to tell set_relative_rot() to calc from bday not now
                result.set_flag( "SMOKING_RESULT" );
                result.set_relative_rot( item_it.get_relative_rot() );
                result.unset_flag( "SMOKING_RESULT" );
                item_it = result;
            }
        }
    }
    g->m.furn_set( examp, next_smoker_type );
}

void smoker_load_food( player &p, const tripoint &examp, const units::volume &remaining_capacity )
{
    std::vector<item_comp> comps;

    if( g->m.furn( examp ) == furn_str_id( "f_smoking_rack_active" ) ) {
        p.add_msg_if_player( _( "You can't place more food while it's smoking." ) );
        return;
    }
    // filter SMOKABLE food
    inventory inv = p.crafting_inventory();
    inv.remove_items_with( []( const item & it ) {
        return it.rotten();
    } );
    std::vector<const item *> filtered = p.crafting_inventory().items_with( []( const item & it ) {
        return it.has_flag( "SMOKABLE" );
    } );

    uilist smenu;
    smenu.text = _( "Load smoking rack with what kind of food?" );
    // count and ask for item to be placed ...
    int count = 0;
    std::list<std::string> names;
    std::vector<const item *> entries;
    for( const item *smokable_item : filtered ) {

        if( smokable_item->count_by_charges() ) {
            count = inv.charges_of( smokable_item->typeId() );
        } else {
            count = inv.amount_of( smokable_item->typeId() );
        }
        if( count != 0 ) {
            auto on_list = std::find( names.begin(), names.end(), item::nname( smokable_item->typeId(), 1 ) );
            if( on_list == names.end() ) {
                smenu.addentry( item::nname( smokable_item->typeId(), 1 ) );
                entries.push_back( smokable_item );
            }
            names.push_back( item::nname( smokable_item->typeId(), 1 ) );
            comps.push_back( item_comp( smokable_item->typeId(), count ) );
        }
        count = 0;
    }

    if( comps.empty() ) {
        p.add_msg_if_player( _( "You don't have any food that can be smoked." ) );
        return;
    }

    smenu.query();

    if( smenu.ret < 0 || static_cast<size_t>( smenu.ret ) >= entries.size() ) {
        add_msg( m_info, _( "Never mind." ) );
        return;
    }
    count = 0;
    auto what = entries[smenu.ret];
    for( const auto &c : comps ) {
        if( c.type == what->typeId() ) {
            count = c.count;
        }
    }

    const int max_count_for_capacity =  remaining_capacity / what->base_volume();
    const int max_count = std::min( count, max_count_for_capacity );

    // ... then ask how many to put it
    const std::string popupmsg = string_format( _( "Insert how many %s into the rack?" ),
                                 item::nname( what->typeId(), count ) );
    long amount = string_input_popup()
                  .title( popupmsg )
                  .width( 20 )
                  .text( to_string( max_count ) )
                  .only_digits( true )
                  .query_long();

    if( amount == 0 ) {
        add_msg( m_info, _( "Never mind." ) );
        return;
    } else if( amount > count ) {
        add_msg( m_info, _( "You don't have that many." ) );
        return;
    } else if( amount > max_count_for_capacity ) {
        add_msg( m_info, _( "You can't place that many." ) );
        return;
    }

    // reload comps with chosen items and quantity
    comps.clear();
    comps.push_back( item_comp( what->typeId(), amount ) );

    // select from where to get the items from and place them
    inv.form_from_map( g->u.pos(), PICKUP_RANGE );
    inv.remove_items_with( []( const item & it ) {
        return it.rotten();
    } );

    comp_selection<item_comp> selected = p.select_item_component( comps, 1, inv, true,
                                         is_non_rotten_crafting_component );
    std::list<item> moved = p.consume_items( selected, 1, is_non_rotten_crafting_component );

    for( const item &m : moved ) {
        g->m.add_item( examp, m );
        p.mod_moves( -p.item_handling_cost( m ) );
        add_msg( m_info, _( "You carefully place %s %s in the rack." ), amount, m.nname( m.typeId(),
                 amount ) );
    }
    p.invalidate_crafting_inventory();
}

void mill_load_food( player &p, const tripoint &examp, const units::volume &remaining_capacity )
{
    std::vector<item_comp> comps;

    if( g->m.furn( examp ) == furn_str_id( "f_wind_mill_active" ) ||
        g->m.furn( examp ) == furn_str_id( "f_water_mill_active" ) ) {
        p.add_msg_if_player( _( "You can't place more food while it's milling." ) );
        return;
    }
    // filter millable food
    inventory inv = p.crafting_inventory();
    inv.remove_items_with( []( const item & it ) {
        return it.rotten();
    } );
    std::vector<const item *> filtered = p.crafting_inventory().items_with( []( const item & it ) {
        return it.has_flag( "MILLABLE" );
    } );

    uilist smenu;
    smenu.text = _( "Load mill with what kind of product?" );
    // count and ask for item to be placed ...
    int count = 0;
    std::list<std::string> names;
    std::vector<const item *> entries;
    for( const item *millable_item : filtered ) {

        if( millable_item->count_by_charges() ) {
            count = inv.charges_of( millable_item->typeId() );
        } else {
            count = inv.amount_of( millable_item->typeId() );
        }
        if( count != 0 ) {
            auto on_list = std::find( names.begin(), names.end(), item::nname( millable_item->typeId(), 1 ) );
            if( on_list == names.end() ) {
                smenu.addentry( item::nname( millable_item->typeId(), 1 ) );
                entries.push_back( millable_item );
            }
            names.push_back( item::nname( millable_item->typeId(), 1 ) );
            comps.push_back( item_comp( millable_item->typeId(), count ) );
        }
        count = 0;
    }

    if( comps.empty() ) {
        p.add_msg_if_player( _( "You don't have any products that can be milled." ) );
        return;
    }

    smenu.query();

    if( smenu.ret < 0 || static_cast<size_t>( smenu.ret ) >= entries.size() ) {
        add_msg( m_info, _( "Never mind." ) );
        return;
    }
    count = 0;
    auto what = entries[smenu.ret];
    for( const auto &c : comps ) {
        if( c.type == what->typeId() ) {
            count = c.count;
        }
    }

    const int max_count_for_capacity =  remaining_capacity / what->base_volume();
    const int max_count = std::min( count, max_count_for_capacity );

    // ... then ask how many to put it
    const std::string popupmsg = string_format( _( "Insert how many %s into the mill?" ),
                                 item::nname( what->typeId(), count ).c_str() );
    long amount = string_input_popup()
                  .title( popupmsg )
                  .width( 20 )
                  .text( to_string( max_count ) )
                  .only_digits( true )
                  .query_long();

    if( amount == 0 ) {
        add_msg( m_info, _( "Never mind." ) );
        return;
    } else if( amount > count ) {
        add_msg( m_info, _( "You don't have that many." ) );
        return;
    } else if( amount > max_count_for_capacity ) {
        add_msg( m_info, _( "You can't place that many." ) );
        return;
    }

    // reload comps with chosen items and quantity
    comps.clear();
    comps.push_back( item_comp( what->typeId(), amount ) );

    // select from where to get the items from and place them
    inv.form_from_map( g->u.pos(), PICKUP_RANGE );
    inv.remove_items_with( []( const item & it ) {
        return it.rotten();
    } );

    comp_selection<item_comp> selected = p.select_item_component( comps, 1, inv, true,
                                         is_non_rotten_crafting_component );
    std::list<item> moved = p.consume_items( selected, 1, is_non_rotten_crafting_component );
    for( const item &m : moved ) {
        g->m.add_item( examp, m );
        p.mod_moves( -p.item_handling_cost( m ) );
        add_msg( m_info, _( "You carefully place %s %s in the mill." ), amount, m.nname( m.typeId(),
                 amount ) );
    }
    p.invalidate_crafting_inventory();
}

void iexamine::on_smoke_out( const tripoint &examp, const time_point &start_time )
{
    if( g->m.furn( examp ) == furn_str_id( "f_smoking_rack_active" ) ) {
        smoker_finalize( g->u, examp, start_time );
    }
}

void iexamine::quern_examine( player &p, const tripoint &examp )
{
    if( g->m.furn( examp ) == furn_str_id( "f_water_mill" ) ) {
        if( !g->m.is_water_shallow_current( examp ) ) {
            add_msg( _( "The water mill needs to be over shallow flowing water to work." ) );
            return;
        }
    }
    if( g->m.furn( examp ) == furn_str_id( "f_wind_mill" ) ) {
        if( g->is_sheltered( examp ) ) {
            add_msg( _( "The wind mill needs to be outside in the wind to work." ) );
            return;
        }
    }

    const bool active = g->m.furn( examp ) == furn_str_id( "f_water_mill_active" ) ||
                        g->m.furn( examp ) == furn_str_id( "f_wind_mill_active" );
    auto items_here = g->m.i_at( examp );

    if( items_here.empty() && active ) {
        debugmsg( "active mill was empty!" );
        if( g->m.furn( examp ) == furn_str_id( "f_water_mill_active" ) ) {
            g->m.furn_set( examp, f_water_mill );
        } else if( g->m.furn( examp ) == furn_str_id( "f_wind_mill_active" ) ) {
            g->m.furn_set( examp, f_wind_mill );
        }
        return;
    }

    if( items_here.size() == 1 && items_here.begin()->typeId() == "fake_milling_item" ) {
        debugmsg( "f_mill_active was empty, and had fake_milling_item!" );
        if( g->m.furn( examp ) == furn_str_id( "f_water_mill_active" ) ) {
            g->m.furn_set( examp, f_water_mill );
        } else if( g->m.furn( examp ) == furn_str_id( "f_wind_mill_active" ) ) {
            g->m.furn_set( examp, f_wind_mill );
        }
        items_here.erase( items_here.begin() );
        return;
    }

    std::stringstream pop;
    time_duration time_left = 0_turns;
    int hours_left = 0;
    int minutes_left = 0;
    units::volume f_volume = 0_ml;
    bool f_check = false;

    for( size_t i = 0; i < items_here.size(); i++ ) {
        auto &it = items_here[i];
        if( it.is_food() ) {
            f_check = true;
            f_volume += it.volume();
        }
        if( active && it.typeId() == "fake_milling_item" ) {
            time_left = time_duration::from_turns( it.item_counter );
            hours_left = to_hours<int>( time_left );
            minutes_left = to_minutes<int>( time_left ) + 1;
        }
    }

    const bool empty = f_volume == 0_ml;
    const bool full = f_volume >= sm_rack::MAX_FOOD_VOLUME;
    const auto remaining_capacity = sm_rack::MAX_FOOD_VOLUME - f_volume;

    uilist smenu;
    smenu.text = _( "What to do with the mill?:" );
    smenu.desc_enabled = true;

    smenu.addentry( 0, true, 'i', _( "Inspect mill" ) );

    if( !active ) {
        smenu.addentry_desc( 1, !empty, 'r',
                             empty ?  _( "Remove brake and start milling... insert some products for milling first" ) :
                             _( "Remove brake and start milling" ),
                             _( "Remove brake and start milling, milling will take about 6 hours." ) );

        smenu.addentry_desc( 2, !full, 'p',
                             full ? _( "Insert products for milling... mill is full" ) :
                             string_format( _( "Insert products for milling... remaining capacity is %s %s" ),
                                            format_volume( remaining_capacity ), volume_units_abbr() ),
                             _( "Fill the mill with starchy products such as wheat, barley or oats." ) );

        if( f_check ) {
            smenu.addentry( 3, f_check, 'e', _( "Remove products from mill" ) );
        }

    } else {
        smenu.addentry_desc( 4, true, 'x',
                             _( "Apply brake to mill" ),
                             _( "Applying the brake will stop milling process." ) );
    }


    smenu.query();

    switch( smenu.ret ) {
        case 0: { //inspect mill
            if( active ) {
                pop << "<color_green>" << _( "There's a mill here.  It is turning and milling." ) << "</color>"
                    << "\n";
                if( time_left > 0_turns ) {
                    if( minutes_left > 60 ) {
                        pop << string_format( ngettext( "It will finish milling in about %d hour.",
                                                        "It will finish milling in about %d hours.",
                                                        hours_left ), hours_left ) << "\n \n ";
                    } else if( minutes_left > 30 ) {
                        pop << _( "It will finish milling in less than an hour." );
                    } else {
                        pop << string_format( _( "It should take about %d minutes to finish milling." ), minutes_left );
                    }
                }
            } else {
                pop << "<color_green>" << _( "There's a mill here." ) << "</color>" << "\n";
            }
            pop << "<color_green>" << _( "You inspect its contents and find: " ) << "</color>" << "\n \n ";
            if( items_here.empty() ) {
                pop << _( "... that it is empty." );
            } else {
                for( size_t i = 0; i < items_here.size(); i++ ) {
                    auto &it = items_here[i];
                    if( it.typeId() == "fake_milling_item" ) {
                        pop << "\n " << "<color_red>" << _( "You see some grains that are not yet milled to fine flour." )
                            << "</color>" <<
                            "\n ";
                        continue;
                    }
                    pop << "-> " << it.nname( it.typeId(), it.charges );
                    pop << " (" << std::to_string( it.charges ) << ") \n ";
                }
            }
            popup( pop.str(), PF_NONE );
            break;
        }
        case 1: //activate
            if( active ) {
                add_msg( _( "It is already milling." ) );
            } else {
                mill_activate( p, examp );
            }
            break;
        case 2: // load food
            mill_load_food( p, examp, remaining_capacity );
            break;
        case 3: // remove food
            for( size_t i = 0; i < items_here.size(); i++ ) {
                auto &it = items_here[i];
                if( it.is_food() ) {
                    // get handling cost before the item reference is invalidated
                    const int handling_cost = -p.item_handling_cost( it );

                    add_msg( _( "You remove %s from the mill." ), it.tname().c_str() );
                    g->m.add_item_or_charges( p.pos(), it );
                    g->m.i_rem( examp, i );
                    p.mod_moves( handling_cost );
                    i--;
                }
            }
            if( active ) {
                if( g->m.furn( examp ) == furn_str_id( "f_water_mill_active" ) ) {
                    g->m.furn_set( examp, f_water_mill );
                } else if( g->m.furn( examp ) == furn_str_id( "f_wind_mill_active" ) ) {
                    g->m.furn_set( examp, f_wind_mill );
                }
                add_msg( m_info, _( "You stop the milling process." ) );
            }
            break;
        default:
            add_msg( m_info, _( "Never mind." ) );
            break;
        case 4:
            if( g->m.furn( examp ) == furn_str_id( "f_water_mill_active" ) ) {
                g->m.furn_set( examp, f_water_mill );
            } else if( g->m.furn( examp ) == furn_str_id( "f_wind_mill_active" ) ) {
                g->m.furn_set( examp, f_wind_mill );
            }
            add_msg( m_info, _( "You stop the milling process." ) );
            break;
    }
}

void iexamine::smoker_options( player &p, const tripoint &examp )
{
    bool active = g->m.furn( examp ) == furn_str_id( "f_smoking_rack_active" );
    auto items_here = g->m.i_at( examp );

    if( items_here.empty() && active ) {
        debugmsg( "f_smoking_rack_active was empty!" );
        g->m.furn_set( examp, f_smoking_rack );
        return;
    }

    if( items_here.size() == 1 && items_here.begin()->typeId() == "fake_smoke_plume" ) {
        debugmsg( "f_smoking_rack_active was empty, and had fake_smoke_plume!" );
        g->m.furn_set( examp, f_smoking_rack );
        items_here.erase( items_here.begin() );
        return;
    }

    bool rem_f_opt = false;
    std::stringstream pop;
    time_duration time_left = 0_turns;
    int hours_left = 0;
    int minutes_left = 0;
    units::volume f_volume = 0_ml;
    bool f_check = false;

    for( size_t i = 0; i < items_here.size(); i++ ) {
        auto &it = items_here[i];
        if( it.is_food() ) {
            f_check = true;
            f_volume += it.volume();
        }
        if( active && it.typeId() == "fake_smoke_plume" ) {
            time_left = time_duration::from_turns( it.item_counter );
            hours_left = to_hours<int>( time_left );
            minutes_left = to_minutes<int>( time_left ) + 1;
        }
    }

    const bool empty = f_volume == 0_ml;
    const bool full = f_volume >= sm_rack::MAX_FOOD_VOLUME;
    const auto remaining_capacity = sm_rack::MAX_FOOD_VOLUME - f_volume;
    const auto has_coal_in_inventory = p.charges_of( "charcoal" ) > 0;
    const auto coal_charges = count_charges_in_list( item::find_type( "charcoal" ), items_here );
    const auto need_charges = get_charcoal_charges( f_volume );
    const bool has_coal = coal_charges > 0;
    const bool has_enough_coal = coal_charges >= need_charges;

    uilist smenu;
    smenu.text = _( "What to do with the smoking rack:" );
    smenu.desc_enabled = true;

    smenu.addentry( 0, true, 'i', _( "Inspect smoking rack" ) );

    if( !active ) {
        smenu.addentry_desc( 1, !empty && has_enough_coal, 'l',
                             empty ?  _( "Light up and smoke food... insert some food for smoking first" ) :
                             !has_enough_coal ? string_format(
                                 _( "Light up and smoke food... need extra %d charges of charcoal" ),
                                 need_charges - coal_charges ) :
                             _( "Light up and smoke food" ),
                             _( "Light up the smoking rack and start smoking. Smoking will take about 6 hours." ) );

        smenu.addentry_desc( 2, !full, 'f',
                             full ? _( "Insert food for smoking... smoking rack is full" ) :
                             string_format( _( "Insert food for smoking... remaining capacity is %s %s" ),
                                            format_volume( remaining_capacity ), volume_units_abbr() ),
                             _( "Fill the smoking rack with raw meat, fish or sausages for smoking or fruit or vegetable or smoked meat for drying." ) );

        if( f_check ) {
            smenu.addentry( 4, f_check, 'e', _( "Remove food from smoking rack" ) );
        }

        smenu.addentry_desc( 3, has_coal_in_inventory, 'r',
                             !has_coal_in_inventory ? _( "Reload with charcoal... you don't have any" ) :
                             _( "Reload with charcoal" ),
                             string_format(
                                 _( "You need %d charges of charcoal for %s %s of food. Minimal amount of charcoal is %d charges." ),
                                 sm_rack::CHARCOAL_PER_LITER, format_volume( 1000_ml ), volume_units_long(),
                                 sm_rack::MIN_CHARCOAL ) );
    } else {
        smenu.addentry_desc( 7, true, 'x',
                             _( "Quench burning charcoal" ),
                             _( "Quenching will stop smoking process, but also destroy all used charcoal." ) );
    }

    if( has_coal ) {
        smenu.addentry( 5, true, 'c',
                        active ? string_format( _( "Rake out %d excess charges of charcoal from smoking rack" ),
                                                coal_charges ) :
                        string_format( _( "Remove %d charges of charcoal from smoking rack" ), coal_charges ) );
    }

    smenu.query();

    switch( smenu.ret ) {
        case 0: { //inspect smoking rack
            if( active ) {
                pop << "<color_green>" << _( "There's a smoking rack here.  It is lit and smoking." ) << "</color>"
                    << "\n";
                if( time_left > 0_turns ) {
                    if( minutes_left > 60 ) {
                        pop << string_format( ngettext( "It will finish smoking in about %d hour.",
                                                        "It will finish smoking in about %d hours.",
                                                        hours_left ), hours_left ) << "\n \n ";
                    } else if( minutes_left > 30 ) {
                        pop << _( "It will finish smoking in less than an hour." );
                    } else {
                        pop << string_format( _( "It should take about %d minutes to finish smoking." ), minutes_left );
                    }
                }
            } else {
                pop << "<color_green>" << _( "There's a smoking rack here." ) << "</color>" << "\n";
            }
            pop << "<color_green>" << _( "You inspect its contents and find: " ) << "</color>" << "\n \n ";
            if( items_here.empty() ) {
                pop << _( "... that it is empty." );
            } else {
                for( size_t i = 0; i < items_here.size(); i++ ) {
                    auto &it = items_here[i];
                    if( it.typeId() == "fake_smoke_plume" ) {
                        pop << "\n " << "<color_red>" << _( "You see some smoldering embers there." ) << "</color>" <<
                            "\n ";
                        continue;
                    }
                    pop << "-> " << it.nname( it.typeId(), it.charges );
                    pop << " (" << std::to_string( it.charges ) << ") \n ";
                }
            }
            popup( pop.str(), PF_NONE );
            break;
        }
        case 1: //activate
            if( active ) {
                add_msg( _( "It is already lit and smoking." ) );
            } else {
                smoker_activate( p, examp );
            }
            break;
        case 2: // load food
            smoker_load_food( p, examp, remaining_capacity );
            break;
        case 3: // load charcoal
            reload_furniture( p, examp );
            break;
        case 4: // remove food
            rem_f_opt = true;
        /* fallthrough */
        case 5: { //remove charcoal
            for( size_t i = 0; i < items_here.size(); i++ ) {
                auto &it = items_here[i];
                if( ( rem_f_opt && it.is_food() ) || ( !rem_f_opt && ( it.typeId() == "charcoal" ) ) ) {
                    // get handling cost before the item reference is invalidated
                    const int handling_cost = -p.item_handling_cost( it );

                    add_msg( _( "You remove %s from the rack." ), it.tname() );
                    g->m.add_item_or_charges( p.pos(), it );
                    g->m.i_rem( examp, i );
                    p.mod_moves( handling_cost );
                    i--;
                }
            }
            if( active && rem_f_opt ) {
                g->m.furn_set( examp, f_smoking_rack );
                add_msg( m_info, _( "You stop the smoking process." ) );
            }
        }
        break;
        default:
            add_msg( m_info, _( "Never mind." ) );
            break;
        case 7:
            g->m.furn_set( examp, f_smoking_rack );
            add_msg( m_info, _( "You stop the smoking process." ) );
            break;
    }
}

void iexamine::open_safe( player &, const tripoint &examp )
{
    add_msg( m_info, _( "You open the unlocked safe. " ) );
    g->m.furn_set( examp, f_safe_o );
}

void iexamine::workbench( player &p, const tripoint &examp )
{
    workbench_internal( p, examp, cata::nullopt );
}

void iexamine::workbench_internal( player &p, const tripoint &examp,
                                   const cata::optional<vpart_reference> &part )
{
    std::vector<item_location> crafts;
    std::string name;

    bool items_at_loc = false;

    if( part ) {
        name = part->part().name();
        auto items_at_part = part->vehicle().get_items( part->part_index() );

        for( item &it : items_at_part ) {
            if( it.is_craft() ) {
                crafts.emplace_back( item_location( vehicle_cursor( part->vehicle(), part->part_index() ), &it ) );
            }
        }
    } else {
        name = g->m.furn( examp ).obj().name();

        auto items_at_furn = g->m.i_at( examp );
        items_at_loc = !items_at_furn.empty();

        for( item &it : items_at_furn ) {
            if( it.is_craft() ) {
                crafts.emplace_back( item_location( map_cursor( examp ), &it ) );
            }
        }
    }

    uilist amenu;

    enum option : int {
        start_craft = 0,
        repeat_craft,
        start_long_craft,
        work_on_craft,
        get_items
    };

    amenu.text = string_format( pgettext( "furniture", "What to do at the %s?" ), name );
    amenu.addentry( start_craft,      true,            '1', _( "Craft items" ) );
    amenu.addentry( repeat_craft,     true,            '2', _( "Recraft last recipe" ) );
    amenu.addentry( start_long_craft, true,            '3', _( "Craft as long as possible" ) );
    amenu.addentry( work_on_craft,    !crafts.empty(), '4', _( "Work on craft" ) );
    if( !part ) {
        amenu.addentry( get_items,    items_at_loc,    '5', _( "Get items" ) );
    }

    amenu.query();

    const option choice = static_cast<option>( amenu.ret );
    switch( choice ) {
        case start_craft: {
            if( p.has_active_mutation( trait_SHELL2 ) ) {
                p.add_msg_if_player( m_info, _( "You can't craft while you're in your shell." ) );
            } else {
                p.craft( examp );
            }
            break;
        }
        case repeat_craft: {
            if( p.has_active_mutation( trait_SHELL2 ) ) {
                p.add_msg_if_player( m_info, _( "You can't craft while you're in your shell." ) );
            } else {
                p.recraft( examp );
            }
            break;
        }
        case start_long_craft: {
            if( p.has_active_mutation( trait_SHELL2 ) ) {
                p.add_msg_if_player( m_info, _( "You can't craft while you're in your shell." ) );
            } else {
                p.long_craft( examp );
            }
            break;
        }
        case work_on_craft: {
            std::vector<std::string> item_names;
            for( item_location &it : crafts ) {
                if( it ) {
                    item_names.emplace_back( it.get_item()->tname() );
                }
            }
            uilist amenu2( _( "Which craft to work on?" ), item_names );

            if( amenu2.ret == UILIST_CANCEL ) {
                break;
            }

            const item *selected_craft = crafts[amenu2.ret].get_item();

            p.add_msg_player_or_npc(
                string_format( pgettext( "in progress craft", "You start working on the %s." ),
                               selected_craft->tname() ),
                string_format( pgettext( "in progress craft", "<npcname> starts working on the %s." ),
                               selected_craft->tname() ) );
            p.assign_activity( activity_id( "ACT_CRAFT" ) );
            p.activity.targets.push_back( crafts[amenu2.ret].clone() );
            p.activity.values.push_back( 0 ); // Not a long craft
            break;
        }
        case get_items: {
            Pickup::pick_up( examp, 0 );
            break;
        }
    }
}

/**
 * Given then name of one of the above functions, returns the matching function
 * pointer. If no match is found, defaults to iexamine::none but prints out a
 * debug message as a warning.
 * @param function_name The name of the function to get.
 * @return A function pointer to the specified function.
 */
iexamine_function iexamine_function_from_string( const std::string &function_name )
{
    static const std::map<std::string, iexamine_function> function_map = {{
            { "none", &iexamine::none },
            { "deployed_furniture", &iexamine::deployed_furniture },
            { "cvdmachine", &iexamine::cvdmachine },
            { "nanofab", &iexamine::nanofab },
            { "gaspump", &iexamine::gaspump },
            { "atm", &iexamine::atm },
            { "vending", &iexamine::vending },
            { "toilet", &iexamine::toilet },
            { "elevator", &iexamine::elevator },
            { "controls_gate", &iexamine::controls_gate },
            { "cardreader", &iexamine::cardreader },
            { "rubble", &iexamine::rubble },
            { "crate", &iexamine::crate },
            { "chainfence", &iexamine::chainfence },
            { "bars", &iexamine::bars },
            { "portable_structure", &iexamine::portable_structure },
            { "pit", &iexamine::pit },
            { "pit_covered", &iexamine::pit_covered },
            { "slot_machine", &iexamine::slot_machine },
            { "safe", &iexamine::safe },
            { "bulletin_board", &iexamine::bulletin_board },
            { "fault", &iexamine::fault },
            { "pedestal_wyrm", &iexamine::pedestal_wyrm },
            { "pedestal_temple", &iexamine::pedestal_temple },
            { "door_peephole", &iexamine::door_peephole },
            { "fswitch", &iexamine::fswitch },
            { "flower_poppy", &iexamine::flower_poppy },
            { "fungus", &iexamine::fungus },
            { "flower_spurge", &iexamine::flower_spurge },
            { "flower_tulip", &iexamine::flower_tulip },
            { "flower_bluebell", &iexamine::flower_bluebell },
            { "flower_dahlia", &iexamine::flower_dahlia },
            { "flower_marloss", &iexamine::flower_marloss },
            { "egg_sackbw", &iexamine::egg_sackbw },
            { "egg_sackcs", &iexamine::egg_sackcs },
            { "egg_sackws", &iexamine::egg_sackws },
            { "dirtmound", &iexamine::dirtmound },
            { "aggie_plant", &iexamine::aggie_plant },
            { "fvat_empty", &iexamine::fvat_empty },
            { "fvat_full", &iexamine::fvat_full },
            { "keg", &iexamine::keg },
            { "harvest_furn_nectar", &iexamine::harvest_furn_nectar },
            { "harvest_furn", &iexamine::harvest_furn },
            { "harvest_ter_nectar", &iexamine::harvest_ter_nectar },
            { "harvest_ter", &iexamine::harvest_ter },
            { "harvested_plant", &iexamine::harvested_plant },
            { "shrub_marloss", &iexamine::shrub_marloss },
            { "tree_marloss", &iexamine::tree_marloss },
            { "tree_hickory", &iexamine::tree_hickory },
            { "tree_maple", &iexamine::tree_maple },
            { "tree_maple_tapped", &iexamine::tree_maple_tapped },
            { "shrub_wildveggies", &iexamine::shrub_wildveggies },
            { "recycle_compactor", &iexamine::recycle_compactor },
            { "trap", &iexamine::trap },
            { "water_source", &iexamine::water_source },
            { "reload_furniture", &iexamine::reload_furniture },
            { "curtains", &iexamine::curtains },
            { "sign", &iexamine::sign },
            { "pay_gas", &iexamine::pay_gas },
            { "gunsafe_ml", &iexamine::gunsafe_ml },
            { "gunsafe_el", &iexamine::gunsafe_el },
            { "locked_object", &iexamine::locked_object },
            { "kiln_empty", &iexamine::kiln_empty },
            { "kiln_full", &iexamine::kiln_full },
            { "fireplace", &iexamine::fireplace },
            { "ledge", &iexamine::ledge },
            { "autodoc", &iexamine::autodoc },
            { "quern_examine", &iexamine::quern_examine },
            { "smoker_options", &iexamine::smoker_options },
            { "open_safe", &iexamine::open_safe },
            { "workbench", &iexamine::workbench }
        }
    };

    auto iter = function_map.find( function_name );
    if( iter != function_map.end() ) {
        return iter->second;
    }

    //No match found
    debugmsg( "Could not find an iexamine function matching '%s'!", function_name );
    return &iexamine::none;
}

hack_result iexamine::hack_attempt( player &p )
{
    if( p.has_trait( trait_ILLITERATE ) ) {
        return HACK_UNABLE;
    }
    bool using_electrohack = ( p.has_charges( "electrohack", 25 ) &&
                               query_yn( _( "Use electrohack?" ) ) );
    bool using_fingerhack = ( !using_electrohack && p.has_bionic( bionic_id( "bio_fingerhack" ) ) &&
                              p.power_level  > 24  && query_yn( _( "Use fingerhack?" ) ) );

    if( !( using_electrohack || using_fingerhack ) ) {
        return HACK_UNABLE;
    }

    p.moves -= 500;
    p.practice( skill_computer, 20 );
    ///\EFFECT_COMPUTER increases success chance of hacking card readers
    int player_computer_skill_level = p.get_skill_level( skill_computer );
    int success = rng( player_computer_skill_level / 4 - 2, player_computer_skill_level * 2 );
    success += rng( -3, 3 );
    if( using_fingerhack ) {
        p.charge_power( -25 );
        success++;
    }
    if( using_electrohack ) {
        p.use_charges( "electrohack", 25 );
        success++;
    }

    // odds go up with int>8, down with int<8
    // 4 int stat is worth 1 computer skill here
    ///\EFFECT_INT increases success chance of hacking card readers
    success += rng( 0, static_cast<int>( ( p.int_cur - 8 ) / 2 ) );

    if( success < 0 ) {
        add_msg( _( "You cause a short circuit!" ) );
        if( success <= -5 ) {
            if( using_electrohack ) {
                add_msg( m_bad, _( "Your electrohack is ruined!" ) );
                p.use_amount( "electrohack", 1 );
            } else {
                add_msg( m_bad, _( "Your power is drained!" ) );
                p.charge_power( -rng( 0, p.power_level ) );
            }
        }
        return HACK_FAIL;
    } else if( success < 6 ) {
        return HACK_NOTHING;
    } else {
        return HACK_SUCCESS;
    }
}<|MERGE_RESOLUTION|>--- conflicted
+++ resolved
@@ -4264,11 +4264,7 @@
         if( it.typeId() != "charcoal" && !it.has_flag( "SMOKABLE" ) ) {
             add_msg( m_bad, _( "This rack contains %s, which can't be smoked!" ), it.tname( 1,
                      false ) );
-<<<<<<< HEAD
-            add_msg( _( "You remove %s from the rack." ), it.tname().c_str() );
-=======
             add_msg( _( "You remove %s from the rack." ), it.tname() );
->>>>>>> f6892181
             g->m.add_item_or_charges( p.pos(), it );
             g->m.i_rem( examp, i );
             return;
