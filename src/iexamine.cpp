#include "iexamine.h"
#include "game.h"
#include "harvest.h"
#include "map.h"
#include "fungal_effects.h"
#include "map_iterator.h"
#include "debug.h"
#include "mapdata.h"
#include "output.h"
#include "output.h"
#include "options.h"
#include "rng.h"
#include "requirements.h"
#include "ammo.h"
#include "line.h"
#include "player.h"
#include "string_formatter.h"
#include "translations.h"
#include "uistate.h"
#include "messages.h"
#include "compatibility.h"
#include "sounds.h"
#include "input.h"
#include "monster.h"
#include "vpart_position.h"
#include "event.h"
#include "catacharset.h"
#include "ui.h"
#include "units.h"
#include "trap.h"
#include "itype.h"
#include "basecamp.h"
#include "mtype.h"
#include "calendar.h"
#include "weather.h"
#include "sounds.h"
#include "cata_utility.h"
#include "string_input_popup.h"
#include "bionics.h"

#include <sstream>
#include <algorithm>
#include <cstdlib>

const mtype_id mon_dark_wyrm( "mon_dark_wyrm" );
const mtype_id mon_fungal_blossom( "mon_fungal_blossom" );
const mtype_id mon_spider_web_s( "mon_spider_web_s" );
const mtype_id mon_spider_widow_giant_s( "mon_spider_widow_giant_s" );
const mtype_id mon_spider_cellar_giant_s( "mon_spider_cellar_giant_s" );
const mtype_id mon_turret( "mon_turret" );
const mtype_id mon_turret_rifle( "mon_turret_rifle" );

const skill_id skill_computer( "computer" );
const skill_id skill_fabrication( "fabrication" );
const skill_id skill_mechanics( "mechanics" );
const skill_id skill_cooking( "cooking" );
const skill_id skill_survival( "survival" );

const efftype_id effect_pkill2( "pkill2" );
const efftype_id effect_teleglow( "teleglow" );

static const trait_id trait_AMORPHOUS( "AMORPHOUS" );
static const trait_id trait_ARACHNID_ARMS_OK( "ARACHNID_ARMS_OK" );
static const trait_id trait_BADKNEES( "BADKNEES" );
static const trait_id trait_BEAK_HUM( "BEAK_HUM" );
static const trait_id trait_ILLITERATE( "ILLITERATE" );
static const trait_id trait_INSECT_ARMS_OK( "INSECT_ARMS_OK" );
static const trait_id trait_M_DEFENDER( "M_DEFENDER" );
static const trait_id trait_M_DEPENDENT( "M_DEPENDENT" );
static const trait_id trait_M_FERTILE( "M_FERTILE" );
static const trait_id trait_M_SPORES( "M_SPORES" );
static const trait_id trait_NOPAIN( "NOPAIN" );
static const trait_id trait_PARKOUR( "PARKOUR" );
static const trait_id trait_PROBOSCIS( "PROBOSCIS" );
static const trait_id trait_THRESH_MARLOSS( "THRESH_MARLOSS" );
static const trait_id trait_THRESH_MYCUS( "THRESH_MYCUS" );

static void pick_plant( player &p, const tripoint &examp, const std::string &itemType, ter_id new_ter,
                        bool seeds = false );

/**
 * Nothing player can interact with here.
 */
void iexamine::none(player &p, const tripoint &examp)
{
    (void)p; //unused
    add_msg(_("That is a %s."), g->m.name(examp).c_str());
}

/**
 * Pick an appropriate item and apply diamond coating if possible.
 */
void iexamine::cvdmachine( player &p, const tripoint & ) {
    // Select an item to which it is possible to apply a diamond coating
    auto loc = g->inv_map_splice( []( const item &e ) {
        return ( e.is_melee( DT_CUT ) || e.is_melee( DT_STAB ) ) && e.made_of( material_id( "steel" ) ) &&
               !e.has_flag( "DIAMOND" ) && !e.has_flag( "NO_CVD" );
    }, _( "Apply diamond coating" ), 1, _( "You don't have a suitable item to coat with diamond" ) );

    if( !loc ) {
        return;
    }

    // Require materials proportional to selected item volume
    auto qty = loc->volume() / units::legacy_volume_factor;
    qty = std::max( 1, qty );
    auto reqs = *requirement_id( "cvd_diamond" ) * qty;

    if( !reqs.can_make_with_inventory( p.crafting_inventory() ) ) {
        popup( "%s", reqs.list_missing().c_str() );
        return;
    }

    // Consume materials
    for( const auto& e : reqs.get_components() ) {
        p.consume_items( e );
    }
    for( const auto& e : reqs.get_tools() ) {
        p.consume_tools( e );
    }
    p.invalidate_crafting_inventory();

    // Apply flag to item
    loc->item_tags.insert( "DIAMOND" );
    add_msg( m_good, "You apply a diamond coating to your %s", loc->type_name().c_str() );
    p.mod_moves( -1000 );
}

/**
 * Use "gas pump."  Will pump any liquids on tile.
 */
void iexamine::gaspump(player &p, const tripoint &examp)
{
    if (!query_yn(_("Use the %s?"), g->m.tername(examp).c_str())) {
        none(p, examp);
        return;
    }

    auto items = g->m.i_at( examp );
    for( auto item_it = items.begin(); item_it != items.end(); ++item_it ) {
        if( item_it->made_of(LIQUID) ) {
            ///\EFFECT_DEX decreases chance of spilling gas from a pump
            if( one_in(10 + p.get_dex()) ) {
                add_msg(m_bad, _("You accidentally spill the %s."), item_it->type_name().c_str());
                static const auto max_spill_volume = units::from_liter( 1 );
                const long max_spill_charges = std::max( 1l, item_it->charges_per_volume( max_spill_volume ) );
                ///\EFFECT_DEX decreases amount of gas spilled from a pump
                const int qty = rng( 1l, max_spill_charges * 8.0 / std::max( 1, p.get_dex() ) );

                item spill = item_it->split( qty );
                if( spill.is_null() ) {
                    g->m.add_item_or_charges( p.pos(), *item_it );
                    items.erase( item_it );
                } else {
                    g->m.add_item_or_charges( p.pos(), spill );
                }

            } else {
                g->handle_liquid_from_ground( item_it, examp, 1 );
            }
            return;
        }
    }
    add_msg(m_info, _("Out of order."));
}

namespace {
//--------------------------------------------------------------------------------------------------
//! Implements iexamine::atm(...)
//--------------------------------------------------------------------------------------------------
class atm_menu {
public:
    // menu choices
    enum options : int {
        cancel, purchase_card, deposit_money, withdraw_money, transfer_money, transfer_all_money
    };

    atm_menu()                           = delete;
    atm_menu(atm_menu const&)            = delete;
    atm_menu(atm_menu&&)                 = delete;
    atm_menu& operator=(atm_menu const&) = delete;
    atm_menu& operator=(atm_menu&&)      = delete;

    explicit atm_menu(player &p) : u(p) {
        reset(false);
    }

    void start() {
        for (bool result = false; !result; ) {
            switch( choose_option() ) {
            case purchase_card:      result = do_purchase_card();      break;
            case deposit_money:      result = do_deposit_money();      break;
            case withdraw_money:     result = do_withdraw_money();     break;
            case transfer_money:     result = do_transfer_money();     break;
            case transfer_all_money: result = do_transfer_all_money(); break;
            default:
                return;
            }
            if( !u.activity.is_null() ) {
                break;
            }
            g->draw();
        }
    }
private:
    void add_choice(int const i, char const *const title) { amenu.addentry(i, true, -1, title); }
    void add_info(int const i, char const *const title) { amenu.addentry(i, false, -1, title); }

    options choose_option()
    {
        if( u.activity.id() == activity_id( "ACT_ATM" ) ) {
            return static_cast<options>( u.activity.index );
        }
        amenu.query();
        uistate.iexamine_atm_selected = amenu.ret;
        return static_cast<options>( amenu.ret );
    }

    //! Reset and repopulate the menu; with a fair bit of work this could be more efficient.
    void reset(bool const clear = true) {
        const int card_count   = u.amount_of("cash_card");
        const int charge_count = card_count ? u.charges_of("cash_card") : 0;

        if (clear) {
            amenu.reset();
        }

        amenu.selected = uistate.iexamine_atm_selected;
        amenu.return_invalid = true;
        amenu.text = string_format(_("Welcome to the C.C.B.o.t.T. ATM. What would you like to do?\n"
                                     "Your current balance is: %s"),
                                     format_money( u.cash ) );

        if (u.cash >= 100) {
            add_choice(purchase_card, _("Purchase cash card?"));
        } else {
            add_info(purchase_card, _("You need $1.00 in your account to purchase a card."));
        }

        if (card_count && u.cash > 0) {
            add_choice(withdraw_money, _("Withdraw Money") );
        } else if (u.cash > 0) {
            add_info(withdraw_money, _("You need a cash card before you can withdraw money!"));
        } else {
            add_info(withdraw_money,
                _("You need money in your account before you can withdraw money!"));
        }

        if (charge_count) {
            add_choice(deposit_money, _("Deposit Money"));
        } else {
            add_info(deposit_money,
                _("You need a charged cash card before you can deposit money!"));
        }

        if (card_count >= 2 && charge_count) {
            add_choice(transfer_money, _("Transfer Money"));
            add_choice(transfer_all_money, _("Transfer All Money"));
        } else if (charge_count) {
            add_info(transfer_money, _("You need two cash cards before you can move money!"));
        } else {
            add_info(transfer_money,
                _("One of your cash cards must be charged before you can move money!"));
        }

        amenu.addentry(cancel, true, 'q', _("Cancel"));
    }

    //! print a bank statement for @p print = true;
    void finish_interaction(bool const print = true) {
        if (print) {
            add_msg(m_info, _("Your account now holds %s."), format_money(u.cash));
        }

        u.moves -= 100;
    }

    //! Prompt for a card to use (includes worn items).
    item* choose_card(char const *const msg) {
        const int index = g->inv_for_id( itype_id( "cash_card" ), msg );

        if (index == INT_MIN) {
            add_msg(m_info, _("Never mind."));
            return nullptr; // player canceled
        }

        return &u.i_at(index);
    };

    //! Prompt for an integral value clamped to [0, max].
    static long prompt_for_amount(char const *const msg, long const max) {
        const std::string formatted = string_format(msg, max);
        const long amount = string_input_popup()
                            .title( formatted )
                            .width( 20 )
                            .text( to_string( max ) )
                            .only_digits( true )
                            .query_long();

        return (amount > max) ? max : (amount <= 0) ? 0 : amount;
    };

    //!Get a new cash card. $1.00 fine.
    bool do_purchase_card() {
        const char *prompt = _("This will automatically deduct $1.00 from your bank account. Continue?");

        if (!query_yn(prompt)) {
            return false;
        }

        item card("cash_card", calendar::turn);
        card.charges = 0;
        u.i_add(card);
        u.cash -= 100;
        u.moves -= 100;
        finish_interaction();

        return true;
    }

    //!Deposit money from cash card into bank account.
    bool do_deposit_money() {
        item *src = choose_card(_("Insert card for deposit."));
        if (!src) {
            return false;
        }

        if (!src->charges) {
            popup(_("You can only deposit money from charged cash cards!"));
            return false;
        }

        const int amount = prompt_for_amount(ngettext(
            "Deposit how much? Max: %d cent. (0 to cancel) ",
            "Deposit how much? Max: %d cents. (0 to cancel) ", src->charges), src->charges);

        if (!amount) {
            return false;
        }

        src->charges -= amount;
        u.cash += amount;
        u.moves -= 100;
        finish_interaction();

        return true;
    }

    //!Move money from bank account onto cash card.
    bool do_withdraw_money() {
        item *dst = choose_card(_("Insert card for withdrawal."));
        if (!dst) {
            return false;
        }

        const int amount = prompt_for_amount(ngettext(
            "Withdraw how much? Max: %d cent. (0 to cancel) ",
            "Withdraw how much? Max: %d cents. (0 to cancel) ", u.cash), u.cash);

        if (!amount) {
            return false;
        }

        dst->charges += amount;
        u.cash -= amount;
        u.moves -= 100;
        finish_interaction();

        return true;
    }

    //!Move money between cash cards.
    bool do_transfer_money() {
        item *dst = choose_card(_("Insert card for deposit."));
        if (!dst) {
            return false;
        }

        item *src = choose_card(_("Insert card for withdrawal."));
        if (!src) {
            return false;
        } else if (dst == src) {
            popup(_("You must select a different card to move from!"));
            return false;
        } else if (!src->charges) {
            popup(_("You can only move money from charged cash cards!"));
            return false;
        }

        const int amount = prompt_for_amount(ngettext(
            "Transfer how much? Max: %d cent. (0 to cancel) ",
            "Transfer how much? Max: %d cents. (0 to cancel) ", src->charges), src->charges);

        if (!amount) {
            return false;
        }

        src->charges -= amount;
        dst->charges += amount;
        u.moves -= 100;
        finish_interaction();

        return true;
    }

    //!Move the money from all the cash cards in inventory to a single card.
    bool do_transfer_all_money() {
        item *dst;
        if( u.activity.id() == activity_id( "ACT_ATM" ) ) {
            u.activity.set_to_null(); // stop for now, if required, it will be created again.
            dst = &u.i_at( u.activity.position );
            if( dst->is_null() || dst->typeId() != "cash_card" ) {
                return false;
            }
        } else {
            dst = choose_card( _("Insert card for bulk deposit.") );
            if( !dst ) {
                return false;
            }
        }

        for (auto &i : u.inv_dump()) {
            if( i == dst || i->charges <= 0 || i->typeId() != "cash_card" ) {
                continue;
            }
            if( u.moves < 0 ) {
                // Money from `*i` could be transferred, but we're out of moves, schedule it for
                // the next turn. Putting this here makes sure there will be something to be
                // done next turn.
                u.assign_activity( activity_id( "ACT_ATM" ), 0, transfer_all_money, u.get_item_position( dst ) );
                break;
            }

            dst->charges += i->charges;
            i->charges =  0;
            u.moves    -= 10;
        }

        return true;
    }

    player &u;
    uimenu amenu;
};
} //namespace

/**
 * launches the atm menu class which then handles all the atm interactions.
 */
void iexamine::atm(player &p, const tripoint& )
{
    atm_menu {p}.start();
}

/**
 * Generates vending machine UI and allows players to purchase contained items with a cash card.
 */
void iexamine::vending( player &p, const tripoint &examp )
{
    constexpr int moves_cost = 250;

    auto vend_items = g->m.i_at( examp );
    if( vend_items.empty() ) {
        add_msg( m_info, _( "The vending machine is empty!" ) );
        return;
    } else if( !p.has_charges( "cash_card", 1 ) ) {
        popup( _( "You need a charged cash card to purchase things!" ) );
        return;
    }

    item *card = &p.i_at( g->inv_for_id( itype_id( "cash_card" ), _( "Insert card for purchases." ) ) );

    if( card->is_null() ) {
        return; // player canceled selection
    } else if( card->charges == 0 ) {
        popup( _( "You must insert a charged cash card!" ) );
        return;
    }

    int const padding_x  = std::max( 0, TERMX - FULL_SCREEN_WIDTH ) / 4;
    int const padding_y  = std::max( 0, TERMY - FULL_SCREEN_HEIGHT ) / 6;
    int const window_h   = FULL_SCREEN_HEIGHT + std::max( 0, TERMY - FULL_SCREEN_HEIGHT ) * 2 / 3;
    int const window_w   = FULL_SCREEN_WIDTH + std::max( 0, TERMX - FULL_SCREEN_WIDTH ) / 2;
    int const w_items_w  = window_w / 2;
    int const w_info_w   = window_w - w_items_w;
    int const list_lines = window_h - 4; // minus for header and footer

    constexpr int first_item_offset = 3; // header size

    catacurses::window const w = catacurses::newwin( window_h, w_items_w, padding_y, padding_x );
    catacurses::window const w_item_info = catacurses::newwin( window_h, w_info_w,  padding_y,
                                           padding_x + w_items_w );

    bool used_machine = false;
    input_context ctxt( "VENDING_MACHINE" );
    ctxt.register_updown();
    ctxt.register_action( "CONFIRM" );
    ctxt.register_action( "QUIT" );
    ctxt.register_action( "HELP_KEYBINDINGS" );

    // Collate identical items.
    // First, build a map {item::tname} => {item_it, item_it, item_it...}
    using iterator_t = decltype( std::begin( vend_items ) ); // map_stack::iterator doesn't exist.

    std::map<std::string, std::vector<iterator_t>> item_map;
    for( auto it = std::begin( vend_items ); it != std::end( vend_items ); ++it ) {
        // |# {name}|
        // 123      4
        item_map[utf8_truncate( it->tname(), static_cast<size_t>( w_items_w - 4 ) )].push_back( it );
    }

    // Next, put pointers to the pairs in the map in a vector to allow indexing.
    std::vector<std::map<std::string, std::vector<iterator_t>>::value_type *> item_list;
    item_list.reserve( item_map.size() );
    for( auto &pair : item_map ) {
        item_list.emplace_back( &pair );
    }

    int const lines_above = list_lines / 2;                  // lines above the selector
    int const lines_below = list_lines / 2 + list_lines % 2; // lines below the selector

    int cur_pos = 0;
    for( ;; ) {
        int const num_items = item_list.size();
        int const page_size = std::min( num_items, list_lines );

        werase( w );
        wborder( w, LINE_XOXO, LINE_XOXO, LINE_OXOX, LINE_OXOX,
                 LINE_OXXO, LINE_OOXX, LINE_XXOO, LINE_XOOX );
        mvwhline( w, first_item_offset - 1, 1, LINE_OXOX, w_items_w - 2 );
        mvwaddch( w, first_item_offset - 1, 0, LINE_XXXO ); // |-
        mvwaddch( w, first_item_offset - 1, w_items_w - 1, LINE_XOXX ); // -|

        trim_and_print( w, 1, 2, w_items_w - 3, c_light_gray,
                        _( "Money left: %s" ), format_money( card->charges ) );

        // Keep the item selector centered in the page.
        int page_beg = 0;
        int page_end = page_size;
        if( cur_pos < num_items - cur_pos ) {
            page_beg = std::max( 0, cur_pos - lines_above );
            page_end = std::min( num_items, page_beg + list_lines );
        } else {
            page_end = std::min( num_items, cur_pos + lines_below );
            page_beg = std::max( 0, page_end - list_lines );
        }

        for( int line = 0; line < page_size; ++line ) {
            const int i = page_beg + line;
            auto const color = (i == cur_pos) ? h_light_gray : c_light_gray;
            auto const &elem = item_list[i];
            const int count = elem->second.size();
            const char c = (count < 10) ? ('0' + count) : '*';
            trim_and_print(w, first_item_offset + line, 1, w_items_w-3, color, "%c %s", c, elem->first.c_str());
        }

        draw_scrollbar(w, cur_pos, list_lines, num_items, first_item_offset);
        wrefresh(w);

        // Item info
        auto &cur_items = item_list[static_cast<size_t>(cur_pos)]->second;
        auto &cur_item  = cur_items.back();

        werase(w_item_info);
        // | {line}|
        // 12      3
        fold_and_print(w_item_info, 1, 2, w_info_w - 3, c_light_gray, cur_item->info(true));
        wborder(w_item_info, LINE_XOXO, LINE_XOXO, LINE_OXOX, LINE_OXOX,
                LINE_OXXO, LINE_OOXX, LINE_XXOO, LINE_XOOX );

        //+<{name}>+
        //12      34
        const std::string name = utf8_truncate(cur_item->display_name(), static_cast<size_t>(w_info_w - 4));
        mvwprintw(w_item_info, 0, 1, "<%s>", name.c_str());
        wrefresh(w_item_info);

        const std::string &action = ctxt.handle_input();
        if (action == "DOWN") {
            cur_pos = (cur_pos + 1) % num_items;
        } else if (action == "UP") {
            cur_pos = (cur_pos + num_items - 1) % num_items;
        } else if (action == "CONFIRM") {
            if ( cur_item->price( false ) > card->charges ) {
                popup(_("That item is too expensive!"));
                continue;
            }

            if( !used_machine ) {
                used_machine = true;
                p.moves -= moves_cost;
            }

            card->charges -= cur_item->price( false );
            p.i_add_or_drop( *cur_item );

            vend_items.erase( cur_item );
            cur_items.pop_back();
            if( !cur_items.empty() ) {
                continue;
            }

            item_list.erase( std::begin( item_list ) + cur_pos );
            if( item_list.empty() ) {
                add_msg( _( "With a beep, the empty vending machine shuts down" ) );
                return;
            } else if( cur_pos == num_items - 1 ) {
                cur_pos--;
            }
        } else if( action == "QUIT" ) {
            break;
        }
    }
}

/**
 * If there's water, allow its usage but add chance of poison.
 */
void iexamine::toilet(player &p, const tripoint &examp)
{
    auto items = g->m.i_at(examp);
    auto water = items.begin();
    for( ; water != items.end(); ++water ) {
        if( water->typeId() == "water") {
            break;
        }
    }

    if( water == items.end() ) {
        add_msg(m_info, _("This toilet is empty."));
    } else {
        // Use a different poison value each time water is drawn from the toilet.
        water->poison = one_in(3) ? 0 : rng(1, 3);

        (void) p; // @todo: use me
        g->handle_liquid_from_ground( water, examp );
    }
}

/**
 * If underground, move 2 levels up else move 2 levels down. Stable movement between levels 0 and -2.
 */
void iexamine::elevator(player &p, const tripoint &examp)
{
    (void)p; //unused
    if (!query_yn(_("Use the %s?"), g->m.tername(examp).c_str())) {
        return;
    }
    int movez = (examp.z < 0 ? 2 : -2);
    g->vertical_move( movez, false );
}

/**
 * Open gate.
 */
void iexamine::controls_gate(player &p, const tripoint &examp)
{
    if (!query_yn(_("Use the %s?"), g->m.tername( examp ).c_str())) {
        none( p, examp );
        return;
    }
    g->open_gate( examp );
}

/**
 * Use id/hack reader. Using an id despawns turrets.
 */
void iexamine::cardreader( player &p, const tripoint &examp )
{
    bool open = false;
    itype_id card_type = ( g->m.ter(examp) == t_card_science ? "id_science" :
                          "id_military" );
    if( p.has_amount( card_type, 1 ) && query_yn( _( "Swipe your ID card?" ) ) ) {
        p.mod_moves( -100 );
        for( const tripoint &tmp : g->m.points_in_radius( examp, 3 ) ) {
            if( g->m.ter( tmp ) == t_door_metal_locked ) {
                g->m.ter_set( tmp, t_floor );
                open = true;
            }
        }
        for( monster &critter : g->all_monsters() ) {
            if( ( critter.type->id == mon_turret ||
                critter.type->id == mon_turret_rifle ) &&
                critter.attitude_to( p ) == Creature::Attitude::A_HOSTILE ) {
                g->remove_zombie( critter );
            }
        }
        if( open ) {
            add_msg( _( "You insert your ID card." ) );
            add_msg( m_good, _( "The nearby doors slide into the floor." ) );
            p.use_amount( card_type, 1 );
        } else {
            add_msg( _( "The nearby doors are already opened." ) );
        }
    } else {
        switch( hack_attempt( p ) ) {
            case HACK_FAIL:
                g->m.ter_set( examp, t_card_reader_broken );
                break;
            case HACK_NOTHING:
                add_msg( _( "Nothing happens." ) );
                break;
            case HACK_SUCCESS:
                {
                    add_msg( _( "You activate the panel!" ) );
                    add_msg( m_good, _( "The nearby doors slide into the floor." ) );
                    g->m.ter_set( examp, t_card_reader_broken );
                    for( const tripoint &tmp : g->m.points_in_radius( examp, 3 ) ) {
                        if( g->m.ter( tmp ) == t_door_metal_locked ) {
                            g->m.ter_set( tmp, t_floor );
                        }
                    }
                }
                break;
            case HACK_UNABLE:
                add_msg(
                    m_info,
                    p.get_skill_level( skill_computer ) > 0 ?
                        _( "Looks like you need a %s, or a tool to hack it with." ) :
                        _( "Looks like you need a %s." ),
                    item::nname( card_type ).c_str()
                );
                break;
        }
    }
}

/**
 * Prompt removal of rubble. Select best shovel and invoke "CLEAR_RUBBLE" on tile.
 */
void iexamine::rubble(player &p, const tripoint &examp)
{
    static quality_id quality_dig( "DIG" );
    auto shovels = p.items_with( []( const item &e ) {
        return e.get_quality( quality_dig ) >= 2;
    } );

    if( shovels.empty() ) {
        add_msg(m_info, _("If only you had a shovel..."));
        return;
    }

    // Ask if there's something possibly more interesting than this rubble here
    std::string xname = g->m.furnname(examp);
    if( ( g->m.veh_at( examp ) ||
          !g->m.tr_at( examp ).is_null() ||
          g->critter_at( examp ) != nullptr ) &&
          !query_yn(_("Clear up that %s?"), xname.c_str() ) ) {
        none( p, examp );
        return;
    }

    // Select our best shovel
    auto it = std::max_element( shovels.begin(), shovels.end(), []( const item *lhs, const item *rhs ) {
        return lhs->get_quality( quality_dig ) < rhs->get_quality( quality_dig );
    } );

    p.invoke_item( *it, "CLEAR_RUBBLE", examp );
}

/**
 * Try to pry crate open with crowbar.
 */
void iexamine::crate(player &p, const tripoint &examp)
{
    // Check for a crowbar in the inventory
    bool has_prying_tool = p.crafting_inventory().has_quality( quality_id( "PRY" ), 1 );
    if( !has_prying_tool ) {
        add_msg( m_info, _("If only you had a crowbar...") );
        return;
    }

    // Ask if there's something possibly more interesting than this crate here
    // Shouldn't happen (what kind of creature lives in a crate?), but better safe than getting complaints
    std::string xname = g->m.furnname(examp);
    if( ( g->m.veh_at( examp ) ||
          !g->m.tr_at( examp ).is_null() ||
          g->critter_at( examp ) != nullptr ) &&
          !query_yn(_("Pry that %s?"), xname.c_str() ) ) {
        none( p, examp );
        return;
    }

    // HACK ALERT: player::items_with returns const item* vector and so can't be used
    // so we'll be making a fake crowbar here
    // Not a problem for now, but if crowbar iuse-s ever get different, this will need a fix
    item fakecrow( "crowbar", 0 );

    iuse dummy;
    dummy.crowbar( &p, &fakecrow, false, examp );
}


/**
 * Prompt climbing over fence. Calculates move cost, applies it to player and, moves them.
 */
void iexamine::chainfence( player &p, const tripoint &examp )
{
    // Skip prompt if easy to climb.
    if( !g->m.has_flag( "CLIMB_SIMPLE", examp ) ) {
        if( !query_yn( _( "Climb %s?" ), g->m.tername( examp ).c_str() ) ) {
            none( p, examp );
            return;
        }
    }
    if ( g->m.has_flag( "CLIMB_SIMPLE", examp ) && p.has_trait( trait_PARKOUR ) ) {
        add_msg( _( "You vault over the obstacle with ease." ) );
        p.moves -= 100; // Not tall enough to warrant spider-climbing, so only relevant trait.
    } else if ( g->m.has_flag( "CLIMB_SIMPLE", examp ) ) {
        add_msg( _( "You vault over the obstacle." ) );
        p.moves -= 300; // Most common move cost for barricades pre-change.
    } else if( p.has_trait( trait_ARACHNID_ARMS_OK ) && !p.wearing_something_on( bp_torso ) ) {
        add_msg( _( "Climbing this obstacle is trivial for one such as you." ) );
        p.moves -= 75; // Yes, faster than walking.  6-8 limbs are impressive.
    } else if( p.has_trait( trait_INSECT_ARMS_OK ) && !p.wearing_something_on( bp_torso ) ) {
        add_msg( _( "You quickly scale the fence." ) );
        p.moves -= 90;
    } else if( p.has_trait( trait_PARKOUR ) ) {
        add_msg( _( "This obstacle is no match for your freerunning abilities." ) );
        p.moves -= 100;
    } else {
        p.moves -= 400;
        ///\EFFECT_DEX decreases chances of slipping while climbing
        int climb = p.dex_cur;
        if (p.has_trait( trait_BADKNEES )) {
            climb = climb / 2;
        }
        if( one_in( climb ) ) {
            add_msg( m_bad, _( "You slip while climbing and fall down again." ) );
            if( climb <= 1 ) {
                add_msg( m_bad, _( "Climbing this obstacle is impossible in your current state." ) );
            }
            return;
        }
        p.moves += climb * 10;
        sfx::play_variant_sound( "plmove", "clear_obstacle", sfx::get_heard_volume(g->u.pos()) );
    }
    if( p.in_vehicle ) {
        g->m.unboard_vehicle( p.pos() );
    }
    p.setpos( examp );
    if( examp.x < SEEX * int( MAPSIZE / 2 ) || examp.y < SEEY * int( MAPSIZE / 2 ) ||
        examp.x >= SEEX * ( 1 + int( MAPSIZE / 2 ) ) || examp.y >= SEEY * ( 1 + int( MAPSIZE / 2 ) ) ) {
        if( p.is_player() ) {
            g->update_map( p );
        }
    }
}

/**
 * If player has amorphous trait, slip through the bars.
 */
void iexamine::bars(player &p, const tripoint &examp)
{
    if(!(p.has_trait(trait_AMORPHOUS))) {
        none( p, examp );
        return;
    }
    if ( ((p.encumb(bp_torso)) >= 10) && ((p.encumb(bp_head)) >= 10) &&
         (p.encumb(bp_foot_l) >= 10 ||
          p.encumb(bp_foot_r) >= 10) ) { // Most likely places for rigid gear that would catch on the bars.
        add_msg(m_info, _("Your amorphous body could slip though the %s, but your cumbersome gear can't."),
                g->m.tername(examp).c_str());
        return;
    }
    if (!query_yn(_("Slip through the %s?"), g->m.tername(examp).c_str())) {
        none( p, examp );
        return;
    }
    p.moves -= 200;
    add_msg(_("You slide right between the bars."));
    p.setpos( examp );
}

void iexamine::deployed_furniture( player &p, const tripoint &pos )
{
    if ( !query_yn( _( "Take down the %s?" ), g->m.furn( pos ).obj().name().c_str() ) ) {
        return;
    }
    p.add_msg_if_player( m_info, _( "You take down the %s." ),
                         g->m.furn( pos ).obj().name().c_str() );
    const auto furn_item = g->m.furn( pos ).obj().deployed_item;
    g->m.add_item_or_charges( pos, item( furn_item, calendar::turn ) );
    g->m.furn_set( pos, f_null );
}

/**
 * Determine structure's type and prompts its removal.
 */
void iexamine::portable_structure(player &p, const tripoint &examp)
{
    const auto &fr = g->m.furn( examp ).obj();
    std::string name;
    std::string dropped;
    if( fr.id == "f_groundsheet" ) {
        name = "tent";
        dropped = "tent_kit";
    } else if( fr.id == "f_center_groundsheet" ) {
        name = "tent";
        dropped = "large_tent_kit";
    } else if( fr.id == "f_skin_groundsheet" ) {
        name = "shelter";
        dropped = "shelter_kit";
    } else if( fr.id == "f_ladder" ) {
        name = "ladder";
        dropped = "stepladder";
    } else {
        name = "bug";
        dropped = "null";
    }

    auto check_tent_intact = [&]() -> bool {
        int radius = dropped == "large_tent_kit" ? 2 : 1;
        furn_id floor =
            dropped == "tent_kit" ? f_groundsheet : f_large_groundsheet;
        furn_id wall =
            dropped == "tent_kit" ? f_canvas_wall : f_large_canvas_wall;
        furn_id door =
            dropped == "tent_kit" ? f_canvas_door : f_large_canvas_door;
        furn_id door_opened =
            dropped == "tent_kit" ? f_canvas_door_o : f_large_canvas_door_o;
        furn_id center_floor =
            dropped == "large_tent_kit" ? f_center_groundsheet : floor;
        // Traversing all the tiles this tent occupies
        for( const tripoint &dest : g->m.points_in_radius( examp, radius ) ) {
            const furn_id &furn_here = g->m.furn( dest );
            if( square_dist( dest, examp ) < radius ) {
                // So we are inside the tent
                if( furn_here != floor && furn_here != center_floor ) {
                    return false;
                }
            } else if( furn_here != wall && furn_here != door && furn_here != door_opened ) {
                // We are on the border of the tent
                return false;
            }
        }
        return true;
    };

    if( name == "tent" && !check_tent_intact() ) {
        if( dropped == "tent_kit" ) {
            dropped = "broketent";
        } else {
            dropped = "largebroketent";
        }
    }

    if( !query_yn( _( "Take down the %s?" ), _( name.c_str() ) ) ) {
        none( p, examp );
        return;
    }

    p.moves -= 200;
    int radius = std::max( 1, fr.bash.collapse_radius );
    for( const tripoint &pt : g->m.points_in_radius( examp, radius ) ) {
        g->m.furn_set( pt, f_null );
    }

    g->m.add_item_or_charges( examp, item( dropped, calendar::turn ) );
}

/**
 * If there is a 2x4 around, prompt placing it across pit.
 */
void iexamine::pit( player &p, const tripoint &examp )
{
    const inventory &crafting_inv = p.crafting_inventory();
    if( !crafting_inv.has_amount( "2x4", 1 ) ) {
        none( p, examp );
        return;
    }
    std::vector<item_comp> planks;
    planks.push_back( item_comp( "2x4", 1 ) );

    if( query_yn( _( "Place a plank over the pit?" ) ) ) {
        p.consume_items( planks );
        if( g->m.ter( examp ) == t_pit ) {
            g->m.ter_set( examp, t_pit_covered );
        } else if( g->m.ter( examp ) == t_pit_spiked ) {
            g->m.ter_set( examp, t_pit_spiked_covered );
        } else if( g->m.ter( examp ) == t_pit_glass ) {
            g->m.ter_set( examp, t_pit_glass_covered );
        }
        add_msg( _( "You place a plank of wood over the pit." ) );
    }
}

/**
 * Prompt removing the 2x4 placed across the pit
 */
void iexamine::pit_covered(player &p, const tripoint &examp)
{
    if(!query_yn(_("Remove cover?"))) {
        none( p, examp );
        return;
    }

    item plank("2x4", calendar::turn);
    add_msg(_("You remove the plank."));
    g->m.add_item_or_charges(p.pos(), plank);

    if( g->m.ter(examp) == t_pit_covered ) {
        g->m.ter_set(examp, t_pit);
    } else if( g->m.ter(examp) == t_pit_spiked_covered ) {
        g->m.ter_set(examp, t_pit_spiked);
    } else if( g->m.ter(examp) == t_pit_glass_covered ) {
        g->m.ter_set(examp, t_pit_glass);
    }
}

/**
 * Loop prompt to bet $10.
 */
void iexamine::slot_machine( player &p, const tripoint& )
{
    if (p.cash < 10) {
        add_msg(m_info, _("You need $10 to play."));
    } else if (query_yn(_("Insert $10?"))) {
        do {
            if (one_in(5)) {
                popup(_("Three cherries... you get your money back!"));
            } else if (one_in(20)) {
                popup(_("Three bells... you win $50!"));
                p.cash += 40; // Minus the $10 we wagered
            } else if (one_in(50)) {
                popup(_("Three stars... you win $200!"));
                p.cash += 190;
            } else if (one_in(1000)) {
                popup(_("JACKPOT!  You win $3000!"));
                p.cash += 2990;
            } else {
                popup(_("No win."));
                p.cash -= 10;
            }
        } while (p.cash >= 10 && query_yn(_("Play again?")));
    }
}

/**
 * Attempt to crack safe through audio-feedback manual lock manipulation.
 *
 * Try to unlock the safe by moving the dial and listening for the mechanism to "click into place."
 * Time per attempt affected by perception and mechanics. 30 minutes per attempt minimum.
 * Small chance of just guessing the combo without listening device.
 */
void iexamine::safe(player &p, const tripoint &examp)
{
    if ( !( p.has_amount("stethoscope", 1) || p.has_bionic( bionic_id( "bio_ears" ) ) ) ) {
        p.moves -= 100;
        // one_in(30^3) chance of guessing
        if (one_in(27000)) {
            p.add_msg_if_player(m_good, _("You mess with the dial for a little bit... and it opens!"));
            g->m.furn_set(examp, f_safe_o);
            return;
        } else {
            p.add_msg_if_player(m_info, _("You mess with the dial for a little bit."));
            return;
        }
    }

    if (query_yn(_("Attempt to crack the safe?"))) {
        if (p.is_deaf()) {
            add_msg(m_info, _("You can't crack a safe while deaf!"));
            return;
        }
         // 150 minutes +/- 20 minutes per mechanics point away from 3 +/- 10 minutes per
        // perception point away from 8; capped at 30 minutes minimum. *100 to convert to moves
        ///\EFFECT_PER speeds up safe cracking

        ///\EFFECT_MECHANICS speeds up safe cracking
        const time_duration time = std::max( 150_minutes - 20_minutes * ( p.get_skill_level( skill_mechanics ) - 3 ) - 10_minutes * ( p.get_per() - 8 ), 30_minutes );

         p.assign_activity( activity_id( "ACT_CRACKING" ), to_moves<int>( time ) );
         p.activity.placement = examp;
    }
}

/**
 * Attempt to pick the gunsafe's lock and open it.
 */
void iexamine::gunsafe_ml(player &p, const tripoint &examp)
{
    if( !( p.has_amount("crude_picklock", 1) || p.has_amount("hairpin", 1) || p.has_amount("fc_hairpin", 1) ||
           p.has_amount("picklocks", 1) || p.has_bionic( bionic_id( "bio_lockpick" ) ) ) ) {
        add_msg(m_info, _("You need a lockpick to open this gun safe."));
        return;
    } else if( !query_yn(_("Pick the gun safe?")) ) {
        return;
    }

    int pick_quality = 1;
    if( p.has_amount("picklocks", 1) || p.has_bionic( bionic_id( "bio_lockpick" ) ) ) {
        pick_quality = 5;
    } else if (p.has_amount("fc_hairpin",1)) {
        pick_quality = 1;
    } else {
        pick_quality = 3;
    }

    p.practice( skill_mechanics, 1);
    ///\EFFECT_DEX speeds up lock picking gun safe

    ///\EFFECT_MECHANICS speeds up lock picking gun safe
    p.moves -= (1000 - (pick_quality * 100)) - (p.dex_cur + p.get_skill_level( skill_mechanics )) * 5;
    ///\EFFECT_DEX increases chance of lock picking gun safe

    ///\EFFECT_MECHANICS increases chance of lock picking gun safe
    int pick_roll = (dice(2, p.get_skill_level( skill_mechanics )) + dice(2, p.dex_cur)) * pick_quality;
    int door_roll = dice(4, 30);
    if (pick_roll >= door_roll) {
        p.practice( skill_mechanics, 1);
        add_msg(_("You successfully unlock the gun safe."));
        g->m.furn_set(examp, furn_str_id( "f_safe_o" ) );
    } else if (door_roll > (3 * pick_roll)) {
        add_msg(_("Your clumsy attempt jams the lock!"));
        g->m.furn_set(examp, furn_str_id( "f_gunsafe_mj" ) );
    } else {
        add_msg(_("The gun safe stumps your efforts to pick it."));
    }
}

/**
 * Attempt to "hack" the gunsafe's electronic lock and open it.
 */
void iexamine::gunsafe_el(player &p, const tripoint &examp)
{
    switch( hack_attempt( p ) ) {
        case HACK_FAIL:
            p.add_memorial_log(pgettext("memorial_male", "Set off an alarm."),
                                pgettext("memorial_female", "Set off an alarm."));
            sounds::sound(p.pos(), 60, _("an alarm sound!"));
            if( examp.z > 0 && !g->events.queued( EVENT_WANTED ) ) {
                g->events.add( EVENT_WANTED, calendar::turn + 30_minutes, 0, p.global_sm_location() );
            }
            break;
        case HACK_NOTHING:
            add_msg(_("Nothing happens."));
            break;
        case HACK_SUCCESS:
            add_msg(_("You successfully hack the gun safe."));
            g->m.furn_set(examp, furn_str_id( "f_safe_o" ) );
            break;
        case HACK_UNABLE:
            add_msg(
                m_info,
                p.get_skill_level( skill_computer ) > 0 ?
                    _("You can't hack this gun safe without a hacking tool.") :
                    _("This electronic safe looks too complicated to open.")
            );
            break;
    }
}

/**
 * Checks that player is outside and has crowbar then calls iuse.crowbar.
 */
void iexamine::locked_object( player &p, const tripoint &examp) {
    // Print ordinary examine message if inside (where you can open doors/windows anyway)
    if (!g->m.is_outside(p.pos())) {
        none(p, examp);
        return;
    }

    bool has_prying_tool = p.crafting_inventory().has_quality( quality_id( "PRY" ), 1 );
    if ( !has_prying_tool ) {
        add_msg(m_info, _("If only you had a crowbar..."));
        return;
    }

    // See crate prying for why a dummy item is used
    item fakecrow( "crowbar", 0 );

    iuse dummy;
    dummy.crowbar( &p, &fakecrow, false, examp );
}

void iexamine::bulletin_board(player &, const tripoint &examp)
{
    basecamp *camp = g->m.camp_at( examp );
    if (camp && camp->board_x() == examp.x && camp->board_y() == examp.y) {
        std::vector<std::string> options;
        options.push_back(_("Cancel"));
        // Causes a warning due to being unused, but don't want to delete
        // since it's clearly what's intended for future functionality.
        //int choice = menu_vec(true, camp->board_name().c_str(), options) - 1;
    } else {
        bool create_camp = g->m.allow_camp( examp );
        std::vector<std::string> options;
        if (create_camp) {
            options.push_back(_("Create camp"));
        }
        options.push_back(_("Cancel"));
        // @todo: Other Bulletin Boards
        int choice = menu_vec(true, _("Bulletin Board"), options) - 1;
        if (choice >= 0 && size_t(choice) < options.size()) {
            if (options[choice] == _("Create camp")) {
                // @todo: Allow text entry for name
                g->m.add_camp( examp, _("Home") );
            }
        }
    }
}

/**
 * Display popup with reference to "The Enigma of Amigara Fault."
 */
void iexamine::fault( player &, const tripoint & )
{
    popup(_("\
This wall is perfectly vertical.  Odd, twisted holes are set in it, leading\n\
as far back into the solid rock as you can see.  The holes are humanoid in\n\
shape, but with long, twisted, distended limbs."));
}

/**
 * Spawn 1d4 wyrms and sink pedestal into ground.
 */
void iexamine::pedestal_wyrm(player &p, const tripoint &examp)
{
    if (!g->m.i_at(examp).empty()) {
        none( p, examp );
        return;
    }
    // Send in a few wyrms to start things off.
    g->u.add_memorial_log(pgettext("memorial_male", "Awoke a group of dark wyrms!"),
                         pgettext("memorial_female", "Awoke a group of dark wyrms!"));
    int num_wyrms = rng(1, 4);
    for (int i = 0; i < num_wyrms; i++) {
        int tries = 0;
        tripoint monp = examp;
        do {
            monp.x = rng(0, SEEX * MAPSIZE);
            monp.y = rng(0, SEEY * MAPSIZE);
            tries++;
        } while (tries < 10 && !g->is_empty( monp ) &&
                    rl_dist( p.pos(), monp ) <= 2);
        if (tries < 10) {
            g->m.ter_set( monp, t_rock_floor);
            g->summon_mon(mon_dark_wyrm, monp);
        }
    }
    add_msg(_("The pedestal sinks into the ground, with an ominous grinding noise..."));
    sounds::sound(examp, 80, (""));
    g->m.ter_set(examp, t_rock_floor);
    g->events.add( EVENT_SPAWN_WYRMS, calendar::turn + rng( 5_turns, 10_turns ) );
}

/**
 * Put petrified eye on pedestal causing it to sink into ground and open temple.
 */
void iexamine::pedestal_temple(player &p, const tripoint &examp)
{

    if (g->m.i_at(examp).size() == 1 &&
        g->m.i_at(examp)[0].typeId() == "petrified_eye") {
        add_msg(_("The pedestal sinks into the ground..."));
        g->m.ter_set(examp, t_dirt);
        g->m.i_clear(examp);
        g->events.add( EVENT_TEMPLE_OPEN, calendar::turn + 4_turns );
    } else if (p.has_amount("petrified_eye", 1) &&
               query_yn(_("Place your petrified eye on the pedestal?"))) {
        p.use_amount("petrified_eye", 1);
        add_msg(_("The pedestal sinks into the ground..."));
        g->m.ter_set(examp, t_dirt);
        g->events.add( EVENT_TEMPLE_OPEN, calendar::turn + 4_turns );
    } else
        add_msg(_("This pedestal is engraved in eye-shaped diagrams, and has a \
large semi-spherical indentation at the top."));
}

/**
 * Unlock/open door or attempt to peek through peephole.
 */
void iexamine::door_peephole(player &p, const tripoint &examp) {
    if (g->m.is_outside(p.pos())) {
        // if door is a locked type attempt to open
        if (g->m.has_flag("OPENCLOSE_INSIDE", examp)) {
            locked_object(p, examp);
        } else {
            p.add_msg_if_player( _("You cannot look through the peephole from the outside."));
        }

        return;
    }

    // Peek through the peephole, or open the door.
    int choice = menu( true, _("Do what with the door?"),
                       _("Peek through peephole."), _("Open door."),
                       _("Cancel"), NULL );
    if( choice == 1 ) {
        // Peek
        g->peek( examp );
        p.add_msg_if_player( _("You peek through the peephole.") );
    } else if( choice == 2 ) {
        g->m.open_door( examp, true, false);
        p.add_msg_if_player( _("You open the door.") );
    } else {
        p.add_msg_if_player( _("Never mind."));
    }
}

void iexamine::fswitch(player &p, const tripoint &examp)
{
    if(!query_yn(_("Flip the %s?"), g->m.tername(examp).c_str())) {
        none( p, examp );
        return;
    }
    ter_id terid = g->m.ter(examp);
    p.moves -= 100;
    tripoint tmp;
    tmp.z = examp.z;
    for (tmp.y = examp.y; tmp.y <= examp.y + 5; tmp.y++ ) {
        for (tmp.x = 0; tmp.x < SEEX * MAPSIZE; tmp.x++) {
            if ( terid == t_switch_rg ) {
                if (g->m.ter(tmp) == t_rock_red) {
                    g->m.ter_set(tmp, t_floor_red);
                } else if (g->m.ter(tmp) == t_floor_red) {
                    g->m.ter_set(tmp, t_rock_red);
                } else if (g->m.ter(tmp) == t_rock_green) {
                    g->m.ter_set(tmp, t_floor_green);
                } else if (g->m.ter(tmp) == t_floor_green) {
                    g->m.ter_set(tmp, t_rock_green);
                }
            } else if ( terid == t_switch_gb ) {
                if (g->m.ter(tmp) == t_rock_blue) {
                    g->m.ter_set(tmp, t_floor_blue);
                } else if (g->m.ter(tmp) == t_floor_blue) {
                    g->m.ter_set(tmp, t_rock_blue);
                } else if (g->m.ter(tmp) == t_rock_green) {
                    g->m.ter_set(tmp, t_floor_green);
                } else if (g->m.ter(tmp) == t_floor_green) {
                    g->m.ter_set(tmp, t_rock_green);
                }
            } else if ( terid == t_switch_rb ) {
                if (g->m.ter(tmp) == t_rock_blue) {
                    g->m.ter_set(tmp, t_floor_blue);
                } else if (g->m.ter(tmp) == t_floor_blue) {
                    g->m.ter_set(tmp, t_rock_blue);
                } else if (g->m.ter(tmp) == t_rock_red) {
                    g->m.ter_set(tmp, t_floor_red);
                } else if (g->m.ter(tmp) == t_floor_red) {
                    g->m.ter_set(tmp, t_rock_red);
                }
            } else if ( terid == t_switch_even ) {
                if ((tmp.y - examp.y) % 2 == 1) {
                    if (g->m.ter(tmp) == t_rock_red) {
                        g->m.ter_set(tmp, t_floor_red);
                    } else if (g->m.ter(tmp) == t_floor_red) {
                        g->m.ter_set(tmp, t_rock_red);
                    } else if (g->m.ter(tmp) == t_rock_green) {
                        g->m.ter_set(tmp, t_floor_green);
                    } else if (g->m.ter(tmp) == t_floor_green) {
                        g->m.ter_set(tmp, t_rock_green);
                    } else if (g->m.ter(tmp) == t_rock_blue) {
                        g->m.ter_set(tmp, t_floor_blue);
                    } else if (g->m.ter(tmp) == t_floor_blue) {
                        g->m.ter_set(tmp, t_rock_blue);
                    }
                }
            }
        }
    }
    add_msg(m_warning, _("You hear the rumble of rock shifting."));
    g->events.add( EVENT_TEMPLE_SPAWN, calendar::turn + 3_turns );
}

/**
 * If it's winter: show msg and return true. Otherwise return false
 */
bool dead_plant( bool flower, player &p, const tripoint &examp )
{
    if( season_of_year( calendar::turn ) == WINTER ) {
        if( flower ) {
            add_msg( m_info, _("This flower is dead. You can't get it.") );
        } else {
            add_msg( m_info, _("This plant is dead. You can't get it.") );
        }

        iexamine::none( p, examp );
        return true;
    }

    return false;
}

/**
 * Helper method to see if player has traits, hunger and mouthwear for drinking nectar.
 */
bool can_drink_nectar( const player &p )
{
    return (p.has_active_mutation( trait_id( "PROBOSCIS" ) )  || p.has_active_mutation( trait_id( "BEAK_HUM" ) ) ) &&
        ((p.get_hunger()) > 0) && (!(p.wearing_something_on(bp_mouth)));
}

/**
 * Consume Nectar. -15 hunger.
 */
bool drink_nectar( player &p )
{
    if( can_drink_nectar( p ) ) {
        p.moves -= 50; // Takes 30 seconds
        add_msg(_("You drink some nectar."));
        p.mod_hunger(-15);
        return true;
    }

    return false;
}

/**
 * Prompt pick (or drink nectar if able) poppy bud. Not safe for player.
 *
 * Drinking causes: -25 hunger, +20 fatigue, pkill2-70 effect and, 1 in 20 pkiller-1 addiction.
 * Picking w/ env_resist < 5 causes 1 in 3  sleep for 12 min and 4 dmg to each leg
 */
void iexamine::flower_poppy(player &p, const tripoint &examp)
{
    if( dead_plant( true, p, examp ) ) {
        return;
    }
    // @todo: Get rid of this section and move it to eating
    // Two y/n prompts is just too much
    if( can_drink_nectar( p ) ) {
        if (!query_yn(_("You feel woozy as you explore the %s. Drink?"), g->m.furnname(examp).c_str())) {
            return;
        }
        p.moves -= 150; // You take your time...
        add_msg(_("You slowly suck up the nectar."));
        p.mod_hunger(-25);
        p.mod_fatigue(20);
        p.add_effect( effect_pkill2, 7_minutes );
        // Please drink poppy nectar responsibly.
        if (one_in(20)) {
            p.add_addiction(ADD_PKILLER, 1);
        }
    }
    if(!query_yn(_("Pick %s?"), g->m.furnname(examp).c_str())) {
        none( p, examp );
        return;
    }

    int resist = p.get_env_resist(bp_mouth);

    if (resist < 10) {
        // Can't smell the flowers with a gas mask on!
        add_msg(m_warning, _("This flower has a heady aroma."));
    }

    auto recentWeather = sum_conditions( calendar::turn-10_minutes, calendar::turn, p.pos() );

    // If it has been raining recently, then this event is twice less likely.
    if( ( ( recentWeather.rain_amount > 1 ) ? one_in( 6 ) : one_in( 3 ) ) && resist < 5 ) {
        // Should user player::infect, but can't!
        // player::infect needs to be restructured to return a bool indicating success.
        add_msg(m_bad, _("You fall asleep..."));
        p.fall_asleep( 2_hours );
        add_msg(m_bad, _("Your legs are covered in the poppy's roots!"));
        p.apply_damage(nullptr, bp_leg_l, 4);
        p.apply_damage(nullptr, bp_leg_r, 4);
        p.moves -= 50;
    }

    g->m.furn_set(examp, f_null);
    g->m.spawn_item( p.pos(), "poppy_bud", 1, 0, calendar::turn );
}

/**
 * It's a flower, drink nectar if your able to.
 */
void iexamine::flower_bluebell(player &p, const tripoint &examp)
{
    if( dead_plant( true, p, examp ) ) {
        return;
    }

    drink_nectar( p );

    // There was a bud and flower spawn here
    // But those were useless, don't re-add until they get useful
    none( p, examp );
    return;
}

/**
 * Dig up its roots or drink its nectar if you can.
 */
void iexamine::flower_dahlia(player &p, const tripoint &examp)
{
    if( dead_plant( true, p, examp ) ) {
        return;
    }

    if( drink_nectar( p ) ) {
        return;
    }

    if( !p.has_quality( quality_id( "DIG" ) ) ) {
        none( p, examp );
        add_msg( m_info, _( "If only you had a shovel to dig up those roots..." ) );
        return;
    }

    if( !query_yn( _("Pick %s?"), g->m.furnname(examp).c_str() ) ) {
        none( p, examp );
        return;
    }

    g->m.furn_set(examp, f_null);
    g->m.spawn_item( p.pos(), "dahlia_root", 1, 0, calendar::turn );
    // There was a bud and flower spawn here
    // But those were useless, don't re-add until they get useful
}

static bool harvest_common( player &p, const tripoint &examp, bool furn, bool nectar )
{
    const auto hid = g->m.get_harvest( examp );
    if( hid.is_null() || hid->empty() ) {
        p.add_msg_if_player( m_info, _( "Nothing can be harvested from this plant in current season" ) );
        iexamine::none( p, examp );
        return false;
    }

    const auto &harvest = hid.obj();

    // If nothing can be harvested, neither can nectar
    // Incredibly low priority @todo: Allow separating nectar seasons
    if( nectar && drink_nectar( p ) ) {
        return false;
    }

    if( p.is_player() && !query_yn(_("Pick %s?"), furn ? g->m.furnname( examp ).c_str() : g->m.tername( examp ).c_str() ) ) {
        iexamine::none( p, examp );
        return false;
    }

    int lev = p.get_skill_level( skill_survival );
    bool got_anything = false;
    for( const auto &entry : harvest ) {
        float min_num = entry.base_num.first + lev * entry.scale_num.first;
        float max_num = entry.base_num.second + lev * entry.scale_num.second;
        int roll = std::min<int>( entry.max, round( rng_float( min_num, max_num ) ) );
        for( int i = 0; i < roll; i++ ) {
            const item &it = g->m.add_item_or_charges( p.pos(), item( entry.drop ) );
            p.add_msg_if_player( _( "You harvest: %s" ), it.tname().c_str() );
            got_anything = true;
        }
    }

    if( !got_anything ) {
        p.add_msg_if_player( m_bad, _( "You couldn't harvest anything." ) );
    }

    return true;
}

void iexamine::harvest_furn_nectar( player &p, const tripoint &examp )
{
    if( harvest_common( p, examp, true, true ) ) {
        g->m.furn_set( examp, f_null );
    }
}

void iexamine::harvest_furn( player &p, const tripoint &examp )
{
    if( harvest_common( p, examp, true, false ) ) {
        g->m.furn_set( examp, f_null );
    }
}

void iexamine::harvest_ter_nectar( player &p, const tripoint &examp )
{
    if( harvest_common( p, examp, false, true ) ) {
        g->m.ter_set( examp, g->m.get_ter_transforms_into( examp ) );
    }
}

void iexamine::harvest_ter( player &p, const tripoint &examp )
{
    if( harvest_common( p, examp, false, false ) ) {
        g->m.ter_set( examp, g->m.get_ter_transforms_into( examp ) );
    }
}

/**
 * Only harvest a plant once per season.  Display message and call iexamine::none.
 */
void iexamine::harvested_plant( player &p, const tripoint &examp )
{
    p.add_msg_if_player( m_info, _( "Nothing can be harvested from this plant in current season" ) );
    iexamine::none( p, examp );
}

void iexamine::flower_marloss(player &p, const tripoint &examp)
{
    if( season_of_year( calendar::turn ) == WINTER ) {
        add_msg(m_info, _("This flower is still alive, despite the harsh conditions..."));
    }
    if( can_drink_nectar( p ) ) {
        if (!query_yn(_("You feel out of place as you explore the %s. Drink?"), g->m.furnname(examp).c_str())) {
            return;
        }
        p.moves -= 50; // Takes 30 seconds
        add_msg(m_bad, _("This flower tastes very wrong..."));
        // If you can drink flowers, you're post-thresh and the Mycus does not want you.
        p.add_effect( effect_teleglow, 10_minutes );
    }
    if(!query_yn(_("Pick %s?"), g->m.furnname(examp).c_str())) {
        none( p, examp );
        return;
    }
    g->m.furn_set(examp, f_null);
    g->m.spawn_item( p.pos(), "marloss_seed", 1, 3, calendar::turn );
}

/**
 * Spawn spiders from a spider egg sack in radius 1 around the egg sack.
 * Transforms the egg sack furniture into a ruptured egg sack (f_egg_sacke).
 * Also spawns eggs.
 * @param p The player
 * @param examp Location of egg sack
 * @param montype The monster type of the created spiders.
 */
void iexamine::egg_sack_generic( player &p, const tripoint &examp,
                                 const mtype_id& montype )
{
    const std::string old_furn_name = g->m.furnname( examp );
    if( !query_yn( _( "Harvest the %s?" ), old_furn_name.c_str() ) ) {
        none( p, examp );
        return;
    }
    g->m.spawn_item( p.pos(), "spider_egg", rng( 1, 4 ), 0, calendar::turn );
    g->m.furn_set( examp, f_egg_sacke );
    if( one_in( 2 ) ) {
        int monster_count = 0;
        const std::vector<tripoint> pts = closest_tripoints_first( 1, examp );
        for( const auto &pt : pts ) {
            if( g->is_empty( pt ) && one_in( 3 ) ) {
                g->summon_mon( montype, pt );
                monster_count++;
            }
        }
        if( monster_count == 1 ) {
            add_msg( m_warning, _( "A spiderling bursts from the %s!" ), old_furn_name.c_str() );
        } else if( monster_count >= 1 ) {
            add_msg( m_warning, _( "Spiderlings burst from the %s!" ), old_furn_name.c_str() );
        }
    }
}

void iexamine::egg_sackbw( player &p, const tripoint &examp )
{
    egg_sack_generic( p, examp, mon_spider_widow_giant_s );
}

void iexamine::egg_sackcs( player &p, const tripoint &examp )
{
    egg_sack_generic( p, examp, mon_spider_cellar_giant_s );
}

void iexamine::egg_sackws( player &p, const tripoint &examp )
{
    egg_sack_generic( p, examp, mon_spider_web_s );
}

/**
 * Remove furniture. Add spore effect.
 */
void iexamine::fungus(player &p, const tripoint &examp)
{
    add_msg(_("The %s crumbles into spores!"), g->m.furnname(examp).c_str());
    fungal_effects( *g, g->m ).create_spores( examp, &p );
    g->m.furn_set(examp, f_null);
    p.moves -= 50;
}

/**
 * If it's warm enough, pick one of the player's seeds and plant it.
 */
void iexamine::dirtmound(player &p, const tripoint &examp)
{

    if( !warm_enough_to_plant() ) {
        add_msg(m_info, _("It is too cold to plant anything now."));
        return;
    }
    /* ambient_light_at() not working?
    if (g->m.ambient_light_at(examp) < LIGHT_AMBIENT_LOW) {
        add_msg(m_info, _("It is too dark to plant anything now."));
        return;
    }*/
    std::vector<item *> seed_inv = p.items_with( []( const item &itm ) {
        return itm.is_seed();
    } );
    if( seed_inv.empty() ) {
        add_msg(m_info, _("You have no seeds to plant."));
        return;
    }
    if( !g->m.i_at(examp).empty() ) {
        add_msg(_("Something's lying there..."));
        return;
    }

    // Make lists of unique seed types and names for the menu(no multiple hemp seeds etc)
    std::map<itype_id, int> seed_map;
    for( auto &seed : seed_inv ) {
        seed_map[seed->typeId()] += (seed->charges > 0 ? seed->charges : 1);
    }

    using seed_tuple = std::tuple<itype_id, std::string, int>;
    std::vector<seed_tuple> seed_entries;
    for( const auto &pr : seed_map ) {
        seed_entries.emplace_back(
            pr.first, item::nname( pr.first, pr.second ), pr.second );
    }

    // Sort by name
    std::sort( seed_entries.begin(), seed_entries.end(),
        []( const seed_tuple &l, const seed_tuple &r ) {
            return std::get<1>( l ).compare( std::get<1>( r ) ) < 0;
    } );

    // Choose seed
    // Don't use y/n prompt, stick with one kind of menu
    uimenu smenu;
    smenu.return_invalid = true;
    smenu.text = _("Use which seed?");
    int count = 0;
    for( const auto &entry : seed_entries ) {
        smenu.addentry( count++, true, MENU_AUTOASSIGN, _("%s (%d)"),
            std::get<1>( entry ).c_str(), std::get<2>( entry ) );
    }
    smenu.query();

    int seed_index = smenu.ret;

    // Did we cancel?
    if( seed_index < 0 || seed_index >= (int)seed_entries.size() ) {
        add_msg(_("You saved your seeds for later."));
        return;
    }
    const auto &seed_id = std::get<0>( seed_entries[seed_index] );

    // Actual planting
    std::list<item> used_seed;
    if( item::count_by_charges( seed_id ) ) {
        used_seed = p.use_charges( seed_id, 1 );
    } else {
        used_seed = p.use_amount( seed_id, 1 );
    }
    used_seed.front().set_age( 0 );
    g->m.add_item_or_charges( examp, used_seed.front() );
    g->m.set( examp, t_dirt, f_plant_seed );
    p.moves -= 500;
    add_msg(_("Planted %s"), std::get<1>( seed_entries[seed_index] ).c_str() );
}

/**
 * Items that appear when a generic plant is harvested. Seed @ref islot_seed.
 * @param type The seed type, must have a @ref itype::seed slot.
 * @param plant_count Number of fruits to generate. For charge-based items, this
 *     specifies multiples of the default charge.
 * @param seed_count Number of seeds to generate.
 * @param byproducts If true, byproducts (like straw, withered plants, see
 * @ref islot_seed::byproducts) are included.
 */
std::list<item> iexamine::get_harvest_items( const itype &type, const int plant_count,
                                             const int seed_count, const bool byproducts )
{
    std::list<item> result;
    if( !type.seed ) {
        return result;
    }
    const islot_seed &seed_data = *type.seed;
    // This is a temporary measure, itype should instead provide appropriate accessors
    // to expose data about the seed item to allow harvesting to function.
    const itype_id &seed_type = type.get_id();

    const auto add = [&]( const itype_id &id, const int count ) {
        item new_item( id, calendar::turn );
        if( new_item.count_by_charges() && count > 0 ) {
            new_item.charges *= count;
            new_item.charges /= seed_data.fruit_div;
            if(new_item.charges <= 0) {
                new_item.charges = 1;
            }
            result.push_back( new_item );
        } else if( count > 0 ) {
            result.insert( result.begin(), count, new_item );
        }
    };

    if( seed_data.spawn_seeds ) {
        add( seed_type, seed_count );
    }

    add( seed_data.fruit_id, plant_count );

    if( byproducts ) {
        for( auto &b : seed_data.byproducts ) {
            add( b, 1 );
        }
    }

    return result;
}

void iexamine::aggie_plant(player &p, const tripoint &examp)
{
    if( g->m.i_at( examp ).empty() ) {
        g->m.i_clear( examp );
        g->m.furn_set( examp, f_null );
        debugmsg( "Missing seed in plant furniture!" );
        return;
    }
    const item &seed = g->m.i_at( examp ).front();
    if( !seed.is_seed() ) {
        debugmsg( "The seed item %s is not a seed!", seed.tname().c_str() );
        return;
    }

    const std::string pname = seed.get_plant_name();

    if (g->m.furn(examp) == f_plant_harvest && query_yn(_("Harvest the %s?"), pname.c_str() )) {
        const std::string &seedType = seed.typeId();
        if (seedType == "fungal_seeds") {
            fungus(p, examp);
            g->m.i_clear(examp);
        } else if (seedType == "marloss_seed") {
            fungus(p, examp);
            g->m.i_clear(examp);
            if (p.has_trait(trait_M_DEPENDENT) && ((p.get_hunger() > 500) || p.get_thirst() > 300 )) {
                g->m.ter_set(examp, t_marloss);
                add_msg(m_info, _("We have altered this unit's configuration to extract and provide local nutriment.  The Mycus provides."));
            } else if ( (p.has_trait(trait_M_DEFENDER)) || ( (p.has_trait(trait_M_SPORES) || p.has_trait(trait_M_FERTILE)) &&
                one_in(2)) ) {
                g->summon_mon( mon_fungal_blossom, examp );
                add_msg(m_info, _("The seed blooms forth!  We have brought true beauty to this world."));
            } else if ( (p.has_trait(trait_THRESH_MYCUS)) || one_in(4)) {
                g->m.furn_set(examp, f_flower_marloss);
                add_msg(m_info, _("The seed blossoms rather rapidly..."));
            } else {
                g->m.furn_set(examp, f_flower_fungal);
                add_msg(m_info, _("The seed blossoms into a flower-looking fungus."));
            }
        } else { // Generic seed, use the seed item data
            const itype &type = *seed.type;
            g->m.i_clear(examp);
            g->m.furn_set(examp, f_null);

            int skillLevel = p.get_skill_level( skill_survival );
            ///\EFFECT_SURVIVAL increases number of plants harvested from a seed
            int plantCount = rng(skillLevel / 2, skillLevel);
            if (plantCount >= 12) {
                plantCount = 12;
            } else if( plantCount <= 0 ) {
                plantCount = 1;
            }
            const int seedCount = std::max( 1l, rng( plantCount / 4, plantCount / 2 ) );
            for( auto &i : get_harvest_items( type, plantCount, seedCount, true ) ) {
                g->m.add_item_or_charges( examp, i );
            }
            p.moves -= 500;
        }
    } else if (g->m.furn(examp) != f_plant_harvest) {
        if (g->m.i_at(examp).size() > 1) {
            add_msg(m_info, _("This %s has already been fertilized."), pname.c_str() );
            return;
        }
        std::vector<const item *> f_inv = p.all_items_with_flag( "FERTILIZER" );
        if( f_inv.empty() ) {
        add_msg(m_info, _("You have no fertilizer for the %s."), pname.c_str());
        return;
        }
        if (query_yn(_("Fertilize the %s"), pname.c_str() )) {
        std::vector<itype_id> f_types;
        std::vector<std::string> f_names;
            for( auto &f : f_inv ) {
                if( std::find( f_types.begin(), f_types.end(), f->typeId() ) == f_types.end() ) {
                    f_types.push_back( f->typeId() );
                    f_names.push_back( f->tname() );
                }
            }
            // Choose fertilizer from list
            int f_index = 0;
            if (f_types.size() > 1) {
                f_names.push_back(_("Cancel"));
                f_index = menu_vec(false, _("Use which fertilizer?"), f_names) - 1;
                if (f_index == (int)f_names.size() - 1) {
                    f_index = -1;
                }
            } else {
                    f_index = 0;
            }
            if (f_index < 0) {
                return;
            }
            std::list<item> planted = p.use_charges( f_types[f_index], 1 );
            if (planted.empty()) { // nothing was removed from inv => weapon is the SEED
                if (p.weapon.charges > 1) {
                    p.weapon.charges--;
                } else {
                    p.remove_weapon();
                }
            }
            // Reduce the amount of time it takes until the next stage of the plant by
            // 20% of a seasons length. (default 2.8 days).
            const time_duration fertilizerEpoch = calendar::season_length() * 0.2;

            item &seed = g->m.i_at( examp ).front();
            //@todo: item should probably clamp the value on its own
            seed.set_birthday( std::max( calendar::time_of_cataclysm, seed.birthday() - fertilizerEpoch ) );
            // The plant furniture has the NOITEM token which prevents adding items on that square,
            // spawned items are moved to an adjacent field instead, but the fertilizer token
            // must be on the square of the plant, therefore this hack:
            const auto old_furn = g->m.furn( examp );
            g->m.furn_set( examp, f_null );
            g->m.spawn_item( examp, "fertilizer", 1, 1, calendar::turn );
            g->m.furn_set( examp, old_furn );
        }
    }
}

// Highly modified fermenting vat functions
void iexamine::kiln_empty(player &p, const tripoint &examp)
{
    furn_id cur_kiln_type = g->m.furn( examp );
    furn_id next_kiln_type = f_null;
    if( cur_kiln_type == f_kiln_empty ) {
        next_kiln_type = f_kiln_full;
    } else if( cur_kiln_type == f_kiln_metal_empty ) {
        next_kiln_type = f_kiln_metal_full;
    } else {
        debugmsg( "Examined furniture has action kiln_empty, but is of type %s", g->m.furn( examp ).id().c_str() );
        return;
    }

    static const std::set<material_id> kilnable{ material_id( "wood" ), material_id( "bone" ) };
    bool fuel_present = false;
    auto items = g->m.i_at( examp );
    for( auto i : items ) {
        if( i.typeId() == "charcoal" ) {
            add_msg( _("This kiln already contains charcoal.") );
            add_msg( _("Remove it before firing the kiln again.") );
            return;
        } else if( i.made_of_any( kilnable ) ) {
            fuel_present = true;
        } else {
            add_msg( m_bad, _("This kiln contains %s, which can't be made into charcoal!"), i.tname( 1, false ).c_str() );
            return;
        }
    }

    if( !fuel_present ) {
        add_msg( _("This kiln is empty. Fill it with wood or bone and try again.") );
        return;
    }

    ///\EFFECT_FABRICATION decreases loss when firing a kiln
    const int skill = p.get_skill_level( skill_fabrication );
    int loss = 60 - 2 * skill; // We can afford to be inefficient - logs and skeletons are cheap, charcoal isn't

    // Burn stuff that should get charred, leave out the rest
    units::volume total_volume = 0;
    for( auto i : items ) {
        total_volume += i.volume();
    }

    auto char_type = item::find_type( "unfinished_charcoal" );
    int char_charges = ( 100 - loss ) * total_volume / 100 / char_type->volume;
    if( char_charges < 1 ) {
        add_msg( _("The batch in this kiln is too small to yield any charcoal.") );
        return;
    }

    if( !p.has_charges( "fire" , 1 ) ) {
        add_msg( _("This kiln is ready to be fired, but you have no fire source.") );
        return;
    } else if( !query_yn( _("Fire the kiln?") ) ) {
        return;
    }

    p.use_charges( "fire", 1 );
    g->m.i_clear( examp );
    g->m.furn_set( examp, next_kiln_type );
    item result( "unfinished_charcoal", calendar::turn );
    result.charges = char_charges;
    g->m.add_item( examp, result );
    add_msg( _("You fire the charcoal kiln.") );
}

void iexamine::kiln_full(player &, const tripoint &examp)
{
    furn_id cur_kiln_type = g->m.furn( examp );
    furn_id next_kiln_type = f_null;
    if ( cur_kiln_type == f_kiln_full ) {
        next_kiln_type = f_kiln_empty;
    } else if( cur_kiln_type == f_kiln_metal_full ) {
        next_kiln_type = f_kiln_metal_empty;
    } else {
        debugmsg( "Examined furniture has action kiln_full, but is of type %s", g->m.furn( examp ).id().c_str() );
        return;
    }

    auto items = g->m.i_at( examp );
    if( items.empty() ) {
        add_msg( _("This kiln is empty...") );
        g->m.furn_set(examp, next_kiln_type);
        return;
    }
    auto char_type = item::find_type( "charcoal" );
    add_msg( _("There's a charcoal kiln there.") );
    const time_duration firing_time = 6_hours; // 5 days in real life
    const time_duration time_left = firing_time - items[0].age();
    if( time_left > 0 ) {
        int hours = to_hours<int>( time_left );
        int minutes = to_minutes<int>( time_left ) + 1;
        if( minutes > 60 ) {
            add_msg( ngettext( "It will finish burning in about %d hour.",
                               "It will finish burning in about %d hours.",
                               hours ), hours );
        } else if( minutes > 30 ) {
            add_msg( _( "It will finish burning in less than an hour." ) );
        } else {
            add_msg( _("It should take about %d minutes to finish burning."), minutes );
        }
        return;
    }

    units::volume total_volume = 0;
    // Burn stuff that should get charred, leave out the rest
    for( auto item_it = items.begin(); item_it != items.end(); ) {
        if( item_it->typeId() == "unfinished_charcoal" || item_it->typeId() == "charcoal" ) {
            total_volume += item_it->volume();
            item_it = items.erase( item_it );
        } else {
            item_it++;
        }
    }

    item result( "charcoal", calendar::turn );
    result.charges = total_volume / char_type->volume;
    g->m.add_item( examp, result );
    g->m.furn_set( examp, next_kiln_type);
}

void iexamine::fvat_empty(player &p, const tripoint &examp)
{
    itype_id brew_type;
    bool to_deposit = false;
    bool vat_full = false;
    bool brew_present = false;
    int charges_on_ground = 0;
    auto items = g->m.i_at(examp);
    for( auto item_it = items.begin(); item_it != items.end(); ) {
        if( !item_it->is_brewable() || brew_present ) {
            // This isn't a brew or there was already another kind of brew inside,
            // so this has to be moved.
            items.push_back( *item_it );
            // This will add items to a space near the vat, because it's flagged as NOITEM.
            item_it = items.erase( item_it );
        } else {
            item_it++;
            brew_present = true;
        }
    }
    if( !brew_present ) {
        // @todo: Allow using brews from crafting inventory
        const auto b_inv = p.items_with( []( const item &it ) {
            return it.is_brewable();
        } );
        if( b_inv.empty() ) {
            add_msg(m_info, _("You have no brew to ferment."));
            return;
        }
        // Make lists of unique typeids and names for the menu
        // Code shamelessly stolen from the crop planting function!
        std::vector<itype_id> b_types;
        std::vector<std::string> b_names;
        for( auto &b : b_inv ) {
            if( std::find( b_types.begin(), b_types.end(), b->typeId() ) == b_types.end() ) {
                b_types.push_back( b->typeId() );
                b_names.push_back( b->tname() );
            }
        }
        // Choose brew from list
        int b_index = 0;
        if (b_types.size() > 1) {
            b_names.push_back(_("Cancel"));
            b_index = menu_vec(false, _("Use which brew?"), b_names) - 1;
            if (b_index == (int)b_names.size() - 1) {
                b_index = -1;
            }
        } else { //Only one brew type was in inventory, so it's automatically used
            if (!query_yn(_("Set %s in the vat?"), b_names[0].c_str())) {
                b_index = -1;
            }
        }
        if (b_index < 0) {
            return;
        }
        to_deposit = true;
        brew_type = b_types[b_index];
    } else {
        item &brew = g->m.i_at(examp).front();
        brew_type = brew.typeId();
        charges_on_ground = brew.charges;
        if (p.charges_of(brew_type) > 0)
            if (query_yn(_("Add %s to the vat?"), brew.tname().c_str())) {
                to_deposit = true;
            }
    }
    if (to_deposit) {
        static const auto vat_volume = units::from_liter( 50 );
        item brew(brew_type, 0);
        int charges_held = p.charges_of(brew_type);
        brew.charges = charges_on_ground;
        for (int i = 0; i < charges_held && !vat_full; i++) {
            p.use_charges(brew_type, 1);
            brew.charges++;
            if( brew.volume() >= vat_volume ) {
                vat_full = true;
            }
        }
        add_msg(_("Set %s in the vat."), brew.tname().c_str());
        g->m.i_clear(examp);
        //This is needed to bypass NOITEM
        g->m.add_item( examp, brew );
        p.moves -= 250;
    }
    if (vat_full || query_yn(_("Start fermenting cycle?"))) {
        g->m.i_at( examp ).front().set_age( 0 );
        g->m.furn_set(examp, f_fvat_full);
        if (vat_full) {
            add_msg(_("The vat is full, so you close the lid and start the fermenting cycle."));
        } else {
            add_msg(_("You close the lid and start the fermenting cycle."));
        }
    }
}

void iexamine::fvat_full( player &p, const tripoint &examp )
{
    auto items_here = g->m.i_at( examp );
    if( items_here.empty() ) {
        debugmsg( "fvat_full was empty!" );
        g->m.furn_set( examp, f_fvat_empty );
        return;
    }

    for( size_t i = 0; i < items_here.size(); i++ ) {
        auto &it = items_here[i];
        if( !it.made_of( LIQUID ) ) {
            add_msg( _("You remove %s from the vat."), it.tname().c_str() );
            g->m.add_item_or_charges( p.pos(), it );
            g->m.i_rem( examp, i );
            i--;
        }
    }

    if( items_here.empty() ) {
        g->m.furn_set( examp, f_fvat_empty );
        return;
    }

    item &brew_i = items_here.front();
    // Does the vat contain unfermented brew, or already fermented booze?
    // @todo: Allow "recursive brewing" to continue without player having to check on it
    if( brew_i.is_brewable() ) {
        add_msg( _("There's a vat full of %s set to ferment there."), brew_i.tname().c_str() );

        //@todo: change brew_time to return time_duration
        const time_duration brew_time = brew_i.brewing_time();
        const time_duration progress = brew_i.age();
        if( progress < brew_time ) {
            int hours = to_hours<int>( brew_time - progress );
            if( hours < 1 ) {
                add_msg( _( "It will finish brewing in less than an hour." ) );
            } else {
                add_msg( ngettext( "It will finish brewing in about %d hour.",
                                   "It will finish brewing in about %d hours.",
                                   hours ), hours );
            }
            return;
        }

        if( query_yn(_("Finish brewing?") ) ) {
            const auto results = brew_i.brewing_results();

            g->m.i_clear( examp );
            for( const auto &result : results ) {
                // @todo: Different age based on settings
                item booze( result, brew_i.birthday(), brew_i.charges );
                g->m.add_item( examp, booze );
                if( booze.made_of( LIQUID ) ) {
                    add_msg( _("The %s is now ready for bottling."), booze.tname().c_str() );
                }
            }

            p.moves -= 500;
            p.practice( skill_cooking, std::min( to_minutes<int>( brew_time ) / 10, 100 ) );
        }

        return;
    }

    const std::string booze_name = g->m.i_at( examp ).front().tname();
    if( g->handle_liquid_from_ground( g->m.i_at( examp ).begin(), examp ) ) {
        g->m.furn_set( examp, f_fvat_empty );
        add_msg(_("You squeeze the last drops of %s from the vat."), booze_name.c_str());
    }
}

//probably should move this functionality into the furniture JSON entries if we want to have more than a few "kegs"
static units::volume get_keg_capacity( const tripoint &pos ) {
    const furn_t &furn = g->m.furn( pos ).obj();
    if( furn.id == "f_standing_tank" )  { return units::from_liter( 300 ); }
    else if( furn.id == "f_wood_keg" )  { return units::from_liter( 125 ); }
    //add additional cases above
    else                                { return 0; }
}

/**
 * Check whether there is a keg on the map that can be filled via @ref pour_into_keg.
 */
bool iexamine::has_keg( const tripoint &pos )
{
    return get_keg_capacity( pos ) > 0;
}

void iexamine::keg(player &p, const tripoint &examp)
{
    units::volume keg_cap = get_keg_capacity( examp );
    bool liquid_present = false;
    for (int i = 0; i < (int)g->m.i_at(examp).size(); i++) {
        if (!g->m.i_at(examp)[i].made_of( LIQUID ) || liquid_present) {
            g->m.add_item_or_charges(examp, g->m.i_at(examp)[i]);
            g->m.i_rem( examp, i );
            i--;
        } else {
            liquid_present = true;
        }
    }
    if( !liquid_present ) {
        // Get list of all drinks
        auto drinks_inv = p.items_with( []( const item &it ) {
            return it.made_of( LIQUID );
        } );
        if ( drinks_inv.empty() ) {
            add_msg(m_info, _("You don't have any drinks to fill the %s with."), g->m.name(examp).c_str());
            return;
        }
        // Make lists of unique drinks... about third time we do this, maybe we ought to make a function next time
        std::vector<itype_id> drink_types;
        std::vector<std::string> drink_names;
        std::vector<double> drink_rot;
        for( auto &drink : drinks_inv ) {
            auto found_drink = std::find( drink_types.begin(), drink_types.end(), drink->typeId() );
            if( found_drink == drink_types.end() ) {
                drink_types.push_back( drink->typeId() );
                drink_names.push_back( drink->tname()) ;
                drink_rot.push_back( drink->get_relative_rot() );
            } else {
                auto rot_iter = std::next( drink_rot.begin(), std::distance( drink_types.begin(), found_drink ) );
                // Yep, worst rot wins.
                *rot_iter = std::max( *rot_iter, drink->get_relative_rot() );
            }
        }
        // Choose drink to store in keg from list
        int drink_index = 0;
        if( drink_types.size() > 1 ) {
            drink_names.push_back( _( "Cancel" ) );
            drink_index = menu_vec( false, _( "Store which drink?" ), drink_names ) - 1;
            if( drink_index == (int)drink_names.size() - 1 ) {
                drink_index = -1;
            }
        } else { //Only one drink type was in inventory, so it's automatically used
            if( !query_yn( _( "Fill the %1$s with %2$s?" ),
                           g->m.name( examp ).c_str(), drink_names[0].c_str() ) ) {
                drink_index = -1;
            }
        }
        if( drink_index < 0 ) {
            return;
        }
        //Store liquid chosen in the keg
        itype_id drink_type = drink_types[ drink_index ];
        int charges_held = p.charges_of( drink_type );
        item drink( drink_type, 0 );
        drink.set_relative_rot( drink_rot[ drink_index ] );
        drink.charges = 0;
        bool keg_full = false;
        for( int i = 0; i < charges_held && !keg_full; i++ ) {
            g->u.use_charges( drink.typeId(), 1 );
            drink.charges++;
            keg_full = drink.volume() >= keg_cap;
        }
        if( keg_full ) {
            add_msg( _( "You completely fill the %1$s with %2$s." ),
                    g->m.name( examp ).c_str(), drink.tname().c_str() );
        } else {
            add_msg( _( "You fill the %1$s with %2$s." ), g->m.name( examp ).c_str(),
                    drink.tname().c_str() );
        }
        p.moves -= 250;
        g->m.i_clear( examp );
        g->m.add_item( examp, drink );
        return;
    } else {
        auto drink = g->m.i_at(examp).begin();
        std::vector<std::string> menu_items;
        enum options {
            FILL_CONTAINER,
            HAVE_A_DRINK,
            REFILL,
            EXAMINE,
            CANCEL,
        };
        uimenu selectmenu;
        selectmenu.addentry( FILL_CONTAINER, true, MENU_AUTOASSIGN, _("Fill a container with %s"),
                            drink->tname().c_str() );
        selectmenu.addentry( HAVE_A_DRINK, drink->is_food(), MENU_AUTOASSIGN, _("Have a drink") );
        selectmenu.addentry( REFILL, true, MENU_AUTOASSIGN, _("Refill") );
        selectmenu.addentry( EXAMINE, true, MENU_AUTOASSIGN, _("Examine") );
        selectmenu.addentry( CANCEL, true, MENU_AUTOASSIGN, _("Cancel") );

        selectmenu.return_invalid = true;
        selectmenu.text = _("Select an action");
        selectmenu.selected = 0;
        selectmenu.query();

        const auto drink_name = drink->tname();

        switch( static_cast<options>( selectmenu.ret ) ) {
        case FILL_CONTAINER:
            if( g->handle_liquid_from_ground( drink, examp ) ) {
                add_msg(_("You squeeze the last drops of %1$s from the %2$s."), drink_name.c_str(),
                        g->m.name(examp).c_str());
            }
            return;

        case HAVE_A_DRINK:
            if( !p.eat( *drink ) ) {
                return; // They didn't actually drink
            }

            if (drink->charges == 0) {
                add_msg(_("You squeeze the last drops of %1$s from the %2$s."), drink->tname().c_str(),
                        g->m.name(examp).c_str());
                g->m.i_clear( examp );
            }
            p.moves -= 250;
            return;

        case REFILL: {
            int charges_held = p.charges_of(drink->typeId());
            if( drink->volume() >= keg_cap ) {
                add_msg(_("The %s is completely full."), g->m.name(examp).c_str());
                return;
            }
            if (charges_held < 1) {
                add_msg(m_info, _("You don't have any %1$s to fill the %2$s with."),
                        drink->tname().c_str(), g->m.name(examp).c_str());
                return;
            }
            item tmp( drink->typeId(), calendar::turn, charges_held );
            pour_into_keg( examp, tmp );
            p.use_charges( drink->typeId(), charges_held - tmp.charges );
            add_msg(_("You fill the %1$s with %2$s."), g->m.name(examp).c_str(),
                    drink->tname().c_str());
            p.moves -= 250;
            return;
        }

        case EXAMINE: {
            add_msg(m_info, _("That is a %s."), g->m.name(examp).c_str());
            add_msg(m_info, _("It contains %s (%d), %0.f%% full."),
                    drink->tname().c_str(), drink->charges, drink->volume() * 100.0 / keg_cap );
            return;
        }

        case CANCEL:
            return;
        }
    }
}

/**
 * Pour liquid into a keg (furniture) on the map. The transferred charges (if any)
 * will be removed from the liquid item.
 * @return Whether any charges have been transferred at all.
 */
bool iexamine::pour_into_keg( const tripoint &pos, item &liquid )
{
    const units::volume keg_cap = get_keg_capacity( pos );
    if( keg_cap <= 0 ) {
        return false;
    }
    const auto keg_name = g->m.name( pos );

    map_stack stack = g->m.i_at( pos );
    if( stack.empty() ) {
        g->m.add_item( pos, liquid );
        g->m.i_at( pos ).front().charges = 0; // Will be set later
    } else if( stack.front().typeId() != liquid.typeId() ) {
        add_msg( _( "The %s already contains some %s, you can't add a different liquid to it." ),
                 keg_name.c_str(), stack.front().tname().c_str() );
        return false;
    }

    item &drink = stack.front();
    if( drink.volume() >= keg_cap ) {
        add_msg( _( "The %s is full." ), keg_name.c_str() );
        return false;
    }

    add_msg( _( "You pour %1$s into the %2$s." ), liquid.tname().c_str(), keg_name.c_str() );
    while( liquid.charges > 0 && drink.volume() < keg_cap ) {
        drink.charges++;
        liquid.charges--;
    }
    return true;
}

void pick_plant(player &p, const tripoint &examp,
                const std::string &itemType, ter_id new_ter, bool seeds)
{
    if( p.is_player() && !query_yn( _( "Harvest the %s?" ), g->m.tername( examp ).c_str() ) ) {
        iexamine::none( p, examp );
        return;
    }

    const int survival = p.get_skill_level( skill_survival );
    p.practice( skill_survival, 6 );

    int plantBase = rng(2, 5);
    ///\EFFECT_SURVIVAL increases number of plants harvested
    int plantCount = rng(plantBase, plantBase + survival / 2);
    plantCount = std::min( plantCount, 12 );

    g->m.spawn_item( p.pos(), itemType, plantCount, 0, calendar::turn );

    if (seeds) {
        g->m.spawn_item( p.pos(), "seed_" + itemType, 1,
                         rng( plantCount / 4, plantCount / 2 ), calendar::turn );
    }

    g->m.ter_set(examp, new_ter);
}

void iexamine::tree_hickory(player &p, const tripoint &examp)
{
    if( harvest_common( p, examp, false, false ) ) {
        g->m.ter_set( examp, g->m.get_ter_transforms_into( examp ) );
    }
    if( !p.has_quality( quality_id( "DIG" ) ) ) {
        p.add_msg_if_player(m_info, _("You have no tool to dig with..."));
        return;
    }
    if( p.is_player () && !query_yn( _( "Dig up %s? This kills the tree!" ), g->m.tername( examp ).c_str() ) ) {
        return;
    }

    ///\EFFECT_SURVIVAL increases hickory root number per tree
    g->m.spawn_item(p.pos(), "hickory_root", rng( 1, 3 + p.get_skill_level( skill_survival ) ), 0, calendar::turn );
    g->m.ter_set(examp, t_tree_hickory_dead);
    ///\EFFECT_SURVIVAL speeds up hickory root digging
    p.moves -= 2000 / ( p.get_skill_level( skill_survival ) + 1 ) + 100;
}

item_location maple_tree_sap_container() {
    const item maple_sap = item( "maple_sap", 0 );
    return g->inv_map_splice( [&]( const item &it ) {
        return it.get_remaining_capacity_for_liquid( maple_sap, true ) > 0;
    }, _( "Which container?" ), PICKUP_RANGE );
}

void iexamine::tree_maple(player &p, const tripoint &examp)
{
    if( !p.has_quality( quality_id( "DRILL" ) ) ) {
        add_msg( m_info, _( "You need a tool to drill the crust to tap this maple tree." ) );
        return;
    }

    if( !p.has_quality( quality_id( "HAMMER" ) ) ) {
        add_msg( m_info, _( "You need a tool to hammer the spile into the crust to tap this maple tree." ) );
        return;
    }

    const inventory &crafting_inv = p.crafting_inventory();

    if( !crafting_inv.has_amount( "tree_spile", 1 ) ) {
        add_msg( m_info, _( "You need a %s to tap this maple tree." ), item::nname( "tree_spile" ).c_str() );
        return;
    }

    std::vector<item_comp> comps;
    comps.push_back( item_comp( "tree_spile", 1 ) );
    p.consume_items( comps );

    p.mod_moves( -200 );
    g->m.ter_set( examp, t_tree_maple_tapped );

    auto cont_loc = maple_tree_sap_container();

    item *container = cont_loc.get_item();
    if( container ) {
        g->m.add_item_or_charges( examp, *container, false );

        cont_loc.remove_item();
    } else {
        add_msg( m_info, _( "No container added. The sap will just spill on the ground." ) );
    }
}

void iexamine::tree_maple_tapped(player &p, const tripoint &examp)
{
    bool has_sap = false;
    bool has_container = false;
    long charges = 0;

    const std::string maple_sap_name = item::nname( "maple_sap" );

    auto items = g->m.i_at( examp );
    for( auto &it : items ) {
        if( it.is_bucket() || it.is_watertight_container() ) {
            has_container = true;

            if( !it.is_container_empty() && it.contents.front().typeId() == "maple_sap" ) {
                has_sap = true;
                charges = it.contents.front().charges;
            }
        }
    }

    enum options {
        REMOVE_TAP,
        ADD_CONTAINER,
        HARVEST_SAP,
        REMOVE_CONTAINER,
        CANCEL,
    };
    uimenu selectmenu;
    selectmenu.addentry( REMOVE_TAP, true, MENU_AUTOASSIGN, _("Remove tap") );
    selectmenu.addentry( ADD_CONTAINER, !has_container, MENU_AUTOASSIGN, _("Add a container to receive the %s"), maple_sap_name.c_str() );
    selectmenu.addentry( HARVEST_SAP, has_sap, MENU_AUTOASSIGN, _("Harvest current %s (%d)"), maple_sap_name.c_str(), charges );
    selectmenu.addentry( REMOVE_CONTAINER, has_container, MENU_AUTOASSIGN, _("Remove container") );
    selectmenu.addentry( CANCEL, true, MENU_AUTOASSIGN, _("Cancel") );

    selectmenu.return_invalid = true;
    selectmenu.text = _("Select an action");
    selectmenu.selected = 0;
    selectmenu.query();

    switch( static_cast<options>( selectmenu.ret ) ) {
        case REMOVE_TAP: {
            if( !p.has_quality( quality_id( "HAMMER" ) ) ) {
                add_msg( m_info, _( "You need a hammering tool to remove the spile from the crust." ) );
                return;
            }

            item tree_spile( "tree_spile" );
            add_msg( _( "You remove the %s." ), tree_spile.tname( 1 ).c_str() );
            g->m.add_item_or_charges( p.pos(), tree_spile );

            for( auto &it : items ) {
                g->m.add_item_or_charges( p.pos(), it );
            }
            g->m.i_clear( examp );

            p.mod_moves( -200 );
            g->m.ter_set( examp, t_tree_maple );

            return;
        }

        case ADD_CONTAINER: {
            auto cont_loc = maple_tree_sap_container();

            item *container = cont_loc.get_item();
            if( container ) {
                g->m.add_item_or_charges( examp, *container, false );

                cont_loc.remove_item();
            } else {
                add_msg( m_info, _( "No container added. The sap will just spill on the ground." ) );
            }

            return;
        }

        case HARVEST_SAP:
            for( auto &it : items ) {
                if( ( it.is_bucket() || it.is_watertight_container() ) && !it.is_container_empty() ) {
                    auto &liquid = it.contents.front();
                    if( liquid.typeId() == "maple_sap" ) {
                        g->handle_liquid_from_container( it, PICKUP_RANGE );
                    }
                }
            }

            return;

        case REMOVE_CONTAINER: {
            g->u.assign_activity( activity_id( "ACT_PICKUP" ) );
            g->u.activity.placement = examp - p.pos();
            g->u.activity.values.push_back( false );
            g->u.activity.values.push_back( 0 );
            g->u.activity.values.push_back( 0 );
            return;
        }

        case CANCEL:
            return;
    }
}

void iexamine::shrub_marloss(player &p, const tripoint &examp)
{
    if (p.has_trait(trait_THRESH_MYCUS)) {
        pick_plant(p, examp, "mycus_fruit", t_shrub_fungal);
    } else if (p.has_trait(trait_THRESH_MARLOSS)) {
        g->m.spawn_item( p.pos(), "mycus_fruit", 1, 0, calendar::turn );
        g->m.ter_set(examp, t_fungus);
        add_msg( m_info, _("The shrub offers up a fruit, then crumbles into a fungal bed."));
    } else {
        pick_plant(p, examp, "marloss_berry", t_shrub_fungal);
    }
}

void iexamine::tree_marloss(player &p, const tripoint &examp)
{
    if (p.has_trait(trait_THRESH_MYCUS)) {
        pick_plant(p, examp, "mycus_fruit", t_tree_fungal);
        if (p.has_trait(trait_M_DEPENDENT) && one_in(3)) {
            // Folks have a better shot at keeping fed.
            add_msg(m_info, _("We have located a particularly vital nutrient deposit underneath this location."));
            add_msg(m_good, _("Additional nourishment is available."));
            g->m.ter_set(examp, t_marloss_tree);
        }
    } else if (p.has_trait(trait_THRESH_MARLOSS)) {
        g->m.spawn_item( p.pos(), "mycus_fruit", 1, 0, calendar::turn );
        g->m.ter_set(examp, t_tree_fungal);
        add_msg(m_info, _("The tree offers up a fruit, then shrivels into a fungal tree."));
    } else {
        pick_plant(p, examp, "marloss_berry", t_tree_fungal);
    }
}

void iexamine::shrub_wildveggies( player &p, const tripoint &examp )
{
    // Ask if there's something possibly more interesting than this shrub here
    if( ( !g->m.i_at( examp ).empty() ||
          g->m.veh_at( examp ) ||
          !g->m.tr_at( examp ).is_null() ||
          g->critter_at( examp ) != nullptr ) &&
          !query_yn(_("Forage through %s?"), g->m.tername( examp ).c_str() ) ) {
        none( p, examp );
        return;
    }

    add_msg( _("You forage through the %s."), g->m.tername( examp ).c_str() );
    ///\EFFECT_SURVIVAL speeds up foraging
    int move_cost = 100000 / ( 2 * p.get_skill_level( skill_survival ) + 5 );
    ///\EFFECT_PER randomly speeds up foraging
    move_cost /= rng( std::max( 4, p.per_cur ), 4 + p.per_cur * 2 );
    p.assign_activity( activity_id( "ACT_FORAGE" ), move_cost, 0 );
    p.activity.placement = examp;
    return;
}

/**
 * Returns the weight of all the items on tile made of specific material.
 *
 * @param &stack item stack.
 * @param &material the material whose mass we want.
 * @param remove_items are the items getting consumed in the process?
 * @param include_contents dose item contents count towards the weight?
 */
units::mass sum_up_item_weight_by_material( map_stack &stack, const material_id &material, bool remove_items, bool include_contents )
{
    units::mass sum_weight = 0;
    for( auto item_it = stack.begin(); item_it != stack.end(); ) {
        if( item_it->made_of(material) && item_it->weight() > 0) {
            sum_weight += item_it->weight( include_contents );
            if( remove_items ) {
                item_it = stack.erase( item_it );
            } else {
                ++item_it;
            }
        } else {
            ++item_it;
        }
    }
    return sum_weight;
}

void add_recyle_menu_entry( uimenu &menu, const units::mass &w, char hk, const std::string &type )
{
    const auto itt = item( type, 0 );
    const int amount = w / itt.weight();
    menu.addentry(
        menu.entries.size() + 1, // value return by uimenu for this entry
        true, // enabled
        hk, // hotkey
        string_format(_("about %d %s"), amount, itt.tname( amount ).c_str())
    );
}

void iexamine::recycler(player &p, const tripoint &examp)
{
    auto items_on_map = g->m.i_at(examp);

    // check for how much steel, by weight, is in the recycler
    // only items made of STEEL are checked
    // IRON and other metals cannot be turned into STEEL for now
    units::mass steel_weight = sum_up_item_weight_by_material( items_on_map, material_id( "steel" ), false, false );
    if (steel_weight == 0) {
        add_msg(m_info,
                _("The recycler is currently empty.  Drop some metal items onto it and examine it again."));
        return;
    }
    // See below for recover_factor (rng(6,9)/10), this
    // is the normal value of that recover factor.
    static const double norm_recover_factor = 8.0 / 10.0;
    const units::mass norm_recover_weight = steel_weight * norm_recover_factor;
    uimenu as_m;
    const std::string weight_str = string_format("%.3f %s", convert_weight(steel_weight),
                                                            weight_units());
    as_m.text = string_format(_("Recycle %s metal into:"), weight_str.c_str());
    add_recyle_menu_entry(as_m, norm_recover_weight, 'l', "steel_lump");
    add_recyle_menu_entry(as_m, norm_recover_weight, 'm', "sheet_metal");
    add_recyle_menu_entry(as_m, norm_recover_weight, 'C', "steel_chunk");
    add_recyle_menu_entry(as_m, norm_recover_weight, 's', "scrap");
    as_m.entries.push_back(uimenu_entry(0, true, 'c', _("Cancel")));
    as_m.selected = 4;
    as_m.query(); /* calculate key and window variables, generate window, and loop until we get a valid answer */
    int ch = as_m.ret;
    int num_lumps = 0;
    int num_sheets = 0;
    int num_chunks = 0;
    int num_scraps = 0;

    if (ch >= 5 || ch <= 0) {
        add_msg(_("Never mind."));
        return;
    }

    // Sum up again, this time remove the items,
    // ignore result, should be the same as before.
    sum_up_item_weight_by_material( items_on_map, material_id( "steel" ), true, false );

    double recover_factor = rng(6, 9) / 10.0;
    steel_weight = steel_weight * recover_factor;

    sounds::sound(examp, 80, _("Ka-klunk!"));

    units::mass lump_weight = item( "steel_lump", 0 ).weight();
    units::mass sheet_weight = item( "sheet_metal", 0 ).weight();
    units::mass chunk_weight = item( "steel_chunk", 0 ).weight();
    units::mass scrap_weight = item( "scrap", 0 ).weight();

    if (steel_weight < scrap_weight) {
        add_msg(_("The recycler chews up all the items in its hopper."));
        add_msg(_("The recycler beeps: \"No steel to process!\""));
        return;
    }

    switch(ch) {
    case 1: // 1 steel lump = weight 1360
        num_lumps = steel_weight / (lump_weight);
        steel_weight -= num_lumps * (lump_weight);
        num_sheets = steel_weight / (sheet_weight);
        steel_weight -= num_sheets * (sheet_weight);
        num_chunks = steel_weight / (chunk_weight);
        steel_weight -= num_chunks * (chunk_weight);
        num_scraps = steel_weight / (scrap_weight);
        if (num_lumps == 0) {
            add_msg(_("The recycler beeps: \"Insufficient steel!\""));
            add_msg(_("It spits out an assortment of smaller pieces instead."));
        }
        break;

    case 2: // 1 metal sheet = weight 1000
        num_sheets = steel_weight / (sheet_weight);
        steel_weight -= num_sheets * (sheet_weight);
        num_chunks = steel_weight / (chunk_weight);
        steel_weight -= num_chunks * (chunk_weight);
        num_scraps = steel_weight / (scrap_weight);
        if (num_sheets == 0) {
            add_msg(_("The recycler beeps: \"Insufficient steel!\""));
            add_msg(_("It spits out an assortment of smaller pieces instead."));
        }
        break;

    case 3: // 1 steel chunk = weight 340
        num_chunks = steel_weight / (chunk_weight);
        steel_weight -= num_chunks * (chunk_weight);
        num_scraps = steel_weight / (scrap_weight);
        if (num_chunks == 0) {
            add_msg(_("The recycler beeps: \"Insufficient steel!\""));
            add_msg(_("It spits out an assortment of smaller pieces instead."));
        }
        break;

    case 4: // 1 metal scrap = weight 113
        num_scraps = steel_weight / (scrap_weight);
        break;
    }

    for (int i = 0; i < num_lumps; i++) {
        g->m.spawn_item( p.pos(), "steel_lump", 1, 0, calendar::turn );
    }

    for (int i = 0; i < num_sheets; i++) {
        g->m.spawn_item( p.pos(), "sheet_metal", 1, 0, calendar::turn );
    }

    for (int i = 0; i < num_chunks; i++) {
        g->m.spawn_item( p.pos(), "steel_chunk", 1, 0, calendar::turn );
    }

    for (int i = 0; i < num_scraps; i++) {
        g->m.spawn_item( p.pos(), "scrap", 1, 0, calendar::turn );
    }
}

void iexamine::trap(player &p, const tripoint &examp)
{
    const auto &tr = g->m.tr_at(examp);
    if( !p.is_player() || tr.is_null() ) {
        return;
    }
    const int possible = tr.get_difficulty();
    bool seen = tr.can_see( examp, p );
    if( seen && possible >= 99 ) {
        add_msg(m_info, _("That %s looks too dangerous to mess with. Best leave it alone."),
            tr.name().c_str());
        return;
    }
    // Some traps are not actual traps. Those should get a different query.
    if( seen && possible == 0 && tr.get_avoidance() == 0 ) { // Separated so saying no doesn't trigger the other query.
        if( query_yn(_("There is a %s there. Take down?"), tr.name().c_str()) ) {
            g->m.disarm_trap(examp);
        }
    } else if( seen && query_yn( _("There is a %s there.  Disarm?"), tr.name().c_str() ) ) {
        g->m.disarm_trap(examp);
    }
}

void iexamine::water_source(player &p, const tripoint &examp)
{
    item water = g->m.water_from( examp );
    (void) p; // @todo: use me
    g->handle_liquid( water, nullptr, 0, &examp );
}

const itype * furn_t::crafting_pseudo_item_type() const
{
    if (crafting_pseudo_item.empty()) {
        return NULL;
    }
    return item::find_type( crafting_pseudo_item );
}

const itype *furn_t::crafting_ammo_item_type() const
{
    const itype *pseudo = crafting_pseudo_item_type();
    if( pseudo->tool && !pseudo->tool->ammo_id.is_null() ) {
        return item::find_type( pseudo->tool->ammo_id->default_ammotype() );
    }
    return nullptr;
}

static long count_charges_in_list(const itype *type, const map_stack &items)
{
    for( const auto &candidate : items ) {
        if( candidate.type == type ) {
            return candidate.charges;
        }
    }
    return 0;
}

void iexamine::reload_furniture(player &p, const tripoint &examp)
{
    const furn_t &f = g->m.furn(examp).obj();
    const itype *type = f.crafting_pseudo_item_type();
    const itype *ammo = f.crafting_ammo_item_type();
    if (type == NULL || ammo == NULL) {
        add_msg(m_info, _("This %s can not be reloaded!"), f.name().c_str());
        return;
    }
    const int amount_in_furn = count_charges_in_list( ammo, g->m.i_at( examp ) );
    if( amount_in_furn > 0 ) {
        //~ %1$s - furniture, %2$d - number, %3$s items.
        add_msg(_("The %1$s contains %2$d %3$s."), f.name().c_str(), amount_in_furn, ammo->nname(amount_in_furn).c_str());
    }
    const int max_amount_in_furn = f.max_volume / ammo->volume;
    const int max_reload_amount = max_amount_in_furn - amount_in_furn;
    if( max_reload_amount <= 0 ) {
        return;
    }
    const int amount_in_inv = p.charges_of( ammo->get_id() );
    if( amount_in_inv == 0 ) {
        //~ Reloading or restocking a piece of furniture, for example a forge.
        add_msg(m_info, _("You need some %1$s to reload this %2$s."), ammo->nname(2).c_str(), f.name().c_str());
        return;
    }
    const long max_amount = std::min( amount_in_inv, max_reload_amount );
    //~ Loading fuel or other items into a piece of furniture.
    const std::string popupmsg = string_format(_("Put how many of the %1$s into the %2$s?"),
                                 ammo->nname(max_amount).c_str(), f.name().c_str());
    long amount = string_input_popup()
                  .title( popupmsg )
                  .width( 20 )
                  .text( to_string( max_amount ) )
                  .only_digits( true )
                  .query_long();
    if( amount <= 0 || amount > max_amount ) {
        return;
    }
    p.use_charges( ammo->get_id(), amount );
    auto items = g->m.i_at(examp);
    for( auto & itm : items ) {
        if( itm.type == ammo ) {
            itm.charges += amount;
            amount = 0;
            break;
        }
    }
    if (amount != 0) {
        item it( ammo, calendar::turn, amount );
        g->m.add_item( examp, it );
    }
    add_msg(_("You reload the %s."), g->m.furnname(examp).c_str());
    p.moves -= 100;
}

void iexamine::curtains(player &p, const tripoint &examp)
{
    if (g->m.is_outside(p.pos())) {
        locked_object(p, examp);
        return;
    }

    // Peek through the curtains, or tear them down.
    int choice = menu( true, _("Do what with the curtains?"),
                       _("Peek through the curtains."), _("Tear down the curtains."),
                       _("Cancel"), NULL );
    if( choice == 1 ) {
        // Peek
        g->peek(examp );
        p.add_msg_if_player( _("You carefully peek through the curtains.") );
    } else if( choice == 2 ) {
        // Mr. Gorbachev, tear down those curtains!
        g->m.ter_set( examp, t_window_no_curtains );
        g->m.spawn_item( p.pos(), "nail", 1, 4, calendar::turn );
        g->m.spawn_item( p.pos(), "sheet", 2, 0, calendar::turn );
        g->m.spawn_item( p.pos(), "stick", 1, 0, calendar::turn );
        g->m.spawn_item( p.pos(), "string_36", 1, 0, calendar::turn );
        p.moves -= 200;
        p.add_msg_if_player( _("You tear the curtains and curtain rod off the windowframe.") );
    } else {
        p.add_msg_if_player( _("Never mind."));
    }
}

void iexamine::sign(player &p, const tripoint &examp)
{
    std::string existing_signage = g->m.get_signage( examp );
    bool previous_signage_exists = !existing_signage.empty();

    // Display existing message, or lack thereof.
    if( p.has_trait( trait_ILLITERATE ) ) {
        popup( _( "You're illiterate, and can't read the message on the sign." ) );
    } else if( previous_signage_exists ) {
        popup( existing_signage.c_str() );
    } else {
        p.add_msg_if_player( m_neutral, _( "Nothing legible on the sign." ) );
    }

    // Allow chance to modify message.
    // Chose spray can because it seems appropriate.
    int required_writing_charges = 1;
    if (p.has_charges("spray_can", required_writing_charges)) {
        // Different messages if the sign already has writing associated with it.
        std::string query_message = previous_signage_exists ?
                                    _("Overwrite the existing message on the sign with spray paint?") :
                                    _("Add a message to the sign with spray paint?");
        std::string spray_painted_message = previous_signage_exists ?
                                            _("You overwrite the previous message on the sign with your graffiti") :
                                            _("You graffiti a message onto the sign.");
        std::string ignore_message = _("You leave the sign alone.");
        if (query_yn(query_message.c_str())) {
            std::string signage = string_input_popup()
                                  .title( _( "Spray what?" ) )
                                  .identifier( "signage" )
                                  .query_string();
            if (signage.empty()) {
                p.add_msg_if_player(m_neutral, ignore_message.c_str());
            } else {
                g->m.set_signage( examp, signage);
                p.add_msg_if_player(m_info, spray_painted_message.c_str());
                p.moves -= 2 * signage.length();
                p.use_charges("spray_can", required_writing_charges);
            }
        } else {
            p.add_msg_if_player(m_neutral, ignore_message.c_str());
        }
    }
}

static int getNearPumpCount(const tripoint &p)
{
    int result = 0;
    for( const tripoint &tmp : g->m.points_in_radius( p, 12 ) ) {
        const auto t = g->m.ter( tmp );
        if( t == ter_str_id( "t_gas_pump" ) || t == ter_str_id( "t_gas_pump_a" ) ) {
            result++;
        }
    }
    return result;
}

static tripoint getNearFilledGasTank(const tripoint &center, long &gas_units)
{
    tripoint tank_loc = tripoint_min;
    int distance = INT_MAX;
    gas_units = 0;

    for( const tripoint &tmp : g->m.points_in_radius( center, 24 ) ) {
        if( g->m.ter( tmp ) != ter_str_id( "t_gas_tank" ) ) {
            continue;
        }

        const int new_distance = rl_dist( center, tmp );

        if( new_distance >= distance ) {
            continue;
        }
        if( tank_loc == tripoint_min ) {
            // Return a potentially empty tank, but only if we don't find a closer full one.
            tank_loc = tmp;
        }
        for( auto &k : g->m.i_at(tmp)) {
            if(k.made_of(LIQUID)) {
                distance = new_distance;
                tank_loc = tmp;
                gas_units = k.charges;
                break;
            }
        }
    }
    return tank_loc;
}

static int getGasDiscountCardQuality( const item &it )
{
    std::set<std::string> tags = it.type->item_tags;

    for( auto tag : tags ) {

        if( tag.size() > 15 && tag.substr(0, 15) == "DISCOUNT_VALUE_" ) {
            return atoi(tag.substr(15).c_str());
        }
    }

    return 0;
}

static int findBestGasDiscount(player &p)
{
    int discount = 0;

    for (size_t i = 0; i < p.inv.size(); i++) {
        item &it = p.inv.find_item(i);

        if (it.has_flag("GAS_DISCOUNT")) {

            int q = getGasDiscountCardQuality(it);
            if (q > discount) {
                discount = q;
            }
        }
    }

    return discount;
}

static std::string str_to_illiterate_str(std::string s)
{
    if (!g->u.has_trait( trait_ILLITERATE )) {
        return s;
    } else {
        for (auto &i : s) {
            i = i + rng(0, 5) - rng(0, 5);
            if( i < ' ' ) {
                // some control character, most likely not handled correctly be the print functions
                i = ' ';
            } else if( i == '%' ) {
                // avoid characters that trigger formatting in the various print functions
                i++;
            }
        }
        return s;
    }
}

static std::string getGasDiscountName( int discount )
{
    if( discount == 3 ) {
        return str_to_illiterate_str( _( "Platinum member" ) );
    } else if( discount == 2 ) {
        return str_to_illiterate_str( _( "Gold member" ) );
    } else if( discount == 1 ) {
        return str_to_illiterate_str( _( "Silver member" ) );
    } else {
        return str_to_illiterate_str( _( "Beloved customer" ) );
    }
}

static long getGasPricePerLiter( int discount )
{
    // Those prices are in cents
    static const long prices[4] = { 1400, 1320, 1200, 1000 };
    if( discount < 0 || discount > 3 ) {
        return prices[0];
    } else {
        return prices[discount];
    }
}

static tripoint getGasPumpByNumber( const tripoint &p, int number )
{
    int k = 0;
    for( const tripoint &tmp : g->m.points_in_radius( p, 12 ) ) {
        const auto t = g->m.ter( tmp );
        if( ( t == ter_str_id( "t_gas_pump" ) || t == ter_str_id( "t_gas_pump_a" ) ) && number == k++ ) {
            return tmp;
        }
    }
    return tripoint_min;
}

static bool toPumpFuel( const tripoint &src, const tripoint &dst, long units )
{
    if( src == tripoint_min ) {
        return false;
    }

    auto items = g->m.i_at( src );
    for( auto item_it = items.begin(); item_it != items.end(); ++item_it ) {
        if( item_it->made_of( LIQUID ) ) {
            if( item_it->charges < units ) {
                return false;
            }

            item_it->charges -= units;

            item liq_d( item_it->type, calendar::turn, units );

            const auto backup_pump = g->m.ter( dst );
            g->m.ter_set( dst, ter_str_id::NULL_ID() );
            g->m.add_item_or_charges( dst, liq_d );
            g->m.ter_set( dst, backup_pump );

            if( item_it->charges < 1 ) {
                items.erase( item_it );
            }

            return true;
        }
    }

    return false;
}

static long fromPumpFuel( const tripoint &dst, const tripoint &src )
{
    if( src == tripoint_min ) {
        return -1;
    }

    auto items = g->m.i_at( src );
    for( auto item_it = items.begin(); item_it != items.end(); ++item_it ) {
        if( item_it->made_of( LIQUID ) ) {
            // how much do we have in the pump?
            item liq_d( item_it->type, calendar::turn, item_it->charges );

            // add the charges to the destination
            const auto backup_tank = g->m.ter( dst );
            g->m.ter_set( dst, ter_str_id::NULL_ID() );
            g->m.add_item_or_charges( dst, liq_d );
            g->m.ter_set( dst, backup_tank );

            // remove the liquid from the pump
            long amount = item_it->charges;
            items.erase( item_it );
            return amount;
        }
    }
    return -1;
}

static void turnOnSelectedPump( const tripoint &p, int number )
{
    int k = 0;
    for( const tripoint &tmp : g->m.points_in_radius( p, 12 ) ) {
        const auto t = g->m.ter( tmp );
        if( t == ter_str_id( "t_gas_pump" ) || t == ter_str_id( "t_gas_pump_a" ) ) {
            if( number == k++ ) {
                g->m.ter_set( tmp, ter_str_id( "t_gas_pump_a" ) );
            } else {
                g->m.ter_set( tmp, ter_str_id( "t_gas_pump" ) );
            }
        }
    }
}

void iexamine::pay_gas( player &p, const tripoint &examp )
{

    int choice = -1;
    const int buy_gas = 1;
    const int choose_pump = 2;
    const int hack = 3;
    const int refund = 4;
    const int cancel = 5;

    if( p.has_trait( trait_ILLITERATE ) ) {
        popup( _( "You're illiterate, and can't read the screen." ) );
    }

    int pumpCount = getNearPumpCount( examp );
    if( pumpCount == 0 ) {
        popup( str_to_illiterate_str( _( "Failure! No gas pumps found!" ) ).c_str() );
        return;
    }

    long tankGasUnits;
    tripoint pTank = getNearFilledGasTank( examp, tankGasUnits );
    if( pTank == tripoint_min ) {
        popup( str_to_illiterate_str( _( "Failure! No gas tank found!" ) ).c_str() );
        return;
    }

    if( tankGasUnits == 0 ) {
        popup( str_to_illiterate_str(
                   _( "This station is out of fuel.  We apologize for the inconvenience." ) ).c_str() );
        return;
    }

    if( uistate.ags_pay_gas_selected_pump + 1 > pumpCount ) {
        uistate.ags_pay_gas_selected_pump = 0;
    }

    int discount = findBestGasDiscount( p );
    std::string discountName = getGasDiscountName( discount );

    long pricePerUnit = getGasPricePerLiter( discount );

    bool can_hack = ( !p.has_trait( trait_ILLITERATE ) && ( ( p.has_charges( "electrohack", 25 ) ) ||
                      ( p.has_bionic( bionic_id( "bio_fingerhack" ) ) && p.power_level > 24 ) ) );

    uimenu amenu;
    amenu.selected = 1;
    amenu.text = str_to_illiterate_str( _( "Welcome to AutoGas!" ) );
    amenu.addentry( 0, false, -1, str_to_illiterate_str( _( "What would you like to do?" ) ) );

    amenu.addentry( buy_gas, true, 'b', str_to_illiterate_str( _( "Buy gas." ) ) );
    amenu.addentry( refund, true, 'r', str_to_illiterate_str( _( "Refund cash." ) ) );

    std::string gaspumpselected = str_to_illiterate_str( _( "Current gas pump: " ) ) +
                                  to_string( uistate.ags_pay_gas_selected_pump + 1 );
    amenu.addentry( 0, false, -1, gaspumpselected );
    amenu.addentry( choose_pump, true, 'p', str_to_illiterate_str( _( "Choose a gas pump." ) ) );

    amenu.addentry( 0, false, -1, str_to_illiterate_str( _( "Your discount: " ) ) + discountName );
    amenu.addentry( 0, false, -1, str_to_illiterate_str( _( "Your price per gasoline unit: " ) ) +
                    format_money( pricePerUnit ) );

    if( can_hack ) {
        amenu.addentry( hack, true, 'h', _( "Hack console." ) );
    }

    amenu.addentry( cancel, true, 'q', str_to_illiterate_str( _( "Cancel" ) ) );

    amenu.query();
    choice = amenu.ret;

    if( choose_pump == choice ) {
        uimenu amenu;
        amenu.selected = uistate.ags_pay_gas_selected_pump + 1;
        amenu.text = str_to_illiterate_str( _( "Please choose gas pump:" ) );

        amenu.addentry( 0, true, static_cast<long>( 'q' ), str_to_illiterate_str( _( "Cancel" ) ) );

        for( int i = 0; i < pumpCount; i++ ) {
            amenu.addentry( i + 1, true, -1,
                            str_to_illiterate_str( _( "Pump " ) ) + to_string( i + 1 ) );
        }
        amenu.query();
        choice = amenu.ret;

        if( choice == 0 ) {
            return;
        }

        uistate.ags_pay_gas_selected_pump = choice - 1;

        turnOnSelectedPump( examp, uistate.ags_pay_gas_selected_pump );

        return;

    }

    if( buy_gas == choice ) {
        item *cashcard;

        const int pos = g->inv_for_id( itype_id( "cash_card" ), _( "Insert card." ) );

        if( pos == INT_MIN ) {
            add_msg( _( "Never mind." ) );
            return;
        }

        cashcard = &( p.i_at( pos ) );

        if( cashcard->charges < pricePerUnit ) {
            popup( str_to_illiterate_str(
                       _( "Not enough money, please refill your cash card." ) ).c_str() ); //or ride on a solar car, ha ha ha
            return;
        }

        long maximum_liters = std::min( cashcard->charges / pricePerUnit, tankGasUnits / 1000 );

        std::string popupmsg = string_format(
                                   _( "How many liters of gasoline to buy? Max: %d L. (0 to cancel) " ), maximum_liters );
        long liters = string_input_popup()
                      .title( popupmsg )
                      .width( 20 )
                      .text( to_string( maximum_liters ) )
                      .only_digits( true )
                      .query_long();
        if( liters <= 0 ) {
            return;
        }
        if( liters > maximum_liters ) {
            liters = maximum_liters;
        }

        tripoint pGasPump = getGasPumpByNumber( examp,  uistate.ags_pay_gas_selected_pump );
        if( !toPumpFuel( pTank, pGasPump, liters * 1000 ) ) {
            return;
        }

        sounds::sound( p.pos(), 6, _( "Glug Glug Glug" ) );

        cashcard->charges -= liters * pricePerUnit;

        add_msg( m_info, _( "Your cash card now holds %s." ), format_money( cashcard->charges ) );
        p.moves -= 100;
        return;
    }

    if( hack == choice ) {
        switch( hack_attempt( p ) ) {
            case HACK_UNABLE:
                break;
            case HACK_FAIL:
                p.add_memorial_log( pgettext( "memorial_male", "Set off an alarm." ),
                                    pgettext( "memorial_female", "Set off an alarm." ) );
                sounds::sound( p.pos(), 60, _( "an alarm sound!" ) );
                if( examp.z > 0 && !g->events.queued( EVENT_WANTED ) ) {
                    g->events.add( EVENT_WANTED, calendar::turn + 30_minutes, 0, p.global_sm_location() );
                }
                break;
            case HACK_NOTHING:
                add_msg( _( "Nothing happens." ) );
                break;
            case HACK_SUCCESS:
                tripoint pGasPump = getGasPumpByNumber( examp, uistate.ags_pay_gas_selected_pump );
                if( toPumpFuel( pTank, pGasPump, tankGasUnits ) ) {
                    add_msg( _( "You hack the terminal and route all available fuel to your pump!" ) );
                    sounds::sound( p.pos(), 6, _( "Glug Glug Glug Glug Glug Glug Glug Glug Glug" ) );
                } else {
                    add_msg( _( "Nothing happens." ) );
                }
                break;
        }
    }

    if( refund == choice ) {
        item *cashcard;

        const int pos = g->inv_for_id( itype_id( "cash_card" ), _( "Insert card." ) );

        if( pos == INT_MIN ) {
            add_msg( _( "Never mind." ) );
            return;
        }

        cashcard = &( p.i_at( pos ) );
        // Okay, we have a cash card. Now we need to know what's left in the pump.
        tripoint pGasPump = getGasPumpByNumber( examp, uistate.ags_pay_gas_selected_pump );
        long amount = fromPumpFuel( pTank, pGasPump );
        if( amount >= 0 ) {
            sounds::sound( p.pos(), 6, _( "Glug Glug Glug" ) );
            cashcard->charges += amount * pricePerUnit / 1000.0f;
            add_msg( m_info, _( "Your cash card now holds %s." ), format_money( cashcard->charges ) );
            p.moves -= 100;
            return;
        } else {
            popup( _( "Unable to refund, no fuel in pump." ) );
            return;
        }
    }
}

void iexamine::climb_down( player &p, const tripoint &examp )
{
    if( !g->m.has_zlevels() ) {
        // No climbing down in 2D mode
        return;
    }

    if( !g->m.valid_move( p.pos(), examp, false, true ) ) {
        // Covered with something
        return;
    }

    tripoint where = examp;
    tripoint below = examp;
    below.z--;
    while( g->m.valid_move( where, below, false, true ) ) {
        where.z--;
        below.z--;
    }

    const int height = examp.z - where.z;
    if( height == 0 ) {
        p.add_msg_if_player( _("You can't climb down there") );
        return;
    }

    const int climb_cost = p.climbing_cost( where, examp );
    const auto fall_mod = p.fall_damage_mod();
    std::string query_str = ngettext("Looks like %d story. Jump down?",
                                     "Looks like %d stories. Jump down?",
                                     height);
    if( height > 1 && !query_yn(query_str.c_str(), height) ) {
        return;
    } else if( height == 1 ) {
        std::string query;
        if( climb_cost <= 0 && fall_mod > 0.8 ) {
            query = _("You probably won't be able to get up and jumping down may hurt. Jump?");
        } else if( climb_cost <= 0 ) {
            query = _("You probably won't be able to get back up. Climb down?");
        } else if( climb_cost < 200 ) {
            query = _("You should be able to climb back up easily if you climb down there. Climb down?");
        } else {
            query = _("You may have problems climbing back up. Climb down?");
        }

        if( !query_yn( query.c_str() ) ) {
            return;
        }
    }

    p.moves -= 100 + 100 * fall_mod;
    p.setpos( examp );
    if( climb_cost > 0 || rng_float( 0.8, 1.0 ) > fall_mod ) {
        // One tile of falling less (possibly zero)
        g->vertical_move( -1, true );
    }

    g->m.creature_on_trap( p );
}

void iexamine::autodoc( player &p, const tripoint &examp )
{
    enum options {
        INSTALL_CBM,
        UNINSTALL_CBM,
        CANCEL,
    };

    bool adjacent_couch = false;
    bool in_position = false;
    bool needs_anesthesia = true;
    for( const auto &couch_loc : g->m.points_in_radius( examp, 1, 0 ) ) {
        const furn_str_id couch( "f_autodoc_couch" );
        if( g->m.furn( couch_loc ) == couch ) {
            adjacent_couch = true;
            if( p.pos() == couch_loc ) {
                in_position = true;
            }
        }
    }

    if( !adjacent_couch ) {
        popup( _( "No connected couches found.  Operation impossible.  Exiting." ) );
        return;
    }
    if( !in_position ) {
        popup( _( "No patient found located on the connected couches.  Operation impossible.  Exiting." ) );
        return;
    }
    if( p.has_trait( trait_NOPAIN ) || p.has_bionic( bionic_id( "bio_painkiller" ) ) ) {
        needs_anesthesia = false;
    }

    const bool has_anesthesia = p.crafting_inventory().has_item_with( []( const item &it ) {
        return it.has_flag( "ANESTHESIA" );
    } );

    uimenu amenu;
    amenu.selected = 0;
    amenu.text = _( "Autodoc Mk. XI.  Status: Online.  Please choose operation." );
    amenu.addentry( INSTALL_CBM, true, 'i', _( "Choose Compact Bionic Module to install." ) );
    amenu.addentry( UNINSTALL_CBM, true, 'u', _( "Choose installed bionic to uninstall." ) );
    amenu.addentry( CANCEL, true, 'q', _( "Do nothing." ) );

    amenu.query();

    switch( static_cast<options>( amenu.ret ) ) {
        case INSTALL_CBM: {
            autodoc_bionic_install( p, has_anesthesia );
            break;
        }

        case UNINSTALL_CBM: {
            autodoc_bionic_uninstall( p, has_anesthesia );
            break;
        }

        case CANCEL:
            return;
    }
}

//Used in the mod Alternate Bionic System.  Handles all Bionic related operations.
void iexamine::bio_station( player &p, const tripoint & ){

<<<<<<< HEAD
    enum menu_options {
        INSTALL_CBM,
        UNINSTALL_CBM,
        UPGRADE_BIONIC_LICENSE,
        CANCEL,
    };

    const bool has_anesthesia = p.crafting_inventory().has_item_with( []( const item &it ) {
        return it.has_flag( "ANESTHESIA" );
    } );

    uimenu amenu;
    amenu.selected = 0;
    amenu.text_color = c_cyan;
    amenu.border_color = c_blue;
    amenu.title_color = c_cyan;
    amenu.title = _( "Be welcome to this augmentation console. Please select an option." );
    if ( get_option < bool > ( "BIONIC_LICENSES" ) ) {
        amenu.text = string_format(_( "Your bionic license: %i/%i" ), g->u.used_license_points, g->u.max_license_points );
       // amenu.text = (_( "Your bionic license: i%/i%" ), g->u.used_license_points, g->u.max_license_points );
        amenu.addentry( UPGRADE_BIONIC_LICENSE, true, 'l', _( "Upgrade your Bionic License." ) );
    }
    amenu.addentry( INSTALL_CBM, true, 'i', _( "Install a Compact Bionic Module." ) );
    amenu.addentry( UNINSTALL_CBM, true, 'u', _( "Uninstall an implanted bionic." ) );

    amenu.addentry( CANCEL, true, 'q', _( "Do nothing." ) );

    amenu.query();

    switch( static_cast<menu_options>( amenu.ret ) ) {

        case UPGRADE_BIONIC_LICENSE: {
            bio_license_upgrader( p );
            break;
        }

        case INSTALL_CBM: {
            autodoc_bionic_install( p, has_anesthesia );
=======
            if( !has_anesthesia && needs_anesthesia ) {
                popup( _( "You need an anesthesia kit for the Autodoc to perform any operation." ) );
                return;
            }

            const time_duration duration = itemtype->bionic->difficulty * 20_minutes;
            if( p.install_bionics( ( *itemtype ), -1, true ) ) {
                p.introduce_into_anesthesia( duration, needs_anesthesia );
                std::vector<item_comp> comps;
                comps.push_back( item_comp( it->typeId(), 1 ) );
                p.consume_items( comps );
            }
>>>>>>> 2298186b
            break;
        }

        case UNINSTALL_CBM: {
            autodoc_bionic_uninstall( p, has_anesthesia );
            break;
        }

<<<<<<< HEAD
        case CANCEL: {
            break;
        }
    }
    return;
}
=======
            if( !has_anesthesia && needs_anesthesia ) {
                popup( _( "You need an anesthesia kit for the Autodoc to perform any operation." ) );
                return;
            }
>>>>>>> 2298186b

void iexamine::autodoc_bionic_install( player &p, bool has_anesthesia ) {

    const item_location bionic = g->inv_map_splice( []( const item &e ) {
            return e.is_bionic();
    }, _( "Choose CBM to install" ), PICKUP_RANGE, _( "You don't have any CBMs to install." ) );

    if ( !bionic ) {
        return;
    }

    const item *it = bionic.get_item();
    const itype *itemtype = it->type;
    const bionic_id &bid = itemtype->bionic->id;

    if( p.has_bionic( bid ) ) {
        popup( _( "You have already installed this bionic."  ) );
        return;
    } else if( bid->upgraded_bionic && !p.has_bionic( bid->upgraded_bionic ) ) {
        popup( _( "You have no base version of this bionic to upgrade." ) );
        return;
    } else {
        const bool downgrade = std::any_of( bid->available_upgrades.begin(), bid->available_upgrades.end(),
                                            std::bind( &player::has_bionic, &p, std::placeholders::_1 ) );
        if( downgrade ) {
            popup( _( "You have already installed a superior version of this bionic." ) );
            return;
        }
    }

    if( !has_anesthesia && get_option < bool > ( "ANESTHESIA_REQ" ) ) {
        popup( _( "You need an anesthesia kit to perform this operation." ) );
        return;
    }

    const time_duration duration = itemtype->bionic->difficulty * 20_minutes;
    if( p.install_bionics( ( *itemtype ), -1, true )  ) {
        if ( get_option < bool > ( "ANESTHESIA_REQ" ) ) {
            p.introduce_into_anesthesia( duration );
        }
        std::vector<item_comp> comps;
        comps.push_back( item_comp( it->typeId(), 1 ) );
        p.consume_items( comps );
    }
    return;
}

void iexamine::autodoc_bionic_uninstall( player &p, bool has_anesthesia ) {
    bionic_collection installed_bionics = *g->u.my_bionics;
    if( installed_bionics.empty() ) {
        popup( _( "You don't have any bionics installed." ) );
        return;
    }

    if( !has_anesthesia && get_option < bool > ( "ANESTHESIA_REQ" ) ) {
        popup( _( "You need an anesthesia kit to perform this operation." ) );
        return;
    }

    item bionic_to_uninstall;
    std::vector<itype_id> bionic_types;
    std::vector<std::string> bionic_names;

    for( auto &bio : installed_bionics ) {
        if( std::find( bionic_types.begin(), bionic_types.end(), bio.id.str() ) == bionic_types.end() ) {
            if( bio.id != bionic_id( "bio_power_storage" ) ||
                bio.id != bionic_id( "bio_power_storage_mkII" ) ) {
                    const auto &bio_data = bio.info();
                    bionic_names.push_back( bio_data.name );
                    bionic_types.push_back( bio.id.str() );
                    if( item::type_is_defined( bio.id.str() ) ) {
                        bionic_to_uninstall = item( bio.id.str(), 0 );
                    }
            }
        }
    }

    int bionic_index = menu_vec( true, _( "Choose bionic to uninstall" ),
                                bionic_names ) - 1;
    if( bionic_index < 0 ) {
        return;
    }

<<<<<<< HEAD
    const itype *itemtype = bionic_to_uninstall.type;
    // Malfunctioning bionics don't have associated items and get a difficulty of 12
    const int difficulty = itemtype->bionic ? itemtype->bionic->difficulty : 12;
    const time_duration duration = difficulty * 20_minutes;
    if( p.uninstall_bionic( bionic_id( bionic_types[bionic_index] ), -1, true ) ) {
        if ( get_option < bool > ( "ANESTHESIA_REQ" ) ) {
            p.introduce_into_anesthesia( duration );
=======
            const itype *itemtype = bionic_to_uninstall.type;
            // Malfunctioning bionics don't have associated items and get a difficulty of 12
            const int difficulty = itemtype->bionic ? itemtype->bionic->difficulty : 12;
            const time_duration duration = difficulty * 20_minutes;
            if( p.uninstall_bionic( bionic_id( bionic_types[bionic_index] ), -1, true ) ) {
                p.introduce_into_anesthesia( duration, needs_anesthesia );
            }
            break;
>>>>>>> 2298186b
        }
    }
    return;
}

void iexamine::bio_license_upgrader( player &p ) {

    item *license_card;

    const int pos = g->inv_for_id( itype_id( "bionic_license_card" ), _( "Insert card." ) );

    if( pos == INT_MIN ) {
        add_msg( _( "You cancel the operation." ) );
        return;
    }

    license_card = &( p.i_at( pos ) );

    if( license_card->charges <= 0 ) {
        popup( str_to_illiterate_str(
            _( "The license card is empty." ) ).c_str() );
            return;
    }

    std::string popupmsg = string_format(
        _( "Implant how many license points? Max: %d. (0 to cancel) " ), license_card->charges );
        long upgrade_amount = string_input_popup()
                      .title( popupmsg )
                      .width( 15 )
                      .text( to_string( license_card->charges ) )
                      .only_digits( true )
                      .query_long();
        if( upgrade_amount <= 0 ) {
            add_msg( _( "You cancel the operation." ) );
            return;
        }
        if( upgrade_amount > license_card->charges ) {
            upgrade_amount = license_card->charges;
        }

        p.upgrade_license( upgrade_amount );
        license_card->charges -= upgrade_amount;
        p.mod_moves( 100 );
        return;
}



/**
 * Given then name of one of the above functions, returns the matching function
 * pointer. If no match is found, defaults to iexamine::none but prints out a
 * debug message as a warning.
 * @param function_name The name of the function to get.
 * @return A function pointer to the specified function.
 */
iexamine_function iexamine_function_from_string(std::string const &function_name)
{
    static const std::map<std::string, iexamine_function> function_map = {{
        { "none", &iexamine::none },
        { "deployed_furniture", &iexamine::deployed_furniture },
        { "cvdmachine", &iexamine::cvdmachine },
        { "gaspump", &iexamine::gaspump },
        { "atm", &iexamine::atm },
        { "vending", &iexamine::vending },
        { "toilet", &iexamine::toilet },
        { "elevator", &iexamine::elevator },
        { "controls_gate", &iexamine::controls_gate },
        { "cardreader", &iexamine::cardreader },
        { "rubble", &iexamine::rubble },
        { "crate", &iexamine::crate },
        { "chainfence", &iexamine::chainfence },
        { "bars", &iexamine::bars },
        { "portable_structure", &iexamine::portable_structure },
        { "pit", &iexamine::pit },
        { "pit_covered", &iexamine::pit_covered },
        { "slot_machine", &iexamine::slot_machine },
        { "safe", &iexamine::safe },
        { "bulletin_board", &iexamine::bulletin_board },
        { "fault", &iexamine::fault },
        { "pedestal_wyrm", &iexamine::pedestal_wyrm },
        { "pedestal_temple", &iexamine::pedestal_temple },
        { "door_peephole", &iexamine::door_peephole },
        { "fswitch", &iexamine::fswitch },
        { "flower_poppy", &iexamine::flower_poppy },
        { "fungus", &iexamine::fungus },
        { "flower_bluebell", &iexamine::flower_bluebell },
        { "flower_dahlia", &iexamine::flower_dahlia },
        { "flower_marloss", &iexamine::flower_marloss },
        { "egg_sackbw", &iexamine::egg_sackbw },
        { "egg_sackcs", &iexamine::egg_sackcs },
        { "egg_sackws", &iexamine::egg_sackws },
        { "dirtmound", &iexamine::dirtmound },
        { "aggie_plant", &iexamine::aggie_plant },
        { "fvat_empty", &iexamine::fvat_empty },
        { "fvat_full", &iexamine::fvat_full },
        { "keg", &iexamine::keg },
        { "harvest_furn_nectar", &iexamine::harvest_furn_nectar },
        { "harvest_furn", &iexamine::harvest_furn },
        { "harvest_ter_nectar", &iexamine::harvest_ter_nectar },
        { "harvest_ter", &iexamine::harvest_ter },
        { "harvested_plant", &iexamine::harvested_plant },
        { "shrub_marloss", &iexamine::shrub_marloss },
        { "tree_marloss", &iexamine::tree_marloss },
        { "tree_hickory", &iexamine::tree_hickory },
        { "tree_maple", &iexamine::tree_maple },
        { "tree_maple_tapped", &iexamine::tree_maple_tapped },
        { "shrub_wildveggies", &iexamine::shrub_wildveggies },
        { "recycler", &iexamine::recycler },
        { "trap", &iexamine::trap },
        { "water_source", &iexamine::water_source },
        { "reload_furniture", &iexamine::reload_furniture },
        { "curtains", &iexamine::curtains },
        { "sign", &iexamine::sign },
        { "pay_gas", &iexamine::pay_gas },
        { "gunsafe_ml", &iexamine::gunsafe_ml },
        { "gunsafe_el", &iexamine::gunsafe_el },
        { "locked_object", &iexamine::locked_object },
        { "kiln_empty", &iexamine::kiln_empty },
        { "kiln_full", &iexamine::kiln_full },
        { "climb_down", &iexamine::climb_down },
        { "autodoc", &iexamine::autodoc },
        { "bio_station", &iexamine::bio_station }

    }};

    auto iter = function_map.find( function_name );
    if( iter != function_map.end() ) {
        return iter->second;
    }

    //No match found
    debugmsg("Could not find an iexamine function matching '%s'!", function_name.c_str());
    return &iexamine::none;
}

hack_result iexamine::hack_attempt( player &p ) {
    if( p.has_trait( trait_ILLITERATE ) ) {
        return HACK_UNABLE;
    }
    bool using_electrohack = ( p.has_charges( "electrohack", 25 ) &&
                               query_yn( _( "Use electrohack?" ) ) );
    bool using_fingerhack = ( !using_electrohack && p.has_bionic( bionic_id( "bio_fingerhack" ) ) &&
                              p.power_level  > 24  && query_yn( _( "Use fingerhack?" ) ) );

    if( !( using_electrohack || using_fingerhack ) ) {
        return HACK_UNABLE;
    }

    p.moves -= 500;
    p.practice( skill_computer, 20 );
    ///\EFFECT_COMPUTER increases success chance of hacking card readers
    int player_computer_skill_level = p.get_skill_level( skill_computer );
    int success = rng( player_computer_skill_level / 4 - 2, player_computer_skill_level * 2 );
    success += rng( -3, 3 );
    if( using_fingerhack ) {
        p.charge_power( -25 );
        success++;
    }
    if( using_electrohack ) {
        p.use_charges( "electrohack", 25 );
        success++;
    }

    // odds go up with int>8, down with int<8
    // 4 int stat is worth 1 computer skill here
    ///\EFFECT_INT increases success chance of hacking card readers
    success += rng( 0, int( ( p.int_cur - 8 ) / 2 ) );

    if( success < 0 ) {
        add_msg( _( "You cause a short circuit!" ) );
        if( success <= -5 ) {
            if( using_electrohack ) {
                add_msg( m_bad, _( "Your electrohack is ruined!" ) );
                p.use_amount( "electrohack", 1 );
            } else {
                add_msg( m_bad, _( "Your power is drained!" ) );
                p.charge_power( -rng( 0, p.power_level ) );
            }
        }
        return HACK_FAIL;
    } else if( success < 6 ) {
        return HACK_NOTHING;
    } else {
        return HACK_SUCCESS;
    }
}<|MERGE_RESOLUTION|>--- conflicted
+++ resolved
@@ -3486,7 +3486,6 @@
 
     bool adjacent_couch = false;
     bool in_position = false;
-    bool needs_anesthesia = true;
     for( const auto &couch_loc : g->m.points_in_radius( examp, 1, 0 ) ) {
         const furn_str_id couch( "f_autodoc_couch" );
         if( g->m.furn( couch_loc ) == couch ) {
@@ -3505,13 +3504,6 @@
         popup( _( "No patient found located on the connected couches.  Operation impossible.  Exiting." ) );
         return;
     }
-    if( p.has_trait( trait_NOPAIN ) || p.has_bionic( bionic_id( "bio_painkiller" ) ) ) {
-        needs_anesthesia = false;
-    }
-
-    const bool has_anesthesia = p.crafting_inventory().has_item_with( []( const item &it ) {
-        return it.has_flag( "ANESTHESIA" );
-    } );
 
     uimenu amenu;
     amenu.selected = 0;
@@ -3524,12 +3516,12 @@
 
     switch( static_cast<options>( amenu.ret ) ) {
         case INSTALL_CBM: {
-            autodoc_bionic_install( p, has_anesthesia );
+            autodoc_bionic_install( p );
             break;
         }
 
         case UNINSTALL_CBM: {
-            autodoc_bionic_uninstall( p, has_anesthesia );
+            autodoc_bionic_uninstall( p );
             break;
         }
 
@@ -3541,17 +3533,12 @@
 //Used in the mod Alternate Bionic System.  Handles all Bionic related operations.
 void iexamine::bio_station( player &p, const tripoint & ){
 
-<<<<<<< HEAD
     enum menu_options {
         INSTALL_CBM,
         UNINSTALL_CBM,
         UPGRADE_BIONIC_LICENSE,
         CANCEL,
     };
-
-    const bool has_anesthesia = p.crafting_inventory().has_item_with( []( const item &it ) {
-        return it.has_flag( "ANESTHESIA" );
-    } );
 
     uimenu amenu;
     amenu.selected = 0;
@@ -3579,44 +3566,37 @@
         }
 
         case INSTALL_CBM: {
-            autodoc_bionic_install( p, has_anesthesia );
-=======
-            if( !has_anesthesia && needs_anesthesia ) {
-                popup( _( "You need an anesthesia kit for the Autodoc to perform any operation." ) );
-                return;
-            }
-
-            const time_duration duration = itemtype->bionic->difficulty * 20_minutes;
-            if( p.install_bionics( ( *itemtype ), -1, true ) ) {
-                p.introduce_into_anesthesia( duration, needs_anesthesia );
-                std::vector<item_comp> comps;
-                comps.push_back( item_comp( it->typeId(), 1 ) );
-                p.consume_items( comps );
-            }
->>>>>>> 2298186b
+            autodoc_bionic_install( p );
+
+        }
+
+        case UNINSTALL_CBM: {
+            autodoc_bionic_uninstall( p );
             break;
         }
 
-        case UNINSTALL_CBM: {
-            autodoc_bionic_uninstall( p, has_anesthesia );
-            break;
-        }
-
-<<<<<<< HEAD
         case CANCEL: {
             break;
         }
     }
     return;
 }
-=======
-            if( !has_anesthesia && needs_anesthesia ) {
-                popup( _( "You need an anesthesia kit for the Autodoc to perform any operation." ) );
-                return;
-            }
->>>>>>> 2298186b
-
-void iexamine::autodoc_bionic_install( player &p, bool has_anesthesia ) {
+
+void iexamine::autodoc_bionic_install( player &p ) {
+
+    bool needs_anesthesia = true;
+    if( p.has_trait( trait_NOPAIN ) || p.has_bionic( bionic_id( "bio_painkiller" ) ) || !( get_option < bool > ( "ANESTHESIA_REQ" ) ) ) {
+        needs_anesthesia = false;
+    }
+
+    const bool has_anesthesia = p.crafting_inventory().has_item_with( []( const item &it ) {
+        return it.has_flag( "ANESTHESIA" );
+    } );
+
+    if( !has_anesthesia && needs_anesthesia ) {
+        popup( _( "You need an anesthesia kit to perform this operation." ) );
+        return;
+    }
 
     const item_location bionic = g->inv_map_splice( []( const item &e ) {
             return e.is_bionic();
@@ -3645,15 +3625,10 @@
         }
     }
 
-    if( !has_anesthesia && get_option < bool > ( "ANESTHESIA_REQ" ) ) {
-        popup( _( "You need an anesthesia kit to perform this operation." ) );
-        return;
-    }
-
     const time_duration duration = itemtype->bionic->difficulty * 20_minutes;
     if( p.install_bionics( ( *itemtype ), -1, true )  ) {
         if ( get_option < bool > ( "ANESTHESIA_REQ" ) ) {
-            p.introduce_into_anesthesia( duration );
+            p.introduce_into_anesthesia( duration, needs_anesthesia );
         }
         std::vector<item_comp> comps;
         comps.push_back( item_comp( it->typeId(), 1 ) );
@@ -3662,15 +3637,25 @@
     return;
 }
 
-void iexamine::autodoc_bionic_uninstall( player &p, bool has_anesthesia ) {
+void iexamine::autodoc_bionic_uninstall( player &p ) {
+
+    bool needs_anesthesia = true;
+    if( p.has_trait( trait_NOPAIN ) || p.has_bionic( bionic_id( "bio_painkiller" ) ) || !( get_option < bool > ( "ANESTHESIA_REQ" ) ) ) {
+        needs_anesthesia = false;
+    }
+
+    const bool has_anesthesia = p.crafting_inventory().has_item_with( []( const item &it ) {
+        return it.has_flag( "ANESTHESIA" );
+    } );
+
+    if( !has_anesthesia && needs_anesthesia ) {
+        popup( _( "You need an anesthesia kit to perform this operation." ) );
+        return;
+    }
+
     bionic_collection installed_bionics = *g->u.my_bionics;
     if( installed_bionics.empty() ) {
         popup( _( "You don't have any bionics installed." ) );
-        return;
-    }
-
-    if( !has_anesthesia && get_option < bool > ( "ANESTHESIA_REQ" ) ) {
-        popup( _( "You need an anesthesia kit to perform this operation." ) );
         return;
     }
 
@@ -3698,24 +3683,13 @@
         return;
     }
 
-<<<<<<< HEAD
     const itype *itemtype = bionic_to_uninstall.type;
     // Malfunctioning bionics don't have associated items and get a difficulty of 12
     const int difficulty = itemtype->bionic ? itemtype->bionic->difficulty : 12;
     const time_duration duration = difficulty * 20_minutes;
     if( p.uninstall_bionic( bionic_id( bionic_types[bionic_index] ), -1, true ) ) {
         if ( get_option < bool > ( "ANESTHESIA_REQ" ) ) {
-            p.introduce_into_anesthesia( duration );
-=======
-            const itype *itemtype = bionic_to_uninstall.type;
-            // Malfunctioning bionics don't have associated items and get a difficulty of 12
-            const int difficulty = itemtype->bionic ? itemtype->bionic->difficulty : 12;
-            const time_duration duration = difficulty * 20_minutes;
-            if( p.uninstall_bionic( bionic_id( bionic_types[bionic_index] ), -1, true ) ) {
-                p.introduce_into_anesthesia( duration, needs_anesthesia );
-            }
-            break;
->>>>>>> 2298186b
+            p.introduce_into_anesthesia( duration, needs_anesthesia );
         }
     }
     return;
