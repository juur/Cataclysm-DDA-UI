#include "iexamine.h"

#include <algorithm>
#include <climits>
#include <cmath>
#include <cstdio>
#include <iterator>
#include <map>
#include <memory>
#include <set>
#include <string>
#include <utility>

#include "activity_actor_definitions.h"
#include "activity_type.h"
#include "ammo.h"
#include "avatar.h"
#include "basecamp.h"
#include "bionics.h"
#include "bodypart.h"
#include "calendar.h"
#include "cata_utility.h"
#include "character.h"
#include "colony.h"
#include "color.h"
#include "construction.h"
#include "construction_group.h"
#include "coordinates.h"
#include "craft_command.h"
#include "creature.h"
#include "creature_tracker.h"
#include "cursesdef.h"
#include "debug.h"
#include "effect.h"
#include "enums.h"
#include "event.h"
#include "event_bus.h"
#include "field_type.h"
#include "flag.h"
#include "fungal_effects.h"
#include "game.h"
#include "game_constants.h"
#include "game_inventory.h"
#include "handle_liquid.h"
#include "harvest.h"
#include "input_context.h"
#include "inventory.h"
#include "item.h"
#include "item_location.h"
#include "item_stack.h"
#include "itype.h"
#include "iuse.h"
#include "iuse_actor.h"
#include "line.h"
#include "magic.h"
#include "magic_teleporter_list.h"
#include "make_static.h"
#include "map.h"
#include "map_iterator.h"
#include "map_selector.h"
#include "mapdata.h"
#include "messages.h"
#include "mission_companion.h"
#include "mtype.h"
#include "mutation.h"
#include "npc.h"
#include "options.h"
#include "output.h"
#include "overmap.h"
#include "overmapbuffer.h"
#include "pimpl.h"
#include "player_activity.h"
#include "point.h"
#include "recipe.h"
#include "recipe_dictionary.h"
#include "requirements.h"
#include "rng.h"
#include "sounds.h"
#include "string_formatter.h"
#include "string_input_popup.h"
#include "timed_event.h"
#include "translations.h"
#include "trap.h"
#include "try_parse_integer.h"
#include "ui.h"
#include "ui_manager.h"
#include "uistate.h"
#include "units.h"
#include "units_utility.h"
#include "value_ptr.h"
#include "vehicle.h"
#include "vehicle_selector.h"
#include "visitable.h"
#include "vpart_position.h"
#include "weather.h"

static const activity_id ACT_ATM( "ACT_ATM" );
static const activity_id ACT_BUILD( "ACT_BUILD" );
static const activity_id ACT_HARVEST( "ACT_HARVEST" );
static const activity_id ACT_OPERATION( "ACT_OPERATION" );
static const activity_id ACT_PLANT_SEED( "ACT_PLANT_SEED" );

static const ammotype ammo_money( "money" );

static const bionic_id bio_lighter( "bio_lighter" );
static const bionic_id bio_lockpick( "bio_lockpick" );
static const bionic_id bio_painkiller( "bio_painkiller" );

static const character_modifier_id character_modifier_obstacle_climb_mod( "obstacle_climb_mod" );

static const climbing_aid_id climbing_aid_furn_CLIMBABLE( "furn_CLIMBABLE" );

static const efftype_id effect_antibiotic( "antibiotic" );
static const efftype_id effect_bite( "bite" );
static const efftype_id effect_bleed( "bleed" );
static const efftype_id effect_bouldering( "bouldering" );
static const efftype_id effect_disinfected( "disinfected" );
static const efftype_id effect_earphones( "earphones" );
static const efftype_id effect_gliding( "gliding" );
static const efftype_id effect_incorporeal( "incorporeal" );
static const efftype_id effect_infected( "infected" );
static const efftype_id effect_mending( "mending" );
static const efftype_id effect_pblue( "pblue" );
static const efftype_id effect_pkill2( "pkill2" );
static const efftype_id effect_sleep( "sleep" );
static const efftype_id effect_slow_descent( "slow_descent" );
static const efftype_id effect_strong_antibiotic( "strong_antibiotic" );
static const efftype_id effect_strong_antibiotic_visible( "strong_antibiotic_visible" );
static const efftype_id effect_teleglow( "teleglow" );
static const efftype_id effect_tetanus( "tetanus" );
static const efftype_id effect_weak_antibiotic( "weak_antibiotic" );

static const furn_str_id furn_f_arcfurnace_empty( "f_arcfurnace_empty" );
static const furn_str_id furn_f_arcfurnace_full( "f_arcfurnace_full" );
static const furn_str_id furn_f_compost_empty( "f_compost_empty" );
static const furn_str_id furn_f_compost_full( "f_compost_full" );
static const furn_str_id furn_f_diesel_tank( "f_diesel_tank" );
static const furn_str_id furn_f_flower_fungal( "f_flower_fungal" );
static const furn_str_id furn_f_flower_marloss( "f_flower_marloss" );
static const furn_str_id furn_f_fvat_empty( "f_fvat_empty" );
static const furn_str_id furn_f_fvat_full( "f_fvat_full" );
static const furn_str_id furn_f_fvat_wood_empty( "f_fvat_wood_empty" );
static const furn_str_id furn_f_fvat_wood_full( "f_fvat_wood_full" );
static const furn_str_id furn_f_gas_tank( "f_gas_tank" );
static const furn_str_id furn_f_kiln_empty( "f_kiln_empty" );
static const furn_str_id furn_f_kiln_full( "f_kiln_full" );
static const furn_str_id furn_f_kiln_metal_empty( "f_kiln_metal_empty" );
static const furn_str_id furn_f_kiln_metal_full( "f_kiln_metal_full" );
static const furn_str_id furn_f_metal_smoking_rack( "f_metal_smoking_rack" );
static const furn_str_id furn_f_metal_smoking_rack_active( "f_metal_smoking_rack_active" );
static const furn_str_id furn_f_safe_o( "f_safe_o" );
static const furn_str_id furn_f_smoking_rack( "f_smoking_rack" );
static const furn_str_id furn_f_smoking_rack_active( "f_smoking_rack_active" );
static const furn_str_id furn_f_stook_empty( "f_stook_empty" );
static const furn_str_id furn_f_stook_full( "f_stook_full" );
static const furn_str_id furn_f_water_mill( "f_water_mill" );
static const furn_str_id furn_f_water_mill_active( "f_water_mill_active" );
static const furn_str_id furn_f_wind_mill( "f_wind_mill" );
static const furn_str_id furn_f_wind_mill_active( "f_wind_mill_active" );

static const itype_id itype_2x4( "2x4" );
static const itype_id itype_arm_splint( "arm_splint" );
static const itype_id itype_bot_broken_cyborg( "bot_broken_cyborg" );
static const itype_id itype_bot_prototype_cyborg( "bot_prototype_cyborg" );
static const itype_id itype_cash_card( "cash_card" );
static const itype_id itype_charcoal( "charcoal" );
static const itype_id itype_chem_carbide( "chem_carbide" );
static const itype_id itype_corpse( "corpse" );
static const itype_id itype_disassembly( "disassembly" );
static const itype_id itype_fake_milling_item( "fake_milling_item" );
static const itype_id itype_fake_smoke_plume( "fake_smoke_plume" );
static const itype_id itype_fertilizer( "fertilizer" );
static const itype_id itype_fire( "fire" );
static const itype_id itype_foodperson_mask( "foodperson_mask" );
static const itype_id itype_foodperson_mask_on( "foodperson_mask_on" );
static const itype_id itype_fungal_seeds( "fungal_seeds" );
static const itype_id itype_hickory_root( "hickory_root" );
static const itype_id itype_id_science( "id_science" );
static const itype_id itype_leg_splint( "leg_splint" );
static const itype_id itype_maple_sap( "maple_sap" );
static const itype_id itype_marloss_berry( "marloss_berry" );
static const itype_id itype_marloss_seed( "marloss_seed" );
static const itype_id itype_mycus_fruit( "mycus_fruit" );
static const itype_id itype_nail( "nail" );
static const itype_id itype_nanomaterial( "nanomaterial" );
static const itype_id itype_petrified_eye( "petrified_eye" );
static const itype_id itype_sheet( "sheet" );
static const itype_id itype_stick( "stick" );
static const itype_id itype_string_36( "string_36" );
static const itype_id itype_unfinished_cac2( "unfinished_cac2" );
static const itype_id itype_unfinished_charcoal( "unfinished_charcoal" );

static const json_character_flag json_flag_ATTUNEMENT( "ATTUNEMENT" );
static const json_character_flag json_flag_GLIDE( "GLIDE" );
static const json_character_flag json_flag_LEVITATION( "LEVITATION" );
static const json_character_flag json_flag_PAIN_IMMUNE( "PAIN_IMMUNE" );
static const json_character_flag json_flag_SAFECRACK_NO_TOOL( "SAFECRACK_NO_TOOL" );
static const json_character_flag json_flag_WING_ARM( "WING_ARM" );
static const json_character_flag json_flag_WING_GLIDE( "WING_GLIDE" );

static const material_id material_bone( "bone" );
static const material_id material_cac2powder( "cac2powder" );
static const material_id material_ch_steel( "ch_steel" );
static const material_id material_hc_steel( "hc_steel" );
static const material_id material_iron( "iron" );
static const material_id material_lc_steel( "lc_steel" );
static const material_id material_mc_steel( "mc_steel" );
static const material_id material_qt_steel( "qt_steel" );
static const material_id material_steel( "steel" );
static const material_id material_wood( "wood" );

static const morale_type morale_pyromania_nofire( "morale_pyromania_nofire" );
static const morale_type morale_pyromania_startfire( "morale_pyromania_startfire" );

static const mtype_id mon_broken_cyborg( "mon_broken_cyborg" );
static const mtype_id mon_dark_wyrm( "mon_dark_wyrm" );
static const mtype_id mon_fungal_blossom( "mon_fungal_blossom" );
static const mtype_id mon_prototype_cyborg( "mon_prototype_cyborg" );

static const npc_class_id NC_ROBOFAC_INTERCOM( "NC_ROBOFAC_INTERCOM" );

static const proficiency_id proficiency_prof_disarming( "prof_disarming" );
static const proficiency_id proficiency_prof_parkour( "prof_parkour" );
static const proficiency_id proficiency_prof_traps( "prof_traps" );
static const proficiency_id proficiency_prof_trapsetting( "prof_trapsetting" );

static const quality_id qual_ANESTHESIA( "ANESTHESIA" );
static const quality_id qual_DIG( "DIG" );
static const quality_id qual_DRILL( "DRILL" );
static const quality_id qual_GRASS_CUT( "GRASS_CUT" );
static const quality_id qual_HACK( "HACK" );
static const quality_id qual_HAMMER( "HAMMER" );
static const quality_id qual_LOCKPICK( "LOCKPICK" );
static const quality_id qual_PRY( "PRY" );
static const quality_id qual_TREE_TAP( "TREE_TAP" );

static const requirement_id requirement_data_anesthetic( "anesthetic" );
static const requirement_id requirement_data_autoclave( "autoclave" );
static const requirement_id requirement_data_cvd_diamond( "cvd_diamond" );

static const skill_id skill_chemistry( "chemistry" );
static const skill_id skill_cooking( "cooking" );
static const skill_id skill_fabrication( "fabrication" );
static const skill_id skill_survival( "survival" );
static const skill_id skill_traps( "traps" );

static const ter_str_id ter_t_card_reader_broken( "t_card_reader_broken" );
static const ter_str_id ter_t_diesel_pump( "t_diesel_pump" );
static const ter_str_id ter_t_diesel_pump_a( "t_diesel_pump_a" );
static const ter_str_id ter_t_dirt( "t_dirt" );
static const ter_str_id ter_t_door_metal_c( "t_door_metal_c" );
static const ter_str_id ter_t_door_metal_locked( "t_door_metal_locked" );
static const ter_str_id ter_t_door_metal_o( "t_door_metal_o" );
static const ter_str_id ter_t_floor_blue( "t_floor_blue" );
static const ter_str_id ter_t_floor_green( "t_floor_green" );
static const ter_str_id ter_t_floor_red( "t_floor_red" );
static const ter_str_id ter_t_fungus( "t_fungus" );
static const ter_str_id ter_t_gas_pump( "t_gas_pump" );
static const ter_str_id ter_t_gas_pump_a( "t_gas_pump_a" );
static const ter_str_id ter_t_marloss( "t_marloss" );
static const ter_str_id ter_t_marloss_tree( "t_marloss_tree" );
static const ter_str_id ter_t_orifice( "t_orifice" );
static const ter_str_id ter_t_pit( "t_pit" );
static const ter_str_id ter_t_pit_covered( "t_pit_covered" );
static const ter_str_id ter_t_pit_glass( "t_pit_glass" );
static const ter_str_id ter_t_pit_glass_covered( "t_pit_glass_covered" );
static const ter_str_id ter_t_pit_spiked( "t_pit_spiked" );
static const ter_str_id ter_t_pit_spiked_covered( "t_pit_spiked_covered" );
static const ter_str_id ter_t_rock_blue( "t_rock_blue" );
static const ter_str_id ter_t_rock_floor( "t_rock_floor" );
static const ter_str_id ter_t_rock_green( "t_rock_green" );
static const ter_str_id ter_t_rock_red( "t_rock_red" );
static const ter_str_id ter_t_shrub_fungal( "t_shrub_fungal" );
static const ter_str_id ter_t_switch_even( "t_switch_even" );
static const ter_str_id ter_t_switch_gb( "t_switch_gb" );
static const ter_str_id ter_t_switch_rb( "t_switch_rb" );
static const ter_str_id ter_t_switch_rg( "t_switch_rg" );
static const ter_str_id ter_t_tree_fungal( "t_tree_fungal" );
static const ter_str_id ter_t_tree_hickory_dead( "t_tree_hickory_dead" );
static const ter_str_id ter_t_tree_maple( "t_tree_maple" );
static const ter_str_id ter_t_tree_maple_tapped( "t_tree_maple_tapped" );

static const trait_id trait_AMORPHOUS( "AMORPHOUS" );
static const trait_id trait_ARACHNID_ARMS_OK( "ARACHNID_ARMS_OK" );
static const trait_id trait_BADKNEES( "BADKNEES" );
static const trait_id trait_BEAK_HUM( "BEAK_HUM" );
static const trait_id trait_BURROW( "BURROW" );
static const trait_id trait_BURROWLARGE( "BURROWLARGE" );
static const trait_id trait_DEBUG_HS( "DEBUG_HS" );
static const trait_id trait_ILLITERATE( "ILLITERATE" );
static const trait_id trait_INSECT_ARMS_OK( "INSECT_ARMS_OK" );
static const trait_id trait_M_DEFENDER( "M_DEFENDER" );
static const trait_id trait_M_DEPENDENT( "M_DEPENDENT" );
static const trait_id trait_M_FERTILE( "M_FERTILE" );
static const trait_id trait_M_SPORES( "M_SPORES" );
static const trait_id trait_PROBOSCIS( "PROBOSCIS" );
static const trait_id trait_PYROMANIA( "PYROMANIA" );
static const trait_id trait_SHELL2( "SHELL2" );
static const trait_id trait_SHELL3( "SHELL3" );
static const trait_id trait_THRESH_MARLOSS( "THRESH_MARLOSS" );
static const trait_id trait_THRESH_MYCUS( "THRESH_MYCUS" );

static const trap_str_id tr_ledge( "tr_ledge" );
static const trap_str_id tr_telepad( "tr_telepad" );

// @TODO maybe make this a property of the item (depend on volume/type)
static const time_duration milling_time = 6_hours;

/**
 * Nothing player can interact with here.
 */
void iexamine::none( Character &/*p*/, const tripoint_bub_ms &examp )
{
    add_msg( _( "That is a %s." ), get_map().name( examp ) );
}

bool iexamine::always_false( const tripoint_bub_ms &/*examp*/ )
{
    return false;
}

bool iexamine::false_and_debugmsg( const tripoint_bub_ms &examp )
{
    debugmsg( "Called false_and_debugmsg on %s - was a terrain with an actor configured incorrectly?",
              get_map().tername( examp ) );
    return false;
}

bool iexamine::always_true( const tripoint_bub_ms &/*examp*/ )
{
    return true;
}

bool iexamine::harvestable_now( const tripoint_bub_ms &examp )
{
    const harvest_id hid = get_map().get_harvest( examp );
    return !hid->is_null() && !hid->empty();
}

/**
 * Pick an appropriate item and apply diamond coating if possible.
 */
void iexamine::cvdmachine( Character &you, const tripoint_bub_ms & )
{
    // Select an item to which it is possible to apply a diamond coating
    item_location loc = g->inv_map_splice( []( const item & e ) {
        return e.has_edged_damage() &&
               !e.has_flag( flag_DIAMOND ) && !e.has_flag( flag_NO_CVD ) &&
               ( e.made_of( material_steel ) || e.made_of( material_ch_steel ) ||
                 e.made_of( material_hc_steel ) || e.made_of( material_lc_steel ) ||
                 e.made_of( material_mc_steel ) || e.made_of( material_qt_steel ) ||
                 e.made_of( material_iron ) );
    }, _( "Apply diamond coating" ), 1, _( "You don't have a suitable item to coat with diamond" ) );

    if( !loc ) {
        return;
    }

    // Require materials proportional to selected item volume
    auto qty = loc->volume() / units::legacy_volume_factor;
    qty = std::max( 1, qty );
    requirement_data reqs = *requirement_data_cvd_diamond * qty;

    if( !reqs.can_make_with_inventory( you.crafting_inventory(), is_crafting_component ) ) {
        popup( "%s", reqs.list_missing() );
        return;
    }

    // Consume materials
    for( const auto &e : reqs.get_components() ) {
        you.consume_items( e, 1, is_crafting_component );
    }
    for( const auto &e : reqs.get_tools() ) {
        you.consume_tools( e );
    }
    you.invalidate_crafting_inventory();

    // Apply flag to item
    loc->set_flag( flag_DIAMOND );
    add_msg( m_good, _( "You apply a diamond coating to your %s" ), loc->type_name() );
    you.mod_moves( -to_moves<int>( 10_seconds ) );
}

/**
 * Change player eye and skin color
 */
void iexamine::change_appearance( Character &you, const tripoint_bub_ms & )
{
    uilist amenu;
    amenu.title = _( "Change what?" );
    amenu.addentry( 0, true, MENU_AUTOASSIGN, _( "Change eye color" ) );
    amenu.addentry( 1, true, MENU_AUTOASSIGN, _( "Change skin color" ) );

    amenu.query();
    if( amenu.ret == 0 ) {
        you.customize_appearance( customize_appearance_choice::EYES );
    } else if( amenu.ret == 1 ) {
        you.customize_appearance( customize_appearance_choice::SKIN );
    }
}

/**
 * TEMPLATE FABRICATORS
 * Generate items from found blueprints.
 */
void iexamine::nanofab( Character &you, const tripoint_bub_ms &examp )
{
    bool table_exists = false;
    std::list<item_location> on_table;
    item_location nanofab_template;
    tripoint_bub_ms spawn_point;
    map &here = get_map();
    std::set<itype_id> allowed_template = here.ter( examp )->allowed_template_id;
    for( const tripoint_bub_ms &valid_location : here.points_in_radius( examp, 1 ) ) {
        if( here.has_flag( ter_furn_flag::TFLAG_NANOFAB_TABLE, valid_location ) ) {
            spawn_point = valid_location;
            table_exists = true;
            on_table = here.items_with( valid_location, [&]( const item & it ) {
                return it.has_flag( flag_NANOFAB_REPAIR );
            } );
            break;
        }
    }
    if( !table_exists ) {
        return;
    }

    item new_item;
    requirement_data reqs;

    // If there is something on the table that can be repaired suggest to repair that instead of printing something new
    if( !on_table.empty() ) {
        new_item = item( on_table.front()->typeId(), calendar::turn );
        int damage = on_table.front()->damage_level();
        if( damage <= 0 ) {
            popup( _( "FABRICATOR COMPLIANT ITEM %s DETECTED, BUT NOT DAMAGED REMOVE WORKING ITEM FROM FABRICATOR" ),
                   new_item.display_name() );
            sounds::sound( spawn_point, 10, sounds::sound_t::speech,
                           _( "REMOVE WORKING ITEM FROM FABRICATOR." ), true );
            return;
        }

        if( !on_table.front()->empty() ) {
            popup( _( "ITEM %s DETECTED, CONTENTS OF ITEM WILL BE DESTROYED BY FABRICATOR PLEASE EMPTY ITEM AND RETURN" ),
                   new_item.display_name() );
            sounds::sound( spawn_point, 10, sounds::sound_t::speech,
                           _( "PLEASE EMPTY ITEM AND RETURN." ), true );
            return;
        }

        sounds::sound( spawn_point, 10, sounds::sound_t::speech,
                       _( "REPAIR INTEGRITY DAMAGE?" ), true );
        if( !query_yn( _( "FABRICATOR COMPLIANT ITEM %s DETECTED, REPAIR INTEGRITY DAMAGE?" ),
                       new_item.display_name() ) ) {
            return;
        }

        // multiplier for the item being not completely destroyed
        float dam_mult = .05f * damage;

        int qty = std::max( 1, static_cast<int>( dam_mult * new_item.volume() / 250_ml ) );
        std::vector<std::vector<item_comp>> requirement_comp_vector;
        std::vector<std::vector<quality_requirement>> quality_comp_vector;
        std::vector<std::vector<tool_comp>> tool_comp_vector;
        std::vector<item_comp> nano_req = { item_comp( itype_nanomaterial, 5 * qty ) };
        requirement_comp_vector.push_back( nano_req );
        std::vector<item_comp> item_req = { item_comp( on_table.front()->typeId(), 1 ) };
        requirement_comp_vector.push_back( item_req );
        reqs = requirement_data( tool_comp_vector, quality_comp_vector, requirement_comp_vector );
    } else {
        //Create a list of the names of all acceptable templates.
        std::set<std::string> templatenames;
        for( const itype_id &id : allowed_template ) {
            templatenames.insert( id->nname( 1 ) );
        }
        std::string name_list = enumerate_as_string( templatenames );

        //Template selection
        nanofab_template = g->inv_map_splice( [&]( const item & e ) {
            return  std::any_of( allowed_template.begin(), allowed_template.end(),
            [&e]( const itype_id itid ) {
                return e.typeId() == itid;
            } );
        }, _( "Introduce a compatible template." ), PICKUP_RANGE,
        _( "You don't have any usable templates.\n\nCompatible templates are: " ) + name_list );

        if( !nanofab_template ) {
            return;
        }

        new_item = item( nanofab_template->get_var( "NANOFAB_ITEM_ID" ), calendar::turn );
        int qty = std::max( 1, new_item.volume() / 250_ml );
        reqs = *nanofab_template->type->template_requirements * qty;
    }

    // either way the new item should have the nanofabricator flag
    if( !new_item.has_flag( flag_NANOFAB_REPAIR ) ) {
        new_item.set_flag( flag_NANOFAB_REPAIR );
    }

    if( !reqs.can_make_with_inventory( you.crafting_inventory(), is_crafting_component ) ) {
        popup( "%s", reqs.list_missing() );
        return;
    }

    // Consume materials
    for( const auto &e : reqs.get_components() ) {
        you.consume_items( e, 1, is_crafting_component );
    }
    for( const auto &e : reqs.get_tools() ) {
        you.consume_tools( e );
    }
    you.invalidate_crafting_inventory();

    if( new_item.is_armor() && new_item.has_flag( flag_VARSIZE ) ) {
        new_item.set_flag( flag_FIT );
    }

    here.add_item_or_charges( spawn_point, new_item );

    // if this template is single use
    // also check if the template exists at all
    if( nanofab_template && nanofab_template->has_flag( flag_NANOFAB_TEMPLATE_SINGLE_USE ) ) {
        nanofab_template.remove_item();
    }
}

/// @brief Use "gas pump."
/// @details Will pump any liquids on tile.
void iexamine::gaspump( Character &you, const tripoint_bub_ms &examp )
{
    map &here = get_map();
    if( !query_yn( _( "Use the %s?" ), here.tername( examp ) ) ) {
        none( you, examp );
        return;
    }

    map_stack items = here.i_at( examp );
    for( auto item_it = items.begin(); item_it != items.end(); ++item_it ) {
        if( item_it->made_of( phase_id::LIQUID ) ) {
            /// @note \EFFECT_DEX decreases chance of spilling gas from a pump
            if( one_in( 10 + you.get_dex() ) ) {
                add_msg( m_bad, _( "You accidentally spill the %s." ), item_it->type_name() );
                static const auto max_spill_volume = units::from_liter( 1 );
                const int max_spill_charges = std::max( 1, item_it->charges_per_volume( max_spill_volume ) );
                /// @note \EFFECT_DEX decreases amount of gas spilled, if gas is spilled from pump
                const int qty = rng( 1, max_spill_charges * 8.0 / std::max( 1, you.get_dex() ) );

                item spill = item_it->split( qty );
                if( spill.is_null() ) {
                    here.add_item_or_charges( you.pos_bub(), *item_it );
                    items.erase( item_it );
                } else {
                    here.add_item_or_charges( you.pos_bub(), spill );
                }

            } else {
                liquid_handler::handle_liquid_from_ground( item_it, examp.raw(), 1 );
            }
            return;
        }
    }
    add_msg( m_info, _( "Out of order." ) );
}

static bool has_attunement_spell_prereqs( Character &you, const trait_id &attunement )
{
    // for each prereq we need to check that the player has 2 level 15 spells
    for( const trait_id &prereq : attunement->prereqs ) {
        int spells_known = 0;
        for( const spell &sp : you.spells_known_of_class( prereq ) ) {
            if( sp.get_level() >= 15 ) {
                spells_known++;
            }
        }
        if( spells_known < 2 ) {
            return false;
        }
    }
    return true;
}

void iexamine::attunement_altar( Character &you, const tripoint_bub_ms & )
{
    std::set<trait_id> attunements;
    for( const mutation_branch &mut : mutation_branch::get_all() ) {
        if( mut.flags.count( json_flag_ATTUNEMENT ) ) {
            attunements.emplace( mut.id );
        }
    }
    // remove the attunements the player does not have prereqs for
    for( auto iter = attunements.begin(); iter != attunements.end(); ) {
        bool has_prereq = true;
        // the normal usage of prereqs only needs one, but attunements put all their prereqs into the same array
        // each prereqs is required for it as well
        for( const trait_id &prereq : ( *iter )->prereqs ) {
            if( !you.has_trait( prereq ) ) {
                has_prereq = false;
                break;
            }
        }
        if( has_prereq ) {
            ++iter;
        } else {
            iter = attunements.erase( iter );
        }
    }
    if( attunements.empty() ) {
        // the player doesn't have at least two base classes
        you.add_msg_if_player( _( "This altar gives you the creeps." ) );
        return;
    }
    // remove the attunements the player has conflicts for
    for( auto iter = attunements.begin(); iter != attunements.end(); ) {
        if( !you.has_opposite_trait( *iter ) && you.mutation_ok( *iter, true, true, true ) ) {
            ++iter;
        } else {
            iter = attunements.erase( iter );
        }
    }
    if( attunements.empty() ) {
        you.add_msg_if_player( _( "You've attained what you can for now." ) );
        return;
    }
    for( auto iter = attunements.begin(); iter != attunements.end(); ) {
        if( has_attunement_spell_prereqs( you, *iter ) ) {
            ++iter;
        } else {
            iter = attunements.erase( iter );
        }
    }
    if( attunements.empty() ) {
        you.add_msg_if_player( _( "You feel that the altar does not deem you worthy, yet." ) );
        return;
    }
    uilist attunement_list;
    attunement_list.title = _( "Pick an Attunement to show the world your Worth." );
    for( const trait_id &attunement : attunements ) {
        // There's no way for you to have this mutation, so a variant is pointless
        attunement_list.addentry( attunement->name() );
    }
    attunement_list.query();
    if( attunement_list.ret == UILIST_CANCEL ) {
        you.add_msg_if_player( _( "Maybe later." ) );
        return;
    }
    auto attunement_iter = attunements.begin();
    std::advance( attunement_iter, attunement_list.ret );
    const trait_id &attunement = *attunement_iter;
    // There's no way for you to have this mutation, so a variant is pointless
    if( query_yn( string_format( _( "Are you sure you want to pick %s?  This selection is permanent." ),
                                 attunement->name() ) ) ) {
        you.toggle_trait( attunement );
        // There's no way for you to have this mutation, so a variant is pointless
        you.add_msg_if_player( m_info, attunement->desc() );
    } else {
        you.add_msg_if_player( _( "Maybe later." ) );
    }
}

void iexamine::translocator( Character &, const tripoint_bub_ms &examp )
{
    /// @todo fix point types
    const tripoint_abs_omt omt_loc( coords::project_to<coords::omt>( get_map().getglobal( examp ) ) );
    avatar &player_character = get_avatar();
    const bool activated = player_character.translocators.knows_translocator( omt_loc );
    if( !activated ) {
        player_character.translocators.activate_teleporter( omt_loc, examp );
        add_msg( m_info, _( "Translocator gate active." ) );
    } else {
        if( query_yn( _( "Do you want to deactivate this active Translocator?" ) ) ) {
            player_character.translocators.deactivate_teleporter( omt_loc, examp );
        }
    }
}

namespace
{
//--------------------------------------------------------------------------------------------------
//! Implements iexamine::atm(...)
//--------------------------------------------------------------------------------------------------
class atm_menu
{
    public:
        // menu choices
        enum options : int {
            cancel, purchase_card, deposit_money, withdraw_money, exchange_cash, transfer_all_money
        };

        atm_menu()                           = delete;
        atm_menu( atm_menu const & )            = delete;
        atm_menu( atm_menu && )                 = delete;
        atm_menu &operator=( atm_menu const & ) = delete;
        atm_menu &operator=( atm_menu && )      = delete;

        explicit atm_menu( Character &you ) : you( you ) {
            reset( false );
        }

        void start() {
            for( bool result = false; !result; ) {
                switch( choose_option() ) {
                    case purchase_card:
                        result = do_purchase_card();
                        break;
                    case deposit_money:
                        result = do_deposit_money();
                        break;
                    case withdraw_money:
                        result = do_withdraw_money();
                        break;
                    case exchange_cash:
                        result = do_exchange_cash();
                        break;
                    case transfer_all_money:
                        result = do_transfer_all_money();
                        break;
                    default:
                        return;
                }
                if( !you.activity.is_null() ) {
                    break;
                }
            }
        }
    private:
        void add_choice( const int i, const char *const title ) {
            amenu.addentry( i, true, -1, title );
        }
        void add_info( const int i, const char *const title ) {
            amenu.addentry( i, false, -1, title );
        }

        options choose_option() {
            if( you.activity.id() == ACT_ATM ) {
                return static_cast<options>( you.activity.index );
            }
            amenu.query();
            uistate.iexamine_atm_selected = amenu.selected;
            return amenu.ret < 0 ? cancel : static_cast<options>( amenu.ret );
        }

        //! Reset and repopulate the menu; with a fair bit of work this could be more efficient.
        void reset( const bool clear = true ) {
            const int card_count   = you.amount_of( itype_cash_card );
            const int charge_count = card_count ? you.charges_of( itype_cash_card ) : 0;

            if( clear ) {
                amenu.reset();
            }

            amenu.selected = uistate.iexamine_atm_selected;
            amenu.text = string_format( _( "Welcome to the C.C.B.o.t.T. ATM.  What would you like to do?\n"
                                           "Your current balance is: %s" ),
                                        format_money( you.cash ) );

            if( you.cash >= 1000 ) {
                add_choice( purchase_card, _( "Purchase cash card?" ) );
            } else {
                add_info( purchase_card, _( "You need $10.00 in your account to purchase a card." ) );
            }

            if( card_count && you.cash > 0 ) {
                add_choice( withdraw_money, _( "Withdraw Money" ) );
            } else if( you.cash > 0 ) {
                add_info( withdraw_money, _( "You need a cash card before you can withdraw money!" ) );
            } else if( you.cash < 0 ) {
                add_info( withdraw_money,
                          _( "You need to pay down your debt first!" ) );
            } else {
                add_info( withdraw_money,
                          _( "You need money in your account before you can withdraw money!" ) );
            }

            if( charge_count ) {
                add_choice( deposit_money, _( "Deposit Money" ) );
            } else {
                add_info( deposit_money,
                          _( "You need a charged cash card before you can deposit money!" ) );
            }

            if( card_count >= 1 && you.cache_has_item_with( flag_OLD_CURRENCY ) ) {
                add_choice( exchange_cash, _( "Exchange Cash for eCash (1%% fee)" ) );
            }

            if( card_count >= 2 && charge_count ) {
                add_choice( transfer_all_money, _( "Transfer All Money" ) );
            }
        }

        //! print a bank statement for @p print = true;
        void finish_interaction( const bool print = true ) {
            if( print ) {
                if( you.cash < 0 ) {
                    add_msg( m_info, _( "Your debt is now %s." ), format_money( you.cash ) );
                } else {
                    add_msg( m_info, _( "Your account now holds %s." ), format_money( you.cash ) );
                }
            }

            you.mod_moves( -to_moves<int>( 5_seconds ) );
        }

        //! Prompt for an integral value clamped to [0, max].
        static int prompt_for_amount( const char *const msg, const int max ) {
            const std::string formatted = string_format( msg, max );
            const int amount = string_input_popup()
                               .title( formatted )
                               .width( 20 )
                               .text( std::to_string( max ) )
                               .only_digits( true )
                               .query_int();

            return clamp( amount, 0, max );
        }

        //!Get a new cash card. $10.00 fine.
        bool do_purchase_card() {
            const char *prompt =
                _( "This will automatically deduct $10.00 from your bank account.  Continue?" );

            if( !query_yn( prompt ) ) {
                return false;
            }

            item card( "cash_card", calendar::turn );
            card.ammo_set( card.ammo_default(), 0 );
            you.i_add( card );
            you.cash -= 1000;
            you.mod_moves( -to_moves<int>( 5_seconds ) );
            finish_interaction();

            return true;
        }

        //!Deposit money from cash card into bank account.
        bool do_deposit_money() {
            int money = you.charges_of( itype_cash_card );

            if( !money ) {
                popup( _( "You can only deposit money from charged cash cards!" ) );
                return false;
            }

            const int amount = prompt_for_amount( n_gettext(
                    "Deposit how much?  Max: %d cent.  (0 to cancel) ",
                    "Deposit how much?  Max: %d cents.  (0 to cancel) ", money ), money );

            if( !amount ) {
                return false;
            }

            add_msg( m_info, _( "You deposit %s into your account." ), format_money( amount ) );
            you.use_charges( itype_cash_card, amount );
            you.cash += amount;
            you.mod_moves( -to_moves<int>( 10_seconds ) );
            finish_interaction();

            return true;
        }

        //!Move money from bank account onto cash card.
        bool do_withdraw_money() {

            std::vector<item *> cash_cards_on_hand = you.cache_get_items_with( "is_cash_card",
                    &item::is_cash_card );
            if( cash_cards_on_hand.empty() ) {
                //Just in case we run into an edge case
                popup( _( "You do not have a cash card to withdraw money!" ) );
                return false;
            }

            const int amount = prompt_for_amount( n_gettext(
                    "Withdraw how much?  Max: %d cent.  (0 to cancel) ",
                    "Withdraw how much?  Max: %d cents.  (0 to cancel) ", you.cash ), you.cash );

            if( !amount ) {
                return false;
            }

            int inserted = 0;
            int remaining = amount;

            std::sort( cash_cards_on_hand.begin(), cash_cards_on_hand.end(), []( item * one, item * two ) {
                int balance_one = one->ammo_remaining();
                int balance_two = two->ammo_remaining();
                return balance_one > balance_two;
            } );

            for( item * const &cc : cash_cards_on_hand ) {
                if( inserted == amount ) {
                    break;
                }
                int max_cap = cc->ammo_capacity( ammo_money ) - cc->ammo_remaining();
                int to_insert = std::min( max_cap, remaining );
                // insert whatever there's room for + the old balance.
                cc->ammo_set( cc->ammo_default(), to_insert + cc->ammo_remaining() );
                inserted += to_insert;
                remaining -= to_insert;
            }

            if( remaining ) {
                add_msg( m_info, _( "All cash cards at maximum capacity." ) );
            }

            //dst->charges += amount;
            you.cash -= amount - remaining;
            you.mod_moves( -to_moves<int>( 10_seconds ) );
            finish_interaction();

            return true;
        }

        //!Deposit pre-Cataclysm currency and receive equivalent amount minus fees on a card.
        bool do_exchange_cash() {
            item *dst;
            if( you.activity.id() == ACT_ATM ) {
                dst = you.activity.targets.front().get_item();
                you.activity.set_to_null();
                if( dst->is_null() || dst->typeId() != itype_cash_card ) {
                    debugmsg( "do_exchange_cash lost the destination card" );
                    return false;
                }
            } else {
                const std::vector<item *> cash_cards = you.cache_get_items_with( "is_cash_card",
                                                       &item::is_cash_card );
                if( cash_cards.empty() ) {
                    popup( _( "You do not have a cash card." ) );
                    return false;
                }
                dst = *std::max_element( cash_cards.begin(), cash_cards.end(), []( const item * a,
                const item * b ) {
                    return a->ammo_remaining() < b->ammo_remaining();
                } );
                if( !query_yn( _( "Exchange all paper bills and coins in inventory?" ) ) ) {
                    return false;
                }
            }

            item *cash_item = nullptr;
            you.visit_items( [&]( item * e, const item * ) {
                if( e->type->has_flag( flag_OLD_CURRENCY ) ) {
                    cash_item = e;
                    return VisitResponse::ABORT;
                }
                return VisitResponse::NEXT;
            } );
            if( !cash_item ) {
                return false;
            }
            // Feeding a bill into the machine takes at least one turn
            you.mod_moves( -std::max( 100, you.get_moves() ) );
            int value = units::to_cent( cash_item->type->price );
            value *= 0.99;  // subtract fee
            if( value > dst->ammo_capacity( ammo_money ) - dst->ammo_remaining() ) {
                popup( _( "Destination card is full." ) );
                return false;
            }
            if( cash_item->charges > 1 ) {
                cash_item->charges--;
            } else {
                item_location( you, cash_item ).remove_item();
            }
            dst->ammo_set( dst->ammo_default(), dst->ammo_remaining() + value );
            you.assign_activity( ACT_ATM, 0, exchange_cash );
            you.activity.targets.emplace_back( you, dst );
            return true;
        }

        //!Move the money from all the cash cards in inventory to a single card.
        bool do_transfer_all_money() {
            item *dst;
            std::vector<item *> cash_cards_on_hand = you.cache_get_items_with( "is_cash_card",
                    &item::is_cash_card );
            if( you.activity.id() == ACT_ATM ) {
                dst = you.activity.targets.front().get_item();
                you.activity.set_to_null(); // stop for now, if required, it will be created again.
                if( dst->is_null() || dst->typeId() != itype_cash_card ) {
                    debugmsg( "do_transfer_all_money lost the destination card" );
                    return false;
                }
            } else {

                if( cash_cards_on_hand.empty() ) {
                    return false;
                }
                dst = *cash_cards_on_hand.begin();
            }

            for( item *i : cash_cards_on_hand ) {
                if( i == dst || i->ammo_remaining() <= 0 || i->typeId() != itype_cash_card ) {
                    continue;
                }
                if( you.get_moves() < 0 ) {
                    // Money from `*i` could be transferred, but we're out of moves, schedule it for
                    // the next turn. Putting this here makes sure there will be something to be
                    // done next turn.
                    you.assign_activity( ACT_ATM, 0, transfer_all_money );
                    you.activity.targets.emplace_back( you, dst );
                    break;
                }
                // should we check for max capacity here?
                if( i->ammo_remaining() > dst->ammo_capacity( ammo_money ) - dst->ammo_remaining() ) {
                    popup( _( "Destination card is full." ) );
                    return false;
                }
                dst->ammo_set( dst->ammo_default(), i->ammo_remaining() + dst->ammo_remaining() );
                i->ammo_set( i->ammo_default(), 0 );
                you.mod_moves( -to_moves<int>( 1_seconds ) * 0.1 );
            }

            return true;
        }

        Character &you;
        uilist amenu;
};
} //namespace

/**
 * launches the atm menu class which then handles all the atm interactions.
 */
void iexamine::atm( Character &you, const tripoint_bub_ms & )
{
    atm_menu {you}.start();
}

/**
 * Generates vending machine UI and allows players to purchase contained items with a cash card.
 */
void iexamine::vending( Character &you, const tripoint_bub_ms &examp )
{
    constexpr int moves_cost = to_moves<int>( 5_seconds );
    int money = you.charges_of( itype_cash_card );
    map_stack vend_items = get_map().i_at( examp );

    if( vend_items.empty() ) {
        add_msg( m_info, _( "The vending machine is empty." ) );
        return;
    }

    if( !money ) {
        popup( _( "You need some money on a cash card to buy things." ) );
    }

    int w_items_w = 0;
    int w_info_w = 0;
    int list_lines = 0;
    int lines_above = 0;
    int lines_below = 0;
    constexpr int first_item_offset = 3; // header size

    catacurses::window w;
    catacurses::window w_item_info;

    ui_adaptor ui;
    ui.on_screen_resize( [&]( ui_adaptor & ui ) {
        const point padding( std::max( 0, TERMX - FULL_SCREEN_WIDTH ) / 4, std::max( 0,
                             TERMY - FULL_SCREEN_HEIGHT ) / 6 );
        const int window_h   = FULL_SCREEN_HEIGHT + std::max( 0, TERMY - FULL_SCREEN_HEIGHT ) * 2 / 3;
        const int window_w   = FULL_SCREEN_WIDTH + std::max( 0, TERMX - FULL_SCREEN_WIDTH ) / 2;
        w_items_w  = window_w / 2;
        w_info_w   = window_w - w_items_w;
        list_lines = window_h - 4; // minus for header and footer

        lines_above = list_lines / 2;                  // lines above the selector
        lines_below = list_lines / 2 + list_lines % 2; // lines below the selector

        w = catacurses::newwin( window_h, w_items_w,
                                padding );
        w_item_info = catacurses::newwin( window_h, w_info_w,
                                          padding + point( w_items_w, 0 ) );

        ui.position( padding, point( window_w, window_h ) );
    } );
    ui.mark_resize();

    bool used_machine = false;
    input_context ctxt( "VENDING_MACHINE" );
    ctxt.register_navigate_ui_list();
    ctxt.register_action( "SCROLL_ITEM_INFO_UP" );
    ctxt.register_action( "SCROLL_ITEM_INFO_DOWN" );
    ctxt.register_action( "CONFIRM" );
    ctxt.register_action( "QUIT" );
    ctxt.register_action( "HELP_KEYBINDINGS" );

    // Collate identical items.
    // First, build a map {item::tname} => {item_it, item_it, item_it...}
    using iterator_t = decltype( std::begin( vend_items ) ); // map_stack::iterator doesn't exist.

    std::map<std::string, std::vector<iterator_t>> item_map;
    for( auto it = std::begin( vend_items ); it != std::end( vend_items ); ++it ) {
        // |# {name}|
        // 123      4
        std::string suffix = it->count() > 1 ? string_format( " (%d)", it->count() ) : "";
        item_map[it->tname() + suffix].push_back( it );
    }

    // Next, put pointers to the pairs in the map in a vector to allow indexing.
    std::vector<std::map<std::string, std::vector<iterator_t>>::value_type *> item_list;
    item_list.reserve( item_map.size() );
    for( auto &pair : item_map ) {
        item_list.emplace_back( &pair );
    }

    int cur_pos = 0;
    int item_info_scroll_pos = 0;
    const int &item_info_scroll_delta = list_lines;

    ui.on_redraw( [&]( const ui_adaptor & ) {
        const int num_items = item_list.size();
        const int page_size = std::min( num_items, list_lines );

        werase( w );
        wborder( w, LINE_XOXO, LINE_XOXO, LINE_OXOX, LINE_OXOX,
                 LINE_OXXO, LINE_OOXX, LINE_XXOO, LINE_XOOX );
        mvwhline( w, point( 1, first_item_offset - 1 ), LINE_OXOX, w_items_w - 2 );
        mvwaddch( w, point( 0, first_item_offset - 1 ), LINE_XXXO ); // |-
        mvwaddch( w, point( w_items_w - 1, first_item_offset - 1 ), LINE_XOXX ); // -|

        trim_and_print( w, point( 2, 1 ), w_items_w - 3, c_light_gray,
                        _( "Money left: %s" ), format_money( money ) );

        // Keep the item selector centered in the page.
        int page_beg;
        if( cur_pos < num_items - cur_pos ) {
            page_beg = std::max( 0, cur_pos - lines_above );
        } else {
            int page_end = std::min( num_items, cur_pos + lines_below );
            page_beg = std::max( 0, page_end - list_lines );
        }

        for( int line = 0; line < page_size; ++line ) {
            const int i = page_beg + line;
            const nc_color color = ( i == cur_pos ) ? h_light_gray : c_light_gray;
            const auto &elem = item_list[i];
            const int count = elem->second.size();
            const char c = ( count < 10 ) ? ( '0' + count ) : '*';
            trim_and_print( w, point( 1, first_item_offset + line ), w_items_w - 3, color, "%c %s", c,
                            elem->first.c_str() );
        }

        draw_scrollbar( w, cur_pos, list_lines, num_items, point( 0, first_item_offset ) );
        wnoutrefresh( w );

        // Item info
        auto &cur_items = item_list[static_cast<size_t>( cur_pos )]->second;
        auto &cur_item  = cur_items.back();

        std::vector<iteminfo> cur_item_info;
        cur_item->info( true, cur_item_info );

        item_info_data data( cur_item->display_name(), "", cur_item_info, {}, item_info_scroll_pos );
        data.without_getch = true;
        draw_item_info( w_item_info, data );
    } );

    for( ;; ) {
        ui_manager::redraw();

        const int num_items = item_list.size();

        // Item info
        auto &cur_items = item_list[static_cast<size_t>( cur_pos )]->second;
        auto &cur_item  = cur_items.back();

        const std::string &action = ctxt.handle_input();
        if( navigate_ui_list( action, cur_pos, 3, num_items, true ) ) {
            item_info_scroll_pos = 0;
        } else if( action == "SCROLL_ITEM_INFO_UP" ) {
            // clamping to min/max is done in draw_item_info
            item_info_scroll_pos -= item_info_scroll_delta;
        } else if( action == "SCROLL_ITEM_INFO_DOWN" ) {
            item_info_scroll_pos += item_info_scroll_delta;
        } else if( action == "CONFIRM" ) {
            const int iprice = cur_item->price( false );

            if( iprice > money ) {
                popup( _( "You can't afford that item." ) );
                continue;
            }

            if( !used_machine ) {
                used_machine = true;
                you.mod_moves( -moves_cost );
            }

            money -= iprice;
            you.use_charges( itype_cash_card, iprice );
            you.i_add_or_drop( *cur_item );

            vend_items.erase( cur_item );
            cur_items.pop_back();
            if( !cur_items.empty() ) {
                continue;
            }

            item_info_scroll_pos = 0;
            item_list.erase( std::begin( item_list ) + cur_pos );
            if( item_list.empty() ) {
                add_msg( _( "With a beep, the empty vending machine shuts down." ) );
                return;
            } else if( cur_pos == num_items - 1 ) {
                cur_pos--;
            }
        } else if( action == "QUIT" ) {
            break;
        }
    }
}

namespace
{
int _get_rot_delta( tripoint_abs_omt const &this_omt, tripoint_abs_omt const &that_omt )
{
    om_direction::type const this_dir = overmap_buffer.ter( that_omt )->get_dir();
    om_direction::type const that_dir = overmap_buffer.ter( this_omt )->get_dir();
    int const diff = static_cast<int>( this_dir ) - static_cast<int>( that_dir );
    return diff >= 0 ? diff : 4 + diff;
}

tripoint _rotate_point_sm( tripoint const &p, int erot, tripoint const &orig )
{
    tripoint const p_sm( p - orig.xy() );
    tripoint const rd = p_sm.rotate( erot, { SEEX * 2, SEEY * 2 } );
    return tripoint{ rd + orig.xy() };
}

constexpr int uilist_positive = 10000; // workaround for uilist retval autoassign when retval == -1

int _choose_elevator_destz( tripoint_bub_ms const &examp, tripoint_abs_omt const &this_omt,
                            tripoint_bub_ms const &sm_orig )
{
    map &here = get_map();
    uilist choice;
    choice.title = _( "Select destination floor" );
    for( int z = OVERMAP_HEIGHT; z >= -OVERMAP_DEPTH; z-- ) {
        tripoint_abs_omt const that_omt( this_omt.xy(), z );
        tripoint const zp =
            _rotate_point_sm( { examp.xy().raw(), z}, _get_rot_delta( this_omt, that_omt ), sm_orig.raw() );

        if( here.ter( zp )->has_examine( iexamine::elevator ) ) {
            std::string const omt_name = overmap_buffer.ter_existing( that_omt )->get_name(
                                             om_vision_level::full );
            std::string const name = string_format(
                                         "%i %s%s", z, omt_name, z == examp.z() ? _( " (this floor)" ) : std::string() );
            choice.addentry( z + uilist_positive, z != examp.z(), MENU_AUTOASSIGN, name );
        }
    }
    choice.query();
    return choice.ret;
}

struct elevator_vehicles {
    bool blocking = false;
    std::vector<vehicle *> v;
};

elevator_vehicles _get_vehicles_on_elevator( std::vector<tripoint_bub_ms> const &elevator )
{
    std::vector<vehicle *> ret;
    VehicleList const vehs = get_map().get_vehicles();
    for( wrapped_vehicle const &v : vehs ) {
        bool inbounds = true;
        bool can_block = false;
        for( const vpart_reference &vp : v.v->get_all_parts() ) {
            tripoint_bub_ms const p = tripoint_bub_ms( v.pos + vp.part().precalc[0] );
            auto const eit = std::find( elevator.cbegin(), elevator.cend(), p );
            inbounds &= eit != elevator.cend();
            if( !inbounds ) {
                break;
            }
            can_block = true;
        }
        if( inbounds ) {
            ret.emplace_back( v.v );
        } else if( can_block ) {
            return { true, { v.v } };
        }
    }

    return { false, ret };
}
} // namespace

void iexamine::elevator( Character &you, const tripoint_bub_ms &examp )
{
    map &here = get_map();
    tripoint_abs_ms const old_abs_pos = you.get_location();
    tripoint_abs_omt const this_omt = project_to<coords::omt>( here.getglobal( examp ) );
    tripoint_bub_ms const sm_orig = here.bub_from_abs( project_to<coords::ms>( this_omt ) );
    std::vector<tripoint_bub_ms> this_elevator;

    for( tripoint_bub_ms const &pos : closest_points_first( examp, SEEX - 1 ) ) {
        if( here.has_flag( ter_furn_flag::TFLAG_ELEVATOR, pos ) ) {
            this_elevator.emplace_back( pos );
        }
    }

    auto const uit = std::find( this_elevator.cbegin(), this_elevator.cend(), you.pos_bub() );
    if( uit == this_elevator.cend() ) {
        popup( _( "You must stand inside the elevator to use it." ) );
        return;
    }

    elevator_vehicles const vehs = _get_vehicles_on_elevator( this_elevator );
    if( vehs.blocking ) {
        popup( string_format( _( "The %s is blocking the elevator" ), vehs.v.front()->name ) );
        return;
    }

    int const movez = _choose_elevator_destz( examp, this_omt, sm_orig ) - uilist_positive;
    if( movez < -OVERMAP_DEPTH ) {
        return;
    }

    tripoint_abs_omt const that_omt( this_omt.xy(), movez );
    int const erot = _get_rot_delta( this_omt, that_omt );
    std::vector<tripoint_bub_ms> that_elevator;
    std::transform( this_elevator.begin(), this_elevator.end(), std::back_inserter( that_elevator ),
    [&erot, &sm_orig, &movez]( tripoint_bub_ms const & p ) {
        return tripoint_bub_ms( _rotate_point_sm( { p.xy().raw(), movez}, erot, sm_orig.raw() ) );
    } );

    creature_tracker &creatures = get_creature_tracker();
    // first find critters in the destination elevator and move them out of the way
    for( Creature &critter : g->all_creatures() ) {
        tripoint_bub_ms const cr_pos = critter.pos_bub();
        auto const eit = std::find( that_elevator.cbegin(), that_elevator.cend(), cr_pos );
        if( eit != that_elevator.cend() ) {
            for( const tripoint_bub_ms &candidate : closest_points_first( *eit, 10 ) ) {
                if( !here.has_flag( ter_furn_flag::TFLAG_ELEVATOR, candidate ) &&
                    here.passable( candidate ) &&
                    creatures.creature_at( candidate ) == nullptr ) {
                    critter.setpos( candidate );
                    break;
                }
            }
        }
    }

    const auto move_item = [&]( map_stack & items, const tripoint_bub_ms & src,
    const tripoint_bub_ms & dest ) {
        for( auto it = items.begin(); it != items.end(); ) {
            here.add_item_or_charges( dest, *it );
            it = here.i_rem( src, it );
        }
    };

    // move along every item in the elevator
    for( decltype( this_elevator )::size_type i = 0; i < this_elevator.size(); i++ ) {
        tripoint_bub_ms const &src = tripoint_bub_ms( this_elevator[i] );
        map_stack items = here.i_at( src );
        move_item( items, src, tripoint_bub_ms( that_elevator[i] ) );
    }

    // move along all creatures on the elevator
    for( Creature &critter : g->all_creatures() ) {
        auto const eit = std::find( this_elevator.cbegin(), this_elevator.cend(), critter.pos_bub() );
        if( eit != this_elevator.cend() ) {
            critter.setpos( that_elevator[ std::distance( this_elevator.cbegin(), eit ) ] );
        }
    }

    for( vehicle *v : vehs.v ) {
        tripoint const p = _rotate_point_sm( { v->global_pos3().xy(), movez }, erot, sm_orig.raw() );
        here.displace_vehicle( *v, p - v->global_pos3() );
        v->turn( erot * 90_degrees );
        v->face = tileray( v->turn_dir );
        v->precalc_mounts( 0, v->turn_dir, v->pivot_anchor[0] );
    }
    here.rebuild_vehicle_level_caches();
    if( you.is_avatar() ) {
        g->vertical_shift( movez );
        g->update_map( you, true );
        cata_event_dispatch::avatar_moves( old_abs_pos.raw(), *you.as_avatar(), get_map() );
    }
}

/**
 * Open gate.
 */
void iexamine::controls_gate( Character &you, const tripoint_bub_ms &examp )
{
    if( !query_yn( _( "Use the %s?" ), get_map().tername( examp ) ) ) {
        none( you, examp );
        return;
    }
    g->open_gate( examp );
}

bool iexamine::can_hack( Character &you )
{
    if( you.has_trait( trait_ILLITERATE ) ) {
        add_msg( _( "You cannot read!" ) );
        return false;
    }
    item &best_hacking = you.best_item_with_quality( qual_HACK );
    if( best_hacking.is_null() || !item_location{you, &best_hacking}->ammo_sufficient( &you ) ) {
        add_msg( _( "You don't have a hacking tool with enough charges!" ) );
        return false;
    }
    return true;
}

bool iexamine::try_start_hacking( Character &you, const tripoint_bub_ms &examp )
{
    if( !can_hack( you ) ) {
        return false;
    } else {
        item_location hacking_tool = item_location{you, &you.best_item_with_quality( qual_HACK )};
        hacking_tool->ammo_consume( hacking_tool->ammo_required(), hacking_tool.position(), &you );
        you.assign_activity( hacking_activity_actor( hacking_tool ) );
        you.activity.placement = get_map().getglobal( examp );
        return true;
    }
}

void iexamine::cardreader_robofac( Character &you, const tripoint_bub_ms &examp )
{
    itype_id card_type = itype_id_science;
    if( you.has_amount( card_type, 1 ) && query_yn( _( "Swipe your ID card?" ) ) ) {
        you.mod_moves( -100 );
        you.use_amount( card_type, 1 );
        add_msg( m_bad, _( "The card reader short circuits!" ) );
        get_map().ter_set( examp, ter_t_card_reader_broken );
        intercom( you, examp );
    } else {
        add_msg( _( "You have never seen this card reader model before.  Hacking it seems impossible." ) );
    }
}

void iexamine::cardreader_foodplace( Character &you, const tripoint_bub_ms &examp )
{
    bool open = false;
    if( ( you.is_wearing( itype_foodperson_mask ) ||
          you.is_wearing( itype_foodperson_mask_on ) ) &&
        query_yn( _( "Press mask on the reader?" ) ) ) {
        you.mod_moves( -100 );
        map &here = get_map();
        for( const tripoint_bub_ms &tmp : here.points_in_radius( tripoint_bub_ms( examp ), 3 ) ) {
            if( here.ter( tmp ) == ter_t_door_metal_locked ) {
                here.ter_set( tmp, ter_t_door_metal_c );
                open = true;
            }
        }
        if( open ) {
            add_msg( _( "You press your face on the reader." ) );
            add_msg( m_good, _( "The nearby doors are unlocked." ) );
            sounds::sound( examp, 6, sounds::sound_t::electronic_speech,
                           _( "\"Hello Foodperson.  Welcome home.\"" ), true, "speech", "welcome" );
        } else {
            add_msg( _( "The nearby doors are already unlocked." ) );
            if( query_yn( _( "Lock doors?" ) ) ) {
                for( const tripoint_bub_ms &tmp : here.points_in_radius( tripoint_bub_ms( examp ), 3 ) ) {
                    if( here.ter( tmp ) == ter_t_door_metal_o || here.ter( tmp ) == ter_t_door_metal_c ) {
                        if( you.pos_bub() == tmp ) {
                            you.add_msg_if_player( m_bad, _( "You are in the way of the door, move before trying again." ) );
                        } else {
                            here.ter_set( tmp, ter_t_door_metal_locked );
                        }
                    }
                }
            }
        }
    } else if( you.has_amount( itype_foodperson_mask, 1 ) ||
               you.has_amount( itype_foodperson_mask_on, 1 ) ) {
        sounds::sound( examp, 6, sounds::sound_t::electronic_speech,
                       _( "\"FOODPERSON DETECTED.  Please make yourself presentable.\"" ), true,
                       "speech", "welcome" );
    } else {
        sounds::sound( examp, 6, sounds::sound_t::electronic_speech,
                       _( "\"Your face is inadequate.  Please go away.\"" ), true,
                       "speech", "welcome" );
        if( can_hack( you ) && query_yn( _( "Attempt to hack this card-reader?" ) ) ) {
            try_start_hacking( you, tripoint_bub_ms( examp ) );
        }
    }
}

void iexamine::intercom( Character &you, const tripoint_bub_ms &examp )
{
    const std::vector<npc *> intercom_npcs = g->get_npcs_if( [examp]( const npc & guy ) {
        return guy.myclass == NC_ROBOFAC_INTERCOM && rl_dist( guy.pos_bub(), examp ) < 10;
    } );
    if( intercom_npcs.empty() ) {
        you.add_msg_if_player( m_info, _( "No one responds." ) );
    } else {
        // TODO: This needs to be converted a talker_console or something
        get_avatar().talk_to( get_talker_for( *intercom_npcs.front() ), false );
    }
}

/**
 * Prompt removal of rubble. Select best shovel and invoke "CLEAR_RUBBLE" on tile.
 */
void iexamine::rubble( Character &you, const tripoint_bub_ms &examp )
{
    int moves;
    if( you.has_quality( qual_DIG, 3 ) || you.has_trait( trait_BURROW ) ||
        you.has_trait( trait_BURROWLARGE ) ) {
        moves = to_moves<int>( 1_minutes );
    } else if( you.has_quality( qual_DIG, 2 ) ) {
        moves = to_moves<int>( 2_minutes );
    } else {
        add_msg( m_info, _( "If only you had a shovel…" ) );
        return;
    }
    map &here = get_map();
    if( ( here.veh_at( examp ) || here.can_see_trap_at( examp, you ) ||
          get_creature_tracker().creature_at( examp ) != nullptr ) &&
        !query_yn( _( "Clear up that %s?" ), here.furnname( examp ) ) ) {
        return;
    }
    you.assign_activity( clear_rubble_activity_actor( moves ) );
    you.activity.placement = here.getglobal( examp );
}

/**
 * Prompt climbing over fence. Calculates move cost, applies it to player and moves them.
 */
void iexamine::chainfence( Character &you, const tripoint_bub_ms &examp )
{
    // If player is grabbed, trapped, or somehow otherwise movement-impeded, first try to break free
    if( !you.move_effects( false ) ) {
        you.mod_moves( -to_moves<int>( 1_seconds ) );
        return;
    }

    if( you.get_working_arm_count() < 1 ) {
        add_msg( m_info, _( "You can't climb because your arms are too damaged or encumbered." ) );
        return;
    }

    const item_location weapon = you.get_wielded_item();
    if( weapon && weapon->is_two_handed( you ) ) {
        if( query_yn(
                _( "You can't climb because you have to wield a %s with both hands.\n\nPut it away?" ),
                weapon->tname() ) ) {
            if( !you.unwield() ) {
                return;
            }
        } else {
            return;
        }
    }

    // We're not going to do anything if we're already on that point.
    // Also prompt the player before taking an action.
    if( you.pos_bub() == examp || !query_yn( _( "Climb obstacle?" ) ) ) {
        none( you, examp );
        return;
    }

    map &here = get_map();
    int move_cost = 400;
    // TODO: Remove hardcoded trait checks when new arthropod bits happen
    if( here.has_flag( ter_furn_flag::TFLAG_CLIMB_SIMPLE, examp ) ) {

        if( you.has_proficiency( proficiency_prof_parkour ) ) {
            add_msg( _( "You vault over the obstacle with ease." ) );
            move_cost = 100; // Not tall enough to warrant spider-climbing, so only relevant trait.
        } else {
            add_msg( _( "You vault over the obstacle." ) );
            move_cost = 300; // Most common move cost for barricades pre-change.
        }
    } else if( you.has_trait( trait_ARACHNID_ARMS_OK ) &&
               !you.wearing_fitting_on( bodypart_id( "torso" ) ) ) {
        add_msg( _( "Climbing this obstacle is trivial for one such as you." ) );
        move_cost = 75; // Yes, faster than walking.  6-8 limbs are impressive.
    } else if( you.has_trait( trait_INSECT_ARMS_OK ) &&
               !you.wearing_fitting_on( bodypart_id( "torso" ) ) ) {
        add_msg( _( "You quickly scale the fence." ) );
        move_cost = 90;
    } else if( you.has_proficiency( proficiency_prof_parkour ) ) {
        add_msg( _( "This obstacle is no match for your freerunning abilities." ) );
        move_cost = 100;
    } else {
        move_cost = you.has_trait( trait_BADKNEES ) ? 800 : 400;
        if( g->slip_down( game::climb_maneuver::over_obstacle, climbing_aid_furn_CLIMBABLE ) ) {
            you.mod_moves( -move_cost );
            return;
        }
    }
    Character &player_character = get_player_character();
    sfx::play_variant_sound( "plmove", "clear_obstacle",
                             sfx::get_heard_volume( player_character.pos_bub() ) );
    add_msg_debug( debugmode::DF_IEXAMINE,
                   "Move cost to vault: %d, limb score modifier %.1f", move_cost,
                   you.get_modifier( character_modifier_obstacle_climb_mod ) );
    move_cost /= you.get_modifier( character_modifier_obstacle_climb_mod );
    add_msg_debug( debugmode::DF_IEXAMINE,
                   "Final move cost %d", move_cost );
    you.mod_moves( -move_cost );
    if( you.in_vehicle ) {
        here.unboard_vehicle( you.pos_bub() );
    }
    you.setpos( examp );
    if( examp.x() < HALF_MAPSIZE_X || examp.y() < HALF_MAPSIZE_Y ||
        examp.x() >= HALF_MAPSIZE_X + SEEX || examp.y() >= HALF_MAPSIZE_Y + SEEY ) {
        if( you.is_avatar() ) {
            g->update_map( you );
        }
    }
}

/**
 * If player has amorphous trait, slip through the bars.
 */
void iexamine::bars( Character &you, const tripoint_bub_ms &examp )
{
    if( !you.has_trait( trait_AMORPHOUS ) ) {
        none( you, examp );
        return;
    }
    map &here = get_map();
    for( const bodypart_id &bp : you.get_all_body_parts() ) {
        if( you.encumb( bp ) >= 10 ) {
            add_msg( m_info,
                     _( "Your amorphous body could slip though the %s, but your cumbersome gear can't." ),
                     here.tername( examp ) );
            return;
        }
    }
    if( !query_yn( _( "Slip through the %s?" ), here.tername( examp ) ) ) {
        none( you, examp );
        return;
    }
    you.mod_moves( -to_moves<int>( 2_seconds ) );
    add_msg( _( "You slide right between the bars." ) );
    you.setpos( examp );
}

void iexamine::deployed_furniture( Character &you, const tripoint_bub_ms &pos )
{
    map &here = get_map();

    tripoint_bub_ms drop_pos = pos;

    if( you.pos_bub().z() != pos.z() ) {
        drop_pos = you.pos_bub();
        if( !you.query_yn( _( "Pull up the %s?" ), here.furn( pos ).obj().name() ) ) {
            return;
        }
        you.add_msg_if_player( m_info, _( "You pull up the %s." ),
                               here.furn( pos ).obj().name() );
    } else {
        if( !you.query_yn( _( "Take down the %s?" ), here.furn( pos ).obj().name() ) ) {
            return;
        }
        you.add_msg_if_player( m_info, _( "You take down the %s." ),
                               here.furn( pos ).obj().name() );
    }

    const itype_id furn_item = here.furn( pos ).obj().deployed_item;
    here.add_item_or_charges( drop_pos, item( furn_item, calendar::turn ) );
    here.furn_set( pos, furn_str_id::NULL_ID() );
}

static std::pair<itype_id, const deploy_tent_actor *> find_tent_itype( const furn_str_id &id )
{
    const itype_id &iid = id->deployed_item;
    if( item::type_is_defined( iid ) ) {
        const itype &type = *item::find_type( iid );
        for( const auto &pair : type.use_methods ) {
            const deploy_tent_actor *actor = dynamic_cast<const deploy_tent_actor *>
                                             ( pair.second.get_actor_ptr() );
            if( !actor ) {
                continue;
            }
            if( ( actor->floor_center && *actor->floor_center == id ) || ( !actor->floor_center &&
                    actor->floor == id ) ) {
                return std::make_pair( iid, actor );
            }
        }
    }
    return std::make_pair( iid, nullptr );
}

/**
 * Determine structure's type and prompts its removal.
 */
void iexamine::portable_structure( Character &you, const tripoint_bub_ms &examp )
{
    map &here = get_map();
    const furn_str_id fid = here.furn( examp ).id();
    const std::pair<itype_id, const deploy_tent_actor *> tent_item_type = find_tent_itype( fid );
    if( tent_item_type.first.is_null() ) {
        debugmsg( "unknown furniture %s: don't know how to transform it into an item", fid.str() );
        return;
    }

    itype_id dropped = tent_item_type.first;
    std::string name = item::nname( dropped );
    int radius;

    if( tent_item_type.second ) {
        const deploy_tent_actor &actor = *tent_item_type.second;
        if( !actor.check_intact( examp ) ) {
            if( !actor.broken_type ) {
                add_msg( _( "The %s is broken and can not be picked up." ), name );
                none( you, examp );
                return;
            }
            dropped = *actor.broken_type;
            name = string_format( _( "damaged %s" ), name );
        }
        radius = actor.radius;
    } else {
        radius = std::max( 1, fid->bash.collapse_radius );
    }

    if( !query_yn( _( "Take down the %s?" ), name ) ) {
        none( you, examp );
        return;
    }

    tent_deconstruct_activity_actor actor( to_moves<int>( 20_minutes ), radius, examp, dropped );
    you.assign_activity( actor );
}

/**
 * If there is a 2x4 around, prompt placing it across pit.
 */
void iexamine::pit( Character &you, const tripoint_bub_ms &examp )
{
    const inventory &crafting_inv = you.crafting_inventory();
    if( !crafting_inv.has_amount( itype_2x4, 1 ) ) {
        none( you, examp );
        return;
    }
    std::vector<item_comp> planks;
    planks.emplace_back( itype_2x4, 1 );

    map &here = get_map();
    if( query_yn( _( "Place a plank over the pit?" ) ) ) {
        you.consume_items( planks, 1, is_crafting_component );
        const ter_id &ter_pit = here.ter( examp );
        if( ter_pit == ter_t_pit ) {
            here.ter_set( examp, ter_t_pit_covered );
        } else if( ter_pit == ter_t_pit_spiked ) {
            here.ter_set( examp, ter_t_pit_spiked_covered );
        } else if( ter_pit == ter_t_pit_glass ) {
            here.ter_set( examp, ter_t_pit_glass_covered );
        }
        add_msg( _( "You place a plank of wood over the pit." ) );
        you.mod_moves( -to_moves<int>( 1_seconds ) );
    }
}

/**
 * Prompt removing the 2x4 placed across the pit
 */
void iexamine::pit_covered( Character &you, const tripoint_bub_ms &examp )
{
    if( !query_yn( _( "Remove cover?" ) ) ) {
        none( you, examp );
        return;
    }

    map &here = get_map();
    item plank( "2x4", calendar::turn );
    add_msg( _( "You remove the plank." ) );
    here.add_item_or_charges( you.pos_bub(), plank );
    const ter_id &ter_pit = here.ter( examp );
    if( ter_pit == ter_t_pit_covered ) {
        here.ter_set( examp, ter_t_pit );
    } else if( ter_pit == ter_t_pit_spiked_covered ) {
        here.ter_set( examp, ter_t_pit_spiked );
    } else if( ter_pit == ter_t_pit_glass_covered ) {
        here.ter_set( examp, ter_t_pit_glass );
    }
    you.mod_moves( -to_moves<int>( 1_seconds ) );
}



/**
 * Attempt to crack safe through audio-feedback manual lock manipulation.
 *
 * Try to unlock the safe by moving the dial and listening for the mechanism to "click into place."
 * Time per attempt affected by perception and mechanics. 30 minutes per attempt minimum.
 * Small chance of just guessing the combo without listening device.
 */
void iexamine::safe( Character &you, const tripoint_bub_ms &examp )
{
    bool has_cracking_tool = you.has_flag( json_flag_SAFECRACK_NO_TOOL );
    // short-circuit to avoid the more expensive iteration over items
    has_cracking_tool = has_cracking_tool || you.cache_has_item_with( flag_SAFECRACK );

    if( !has_cracking_tool ) {
        you.mod_moves( -to_moves<int>( 10_seconds ) );
        // Assume a 3 digit 100-number code. Many safes allow adjacent + 1 dial locations to match,
        // so 1/20^3, or 1/8,000 odds.
        // Additionally, safes can be left-handed or right-handed, doubling the problem space.
        // The dialing procedures for safes vary, I'm estimating 5 procedures.
        // See https://hoogerhydesafe.com/resources/combination-lock-dialing-procedures/
        // At the end of the day, that means a 1 / 80,000 chance per attempt.
        // If someone is interested, they can feel free to add a proficiency for
        // "safe recognition" to mitigate or eliminate this 2x and 5x factor.
        if( one_in( 80000 ) ) {
            you.add_msg_if_player( m_good, _( "You mess with the dial for a little bit… and it opens!" ) );
            get_map().furn_set( examp, furn_f_safe_o );
            return;
        } else {
            you.add_msg_if_player( m_info, _( "You mess with the dial for a little bit." ) );
            return;
        }
    }

    if( you.is_deaf() ) {
        add_msg( m_info, _( "You can't crack a safe while deaf!" ) );
        return;
    } else if( you.has_effect( effect_earphones ) ) {
        add_msg( m_info, _( "You can't crack a safe while listening to music!" ) );
        return;
    } else if( query_yn( _( "Attempt to crack the safe?" ) ) ) {
        you.assign_activity( safecracking_activity_actor( examp ) );
    }
}

/**
 * Attempt to "hack" the gunsafe's electronic lock and open it.
 */
void iexamine::gunsafe_el( Character &you, const tripoint_bub_ms &examp )
{
    if( query_yn( _( "Attempt to hack this safe?" ) ) ) {
        try_start_hacking( you, examp );
    }
}

/**
 * Checks whether PC has a crowbar then calls iuse.crowbar.
 */
void iexamine::locked_object( Character &you, const tripoint_bub_ms &examp )
{
    map &here = get_map();
    item &best_prying = you.best_item_with_quality( qual_PRY );
    item &best_lockpick = you.best_item_with_quality( qual_LOCKPICK );
    optional_vpart_position veh = here.veh_at( examp );
    int locked_part = -1;

    // Check if the locked thing is a lockable door part.
    if( veh ) {
        std::vector<vehicle_part *> parts_at_target = veh->vehicle().get_parts_at(
                    examp, "LOCKABLE_DOOR", part_status_flag::available );
        if( !parts_at_target.empty() ) {
            locked_part = veh->vehicle().next_part_to_unlock(
                              veh->vehicle().index_of_part( parts_at_target.front() ) );
        }
    }

    const std::string target_name = here.has_furn( examp ) ? here.furnname( examp ) :
                                    locked_part >= 0 ? veh->vehicle().part( locked_part ).name() :
                                    here.tername( examp );
    const bool has_prying = !best_prying.is_null();
    const bool can_pick = ( here.has_flag( ter_furn_flag::TFLAG_PICKABLE, examp ) ||
                            locked_part >= 0 ) &&
                          ( !best_lockpick.is_null() || you.has_bionic( bio_lockpick ) );
    enum act {
        pick = 0,
        pry = 1,
        none = 2
    };
    int action = act::none;

    if( has_prying && can_pick ) {
        const int pry_has = best_prying.get_quality( qual_PRY );
        const int pry_req = here.has_furn( examp ) ?
                            here.furn( examp )->prying->prying_data().prying_level :
                            here.ter( examp )->prying->prying_data().prying_level;
        if( pry_has < pry_req ) {
            action = act::pick;
        } else {
            uilist amenu;
            amenu.text = string_format( _( "What to do with the %s?" ),
                                        target_name );
            amenu.addentry( 0, true, 'l', _( "Pick the lock" ) );
            amenu.addentry( 1, true, 'p', _( "Pry open" ) );
            amenu.query();
            if( amenu.ret < act::pick || amenu.ret > act::pry ) {
                return;
            }
            action = amenu.ret;
        }
    } else {
        action = has_prying ? act::pry : can_pick ? act::pick : act::none;
    }

    if( action == act::none ) {
        add_msg( m_info, _( "The %s is locked.  You could pry it open with the right tool…" ),
                 target_name );
        return;
    } else if( action == act::pry ) {
        //~ %1$s: terrain/furniture name, %2$s: prying tool name
        you.add_msg_if_player( _( "You attempt to pry open the %1$s using your %2$s…" ),
                               target_name, best_prying.tname() );
        iuse::crowbar( &you, &best_prying, examp.raw() );
    } else if( action == act::pick ) {
        locked_object_pickable( you, examp );
    }
}

/**
* Checks whether PC has picklocks then calls pick_lock iuse function OR assigns ACT_LOCKPICK
*/
void iexamine::locked_object_pickable( Character &you, const tripoint_bub_ms &examp )
{
    map &here = get_map();
    const optional_vpart_position veh = here.veh_at( examp );
    int locked_part = -1;

    if( veh ) {
        const std::vector<vehicle_part *> parts_at_target = veh->vehicle().get_parts_at(
                    examp, "LOCKABLE_DOOR", part_status_flag::available );
        if( !parts_at_target.empty() ) {
            locked_part = veh->vehicle().next_part_to_unlock(
                              veh->vehicle().index_of_part( parts_at_target.front() ) );
        }
    }

    const std::string target_name = here.has_furn( examp ) ? here.furnname( examp ) :
                                    locked_part >= 0 ? veh->vehicle().part( locked_part ).name() : here.tername( examp );

    if( you.has_bionic( bio_lockpick ) ) {
        if( you.get_power_level() >= bio_lockpick->power_activate ) {
            you.mod_power_level( -bio_lockpick->power_activate );
            you.add_msg_if_player( m_info, _( "You activate your %s." ), bio_lockpick->name );
            you.assign_activity( lockpick_activity_actor::use_bionic( here.getglobal( examp ) ) );
            return;
        } else {
            you.add_msg_if_player( m_info, _( "You don't have enough power to activate your %s." ),
                                   bio_lockpick->name );
        }
    }

    std::vector<item *> picklocks = you.items_with( [&you]( const item & it ) {
        // Don't include worn items such as hairpins
        if( !you.is_worn( it ) ) {
            return it.type->get_use( "PICK_LOCK" ) != nullptr;
        }
        return false;
    } );

    if( picklocks.empty() ) {
        add_msg( m_info, _( "The %s is locked.  If only you had something to pick its lock with…" ),
                 target_name );
        return;
    }

    // Sort by their picklock level.
    std::sort( picklocks.begin(), picklocks.end(), [&]( const item * a, const item * b ) {
        int a_quality = a->get_quality( qual_LOCKPICK );
        int b_quality = b->get_quality( qual_LOCKPICK );
        // Sort by durability to spend most broken item
        if( a_quality == b_quality ) {
            return a->damage() > b->damage();
        }
        return a_quality > b_quality;
    } );

    for( item *it : picklocks ) {
        if( !query_yn( _( "Pick the lock of %1$s using your %2$s?" ),
                       target_name, it->tname() ) ) {
            return;
        }
        const use_function *iuse_fn = it->type->get_use( "PICK_LOCK" );
        you.add_msg_if_player( _( "You attempt to pick the lock of %1$s using your %2$s…" ),
                               target_name, it->tname() );
        const ret_val<void> can_use = iuse_fn->can_call( you, *it, examp.raw() );
        if( can_use.success() ) {
            iuse_fn->call( &you, *it, examp );
            return;
        } else {
            you.add_msg_if_player( m_bad, can_use.str() );
        }
    }
}

void iexamine::bulletin_board( Character &you, const tripoint_bub_ms &examp )
{
    g->validate_camps();
    map &here = get_map();
    // TODO: fix point types
<<<<<<< HEAD
    point_abs_omt omt( coords::project_to<coords::omt>( here.getglobal( examp ) ).xy() );
=======
    point_abs_omt omt( ms_to_omt_copy( here.getglobal( { examp.xy(), here.get_abs_sub().z() } ).xy().raw() ) );
>>>>>>> 0c8023e4
    std::optional<basecamp *> bcp = overmap_buffer.find_camp( omt );
    if( bcp ) {
        basecamp *temp_camp = *bcp;
        if( !temp_camp->allowed_access_by( you ) ) {
            if( !you.is_avatar() ) {
                return; // One day, NPCs may be able to use bulletin boards
            }
            // Checks the reality bubble for NPCs
            std::vector<shared_ptr_fast<npc>> nearby_npcs = overmap_buffer.get_npcs_near_player( HALF_MAPSIZE );
            bool unoccupied_camp = true;
            for( npc_ptr &some_guy : nearby_npcs ) {
                if( !some_guy ) {
                    continue;
                } else if( some_guy->get_faction()->id == temp_camp->get_owner() ) {
                    unoccupied_camp = false;
                }
            }
            if( unoccupied_camp &&
                query_yn( _( "There's nobody here to protect %s.  Do you want to claim ownership?" ),
                          temp_camp->camp_name() ) ) {
                bool plunder = query_yn(
                                   _( "Take whatever you can find from the stores?  This may anger %s and their allies." ),
                                   temp_camp->get_owner()->name );
                temp_camp->handle_takeover_by( you.get_faction()->id, plunder );
                return;
            }
            you.add_msg_if_player( _( "You don't run this camp, the board is useless to you." ) );
            return;
        }

        temp_camp->validate_bb_pos( here.getglobal( examp ) );
        temp_camp->validate_assignees();
        temp_camp->validate_sort_points();
        temp_camp->scan_pseudo_items();

        const std::string title = "Base Missions";
        mission_data mission_key;
        temp_camp->set_by_radio( false );
        temp_camp->get_available_missions( mission_key, here );
        if( talk_function::display_and_choose_opts( mission_key, temp_camp->camp_omt_pos(),
                "FACTION_CAMP", title ) ) {
            temp_camp->handle_mission( mission_key.cur_key.id );
        }
    } else {
        you.add_msg_if_player( _( "This bulletin board is not inside a camp" ) );
    }
}

/**
 * Spawn 1d4 wyrms and sink pedestal into ground.
 */
void iexamine::pedestal_wyrm( Character &you, const tripoint_bub_ms &examp )
{
    map &here = get_map();
    map_stack items = here.i_at( examp );
    if( !items.empty() ) {
        if( items.only_item().typeId() == itype_petrified_eye &&
            query_yn( _( "Remove the petrified eye from the pedestal?" ) ) ) {
            here.i_clear( examp );

            item eye( itype_petrified_eye );
            you.i_add_or_drop( eye );

            // Send in a few wyrms to start things off.
            get_event_bus().send<event_type::awakes_dark_wyrms>();
            for( const tripoint &p : here.points_on_zlevel() ) {
                if( here.ter( p ) == ter_t_orifice ) {
                    g->place_critter_around( mon_dark_wyrm, p, 1 );
                }
            }

            sounds::sound( examp, 80, sounds::sound_t::combat, _( "an ominous grinding noise…" ), true,
                           "misc", "stones_grinding" );
            add_msg( _( "The pedestal sinks into the ground…" ) );
            here.ter_set( examp, ter_t_rock_floor );
            get_timed_events().add( timed_event_type::SPAWN_WYRMS,
                                    calendar::turn + rng( 30_seconds, 60_seconds ) );
        } else {
            none( you, examp );
            add_msg( _( "You decided to leave the petrified eye on the pedestal…" ) );
            return;
        }
    }
}

/**
 * Put petrified eye on pedestal causing it to sink into ground and open temple.
 */
void iexamine::pedestal_temple( Character &you, const tripoint_bub_ms &examp )
{
    map &here = get_map();
    map_stack items = here.i_at( examp );
    if( !items.empty() && items.only_item().typeId() == itype_petrified_eye ) {
        add_msg( _( "The pedestal sinks into the ground…" ) );
        here.ter_set( examp, ter_t_dirt );
        here.i_clear( examp );
        get_timed_events().add( timed_event_type::TEMPLE_OPEN, calendar::turn + 10_seconds );
    } else if( you.has_amount( itype_petrified_eye, 1 ) &&
               query_yn( _( "Place your petrified eye on the pedestal?" ) ) ) {
        you.use_amount( itype_petrified_eye, 1 );
        add_msg( _( "The pedestal sinks into the ground…" ) );
        here.ter_set( examp, ter_t_dirt );
        get_timed_events().add( timed_event_type::TEMPLE_OPEN, calendar::turn + 10_seconds );
    } else {
        add_msg( _( "This pedestal is engraved in eye-shaped diagrams, and has a "
                    "large semi-spherical indentation at the top." ) );
    }
}

/**
 * Unlock/open door or attempt to peek through peephole.
 */
void iexamine::door_peephole( Character &you, const tripoint_bub_ms &examp )
{
    map &here = get_map();
    if( here.is_outside( you.pos_bub() ) ) {
        // if door is a locked type attempt to open
        if( here.has_flag( ter_furn_flag::TFLAG_OPENCLOSE_INSIDE, examp ) ) {
            locked_object( you, examp );
        } else {
            you.add_msg_if_player( _( "You cannot look through the peephole from the outside." ) );
        }

        return;
    }

    // Peek through the peephole, or open the door.
    const int choice = uilist( _( "Do what with the door?" ), {
        _( "Peek through peephole." ),
        _( "Open door." )
    } );
    if( choice == 0 ) {
        // Peek
        g->peek( examp );
        you.add_msg_if_player( _( "You peek through the peephole." ) );
    } else if( choice == 1 ) {
        here.open_door( you, examp, true, false );
        you.add_msg_if_player( _( "You open the door." ) );
    } else {
        you.add_msg_if_player( _( "Never mind." ) );
    }
}

void iexamine::fswitch( Character &you, const tripoint_bub_ms &examp )
{
    map &here = get_map();
    if( !query_yn( _( "Flip the %s?" ), here.tername( examp ) ) ) {
        none( you, examp );
        return;
    }
    ter_id terid = here.ter( examp );
    you.mod_moves( -to_moves<int>( 1_seconds ) );
    tripoint tmp;
    tmp.z = examp.z();
    for( tmp.y = examp.y(); tmp.y <= examp.y() + 5; tmp.y++ ) {
        for( tmp.x = 0; tmp.x < MAPSIZE_X; tmp.x++ ) {
            const ter_id &nearby_ter = here.ter( tmp );
            if( terid == ter_t_switch_rg ) {
                if( nearby_ter == ter_t_rock_red ) {
                    here.ter_set( tmp, ter_t_floor_red );
                } else if( nearby_ter == ter_t_floor_red ) {
                    here.ter_set( tmp, ter_t_rock_red );
                } else if( nearby_ter == ter_t_rock_green ) {
                    here.ter_set( tmp, ter_t_floor_green );
                } else if( nearby_ter == ter_t_floor_green ) {
                    here.ter_set( tmp, ter_t_rock_green );
                }
            } else if( terid == ter_t_switch_gb ) {
                if( nearby_ter == ter_t_rock_blue ) {
                    here.ter_set( tmp, ter_t_floor_blue );
                } else if( nearby_ter == ter_t_floor_blue ) {
                    here.ter_set( tmp, ter_t_rock_blue );
                } else if( nearby_ter == ter_t_rock_green ) {
                    here.ter_set( tmp, ter_t_floor_green );
                } else if( nearby_ter == ter_t_floor_green ) {
                    here.ter_set( tmp, ter_t_rock_green );
                }
            } else if( terid == ter_t_switch_rb ) {
                if( nearby_ter == ter_t_rock_blue ) {
                    here.ter_set( tmp, ter_t_floor_blue );
                } else if( nearby_ter == ter_t_floor_blue ) {
                    here.ter_set( tmp, ter_t_rock_blue );
                } else if( nearby_ter == ter_t_rock_red ) {
                    here.ter_set( tmp, ter_t_floor_red );
                } else if( nearby_ter == ter_t_floor_red ) {
                    here.ter_set( tmp, ter_t_rock_red );
                }
            } else if( terid == ter_t_switch_even ) {
                if( ( tmp.y - examp.y() ) % 2 == 1 ) {
                    if( nearby_ter == ter_t_rock_red ) {
                        here.ter_set( tmp, ter_t_floor_red );
                    } else if( nearby_ter == ter_t_floor_red ) {
                        here.ter_set( tmp, ter_t_rock_red );
                    } else if( nearby_ter == ter_t_rock_green ) {
                        here.ter_set( tmp, ter_t_floor_green );
                    } else if( nearby_ter == ter_t_floor_green ) {
                        here.ter_set( tmp, ter_t_rock_green );
                    } else if( nearby_ter == ter_t_rock_blue ) {
                        here.ter_set( tmp, ter_t_floor_blue );
                    } else if( nearby_ter == ter_t_floor_blue ) {
                        here.ter_set( tmp, ter_t_rock_blue );
                    }
                }
            }
        }
    }
    add_msg( m_warning, _( "You hear the rumble of rock shifting." ) );
    get_timed_events().add( timed_event_type::TEMPLE_SPAWN, calendar::turn + 3_turns );
}

/**
 * If it's winter: show msg and return true. Otherwise return false
 */
static bool dead_plant( bool flower, Character &you, const tripoint_bub_ms &examp )
{
    if( season_of_year( calendar::turn ) == WINTER ) {
        if( flower ) {
            add_msg( m_info, _( "This flower is dead.  You can't get it." ) );
        } else {
            add_msg( m_info, _( "This plant is dead.  You can't get it." ) );
        }

        iexamine::none( you, examp );
        return true;
    }

    return false;
}

/**
 * Helper method to see if player has traits, hunger and mouthwear for drinking nectar.
 */
static bool can_drink_nectar( const Character &you )
{
    return ( you.has_active_mutation( trait_PROBOSCIS )  ||
             you.has_active_mutation( trait_BEAK_HUM ) ) &&
           ( you.get_hunger() > 0 ) && ( !you.wearing_something_on( bodypart_id( "mouth" ) ) );
}

/**
 * Consume Nectar. -15 hunger.
 */
bool iexamine_helper::drink_nectar( Character &you )
{
    if( can_drink_nectar( you ) ) {
        add_msg( _( "You drink some nectar." ) );
        item nectar( "nectar", calendar::turn, 1 );
        you.assign_activity( consume_activity_actor( nectar ) );
        return true;
    }

    return false;
}

/**
 * Spawn an item after harvesting the plant
 */
void iexamine_helper::handle_harvest( Character &you, const std::string &itemid,
                                      bool force_drop )
{
    item harvest = item( itemid );
    if( harvest.has_temperature() ) {
        harvest.set_item_temperature( get_weather().get_temperature( you.pos() ) );
    }
    if( !force_drop && you.can_pickVolume( harvest, true ) &&
        you.can_pickWeight( harvest, !get_option<bool>( "DANGEROUS_PICKUPS" ) ) ) {
        you.i_add( harvest );
        you.add_msg_if_player( _( "You harvest: %s." ), harvest.tname() );
    } else {
        get_map().add_item_or_charges( you.pos_bub(), harvest );
        you.add_msg_if_player( _( "You harvest and drop: %s." ), harvest.tname() );
    }
}

/**
 * Prompt pick (or drink nectar if able) poppy bud. Not safe for player.
 *
 * Drinking causes: -25 hunger, +20 sleepiness, pkill2-70 effect and, 1 in 20 pkiller-1 addiction.
 * Picking w/ env_resist < 5 causes 1 in 3  sleep for 12 min and 4 dmg to each leg
 */
void iexamine::flower_poppy( Character &you, const tripoint_bub_ms &examp )
{
    if( dead_plant( true, you, examp ) ) {
        return;
    }
    map &here = get_map();
    // TODO: Get rid of this section and move it to eating
    // Two y/n prompts is just too much
    if( can_drink_nectar( you ) ) {
        if( !query_yn( _( "You feel woozy as you explore the %s. Drink?" ),
                       here.furnname( examp ) ) ) {
            return;
        }
        add_msg( _( "You slowly suck up the nectar." ) );
        item poppy( "poppy_nectar", calendar::turn, 1 );
        you.assign_activity( consume_activity_actor( poppy ) );
        you.mod_sleepiness( 20 );
        you.add_effect( effect_pkill2, 7_minutes );
        // Please drink poppy nectar responsibly.
        if( one_in( 20 ) ) {
            you.add_addiction( STATIC( addiction_id( "opiate" ) ), 1 );
        }
    }
    if( !query_yn( _( "Pick %s?" ), here.furnname( examp ) ) ) {
        none( you, examp );
        return;
    }

    int resist = you.get_env_resist( bodypart_id( "mouth" ) );

    if( resist < 10 ) {
        // Can't smell the flowers with a gas mask on!
        add_msg( m_warning, _( "This flower has a heady aroma." ) );
    }

    weather_sum recentWeather = sum_conditions( calendar::turn - 10_minutes, calendar::turn,
                                you.get_location() );

    // If it has been raining recently, then this event is twice less likely.
    if( ( ( recentWeather.rain_amount > 1 ) ? one_in( 6 ) : one_in( 3 ) ) && resist < 5 ) {
        // Should user player::infect, but can't!
        // player::infect needs to be restructured to return a bool indicating success.
        add_msg( m_bad, _( "The flower's fragrance makes you extremely drowsy…" ) );
        you.fall_asleep( 2_hours );
        add_msg( m_bad, _( "Your legs are covered in the poppy's roots!" ) );
        you.apply_damage( nullptr, bodypart_id( "leg_l" ), 4 );
        you.apply_damage( nullptr, bodypart_id( "leg_r" ), 4 );
        you.mod_moves( -to_moves<int>( 1_seconds ) * 0.5 );
    }

    here.furn_set( examp, furn_str_id::NULL_ID() );

    iexamine_helper::handle_harvest( you, "poppy_bud", false );
    iexamine_helper::handle_harvest( you, "withered", false );
}

/**
 * Prompt pick cactus pad. Not safe for player.
 */
void iexamine::flower_cactus( Character &you, const tripoint_bub_ms &examp )
{
    if( dead_plant( true, you, examp ) ) {
        return;
    }

    map &here = get_map();
    if( !query_yn( _( "Pick %s?" ), here.furnname( examp ) ) ) {
        none( you, examp );
        return;
    }

    if( one_in( 6 ) ) {
        add_msg( m_bad, _( "The cactus' nettles sting you!" ) );
        you.apply_damage( nullptr, bodypart_id( "arm_l" ), 4 );
        you.apply_damage( nullptr, bodypart_id( "arm_r" ), 4 );
    }

    here.furn_set( examp, furn_str_id::NULL_ID() );

    iexamine_helper::handle_harvest( you, "cactus_pad", false );
    iexamine_helper::handle_harvest( you, "seed_cactus", false );
}

/**
 * Dig up its roots or drink its nectar if you can.
 */
void iexamine::flower_dahlia( Character &you, const tripoint_bub_ms &examp )
{
    if( dead_plant( true, you, examp ) ) {
        return;
    }

    if( iexamine_helper::drink_nectar( you ) ) {
        return;
    }

    map &here = get_map();
    bool can_get_root = you.has_quality( qual_DIG ) || you.has_trait( trait_BURROW ) ||
                        you.has_trait( trait_BURROWLARGE );
    if( can_get_root ) {
        if( !query_yn( _( "Pick %s?" ), here.furnname( examp ) ) ) {
            none( you, examp );
            return;
        }
    } else {
        if( !query_yn( _( "You don't have a digging tool to dig up roots.  Pick %s anyway?" ),
                       here.furnname( examp ) ) ) {
            none( you, examp );
            return;
        }
    }

    here.furn_set( examp, furn_str_id::NULL_ID() );

    if( can_get_root ) {
        iexamine_helper::handle_harvest( you, "dahlia_root", false );
    }
    iexamine_helper::handle_harvest( you, "seed_dahlia", false );
    iexamine_helper::handle_harvest( you, "withered", false );
    // There was a bud and flower spawn here
    // But those were useless, don't re-add until they get useful
}

static bool query_pick( Character &who, const tripoint_bub_ms &target )
{
    if( !who.is_avatar() ) {
        return false;
    }

    map &here = get_map();
    const harvest_id harvest = here.get_harvest( target );
    if( harvest.is_null() || harvest->empty() ) {
        who.add_msg_if_player( m_info,
                               _( "Nothing can be harvested from this plant in current season." ) );
        iexamine::none( who, target );
        return false;
    }

    std::string query_string;
    if( here.has_furn( target ) ) {
        query_string = string_format( _( "Pick %1$s?" ), here.furnname( target ) );
    } else {
        query_string = string_format( _( "Pick %1$s?" ), here.tername( target ) );
    }

    if( who.is_avatar() && !query_yn( query_string ) ) {
        iexamine::none( who, target );
        return false;
    }

    return true;
}

void iexamine::harvest_furn_nectar( Character &you, const tripoint_bub_ms &examp )
{
    bool auto_forage = get_option<bool>( "AUTO_FEATURES" ) &&
                       get_option<std::string>( "AUTO_FORAGING" ) == "all";
    if( !auto_forage && !query_pick( you, examp ) ) {
        return;
    }
    you.assign_activity( harvest_activity_actor( examp, auto_forage ) );
}

void iexamine::harvest_furn( Character &you, const tripoint_bub_ms &examp )
{
    bool auto_forage = get_option<bool>( "AUTO_FEATURES" ) &&
                       get_option<std::string>( "AUTO_FORAGING" ) == "all";
    if( !auto_forage && !query_pick( you, examp ) ) {
        return;
    }
    you.assign_activity( harvest_activity_actor( examp, auto_forage ) );
}

void iexamine::harvest_ter_nectar( Character &you, const tripoint_bub_ms &examp )
{
    bool auto_forage = get_option<bool>( "AUTO_FEATURES" ) &&
                       ( get_option<std::string>( "AUTO_FORAGING" ) == "all" ||
                         get_option<std::string>( "AUTO_FORAGING" ) == "bushes" ||
                         get_option<std::string>( "AUTO_FORAGING" ) == "trees" );
    if( !auto_forage && !query_pick( you, examp ) ) {
        return;
    }
    you.assign_activity( harvest_activity_actor( examp, auto_forage ) );
}

void iexamine::harvest_ter( Character &you, const tripoint_bub_ms &examp )
{
    bool auto_forage = get_option<bool>( "AUTO_FEATURES" ) &&
                       ( get_option<std::string>( "AUTO_FORAGING" ) == "all" ||
                         get_option<std::string>( "AUTO_FORAGING" ) == "trees" );
    if( !auto_forage && !query_pick( you, examp ) ) {
        return;
    }
    you.assign_activity( harvest_activity_actor( examp, auto_forage ) );
}

/**
 * Only harvest a plant once per season.  Display message and call iexamine::none.
 */
void iexamine::harvested_plant( Character &you, const tripoint_bub_ms &examp )
{
    you.add_msg_if_player( m_info, _( "Nothing can be harvested from this plant in current season" ) );
    iexamine::none( you, examp );
}

void iexamine::flower_marloss( Character &you, const tripoint_bub_ms &examp )
{
    if( season_of_year( calendar::turn ) == WINTER ) {
        add_msg( m_info, _( "This flower is still alive, despite the harsh conditions…" ) );
    }
    map &here = get_map();
    if( can_drink_nectar( you ) ) {
        if( !query_yn( _( "You feel out of place as you explore the %s. Drink?" ),
                       here.furnname( examp ) ) ) {
            return;
        }
        you.mod_moves( -to_moves<int>
                       ( 30_seconds ) ); // Takes 30 seconds, more or less if faster/slower than 100 speed
        add_msg( m_bad, _( "This flower tastes very wrong…" ) );
        // If you can drink flowers, you're post-thresh and the Mycus does not want you.
        you.add_effect( effect_teleglow, 10_minutes );
    }
    if( !query_yn( _( "Pick %s?" ), here.furnname( examp ) ) ) {
        none( you, examp );
        return;
    }
    here.furn_set( examp, furn_str_id::NULL_ID() );
    here.spawn_item( you.pos_bub(), itype_marloss_seed, 1, 3, calendar::turn );
    iexamine_helper::handle_harvest( you, "withered", false );
}

/**
 * Remove furniture. Add spore effect.
 */
void iexamine::fungus( Character &you, const tripoint_bub_ms &examp )
{
    map &here = get_map();
    add_msg( _( "The %s crumbles into spores!" ), here.furnname( examp ) );
    fungal_effects().create_spores( examp, &you );
    here.furn_set( examp, furn_str_id::NULL_ID() );
    you.mod_moves( -to_moves<int>( 1_seconds ) * 0.5 );
}

/**
 *  Make lists of unique seed types and names for the menu(no multiple hemp seeds etc)
 */
std::vector<seed_tuple> iexamine::get_seed_entries( const std::vector<item *> &seed_inv )
{
    std::map<itype_id, int> seed_map;
    for( const item *seed : seed_inv ) {
        seed_map[seed->typeId()] += ( seed->charges > 0 ? seed->charges : 1 );
    }

    std::vector<seed_tuple> seed_entries;
    seed_entries.reserve( seed_map.size() );
    for( const auto &pr : seed_map ) {
        seed_entries.emplace_back(
            pr.first, item::nname( pr.first, pr.second ), pr.second );
    }

    // Sort by name
    std::sort( seed_entries.begin(), seed_entries.end(),
    []( const seed_tuple & l, const seed_tuple & r ) {
        return std::get<1>( l ).compare( std::get<1>( r ) ) < 0;
    } );

    return seed_entries;
}

/**
 *  Choose seed for planting
 */
int iexamine::query_seed( const std::vector<seed_tuple> &seed_entries )
{
    uilist smenu;

    smenu.text = _( "Use which seed?" );
    int count = 0;
    for( const auto &entry : seed_entries ) {
        const std::string &seed_name = std::get<1>( entry );
        int seed_count = std::get<2>( entry );

        std::string format = seed_count > 0 ? "%s (%d)" : "%s";

        smenu.addentry( count++, true, MENU_AUTOASSIGN, format.c_str(),
                        seed_name, seed_count );
    }

    smenu.query();

    if( smenu.ret >= 0 ) {
        return smenu.ret;
    } else {
        return seed_entries.size();
    }
}

/**
 *  Actual planting of selected seed
 */
void iexamine::plant_seed( Character &you, const tripoint_bub_ms &examp, const itype_id &seed_id )
{
    player_activity act( ACT_PLANT_SEED, to_moves<int>( 30_seconds ) );
    act.placement = get_map().getglobal( examp );
    act.str_values.emplace_back( seed_id );
    you.assign_activity( act );
}

/**
 * If it's warm enough, pick one of the player's seeds and plant it.
 */
void iexamine::dirtmound( Character &you, const tripoint_bub_ms &examp )
{

    if( !warm_enough_to_plant( get_player_character().pos() ) ) {
        add_msg( m_info, _( "It is too cold to plant anything now." ) );
        return;
    }
    map &here = get_map();
    /* ambient_light_at() not working?
    if (here.ambient_light_at(examp) < LIGHT_AMBIENT_LOW) {
        add_msg(m_info, _("It is too dark to plant anything now."));
        return;
    }*/
    std::vector<item *> seed_inv = you.cache_get_items_with( "is_seed", &item::is_seed );
    if( seed_inv.empty() ) {
        add_msg( m_info, _( "You have no seeds to plant." ) );
        return;
    }
    if( !here.i_at( examp ).empty() ) {
        add_msg( _( "Something's lying there…" ) );
        return;
    }

    auto seed_entries = get_seed_entries( seed_inv );

    int seed_index = query_seed( seed_entries );

    // Did we cancel?
    if( seed_index < 0 || seed_index >= static_cast<int>( seed_entries.size() ) ) {
        add_msg( _( "You saved your seeds for later." ) );
        return;
    }
    const auto &seed_id = std::get<0>( seed_entries[seed_index] );

    if( !here.has_flag_ter_or_furn( seed_id->seed->required_terrain_flag, examp ) ) {
        add_msg( _( "This type of seed can not be planted in this location." ) );
        return;
    }

    plant_seed( you, examp, seed_id );
}

/**
 * Items that appear when a generic plant is harvested. Seed @ref islot_seed.
 * @param type The seed type, must have a @ref itype::seed slot.
 * @param plant_count Number of fruits to generate. For charge-based items, this
 *     specifies multiples of the default charge.
 * @param seed_count Number of seeds to generate.
 * @param byproducts If true, byproducts (like straw, withered plants, see
 * @ref islot_seed::byproducts) are included.
 */
std::list<item> iexamine::get_harvest_items( const itype &type, const int plant_count,
        const int seed_count, const bool byproducts )
{
    std::list<item> result;
    if( !type.seed ) {
        return result;
    }
    const islot_seed &seed_data = *type.seed;
    // This is a temporary measure, itype should instead provide appropriate accessors
    // to expose data about the seed item to allow harvesting to function.
    const itype_id &seed_type = type.get_id();

    const auto add = [&]( const itype_id & id, const int count ) {
        item new_item( id, calendar::turn );
        if( new_item.count_by_charges() && count > 0 ) {
            new_item.charges *= count;
            new_item.charges /= seed_data.fruit_div;
            if( new_item.charges <= 0 ) {
                new_item.charges = 1;
            }
            result.push_back( new_item );
        } else if( count > 0 ) {
            result.insert( result.begin(), count, new_item );
        }
    };

    if( seed_data.spawn_seeds ) {
        add( seed_type, seed_count );
    }

    add( seed_data.fruit_id, plant_count );

    if( byproducts ) {
        for( const itype_id &b : seed_data.byproducts ) {
            add( b, 1 );
        }
    }

    return result;
}

// Cleaning up plants that have decayed and overgrown
void iexamine::clear_overgrown( Character &you, const tripoint_bub_ms &examp )
{
    map &here = get_map();

    if( !here.has_flag_furn( ter_furn_flag::TFLAG_GROWTH_OVERGROWN, examp ) ) {
        debugmsg( "clear_overgrown called on tile which is not an overgrown crop!" );
        return;
    }

    player_activity act( ACT_HARVEST, to_moves<int>( 60_seconds ) );
    you.assign_activity( act );
    here.i_clear( examp );
    here.furn_set( examp, here.furn( examp )->plant->base );
    you.add_msg_if_player( m_neutral,
                           _( "You pull up what's left of the planted crop and trample the rest." ) );
}

// Only harvest, used for autoforaging
void iexamine::harvest_plant_ex( Character &you, const tripoint_bub_ms &examp )
{
    map &here = get_map();
    // Can't use item_stack::only_item() since there might be fertilizer
    map_stack items = here.i_at( examp );
    const map_stack::iterator seed = std::find_if( items.begin(), items.end(), []( const item & it ) {
        return it.is_seed();
    } );

    if( seed == items.end() ) {
        debugmsg( "Missing seed for plant at %s", examp.to_string() );
        here.i_clear( examp );
        here.furn_set( examp, furn_str_id::NULL_ID() );
        return;
    }

    if( here.has_flag_furn( ter_furn_flag::TFLAG_GROWTH_HARVEST, examp ) ) {
        harvest_plant( you, examp, false );
    }
}

/**
 * Actual harvesting of selected plant
 */
void iexamine::harvest_plant( Character &you, const tripoint_bub_ms &examp, bool from_activity )
{
    map &here = get_map();
    // Can't use item_stack::only_item() since there might be fertilizer
    map_stack items = here.i_at( examp );
    const map_stack::iterator seed = std::find_if( items.begin(), items.end(), []( const item & it ) {
        return it.is_seed();
    } );

    if( seed == items.end() ) {
        debugmsg( "Missing seed for plant at %s", examp.to_string() );
        here.i_clear( examp );
        here.furn_set( examp, furn_str_id::NULL_ID() );
        return;
    }

    const itype_id &seedType = seed->typeId();
    if( seedType == itype_fungal_seeds ) {
        fungus( you, examp );
        here.i_clear( examp );
    } else if( seedType == itype_marloss_seed ) {
        fungus( you, examp );
        here.i_clear( examp );
        if( you.has_trait( trait_M_DEPENDENT ) && ( you.get_kcal_percent() < 0.8f ||
                you.get_thirst() > 300 ) ) {
            here.ter_set( examp, ter_t_marloss );
            add_msg( m_info,
                     _( "We have altered this unit's configuration to extract and provide local nutriment.  The Mycus provides." ) );
        } else if( you.has_trait( trait_M_DEFENDER ) || ( ( you.has_trait( trait_M_SPORES ) ||
                   you.has_trait( trait_M_FERTILE ) ) &&
                   one_in( 2 ) ) ) {
            g->place_critter_at( mon_fungal_blossom, examp );
            add_msg( m_info, _( "The seed blooms forth!  We have brought true beauty to this world." ) );
        } else if( you.has_trait( trait_THRESH_MYCUS ) || one_in( 4 ) ) {
            here.furn_set( examp, furn_f_flower_marloss );
            add_msg( m_info, _( "The seed blossoms rather rapidly…" ) );
        } else {
            here.furn_set( examp, furn_f_flower_fungal );
            add_msg( m_info, _( "The seed blossoms into a flower-looking fungus." ) );
        }
    } else { // Generic seed, use the seed item data
        const inventory &crafting_inv = you.crafting_inventory();
        if( seed->has_flag( flag_CUT_HARVEST ) && !crafting_inv.has_quality( qual_GRASS_CUT ) ) {
            you.add_msg_if_player( m_info, _( "You will need a grass-cutting tool to harvest this plant." ) );
            return;
        } else {
            const itype &type = *seed->type;
            player_activity act( ACT_HARVEST, to_moves<int>( 60_seconds ) );
            you.assign_activity( act );
            here.i_clear( examp );

            int skillLevel = round( you.get_skill_level( skill_survival ) );
            ///\EFFECT_SURVIVAL increases number of plants harvested from a seed
            int plant_count = rng( skillLevel / 2, skillLevel );
            plant_count *= here.furn( examp )->plant->harvest_multiplier;
            plant_count = std::min( std::max( plant_count, 1 ), 12 );
            int seedCount = std::max( 1, rng( plant_count / 4, plant_count / 2 ) );
            for( item &i : get_harvest_items( type, plant_count, seedCount, true ) ) {
                if( from_activity ) {
                    i.set_var( "activity_var", you.name );
                }
                here.add_item_or_charges( you.pos_bub(), i );
            }
            here.furn_set( examp, furn_str_id( here.furn( examp )->plant->base ) );
            you.add_msg_if_player( m_neutral, _( "You harvest the plant." ) );
        }
    }
}

ret_val<void> iexamine::can_fertilize( Character &you, const tripoint_bub_ms &tile,
                                       const itype_id &fertilizer )
{
    map &here = get_map();
    if( !here.has_flag_furn( ter_furn_flag::TFLAG_PLANT, tile ) ) {
        return ret_val<void>::make_failure( _( "Tile isn't a plant" ) );
    }
    if( here.i_at( tile ).size() > 1 ) {
        return ret_val<void>::make_failure( _( "Tile is already fertilized" ) );
    }
    if( ( fertilizer->count_by_charges() && !you.has_charges( fertilizer, 1 ) ) ||
        !you.has_amount( fertilizer, 1 ) ) {
        return ret_val<void>::make_failure(
                   _( "Tried to fertilize with %s, but player doesn't have any." ),
                   fertilizer.c_str() );
    }

    return ret_val<void>::make_success();
}

void iexamine::fertilize_plant( Character &you, const tripoint_bub_ms &tile,
                                const itype_id &fertilizer )
{
    ret_val<void> can_fert = can_fertilize( you, tile, fertilizer );
    if( !can_fert.success() ) {
        debugmsg( can_fert.str() );
        return;
    }

    std::list<item> planted;
    if( fertilizer->count_by_charges() ) {
        planted = you.use_charges( fertilizer, 1 );
    } else {
        planted = you.use_amount( fertilizer, 1 );
    }

    // Reduce the amount of time it takes until the next stage of the plant by
    // 20% of a seasons length. (default 2.8 days).
    const time_duration fertilizerEpoch = calendar::season_length() * 0.2;

    map &here = get_map();
    // Can't use item_stack::only_item() since there might be fertilizer
    map_stack items = here.i_at( tile );
    const map_stack::iterator seed = std::find_if( items.begin(), items.end(), []( const item & it ) {
        return it.is_seed();
    } );
    if( seed == items.end() ) {
        debugmsg( "Missing seed for plant at %s", tile.to_string() );
        here.i_clear( tile );
        here.furn_set( tile, furn_str_id::NULL_ID() );
        return;
    }

    // TODO: item should probably clamp the value on its own
    seed->set_birthday( seed->birthday() - fertilizerEpoch );
    // The plant furniture has the NOITEM token which prevents adding items on that square,
    // spawned items are moved to an adjacent field instead, but the fertilizer token
    // must be on the square of the plant, therefore this hack:
    const furn_id old_furn = here.furn( tile );
    here.furn_set( tile, furn_str_id::NULL_ID() );
    here.spawn_item( tile, itype_fertilizer, 1, 1, calendar::turn );
    here.furn_set( tile, old_furn );
    you.mod_moves( -to_moves<int>( 10_seconds ) );

    //~ %1$s: plant name, %2$s: fertilizer name
    add_msg( m_info, _( "You fertilize the %1$s with the %2$s." ), seed->get_plant_name(),
             planted.front().tname() );
}

itype_id iexamine::choose_fertilizer( Character &you, const std::string &pname,
                                      bool ask_player )
{
    std::vector<item *> f_inv = you.cache_get_items_with( flag_FERTILIZER );
    if( f_inv.empty() ) {
        add_msg( m_info, _( "You have no fertilizer for the %s." ), pname );
        return itype_id();
    }

    std::vector<itype_id> f_types;
    std::vector<std::string> f_names;
    for( const item * const &f : f_inv ) {
        if( std::find( f_types.begin(), f_types.end(), f->typeId() ) == f_types.end() ) {
            f_types.push_back( f->typeId() );
            f_names.push_back( f->tname() );
        }
    }

    if( ask_player && !query_yn( _( "Fertilize the %s" ), pname ) ) {
        return itype_id();
    }

    // Choose fertilizer from list
    int f_index = 0;
    if( f_types.size() > 1 ) {
        f_index = uilist( _( "Use which fertilizer?" ), f_names );
    }
    if( f_index < 0 ) {
        return itype_id();
    }

    return f_types[f_index];

}
void iexamine::aggie_plant( Character &you, const tripoint_bub_ms &examp )
{
    map &here = get_map();
    // Can't use item_stack::only_item() since there might be fertilizer
    map_stack items = here.i_at( examp );
    const map_stack::iterator seed = std::find_if( items.begin(), items.end(), []( const item & it ) {
        return it.is_seed();
    } );

    if( seed == items.end() ) {
        debugmsg( "Missing seed for plant at %s", examp.to_string() );
        here.i_clear( examp );
        here.furn_set( examp, furn_str_id::NULL_ID() );
        return;
    }

    const std::string pname = seed->get_plant_name();

    if( here.has_flag_furn( ter_furn_flag::TFLAG_GROWTH_HARVEST, examp ) &&
        query_yn( _( "Harvest the %s?" ), pname ) ) {
        harvest_plant( you, examp, false );
    } else if( !here.has_flag_furn( ter_furn_flag::TFLAG_GROWTH_HARVEST, examp ) ) {
        if( here.i_at( examp ).size() > 1 ) {
            add_msg( m_info, _( "This %s has already been fertilized." ), pname );
            return;
        }
        itype_id fertilizer = choose_fertilizer( you, pname, true /*ask player for confirmation */ );

        if( !fertilizer.is_empty() ) {
            fertilize_plant( you, examp, fertilizer );
        }
    }
}

// Highly modified fermenting vat functions
void iexamine::kiln_empty( Character &you, const tripoint_bub_ms &examp )
{
    map &here = get_map();
    furn_id cur_kiln_type = here.furn( examp );
    furn_id next_kiln_type = furn_str_id::NULL_ID();
    if( cur_kiln_type == furn_f_kiln_empty ) {
        next_kiln_type = furn_f_kiln_full;
    } else if( cur_kiln_type == furn_f_kiln_metal_empty ) {
        next_kiln_type = furn_f_kiln_metal_full;
    } else {
        debugmsg( "Examined furniture has action kiln_empty, but is of type %s",
                  here.furn( examp ).id().c_str() );
        return;
    }

    static const std::set<material_id> kilnable{ material_wood, material_bone };
    bool fuel_present = false;
    map_stack items = here.i_at( examp );
    for( const item &i : items ) {
        if( i.typeId() == itype_charcoal ) {
            add_msg( _( "This kiln already contains charcoal." ) );
            add_msg( _( "Remove it before firing the kiln again." ) );
            return;
        } else if( i.made_of_any( kilnable ) ) {
            fuel_present = true;
        } else {
            add_msg( m_bad, _( "This kiln contains %s, which can't be made into charcoal!" ), i.tname( 1,
                     false ) );
            return;
        }
    }

    if( !fuel_present ) {
        add_msg( _( "This kiln is empty.  Fill it with wood or bone and try again." ) );
        return;
    }
    // https://energypedia.info/wiki/Charcoal_Production
    // charcoal has about 25% of the density of wood, and wood pyrolysis produces about 10-15% charcoal by weight for a stone kiln.
    // listed efficiency is for primitive or DIY production, industrial process in a metal kiln is more efficient at 20-25%
    // 100% efficient conversion would be 1kg wood = 0.25kg charcoal, 1:1 volume conversion
    // fabrication should help here as kiln design and how you stack the wood matter to a degree, though the impact is low overall
    // For a cruddy kiln (a pit with a rock chimney) assume 10-15% efficiency, depending on fabrication (40-60% wastage)
    // For a well made kiln (industrial-style metal kiln) assume 20-25% efficiency, depending on fabrication (0-20% wastage)
    ///\EFFECT_FABRICATION decreases loss when firing a kiln
    const float skill = you.get_skill_level( skill_fabrication );
    int loss = 0;
    // if the current kiln is a metal one, use a more efficient conversion rate otherwise default to assuming it is a rock pit kiln
    if( cur_kiln_type == furn_f_kiln_metal_empty ) {
        loss = 20 - 2 * skill;
    } else {
        loss = 60 - 2 * skill;
    }

    // Burn stuff that should get charred, leave out the rest
    units::volume total_volume = 0_ml;
    for( const item &i : items ) {
        total_volume += i.volume();
    }

    const itype *char_type = item::find_type( itype_unfinished_charcoal );
    int char_charges = char_type->charges_per_volume( ( 100 - loss ) * total_volume / 100 );
    if( char_charges < 1 ) {
        add_msg( _( "The batch in this kiln is too small to yield any charcoal." ) );
        return;
    }

    if( !you.has_charges( itype_fire, 1 ) ) {
        add_msg( _( "This kiln is ready to be fired, but you have no fire source." ) );
        return;
    } else {
        add_msg( _( "This kiln contains %s %s of material, and is ready to be fired." ),
                 format_volume( total_volume ), volume_units_abbr() );
        if( !query_yn( _( "Fire the kiln?" ) ) ) {
            return;
        }
    }

    you.use_charges( itype_fire, 1 );
    here.i_clear( examp );
    here.furn_set( examp, next_kiln_type );
    item result( "unfinished_charcoal", calendar::turn );
    result.charges = char_charges;
    here.add_item( examp, result );

    if( you.has_trait( trait_PYROMANIA ) ) {
        you.add_morale( morale_pyromania_startfire, 5, 10, 3_hours, 2_hours );
        you.rem_morale( morale_pyromania_nofire );
        you.add_msg_if_player( m_good, _( "You happily light a fire in the charcoal kiln." ) );
    } else {
        add_msg( _( "You fire the charcoal kiln." ) );
    }
}

void iexamine::kiln_full( Character &, const tripoint_bub_ms &examp )
{
    map &here = get_map();
    furn_id cur_kiln_type = here.furn( examp );
    furn_id next_kiln_type = furn_str_id::NULL_ID();
    if( cur_kiln_type == furn_f_kiln_full ) {
        next_kiln_type = furn_f_kiln_empty;
    } else if( cur_kiln_type == furn_f_kiln_metal_full ) {
        next_kiln_type = furn_f_kiln_metal_empty;
    } else {
        debugmsg( "Examined furniture has action kiln_full, but is of type %s",
                  here.furn( examp ).id().c_str() );
        return;
    }
    map_stack items = here.i_at( examp );
    if( items.empty() ) {
        add_msg( _( "This kiln is empty…" ) );
        here.furn_set( examp, next_kiln_type );
        return;
    }
    const itype *char_type = item::find_type( itype_charcoal );
    add_msg( _( "There's a charcoal kiln there." ) );
    const time_duration firing_time =
        24_hours; // internet guides claim about one day for a fairly large pot
    const time_duration time_left = firing_time - items.only_item().age();
    if( time_left > 0_turns ) {
        int hours = to_hours<int>( time_left );
        int minutes = to_minutes<int>( time_left ) + 1;
        if( minutes > 60 ) {
            add_msg( n_gettext( "It will finish burning in about %d hour.",
                                "It will finish burning in about %d hours.",
                                hours ), hours );
        } else if( minutes > 30 ) {
            add_msg( _( "It will finish burning in less than an hour." ) );
        } else {
            add_msg( n_gettext( "It should take about %d minute to finish burning.",
                                "It should take about %d minutes to finish burning.",
                                minutes ), minutes );
        }
        return;
    }

    units::volume total_volume = 0_ml;
    // Burn stuff that should get charred, leave out the rest
    for( auto item_it = items.begin(); item_it != items.end(); ) {
        if( item_it->typeId() == itype_unfinished_charcoal || item_it->typeId() == itype_charcoal ) {
            total_volume += item_it->volume();
            item_it = items.erase( item_it );
        } else {
            item_it++;
        }
    }

    item result( "charcoal", calendar::turn );
    result.charges = char_type->charges_per_volume( total_volume );
    here.add_item( examp, result );
    here.furn_set( examp, next_kiln_type );
    add_msg( _( "It has finished burning, yielding %d charcoal." ), result.charges );
}
//arc furnance start
void iexamine::arcfurnace_empty( Character &you, const tripoint_bub_ms &examp )
{
    map &here = get_map();
    furn_id cur_arcfurnace_type = here.furn( examp );
    furn_id next_arcfurnace_type = furn_str_id::NULL_ID();
    if( cur_arcfurnace_type == furn_f_arcfurnace_empty ) {
        next_arcfurnace_type = furn_f_arcfurnace_full;
    } else {
        debugmsg( "Examined furniture has action arcfurnace_empty, but is of type %s",
                  here.furn( examp ).id().c_str() );
        return;
    }

    static const std::set<material_id> arcfurnaceable{ material_cac2powder };
    bool fuel_present = false;
    map_stack items = here.i_at( examp );
    for( const item &i : items ) {
        if( i.typeId() == itype_chem_carbide ) {
            add_msg( _( "This furnace already contains calcium carbide." ) );
            add_msg( _( "Remove it before activating the arc furnace again." ) );
            return;
        } else if( i.made_of_any( arcfurnaceable ) ) {
            fuel_present = true;
        } else {
            add_msg( m_bad, _( "This furnace contains %s, which can't be made into calcium carbide!" ),
                     i.tname( 1, false ) );
            return;
        }
    }

    if( !fuel_present ) {
        add_msg( _( "This furnace is empty.  Fill it with powdered coke and lime mix, and try again." ) );
        return;
    }

    ///\EFFECT_FABRICATION decreases loss when firing a furnace
    const float skill = you.get_skill_level( skill_fabrication );
    int loss = 60 - 2 *
               skill; // Inefficiency is still fine, coal and limestone is abundant

    // Burn stuff that should get charred, leave out the rest
    units::volume total_volume = 0_ml;
    for( const item &i : items ) {
        total_volume += i.volume();
    }

    const itype *char_type = item::find_type( itype_unfinished_cac2 );
    int char_charges = char_type->charges_per_volume( ( 100 - loss ) * total_volume / 100 );
    if( char_charges < 1 ) {
        add_msg( _( "The batch in this furnace is too small to yield usable calcium carbide." ) );
        return;
    }
    //arc furnaces require a huge amount of current, so 1 full storage battery would work as a stand in
    if( you.available_ups() < 1250_kJ ) {
        add_msg( _( "This furnace is ready to be turned on, but you lack a UPS with sufficient power." ) );
        return;
    } else {
        add_msg( _( "This furnace contains %s %s of material, and is ready to be turned on." ),
                 format_volume( total_volume ), volume_units_abbr() );
        if( !query_yn( _( "Turn on the furnace?" ) ) ) {
            return;
        }
    }

    you.consume_ups( 1250_kJ );
    here.i_clear( examp );
    here.furn_set( examp, next_arcfurnace_type );
    item result( "unfinished_cac2", calendar::turn );
    result.charges = char_charges;
    here.add_item( examp, result );
    add_msg( _( "You turn on the furnace." ) );
}

void iexamine::arcfurnace_full( Character &, const tripoint_bub_ms &examp )
{
    map &here = get_map();
    furn_id cur_arcfurnace_type = here.furn( examp );
    furn_id next_arcfurnace_type = furn_str_id::NULL_ID();
    if( cur_arcfurnace_type == furn_f_arcfurnace_full ) {
        next_arcfurnace_type = furn_f_arcfurnace_empty;
    } else {
        debugmsg( "Examined furniture has action arcfurnace_full, but is of type %s",
                  here.furn( examp ).id().c_str() );
        return;
    }

    map_stack items = here.i_at( examp );
    if( items.empty() ) {
        add_msg( _( "This furnace is empty…" ) );
        here.furn_set( examp, next_arcfurnace_type );
        return;
    }
    const itype *char_type = item::find_type( itype_chem_carbide );
    add_msg( _( "There's an arc furnace there." ) );
    const time_duration firing_time = 2_hours; // Arc furnaces work really fast in reality
    const time_duration time_left = firing_time - items.only_item().age();
    if( time_left > 0_turns ) {
        int hours = to_hours<int>( time_left );
        int minutes = to_minutes<int>( time_left ) + 1;
        if( minutes > 60 ) {
            add_msg( n_gettext( "It will finish burning in about %d hour.",
                                "It will finish burning in about %d hours.",
                                hours ), hours );
        } else if( minutes > 30 ) {
            add_msg( _( "It will finish burning in less than an hour." ) );
        } else {
            add_msg( n_gettext( "It should take about %d minute to finish burning.",
                                "It should take about %d minutes to finish burning.",
                                minutes ), minutes );
        }
        return;
    }

    units::volume total_volume = 0_ml;
    // Burn stuff that should get charred, leave out the rest
    for( auto item_it = items.begin(); item_it != items.end(); ) {
        if( item_it->typeId() == itype_unfinished_cac2 || item_it->typeId() == itype_chem_carbide ) {
            total_volume += item_it->volume();
            item_it = items.erase( item_it );
        } else {
            item_it++;
        }
    }

    item result( "chem_carbide", calendar::turn );
    result.charges = char_type->charges_per_volume( total_volume );
    here.add_item( examp, result );
    here.furn_set( examp, next_arcfurnace_type );
    add_msg( _( "It has finished burning, yielding %d calcium carbide." ), result.charges );
}
//arc furnace end

void iexamine::stook_empty( Character &, const tripoint_bub_ms &examp )
{
    map &here = get_map();
    furn_id cur_stook_type = here.furn( examp );
    furn_id next_stook_type = furn_str_id::NULL_ID();
    if( cur_stook_type == furn_f_stook_empty ) {
        next_stook_type = furn_f_stook_full;
    } else {
        debugmsg( "Examined furniture has action stook_empty, but is of type %s",
                  here.furn( examp ).id().c_str() );
        return;
    }

    bool grain_present = false;
    map_stack items = here.i_at( examp );
    for( const item &i : items ) {
        if( i.has_flag( flag_FRESH_GRAIN ) && !i.rotten() ) {
            grain_present = true;
        } else {
            add_msg( m_bad, _( "This pile contains %s, which can't be dried here!" ), i.tname( 1,
                     false ) );
            return;
        }
    }

    if( !grain_present ) {
        add_msg( _( "Place some fresh grain here and try again." ) );
        return;
    } else if( !here.is_outside( examp ) ) {
        add_msg( _( "The stook will need to be set up outside to dry." ) );
        return;
    } else {
        add_msg( _( "This pile contains grain that is ready to be left out for drying." ) );
        if( !query_yn( _( "Stand the grain up to dry?" ) ) ) {
            return;
        }
    }

    here.furn_set( examp, next_stook_type );
    add_msg( _( "You set up the stook and leave it to dry." ) );
}

void iexamine::stook_full( Character &, const tripoint_bub_ms &examp )
{
    map &here = get_map();
    furn_id cur_stook_type = here.furn( examp );
    furn_id next_stook_type = furn_str_id::NULL_ID();
    if( cur_stook_type == furn_f_stook_full ) {
        next_stook_type = furn_str_id::NULL_ID();
    } else {
        debugmsg( "Examined furniture has action stook_full, but is of type %s",
                  here.furn( examp ).id().c_str() );
        return;
    }
    map_stack items = here.i_at( examp );
    if( items.empty() ) {
        debugmsg( _( "Examined furniture is stook_full but doesn't contain any grain." ) );
        here.furn_set( examp, next_stook_type );
        return;
    }
    add_msg( _( "There's a grain stook there." ) );
    const item &clock = *items.begin();
    const time_duration drying_time = 336_hours;
    const time_duration time_left = drying_time - clock.age();

    if( time_left > 0_turns ) {
        add_msg( _( "The stook will finish drying in %s." ), to_string( time_left ) );
        return;
    }
    for( item &it : items ) {
        if( it.has_flag( flag_SMOKABLE ) && it.get_comestible() ) {
            item result( it.get_comestible()->smoking_result, it.birthday() );
            recipe rec;
            result.inherit_flags( it, rec );
            if( !result.has_flag( flag_NUTRIENT_OVERRIDE ) ) {
                // If the item has "cooks_like" it will be replaced by that item as a component.
                if( !it.get_comestible()->cooks_like.is_empty() ) {
                    // Set charges to 1 for stacking purposes.
                    it = item( it.get_comestible()->cooks_like, it.birthday(), 1 );
                }
                result.components.add( it );
            }
            add_msg( _( "You take down the stook as the drying process is now finished." ) );
            it = result;
        }
    }
    here.furn_set( examp, next_stook_type );
}

void iexamine::autoclave_empty( Character &you, const tripoint_bub_ms &examp )
{
    map &here = get_map();
    furn_id cur_autoclave_type = here.furn( examp );
    furn_id next_autoclave_type = furn_str_id::NULL_ID();
    if( cur_autoclave_type == furn_id( "f_autoclave" ) ) {
        next_autoclave_type = furn_id( "f_autoclave_full" );
    } else {
        debugmsg( "Examined furniture has action autoclave_empty, but is of type %s",
                  here.furn( examp ).id().c_str() );
        return;
    }

    map_stack items = here.i_at( examp );
    bool cbms = std::all_of( items.begin(), items.end(), []( const item & i ) {
        return i.is_bionic();
    } );

    bool filthy_cbms = std::all_of( items.begin(), items.end(), []( const item & i ) {
        return i.is_bionic() && i.has_flag( flag_FILTHY );
    } );

    if( items.empty() ) {
        add_msg( _( "This autoclave is empty…" ) );
        return;
    }
    if( !cbms ) {
        add_msg( m_bad,
                 _( "You need to remove all non-CBM items from the autoclave to start the program." ) );
        return;
    }
    if( filthy_cbms ) {
        add_msg( m_bad,
                 _( "Some of those CBMs are filthy, you should wash them first for the sterilization process to work properly." ) );
        return;
    }
    requirement_data reqs = *requirement_data_autoclave;

    if( !reqs.can_make_with_inventory( you.crafting_inventory(), is_crafting_component ) ) {
        popup( "%s", reqs.list_missing() );
        return;
    }

    if( query_yn( _( "Start the autoclave?" ) ) ) {

        for( const auto &e : reqs.get_components() ) {
            you.consume_items( e, 1, is_crafting_component );
        }
        for( const auto &e : reqs.get_tools() ) {
            you.consume_tools( e );
        }
        you.invalidate_crafting_inventory();
        for( item &it : items ) {
            it.set_birthday( calendar::turn );
        }
        here.furn_set( examp, next_autoclave_type );
        add_msg( _( "You start the autoclave." ) );
    }
}

void iexamine::autoclave_full( Character &, const tripoint_bub_ms &examp )
{
    map &here = get_map();
    furn_id cur_autoclave_type = here.furn( examp );
    furn_id next_autoclave_type = furn_str_id::NULL_ID();
    if( cur_autoclave_type == furn_id( "f_autoclave_full" ) ) {
        next_autoclave_type = furn_id( "f_autoclave" );
    } else {
        debugmsg( "Examined furniture has action autoclave_full, but is of type %s",
                  here.furn( examp ).id().c_str() );
        return;
    }

    map_stack items = here.i_at( examp );
    bool cbms = std::all_of( items.begin(), items.end(), []( const item & i ) {
        return i.is_bionic();
    } );

    bool cbms_not_packed = std::all_of( items.begin(), items.end(), []( const item & i ) {
        return i.is_bionic() && i.has_flag( flag_NO_PACKED );
    } );

    if( items.empty() ) {
        add_msg( _( "This autoclave is empty…" ) );
        here.furn_set( examp, next_autoclave_type );
        return;
    }
    if( !cbms ) {
        add_msg( m_bad,
                 _( "ERROR Autoclave can't process non CBM items." ) );
        return;
    }
    add_msg( _( "The autoclave is running." ) );

    const item &clock = *items.begin();
    const time_duration Cycle_time = 90_minutes;
    const time_duration time_left = Cycle_time - clock.age();

    if( time_left > 0_turns ) {
        add_msg( _( "The cycle will be complete in %s." ), to_string( time_left ) );
        return;
    }

    here.furn_set( examp, next_autoclave_type );
    for( item &it : items ) {
        if( !it.has_flag( flag_NO_PACKED ) ) {
            it.unset_flag( flag_NO_STERILE );
        }
    }
    add_msg( m_good, _( "The cycle is complete, the CBMs are now sterile." ) );

    if( cbms_not_packed ) {
        add_msg( m_info,
                 _( "CBMs in direct contact with the environment will almost immediately become contaminated." ) );
    }
    here.furn_set( examp, next_autoclave_type );
}

static void add_firestarter( item *it, std::multimap<int, item *> &firestarters, Character &you,
                             const tripoint_bub_ms &examp )
{
    const use_function *usef = it->type->get_use( "firestarter" );
    if( usef != nullptr && usef->get_actor_ptr() != nullptr ) {
        const firestarter_actor *actor = dynamic_cast<const firestarter_actor *>( usef->get_actor_ptr() );
        if( actor->can_use( you, *it, examp.raw() ).success() ) {
            firestarters.insert( std::pair<int, item *>( actor->moves_cost_fast, it ) );
        }
    }
}

void iexamine::fireplace( Character &you, const tripoint_bub_ms &examp )
{
    map &here = get_map();
    const bool already_on_fire = here.has_nearby_fire( examp, 0 );
    const bool furn_is_deployed = !here.furn( examp ).obj().deployed_item.is_empty();

    auto is_firestarter = []( const item & it ) {
        return it.has_flag( flag_FIRESTARTER ) || it.has_flag( flag_FIRE );
    };
    auto is_firequencher = []( const item & it ) {
        return it.damage_melee( STATIC( damage_type_id( "bash" ) ) );
    };

    std::multimap<int, item *> firestarters;
    std::vector<item *> firequenchers = you.items_with( is_firequencher );

    for( item *it : you.items_with( is_firestarter ) ) {
        add_firestarter( it, firestarters, you, examp );
    }

    for( const tripoint_bub_ms &pos : closest_points_first( you.pos_bub(), PICKUP_RANGE ) ) {
        if( pos == examp ) {
            // stuff in the fireplace can't light or quench itself
            continue;
        }
        for( item_location &it : here.items_with( pos, is_firestarter ) ) {
            add_firestarter( &*it, firestarters, you, examp );
        }
        // anything is fine, so only check if we got nothing yet
        if( firequenchers.empty() ) {
            for( item_location &it : here.items_with( pos, is_firequencher ) ) {
                firequenchers.push_back( &*it );
            }
        }
    }

    const bool has_firestarter = !firestarters.empty();
    const bool has_bionic_firestarter = you.has_bionic( bio_lighter ) &&
                                        you.enough_power_for( bio_lighter );

    uilist selection_menu;
    selection_menu.text = _( "Select an action" );
    if( here.has_items( examp ) ) {
        // Note: This is displayed regardless of whether "examine with pickup" was used
        selection_menu.addentry( 0, true, 'g', _( "Get items" ) );
    }
    if( !already_on_fire ) {
        selection_menu.addentry( 1, has_firestarter, 'f',
                                 has_firestarter ? _( "Start a fire" ) : _( "Start a fire… you'll need a fire source." ) );
        if( has_bionic_firestarter ) {
            selection_menu.addentry( 2, true, 'b', _( "Use a CBM to start a fire" ) );
        }
    } else if( !firequenchers.empty() ) {
        selection_menu.addentry( 4, true, 'e', _( "Extinguish fire" ) );
    } else {
        selection_menu.addentry( 4, false, 'e', _( "Extinguish fire (bashing item required)" ) );
    }
    if( furn_is_deployed ) {
        selection_menu.addentry( 3, true, 't', _( "Take down the %s" ), here.furnname( examp ) );
    }
    selection_menu.query();

    switch( selection_menu.ret ) {
        case 0:
            none( you, examp );
            g->pickup( examp );
            return;
        case 1: {
            for( auto &firestarter : firestarters ) {
                item *it = firestarter.second;
                const use_function *usef = it->type->get_use( "firestarter" );
                const firestarter_actor *actor = dynamic_cast<const firestarter_actor *>( usef->get_actor_ptr() );
                you.add_msg_if_player( _( "You attempt to start a fire with your %s…" ), it->tname() );
                const ret_val<void> can_use = actor->can_use( you, *it, examp.raw() );
                if( can_use.success() ) {
                    const int charges = actor->use( &you, *it, examp.raw() ).value_or( 0 );
                    you.use_charges( it->typeId(), charges );
                    return;
                } else {
                    you.add_msg_if_player( m_bad, can_use.str() );
                }
            }
            you.add_msg_if_player( _( "You weren't able to start a fire." ) );
            return;
        }
        case 2: {
            if( !here.get_field( examp, fd_fire ) && here.add_field( examp, fd_fire, 1 ) ) {
                you.mod_power_level( -bio_lighter->power_activate );
                you.mod_moves( -to_moves<int>( 1_seconds ) );
            } else {
                you.add_msg_if_player( m_info, _( "You can't light a fire there." ) );
            }
            return;
        }
        case 3: {
            if( already_on_fire ) {
                if( !query_yn( _( "Really take down the %s while it's on fire?" ), here.furnname( examp ) ) ) {
                    return;
                }
            }
            you.add_msg_if_player( m_info, _( "You take down the %s." ),
                                   here.furnname( examp ) );
            const itype_id furn_item = here.furn( examp ).obj().deployed_item;
            here.add_item_or_charges( examp, item( furn_item, calendar::turn ) );
            here.furn_set( examp, furn_str_id::NULL_ID() );
            return;
        }
        case 4: {
            here.remove_field( examp, fd_fire );
            you.mod_moves( -200 );
            you.add_msg_if_player( m_info, _( "With a few determined moves you put out the fire in the %s." ),
                                   here.furnname( examp ) );
            return;
        }
        default:
            none( you, examp );
            return;
    }
}

static void fvat_set_empty( const tripoint_bub_ms &pos )
{
    map &here = get_map();
    furn_id furn = here.furn( pos );
    if( furn == furn_f_fvat_wood_empty || furn == furn_f_fvat_wood_full ) {
        here.furn_set( pos, furn_f_fvat_wood_empty );
    } else {
        here.furn_set( pos, furn_f_fvat_empty );
    }
}

static void fvat_set_full( const tripoint_bub_ms &pos )
{
    map &here = get_map();
    furn_id furn = here.furn( pos );
    if( furn == furn_f_fvat_wood_empty || furn == furn_f_fvat_wood_full ) {
        here.furn_set( pos, furn_f_fvat_wood_full );
    } else {
        here.furn_set( pos, furn_f_fvat_full );
    }
}

void iexamine::fvat_empty( Character &you, const tripoint_bub_ms &examp )
{
    itype_id brew_type;
    std::string brew_nname;
    bool to_deposit = false;
    static const auto vat_volume = units::from_liter( 50 );
    bool vat_full = false;
    bool ferment = false;
    bool brew_present = false;
    int charges_on_ground = 0;
    map &here = get_map();
    map_stack items = here.i_at( examp );
    for( auto item_it = items.begin(); item_it != items.end(); ) {
        if( !item_it->is_brewable() || brew_present ) {
            // This isn't a brew or there was already another kind of brew inside,
            // so this has to be moved.
            items.insert( *item_it );
            // This will add items to a space near the vat, because it's flagged as NOITEM.
            item_it = items.erase( item_it );
        } else {
            item_it++;
            brew_present = true;
        }
    }
    if( !brew_present ) {
        add_msg( _( "This keg is empty." ) );
        // TODO: Allow using brews from crafting inventory
        const auto b_inv = you.cache_get_items_with( "is_brewable", &item::is_brewable );
        if( b_inv.empty() ) {
            add_msg( m_info, _( "You have no brew to ferment." ) );
            return;
        }
        // Make lists of unique typeids and names for the menu
        // Code shamelessly stolen from the crop planting function!
        std::vector<itype_id> b_types;
        std::vector<std::string> b_names;
        for( const item *b : b_inv ) {
            if( std::find( b_types.begin(), b_types.end(), b->typeId() ) == b_types.end() ) {
                b_types.push_back( b->typeId() );
                b_names.push_back( item::nname( b->typeId() ) );
            }
        }
        // Choose brew from list
        int b_index = 0;
        if( b_types.size() > 1 ) {
            b_index = uilist( _( "Use which brew?" ), b_names );
        } else { //Only one brew type was in inventory, so it's automatically used
            if( !query_yn( _( "Set %s in the vat?" ), b_names[0] ) ) {
                b_index = -1;
            }
        }
        if( b_index < 0 ) {
            return;
        }
        to_deposit = true;
        brew_type = b_types[b_index];
        brew_nname = item::nname( brew_type );
    } else {
        item &brew = here.i_at( examp ).only_item();
        brew_type = brew.typeId();
        brew_nname = item::nname( brew_type );
        charges_on_ground = brew.charges;
        add_msg( _( "This keg contains %s (%d), %0.f%% full." ),
                 brew.tname(), brew.charges, brew.volume() * 100.0 / vat_volume );
        enum options { ADD_BREW, REMOVE_BREW, START_FERMENT };
        uilist selectmenu;
        selectmenu.text = _( "Select an action" );
        selectmenu.addentry( ADD_BREW, ( you.charges_of( brew_type ) > 0 ), MENU_AUTOASSIGN,
                             _( "Add more %s to the vat" ), brew_nname );
        selectmenu.addentry( REMOVE_BREW, brew.made_of( phase_id::LIQUID ), MENU_AUTOASSIGN,
                             _( "Remove %s from the vat" ), brew.tname() );
        selectmenu.addentry( START_FERMENT, true, MENU_AUTOASSIGN, _( "Start fermenting cycle" ) );
        selectmenu.query();
        switch( selectmenu.ret ) {
            case ADD_BREW: {
                to_deposit = true;
                break;
            }
            case REMOVE_BREW: {
                liquid_handler::handle_liquid_from_ground( here.i_at( examp ).begin(), examp.raw() );
                return;
            }
            case START_FERMENT: {
                ferment = true;
                break;
            }
            default:
                add_msg( _( "Never mind." ) );
                return;
        }
    }
    if( to_deposit ) {
        item brew( brew_type, calendar::turn_zero );
        int charges_held = you.charges_of( brew_type );
        brew.charges = charges_on_ground;
        for( int i = 0; i < charges_held && !vat_full; i++ ) {
            you.use_charges( brew_type, 1 );
            brew.charges++;
            if( brew.volume() >= vat_volume ) {
                vat_full = true;
            }
        }
        add_msg( _( "Set %s in the vat." ), brew_nname );
        add_msg( _( "The keg now contains %s (%d), %0.f%% full." ),
                 brew.tname(), brew.charges, brew.volume() * 100.0 / vat_volume );
        here.i_clear( examp );
        //This is needed to bypass NOITEM
        here.add_item( examp, brew );
        you.mod_moves( -to_moves<int>( 20_seconds ) );
        if( !vat_full ) {
            ferment = query_yn( _( "Start fermenting cycle?" ) );
        }
    }
    if( vat_full || ferment ) {
        here.i_at( examp ).only_item().set_age( 0_turns );
        fvat_set_full( examp );
        if( vat_full ) {
            add_msg( _( "The vat is full, so you close the lid and start the fermenting cycle." ) );
        } else {
            add_msg( _( "You close the lid and start the fermenting cycle." ) );
        }
    }
}

void iexamine::fvat_full( Character &you, const tripoint_bub_ms &examp )
{
    map &here = get_map();
    map_stack items_here = here.i_at( examp );
    if( items_here.empty() ) {
        debugmsg( "fvat_full was empty!" );
        fvat_set_empty( examp );
        return;
    }

    for( item &it : items_here ) {
        if( !it.made_of_from_type( phase_id::LIQUID ) ) {
            add_msg( _( "You remove %s from the vat." ), it.tname() );
            here.add_item_or_charges( you.pos_bub(), it );
            here.i_rem( examp, &it );
        }
    }

    if( items_here.empty() ) {
        fvat_set_empty( examp );
        return;
    }

    item &brew_i = *items_here.begin();
    // Does the vat contain unfermented brew, or already fermented booze?
    // TODO: Allow "recursive brewing" to continue without player having to check on it
    if( brew_i.is_brewable() ) {
        add_msg( _( "There's a vat of %s set to ferment there." ), brew_i.tname() );

        // TODO: change brew_time to return time_duration
        const time_duration brew_time = brew_i.brewing_time();
        const time_duration progress = brew_i.age();
        if( progress < brew_time ) {
            int hours = to_hours<int>( brew_time - progress );
            if( hours < 1 ) {
                add_msg( _( "It will finish brewing in less than an hour." ) );
            } else {
                add_msg( n_gettext( "It will finish brewing in about %d hour.",
                                    "It will finish brewing in about %d hours.",
                                    hours ), hours );
            }
            return;
        }

        if( query_yn( _( "Finish brewing?" ) ) ) {
            const std::map<itype_id, int> results = brew_i.brewing_results();
            const int count = brew_i.count();
            const time_point birthday = brew_i.birthday();

            here.i_clear( examp );
            for( const std::pair<const itype_id, int> &result : results ) {
                int amount = result.second * count;
                // TODO: Different age based on settings
                item booze( result.first, birthday );
                if( result.first->phase == phase_id::LIQUID ) {
                    booze.charges = amount;
                    here.add_item( examp, booze );
                    add_msg( _( "The %s is now ready for bottling." ), result.first->nname( amount ) );
                } else {
                    you.i_add_or_drop( booze, amount );
                    add_msg( _( "You remove the %s from the vat." ), result.first->nname( amount ) );
                }
            }

            you.mod_moves( -to_moves<int>( 5_seconds ) );
            you.practice( skill_cooking, std::min( to_minutes<int>( brew_time ) / 10, 100 ) );
        }

        if( here.i_at( examp ).empty() ) {
            fvat_set_empty( examp );
        }

        return;
    } else {
        add_msg( _( "There's a vat of fermented %s there." ), brew_i.tname() );
    }

    const std::string booze_name = brew_i.tname();
    if( liquid_handler::handle_liquid_from_ground( items_here.begin(), examp.raw() ) ) {
        fvat_set_empty( examp );
        add_msg( _( "You squeeze the last drops of %s from the vat." ), booze_name );
    }
}

// Borrowed and modified fermenting vat functions
static void compost_set_empty( const tripoint_bub_ms &pos )
{
    map &here = get_map();
    furn_id furn = here.furn( pos );
    if( furn == furn_f_compost_empty || furn == furn_f_compost_full ) {
        here.furn_set( pos, furn_f_compost_empty );
    }
}

static void compost_set_full( const tripoint_bub_ms &pos )
{
    map &here = get_map();
    furn_id furn = here.furn( pos );
    if( furn == furn_f_compost_empty || furn == furn_f_compost_full ) {
        here.furn_set( pos, furn_f_compost_full );
    }
}

void iexamine::compost_empty( Character &you, const tripoint_bub_ms &examp )
{
    itype_id compost_type;
    std::string compost_nname;
    bool to_deposit = false;
    static const auto tank_volume = units::from_liter( 1000 );
    bool tank_full = false;
    bool ferment = false;
    bool compost_present = false;
    int charges_on_ground = 0;
    map &here = get_map();
    map_stack items = here.i_at( examp );
    for( auto item_it = items.begin(); item_it != items.end(); ) {
        if( !item_it->is_compostable() || compost_present ) {
            // This isn't a biomass or there was already another kind of biomass inside,
            // so this has to be moved.
            items.insert( *item_it );
            // This will add items to a space near the tank, because it's flagged as NOITEM.
            item_it = items.erase( item_it );
        } else {
            item_it++;
            compost_present = true;
        }
    }
    if( !compost_present ) {
        add_msg( _( "This tank is empty." ) );
        // TODO: Allow using biomass from crafting inventory
        const auto b_inv = you.cache_get_items_with( "is_compostable", &item::is_compostable );
        if( b_inv.empty() ) {
            add_msg( m_info, _( "You have nothing that could be used as biomass to ferment." ) );
            return;
        }
        // Make lists of unique typeids and names for the menu
        // Code shamelessly stolen from the crop planting function!
        std::vector<itype_id> b_types;
        std::vector<std::string> b_names;
        for( const item *b : b_inv ) {
            if( std::find( b_types.begin(), b_types.end(), b->typeId() ) == b_types.end() ) {
                b_types.push_back( b->typeId() );
                b_names.push_back( item::nname( b->typeId() ) );
            }
        }
        // Choose biomass from list
        int b_index = 0;
        if( b_types.size() > 1 ) {
            b_index = uilist( _( "What do you want to use as biomass?" ), b_names );
        } else { //Only one biomass type was in inventory, so it's automatically used
            if( !query_yn( _( "Set %s in the tank?" ), b_names[0] ) ) {
                b_index = -1;
            }
        }
        if( b_index < 0 ) {
            return;
        }
        to_deposit = true;
        compost_type = b_types[b_index];
        compost_nname = item::nname( compost_type );
    } else {
        item &compost = here.i_at( examp ).only_item();
        compost_type = compost.typeId();
        compost_nname = item::nname( compost_type );
        charges_on_ground = compost.charges;
        add_msg( _( "This tank contains %s (%d), %0.f%% full." ),
                 compost.tname(), compost.charges, compost.volume() * 100.0 / tank_volume );
        enum options { ADD_COMPOST, REMOVE_COMPOST, START_FERMENT };
        uilist selectmenu;
        selectmenu.text = _( "Select an action" );
        selectmenu.addentry( ADD_COMPOST, ( you.charges_of( compost_type ) > 0 ), MENU_AUTOASSIGN,
                             _( "Add more %s to the tank" ), compost_nname );
        selectmenu.addentry( REMOVE_COMPOST, compost.made_of( phase_id::LIQUID ), MENU_AUTOASSIGN,
                             _( "Remove %s from the tank" ), compost.tname() );
        selectmenu.addentry( START_FERMENT, true, MENU_AUTOASSIGN, _( "Start anaerobic digestion" ) );
        selectmenu.query();
        switch( selectmenu.ret ) {
            case ADD_COMPOST: {
                to_deposit = true;
                break;
            }
            case REMOVE_COMPOST: {
                liquid_handler::handle_liquid_from_ground( here.i_at( examp ).begin(), examp.raw() );
                return;
            }
            case START_FERMENT: {
                ferment = true;
                break;
            }
            default:
                add_msg( _( "Never mind." ) );
                return;
        }
    }
    if( to_deposit ) {
        item compost( compost_type, calendar::turn_zero );
        int charges_held = you.charges_of( compost_type );
        compost.charges = charges_on_ground;
        for( int i = 0; i < charges_held && !tank_full; i++ ) {
            you.use_charges( compost_type, 1 );
            compost.charges++;
            if( compost.volume() >= tank_volume ) {
                tank_full = true;
            }
        }
        add_msg( _( "Set %s in the tank." ), compost_nname );
        add_msg( _( "The tank now contains %s (%d), %0.f%% full." ),
                 compost.tname(), compost.charges, compost.volume() * 100.0 / tank_volume );
        here.i_clear( examp );
        //This is needed to bypass NOITEM
        here.add_item( examp, compost );
        you.mod_moves( -to_moves<int>( 20_seconds ) );
        if( !tank_full ) {
            ferment = query_yn( _( "Start anaerobic digestion?" ) );
        }
    }
    if( tank_full || ferment ) {
        here.i_at( examp ).only_item().set_age( 0_turns );
        compost_set_full( examp );
        if( tank_full ) {
            add_msg( _( "The tank is full, so you close the lid and start anaerobic digestion." ) );
        } else {
            add_msg( _( "You close the lid and start anaerobic digestion." ) );
        }
        // Set timer for biogas production
        map &here = get_map();
        map_stack items_here = here.i_at( examp );
        item &ferm = *items_here.end();
        ferm.set_birthday( calendar::turn );
    }
}

void iexamine::compost_full( Character &you, const tripoint_bub_ms &examp )
{
    map &here = get_map();
    map_stack items_here = here.i_at( examp );
    if( items_here.empty() ) {
        debugmsg( "biomass_full was empty!" );
        compost_set_empty( examp );
        return;
    }

    for( item &it : items_here ) {
        if( !it.made_of_from_type( phase_id::LIQUID ) ) {
            add_msg( _( "You remove %s from the tank." ), it.tname() );
            here.add_item_or_charges( you.pos_bub(), it );
            here.i_rem( examp, &it );
        }
    }

    if( items_here.empty() ) {
        compost_set_empty( examp );
        return;
    }

    item &compost_i = *items_here.begin();
    item &ferm = *items_here.end();
    const time_duration last_open_time = ferm.age();
    int fermented_days =  to_days<int>( last_open_time );
    // Biogas generating process starts after one month.
    int gas_gatherable =  fermented_days < 30 ? fermented_days : fermented_days - 30 ;
    int max_gas_gatherable = gas_gatherable < 5 ? gas_gatherable : 5 ;
    // Does the tank contain unfermented biomass, or already fermented liquid?
    if( compost_i.is_compostable() ) {
        add_msg( _( "There's a tank of %s set to ferment there." ), compost_i.tname() );

        // TODO: change compost_time to return time_duration
        const time_duration compost_time = compost_i.composting_time();
        const time_duration progress = compost_i.age();
        if( progress < compost_time ) {
            int hours = to_hours<int>( compost_time - progress );
            int days = to_days<int>( compost_time - progress );
            if( hours < 1 ) {
                add_msg( _( "It will finish fermenting in less than an hour." ) );
            } else if( days < 1 ) {
                add_msg( n_gettext( "It will finish fermenting in about %d hour.",
                                    "It will finish fermenting in about %d hours.",
                                    hours ), hours );
            } else {
                add_msg( n_gettext( "It will finish fermenting in about %d day.",
                                    "It will finish fermenting in about %d days.",
                                    days ), days );
            }
            if( to_days<int>( progress ) >= 30 && gas_gatherable >= 1 ) {
                if( query_yn( _( "Gather biogas?  Can't stop once releasing started." ) ) ) {
                    const std::map<itype_id, int> results = compost_i.composting_results();
                    const int count = compost_i.count();
                    const time_point gas_birthday = compost_i.birthday();
                    if( !max_gas_gatherable ) {
                        add_msg( _( "No biogas gathered." ) );
                    } else {
                        for( const std::pair<const itype_id, int> &result : results ) {
                            item biogas( result.first, gas_birthday );
                            // 40 L biogas for 1 KG of biomass over the whole anaerobic digestion process.
                            // 1 unit of biomass(0.5 KG) for 80 units(0.25 L for each unit) of biogas.
                            int gas_amount = count * max_gas_gatherable * 80 / 30;
                            if( result.first->phase == phase_id::GAS ) {
                                if( !you.can_pickVolume_partial( biogas ) ) {
                                    add_msg( _( "You released some biogas from the tank." ) );
                                } else {
                                    biogas.charges = result.second;
                                    you.i_add_or_drop( biogas, gas_amount );
                                    add_msg( _( "Gathered %s units of biogas." ), gas_amount );
                                }
                            }
                        }
                    }
                    add_msg( n_gettext( "Biogas generating process started for about %d day.",
                                        "Biogas generating process started for about %d days.",
                                        max_gas_gatherable ), max_gas_gatherable );
                    ferm.set_birthday( calendar::turn );
                }
            }
            return;
        }

        if( query_yn( _( "Finish fermenting?" ) ) ) {
            const std::map<itype_id, int> results = compost_i.composting_results();
            const int count = compost_i.count();
            const time_point birthday = compost_i.birthday();

            here.i_clear( examp );
            for( const std::pair<const itype_id, int> &result : results ) {
                int amount = result.second * count;
                // TODO: Different age based on settings
                item compost( result.first, birthday );
                if( result.first->phase == phase_id::LIQUID ) {
                    compost.charges = amount;
                    here.add_item( examp, compost );
                    add_msg( _( "The %s is now ready for use." ), result.first->nname( amount ) );
                } else if( result.first->phase == phase_id::GAS ) {
                    int gas_amount = count * max_gas_gatherable * 80 / 30;
                    if( !gas_amount || !you.can_pickVolume_partial( compost ) ) {
                        add_msg( _( "You released some biogas from the tank." ) );
                    } else {
                        compost.charges = result.second;
                        you.i_add_or_drop( compost, gas_amount );
                        add_msg( _( "Gathered %s units of biogas." ), gas_amount );
                    }
                } else {
                    you.i_add_or_drop( compost, amount );
                    add_msg( _( "You removed the %s from the tank." ), result.first->nname( amount ) );
                }
            }

            you.mod_moves( -to_moves<int>( 5_seconds ) );
            you.practice( skill_chemistry, std::min( to_minutes<int>( compost_time ) / 10, 100 ) );
        }

        if( here.i_at( examp ).empty() ) {
            compost_set_empty( examp );
        }

        return;
    } else {
        add_msg( _( "There's a tank of %s there." ), compost_i.tname() );
    }

    const std::string compost_name = compost_i.tname();
    if( liquid_handler::handle_liquid_from_ground( items_here.begin(), examp.raw() ) ) {
        compost_set_empty( examp );
        add_msg( _( "You squeeze the last drops of %s from the tank." ), compost_name );
    }
}

static units::volume get_keg_capacity( const tripoint_bub_ms &pos )
{
    const furn_t &furn = get_map().furn( pos ).obj();
    return furn.keg_capacity;
}

/**
 * Check whether there is a keg on the map that can be filled via @ref pour_into_keg.
 */
bool iexamine::has_keg( const tripoint_bub_ms &pos )
{
    return get_keg_capacity( pos ) > 0_ml;
}

static void displace_items_except_one_liquid( const tripoint_bub_ms &examp )
{
    map &here = get_map();
    // Temporarily replace the real furniture with a fake furniture with NOITEM
    const furn_id previous_furn = here.furn( examp );
    here.furn_set( examp, furn_id( "f_no_item" ) );

    bool liquid_present = false;
    map_stack items = here.i_at( examp );
    for( map_stack::iterator it = items.begin(); it != items.end(); ) {
        if( !it->made_of_from_type( phase_id::LIQUID ) || liquid_present ) {
            // This isn't a liquid or there was already another kind of liquid inside,
            // so this has to be moved.
            // This will add items to a space near the vat, because it's flagged as NOITEM.
            items.insert( *it );
            it = items.erase( it );
        } else {
            it++;
            liquid_present = true;
        }
    }

    // Replace the real furniture
    here.furn_set( examp, previous_furn );
}

void iexamine::keg( Character &you, const tripoint_bub_ms &examp )
{
    none( you, examp );
    map &here = get_map();
    const std::string keg_name = here.name( examp );
    const units::volume keg_cap = get_keg_capacity( examp );

    const bool has_container_with_liquid = map_cursor( tripoint_bub_ms( examp ) ).has_item_with( [](
    const item & it ) {
        return !it.is_container_empty() && it.can_unload();
    } );
    const bool liquid_present = map_cursor( tripoint_bub_ms( examp ) ).has_item_with( [](
    const item & it ) {
        return it.made_of_from_type( phase_id::LIQUID );
    } );

    if( !liquid_present || has_container_with_liquid ) {
        add_msg( m_info, _( "It is empty." ) );
        // Get list of all drinks
        auto drinks_inv = you.items_with( [&you]( const item & it ) {
            item *parent_item = you.find_parent( it );
            return it.made_of( phase_id::LIQUID ) && ( !parent_item || parent_item->can_unload() ) ;
        } );
        if( drinks_inv.empty() ) {
            add_msg( m_info, _( "You don't have any drinks to fill the %s with." ), keg_name );
            return;
        }
        // Make lists of unique drinks... about third time we do this, maybe we ought to make a function next time
        std::vector<itype_id> drink_types;
        std::vector<std::string> drink_names;
        std::vector<double> drink_rot;
        std::vector<time_point> drink_bday;
        for( item *&drink : drinks_inv ) {
            auto found_drink = std::find( drink_types.begin(), drink_types.end(), drink->typeId() );
            if( found_drink == drink_types.end() ) {
                drink_types.push_back( drink->typeId() );
                drink_names.push_back( item::nname( drink->typeId() ) );
                drink_rot.push_back( drink->get_relative_rot() );
                drink_bday.push_back( drink->birthday() );
            } else {
                auto rot_iter = std::next( drink_rot.begin(), std::distance( drink_types.begin(), found_drink ) );
                // Yep, worst rot wins.
                *rot_iter = std::max( *rot_iter, drink->get_relative_rot() );
            }
        }
        // Choose drink to store in keg from list
        int drink_index = 0;
        if( drink_types.size() > 1 ) {
            drink_index = uilist( _( "Store which drink?" ), drink_names );
            if( drink_index < 0 || static_cast<size_t>( drink_index ) >= drink_types.size() ) {
                drink_index = -1;
            }
        } else { //Only one drink type was in inventory, so it's automatically used
            if( !query_yn( _( "Fill the %1$s with %2$s?" ),
                           keg_name, drink_names[0].c_str() ) ) {
                drink_index = -1;
            }
        }
        if( drink_index < 0 ) {
            return;
        }

        // First empty the keg of foreign objects
        displace_items_except_one_liquid( examp );

        //Store liquid chosen in the keg
        itype_id drink_type = drink_types[ drink_index ];
        int charges_held = you.charges_of( drink_type );
        item drink( drink_type, drink_bday[ drink_index ] );
        drink.set_relative_rot( drink_rot[ drink_index ] );
        drink.charges = 0;
        bool keg_full = false;
        Character &player_character = get_player_character();
        for( int i = 0; i < charges_held && !keg_full; i++ ) {
            player_character.use_charges( drink.typeId(), 1 );
            drink.charges++;
            keg_full = drink.volume() >= keg_cap;
        }
        if( keg_full ) {
            add_msg( _( "You completely fill the %1$s with %2$s." ),
                     keg_name, item::nname( drink_type ) );
        } else {
            add_msg( _( "You fill the %1$s with %2$s." ),
                     keg_name, item::nname( drink_type ) );
        }
        you.mod_moves( -to_moves<int>( 10_seconds ) );
        here.i_clear( examp );
        here.add_item( examp, drink );
        return;
    } else {
        // First empty the keg of foreign objects
        displace_items_except_one_liquid( examp );

        map_stack items = here.i_at( examp );
        item &drink = items.only_item();
        const std::string drink_tname = drink.tname();
        const std::string drink_nname = item::nname( drink.typeId() );
        enum options {
            DISPENSE,
            HAVE_A_DRINK,
            REFILL,
        };
        uilist selectmenu;
        //~ $1 - furniture name, $2 - liquid name, $3 - liquid charges, $4 - liquid volume, $5 - liquid capacity
        selectmenu.text = string_format( _( "%1$s with %2$s (%3$d)    %4$s / %5$s" ),
                                         uppercase_first_letter( keg_name ), drink_tname, drink.charges,
                                         vol_to_string( drink.volume(), true, true ), vol_to_string( keg_cap, true, true ) );
        selectmenu.addentry( DISPENSE, drink.made_of( phase_id::LIQUID ), MENU_AUTOASSIGN,
                             _( "Dispense or dump %s" ), drink_tname );
        selectmenu.addentry( HAVE_A_DRINK, drink.is_food() && drink.made_of( phase_id::LIQUID ),
                             MENU_AUTOASSIGN, _( "Have a drink" ) );
        selectmenu.addentry( REFILL, true, MENU_AUTOASSIGN, _( "Refill" ) );
        selectmenu.query();

        switch( selectmenu.ret ) {
            case DISPENSE:
                if( liquid_handler::handle_liquid_from_ground( items.begin(), examp.raw() ) ) {
                    add_msg( _( "You squeeze the last drops of %1$s from the %2$s." ),
                             drink_tname, keg_name );
                }
                return;

            case HAVE_A_DRINK:
                if( !you.can_consume_as_is( drink ) ) {
                    return; // They didn't actually drink
                }
                you.assign_activity( consume_activity_actor( drink ) );
                drink.charges--;
                if( drink.charges == 0 ) {
                    add_msg( _( "You squeeze the last drops of %1$s from the %2$s." ),
                             drink_tname, keg_name );
                    here.i_clear( examp );
                }
                return;

            case REFILL: {
                if( drink.volume() >= keg_cap ) {
                    add_msg( _( "The %s is completely full." ), keg_name );
                    return;
                }
                int charges_held = you.charges_of( drink.typeId() );
                if( charges_held < 1 ) {
                    add_msg( m_info, _( "You don't have any %1$s to fill the %2$s with." ),
                             drink_nname, keg_name );
                    return;
                }
                item tmp( drink.typeId(), calendar::turn, charges_held );
                pour_into_keg( examp, tmp );
                you.use_charges( drink.typeId(), charges_held - tmp.charges );
                add_msg( _( "You fill the %1$s with %2$s." ), keg_name, drink_nname );
                you.mod_moves( -to_moves<int>( 10_seconds ) );
                return;
            }

            default:
                return;
        }
    }
}

/**
 * Pour liquid into a keg (furniture) on the map. The transferred charges (if any)
 * will be removed from the liquid item.
 * @return Whether any charges have been transferred at all.
 */
bool iexamine::pour_into_keg( const tripoint_bub_ms &pos, item &liquid )
{
    const units::volume keg_cap = get_keg_capacity( pos );
    if( keg_cap <= 0_ml ) {
        return false;
    }
    map &here = get_map();
    const std::string keg_name = here.name( pos );

    map_stack stack = here.i_at( pos );
    if( stack.empty() ) {
        here.add_item( pos, liquid );
        here.i_at( pos ).only_item().charges = 0; // Will be set later
    } else if( stack.only_item().typeId() != liquid.typeId() ) {
        add_msg( _( "The %s already contains some %s, you can't add a different liquid to it." ),
                 keg_name, item::nname( stack.only_item().typeId() ) );
        return false;
    }

    item &drink = stack.only_item();
    if( drink.volume() >= keg_cap ) {
        add_msg( _( "The %s is full." ), keg_name );
        return false;
    }

    add_msg( _( "You pour %1$s into the %2$s." ), liquid.tname(), keg_name );
    while( liquid.charges > 0 && drink.volume() < keg_cap ) {
        drink.charges++;
        liquid.charges--;
    }
    return true;
}

static void pick_plant( Character &you, const tripoint_bub_ms &examp,
                        const itype_id &itemType, ter_id new_ter, bool seeds = false )
{
    map &here = get_map();
    bool auto_forage = get_option<bool>( "AUTO_FEATURES" ) &&
                       get_option<std::string>( "AUTO_FORAGING" ) != "off";
    if( you.is_avatar() && !auto_forage &&
        !query_yn( _( "Harvest the %s?" ), here.tername( examp ) ) ) {
        iexamine::none( you, examp );
        return;
    }

    const float survival = you.get_skill_level( skill_survival );
    you.practice( skill_survival, 6 );

    int plantBase = rng( 2, 5 );
    ///\EFFECT_SURVIVAL increases number of plants harvested
    int plantCount = rng( plantBase, round( plantBase + survival / 2 ) );
    plantCount = std::min( plantCount, 12 );

    here.spawn_item( you.pos_bub(), itemType, plantCount, 0, calendar::turn );

    if( seeds ) {
        // FIXME: shouldn't derive seed type by string manipulation
        here.spawn_item( you.pos_bub(), itype_id( "seed_" + itemType.str() ), 1,
                         rng( plantCount / 4, plantCount / 2 ), calendar::turn );
    }

    here.ter_set( examp, new_ter );
}

void iexamine::tree_hickory( Character &you, const tripoint_bub_ms &examp )
{
    bool auto_forage = get_option<bool>( "AUTO_FEATURES" ) &&
                       ( get_option<std::string>( "AUTO_FORAGING" ) == "all" ||
                         get_option<std::string>( "AUTO_FORAGING" ) == "trees" );

    bool digging_up = false;

    map &here = get_map();
    if( !auto_forage && you.is_avatar() && you.has_quality( qual_DIG ) &&
        query_yn( _( "Dig up %s?  This kills the tree!" ), here.tername( examp ) ) ) {
        digging_up = true;
        /** @EFFECT_SURVIVAL increases hickory root number per tree */
        here.spawn_item( you.pos_bub(), itype_hickory_root, rng( 1,
                         round( 3 + you.get_skill_level( skill_survival ) ) ),
                         0,
                         calendar::turn );
        here.ter_set( examp, ter_t_tree_hickory_dead );
        /** @EFFECT_SURVIVAL speeds up hickory root digging */
        you.mod_moves( -to_moves<int>( 20_seconds ) / ( you.get_skill_level( skill_survival ) + 1 ) + 100 );
    }

    if( !auto_forage && !digging_up && you.is_avatar() ) {
        you.add_msg_if_player( _( "You could dig this tree up for roots…" ) );
    }

    if( !auto_forage && !query_pick( you, examp ) ) {
        return;
    }

    you.assign_activity( harvest_activity_actor( examp, auto_forage ) );
}

static item_location maple_tree_sap_container()
{
    const item maple_sap = item( "maple_sap", calendar::turn_zero );
    return g->inv_map_splice( [&]( const item & it ) {
        return it.get_remaining_capacity_for_liquid( maple_sap, true ) > 0;
    }, _( "Use which container to collect sap?" ), PICKUP_RANGE,
    _( "You don't have a container at hand." ) );
}

void iexamine::tree_maple( Character &you, const tripoint_bub_ms &examp )
{
    const inventory &crafting_inv = you.crafting_inventory();
    if( !crafting_inv.has_quality( qual_DRILL ) ) {
        add_msg( m_info, _( "You need a tool to drill the crust to tap this maple tree." ) );
        return;
    }

    if( !crafting_inv.has_quality( qual_HAMMER ) ) {
        add_msg( m_info,
                 _( "You need a tool to hammer the spile into the crust to tap this maple tree." ) );
        return;
    }

    map &here = get_map();
    item_location spile_loc = g->inv_map_splice( [&here]( const item_location & it ) {
        return it->get_quality_nonrecursive( qual_TREE_TAP ) > 0 &&
               !( here.ter( it.position() ) == ter_t_tree_maple_tapped );
    }, _( "Use which tapping tool?" ), PICKUP_RANGE, _( "You don't have a tapping tool at hand." ) );

    item *spile = spile_loc.get_item();
    if( !spile ) {
        return;
    }
    std::string spile_name = spile->tname();

    you.mod_moves( -to_moves<int>( 20_seconds ) );
    here.ter_set( examp, ter_t_tree_maple_tapped );
    here.add_item_or_charges( examp, *spile, false );
    spile_loc.remove_item();
    add_msg( m_info, _( "You drill the maple tree crust and tap a %s into the prepared hole." ),
             spile_name );

    item_location cont_loc = maple_tree_sap_container();

    item *container = cont_loc.get_item();
    if( container ) {
        here.add_item_or_charges( examp, *container, false );
        add_msg( m_info, _( "You hang the %s under the %s to collect sap." ), container->tname(),
                 spile_name );
        cont_loc.remove_item();
    } else {
        add_msg( m_info, _( "No container added.  The sap will just spill on the ground." ) );
    }
}

void iexamine::tree_maple_tapped( Character &you, const tripoint_bub_ms &examp )
{
    bool has_sap = false;
    item *container = nullptr;
    item *spile = nullptr;
    int charges = 0;

    const std::string maple_sap_name = item::nname( itype_maple_sap );

    map &here = get_map();
    map_stack items = here.i_at( examp );
    for( item &it : items ) {
        if( it.will_spill() || it.is_watertight_container() ) {
            container = &it;

            it.visit_items( [&charges, &has_sap]( const item * it, item * ) {
                if( it->typeId() == itype_maple_sap ) {
                    has_sap = true;
                    charges = it->charges;
                    return VisitResponse::ABORT;
                }
                return VisitResponse::NEXT;
            } );
        }
        if( it.get_quality_nonrecursive( qual_TREE_TAP ) > 0 ) {
            spile = &it;
        }
    }

    if( !spile ) {
        return;
    }

    enum options {
        REMOVE_TAP,
        ADD_CONTAINER,
        HARVEST_SAP,
        REMOVE_CONTAINER,
    };
    uilist selectmenu;
    selectmenu.addentry( REMOVE_TAP, true, MENU_AUTOASSIGN, _( "Remove tap" ) );
    selectmenu.addentry( ADD_CONTAINER, !container, MENU_AUTOASSIGN,
                         _( "Add a container to receive the %s" ), maple_sap_name );
    selectmenu.addentry( HARVEST_SAP, has_sap, MENU_AUTOASSIGN, _( "Harvest current %s (%d)" ),
                         maple_sap_name, charges );
    selectmenu.addentry( REMOVE_CONTAINER, container, MENU_AUTOASSIGN, _( "Remove container" ) );

    selectmenu.text = _( "Select an action" );
    selectmenu.query();

    switch( selectmenu.ret ) {
        case REMOVE_TAP: {
            if( !you.crafting_inventory().has_quality( qual_HAMMER ) ) {
                add_msg( m_info, _( "You need a hammering tool to remove the %s from the crust." ),
                         spile->tname() );
                return;
            }

            add_msg( _( "You remove the %s." ), spile->tname() );
            here.add_item_or_charges( you.pos_bub(), *spile );

            if( container ) {
                here.add_item_or_charges( you.pos_bub(), *container );
            }
            here.i_clear( examp );

            you.mod_moves( -to_moves<int>( 20_seconds ) );
            here.ter_set( examp, ter_t_tree_maple );

            return;
        }

        case ADD_CONTAINER: {
            item_location cont_loc = maple_tree_sap_container();

            container = cont_loc.get_item();
            if( container ) {
                here.add_item_or_charges( examp, *container, false );
                you.mod_moves( -you.item_handling_cost( *container ) );
                add_msg( m_info, _( "You hang the %s under the spile to collect sap." ), container->tname() );
                cont_loc.remove_item();
            } else {
                add_msg( m_info, _( "No container added.  The sap will just spill on the ground." ) );
            }

            return;
        }

        case HARVEST_SAP: {
            liquid_handler::handle_liquid_from_container( *container, PICKUP_RANGE );
            return;
        }

        case REMOVE_CONTAINER: {
            here.add_item_or_charges( you.pos_bub(), *container );
            you.mod_moves( -you.item_handling_cost( *container ) );
            here.i_rem( examp, container );
            return;
        }

        default:
            return;
    }
}

void iexamine::shrub_marloss( Character &you, const tripoint_bub_ms &examp )
{
    if( you.has_trait( trait_THRESH_MYCUS ) ) {
        pick_plant( you, examp, itype_mycus_fruit, ter_t_shrub_fungal );
    } else if( you.has_trait( trait_THRESH_MARLOSS ) ) {
        map &here = get_map();
        here.spawn_item( you.pos_bub(), itype_mycus_fruit, 1, 0, calendar::turn );
        here.ter_set( examp, ter_t_fungus );
        add_msg( m_info, _( "The shrub offers up a fruit, then crumbles into a fungal bed." ) );
    } else {
        pick_plant( you, examp, itype_marloss_berry, ter_t_shrub_fungal );
    }
}

void iexamine::tree_marloss( Character &you, const tripoint_bub_ms &examp )
{
    map &here = get_map();
    if( you.has_trait( trait_THRESH_MYCUS ) ) {
        pick_plant( you, examp, itype_mycus_fruit, ter_t_tree_fungal );
        if( you.has_trait( trait_M_DEPENDENT ) && one_in( 3 ) ) {
            // Folks have a better shot at keeping fed.
            add_msg( m_info,
                     _( "We have located a particularly vital nutrient deposit underneath this location." ) );
            add_msg( m_good, _( "Additional nourishment is available." ) );
            here.ter_set( examp, ter_t_marloss_tree );
        }
    } else if( you.has_trait( trait_THRESH_MARLOSS ) ) {
        here.spawn_item( you.pos_bub(), itype_mycus_fruit, 1, 0, calendar::turn );
        here.ter_set( examp, ter_t_tree_fungal );
        add_msg( m_info, _( "The tree offers up a fruit, then shrivels into a fungal tree." ) );
    } else {
        pick_plant( you, examp, itype_marloss_berry, ter_t_tree_fungal );
    }
}

void iexamine::shrub_wildveggies( Character &you, const tripoint_bub_ms &examp )
{
    map &here = get_map();
    // Ask if there's something possibly more interesting than this shrub here
    if( ( !here.i_at( examp ).empty() ||
          here.veh_at( examp ) ||
          here.can_see_trap_at( examp, you ) ||
          get_creature_tracker().creature_at( examp ) != nullptr ) &&
        !query_yn( _( "Forage through %s?" ), here.tername( examp ) ) ) {
        none( you, examp );
        return;
    }

    add_msg( _( "You forage through the %s." ), here.tername( examp ) );
    ///\EFFECT_SURVIVAL speeds up foraging
    int move_cost = 100000 / ( 2 * you.get_skill_level( skill_survival ) + 5 );
    ///\EFFECT_PER randomly speeds up foraging
    move_cost /= rng( std::max( 4, you.per_cur ), 4 + you.per_cur * 2 );
    you.assign_activity( forage_activity_actor( move_cost ) );
    you.activity.placement = here.getglobal( examp );
    you.activity.auto_resume = true;
}

void trap::examine( const tripoint &examp ) const
{
    avatar &player_character = get_avatar();
    map &here = get_map();

    // If the player can't see the trap, they can't interact with it.
    if( !can_see( examp, player_character ) ) {
        return;
    }

    if( player_character.cant_do_mounted() ) {
        return;
    }

    if( can_not_be_disarmed() ) {
        if( id != tr_ledge ) {
            add_msg( m_info, _( "That %s looks too dangerous to mess with.  Best leave it alone." ), name() );
        }
        return;
    }

    // Some traps are not actual traps. Those should get a different query, no skill checks, and the option to grab it right away.
    // If there is a telepad and we are anchored, there is no risk involved in disarming it also.
    if( easy_take_down() || ( id == tr_telepad &&
                              player_character.worn_with_flag(
                                  flag_DIMENSIONAL_ANCHOR ) ) ) { // Separated so saying no doesn't trigger the other query.
        if( !query_yn( _( "There is a %s there.  Take down?" ), name() ) ) {
            return;
        }
        add_msg( _( "The %s is taken down." ), name() );
        on_disarmed( here, examp );
        return;
    }

    if( query_yn( _( "There is a %s there.  Disarm?" ), name() ) ) {
        const float traps_skill_level = player_character.get_skill_level( skill_traps );
        const float traps_knowledge_level = player_character.get_knowledge_level( skill_traps );
        const float weighted_stat_average = ( 2.0f * player_character.per_cur + 3.0f *
                                              player_character.dex_cur +
                                              player_character.int_cur ) / 6.0f;
        int proficiency_effect = -2;
        // Without at least a basic traps proficiency, your skill level is effectively 2 levels lower.
        if( player_character.has_proficiency( proficiency_prof_traps ) ) {
            proficiency_effect = 0;
            // If you have the basic traps prof, negate the above penalty
        }
        if( player_character.has_proficiency( proficiency_prof_disarming ) ) {
            proficiency_effect = 4;
            // If you have the disarming proficiency, your skill level is effectively 4 levels higher.
        }
        if( player_character.has_proficiency( proficiency_prof_trapsetting ) ) {
            proficiency_effect += 1;
            // Knowing how to set traps does give you a small bonus to disarming them as well, regardless of your other bonuses.
        }
        const float mean_roll = ( ( traps_skill_level + traps_knowledge_level ) / 2 ) +
                                ( weighted_stat_average / 4.0f ) + proficiency_effect;

        int roll = std::round( normal_roll( mean_roll, 3 ) );

        add_msg_debug( debugmode::DF_IEXAMINE, "Rolled %i, mean_roll %g. difficulty %i.", roll,
                       mean_roll, difficulty );

        //Difficulty 0 traps should succeed regardless of proficiencies. (i.e caltrops and nailboards)
        if( roll >= difficulty || difficulty == 0 ) {
            add_msg( _( "You disarm the trap!" ) );
            on_disarmed( here, examp );
            if( difficulty > 1.25 * traps_skill_level ) { // failure might have set off trap
                player_character.practice( skill_traps, 1.5 * ( difficulty - traps_skill_level ) );
            }
        } else if( roll >= ( difficulty * .8 ) ) {
            add_msg( _( "You fail to disarm the trap." ) );
            if( difficulty > 1.25 * traps_skill_level ) {
                player_character.practice( skill_traps, 1.5 * ( difficulty - traps_skill_level ) );
            }
        } else {
            add_msg( m_bad, _( "You fail to disarm the trap, and you set it off!" ) );
            trigger( examp, player_character );
            if( difficulty - roll <= 6 ) {
                // Give xp for failing, but not if we failed terribly (in which
                // case the trap may not be disarmable).
                player_character.practice( skill_traps, 2 * difficulty );
            }
        }
        //Picking up bubble wrap continuously could powerlevel trap proficiencies, with no risk involved.
        if( difficulty != 0 ) {
            player_character.practice_proficiency( proficiency_prof_traps, 5_minutes );
            // Disarming a trap gives you a token bonus to learning to set them properly.
            player_character.practice_proficiency( proficiency_prof_trapsetting, 30_seconds );
            player_character.practice_proficiency( proficiency_prof_disarming, 5_minutes );
        }

        return;
    }
}

void trap::examine( const tripoint_bub_ms &examp ) const
{
    trap::examine( examp.raw() );
}

void iexamine::part_con( Character &you, tripoint const &examp )
{
    iexamine::part_con( you, tripoint_bub_ms( examp ) );
}

void iexamine::part_con( Character &you, tripoint_bub_ms const &examp )
{
    map &here = get_map();
    if( partial_con *const pc = here.partial_con_at( examp ) ) {
        if( you.fine_detail_vision_mod() > 4 &&
            !you.has_trait( trait_DEBUG_HS ) ) {
            add_msg( m_info, _( "It is too dark to construct right now." ) );
            return;
        }
        const construction &built = pc->id.obj();
        if( !query_yn( _( "Unfinished task: %s, %d%% complete here, continue construction?" ),
                       built.group->name(), pc->counter / 100000 ) ) {
            if( query_yn( _( "Cancel construction?" ) ) ) {
                for( const item &it : pc->components ) {
                    here.add_item_or_charges( you.pos_bub(), it );
                }
                here.partial_con_remove( examp );
            }
        } else {
            you.assign_activity( ACT_BUILD );
            you.activity.placement = here.getglobal( examp );
        }
        return;
    }
}

void iexamine::water_source( Character &, const tripoint_bub_ms &examp )
{
    map &here = get_map();
    item water = here.liquid_from( examp );
    liquid_handler::handle_liquid( water, nullptr, 0, &examp.raw() );
}

void iexamine::finite_water_source( Character &, const tripoint_bub_ms &examp )
{
    map_stack items = get_map().i_at( examp );
    for( auto item_it = items.begin(); item_it != items.end(); ++item_it ) {
        if( item_it->made_of( phase_id::LIQUID ) ) {
            liquid_handler::handle_liquid_from_ground( item_it, examp.raw() );
            break;
        }
    }
}

const itype *furn_t::crafting_pseudo_item_type() const
{
    if( crafting_pseudo_item.is_empty() ) {
        return nullptr;
    }
    return item::find_type( crafting_pseudo_item );
}

std::vector<const itype *> furn_t::crafting_ammo_item_types() const
{
    const itype *pseudo = crafting_pseudo_item_type();
    std::vector<const itype *> output;
    if( pseudo && pseudo->tool && !pseudo->tool->ammo_id.empty() ) {
        for( const ammotype &atype : pseudo->tool->ammo_id ) {
            const itype *itype = item::find_type( atype->default_ammotype() );
            if( itype != nullptr ) {
                output.push_back( itype );
            }
        }
    }
    return output;
}

/**
* Finds the number of charges of the first item that matches type.
*
* @param type       Search target.
* @param items      Stack of items. Search stops at first match.
*
* @return           Number of charges.
* */
static int count_charges_in_list( const itype *type, const map_stack &items )
{
    for( const item &candidate : items ) {
        if( candidate.type == type ) {
            return candidate.charges;
        }
    }
    return 0;
}

/**
* Finds the number of charges of the first item that matches ammotype.
*
* @param ammotype   Search target.
* @param items      Stack of items. Search stops at first match.
* @param [out] item_type Matching type.
*
* @return           Number of charges.
* */
static int count_charges_in_list( const ammotype *ammotype, const map_stack &items,
                                  itype_id &item_type )
{
    for( const item &candidate : items ) {
        if( candidate.is_ammo() && candidate.type->ammo->type == *ammotype ) {
            item_type = candidate.typeId();
            return candidate.charges;
        }
    }
    return 0;
}

static void reload_furniture( Character &you, const tripoint_bub_ms &examp, bool allow_unload )
{
    map &here = get_map();
    const furn_t &f = here.furn( examp ).obj();
    const itype *pseudo_type = f.crafting_pseudo_item_type();
    const std::vector<const itype *> ammo_list = f.crafting_ammo_item_types();
    bool use_ammotype = f.has_flag( ter_furn_flag::TFLAG_AMMOTYPE_RELOAD );
    auto can_be_reloaded = []( const std::vector<const itype *> &lst ) {
        for( const itype *atype : lst ) {
            if( atype != nullptr && atype->ammo ) {
                return true;
            }
        }
        return false;
    };
    if( pseudo_type == nullptr || !can_be_reloaded( ammo_list ) ) {
        add_msg( m_info, _( "This %s can not be reloaded!" ), f.name() );
        return;
    }
    const itype *ammo_loaded = nullptr;
    int amount_in_furn = 0;
    for( const itype *ammo : ammo_list ) {
        itype_id ammo_itypeID( ammo->get_id() );
        int amount_tmp = use_ammotype ?
                         count_charges_in_list( &ammo->ammo->type, here.i_at( examp ), ammo_itypeID ) :
                         count_charges_in_list( ammo, here.i_at( examp ) );
        if( amount_tmp > 0 ) {
            ammo_loaded = ammo;
            amount_in_furn = amount_tmp;
        }
        if( allow_unload && amount_tmp > 0 ) {
            if( you.query_yn( _( "The %1$s contains %2$d %3$s.  Unload?" ), f.name(), amount_in_furn,
                              ammo_itypeID->nname( amount_in_furn ) ) ) {
                map_stack items = here.i_at( examp );
                for( map_stack::iterator itm = items.begin(); itm != items.end(); ) {
                    if( itm->typeId() == ammo_itypeID ) {
                        if( you.can_stash( *itm ) ) {
                            std::vector<item_location> target_items{ item_location( map_cursor( tripoint_bub_ms( examp ) ), &*itm ) };
                            you.assign_activity( pickup_activity_actor( target_items, { 0 }, you.pos_bub(), false ) );
                            return;
                        } else {
                            // get handling cost before the item reference is invalidated
                            const int handling_cost = -you.item_handling_cost( *itm );

                            add_msg( _( "You remove %1$s from the %2$s." ), itm->tname(), f.name() );
                            here.add_item_or_charges( you.pos_bub(), *itm );
                            itm = items.erase( itm );
                            you.mod_moves( handling_cost );
                            return;
                        }
                    } else {
                        itm++;
                    }
                }
            }
        }
    }
    if( ammo_loaded ) {
        const int max_amount_in_furn = item( pseudo_type ).ammo_capacity( ammo_loaded->ammo->type );
        if( amount_in_furn >= max_amount_in_furn ) {
            add_msg( m_info, _( "The %s is full, cannot reload." ), f.name() );
            return;
        }
    }
    item pseudo( pseudo_type );
    // maybe at some point we need a pseudo item_location or something
    // but for now this should at least work as intended
    item_location pseudo_loc( map_cursor( tripoint_bub_ms( examp ) ), &pseudo );

    // used to only allow one type of ammo, changed with move to inventory_selector
    // todo: use furniture name instead of pseudo item name
    item::reload_option opt = game_menus::inv::select_ammo( you, pseudo_loc );

    if( !opt ) {
        return;
    }

    if( ammo_loaded && opt.ammo->type != ammo_loaded ) {
        add_msg( m_info, _( "This %s is already loaded with %s!" ), f.name(), ammo_loaded->nname( 0 ) );
        return;
    }
    const int max_reload_amount = item( pseudo_type ).ammo_capacity(
                                      opt.ammo->ammo_type() ) - amount_in_furn;
    const itype *opt_type = opt.ammo->type;
    const int max_amount = std::min( opt.qty(), max_reload_amount );
    const std::string popupmsg = string_format( _( "Put how many of the %1$s into the %2$s?" ),
                                 opt_type->nname( max_amount ), f.name() );
    int amount = string_input_popup()
                 .title( popupmsg )
                 .width( 20 )
                 .text( std::to_string( max_amount ) )
                 .only_digits( true )
                 .query_int();
    if( amount <= 0 || amount > max_amount ) {
        return;
    }

    auto place_item = [&here, &examp]( const item & it ) {
        for( item &e : here.i_at( examp ) ) {
            if( e.merge_charges( it ) ) {
                return;
            }
        }

        here.add_item( examp, it );
    };

    item moved( opt_type, opt.ammo.get_item()->birthday(), amount );
    place_item( moved );
    you.mod_moves( -you.item_handling_cost( moved ) );
    std::list<item>used;
    if( opt.ammo.get_item()->use_charges( opt_type->get_id(), amount, used,
                                          opt.ammo.position() ) ) {
        opt.ammo.remove_item();
    }

    const int amount_in_furn_after_placing = count_charges_in_list( opt_type,
            here.i_at( examp ) );
    //~ %1$s - furniture, %2$d - number, %3$s items.
    add_msg( _( "The %1$s contains %2$d %3$s." ), f.name(), amount_in_furn_after_placing,
             opt_type->nname( amount_in_furn_after_placing ) );

    add_msg( _( "You reload the %s." ), here.furnname( examp ) );

    you.invalidate_crafting_inventory();
}

void iexamine::reload_furniture( Character &you, const tripoint_bub_ms &examp )
{
    return reload_furniture( you, examp, true );
}

void iexamine::curtains( Character &you, const tripoint_bub_ms &examp )
{
    map &here = get_map();
    const bool closed_window_with_curtains = here.has_flag(
                ter_furn_flag::TFLAG_BARRICADABLE_WINDOW_CURTAINS,
                examp );
    if( here.is_outside( you.pos_bub() ) && ( here.has_flag( ter_furn_flag::TFLAG_WALL, examp ) ||
            closed_window_with_curtains ) ) {
        locked_object( you, examp );
        return;
    }

    const ter_id ter = here.ter( examp );

    // Peek through the curtains, or tear them down.
    uilist window_menu;
    window_menu.text = _( "Do what with the curtains?" );
    window_menu.addentry( 0, ( !ter.obj().close &&
                               closed_window_with_curtains ), 'p', _( "Peek through the closed curtains." ) );
    window_menu.addentry( 1, true, 't', _( "Tear down the curtains." ) );
    window_menu.query();
    const int choice = window_menu.ret;

    if( choice == 0 ) {
        // Peek
        g->peek( examp );
        you.add_msg_if_player( _( "You carefully peek through the curtains." ) );
    } else if( choice == 1 ) {
        // Mr. Gorbachev, tear down those curtains!
        if( here.ter( examp )->has_curtains() ) {
            here.ter_set( examp, here.ter( examp )->curtain_transform );
        }

        here.spawn_item( you.pos_bub(), itype_nail, 1, 4, calendar::turn );
        here.spawn_item( you.pos_bub(), itype_sheet, 2, 0, calendar::turn );
        here.spawn_item( you.pos_bub(), itype_stick, 1, 0, calendar::turn );
        here.spawn_item( you.pos_bub(), itype_string_36, 1, 0, calendar::turn );
        you.mod_moves( -to_moves<int>( 10_seconds ) );
        you.add_msg_if_player( _( "You tear the curtains and curtain rod off the windowframe." ) );
    } else {
        you.add_msg_if_player( _( "Never mind." ) );
    }
}

void iexamine::sign( Character &you, const tripoint_bub_ms &examp )
{
    map &here = get_map();
    std::string existing_signage = here.get_signage( examp );
    bool previous_signage_exists = !existing_signage.empty();

    // Display existing message, or lack thereof.
    if( here.furn( examp )->has_flag( ter_furn_flag::TFLAG_SIGN_ALWAYS ) || previous_signage_exists ) {
        if( you.has_trait( trait_ILLITERATE ) ) {
            popup( _( "You're illiterate, and can't read the message on the sign." ) );
        } else if( previous_signage_exists ) {
            popup( existing_signage );
        } else {
            you.add_msg_if_player( m_neutral, _( "Nothing legible on the sign." ) );
        }

        // Allow chance to modify message.
        std::vector<tool_comp> tools;
        std::vector<const item *> filter = you.crafting_inventory().items_with( []( const item & it ) {
            return it.has_flag( flag_WRITE_MESSAGE ) && it.charges > 0;
        } );
        tools.reserve( filter.size() );
        for( const item *writing_item : filter ) {
            tools.emplace_back( writing_item->typeId(), 1 );
        }
        if( !tools.empty() ) {
            // Different messages if the sign already has writing associated with it.
            std::string query_message = previous_signage_exists ?
                                        _( "Overwrite the existing message on the sign?" ) :
                                        _( "Add a message to the sign?" );
            std::string ignore_message = _( "You leave the sign alone." );
            if( query_yn( query_message ) ) {
                std::string signage = string_input_popup()
                                      .title( _( "Write what?" ) )
                                      .identifier( "signage" )
                                      .query_string();
                if( signage.empty() ) {
                    you.add_msg_if_player( m_neutral, ignore_message );
                } else {
                    std::string spray_painted_message = previous_signage_exists ?
                                                        _( "You overwrite the previous message on the sign with your graffiti." ) :
                                                        _( "You graffiti a message onto the sign." );
                    here.set_signage( examp, signage );
                    you.add_msg_if_player( m_info, spray_painted_message );
                    you.mod_moves( - 20 * signage.length() );
                    you.consume_tools( tools, 1 );
                }
            } else {
                you.add_msg_if_player( m_neutral, ignore_message );
            }
        }
    }
}

static int getNearPumpCount( const tripoint_bub_ms &p, fuel_station_fuel_type &fuel_type )
{
    int result = 0;
    map &here = get_map();
    for( const tripoint_bub_ms &tmp : here.points_in_radius( p, 12 ) ) {
        const ter_id t = here.ter( tmp );
        if( t == ter_t_gas_pump || t == ter_t_gas_pump_a ) {
            result++;
            fuel_type = FUEL_TYPE_GASOLINE;
        } else if( t == ter_t_diesel_pump || t == ter_t_diesel_pump_a ) {
            result++;
            fuel_type = FUEL_TYPE_DIESEL;
        }
    }
    return result;
}

std::optional<tripoint_bub_ms> iexamine::getNearFilledGasTank( const tripoint_bub_ms &center,
        int &fuel_units,
        fuel_station_fuel_type &fuel_type )
{
    std::optional<tripoint_bub_ms> tank_loc;
    int distance = INT_MAX;
    fuel_units = 0;

    map &here = get_map();
    for( const tripoint_bub_ms &tmp : here.points_in_radius( center, SEEX * 2 ) ) {

        furn_id check_for_fuel_tank = here.furn( tmp );

        if( ( fuel_type == FUEL_TYPE_GASOLINE && check_for_fuel_tank != furn_f_gas_tank ) ||
            ( fuel_type == FUEL_TYPE_DIESEL && check_for_fuel_tank != furn_f_diesel_tank ) ) {
            continue;
        }

        const int new_distance = rl_dist( center, tmp );

        if( new_distance >= distance ) {
            continue;
        }
        if( !tank_loc ) {
            // Return a potentially empty tank, but only if we don't find a closer full one.
            tank_loc.emplace( tmp );
        }
        for( item &k : here.i_at( tmp ) ) {
            if( k.made_of( phase_id::LIQUID ) ) {
                distance = new_distance;
                tank_loc.emplace( tmp );
                fuel_units = k.charges;
                break;
            }
        }
    }
    return tank_loc;
}

static int getGasDiscountCardQuality( const item &it )
{
    for( const flag_id &tag : it.type->get_flags() ) {
        if( string_starts_with( tag->id.str(), "DISCOUNT_VALUE_" ) ) {
            ret_val<int> discount_value =
                try_parse_integer<int>( tag->id.str().substr( 15 ), false );
            if( discount_value.success() ) {
                return discount_value.value();
            } else {
                debugmsg( "Error parsing ammo DISCOUNT_VALUE_ suffix: %s", discount_value.str() );
            }
        }
    }
    return 0;
}

static int findBestGasDiscount( Character &you )
{
    int discount = 0;

    you.cache_visit_items_with( flag_GAS_DISCOUNT, [&discount]( const item & it ) {
        discount = std::max( discount, getGasDiscountCardQuality( it ) );
    } );

    return discount;
}

static std::string str_to_illiterate_str( std::string s )
{
    if( !get_player_character().has_trait( trait_ILLITERATE ) ) {
        return s;
    } else {
        for( char &i : s ) {
            i = i + rng( 0, 5 ) - rng( 0, 5 );
            if( i < ' ' ) {
                // some control character, most likely not handled correctly be the print functions
                i = ' ';
            } else if( i == '%' ) {
                // avoid characters that trigger formatting in the various print functions
                i++;
            }
        }
        return s;
    }
}

static std::string getGasDiscountName( int discount )
{
    if( discount == 3 ) {
        return str_to_illiterate_str( _( "Platinum member" ) );
    } else if( discount == 2 ) {
        return str_to_illiterate_str( _( "Gold member" ) );
    } else if( discount == 1 ) {
        return str_to_illiterate_str( _( "Silver member" ) );
    } else {
        return str_to_illiterate_str( _( "Beloved customer" ) );
    }
}

static int getGasPricePerLiter( int discount )
{
    // Those prices are in cents
    static constexpr std::array<int, 4> prices = { 1400, 1320, 1200, 1000 };
    if( discount < 0 || discount > 3 ) {
        return prices[0];
    } else {
        return prices[discount];
    }
}

std::optional<tripoint_bub_ms> iexamine::getGasPumpByNumber( const tripoint_bub_ms &p, int number )
{
    int k = 0;
    map &here = get_map();
    for( const tripoint_bub_ms &tmp : here.points_in_radius( p, 12 ) ) {
        const ter_id t = here.ter( tmp );
        if( ( t == ter_t_gas_pump || t == ter_t_gas_pump_a
              || t == ter_t_diesel_pump || t == ter_t_diesel_pump_a ) && number == k++ ) {
            return tmp;
        }
    }
    return std::nullopt;
}

bool iexamine::toPumpFuel( const tripoint_bub_ms &src, const tripoint_bub_ms &dst, int units )
{
    map &here = get_map();
    map_stack items = here.i_at( src );
    for( auto item_it = items.begin(); item_it != items.end(); ++item_it ) {
        if( item_it->made_of( phase_id::LIQUID ) ) {
            if( item_it->charges < units ) {
                return false;
            }

            item_it->charges -= units;

            item liq_d( item_it->type, calendar::turn, units );

            here.add_item_or_charges( dst, liq_d );

            if( item_it->charges < 1 ) {
                items.erase( item_it );
            }

            return true;
        }
    }

    return false;
}

static int fromPumpFuel( const tripoint_bub_ms &dst, const tripoint_bub_ms &src )
{
    map &here = get_map();
    map_stack items = here.i_at( src );
    for( auto item_it = items.begin(); item_it != items.end(); ++item_it ) {
        if( item_it->made_of( phase_id::LIQUID ) ) {
            // how much do we have in the pump?
            const int amount = item_it->charges;
            item liq_d( item_it->type, calendar::turn, amount );

            // add the charges to the destination
            const ter_id backup_ter = here.ter( dst );
            const furn_id backup_furn = here.furn( dst );
            here.ter_set( dst, ter_str_id::NULL_ID() );
            here.furn_set( dst, furn_str_id::NULL_ID() );
            here.add_item_or_charges( dst, liq_d );
            here.ter_set( dst, backup_ter );
            here.furn_set( dst, backup_furn );

            // remove the liquid from the pump
            items.erase( item_it );
            return amount;
        }
    }
    return -1;
}

static void turnOnSelectedPump( const tripoint_bub_ms &p, int number,
                                fuel_station_fuel_type &fuel_type )
{
    int k = 0;
    map &here = get_map();
    for( const tripoint_bub_ms &tmp : here.points_in_radius( p, 12 ) ) {
        const ter_id t = here.ter( tmp );
        if( fuel_type == FUEL_TYPE_GASOLINE ) {
            if( t == ter_t_gas_pump || t == ter_t_gas_pump_a ) {
                if( number == k++ ) {
                    here.ter_set( tmp, ter_t_gas_pump_a );
                } else {
                    here.ter_set( tmp, ter_t_gas_pump );
                }
            }
        } else if( fuel_type == FUEL_TYPE_DIESEL ) {
            if( t == ter_t_diesel_pump || t == ter_t_diesel_pump_a ) {
                if( number == k++ ) {
                    here.ter_set( tmp, ter_t_diesel_pump_a );
                } else {
                    here.ter_set( tmp, ter_t_diesel_pump );
                }
            }
        }
    }
}

void iexamine::pay_gas( Character &you, const tripoint_bub_ms &examp )
{

    int choice = -1;
    const int buy_gas = 1;
    const int choose_pump = 2;
    const int hack = 3;
    const int refund = 4;

    if( you.has_trait( trait_ILLITERATE ) ) {
        popup( _( "You're illiterate, and can't read the screen." ) );
    }

    fuel_station_fuel_type fuelType = FUEL_TYPE_NONE;
    std::string fuelTypeStr;
    int pumpCount = getNearPumpCount( examp, fuelType );
    fuelTypeStr = fuelType == FUEL_TYPE_GASOLINE ? _( "gasoline" ) : fuelType == FUEL_TYPE_DIESEL ?
                  _( "diesel" ) : "";
    if( pumpCount == 0 ) {
        popup( str_to_illiterate_str( string_format( _( "Failure!  No %s pumps found!" ), fuelTypeStr ) ) );
        return;
    }

    int tankUnits;
    const std::optional<tripoint_bub_ms> pTank_ = getNearFilledGasTank( examp, tankUnits, fuelType );
    if( !pTank_ ) {
        popup( str_to_illiterate_str( string_format( _( "Failure!  No %s tank found!" ), fuelTypeStr ) ) );
        return;
    }
    const tripoint_bub_ms pTank = *pTank_;

    if( tankUnits == 0 ) {
        popup( str_to_illiterate_str(
                   string_format( _( "This station is out of %s.  We apologize for the inconvenience." ),
                                  fuelTypeStr ) ) );
        return;
    }

    if( uistate.ags_pay_gas_selected_pump + 1 > pumpCount ) {
        uistate.ags_pay_gas_selected_pump = 0;
    }

    int discount = findBestGasDiscount( you );
    std::string discountName = getGasDiscountName( discount );

    int pricePerUnit = getGasPricePerLiter( discount );

    uilist amenu;
    amenu.selected = 1;
    amenu.text = str_to_illiterate_str( _( "Welcome to AutoGas!" ) );
    amenu.addentry( 0, false, -1, str_to_illiterate_str( _( "What would you like to do?" ) ) );

    amenu.addentry( buy_gas, true, 'b', str_to_illiterate_str( string_format( _( "Buy %s." ),
                    fuelTypeStr ) ) );
    amenu.addentry( refund, true, 'r', str_to_illiterate_str( _( "Refund cash." ) ) );

    std::string gaspumpselected = str_to_illiterate_str( string_format( _( "Current %s pump: " ),
                                  fuelTypeStr ) + std::to_string( uistate.ags_pay_gas_selected_pump + 1 ) );
    amenu.addentry( 0, false, -1, gaspumpselected );
    amenu.addentry( choose_pump, true, 'p',
                    str_to_illiterate_str( string_format( _( "Choose a %s pump." ), fuelTypeStr ) ) );

    amenu.addentry( 0, false, -1, str_to_illiterate_str( _( "Your discount: " ) ) + discountName );
    amenu.addentry( 0, false, -1, string_format( str_to_illiterate_str(
                        _( "Your price per %s unit: " ) ), fuelTypeStr )
                    +
                    format_money( pricePerUnit ) );

    if( can_hack( you ) ) {
        amenu.addentry( hack, true, 'h', _( "Hack console." ) );
    }

    amenu.query();
    choice = amenu.ret;

    if( choose_pump == choice ) {
        uilist amenu;
        amenu.selected = uistate.ags_pay_gas_selected_pump;
        amenu.text = str_to_illiterate_str( string_format( _( "Please choose %s pump:" ), fuelTypeStr ) );

        std::vector<tripoint> pumps;
        for( int i = 0; i < pumpCount; i++ ) {
            amenu.addentry( i, true, -1,
                            str_to_illiterate_str( _( "Pump " ) ) + std::to_string( i + 1 ) );
            pumps.emplace_back( getGasPumpByNumber( examp, i ).value_or( examp ).raw() );
        }
        pointmenu_cb callback( pumps );
        amenu.callback = &callback;
        amenu.query();
        choice = amenu.ret;

        if( choice < 0 ) {
            return;
        }

        uistate.ags_pay_gas_selected_pump = choice;

        turnOnSelectedPump( examp, uistate.ags_pay_gas_selected_pump, fuelType );

        return;

    }

    if( buy_gas == choice ) {
        int money = you.charges_of( itype_cash_card );

        if( money < pricePerUnit ) {
            popup( str_to_illiterate_str(
                       _( "Not enough money, please refill your cash card." ) ) ); //or ride on a solar car, ha ha ha
            return;
        }

        int maximum_liters = std::min( money / pricePerUnit, tankUnits / 1000 );

        std::string popupmsg = str_to_illiterate_str( string_format(
                                   _( "How many liters of %s to buy?  Max: %d L.  (0 to cancel)" ), fuelTypeStr, maximum_liters ) );
        int liters = string_input_popup()
                     .title( popupmsg )
                     .width( 20 )
                     .text( std::to_string( maximum_liters ) )
                     .only_digits( true )
                     .query_int();
        if( liters <= 0 ) {
            return;
        }
        if( liters > maximum_liters ) {
            liters = maximum_liters;
        }

        const std::optional<tripoint_bub_ms> pGasPump = getGasPumpByNumber( examp,
                uistate.ags_pay_gas_selected_pump );
        if( !pGasPump || !toPumpFuel( pTank, *pGasPump, liters * 1000 ) ) {
            return;
        }

        sounds::sound( you.pos(), 6, sounds::sound_t::activity, _( "Glug Glug Glug" ), true, "tool",
                       "gaspump" );

        int cost = liters * pricePerUnit;
        money -= cost;
        you.use_charges( itype_cash_card, cost );

        add_msg( m_info, _( "Your cash cards now hold %s." ), format_money( money ) );
        you.mod_moves( -to_moves<int>( 5_seconds ) );
        return;
    }

    if( hack == choice ) {
        try_start_hacking( you, examp );
    }

    if( refund == choice ) {
        std::vector<item *> cash_cards = you.cache_get_items_with( "is_cash_card", &item::is_cash_card );
        if( cash_cards.empty() ) {
            popup( _( "You do not have a cash card to refund money!" ) );
            return;
        }

        const std::optional<tripoint_bub_ms> pGasPump = getGasPumpByNumber( examp,
                uistate.ags_pay_gas_selected_pump );
        int amount_fuel = pGasPump ? fromPumpFuel( pTank, *pGasPump ) : -1;
        if( amount_fuel < 0 ) {
            popup( _( "Unable to refund, no fuel in pump." ) );
            return;
        }
        sounds::sound( you.pos(), 6, sounds::sound_t::activity, _( "Glug Glug Glug" ), true, "tool",
                       "gaspump" );

        // getGasPricePerLiter( platinum_discount) min price to avoid exploit
        int amount_money = amount_fuel * getGasPricePerLiter( 3 ) / 1000.0f;
        std::sort( cash_cards.begin(), cash_cards.end(), []( item * l, const item * r ) {
            return l->ammo_remaining() > r->ammo_remaining();
        } );
        for( item * const &cc : cash_cards ) {
            if( amount_money == 0 ) {
                break;
            }
            const int transfer = std::min( amount_money, cc->remaining_ammo_capacity() );
            cc->ammo_set( cc->ammo_default(), transfer + cc->ammo_remaining() );
            amount_money -= transfer;
        }
        if( amount_money ) {
            add_msg( m_info, _( "All cash cards at maximum capacity." ) );
            // all fuel already removed from pump, so remaining amount_money simply ignored
        }
        add_msg( m_info, _( "Your cash cards now hold %s." ),
                 format_money( you.charges_of( itype_cash_card ) ) );
        you.mod_moves( -to_moves<int>( 5_seconds ) );
        return;
    }
}

void iexamine::ledge( Character &you, const tripoint_bub_ms &examp )
{
    enum ledge_actions {
        ledge_peek_down = 1,
        ledge_jump_across,
        ledge_fall_down,
        ledge_examine_furniture_below,
        ledge_glide,
    };

    map &here = get_map();
    tripoint jump_target( you.posx() + 2 * sgn( examp.x() - you.posx() ),
                          you.posy() + 2 * sgn( examp.y() - you.posy() ),
                          you.posz() );
    bool jump_target_valid = ( here.ter( jump_target ).obj().trap != tr_ledge );
    point jd( examp.xy().raw() + point( -you.posx(), -you.posy() ) );
    int jump_direction = 0;

    if( jd.y > 0 && jd.x == 0 ) {
        jump_direction = 0; //south
    } else if( jd.y > 0 && jd.x < 0 ) {
        jump_direction = 1; //southwest
    } else if( jd.y == 0 && jd.x < 0 ) {
        jump_direction = 2; //west
    } else if( jd.y < 0 && jd.x < 0 ) {
        jump_direction = 3; //northwest
    } else if( jd.y < 0 && jd.x == 0 ) {
        jump_direction = 4; //north
    } else if( jd.y < 0 && jd.x > 0 ) {
        jump_direction = 5; //northeast
    } else if( jd.y == 0 && jd.x > 0 ) {
        jump_direction = 6; //east
    } else if( jd.y > 0 && jd.x > 0 ) {
        jump_direction = 7; //southeast
    }

    tripoint_bub_ms just_below = examp + tripoint_below;

    uilist cmenu;
    cmenu.text = _( "There is a ledge here.  What do you want to do?" );

    // NOTE this menu is merged with the climb down menu, manage keys carefully.
    cmenu.addentry( ledge_peek_down, true, 'p', _( "Peek down." ) );
    g->climb_down_menu_gen( examp.raw(), cmenu );
    if( here.has_flag_furn( "EXAMINE_FROM_ABOVE", just_below ) ) {
        cmenu.addentry( ledge_examine_furniture_below, true, 'e',
                        _( "Reach for the %s below." ), here.furn( just_below ).obj().name() );
    }
    cmenu.addentry( ledge_jump_across, jump_target_valid, 'j',
                    ( jump_target_valid ? _( "Jump across." ) : _( "Can't jump across (need a small gap)." ) ) );
    cmenu.addentry( ledge_fall_down, true, 'f', _( "Fall down." ) );
    if( you.has_flag( json_flag_GLIDE ) || you.has_flag( json_flag_WING_GLIDE ) ||
        you.has_bodypart_with_flag( json_flag_WING_ARM ) ) {
        cmenu.addentry( ledge_glide, you.can_fly(), 'g',
                        ( you.can_fly() ? _( "Glide away." ) : _( "You can't glide in your current state" ) ) );
    }
    cmenu.query();


    creature_tracker &creatures = get_creature_tracker();
    if( g->climb_down_menu_pick( examp.raw(), cmenu.ret ) ) {
        // This branch means the player chose some option generated by the climb menu.
        return;
    }
    switch( cmenu.ret ) {
        case ledge_jump_across: {
            // If player is grabbed, trapped, or somehow otherwise movement-impeded, first try to break free
            if( !you.move_effects( false ) ) {
                you.mod_moves( -to_moves<int>( 1_seconds ) );
                return;
            }

            if( you.get_str() < 4 ) {
                add_msg( m_warning, _( "You are too weak to jump over an obstacle." ) );
            } else if( 100 * you.weight_carried() / you.weight_capacity() > 25 ) {
                add_msg( m_warning, _( "You are too burdened to jump over an obstacle." ) );
            } else if( !here.valid_move( examp.raw(), jump_target, false, true ) ) {
                add_msg( m_warning, _( "You cannot jump over an obstacle - something is blocking the way." ) );
            } else if( creatures.creature_at( jump_target ) ) {
                add_msg( m_warning, _( "You cannot jump over an obstacle - there is %s blocking the way." ),
                         creatures.creature_at( jump_target )->disp_name() );
            } else if( !jump_target_valid ) {
                add_msg( m_warning, _( "You are not going to jump over an obstacle only to fall down." ) );
            } else {
                add_msg( m_info, _( "You jump over an obstacle." ) );
                you.set_activity_level( BRISK_EXERCISE );
                g->place_player( jump_target );
            }
            break;
        }
        case ledge_peek_down: {
            // Peek
            tripoint_bub_ms where = examp;
            tripoint_bub_ms below = examp + tripoint_below;
            while( here.valid_move( where, below, false, true ) ) {
                where += tripoint_below;
                below += tripoint_below;
            }

            const int height = examp.z() - where.z();
            add_msg_debug( debugmode::DF_IEXAMINE, "Ledge height %d", height );
            if( height == 0 ) {
                you.add_msg_if_player( _( "You can't peek down there." ) );
                return;
            }

            g->peek( where );
            you.add_msg_if_player( _( "You peek over the ledge." ) );
            break;
        }
        case ledge_examine_furniture_below: {
            // Examine the furniture below.
            here.furn( just_below ).obj().examine( you, just_below );
            break;
        }
        case ledge_glide: {
            int glide_distance = 5;
            const weather_manager &weather = get_weather();
            add_msg( m_info, _( "You soar away from the ledge." ) );
            int angledifference = std::abs( weather.winddirection - jump_direction * 45 );
            // Handle cases where the difference wraps around due to compass directions
            angledifference = std::min( angledifference, 360 - angledifference );
            if( angledifference <= 45 && weather.windspeed >= 12 ) {
                add_msg( m_warning, _( "Your glide is aided by a tailwind." ) );
                glide_distance += 1;
            }
            // Check if the directions are greater than 135 degrees apart
            else if( angledifference >= 135 && weather.windspeed >= 12 ) {
                add_msg( m_warning, _( "Your glide is hindered by a headwind." ) );
                glide_distance -= 1;
            }
            if( jump_direction == 1 || jump_direction == 3 || jump_direction == 5 || jump_direction == 7 ) {
                glide_distance = std::round( 0.7 * glide_distance );
            }
            you.as_avatar()->grab( object_type::NONE );
            glide_activity_actor glide( &you, jump_direction, glide_distance );
            you.remove_effect( effect_bouldering );
            you.assign_activity( glide );
            you.add_effect( effect_gliding, 1_turns, true );
            you.setpos( examp );
            break;
        }
        case ledge_fall_down: {
            if( query_yn( _( "Climbing might be safer.  Really fall from the ledge?" ) ) ) {
                you.mod_moves( -to_moves<int>( 1_seconds ) );
                // If player is grabbed, trapped, or somehow otherwise movement-impeded, first try to break free
                if( !you.move_effects( false ) ) {
                    return;
                }
                // Step into open air, then fall...
                if( you.has_effect_with_flag( json_flag_LEVITATION ) ) {
                    you.add_effect( effect_slow_descent, 1_seconds, false );
                }
                you.setpos( examp );
                you.gravity_check();
            } else {
                // Just to highlight the trepidation
                popup( _( "You decided to step back from the ledge." ) );
            }
            break;
        }
        default:
            popup( _( "You decided to step back from the ledge." ) );
            break;
    }
}

static Character &player_on_couch( Character &you, const tripoint_bub_ms &autodoc_loc,
                                   Character &null_patient, bool &adjacent_couch, tripoint_bub_ms &couch_pos )
{
    map &here = get_map();
    for( const tripoint_bub_ms &couch_loc : here.points_in_radius( autodoc_loc, 1 ) ) {
        if( here.has_flag_furn( ter_furn_flag::TFLAG_AUTODOC_COUCH, couch_loc ) ) {
            adjacent_couch = true;
            couch_pos = couch_loc;
            if( you.pos_bub() == couch_loc ) {
                return you;
            }
            for( const npc *e : g->allies() ) {
                if( e->pos_bub() == couch_loc ) {
                    return  *g->critter_by_id<Character>( e->getID() );
                }
            }
        }
    }
    return null_patient;
}

static Character &operator_present( Character &you, const tripoint_bub_ms &autodoc_loc,
                                    Character &null_patient )
{
    map &here = get_map();
    for( const tripoint_bub_ms &loc : here.points_in_radius( autodoc_loc, 1 ) ) {
        if( !here.has_flag_furn( ter_furn_flag::TFLAG_AUTODOC_COUCH, loc ) ) {
            if( you.pos_bub() == loc ) {
                return you;
            }
            for( const npc *e : g->allies() ) {
                if( e->pos_bub() == loc ) {
                    return  *g->critter_by_id<Character>( e->getID() );
                }
            }
        }
    }
    return null_patient;
}

static item &cyborg_on_couch( const tripoint_bub_ms &couch_pos, item &null_cyborg )
{
    for( item &it : get_map().i_at( couch_pos ) ) {
        if( it.typeId() == itype_bot_broken_cyborg || it.typeId() == itype_bot_prototype_cyborg ) {
            return it;
        }
        if( it.typeId() == itype_corpse ) {
            if( it.get_mtype()->id == mon_broken_cyborg || it.get_mtype()->id == mon_prototype_cyborg ) {
                return it;
            }
        }
    }
    return null_cyborg;
}

static Character &best_installer( Character &you, Character &null_player, int difficulty )
{
    std::vector< std::pair<int, int>> ally_chances;
    ally_chances.reserve( g->allies().size() );
    for( size_t i = 0; i < g->allies().size() ; i ++ ) {
        std::pair<int, int> ally_skill;
        const npc *e = g->allies()[ i ];

        Character &ally = *g->critter_by_id<Character>( e->getID() );
        ally_skill.second = i;
        ally_skill.first = bionic_success_chance( true, -1, difficulty, ally );
        ally_chances.push_back( ally_skill );
    }
    std::sort( ally_chances.begin(), ally_chances.end(), [&]( const std::pair<int, int> &lhs,
    const std::pair<int, int> &rhs ) {
        return rhs.first < lhs.first;
    } );
    int player_cos = bionic_success_chance( true, -1, difficulty, you );
    avatar &player_character = get_avatar();
    for( size_t i = 0; i < g->allies().size() ; i ++ ) {
        if( ally_chances[ i ].first > player_cos ) {
            const npc *e = g->allies()[ ally_chances[ i ].second ];
            Character &ally = *g->critter_by_id<Character>( e->getID() );
            if( e->has_effect( effect_sleep ) ) {
                if( !player_character.query_yn(
                        //~ %1$s is the name of the ally
                        _( "<color_white>%1$s is asleep, but has a <color_green>%2$d<color_white> chance of success compared to your <color_red>%3$d<color_white> chance of success.  Continue with a higher risk of failure?</color>" ),
                        ally.disp_name(), ally_chances[i].first, player_cos ) ) {
                    return null_player;
                } else {
                    continue;
                }
            }
            //~ %1$s is the name of the ally
            add_msg( _( "%1$s will perform the operation with a %2$d chance of success." ), ally.disp_name(),
                     ally_chances[i].first );
            return ally;
        } else {
            break;
        }
    }

    return you;
}

template<typename ...Args>
inline void popup_player_or_npc( Character &you, const char *player_mes, const char *npc_mes,
                                 Args &&... args )
{
    if( you.is_avatar() ) {
        popup( player_mes, std::forward<Args>( args )... );
    } else {
        popup( you.replace_with_npc_name( string_format( npc_mes, std::forward<Args>( args )... ) ) );
    }
}

void iexamine::autodoc( Character &you, const tripoint_bub_ms &examp )
{
    enum options {
        INSTALL_CBM,
        UNINSTALL_CBM,
        BONESETTING,
        TREAT_WOUNDS,
        RAD_AWAY,
        BLOOD_ANALYSIS,
    };

    bool adjacent_couch = false;
    static avatar null_player;
    tripoint_bub_ms couch_pos;
    Character &patient = player_on_couch( you, examp, null_player, adjacent_couch, couch_pos );
    Character &Operator = operator_present( you, examp, null_player );

    static item null_cyborg;
    item &cyborg = cyborg_on_couch( couch_pos, null_cyborg );

    if( !adjacent_couch ) {
        popup( _( "No connected couches found.  Operation impossible.  Exiting." ) );
        return;
    }
    if( &patient == &null_player ) {
        if( &cyborg != &null_cyborg ) {
            if( cyborg.typeId() == itype_corpse && !cyborg.active ) {
                popup( _( "Patient is dead.  Please remove corpse to proceed.  Exiting." ) );
                return;
            } else if( cyborg.typeId() == itype_bot_broken_cyborg ||
                       cyborg.typeId() == itype_corpse ) {
                popup( _( "ERROR Bionic Level Assessment: FULL CYBORG.  Autodoc Mk. XI can't operate.  Please move patient to appropriate facility.  Exiting." ) );
                return;
            }

            uilist cmenu;
            cmenu.text = _( "Autodoc Mk. XI.  Status: Online.  Please choose operation." );
            cmenu.addentry( 1, true, 'i', _( "Choose Compact Bionic Module to install." ) );
            cmenu.addentry( 2, true, 'u', _( "Choose installed bionic to uninstall." ) );
            cmenu.query();

            switch( cmenu.ret ) {
                case 1: {
                    popup( _( "ERROR NO SPACE AVAILABLE.  Operation impossible.  Exiting." ) );
                    break;
                }
                case 2: {
                    std::vector<std::string> choice_names;
                    choice_names.emplace_back( _( "Personality_Override" ) );
                    for( size_t i = 0; i < 6; i++ ) {
                        choice_names.emplace_back( _( "C0RR#PTED?D#TA" ) );
                    }
                    int choice_index = uilist( _( "Choose bionic to uninstall" ), choice_names );
                    if( choice_index == 0 ) {
                        g->save_cyborg( &cyborg, couch_pos.raw(), you );
                    } else {
                        popup( _( "UNKNOWN COMMAND.  Autodoc Mk. XI. Crashed." ) );
                        return;
                    }
                    break;
                }
                default:
                    return;
            }
            return;
        } else {
            popup( _( "No patient found located on the connected couches.  Operation impossible.  Exiting." ) );
            return;
        }
    } else if( patient.activity.id() == ACT_OPERATION ) {
        popup( _( "Operation underway.  Please wait until the end of the current procedure.  Estimated time remaining: %s." ),
               to_string( time_duration::from_moves( patient.activity.moves_left ) ) );
        you.add_msg_if_player( m_info, _( "The Autodoc is working on %s." ), patient.disp_name() );
        return;
    }

    const bool unsafe_usage = &Operator == &null_player || ( &Operator == &you && &patient == &you );
    std::string autodoc_header = _( "Autodoc Mk. XI.  Status: Online.  Please choose operation" );
    if( unsafe_usage ) {
        const std::string &warning_sign = colorize( " /", c_yellow ) + colorize( "!",
                                          c_red ) + colorize( "\\", c_yellow );
        const std::string &warning = warning_sign + colorize( _( " WARNING: Operator missing" ),
                                     c_red ) + warning_sign;
        autodoc_header = warning +
                         _( "\n Using the Autodoc without an operator can lead to <color_light_cyan>serious injuries</color> or <color_light_cyan>death</color>.\n By continuing with the operation you accept the risks and acknowledge that you will not take any legal actions against this facility in case of an accident. " );
    }

    std::vector<item> arm_splints;
    std::vector<item> leg_splints;

    for( const item &supplies : get_map().i_at( examp ) ) {
        if( supplies.typeId() == itype_arm_splint ) {
            arm_splints.push_back( supplies );
        }
        if( supplies.typeId() == itype_leg_splint ) {
            leg_splints.push_back( supplies );
        }
    }

    autodoc_header +=
        string_format(
            _( "\n\n<color_white>Internal supplies:</color>\n Arm splints: %d\n Leg splints: %d" ),
            arm_splints.size(), leg_splints.size() );

    uilist amenu;
    amenu.text = autodoc_header;
    amenu.addentry( INSTALL_CBM, true, 'i', _( "Choose Compact Bionic Module to install" ) );
    amenu.addentry( UNINSTALL_CBM, true, 'u', _( "Choose installed bionic to uninstall" ) );
    amenu.addentry( BONESETTING, true, 's', _( "Splint broken limbs" ) );
    amenu.addentry( TREAT_WOUNDS, true, 'w', _( "Treat wounds" ) );
    amenu.addentry( RAD_AWAY, true, 'r', _( "Check radiation level" ) );
    amenu.addentry( BLOOD_ANALYSIS, true, 'b', _( "Conduct blood analysis" ) );

    amenu.query();

    bool needs_anesthesia = true;
    std::vector<tool_comp> anesth_kit;

    if( patient.has_flag( json_flag_PAIN_IMMUNE ) || patient.has_bionic( bio_painkiller ) ||
        amenu.ret > 1 ) {
        needs_anesthesia = false;
    } else {
        const inventory &crafting_inv = you.crafting_inventory();
        std::vector<const item *> a_filter = crafting_inv.items_with( []( const item & it ) {
            return it.has_quality( qual_ANESTHESIA );
        } );
        for( const item *anesthesia_item : a_filter ) {
            if( anesthesia_item->ammo_remaining() >= 1 ) {
                anesth_kit.emplace_back( anesthesia_item->typeId(), 1 );
            }
        }
    }

    switch( amenu.ret ) {
        case INSTALL_CBM: {
            item_location bionic = game_menus::inv::install_bionic( you, you, patient );

            if( !bionic ) {
                return;
            }

            const itype *itemtype = bionic.get_item()->type;
            const std::string bionic_name = bionic.get_item()->typeId().c_str();

            Character &installer = best_installer( you, null_player, itemtype->bionic->difficulty );
            if( &installer == &null_player ) {
                return;
            }

            std::vector<item_comp> progs;
            bool has_install_program = false;

            std::vector<const item *> install_programs = you.crafting_inventory().items_with( [itemtype](
                        const item & it ) -> bool { return it.typeId() == itemtype->bionic->installation_data; } );

            if( !install_programs.empty() ) {
                has_install_program = true;
                progs.emplace_back( install_programs[0]->typeId(), 1 );
            }

            const int weight = units::to_kilogram( patient.bodyweight() ) / 10;
            const int surgery_duration = itemtype->bionic->difficulty * 2;
            const requirement_data req_anesth = *requirement_data_anesthetic *
                                                surgery_duration * weight;

            if( patient.can_install_bionics( ( *itemtype ), installer, true, has_install_program ? 10 : -1 ) ) {
                const time_duration duration = itemtype->bionic->difficulty * 20_minutes;
                patient.introduce_into_anesthesia( duration, installer, needs_anesthesia );
                bionic.remove_item();
                if( needs_anesthesia ) {
                    for( const auto &e : req_anesth.get_components() ) {
                        you.consume_items( e, 1, is_crafting_component );
                    }
                    for( const auto &e : req_anesth.get_tools() ) {
                        you.consume_tools( e );
                    }
                    you.invalidate_crafting_inventory();
                }
                installer.mod_moves( -to_moves<int>( 1_minutes ) );

                patient.install_bionics( ( *itemtype ), installer, true, has_install_program ? 10 : -1 );

                if( has_install_program ) {
                    you.consume_items( progs );
                }
            }
            break;
        }

        case UNINSTALL_CBM: {
            const bionic_collection &installed_bionics = *patient.my_bionics;
            if( installed_bionics.empty() ) {
                popup_player_or_npc( patient, _( "You don't have any bionics installed." ),
                                     _( "<npcname> doesn't have any bionics installed." ) );
                return;
            }

            std::vector<bionic_id> bio_list;
            std::vector<std::string> bionic_names;
            std::vector<const bionic *> bionics;
            for( const bionic &bio : installed_bionics ) {
                if( item::type_is_defined( bio.info().itype() ) ) {
                    bio_list.emplace_back( bio.id );
                    bionic_names.emplace_back( bio.info().name.translated() );
                    bionics.push_back( &bio );
                }
            }
            int bionic_index = uilist( _( "Choose bionic to uninstall" ), bionic_names );
            if( bionic_index < 0 ) {
                return;
            }

            const bionic_id &bid = bio_list[bionic_index];
            const int difficulty =  bid->itype()->bionic->difficulty;
            const float volume_anesth = difficulty * 20 * 2; // 2ml/min

            Character &installer = best_installer( you, null_player, difficulty );
            if( &installer == &null_player ) {
                return;
            }

            if( patient.can_uninstall_bionic( *bionics[bionic_index], installer, true ) ) {
                const time_duration duration = difficulty * 20_minutes;
                patient.introduce_into_anesthesia( duration, installer, needs_anesthesia );
                if( needs_anesthesia ) {
                    you.consume_tools( anesth_kit, volume_anesth );
                }
                installer.mod_moves( -to_moves<int>( 1_minutes ) );
                patient.uninstall_bionic( *bionics[bionic_index], installer, true );
            }
            break;
        }

        case BONESETTING: {
            if( arm_splints.empty() && leg_splints.empty() ) {
                popup( _( "Internal supply of splints exhausted.  Operation impossible.  Exiting." ) );
                return;
            }

            int broken_limbs_count = 0;
            for( const bodypart_id &part :
                 patient.get_all_body_parts( get_body_part_flags::only_main ) ) {
                const bool broken = patient.is_limb_broken( part );
                effect &existing_effect = patient.get_effect( effect_mending, part );
                // Skip part if not broken or already healed 50%
                if( !broken || ( !existing_effect.is_null() &&
                                 existing_effect.get_duration() >
                                 existing_effect.get_max_duration() - 5_days - 1_turns ) ) {
                    continue;
                }
                broken_limbs_count++;
                patient.mod_moves( -to_moves<int>( 5_seconds ) );
                // TODO: fail here if unable to perform the action, i.e. can't wear more, trait mismatch.
                int quantity = 1;
                if( part == bodypart_id( "arm_l" ) || part == bodypart_id( "arm_r" ) ) {
                    if( !arm_splints.empty() ) {
                        for( const item &it : get_map().use_amount( examp, 1, itype_arm_splint, quantity ) ) {
                            patient.wear_item( it, false );
                        }
                    } else {
                        popup( _( "Internal supply of arm splints exhausted.  Splinting broken arms impossible.  Exiting." ) );
                        continue;
                    }
                } else if( part == bodypart_id( "leg_l" ) || part == bodypart_id( "leg_r" ) ) {
                    if( !leg_splints.empty() ) {
                        for( const item &it : get_map().use_amount( examp, 1, itype_leg_splint, quantity ) ) {
                            patient.wear_item( it, false );
                        }
                    } else {
                        popup( _( "Internal supply of leg splints exhausted.  Splinting broken legs impossible.  Exiting." ) );
                        continue;
                    }
                }

                if( patient.worn_with_flag( flag_SPLINT, part ) ) {
                    patient.add_msg_player_or_npc( m_good, _( "The machine rapidly sets and splints your broken %s." ),
                                                   _( "The machine rapidly sets and splints <npcname>'s broken %s." ),
                                                   body_part_name( part ) );
                    patient.add_effect( effect_mending, 0_turns, part, true );
                    effect &mending_effect = patient.get_effect( effect_mending, part );
                    mending_effect.set_duration( mending_effect.get_max_duration() - 5_days );
                }
            }
            if( broken_limbs_count == 0 ) {
                popup_player_or_npc( patient, _( "You have no limbs that require splinting." ),
                                     _( "<npcname> doesn't have limbs that require splinting." ) );
            }
            break;
        }

        case TREAT_WOUNDS: {
            if( !patient.has_effect( effect_bleed ) && !patient.has_effect( effect_infected ) &&
                !patient.has_effect( effect_bite ) ) {
                you.add_msg_player_or_npc( m_info, _( "You don't have any wounds that need treatment." ),
                                           _( "<npcname> doesn't have any wounds that need treatment." ) );
                return;
            }

            if( patient.has_effect( effect_infected ) || patient.has_effect( effect_tetanus ) ) {
                if( patient.has_effect( effect_strong_antibiotic ) ||
                    patient.has_effect( effect_antibiotic ) ||
                    patient.has_effect( effect_weak_antibiotic ) ) {
                    patient.add_msg_player_or_npc( m_info,
                                                   _( "The Autodoc detected a bacterial infection in your body, but as it also detected you've already taken antibiotics, it decided not to apply another dose right now." ),
                                                   _( "The Autodoc detected a bacterial infection in <npcname>'s body, but as it also detected they've already taken antibiotics, it decided not to apply another dose right now." ) );
                } else {
                    patient.add_effect( effect_strong_antibiotic, 12_hours );
                    patient.add_effect( effect_strong_antibiotic_visible, rng( 9_hours, 15_hours ) );
                    patient.mod_pain( 3 );
                    patient.add_msg_player_or_npc( m_good,
                                                   _( "The Autodoc detected a bacterial infection in your body and injected antibiotics to treat it." ),
                                                   _( "The Autodoc detected a bacterial infection in <npcname>'s body and injected antibiotics to treat it." ) );

                    if( patient.has_effect( effect_tetanus ) ) {
                        if( one_in( 3 ) ) {
                            patient.remove_effect( effect_tetanus );
                            patient.add_msg_if_player( m_good, _( "The muscle spasms start to go away." ) );
                        } else {
                            patient.add_msg_if_player( m_warning, _( "The medication does nothing to help the spasms." ) );
                        }
                    }
                }
            }

            for( const bodypart_id &bp_healed :
                 patient.get_all_body_parts( get_body_part_flags::only_main ) ) {
                if( patient.has_effect( effect_bleed, bp_healed.id() ) ) {
                    patient.remove_effect( effect_bleed, bp_healed );
                    patient.add_msg_player_or_npc( m_good,
                                                   _( "The Autodoc detected ongoing blood loss from your %s and administered you hemostatic drugs to stop it." ),
                                                   _( "The Autodoc detected ongoing blood loss from <npcname>'s %s and administered them hemostatic drugs to stop it." ),
                                                   body_part_name( bp_healed ) );
                }

                if( patient.has_effect( effect_bite, bp_healed.id() ) ) {
                    patient.remove_effect( effect_bite, bp_healed );
                    patient.add_msg_player_or_npc( m_good,
                                                   _( "The Autodoc detected an open wound on your %s and applied disinfectant to sterilize it." ),
                                                   _( "The Autodoc detected an open wound on <npcname>'s %s and applied disinfectant to sterilize it." ),
                                                   body_part_name( bp_healed ) );

                    // Fixed disinfectant intensity of 4 disinfectant_power + 10 first aid skill level of Autodoc.
                    const int disinfectant_intensity = 14;
                    patient.add_effect( effect_disinfected, 1_turns, bp_healed );
                    effect &e = patient.get_effect( effect_disinfected, bp_healed );
                    e.set_duration( e.get_int_dur_factor() * disinfectant_intensity );
                    patient.set_part_damage_disinfected( bp_healed,
                                                         patient.get_part_hp_max( bp_healed ) - patient.get_part_hp_cur( bp_healed ) );
                }
            }
            patient.mod_moves( -to_moves<int>( 5_seconds ) );
            break;
        }

        case RAD_AWAY: {
            patient.mod_moves( -to_moves<int>( 5_seconds ) );
            patient.add_msg_player_or_npc( m_info,
                                           _( "The Autodoc scanned you and detected a radiation level of %d mSv." ),
                                           _( "The Autodoc scanned <npcname> and detected a radiation level of %d mSv." ),
                                           patient.get_rad() );
            if( patient.get_rad() ) {
                if( patient.has_effect( effect_pblue ) ) {
                    patient.add_msg_player_or_npc( m_info,
                                                   _( "The Autodoc detected an anti-radiation drug in your bloodstream, so it decided not to administer you another dose right now." ),
                                                   _( "The Autodoc detected an anti-radiation drug in <npcname>'s bloodstream, so it decided not to administer them another dose right now." ) );
                } else {
                    add_msg( m_good,
                             _( "The Autodoc administered an anti-radiation drug to treat radiation poisoning." ) );
                    patient.mod_pain( 3 );
                    patient.add_effect( effect_pblue, 1_hours );
                }
            }
            if( static_cast<int>( patient.get_leak_level() ) ) {
                popup( _( "Warning!  Autodoc detected a radiation leak of %d mSv from items in patient's possession.  Urgent decontamination procedures highly recommended." ),
                       static_cast<int>( patient.get_leak_level() ) );
            }
            break;
        }

        case BLOOD_ANALYSIS: {
            patient.mod_moves( -to_moves<int>( 5_seconds ) );
            patient.conduct_blood_analysis();
            patient.add_msg_player_or_npc( m_info,
                                           _( "The Autodoc analyzed your blood." ),
                                           _( "The Autodoc analyzed <npcname>'s blood." ) );
            break;
        }

        default:
            return;
    }
}

//food avg. 1.1 kg/L, which would be 110u of smoking_heat or 686 charcoal. rounding down to 600 as there are likely some batch fuel savings involved. it's roughly 1:1-1:2 charcoal:food to smoke.
namespace sm_rack
{
static const int MIN_CHARCOAL = 1200;
static const int CHARCOAL_PER_LITER = 600;
static const units::volume MAX_FOOD_VOLUME = units::from_liter( 20 );
static const units::volume MAX_FOOD_VOLUME_PORTABLE = units::from_liter( 15 );
} // namespace sm_rack

static int get_charcoal_charges( units::volume food )
{
    const int charcoal = to_liter( food ) * sm_rack::CHARCOAL_PER_LITER;

    return  std::max( charcoal, sm_rack::MIN_CHARCOAL );
}

static bool is_non_rotten_crafting_component( const item &it )
{
    return is_crafting_component( it ) && !it.rotten();
}

static void mill_activate( Character &you, const tripoint_bub_ms &examp )
{
    map &here = get_map();
    const furn_id cur_mill_type = here.furn( examp );
    furn_id next_mill_type = furn_str_id::NULL_ID();
    if( cur_mill_type == furn_f_wind_mill ) {
        next_mill_type = furn_f_wind_mill_active;
    } else if( cur_mill_type == furn_f_water_mill ) {
        next_mill_type = furn_f_water_mill_active;
    } else {
        debugmsg( "Examined furniture has action mill_activate, but is of type %s",
                  here.furn( examp ).id().c_str() );
        return;
    }
    bool food_present = false;
    map_stack items = here.i_at( examp );
    units::volume food_volume = 0_ml;

    std::map<itype_id, int> millable_counts;

    for( const item &iter : items ) {
        if( iter.type->milling_data && !iter.type->milling_data->into_.is_null() ) {
            if( millable_counts.find( iter.typeId() ) == millable_counts.end() ) {
                millable_counts.emplace( iter.typeId(), 1 );
            } else {
                millable_counts[iter.typeId()]++;
            }
        }
    }

    for( std::pair<const string_id<itype>, int> mill_type_count : millable_counts ) {
        item source( mill_type_count.first );
        const item product( source.type->milling_data->into_ );
        const recipe rec = *source.type->milling_data->recipe_;

        if( rec.is_null() ) {
            debugmsg( _( "Failed to find milling recipe for %s." ),
                      source.tname( 1, false ) );
            add_msg( m_bad, _( "This mill contains %s, which can't be milled!" ), source.tname( 1, false ) );
            add_msg( _( "You remove the %s from the mill." ), source.tname() );

            for( int i = 0; i < mill_type_count.second; i++ ) {
                here.add_item_or_charges( you.pos_bub(), source );
                you.mod_moves( -you.item_handling_cost( source ) );
                for( item &iter : items ) {
                    if( iter.typeId() == source.typeId() ) {
                        here.i_rem( examp, &iter );
                        break;
                    }
                }
            }

        } else {
            const requirement_data::alter_item_comp_vector &components =
                rec.simple_requirements().get_components();
            int lot_size = 0;

            // Making the assumption that milling only uses a single type of input product. Support for mixed products would require additional logic.
            // We also make the assumption that this is the only relevant input, so if lubricants etc. was to be added more logic would be needed.
            for( const std::vector<item_comp> &component : components ) {
                for( const item_comp &comp : component ) {
                    if( comp.type == mill_type_count.first ) {
                        lot_size = comp.count;
                        break;
                    }
                }

                if( lot_size > 0 ) {
                    break;
                }
            }

            if( lot_size == 0 ) {
                debugmsg( _( "Failed to find milling recipe for %s. It can't be milled." ),
                          source.display_name().c_str() );
                add_msg( m_bad, _( "This mill contains %s, which can't be milled!" ), source.tname( 1, false ) );
                add_msg( _( "You remove the %s from the mill." ), source.tname() );

                for( int i = 0; i < mill_type_count.second; i++ ) {
                    here.add_item_or_charges( you.pos_bub(), source );
                    you.mod_moves( -you.item_handling_cost( source ) );
                    for( item &iter : items ) {
                        if( iter.typeId() == source.typeId() ) {
                            here.i_rem( examp, &iter );
                            break;
                        }
                    }
                }
            } else {
                const int batches = mill_type_count.second / lot_size;
                const int process_count = batches * lot_size;

                if( batches == 0 ) {
                    add_msg( m_bad, _( "This mill contains too little of %s, which requires a batch size of %d." ),
                             source.tname( 1, false ), lot_size );
                    add_msg( _( "You remove the %s from the mill." ), source.tname() );
                    for( int i = 0; i < mill_type_count.second; i++ ) {
                        here.add_item_or_charges( you.pos_bub(), source );
                        you.mod_moves( -you.item_handling_cost( source ) );
                        for( item &iter : items ) {
                            if( iter.typeId() == source.typeId() ) {
                                here.i_rem( examp, &iter );
                                break;
                            }
                        }
                    }
                } else if( process_count != mill_type_count.second ) {
                    add_msg( m_bad,
                             _( "This mill doesn't contain a full last batch of %s, which requires a batch size of %d." ),
                             source.tname( 1, false ), lot_size );
                    add_msg( _( "You remove the excess %s from the mill." ), source.tname() );
                    for( int i = 0; i < mill_type_count.second - process_count; i++ ) {
                        here.add_item_or_charges( you.pos_bub(), source );
                        you.mod_moves( -you.item_handling_cost( source ) );
                        for( item &iter : items ) {
                            if( iter.typeId() == source.typeId() ) {
                                here.i_rem( examp, &iter );
                                break;
                            }
                        }
                    }
                }
            }
        }
    }

    for( item &it : items ) {
        if( it.type->milling_data && !it.type->milling_data->into_.is_null() ) {
            food_present = true;
            food_volume += it.volume();
            continue;
        } else {
            add_msg( m_bad, _( "This mill contains %s, which can't be milled!" ), it.tname( 1, false ) );
            add_msg( _( "You remove the %s from the mill." ), it.tname() );
            here.add_item_or_charges( you.pos_bub(), it );
            you.mod_moves( -you.item_handling_cost( it ) );
            here.i_rem( examp, &it );
            return;
        }
    }
    if( !food_present ) {
        add_msg( _( "This mill is empty.  Fill it with starchy products such as wheat, barley or oats and try again." ) );
        return;
    }
    // TODO: currently mill just uses sm_rack defined max volume
    if( food_volume > sm_rack::MAX_FOOD_VOLUME ) {
        add_msg( _( "This mill is overloaded with products, and the millstone can't turn.  Remove some and try again." ) );
        add_msg( pgettext( "volume units", "You think that you can load about %s %s in it." ),
                 format_volume( sm_rack::MAX_FOOD_VOLUME ), volume_units_long() );
        return;
    }

    for( item &it : here.i_at( examp ) ) {
        if( it.type->milling_data && !it.type->milling_data->into_.is_null() ) {
            // Do one final rot check before milling, then apply the PROCESSING flag to prevent further checks.
            it.process_temperature_rot( 1, examp.raw(), get_map(), nullptr );
            it.set_flag( flag_PROCESSING );
        }
    }
    here.furn_set( examp, next_mill_type );
    item result( "fake_milling_item", calendar::turn );
    result.item_counter = to_turns<int>( milling_time );
    result.activate();
    here.add_item( examp, result );
    add_msg( _( "You remove the brake on the millstone and it slowly starts to turn." ) );
}

static void smoker_activate( Character &you, const tripoint_bub_ms &examp )
{
    map &here = get_map();
    furn_id cur_smoker_type = here.furn( examp );
    furn_id next_smoker_type = furn_str_id::NULL_ID();
    const bool portable = here.furn( examp ) == furn_f_metal_smoking_rack ||
                          here.furn( examp ) == furn_f_metal_smoking_rack_active;
    if( cur_smoker_type == furn_f_smoking_rack ) {
        next_smoker_type = furn_f_smoking_rack_active;
    } else if( cur_smoker_type == furn_f_metal_smoking_rack ) {
        next_smoker_type = furn_f_metal_smoking_rack_active;
    } else {
        debugmsg( "Examined furniture has action smoker_activate, but is of type %s",
                  here.furn( examp ).id().c_str() );
        return;
    }
    bool food_present = false;
    bool charcoal_present = false;
    map_stack items = here.i_at( examp );
    units::volume food_volume = 0_ml;
    item *charcoal = nullptr;

    for( item &it : items ) {
        if( it.has_flag( flag_SMOKED ) && !it.has_flag( flag_SMOKABLE ) ) {
            add_msg( _( "This rack already contains smoked food." ) );
            add_msg( _( "Remove it before firing the smoking rack again." ) );
            return;
        }
        if( it.has_flag( flag_SMOKABLE ) ) {
            food_present = true;
            food_volume += it.volume();
            continue;
        }
        if( it.typeId() == itype_charcoal ) {
            charcoal_present = true;
            charcoal = &it;
        }
        if( it.typeId() != itype_charcoal && !it.has_flag( flag_SMOKABLE ) ) {
            add_msg( m_bad, _( "This rack contains %s, which can't be smoked!" ), it.tname( 1,
                     false ) );
            add_msg( _( "You remove %s from the rack." ), it.tname() );
            here.add_item_or_charges( you.pos_bub(), it );
            you.mod_moves( -you.item_handling_cost( it ) );
            here.i_rem( examp, &it );
            return;
        }
        if( it.has_flag( flag_SMOKED ) && it.has_flag( flag_SMOKABLE ) ) {
            add_msg( _( "This rack has some smoked food that might be dehydrated by smoking it again." ) );
        }
    }
    if( !food_present ) {
        add_msg( _( "This rack is empty.  Fill it with raw meat, fish or sausages and try again." ) );
        return;
    }
    if( !charcoal_present ) {
        add_msg( _( "There is no charcoal in the rack." ) );
        return;
    }
    if( portable && food_volume > sm_rack::MAX_FOOD_VOLUME_PORTABLE ) {
        add_msg( _( "This rack is overloaded with food, and it blocks the flow of smoke.  Remove some and try again." ) );
        add_msg( _( "You think that you can load about %s %s in it." ),
                 format_volume( sm_rack::MAX_FOOD_VOLUME_PORTABLE ), volume_units_long() );
        return;
    } else if( food_volume > sm_rack::MAX_FOOD_VOLUME ) {
        add_msg( _( "This rack is overloaded with food, and it blocks the flow of smoke.  Remove some and try again." ) );
        add_msg( _( "You think that you can load about %s %s in it." ),
                 format_volume( sm_rack::MAX_FOOD_VOLUME ), volume_units_long() );
        return;
    }

    int char_charges = get_charcoal_charges( food_volume );

    if( count_charges_in_list( charcoal->type, here.i_at( examp ) ) < char_charges ) {
        add_msg( _( "There is not enough charcoal in the rack to smoke this much food." ) );
        add_msg( _( "You need at least %1$s pieces of charcoal, and the smoking rack has %2$s inside." ),
                 char_charges, count_charges_in_list( charcoal->type, here.i_at( examp ) ) );
        return;
    }

    if( !you.has_charges( itype_fire, 1 ) ) {
        add_msg( _( "This smoking rack is ready to be fired, but you have no fire source." ) );
        return;
    } else if( !query_yn( _( "Fire the smoking rack?" ) ) ) {
        return;
    }

    you.use_charges( itype_fire, 1 );
    for( item &it : here.i_at( examp ) ) {
        if( it.has_flag( flag_SMOKABLE ) ) {
            it.process_temperature_rot( 1, examp.raw(), get_map(), nullptr );
            it.set_flag( flag_PROCESSING );
        }
    }
    here.furn_set( examp, next_smoker_type );
    if( charcoal->charges == char_charges ) {
        here.i_rem( examp, charcoal );
    } else {
        charcoal->charges -= char_charges;
    }
    item result( "fake_smoke_plume", calendar::turn );
    result.item_counter = to_turns<int>( 6_hours );
    result.activate();
    here.add_item( examp, result );

    if( you.has_trait( trait_PYROMANIA ) ) {
        you.add_morale( morale_pyromania_startfire, 5, 10, 3_hours, 2_hours );
        you.rem_morale( morale_pyromania_nofire );
        you.add_msg_if_player( m_good,
                               _( "You happily light a small fire under the rack and it starts to smoke." ) );
    } else {
        add_msg( _( "You light a small fire under the rack and it starts to smoke." ) );
    }
}

void iexamine::mill_finalize( Character &, const tripoint &examp )
{
    map &here = get_map();
    const furn_id cur_mill_type = here.furn( examp );
    furn_id next_mill_type = furn_str_id::NULL_ID();
    if( cur_mill_type == furn_f_wind_mill_active ) {
        next_mill_type = furn_f_wind_mill;
    } else if( cur_mill_type == furn_f_water_mill_active ) {
        next_mill_type = furn_f_water_mill;
    } else {
        debugmsg( "Furniture executed action mill_finalize, but is of type %s",
                  here.furn( examp ).id().c_str() );
        return;
    }

    map_stack items = here.i_at( examp );
    if( items.empty() ) {
        here.furn_set( examp, next_mill_type );
        return;
    }

    std::map<itype_id, int> millable_counts;

    for( const item &iter : items ) {
        if( iter.type->milling_data && !iter.type->milling_data->into_.is_null() ) {
            if( millable_counts.find( iter.typeId() ) == millable_counts.end() ) {
                millable_counts.emplace( iter.typeId(), 1 );
            } else {
                millable_counts[iter.typeId()]++;
            }
        }
    }

    for( std::pair<const string_id<itype>, int> mill_type_count : millable_counts ) {
        const item source( mill_type_count.first );
        const item product( source.type->milling_data->into_ );
        const recipe rec = *source.type->milling_data->recipe_;

        if( rec.is_null() ) {
            debugmsg( _( "Failed to find milling recipe for %s. It wasn't milled." ),
                      source.display_name().c_str() );

        } else {
            const requirement_data::alter_item_comp_vector &components =
                rec.simple_requirements().get_components();
            int lot_size = 0;

            // Making the assumption that milling only uses a single type of input product. Support for mixed products would require additional logic.
            // We also make the assumption that this is the only relevant input, so if lubricants etc. was to be added more logic would be needed.
            for( const std::vector<item_comp> &component : components ) {
                for( const item_comp &comp : component ) {
                    if( comp.type == mill_type_count.first ) {
                        lot_size = comp.count;
                        break;
                    }
                }

                if( lot_size > 0 ) {
                    break;
                }
            }

            if( lot_size == 0 ) {
                debugmsg( _( "Failed to find milling recipe for %s. Milling of it failed." ),
                          source.display_name().c_str() );
                mill_type_count.second = 0;
            } else {
                const int batches = mill_type_count.second / lot_size;
                const int process_count = batches * lot_size;

                if( batches == 0 ) {
                    add_msg( m_info, _( "%s is milled in batches of %d, so none was processed." ),
                             source.tname(), lot_size );
                } else if( process_count != mill_type_count.second ) {
                    add_msg( m_info, _( "%s is milled in batches of %d, so %d remained unprocessed." ),
                             source.tname(), lot_size, mill_type_count.second - batches * lot_size );
                }

                mill_type_count.second = process_count;

                item_components item_component_lot;
                int count = 0;

                for( item &iter : items ) {
                    if( iter.typeId() == mill_type_count.first ) {
                        item_component_lot.add( iter );
                        count++;
                        if( count == mill_type_count.second ) {
                            break;
                        }
                    }
                }

                std::vector<item> results = rec.create_results( batches, &item_component_lot );

                for( const item &result : results ) {
                    here.add_item( examp, result );
                }

                for( map_stack::iterator iter = items.begin(); iter != items.end(); ) {
                    item &it = *iter;

                    if( it.typeId() == mill_type_count.first && mill_type_count.second > 0 ) {
                        iter = items.erase( iter );
                        mill_type_count.second--;
                    } else {
                        ++iter;
                    }
                }
            }
        }
    }

    here.furn_set( examp, next_mill_type );
}

static void smoker_finalize( Character &, const tripoint &examp, const time_point &start_time )
{
    map &here = get_map();
    furn_id cur_smoker_type = here.furn( examp );
    furn_id next_smoker_type = furn_str_id::NULL_ID();
    if( cur_smoker_type == furn_f_smoking_rack_active ) {
        next_smoker_type = furn_f_smoking_rack;
    } else if( cur_smoker_type == furn_f_metal_smoking_rack_active ) {
        next_smoker_type = furn_f_metal_smoking_rack;
    } else {
        debugmsg( "Furniture executed action smoker_finalize, but is of type %s",
                  here.furn( examp ).id().c_str() );
        return;
    }

    map_stack items = here.i_at( examp );
    if( items.empty() ) {
        here.furn_set( examp, next_smoker_type );
        return;
    }

    for( item &it : items ) {
        if( it.has_flag( flag_SMOKABLE ) && it.get_comestible() ) {
            if( it.get_comestible()->smoking_result.is_empty() ) {
                it.unset_flag( flag_PROCESSING );
            } else {
                it.calc_rot_while_processing( 6_hours );

                item result( it.get_comestible()->smoking_result, start_time + 6_hours );
                if( it.count_by_charges() ) {
                    result.charges = it.charges;
                }

                // Set flag to tell set_relative_rot() to calc from bday not now
                result.set_flag( flag_PROCESSING_RESULT );
                result.set_relative_rot( it.get_relative_rot() );
                result.unset_flag( flag_PROCESSING_RESULT );

                recipe rec;
                result.inherit_flags( it, rec );
                if( !result.has_flag( flag_NUTRIENT_OVERRIDE ) ) {
                    // If the item has "cooks_like" it will be replaced by that item as a component.
                    if( !it.get_comestible()->cooks_like.is_empty() ) {
                        // Set charges to 1 for stacking purposes.
                        it = item( it.get_comestible()->cooks_like, it.birthday(), 1 );
                    }
                    result.components.add( it );
                    // Smoking is always 1:1, so these must be equal for correct kcal/vitamin calculation.
                    result.recipe_charges = it.count();
                    result.set_flag_recursive( flag_COOKED );
                }

                it = result;
            }
        }
    }
    here.furn_set( examp, next_smoker_type );
}

static void smoker_load_food( Character &you, const tripoint_bub_ms &examp,
                              const units::volume &remaining_capacity )
{
    map &here = get_map();
    if( here.furn( examp ) == furn_f_smoking_rack_active ||
        here.furn( examp ) == furn_f_metal_smoking_rack_active ) {
        you.add_msg_if_player( _( "You can't place more food while it's smoking." ) );
        return;
    }

    furn_id rack = here.furn( examp );
    units::volume total_capacity = rack == furn_f_metal_smoking_rack ?
                                   sm_rack::MAX_FOOD_VOLUME_PORTABLE :
                                   sm_rack::MAX_FOOD_VOLUME;
    units::volume used_capacity = total_capacity - remaining_capacity;

    drop_locations locs = game_menus::inv::smoke_food( you, total_capacity, used_capacity );

    units::volume vol = remaining_capacity;
    for( const drop_location &dloc : locs ) {
        item_location original = dloc.first;
        original.overflow();
        item copy( *original );
        if( copy.count_by_charges() ) {
            copy.charges = clamp( copy.charges_per_volume( vol ), 1, dloc.second );
        }

        if( vol < copy.volume() ) {
            add_msg( m_info, _( "The %s doesn't fit in the rack." ), copy.tname( copy.count() ) );
            continue;
        }

        here.add_item( examp, copy );
        you.mod_moves( -you.item_handling_cost( copy ) );
        add_msg( m_info, _( "You carefully place %1$d %2$s in the rack." ), copy.count(),
                 copy.tname( copy.count() ) );

        vol -= copy.volume();
        if( !copy.count_by_charges() || original->charges == copy.charges ) {
            original.remove_item();
        } else {
            original->charges -= copy.charges;
        }
    }
}

static void mill_load_food( Character &you, const tripoint_bub_ms &examp,
                            const units::volume &remaining_capacity )
{
    std::vector<item_comp> comps;
    map &here = get_map();
    if( here.furn( examp ) == furn_f_wind_mill_active ||
        here.furn( examp ) == furn_f_water_mill_active ) {
        you.add_msg_if_player( _( "You can't place more food while it's milling." ) );
        return;
    }
    // filter millable food
    inventory inv = you.crafting_inventory();
    inv.remove_items_with( []( const item & it ) {
        return it.rotten();
    } );
    std::vector<const item *> filtered = you.crafting_inventory().items_with( []( const item & it ) {
        if( !it.type->milling_data || it.type->milling_data->into_.is_null() ) {
            return false;
        }

        const item product( it.type->milling_data->into_ );
        const recipe rec = *it.type->milling_data->recipe_;

        if( rec.is_null() ) {
            debugmsg( _( "Failed to find milling recipe for %s. It can't be inserted into the mill." ),
                      it.display_name().c_str() );
            return false;
        }

        const requirement_data::alter_item_comp_vector &components =
            rec.simple_requirements().get_components();

        // Making the assumption that milling only uses a single type of input product. Support for mixed products would require additional logic.
        // We also make the assumption that this is the only relevant input, so if lubricants etc. was to be added more logic would be needed.
        for( const std::vector<item_comp> &component : components ) {
            for( const item_comp &comp : component ) {
                if( comp.type == it.typeId() ) {
                    return true;
                }
            }
        }

        debugmsg( _( "Failed to find milling recipe for %s. Cannot be placed into the mill." ),
                  it.display_name().c_str() );

        return false;
    } );

    uilist smenu;
    smenu.text = _( "Load mill with what kind of product?" );
    // count and ask for item to be placed ...
    std::list<std::string> names;
    std::vector<const item *> entries;
    for( const item *millable_item : filtered ) {
        int count;
        if( millable_item->count_by_charges() ) {
            count = inv.charges_of( millable_item->typeId() );
        } else {
            count = inv.amount_of( millable_item->typeId() );
        }
        if( count != 0 ) {
            auto on_list = std::find( names.begin(), names.end(), item::nname( millable_item->typeId(), 1 ) );
            if( on_list == names.end() ) {
                smenu.addentry( item::nname( millable_item->typeId(), 1 ) );
                entries.push_back( millable_item );
            }
            names.push_back( item::nname( millable_item->typeId(), 1 ) );
            comps.emplace_back( millable_item->typeId(), count );
        }
    }

    if( comps.empty() ) {
        you.add_msg_if_player( _( "You don't have any products that can be milled." ) );
        return;
    }

    smenu.query();

    if( smenu.ret < 0 || static_cast<size_t>( smenu.ret ) >= entries.size() ) {
        add_msg( m_info, _( "Never mind." ) );
        return;
    }
    int count = 0;
    const item *what = entries[smenu.ret];
    for( const item_comp &c : comps ) {
        if( c.type == what->typeId() ) {
            count = c.count;
        }
    }

    const int max_count_for_capacity = remaining_capacity / what->base_volume();
    const int max_count = std::min( count, max_count_for_capacity );

    // ... then ask how many to put it
    const std::string popupmsg = string_format( _( "Insert how many %s into the mill?" ),
                                 item::nname( what->typeId(), count ) );
    int amount = string_input_popup()
                 .title( popupmsg )
                 .width( 20 )
                 .text( std::to_string( max_count ) )
                 .only_digits( true )
                 .query_int();

    if( amount == 0 ) {
        add_msg( m_info, _( "Never mind." ) );
        return;
    } else if( amount > count ) {
        add_msg( m_info, _( "You don't have that many." ) );
        return;
    } else if( amount > max_count_for_capacity ) {
        add_msg( m_info, _( "You can't place that many." ) );
        return;
    }

    // reload comps with chosen items and quantity
    comps.clear();
    comps.emplace_back( what->typeId(), amount );

    Character &player_character = get_player_character();
    // select from where to get the items from and place them
    inv.form_from_map( player_character.pos(), PICKUP_RANGE, &player_character );
    inv.remove_items_with( []( const item & it ) {
        return it.rotten();
    } );

    comp_selection<item_comp> selected = you.select_item_component( comps, 1, inv, true,
                                         is_non_rotten_crafting_component );
    std::list<item> moved = you.consume_items( selected, 1, is_non_rotten_crafting_component );
    for( const item &m : moved ) {
        here.add_item( examp, m );
        you.mod_moves( -you.item_handling_cost( m ) );
        add_msg( m_info, _( "You carefully place %1$d %2$s in the mill." ), m.count(),
                 m.tname( m.count() ) );
    }
    you.invalidate_crafting_inventory();
}

void iexamine::on_smoke_out( const tripoint &examp, const time_point &start_time )
{
    map &here = get_map();
    if( here.furn( examp ) == furn_f_smoking_rack_active ||
        here.furn( examp ) == furn_f_metal_smoking_rack_active ) {
        smoker_finalize( get_avatar(), examp, start_time );
    }
}

void iexamine::quern_examine( Character &you, const tripoint_bub_ms &examp )
{
    map &here = get_map();
    if( here.furn( examp ) == furn_f_water_mill ) {
        if( !here.is_water_shallow_current( examp ) ) {
            add_msg( _( "The water mill needs to be over shallow flowing water to work." ) );
            return;
        }
    }
    if( here.furn( examp ) == furn_f_wind_mill ) {
        if( g->is_sheltered( examp ) ) {
            add_msg( _( "The wind mill needs to be outside in the wind to work." ) );
            return;
        }
    }

    const bool active = here.furn( examp ) == furn_f_water_mill_active ||
                        here.furn( examp ) == furn_f_wind_mill_active;
    map_stack items_here = here.i_at( examp );

    if( items_here.empty() && active ) {
        debugmsg( "active mill was empty!" );
        if( here.furn( examp ) == furn_f_water_mill_active ) {
            here.furn_set( examp, furn_f_water_mill );
        } else if( here.furn( examp ) == furn_f_wind_mill_active ) {
            here.furn_set( examp, furn_f_wind_mill );
        }
        return;
    }

    if( items_here.size() == 1 && items_here.begin()->typeId() == itype_fake_milling_item ) {
        debugmsg( "f_mill_active was empty, and had fake_milling_item!" );
        if( here.furn( examp ) == furn_f_water_mill_active ) {
            here.furn_set( examp, furn_f_water_mill );
        } else if( here.furn( examp ) == furn_f_wind_mill_active ) {
            here.furn_set( examp, furn_f_wind_mill );
        }
        items_here.erase( items_here.begin() );
        return;
    }

    time_duration time_left = 0_turns;
    units::volume f_volume = 0_ml;
    bool f_check = false;

    for( const item &it : items_here ) {
        if( it.typeId() != itype_fake_milling_item ) {
            f_check = true;
            f_volume += it.volume();
        }
        if( active && it.typeId() == itype_fake_milling_item ) {
            time_left = time_duration::from_turns( it.item_counter );
        }
    }

    const bool empty = f_volume == 0_ml;
    const bool full = f_volume >= sm_rack::MAX_FOOD_VOLUME;
    const auto remaining_capacity = sm_rack::MAX_FOOD_VOLUME - f_volume;

    uilist smenu;
    smenu.text = _( "What to do with the mill?" );
    smenu.desc_enabled = true;

    smenu.addentry( 0, true, 'i', _( "Inspect mill" ) );

    if( !active ) {
        smenu.addentry_desc( 1, !empty, 'r',
                             empty ?  _( "Remove brake and start milling… insert some products for milling first" ) :
                             _( "Remove brake and start milling" ),
                             string_format( _( "Remove brake and start milling, milling will take about %s." ),
                                            to_string( milling_time ) ) );

        smenu.addentry_desc( 2, !full, 'p',
                             full ? _( "Insert products for milling… mill is full" ) :
                             string_format( _( "Insert products for milling… remaining capacity is %s %s" ),
                                            format_volume( remaining_capacity ), volume_units_abbr() ),
                             _( "Fill the mill with starchy products such as wheat, barley or oats." ) );

        if( f_check ) {
            smenu.addentry( 3, f_check, 'e', _( "Remove products from mill" ) );
        }

    } else {
        smenu.addentry_desc( 4, true, 'x',
                             _( "Apply brake to mill" ),
                             _( "Applying the brake will stop milling process." ) );
    }

    smenu.query();

    switch( smenu.ret ) {
        case 0: { //inspect mill
            std::string pop;
            if( active ) {
                pop = colorize( _( "There's a mill here.  It is turning and milling." ), c_green ) + "\n";
                if( time_left > 0_turns ) {
                    pop += string_format( _( "It should take about %s to finish milling." ),
                                          to_string_clipped( time_left ) ) + "\n";
                }
            } else {
                pop += colorize( _( "There's a mill here." ), c_green ) + "\n";
            }
            pop += colorize( _( "You inspect its contents and find: " ), c_green ) + "\n\n";
            if( items_here.empty() ) {
                pop += _( "…that it is empty." );
            } else {
                for( const item &it : items_here ) {
                    if( it.typeId() == itype_fake_milling_item ) {
                        pop += "\n" + colorize( _( "You see some grains that are not yet milled to fine flour." ),
                                                c_red ) + "\n";
                        continue;
                    }
                    pop += "-> " + it.display_name() + "\n";
                }
            }
            popup( pop, PF_NONE );
            break;
        }
        case 1:
            //activate
            if( active ) {
                add_msg( _( "It is already milling." ) );
            } else {
                mill_activate( you, examp );
            }
            break;
        case 2:
            // load food
            mill_load_food( you, examp, remaining_capacity );
            break;
        case 3:
            // remove food
            for( map_stack::iterator it = items_here.begin(); it != items_here.end(); ) {
                if( it->typeId() != itype_fake_milling_item ) {
                    // get handling cost before the item reference is invalidated
                    const int handling_cost = -you.item_handling_cost( *it );

                    add_msg( _( "You remove %s from the mill." ), it->tname() );
                    here.add_item_or_charges( you.pos_bub(), *it );
                    it = items_here.erase( it );
                    you.mod_moves( handling_cost );
                } else {
                    ++it;
                }
            }
            if( active ) {
                if( here.furn( examp ) == furn_f_water_mill_active ) {
                    here.furn_set( examp, furn_f_water_mill );
                } else if( here.furn( examp ) == furn_f_wind_mill_active ) {
                    here.furn_set( examp, furn_f_wind_mill );
                }
                add_msg( m_info, _( "You stop the milling process." ) );
            }
            break;
        default:
            add_msg( m_info, _( "Never mind." ) );
            break;
        case 4:
            if( here.furn( examp ) == furn_f_water_mill_active ) {
                here.furn_set( examp, furn_f_water_mill );
            } else if( here.furn( examp ) == furn_f_wind_mill_active ) {
                here.furn_set( examp, furn_f_wind_mill );
            }
            for( map_stack::iterator it = items_here.begin(); it != items_here.end(); ) {
                if( it->typeId() == itype_fake_milling_item ) {
                    it = items_here.erase( it );
                } else {
                    ++it;
                }
            }
            add_msg( m_info, _( "You stop the milling process." ) );
            break;
    }
}

void iexamine::smoker_options( Character &you, const tripoint_bub_ms &examp )
{
    map &here = get_map();
    const bool active = here.furn( examp ) == furn_f_smoking_rack_active ||
                        here.furn( examp ) == furn_f_metal_smoking_rack_active;
    const bool portable = here.furn( examp ) == furn_f_metal_smoking_rack ||
                          here.furn( examp ) == furn_f_metal_smoking_rack_active;
    map_stack items_here = here.i_at( examp );

    if( portable && items_here.empty() && active ) {
        debugmsg( "f_metal_smoking_rack_active was empty!" );
        here.furn_set( examp, furn_f_metal_smoking_rack );
        return;
    } else if( items_here.empty() && active ) {
        debugmsg( "f_smoking_rack_active was empty!" );
        here.furn_set( examp, furn_f_smoking_rack );
        return;
    }
    if( portable && items_here.size() == 1 && items_here.begin()->typeId() == itype_fake_smoke_plume ) {
        debugmsg( "f_metal_smoking_rack_active was empty, and had fake_smoke_plume!" );
        here.furn_set( examp, furn_f_metal_smoking_rack );
        items_here.erase( items_here.begin() );
        return;
    } else if( items_here.size() == 1 && items_here.begin()->typeId() == itype_fake_smoke_plume ) {
        debugmsg( "f_smoking_rack_active was empty, and had fake_smoke_plume!" );
        here.furn_set( examp, furn_f_smoking_rack );
        items_here.erase( items_here.begin() );
        return;
    }

    bool rem_f_opt = false;
    time_duration time_left = 0_turns;
    int hours_left = 0;
    int minutes_left = 0;
    units::volume f_volume = 0_ml;
    bool f_check = false;

    for( const item &it : items_here ) {
        if( it.is_food() ) {
            f_check = true;
            f_volume += it.volume();
        }
        if( active && it.typeId() == itype_fake_smoke_plume ) {
            time_left = time_duration::from_turns( it.item_counter );
            hours_left = to_hours<int>( time_left );
            minutes_left = to_minutes<int>( time_left ) + 1;
        }
    }

    const furn_t &f = here.furn( examp ).obj();
    const itype *type = f.crafting_pseudo_item_type();
    std::vector<const itype *> ammo_list = f.crafting_ammo_item_types();
    const bool empty = f_volume == 0_ml;
    const bool full = f_volume >= sm_rack::MAX_FOOD_VOLUME;
    const bool full_portable = f_volume >= sm_rack::MAX_FOOD_VOLUME_PORTABLE;
    const auto remaining_capacity = sm_rack::MAX_FOOD_VOLUME - f_volume;
    const auto remaining_capacity_portable = sm_rack::MAX_FOOD_VOLUME_PORTABLE - f_volume;
    const bool has_coal_in_inventory = you.crafting_inventory().charges_of( itype_charcoal ) > 0;
    const int coal_charges = count_charges_in_list( item::find_type( itype_charcoal ), items_here );
    const int need_charges = get_charcoal_charges( f_volume );
    const int max_charges = type == nullptr || ammo_list.empty() ||
                            !ammo_list[0]->ammo ? 0 : item( type ).ammo_capacity( ammo_list[0]->ammo->type );
    const bool has_coal = coal_charges > 0;
    const bool has_enough_coal = coal_charges >= need_charges;

    uilist smenu;
    smenu.text = _( "What to do with the smoking rack:" );
    smenu.desc_enabled = true;

    smenu.addentry( 0, true, 'i', _( "Inspect smoking rack" ) );

    if( !active ) {
        smenu.addentry_desc( 1, !empty && has_enough_coal, 'l',
                             empty ?  _( "Light up and smoke food… insert some food for smoking first" ) :
                             !has_enough_coal ? string_format(
                                 _( "Light up and smoke food… need extra %d charges of charcoal" ),
                                 need_charges - coal_charges ) :
                             _( "Light up and smoke food" ),
                             _( "Light up the smoking rack and start smoking.  Smoking will take about 6 hours." ) );
        if( portable ) {
            smenu.addentry_desc( 2, !full_portable, 'f',
                                 full_portable ? _( "Insert food for smoking… smoking rack is full" ) :
                                 string_format( _( "Insert food for smoking… remaining capacity is %s %s" ),
                                                format_volume( remaining_capacity_portable ), volume_units_abbr() ),
                                 _( "Fill the smoking rack with raw meat, fish or sausages for smoking or fruit or vegetable or smoked meat for drying." ) );

            smenu.addentry_desc( 8, !active, 'z',
                                 active ? _( "You cannot disassemble this smoking rack while it is active!" ) :
                                 _( "Disassemble the smoking rack" ), "" );

        } else {
            smenu.addentry_desc( 2, !full, 'f',
                                 full ? _( "Insert food for smoking… smoking rack is full" ) :
                                 string_format( _( "Insert food for smoking… remaining capacity is %s %s" ),
                                                format_volume( remaining_capacity ), volume_units_abbr() ),
                                 _( "Fill the smoking rack with raw meat, fish or sausages for smoking or fruit or vegetable or smoked meat for drying." ) );
        }

        if( f_check ) {
            smenu.addentry( 4, f_check, 'e', _( "Remove food from smoking rack" ) );
        }

        smenu.addentry_desc( 3, has_coal_in_inventory && coal_charges < max_charges, 'r',
                             !has_coal_in_inventory ? _( "Reload with charcoal… you don't have any" ) :
                             ( coal_charges >= max_charges ? _( "Reload with charcoal… at maximum capacity" ) :
                               _( "Reload with charcoal" ) ),
                             string_format(
                                 _( "You need %d charges of charcoal for %s %s of food.  Minimal amount of charcoal is %d charges." ),
                                 sm_rack::CHARCOAL_PER_LITER, format_volume( 1_liter ), volume_units_long(),
                                 sm_rack::MIN_CHARCOAL ) );

    } else {
        smenu.addentry_desc( 7, true, 'x',
                             _( "Quench burning charcoal" ),
                             _( "Quenching will stop smoking process, but also destroy all used charcoal." ) );
    }

    if( has_coal ) {
        smenu.addentry( 5, true, 'c',
                        active ? string_format( _( "Rake out %d excess charges of charcoal from smoking rack" ),
                                                coal_charges ) :
                        string_format( _( "Remove %d charges of charcoal from smoking rack" ), coal_charges ) );
    }

    smenu.query();

    switch( smenu.ret ) {
        case 0: { //inspect smoking rack
            std::string pop;
            if( active ) {
                pop += colorize( _( "There's a smoking rack here.  It is lit and smoking." ), c_green ) + "\n";
                if( time_left > 0_turns ) {
                    if( minutes_left > 60 ) {
                        pop += string_format( n_gettext( "It will finish smoking in about %d hour.",
                                                         "It will finish smoking in about %d hours.",
                                                         hours_left ), hours_left ) + "\n\n";
                    } else if( minutes_left > 30 ) {
                        pop += _( "It will finish smoking in less than an hour." ) + std::string( "\n" );
                    } else {
                        pop += string_format( n_gettext( "It should take about %d minute to finish smoking.",
                                                         "It should take about %d minutes to finish smoking.",
                                                         minutes_left ), minutes_left ) + "\n ";
                    }
                }
            } else {
                pop += colorize( _( "There's a smoking rack here." ), c_green ) + "\n";
            }
            pop += colorize( _( "You inspect its contents and find: " ), c_green ) + "\n";
            if( items_here.empty() ) {
                pop += _( "…that it is empty." );
            } else {
                for( const item &it : items_here ) {
                    if( it.typeId() == itype_fake_smoke_plume ) {
                        pop += "\n" + colorize( _( "You see some smoldering embers there." ), c_red ) + "\n";
                        continue;
                    }
                    pop += "-> " + it.display_name() + "\n";
                }
            }
            popup( pop, PF_NONE );
            break;
        }
        case 1:
            //activate
            if( active ) {
                add_msg( _( "It is already lit and smoking." ) );
            } else {
                smoker_activate( you, examp );
            }
            break;
        case 2:
            // load food
            if( portable ) {
                smoker_load_food( you, examp, remaining_capacity_portable );
            } else {
                smoker_load_food( you, examp, remaining_capacity );
            }
            break;
        case 3:
            // load charcoal
            reload_furniture( you, examp, false );
            break;
        case 4:
            // remove food
            rem_f_opt = true;
        /* fallthrough */
        case 5: {
            //remove charcoal
            for( map_stack::iterator it = items_here.begin(); it != items_here.end(); ) {
                if( ( rem_f_opt && it->is_food() ) || ( !rem_f_opt && ( it->typeId() == itype_charcoal ) ) ) {
                    // get handling cost before the item reference is invalidated
                    const int handling_cost = -you.item_handling_cost( *it );

                    add_msg( _( "You remove %s from the rack." ), it->tname() );
                    here.add_item_or_charges( you.pos_bub(), *it );
                    it = items_here.erase( it );
                    you.mod_moves( handling_cost );
                } else {
                    ++it;
                }
            }
            if( portable && active && rem_f_opt ) {
                here.furn_set( examp, furn_f_metal_smoking_rack );
                add_msg( m_info, _( "You stop the smoking process." ) );
            } else if( active && rem_f_opt ) {
                here.furn_set( examp, furn_f_smoking_rack );
                add_msg( m_info, _( "You stop the smoking process." ) );
            }
        }
        break;
        default:
            add_msg( m_info, _( "Never mind." ) );
            break;
        case 7:
            if( portable ) {
                here.furn_set( examp, furn_f_metal_smoking_rack );
                add_msg( m_info, _( "You stop the smoking process." ) );
            } else {
                here.furn_set( examp, furn_f_smoking_rack );
                add_msg( m_info, _( "You stop the smoking process." ) );
            }
            break;
        case 8:
            here.furn_set( examp, furn_f_metal_smoking_rack );
            deployed_furniture( you, examp );
            break;
    }
}

void iexamine::open_safe( Character &, const tripoint_bub_ms &examp )
{
    add_msg( m_info, _( "You open the unlocked safe." ) );
    get_map().furn_set( examp, furn_f_safe_o );
}

void iexamine::workbench( Character &you, const tripoint_bub_ms &examp )
{
    if( get_option<bool>( "WORKBENCH_ALL_OPTIONS" ) ) {
        workbench_internal( you, examp, std::nullopt );
    } else {
        if( !get_map().i_at( examp ).empty() ) {
            g->pickup( examp );
        }
        if( item::type_is_defined( get_map().furn( examp ).obj().deployed_item ) ) {
            deployed_furniture( you, examp );
        }
    }
}

void iexamine::workbench_internal( Character &you, const tripoint_bub_ms &examp,
                                   const std::optional<vpart_reference> &part )
{
    std::vector<item_location> crafts;
    std::string name;
    bool is_undeployable = false;
    bool items_at_loc = false;
    map &here = get_map();

    if( part ) {
        name = part->part().name();
        for( item &it : part->items() ) {
            if( it.is_craft() ) {
                crafts.emplace_back( vehicle_cursor( part->vehicle(), part->part_index() ), &it );
            }
        }
    } else {
        name = here.furn( examp ).obj().name();
        if( item::type_is_defined( here.furn( examp ).obj().deployed_item ) ) {
            is_undeployable = true;
        }

        map_stack items_at_furn = here.i_at( examp );
        items_at_loc = !items_at_furn.empty();

        for( item &it : items_at_furn ) {
            if( it.is_craft() ) {
                crafts.emplace_back( map_cursor( tripoint_bub_ms( examp ) ), &it );
            }
        }
    }

    uilist amenu;

    enum option : int {
        start_craft = 0,
        repeat_craft,
        start_long_craft,
        work_on_craft,
        get_items,
        undeploy
    };

    amenu.text = string_format( pgettext( "furniture", "What to do at the %s?" ), name );
    amenu.addentry( start_craft,      true,            '1', _( "Craft items" ) );
    amenu.addentry( repeat_craft,     true,            '2', _( "Recraft last recipe" ) );
    amenu.addentry( start_long_craft, true,            '3', _( "Craft as long as possible" ) );
    amenu.addentry( work_on_craft,    !crafts.empty(), '4', _( "Work on craft or disassembly" ) );
    if( !part && here.has_items( examp ) ) {
        amenu.addentry( get_items,    items_at_loc,    'g', _( "Get items" ) );
    }
    if( is_undeployable ) {
        amenu.addentry( undeploy,     true,            't', _( "Take down the %s" ), name );
    }

    amenu.query();

    const option choice = static_cast<option>( amenu.ret );
    bool in_shell = you.has_active_mutation( trait_SHELL2 ) ||
                    you.has_active_mutation( trait_SHELL3 );
    switch( choice ) {
        case start_craft: {
            if( in_shell ) {
                you.add_msg_if_player( m_info, _( "You can't craft while you're in your shell." ) );
            } else if( you.has_effect( effect_incorporeal ) ) {
                add_msg( m_info, _( "You lack the substance to affect anything." ) );
            } else {
                you.craft( examp.raw() );
            }
            break;
        }
        case repeat_craft: {
            if( in_shell ) {
                you.add_msg_if_player( m_info, _( "You can't craft while you're in your shell." ) );
            } else if( you.has_effect( effect_incorporeal ) ) {
                add_msg( m_info, _( "You lack the substance to affect anything." ) );
            } else {
                you.recraft( examp.raw() );
            }
            break;
        }
        case start_long_craft: {
            if( in_shell ) {
                you.add_msg_if_player( m_info, _( "You can't craft while you're in your shell." ) );
            } else if( you.has_effect( effect_incorporeal ) ) {
                add_msg( m_info, _( "You lack the substance to affect anything." ) );
            } else {
                you.long_craft( examp.raw() );
            }
            break;
        }
        case work_on_craft: {
            std::vector<std::string> item_names;
            for( item_location &it : crafts ) {
                if( it ) {
                    item_names.emplace_back( it.get_item()->tname() );
                }
            }
            uilist amenu2( _( "Which craft or disassembly to work on?" ), item_names );

            if( amenu2.ret == UILIST_CANCEL ) {
                break;
            }

            item *selected_craft = crafts[amenu2.ret].get_item();

            if( !selected_craft ) {
                break;
            }

            if( selected_craft->typeId() == itype_disassembly ) {
                you.disassemble( crafts[amenu2.ret], true );
            } else {
                if( !you.can_continue_craft( *selected_craft ) ) {
                    break;
                }
                const recipe &rec = selected_craft->get_making();
                if( !you.has_recipe( &rec ) ) {
                    you.add_msg_player_or_npc(
                        _( "You don't know the recipe for the %s and can't continue crafting." ),
                        _( "<npcname> doesn't know the recipe for the %s and can't continue crafting." ),
                        rec.result_name() );
                    break;
                }
                you.add_msg_player_or_npc(
                    pgettext( "in progress craft", "You start working on the %s." ),
                    pgettext( "in progress craft", "<npcname> starts working on the %s." ),
                    selected_craft->tname() );
                you.assign_activity( craft_activity_actor( crafts[amenu2.ret], false ) );
            }
            break;
        }
        case get_items: {
            g->pickup( examp );
            break;
        }
        case undeploy: {
            deployed_furniture( you, examp );
            break;
        }
    }
}

void iexamine::workout( Character &you, const tripoint_bub_ms &examp )
{
    if( !query_yn( _( "Use the %s to exercise?" ), get_map().furnname( examp ) ) ) {
        none( you, examp );
        return;
    }
    you.assign_activity( workout_activity_actor( examp ) );
}

void iexamine::invalid( Character &/*you*/, const tripoint_bub_ms &examp )
{
    debugmsg( "Called invalid iexamine function on %s!", get_map().tername( examp ) );
}

/**
 * Given then name of one of the above functions, returns the matching function
 * pointer. If no match is found, defaults to iexamine::none but prints out a
 * debug message as a warning.
 * @param function_name The name of the function to get.
 * @return A function pointer to the specified function.
 */
iexamine_functions iexamine_functions_from_string( const std::string &function_name )
{
    static const std::map<std::string, iexamine_examine_function> function_map = {{
            { "none", &iexamine::none },
            { "attunement_altar", &iexamine::attunement_altar },
            { "deployed_furniture", &iexamine::deployed_furniture },
            { "cvdmachine", &iexamine::cvdmachine },
            { "change_appearance", &iexamine::change_appearance },
            { "nanofab", &iexamine::nanofab },
            { "gaspump", &iexamine::gaspump },
            { "atm", &iexamine::atm },
            { "vending", &iexamine::vending },
            { "elevator", &iexamine::elevator },
            { "controls_gate", &iexamine::controls_gate },
            { "cardreader_robofac", &iexamine::cardreader_robofac },
            { "cardreader_fp", &iexamine::cardreader_foodplace },
            { "intercom", &iexamine::intercom },
            { "rubble", &iexamine::rubble },
            { "chainfence", &iexamine::chainfence },
            { "bars", &iexamine::bars },
            { "portable_structure", &iexamine::portable_structure },
            { "pit", &iexamine::pit },
            { "pit_covered", &iexamine::pit_covered },
            { "safe", &iexamine::safe },
            { "bulletin_board", &iexamine::bulletin_board },
            { "pedestal_wyrm", &iexamine::pedestal_wyrm },
            { "pedestal_temple", &iexamine::pedestal_temple },
            { "door_peephole", &iexamine::door_peephole },
            { "fswitch", &iexamine::fswitch },
            { "flower_poppy", &iexamine::flower_poppy },
            { "flower_cactus", &iexamine::flower_cactus },
            { "fungus", &iexamine::fungus },
            { "flower_dahlia", &iexamine::flower_dahlia },
            { "flower_marloss", &iexamine::flower_marloss },
            { "dirtmound", &iexamine::dirtmound },
            { "aggie_plant", &iexamine::aggie_plant },
            { "fvat_empty", &iexamine::fvat_empty },
            { "fvat_full", &iexamine::fvat_full },
            { "compost_empty", &iexamine::compost_empty },
            { "compost_full", &iexamine::compost_full },
            { "keg", &iexamine::keg },
            { "harvest_furn_nectar", &iexamine::harvest_furn_nectar },
            { "harvest_furn", &iexamine::harvest_furn },
            { "harvest_ter_nectar", &iexamine::harvest_ter_nectar },
            { "harvest_ter", &iexamine::harvest_ter },
            { "clear_overgrown", &iexamine::clear_overgrown },
            { "harvest_plant_ex", &iexamine::harvest_plant_ex },
            { "harvested_plant", &iexamine::harvested_plant },
            { "shrub_marloss", &iexamine::shrub_marloss },
            { "translocator", &iexamine::translocator },
            { "tree_marloss", &iexamine::tree_marloss },
            { "tree_hickory", &iexamine::tree_hickory },
            { "tree_maple", &iexamine::tree_maple },
            { "tree_maple_tapped", &iexamine::tree_maple_tapped },
            { "shrub_wildveggies", &iexamine::shrub_wildveggies },
            { "water_source", &iexamine::water_source },
            { "finite_water_source", &iexamine::finite_water_source },
            { "reload_furniture", &iexamine::reload_furniture },
            { "curtains", &iexamine::curtains },
            { "sign", &iexamine::sign },
            { "pay_gas", &iexamine::pay_gas },
            { "gunsafe_el", &iexamine::gunsafe_el },
            { "locked_object", &iexamine::locked_object },
            { "locked_object_pickable", &iexamine::locked_object_pickable },
            { "kiln_empty", &iexamine::kiln_empty },
            { "kiln_full", &iexamine::kiln_full },
            { "stook_empty", &iexamine::stook_empty },
            { "stook_full", &iexamine::stook_full },
            { "arcfurnace_empty", &iexamine::arcfurnace_empty },
            { "arcfurnace_full", &iexamine::arcfurnace_full },
            { "autoclave_empty", &iexamine::autoclave_empty },
            { "autoclave_full", &iexamine::autoclave_full },
            { "fireplace", &iexamine::fireplace },
            { "ledge", &iexamine::ledge },
            { "autodoc", &iexamine::autodoc },
            { "quern_examine", &iexamine::quern_examine },
            { "smoker_options", &iexamine::smoker_options },
            { "open_safe", &iexamine::open_safe },
            { "workbench", &iexamine::workbench },
            { "workout", &iexamine::workout },
            { "invalid", &iexamine::invalid },
        }
    };

    static const std::set<std::string> harvestable_functions = {
        "harvest_furn_nectar",
        "harvest_furn",
        "harvest_ter_nectar",
        "harvest_ter",
        "harvest_plant",
    };

    auto iter = function_map.find( function_name );
    if( iter != function_map.end() ) {
        iexamine_examine_function func = iter->second;
        if( function_name == "none" ) {
            return iexamine_functions{&iexamine::always_false, func};
        } else if( function_name == "invalid" ) {
            return iexamine_functions{&iexamine::false_and_debugmsg, func};
        } else if( harvestable_functions.find( function_name ) != harvestable_functions.end() ) {
            return iexamine_functions{&iexamine::harvestable_now, func};
        } else {
            return iexamine_functions{&iexamine::always_true, func};
        }
    }

    //No match found
    debugmsg( "Could not find an iexamine function matching '%s'!", function_name );
    return iexamine_functions{&iexamine::always_false, &iexamine::none};
}

void iexamine::practice_survival_while_foraging( Character &who )
{
    ///\EFFECT_INT Intelligence caps survival skill gains from foraging
    const int max_forage_skill = who.int_cur / 3 + 1;
    ///\EFFECT_SURVIVAL decreases survival skill gain from foraging (NEGATIVE)
    const int max_exp = 2 * ( max_forage_skill - static_cast<int>( who.get_skill_level(
                                  skill_survival ) ) );
    // Award experience for foraging attempt regardless of success
    who.practice( skill_survival, rng( 1, max_exp ), max_forage_skill );
}<|MERGE_RESOLUTION|>--- conflicted
+++ resolved
@@ -1982,12 +1982,8 @@
     g->validate_camps();
     map &here = get_map();
     // TODO: fix point types
-<<<<<<< HEAD
     point_abs_omt omt( coords::project_to<coords::omt>( here.getglobal( examp ) ).xy() );
-=======
-    point_abs_omt omt( ms_to_omt_copy( here.getglobal( { examp.xy(), here.get_abs_sub().z() } ).xy().raw() ) );
->>>>>>> 0c8023e4
-    std::optional<basecamp *> bcp = overmap_buffer.find_camp( omt );
+   std::optional<basecamp *> bcp = overmap_buffer.find_camp( omt );
     if( bcp ) {
         basecamp *temp_camp = *bcp;
         if( !temp_camp->allowed_access_by( you ) ) {
