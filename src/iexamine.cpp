--- conflicted
+++ resolved
@@ -331,11 +331,7 @@
         return;
     }
 
-<<<<<<< HEAD
-    map_stack items = g->m.i_at( examp );
-=======
-    auto items = here.i_at( examp );
->>>>>>> e6b1dea9
+    map_stack items = here.i_at( examp );
     for( auto item_it = items.begin(); item_it != items.end(); ++item_it ) {
         if( item_it->made_of( phase_id::LIQUID ) ) {
             ///\EFFECT_DEX decreases chance of spilling gas from a pump
@@ -670,11 +666,7 @@
 {
     constexpr int moves_cost = to_turns<int>( 5_seconds );
     int money = p.charges_of( itype_cash_card );
-<<<<<<< HEAD
-    map_stack vend_items = g->m.i_at( examp );
-=======
-    auto vend_items = get_map().i_at( examp );
->>>>>>> e6b1dea9
+    map_stack vend_items = get_map().i_at( examp );
 
     if( vend_items.empty() ) {
         add_msg( m_info, _( "The vending machine is empty." ) );
@@ -853,11 +845,7 @@
  */
 void iexamine::toilet( player &p, const tripoint &examp )
 {
-<<<<<<< HEAD
-    map_stack items = g->m.i_at( examp );
-=======
-    auto items = get_map().i_at( examp );
->>>>>>> e6b1dea9
+    map_stack items = get_map().i_at( examp );
     auto water = items.begin();
     for( ; water != items.end(); ++water ) {
         if( water->typeId() == itype_water ) {
@@ -2420,11 +2408,7 @@
 
     static const std::set<material_id> kilnable{ material_id( "wood" ), material_id( "bone" ) };
     bool fuel_present = false;
-<<<<<<< HEAD
-    map_stack items = g->m.i_at( examp );
-=======
-    auto items = here.i_at( examp );
->>>>>>> e6b1dea9
+    map_stack items = here.i_at( examp );
     for( const item &i : items ) {
         if( i.typeId() == itype_charcoal ) {
             add_msg( _( "This kiln already contains charcoal." ) );
@@ -2555,11 +2539,7 @@
 
     static const std::set<material_id> arcfurnaceable{ material_id( "cac2powder" ) };
     bool fuel_present = false;
-<<<<<<< HEAD
-    map_stack items = g->m.i_at( examp );
-=======
-    auto items = here.i_at( examp );
->>>>>>> e6b1dea9
+    map_stack items = here.i_at( examp );
     for( const item &i : items ) {
         if( i.typeId() == itype_chem_carbide ) {
             add_msg( _( "This furnace already contains calcium carbide." ) );
@@ -2906,12 +2886,8 @@
     bool ferment = false;
     bool brew_present = false;
     int charges_on_ground = 0;
-<<<<<<< HEAD
-    map_stack items = g->m.i_at( examp );
-=======
-    map &here = get_map();
-    auto items = here.i_at( examp );
->>>>>>> e6b1dea9
+    map &here = get_map();
+    map_stack items = here.i_at( examp );
     for( auto item_it = items.begin(); item_it != items.end(); ) {
         if( !item_it->is_brewable() || brew_present ) {
             // This isn't a brew or there was already another kind of brew inside,
@@ -3613,11 +3589,7 @@
 
     map &here = get_map();
     // check inputs and tally total mass
-<<<<<<< HEAD
-    map_stack inputs = g->m.i_at( examp );
-=======
-    auto inputs = here.i_at( examp );
->>>>>>> e6b1dea9
+    map_stack inputs = here.i_at( examp );
     units::mass sum_weight = 0_gram;
     auto ca = m.compact_accepts();
     std::set<material_id> accepts( ca.begin(), ca.end() );
@@ -3820,11 +3792,7 @@
     if( amount_in_furn > 0 ) {
         if( p.query_yn( _( "The %1$s contains %2$d %3$s.  Unload?" ), f.name(), amount_in_furn,
                         ammo->nname( amount_in_furn ) ) ) {
-<<<<<<< HEAD
-            map_stack items = g->m.i_at( examp );
-=======
-            auto items = here.i_at( examp );
->>>>>>> e6b1dea9
+            map_stack items = here.i_at( examp );
             for( auto &itm : items ) {
                 if( itm.type == ammo ) {
                     g->u.assign_activity( player_activity( pickup_activity_actor(
@@ -3860,11 +3828,7 @@
         return;
     }
     p.use_charges( ammo->get_id(), amount );
-<<<<<<< HEAD
-    map_stack items = g->m.i_at( examp );
-=======
-    auto items = here.i_at( examp );
->>>>>>> e6b1dea9
+    map_stack items = here.i_at( examp );
     for( auto &itm : items ) {
         if( itm.type == ammo ) {
             itm.charges += amount;
@@ -4035,11 +3999,7 @@
             // Return a potentially empty tank, but only if we don't find a closer full one.
             tank_loc.emplace( tmp );
         }
-<<<<<<< HEAD
-        for( item &k : g->m.i_at( tmp ) ) {
-=======
-        for( auto &k : here.i_at( tmp ) ) {
->>>>>>> e6b1dea9
+        for( item &k : here.i_at( tmp ) ) {
             if( k.made_of( phase_id::LIQUID ) ) {
                 distance = new_distance;
                 tank_loc.emplace( tmp );
@@ -4143,12 +4103,8 @@
 
 bool iexamine::toPumpFuel( const tripoint &src, const tripoint &dst, int units )
 {
-<<<<<<< HEAD
-    map_stack items = g->m.i_at( src );
-=======
-    map &here = get_map();
-    auto items = here.i_at( src );
->>>>>>> e6b1dea9
+    map &here = get_map();
+    map_stack items = here.i_at( src );
     for( auto item_it = items.begin(); item_it != items.end(); ++item_it ) {
         if( item_it->made_of( phase_id::LIQUID ) ) {
             if( item_it->charges < units ) {
@@ -4177,12 +4133,8 @@
 
 static int fromPumpFuel( const tripoint &dst, const tripoint &src )
 {
-<<<<<<< HEAD
-    map_stack items = g->m.i_at( src );
-=======
-    map &here = get_map();
-    auto items = here.i_at( src );
->>>>>>> e6b1dea9
+    map &here = get_map();
+    map_stack items = here.i_at( src );
     for( auto item_it = items.begin(); item_it != items.end(); ++item_it ) {
         if( item_it->made_of( phase_id::LIQUID ) ) {
             // how much do we have in the pump?
@@ -4948,11 +4900,7 @@
         return;
     }
 
-<<<<<<< HEAD
-    for( item &it : g->m.i_at( examp ) ) {
-=======
-    for( auto &it : here.i_at( examp ) ) {
->>>>>>> e6b1dea9
+    for( item &it : here.i_at( examp ) ) {
         if( it.type->milling_data ) {
             // Do one final rot check before milling, then apply the PROCESSING flag to prevent further checks.
             it.process_temperature_rot( 1, examp, nullptr );
@@ -5054,11 +5002,7 @@
     }
 
     p.use_charges( itype_fire, 1 );
-<<<<<<< HEAD
-    for( item &it : g->m.i_at( examp ) ) {
-=======
-    for( auto &it : here.i_at( examp ) ) {
->>>>>>> e6b1dea9
+    for( item &it : here.i_at( examp ) ) {
         if( it.has_flag( flag_SMOKABLE ) ) {
             it.process_temperature_rot( 1, examp, nullptr );
             it.set_flag( flag_PROCESSING );
@@ -5827,11 +5771,7 @@
             is_undeployable = true;
         }
 
-<<<<<<< HEAD
-        map_stack items_at_furn = g->m.i_at( examp );
-=======
-        auto items_at_furn = here.i_at( examp );
->>>>>>> e6b1dea9
+        map_stack items_at_furn = here.i_at( examp );
         items_at_loc = !items_at_furn.empty();
 
         for( item &it : items_at_furn ) {
