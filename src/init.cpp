--- conflicted
+++ resolved
@@ -415,9 +415,6 @@
     gates::check();
     npc_class::check_consistency();
     mission_type::check_consistency();
-<<<<<<< HEAD
     item_action_generator::generator().check_consistency();
-=======
     harvest_list::check_consistency();
->>>>>>> 584b0c18
 }