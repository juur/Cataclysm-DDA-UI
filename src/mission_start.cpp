--- conflicted
+++ resolved
@@ -51,23 +51,6 @@
 {
 }
 
-<<<<<<< HEAD
-=======
-void mission_start::place_zombie_mom( mission *miss )
-{
-    const tripoint_abs_omt house = mission_util::random_house_in_closest_city();
-
-    miss->target = house;
-    overmap_buffer.reveal( house, 6 );
-
-    tinymap zomhouse;
-    zomhouse.load( project_to<coords::sm>( house ), false );
-    zomhouse.add_spawn( mon_zombie, 1, { SEEX, SEEY, house.z() }, false, -1, miss->uid,
-                        Name::get( nameFlags::IsFemaleName | nameFlags::IsGivenName ) );
-    zomhouse.save();
-}
->>>>>>> 4c6e8b06
-
 void mission_start::kill_nemesis( mission * )
 {
     // Pick an area for the nemesis to spawn
