#include "cursesdef.h" // IWYU pragma: associated
#include "sdltiles.h" // IWYU pragma: associated

#include "cuboid_rectangle.h"
#include "point.h"

#if defined(TILES)

#include <algorithm>
#include <array>
#include <climits>
#include <cmath>
#include <cstdint>
#include <cstring>
#include <exception>
#include <fstream>
#include <iterator>
#include <limits>
#include <map>
#include <memory>
#include <optional>
#include <set>
#include <stack>
#include <stdexcept>
#include <type_traits>
#include <vector>
#if defined(_MSC_VER) && defined(USE_VCPKG)
#   include <SDL2/SDL_image.h>
#   include <SDL2/SDL_syswm.h>
#else
#ifdef _WIN32
#   include <SDL_syswm.h>
#endif
#endif

#include "avatar.h"
#include "cached_options.h"
#include "cata_assert.h"
#include "cata_scope_helpers.h"
#include "cata_tiles.h"
#include "cata_utility.h"
#include "catacharset.h"
#include "color.h"
#include "color_loader.h"
#include "cursesport.h"
#include "debug.h"
#include "filesystem.h"
#include "flag.h"
#include "font_loader.h"
#include "game.h"
#include "game_constants.h"
#include "game_ui.h"
#include "hash_utils.h"
#include "input.h"
#include "json.h"
#include "line.h"
#include "map.h"
#include "map_extras.h"
#include "mapbuffer.h"
#include "mission.h"
#include "npc.h"
#include "options.h"
#include "output.h"
#include "overmap_ui.h"
#include "overmapbuffer.h"
#include "path_info.h"
#include "sdl_geometry.h"
#include "sdl_wrappers.h"
#include "sdl_font.h"
#include "sdl_gamepad.h"
#include "sdlsound.h"
#include "string_formatter.h"
#include "uistate.h"
#include "ui_manager.h"
#include "wcwidth.h"
#include "cata_imgui.h"

std::unique_ptr<cataimgui::client> imclient;

#if defined(__linux__)
#   include <cstdlib> // getenv()/setenv()
#endif

#if defined(_WIN32)
#   if 1 // HACK: Hack to prevent reordering of #include "platform_win.h" by IWYU
#       include "platform_win.h"
#   endif
#   include <shlwapi.h>
#endif

#if defined(__ANDROID__)
#include <jni.h>

#include "action.h"
#include "inventory.h"
#include "map.h"
#include "vehicle.h"
#include "vpart_position.h"
#include "worldfactory.h"
#endif

#if defined(EMSCRIPTEN)
#include <emscripten.h>
#endif

#define dbg(x) DebugLog((x),D_SDL) << __FILE__ << ":" << __LINE__ << ": "

static const oter_type_str_id oter_type_forest_trail( "forest_trail" );

static const trait_id trait_DEBUG_CLAIRVOYANCE( "DEBUG_CLAIRVOYANCE" );
static const trait_id trait_DEBUG_NIGHTVISION( "DEBUG_NIGHTVISION" );

//***********************************
//Globals                           *
//***********************************

static tileset_cache ts_cache;
std::shared_ptr<cata_tiles> tilecontext;
std::shared_ptr<cata_tiles> closetilecontext;
std::shared_ptr<cata_tiles> fartilecontext;
std::unique_ptr<cata_tiles> overmap_tilecontext;
static uint32_t lastupdate = 0;
static uint32_t interval = 25;
static bool needupdate = false;
static bool need_invalidate_framebuffers = false;

palette_array windowsPalette;

static Font_Ptr font;
static Font_Ptr map_font;
static Font_Ptr overmap_font;

static SDL_Window_Ptr window;
static SDL_Renderer_Ptr renderer;
static SDL_PixelFormat_Ptr format;
static SDL_Texture_Ptr display_buffer;
static GeometryRenderer_Ptr geometry;
#if defined(__ANDROID__)
static SDL_Texture_Ptr touch_joystick;
#endif
static int WindowWidth;        //Width of the actual window, not the curses window
static int WindowHeight;       //Height of the actual window, not the curses window
// input from various input sources. Each input source sets the type and
// the actual input value (key pressed, mouse button clicked, ...)
// This value is finally returned by input_manager::get_input_event.
input_event last_input;

static int inputdelay;         //How long getch will wait for a character to be typed
int fontwidth;          //the width of the font, background is always this size
int fontheight;         //the height of the font, background is always this size
static int TERMINAL_WIDTH;
static int TERMINAL_HEIGHT;
static bool fullscreen;
static int scaling_factor;

using cata_cursesport::cursecell;

//***********************************
//Non-curses, Window functions      *
//***********************************

static void ClearScreen()
{
    SetRenderDrawColor( renderer, 0, 0, 0, 255 );
    RenderClear( renderer );
}

static void InitSDL()
{
    int init_flags = SDL_INIT_VIDEO | SDL_INIT_TIMER;
#if defined(SOUND)
    init_flags |= SDL_INIT_AUDIO;
#endif
    int ret;

#if defined(SDL_HINT_WINDOWS_DISABLE_THREAD_NAMING)
    // Requires SDL 2.0.5. Disables thread naming so that gdb works correctly
    // with the game.
    SDL_SetHint( SDL_HINT_WINDOWS_DISABLE_THREAD_NAMING, "1" );
#endif

#if defined(_WIN32) && defined(SDL_HINT_IME_SHOW_UI)
    // Requires SDL 2.0.20. Shows the native IME UI instead of using SDL's
    // broken implementation on Windows which does not show.
    SDL_SetHint( SDL_HINT_IME_SHOW_UI, "1" );
#endif

#if defined(SDL_HINT_IME_SUPPORT_EXTENDED_TEXT)
    // Requires SDL 2.0.22. Support long IME composition text.
    SDL_SetHint( SDL_HINT_IME_SUPPORT_EXTENDED_TEXT, "1" );
#endif

#if defined(__linux__)
    // https://bugzilla.libsdl.org/show_bug.cgi?id=3472#c5
    if( SDL_COMPILEDVERSION == SDL_VERSIONNUM( 2, 0, 5 ) ) {
        const char *xmod = getenv( "XMODIFIERS" );
        if( xmod && strstr( xmod, "@im=ibus" ) != nullptr ) {
            setenv( "XMODIFIERS", "@im=none", 1 );
        }
    }
#endif

    ret = SDL_Init( init_flags );
    throwErrorIf( ret != 0, "SDL_Init failed" );

    ret = TTF_Init();
    throwErrorIf( ret != 0, "TTF_Init failed" );

    // cata_tiles won't be able to load the tiles, but the normal SDL
    // code will display fine.
    ret = IMG_Init( IMG_INIT_PNG );
    printErrorIf( ( ret & IMG_INIT_PNG ) != IMG_INIT_PNG,
                  "IMG_Init failed to initialize PNG support, tiles won't work" );

    //SDL2 has no functionality for INPUT_DELAY, we would have to query it manually, which is expensive
    //SDL2 instead uses the OS's Input Delay.

    if( atexit( SDL_Quit ) ) {
        debugmsg( "atexit failed to register SDL_Quit" );
    }
}

static bool SetupRenderTarget()
{
    SetRenderDrawBlendMode( renderer, SDL_BLENDMODE_NONE );
    display_buffer.reset( SDL_CreateTexture( renderer.get(), SDL_PIXELFORMAT_ARGB8888,
                          SDL_TEXTUREACCESS_TARGET, WindowWidth / scaling_factor, WindowHeight / scaling_factor ) );
    if( printErrorIf( !display_buffer, "Failed to create window buffer" ) ) {
        return false;
    }
    if( printErrorIf( SDL_SetRenderTarget( renderer.get(), display_buffer.get() ) != 0,
                      "SDL_SetRenderTarget failed" ) ) {
        return false;
    }
    ClearScreen();

    return true;
}

//Registers, creates, and shows the Window!!
static void WinCreate()
{
    // Common flags used for fulscreen and for windowed
    int window_flags = 0;
    WindowWidth = TERMINAL_WIDTH * fontwidth * scaling_factor;
    WindowHeight = TERMINAL_HEIGHT * fontheight * scaling_factor;
    window_flags |= SDL_WINDOW_RESIZABLE | SDL_WINDOW_ALLOW_HIGHDPI;

    if( get_option<std::string>( "SCALING_MODE" ) != "none" ) {
        SDL_SetHint( SDL_HINT_RENDER_SCALE_QUALITY, get_option<std::string>( "SCALING_MODE" ).c_str() );
    }

#if !defined(__ANDROID__) && !defined(EMSCRIPTEN)
    if( get_option<std::string>( "FULLSCREEN" ) == "fullscreen" ) {
        window_flags |= SDL_WINDOW_FULLSCREEN;
        fullscreen = true;
        // It still minimizes, but the screen size is not set to 0 to cause
        // division by zero
        SDL_SetHint( SDL_HINT_VIDEO_MINIMIZE_ON_FOCUS_LOSS, "0" );
    } else if( get_option<std::string>( "FULLSCREEN" ) == "windowedbl" ) {
        window_flags |= SDL_WINDOW_FULLSCREEN_DESKTOP;
        fullscreen = true;
        // So you can switch to desktop without the game window obscuring it.
        SDL_SetHint( SDL_HINT_VIDEO_MINIMIZE_ON_FOCUS_LOSS, "1" );
    } else if( get_option<std::string>( "FULLSCREEN" ) == "maximized" ) {
        window_flags |= SDL_WINDOW_MAXIMIZED;
    }
#endif
#if defined(EMSCRIPTEN)
    // Without this, the game only displays in the top-left 1/4 of the window.
    window_flags &= ~SDL_WINDOW_ALLOW_HIGHDPI;
#endif
#if defined(__ANDROID__)
    // Without this, the game only displays in the top-left 1/4 of the window.
    window_flags = SDL_WINDOW_ALLOW_HIGHDPI | SDL_WINDOW_MAXIMIZED;
#endif

    int display = std::stoi( get_option<std::string>( "DISPLAY" ) );
    if( display < 0 || display >= SDL_GetNumVideoDisplays() ) {
        display = 0;
    }

#if defined(__ANDROID__)
    // Bugfix for red screen on Samsung S3/Mali
    // https://forums.libsdl.org/viewtopic.php?t=11445
    SDL_GL_SetAttribute( SDL_GL_RED_SIZE, 5 );
    SDL_GL_SetAttribute( SDL_GL_GREEN_SIZE, 6 );
    SDL_GL_SetAttribute( SDL_GL_BLUE_SIZE, 5 );

    // Fix Back button crash on Android 9
#if defined(SDL_HINT_ANDROID_TRAP_BACK_BUTTON )
    const bool trap_back_button = get_option<bool>( "ANDROID_TRAP_BACK_BUTTON" );
    SDL_SetHint( SDL_HINT_ANDROID_TRAP_BACK_BUTTON, trap_back_button ? "1" : "0" );
#endif

    // Prevent mouse|touch input confusion
#if defined(SDL_HINT_ANDROID_SEPARATE_MOUSE_AND_TOUCH)
    SDL_SetHint( SDL_HINT_ANDROID_SEPARATE_MOUSE_AND_TOUCH, "1" );
#else
    SDL_SetHint( SDL_HINT_MOUSE_TOUCH_EVENTS, "0" );
    SDL_SetHint( SDL_HINT_TOUCH_MOUSE_EVENTS, "0" );
#endif
#endif

    ::window.reset( SDL_CreateWindow( "",
                                      SDL_WINDOWPOS_CENTERED_DISPLAY( display ),
                                      SDL_WINDOWPOS_CENTERED_DISPLAY( display ),
                                      WindowWidth,
                                      WindowHeight,
                                      window_flags
                                    ) );
    throwErrorIf( !::window, "SDL_CreateWindow failed" );

#if !defined(__ANDROID__) && !defined(EMSCRIPTEN)
    // On Android SDL seems janky in windowed mode so we're fullscreen all the time.
    // Fullscreen mode is now modified so it obeys terminal width/height, rather than
    // overwriting it with this calculation.
    if( window_flags & SDL_WINDOW_FULLSCREEN || window_flags & SDL_WINDOW_FULLSCREEN_DESKTOP
        || window_flags & SDL_WINDOW_MAXIMIZED ) {
        SDL_GetWindowSize( ::window.get(), &WindowWidth, &WindowHeight );
        // Ignore previous values, use the whole window, but nothing more.
        TERMINAL_WIDTH = WindowWidth / fontwidth / scaling_factor;
        TERMINAL_HEIGHT = WindowHeight / fontheight / scaling_factor;
    }
#endif
    const Uint32 wformat = SDL_GetWindowPixelFormat( ::window.get() );
    format.reset( SDL_AllocFormat( wformat ) );
    throwErrorIf( !format, "SDL_AllocFormat failed" );

    int renderer_id = -1;
#if !defined(__ANDROID__)
    bool software_renderer = get_option<std::string>( "RENDERER" ).empty();
    std::string renderer_name;
    if( software_renderer ) {
        renderer_name = "software";
    } else {
        renderer_name = get_option<std::string>( "RENDERER" );
    }

    if( renderer_name == "direct3d" ) {
        direct3d_mode = true;
    }

    const int numRenderDrivers = SDL_GetNumRenderDrivers();
    for( int i = 0; i < numRenderDrivers; i++ ) {
        SDL_RendererInfo ri;
        SDL_GetRenderDriverInfo( i, &ri );
        if( renderer_name == ri.name ) {
            renderer_id = i;
            DebugLog( D_INFO, DC_ALL ) << "Active renderer: " << renderer_id << "/" << ri.name;
            break;
        }
    }
#else
    bool software_renderer = get_option<bool>( "SOFTWARE_RENDERING" );
#endif

#if defined(SDL_HINT_RENDER_BATCHING)
    SDL_SetHint( SDL_HINT_RENDER_BATCHING, get_option<bool>( "RENDER_BATCHING" ) ? "1" : "0" );
#endif
    if( !software_renderer ) {
        dbg( D_INFO ) << "Attempting to initialize accelerated SDL renderer.";

        renderer.reset( SDL_CreateRenderer( ::window.get(), renderer_id, SDL_RENDERER_ACCELERATED |
                                            SDL_RENDERER_PRESENTVSYNC | SDL_RENDERER_TARGETTEXTURE ) );
        if( printErrorIf( !renderer,
                          "Failed to initialize accelerated renderer, falling back to software rendering" ) ) {
            software_renderer = true;
        } else if( !SetupRenderTarget() ) {
            dbg( D_ERROR ) <<
                           "Failed to initialize display buffer under accelerated rendering, falling back to software rendering.";
            software_renderer = true;
            display_buffer.reset();
            renderer.reset();
        }
    }

    if( software_renderer ) {
        if( get_option<bool>( "FRAMEBUFFER_ACCEL" ) ) {
            SDL_SetHint( SDL_HINT_FRAMEBUFFER_ACCELERATION, "1" );
        }
        renderer.reset( SDL_CreateRenderer( ::window.get(), -1,
                                            SDL_RENDERER_SOFTWARE | SDL_RENDERER_TARGETTEXTURE ) );
        throwErrorIf( !renderer, "Failed to initialize software renderer" );
        throwErrorIf( !SetupRenderTarget(),
                      "Failed to initialize display buffer under software rendering, unable to continue." );
    }

    SDL_SetWindowMinimumSize( ::window.get(), fontwidth * EVEN_MINIMUM_TERM_WIDTH * scaling_factor,
                              fontheight * EVEN_MINIMUM_TERM_HEIGHT * scaling_factor );

#if defined(__ANDROID__)
    // TODO: Not too sure why this works to make fullscreen on Android behave. :/
    if( window_flags & SDL_WINDOW_FULLSCREEN || window_flags & SDL_WINDOW_FULLSCREEN_DESKTOP
        || window_flags & SDL_WINDOW_MAXIMIZED ) {
        SDL_GetWindowSize( ::window.get(), &WindowWidth, &WindowHeight );
    }

    // Load virtual joystick texture
    touch_joystick = CreateTextureFromSurface( renderer, load_image( "android/joystick.png" ) );
#endif

    ClearScreen();

    // Errors here are ignored, worst case: the option does not work as expected,
    // but that won't crash
    if( get_option<std::string>( "HIDE_CURSOR" ) != "show" && SDL_ShowCursor( -1 ) ) {
        SDL_ShowCursor( SDL_DISABLE );
    } else {
        SDL_ShowCursor( SDL_ENABLE );
    }

    if( get_option<bool>( "ENABLE_JOYSTICK" ) ) {
        gamepad::init();
    }

    // Set up audio mixer.
    init_sound();

    DebugLog( D_INFO, DC_ALL ) << "USE_COLOR_MODULATED_TEXTURES is set to " <<
                               get_option<bool>( "USE_COLOR_MODULATED_TEXTURES" );
    //initialize the alternate rectangle texture for replacing SDL_RenderFillRect
    if( get_option<bool>( "USE_COLOR_MODULATED_TEXTURES" ) && !software_renderer ) {
        geometry = std::make_unique<ColorModulatedGeometryRenderer>( renderer );
    } else {
        geometry = std::make_unique<DefaultGeometryRenderer>();
    }

    imclient = std::make_unique<cataimgui::client>( renderer, window, geometry );
}

static void WinDestroy()
{
#if defined(__ANDROID__)
    touch_joystick.reset();
#endif
    imclient.reset();
    shutdown_sound();
    tilecontext.reset();
    gamepad::quit();
    geometry.reset();
    format.reset();
    display_buffer.reset();
    renderer.reset();
    ::window.reset();
}

/// Converts a color from colorscheme to SDL_Color.
static const SDL_Color &color_as_sdl( const unsigned char color )
{
    return windowsPalette[color];
}

#if defined(__ANDROID__)
void draw_terminal_size_preview();
void draw_quick_shortcuts();
void draw_virtual_joystick();

static bool quick_shortcuts_enabled = true;

// For previewing the terminal size with a transparent rectangle overlay when user is adjusting it in the settings
static int preview_terminal_width = -1;
static int preview_terminal_height = -1;
static uint32_t preview_terminal_change_time = 0;

extern "C" {

    static bool visible_display_frame_dirty = false;
    static bool has_visible_display_frame = false;
    static SDL_Rect visible_display_frame;

    JNIEXPORT void JNICALL Java_org_libsdl_app_SDLActivity_onNativeVisibleDisplayFrameChanged(
        JNIEnv *env, jclass jcls, jint left, jint top, jint right, jint bottom )
    {
        ( void )env; // unused
        ( void )jcls; // unused
        has_visible_display_frame = true;
        visible_display_frame_dirty = true;
        visible_display_frame.x = left;
        visible_display_frame.y = top;
        visible_display_frame.w = right - left;
        visible_display_frame.h = bottom - top;
    }

} // "C"

SDL_Rect get_android_render_rect( float DisplayBufferWidth, float DisplayBufferHeight )
{
    // If the display buffer aspect ratio is wider than the display,
    // draw it at the top of the screen so it doesn't get covered up
    // by the virtual keyboard. Otherwise just center it.
    SDL_Rect dstrect;
    float DisplayBufferAspect = DisplayBufferWidth / static_cast<float>( DisplayBufferHeight );
    float WindowHeightLessShortcuts = static_cast<float>( WindowHeight );
    if( !get_option<bool>( "ANDROID_SHORTCUT_OVERLAP" ) && quick_shortcuts_enabled ) {
        WindowHeightLessShortcuts -= get_option<int>( "ANDROID_SHORTCUT_HEIGHT" );
    }
    float WindowAspect = WindowWidth / static_cast<float>( WindowHeightLessShortcuts );
    if( WindowAspect < DisplayBufferAspect ) {
        dstrect.x = 0;
        dstrect.y = 0;
        dstrect.w = WindowWidth;
        dstrect.h = WindowWidth / DisplayBufferAspect;
    } else {
        dstrect.x = 0.5f * ( WindowWidth - ( WindowHeightLessShortcuts * DisplayBufferAspect ) );
        dstrect.y = 0;
        dstrect.w = WindowHeightLessShortcuts * DisplayBufferAspect;
        dstrect.h = WindowHeightLessShortcuts;
    }

    // Make sure the destination rectangle fits within the visible area
    if( get_option<bool>( "ANDROID_KEYBOARD_SCREEN_SCALE" ) && has_visible_display_frame ) {
        int vdf_right = visible_display_frame.x + visible_display_frame.w;
        int vdf_bottom = visible_display_frame.y + visible_display_frame.h;
        if( vdf_right < dstrect.x + dstrect.w ) {
            dstrect.w = vdf_right - dstrect.x;
        }
        if( vdf_bottom < dstrect.y + dstrect.h ) {
            dstrect.h = vdf_bottom - dstrect.y;
        }
    }
    return dstrect;
}

#endif

void refresh_display()
{
    needupdate = false;
    lastupdate = SDL_GetTicks();

    if( test_mode ) {
        return;
    }

    // Select default target (the window), copy rendered buffer
    // there, present it, select the buffer as target again.
    SetRenderTarget( renderer, nullptr );
    ClearScreen();
#if defined(__ANDROID__)
    SDL_Rect dstrect = get_android_render_rect( TERMINAL_WIDTH * fontwidth,
                       TERMINAL_HEIGHT * fontheight );
    RenderCopy( renderer, display_buffer, NULL, &dstrect );
#else
    RenderCopy( renderer, display_buffer, nullptr, nullptr );
#endif

#if defined(__ANDROID__)
    draw_terminal_size_preview();
    if( g ) {
        draw_quick_shortcuts();
    }
    draw_virtual_joystick();
#endif
    SDL_RenderPresent( renderer.get() );
    SetRenderTarget( renderer, display_buffer );
}

// only update if the set interval has elapsed
static void try_sdl_update()
{
    uint32_t now = SDL_GetTicks();
    if( now - lastupdate >= interval ) {
        refresh_display();
    } else {
        needupdate = true;
    }
}

//for resetting the render target after updating texture caches in cata_tiles.cpp
void set_displaybuffer_rendertarget()
{
    SetRenderTarget( renderer, display_buffer );
}

void clear_window_area( const catacurses::window &win_ )
{
    cata_cursesport::WINDOW *const win = win_.get<cata_cursesport::WINDOW>();
    geometry->rect( renderer, point( win->pos.x * fontwidth, win->pos.y * fontheight ),
                    win->width * fontwidth, win->height * fontheight, color_as_sdl( catacurses::black ) );
}

static std::optional<std::pair<tripoint_abs_omt, std::string>> get_mission_arrow(
            const inclusive_cuboid<tripoint> &overmap_area, const tripoint_abs_omt &center )
{
    if( get_avatar().get_active_mission() == nullptr ) {
        return std::nullopt;
    }
    if( !get_avatar().get_active_mission()->has_target() ) {
        return std::nullopt;
    }
    const tripoint_abs_omt mission_target = get_avatar().get_active_mission_target();

    std::string mission_arrow_variant;
    if( overmap_area.contains( mission_target.raw() ) ) {
        mission_arrow_variant = "mission_cursor";
        return std::make_pair( mission_target, mission_arrow_variant );
    }

    inclusive_rectangle<point> area_flat( overmap_area.p_min.xy(), overmap_area.p_max.xy() );
    if( area_flat.contains( mission_target.raw().xy() ) ) {
        int area_z = center.z();
        if( mission_target.z() > area_z ) {
            mission_arrow_variant = "mission_arrow_up";
        } else {
            mission_arrow_variant = "mission_arrow_down";
        }
        return std::make_pair( tripoint_abs_omt( mission_target.xy(), area_z ), mission_arrow_variant );
    }

    const std::vector<tripoint> traj = line_to( center.raw(),
                                       tripoint( mission_target.raw().xy(), center.raw().z ) );

    if( traj.empty() ) {
        debugmsg( "Failed to gen overmap mission trajectory %s %s",
                  center.to_string(), mission_target.to_string() );
        return std::nullopt;
    }

    tripoint arr_pos = traj[0];
    for( auto it = traj.rbegin(); it != traj.rend(); it++ ) {
        if( overmap_area.contains( *it ) ) {
            arr_pos = *it;
            break;
        }
    }

    const int north_border_y = ( overmap_area.p_max.y - overmap_area.p_min.y ) / 3;
    const int south_border_y = north_border_y * 2;
    const int west_border_x = ( overmap_area.p_max.x - overmap_area.p_min.x ) / 3;
    const int east_border_x = west_border_x * 2;

    tripoint north_pmax( overmap_area.p_max );
    north_pmax.y = overmap_area.p_min.y + north_border_y;
    tripoint south_pmin( overmap_area.p_min );
    south_pmin.y += south_border_y;
    tripoint west_pmax( overmap_area.p_max );
    west_pmax.x = overmap_area.p_min.x + west_border_x;
    tripoint east_pmin( overmap_area.p_min );
    east_pmin.x += east_border_x;

    const inclusive_cuboid<tripoint> north_sector( overmap_area.p_min, north_pmax );
    const inclusive_cuboid<tripoint> south_sector( south_pmin, overmap_area.p_max );
    const inclusive_cuboid<tripoint> west_sector( overmap_area.p_min, west_pmax );
    const inclusive_cuboid<tripoint> east_sector( east_pmin, overmap_area.p_max );

    mission_arrow_variant = "mission_arrow_";
    if( north_sector.contains( arr_pos ) ) {
        mission_arrow_variant += 'n';
    } else if( south_sector.contains( arr_pos ) ) {
        mission_arrow_variant += 's';
    }
    if( west_sector.contains( arr_pos ) ) {
        mission_arrow_variant += 'w';
    } else if( east_sector.contains( arr_pos ) ) {
        mission_arrow_variant += 'e';
    }

    return std::make_pair( tripoint_abs_omt( arr_pos ), mission_arrow_variant );
}

std::pair<std::string, bool> cata_tiles::get_omt_id_rotation_and_subtile(
    const tripoint_abs_omt &omp, int &rota, int &subtile )
{
    auto oter_at = []( const tripoint_abs_omt & p ) {
        oter_id cur_ter = overmap_buffer.ter( p );
        om_vision_level vision = overmap_buffer.seen( p );
        if( cur_ter->blends_adjacent( vision ) ) {
            oter_vision::blended_omt info = oter_vision::get_blended_omt_info( p, vision );
            cur_ter = info.id;
        }

        if( !uistate.overmap_show_forest_trails &&
            ( cur_ter->get_type_id() == oter_type_forest_trail ) ) {
            return oter_id( "forest" );
        }

        return cur_ter;
    };

    oter_id ot_id = oter_at( omp );
    const oter_t &ot = *ot_id;
    oter_type_id ot_type_id = ot.get_type_id();
    const oter_type_t &ot_type = *ot_type_id;

    // get terrain neighborhood
    const std::array<oter_type_id, 4> neighborhood = {
        oter_at( omp + point_south )->get_type_id(),
        oter_at( omp + point_east )->get_type_id(),
        oter_at( omp + point_west )->get_type_id(),
        oter_at( omp + point_north )->get_type_id()
    };

    if( ot_type.has_connections() ) {
        // This would be for connected terrain
        char val = 0;

        // populate connection information
        for( int i = 0; i < 4; ++i ) {
            if( ot_type.connects_to( neighborhood[i] ) ) {
                val += 1 << i;
            }
        }

        get_rotation_and_subtile( val, -1, rota, subtile );
    } else if( ot_type.has_flag( oter_flags::water ) ) {
        // water looks nicer if it connects together
        char val = 0;

        // populate connection information
        for( int i = 0; i < 4; ++i ) {
            if( neighborhood[i]->has_flag( oter_flags::water ) ) {
                val += 1 << i;
            }
        }

        get_rotation_and_subtile( val, -1, rota, subtile );
    } else {
        // 'Regular', nonlinear terrain only needs to worry about rotation, not
        // subtile
        ot.get_rotation_and_subtile( rota, subtile );
    }

    om_vision_level vision = overmap_buffer.seen( omp );
    std::string id = ot_id->get_tileset_id( vision );
    bool is_omt = id.substr( 0, 3 ) == "om#";
    return std::make_pair( id.substr( 3 ), is_omt );
}

static point draw_string( Font &font,
                          const SDL_Renderer_Ptr &renderer,
                          const GeometryRenderer_Ptr &geometry,
                          const std::string &str,
                          point p,
                          const unsigned char color )
{
    const char *cstr = str.c_str();
    int len = str.length();
    while( len > 0 ) {
        const uint32_t ch32 = UTF8_getch( &cstr, &len );
        const std::string ch = utf32_to_utf8( ch32 );
        font.OutputChar( renderer, geometry, ch, p, color );
        p.x += mk_wcwidth( ch32 ) * font.width;
    }
    return p;
}

void cata_tiles::draw_om( const point &dest, const tripoint_abs_omt &center_abs_omt, bool blink )
{
    if( !g ) {
        return;
    }

#if defined(__ANDROID__)
    // Attempted bugfix for Google Play crash - prevent divide-by-zero if no tile
    // width/height specified
    if( tile_width == 0 || tile_height == 0 ) {
        return;
    }
#endif

    int width = OVERMAP_WINDOW_TERM_WIDTH * font->width;
    int height = OVERMAP_WINDOW_TERM_HEIGHT * font->height;

    {
        //set clipping to prevent drawing over stuff we shouldn't
        SDL_Rect clipRect = { dest.x, dest.y, width, height };
        printErrorIf( SDL_RenderSetClipRect( renderer.get(), &clipRect ) != 0,
                      "SDL_RenderSetClipRect failed" );

        //fill render area with black to prevent artifacts where no new pixels are drawn
        geometry->rect( renderer, clipRect, SDL_Color() );
    }

    const point s = get_window_base_tile_counts( { width, height } );
    const half_open_rectangle<point> full_base_range = get_window_full_base_tile_range( { width, height } );

    op = point( dest.x * fontwidth, dest.y * fontheight );
    screentile_width = s.x;
    screentile_height = s.y;

    const half_open_rectangle<point> any_tile_range = get_window_any_tile_range( { width, height }, 0 );
    const int min_col = any_tile_range.p_min.x;
    const int max_col = any_tile_range.p_max.x;
    const int min_row = any_tile_range.p_min.y;
    const int max_row = any_tile_range.p_max.y;
    int height_3d = 0;
    avatar &you = get_avatar();
    const tripoint_abs_omt avatar_pos = you.global_omt_location();
    tripoint_abs_omt center_pos = tripoint_abs_omt( center_abs_omt );
    const bool fast_traveling = g->overmap_data.fast_traveling;
    if( fast_traveling ) {
        center_pos = you.global_omt_location();
    }
    const tripoint_abs_omt origin = center_pos - point( s.x / 2, s.y / 2 );
    const tripoint_abs_omt corner_NW = origin + any_tile_range.p_min;
    const tripoint_abs_omt corner_SE = origin + any_tile_range.p_max + point_north_west;
    const inclusive_cuboid<tripoint> overmap_area( corner_NW.raw(), corner_SE.raw() );
    // Area of fully shown tiles
    const tripoint_abs_omt full_corner_NW = origin + full_base_range.p_min;
    const tripoint_abs_omt full_corner_SE = origin + full_base_range.p_max + point_north_west;
    const inclusive_cuboid<tripoint> full_om_tile_area( full_corner_NW.raw(), full_corner_SE.raw() );
    // Debug vision allows seeing everything
    const bool has_debug_vision = you.has_trait( trait_DEBUG_NIGHTVISION );
    // sight_points is hoisted for speed reasons.
    const int sight_points = !has_debug_vision ?
                             you.overmap_modified_sight_range( g->light_level( you.posz() ) ) :
                             100;
    const bool showhordes = uistate.overmap_show_hordes;
    const bool show_map_revealed = uistate.overmap_show_revealed_omts;
    std::unordered_set<tripoint_abs_omt> &revealed_highlights = get_avatar().map_revealed_omts;
    const bool viewing_weather = uistate.overmap_debug_weather || uistate.overmap_visible_weather;
    const bool draw_overlays = blink || fast_traveling;
    o = origin.raw().xy();

    const auto global_omt_to_draw_position = []( const tripoint_abs_omt & omp ) {
        // z position is hardcoded to 0 because the things this will be used to draw should not be skipped
        return tripoint( omp.raw().xy(), 0 );
    };

    for( int row = min_row; row < max_row; row++ ) {
        for( int col = min_col; col < max_col; col++ ) {
            const tripoint_abs_omt omp = origin + point( col, row );

            const om_vision_level vision = overmap_buffer.seen( omp );
            const bool los = overmap_buffer.seen_more_than( omp, om_vision_level::details ) &&
                             ( you.overmap_los( omp, sight_points ) || uistate.overmap_debug_mongroup ||
                               you.has_trait( trait_DEBUG_CLAIRVOYANCE ) );
            // the full string from the ter_id including _north etc.
            std::string id;
            TILE_CATEGORY category = TILE_CATEGORY::OVERMAP_TERRAIN;
            int rotation = 0;
            int subtile = -1;
            map_extra_id mx;

            if( viewing_weather ) {
                const tripoint_abs_omt omp_sky( omp.xy(), OVERMAP_HEIGHT );
                if( uistate.overmap_debug_weather ||
                    you.overmap_los( omp_sky, sight_points * 2 ) ) {
                    id = overmap_ui::get_weather_at_point( omp_sky ).c_str();
                    category = TILE_CATEGORY::OVERMAP_WEATHER;
                } else {
                    id = "unexplored_terrain";
                }
            } else if( vision == om_vision_level::unseen ) {
                id = "unknown_terrain";
            } else {
                bool is_omt = false;
                std::tie( id, is_omt ) = get_omt_id_rotation_and_subtile( omp, rotation, subtile );
                mx = overmap_buffer.extra( omp );
                if( !is_omt ) {
                    category = TILE_CATEGORY::OVERMAP_VISION_LEVEL;
                }
            }

            const lit_level ll = overmap_buffer.is_explored( omp ) ? lit_level::LOW : lit_level::LIT;
            // light level is now used for choosing between grayscale filter and normal lit tiles.
            draw_from_id_string( id, category,
                                 category == TILE_CATEGORY::OVERMAP_TERRAIN ? "overmap_terrain" : "",
                                 omp.raw(), subtile, rotation, ll, false, height_3d );
            if( !mx.is_empty() && mx->autonote ) {
                draw_from_id_string( mx.str(), TILE_CATEGORY::MAP_EXTRA, "map_extra", omp.raw(),
                                     0, 0, ll, false );
            }

            if( draw_overlays && show_map_revealed ) {
                auto it = revealed_highlights.find( omp );
                if( it != revealed_highlights.end() ) {
                    draw_from_id_string( "highlight", omp.raw(), 0, 0, lit_level::LIT, false );
                }
            }

            if( vision != om_vision_level::unseen ) {
                if( draw_overlays && uistate.overmap_debug_mongroup ) {
                    const std::vector<mongroup *> mgroups = overmap_buffer.monsters_at( omp );
                    if( !mgroups.empty() ) {
                        auto mgroup_iter = mgroups.begin();
                        std::advance( mgroup_iter, rng( 0, mgroups.size() - 1 ) );
                        draw_from_id_string( ( *mgroup_iter )->type->defaultMonster.str(),
                                             omp.raw(), 0, 0, lit_level::LIT, false );
                    }
                }
                const int horde_size = overmap_buffer.get_horde_size( omp );
                if( showhordes && los && horde_size >= HORDE_VISIBILITY_SIZE ) {
                    // a little bit of hardcoded fallbacks for hordes
                    if( find_tile_with_season( id ) ) {
                        // NOLINTNEXTLINE(cata-translate-string-literal)
                        draw_from_id_string( string_format( "overmap_horde_%d", horde_size < 10 ? horde_size : 10 ),
                                             omp.raw(), 0, 0, lit_level::LIT, false );
                    } else {
                        switch( horde_size ) {
                            case HORDE_VISIBILITY_SIZE:
                                draw_from_id_string( "mon_zombie", omp.raw(), 0, 0, lit_level::LIT,
                                                     false );
                                break;
                            case HORDE_VISIBILITY_SIZE + 1:
                                draw_from_id_string( "mon_zombie_tough", omp.raw(), 0, 0,
                                                     lit_level::LIT, false );
                                break;
                            case HORDE_VISIBILITY_SIZE + 2:
                                draw_from_id_string( "mon_zombie_brute", omp.raw(), 0, 0,
                                                     lit_level::LIT, false );
                                break;
                            case HORDE_VISIBILITY_SIZE + 3:
                                draw_from_id_string( "mon_zombie_hulk", omp.raw(), 0, 0,
                                                     lit_level::LIT, false );
                                break;
                            case HORDE_VISIBILITY_SIZE + 4:
                                draw_from_id_string( "mon_zombie_necro", omp.raw(), 0, 0,
                                                     lit_level::LIT, false );
                                break;
                            default:
                                draw_from_id_string( "mon_zombie_master", omp.raw(), 0, 0,
                                                     lit_level::LIT, false );
                                break;
                        }
                    }
                }
            }

            if( uistate.place_terrain || uistate.place_special ) {
                // Highlight areas that already have been generated
                if( MAPBUFFER.lookup_submap( project_to<coords::sm>( omp ) ) ) {
                    draw_from_id_string( "highlight", omp.raw(), 0, 0, lit_level::LIT, false );
                }
            }

            if( draw_overlays && overmap_buffer.has_vehicle( omp ) ) {
                const std::string tile_id = overmap_buffer.get_vehicle_tile_id( omp );
                if( find_tile_looks_like( tile_id, TILE_CATEGORY::OVERMAP_NOTE, "" ) ) {
                    draw_from_id_string( tile_id, TILE_CATEGORY::OVERMAP_NOTE,
                                         "overmap_note", omp.raw(), 0, 0, lit_level::LIT, false );
                } else {
                    const std::string ter_sym = overmap_buffer.get_vehicle_ter_sym( omp );
                    std::string note_name = "note_" + ter_sym + "_cyan";
                    draw_from_id_string( note_name, TILE_CATEGORY::OVERMAP_NOTE,
                                         "overmap_note", omp.raw(), 0, 0, lit_level::LIT, false );
                }
            }

            if( draw_overlays && uistate.overmap_show_map_notes ) {
                if( overmap_buffer.has_note( omp ) ) {
                    nc_color ter_color = c_black;
                    std::string ter_sym = " ";
                    // Display notes in all situations, even when not seen
                    std::tie( ter_sym, ter_color, std::ignore ) =
                        overmap_ui::get_note_display_info( overmap_buffer.note( omp ) );

                    std::string note_name = "note_" + ter_sym + "_" + string_from_color( ter_color );
                    draw_from_id_string( note_name, TILE_CATEGORY::OVERMAP_NOTE, "overmap_note",
                                         omp.raw(), 0, 0, lit_level::LIT, false );
                } else if( overmap_buffer.is_marked_dangerous( omp ) ) {
                    draw_from_id_string( "note_X_red", TILE_CATEGORY::OVERMAP_NOTE, "overmap_note",
                                         omp.raw(), 0, 0, lit_level::LIT, false );

                }
            }
        }
    }

    if( uistate.place_terrain ) {
        const oter_str_id &terrain_id = uistate.place_terrain->id;
        const oter_t &terrain = *terrain_id;
        std::string id = terrain.get_type_id().str();
        int rotation;
        int subtile;
        terrain.get_rotation_and_subtile( rotation, subtile );
        draw_from_id_string( id, global_omt_to_draw_position( center_pos ), subtile, rotation,
                             lit_level::LOW, true );
    }
    if( uistate.place_special ) {
        for( const overmap_special_terrain &s_ter : uistate.place_special->preview_terrains() ) {
            if( s_ter.p.z == 0 ) {
                // TODO: fix point types
                const point_rel_omt rp( om_direction::rotate( s_ter.p.xy(), uistate.omedit_rotation ) );
                oter_id rotated_id = s_ter.terrain->get_rotated( uistate.omedit_rotation );
                const oter_t &terrain = *rotated_id;
                std::string id = terrain.get_type_id().str();
                int rotation;
                int subtile;
                terrain.get_rotation_and_subtile( rotation, subtile );

                draw_from_id_string( id, TILE_CATEGORY::OVERMAP_TERRAIN, "overmap_terrain",
                                     global_omt_to_draw_position( center_pos + rp ), 0,
                                     rotation, lit_level::LOW, true );
            }
        }
    }

    auto npcs_near_player = overmap_buffer.get_npcs_near_player( sight_points );

    // draw nearby seen npcs
    for( const shared_ptr_fast<npc> &guy : npcs_near_player ) {
        const tripoint_abs_omt &guy_loc = guy->global_omt_location();
        if( guy_loc.z() == center_pos.z() && ( has_debug_vision ||
                                               overmap_buffer.seen_more_than( guy_loc, om_vision_level::details ) ) ) {
            draw_entity_with_overlays( *guy, global_omt_to_draw_position( guy_loc ), lit_level::LIT,
                                       height_3d );
        }
    }

    draw_entity_with_overlays( get_player_character(), global_omt_to_draw_position( avatar_pos ),
                               lit_level::LIT, height_3d );
    if( !fast_traveling ) {
        draw_from_id_string( "cursor", global_omt_to_draw_position( center_pos ), 0, 0, lit_level::LIT,
                             false );
    }

    if( draw_overlays ) {
        // Draw path for auto-travel
        for( const tripoint_abs_omt &pos : you.omt_path ) {
            if( pos.z() == center_pos.z() ) {
                draw_from_id_string( "highlight", global_omt_to_draw_position( pos ), 0, 0, lit_level::LIT,
                                     false );
            }
        }

        if( g->follower_path_to_show ) {
            for( const tripoint_abs_omt &pos : g->follower_path_to_show->omt_path ) {
                if( pos.z() == center_pos.z() ) {
                    draw_from_id_string( "highlight", global_omt_to_draw_position( pos ), 0, 0, lit_level::LIT,
                                         false );
                }
            }
        }

        // only draw in full tiles so it doesn't get cut off
        const std::optional<std::pair<tripoint_abs_omt, std::string>> mission_arrow =
                    get_mission_arrow( full_om_tile_area, center_pos );
        if( mission_arrow ) {
            draw_from_id_string( mission_arrow->second, global_omt_to_draw_position( mission_arrow->first ), 0,
                                 0, lit_level::LIT, false );
        }
    }

    if( !viewing_weather && uistate.overmap_show_city_labels ) {

        const auto abs_sm_to_draw_label = [&]( const tripoint_abs_sm & city_pos, const int label_length ) {
            const point omt_pos = global_omt_to_draw_position( project_to<coords::omt>( city_pos ) ).xy();
            const point draw_point = player_to_screen( omt_pos );
            // center text on the tile
            return draw_point + point( ( tile_width - label_length * fontwidth ) / 2,
                                       ( tile_height - fontheight ) / 2 );
        };

        // draws a black rectangle behind a label for visibility and legibility
        const auto label_bg = [&]( const tripoint_abs_sm & pos, const std::string & name ) {
            const int name_length = utf8_width( name );
            const point draw_pos = abs_sm_to_draw_label( pos, name_length );
            SDL_Rect clipRect = { draw_pos.x, draw_pos.y, name_length * fontwidth, fontheight };

            geometry->rect( renderer, clipRect, SDL_Color() );

            draw_string( *font, renderer, geometry, name, draw_pos, 11 );
        };

        // the tiles on the overmap are overmap tiles, so we need to use
        // coordinate conversions to make sure we're in the right place.
        const int radius = project_to<coords::sm>( tripoint_abs_omt( std::max( s.x, s.y ),
                           0, 0 ) ).x() / 2;

        for( const city_reference &city : overmap_buffer.get_cities_near(
                 project_to<coords::sm>( center_pos ), radius ) ) {
            const tripoint_abs_omt city_center = project_to<coords::omt>( city.abs_sm_pos );
            if( overmap_buffer.seen_more_than( city_center, om_vision_level::outlines ) &&
                overmap_area.contains( city_center.raw() ) ) {
                label_bg( city.abs_sm_pos, city.city->name );
            }
        }

        for( const camp_reference &camp : overmap_buffer.get_camps_near(
                 project_to<coords::sm>( center_pos ), radius ) ) {
            const tripoint_abs_omt camp_center = project_to<coords::omt>( camp.abs_sm_pos );
            if( overmap_buffer.seen_more_than( camp_center, om_vision_level::outlines ) &&
                overmap_area.contains( camp_center.raw() ) ) {
                label_bg( camp.abs_sm_pos, camp.camp->name );
            }
        }
    }

    std::vector<std::pair<nc_color, std::string>> notes_window_text;

    if( uistate.overmap_show_map_notes ) {
        const std::string &note_text = overmap_buffer.note( center_pos );
        if( !note_text.empty() ) {
            const std::tuple<char, nc_color, size_t> note_info = overmap_ui::get_note_display_info(
                        note_text );
            const size_t pos = std::get<2>( note_info );
            if( pos != std::string::npos ) {
                notes_window_text.emplace_back( std::get<1>( note_info ), note_text.substr( pos ) );
            }
            if( overmap_buffer.is_marked_dangerous( center_pos ) ) {
                notes_window_text.emplace_back( c_red, _( "DANGEROUS AREA!" ) );
            }
        }
    }

    if( has_debug_vision ||
        overmap_buffer.seen_more_than( center_pos, om_vision_level::details ) ) {
        for( const auto &npc : npcs_near_player ) {
            if( !npc->marked_for_death && npc->global_omt_location() == center_pos ) {
                notes_window_text.emplace_back( npc->basic_symbol_color(), npc->get_name() );
            }
        }
    }

    for( om_vehicle &v : overmap_buffer.get_vehicle( center_pos ) ) {
        notes_window_text.emplace_back( c_white, v.name );
    }

    if( !notes_window_text.empty() && !fast_traveling ) {
        constexpr int padding = 2;

        const auto draw_note_text = [&]( const point & draw_pos, const std::string & name,
        nc_color & color ) {
            char note_fg_color = color == c_yellow ? 11 :
                                 cata_cursesport::colorpairs[color.to_color_pair_index()].FG;
            return draw_string( *font, renderer, geometry, name, draw_pos, note_fg_color );
        };

        // Find screen coordinates to the right of the center tile
        auto center_sm = project_to<coords::sm>( tripoint_abs_omt( center_pos.x() + 1,
                         center_pos.y(), center_pos.z() ) );
        const point omt_pos = global_omt_to_draw_position( project_to<coords::omt>( center_sm ) ).xy();
        point draw_point = player_to_screen( omt_pos );
        draw_point += point( padding, padding );

        // Draw notes header. Very simple label at the moment
        nc_color header_color = c_white;
        const std::string header_string = _( "-- Notes: --" );
        SDL_Rect header_background_rect = {
            draw_point.x - padding,
            draw_point.y - padding,
            fontwidth * utf8_width( header_string ) + padding * 2,
            fontheight + padding * 2
        };
        geometry->rect( renderer, header_background_rect, SDL_Color{ 0, 0, 0, 175 } );
        draw_note_text( draw_point, header_string, header_color );
        draw_point.y += fontheight + padding * 2;

        const int starting_x = draw_point.x;

        for( auto &line : notes_window_text ) {
            const auto color_segments = split_by_color( line.second );
            std::stack<nc_color> color_stack;
            nc_color default_color = std::get<0>( line );
            color_stack.push( default_color );
            std::vector<std::tuple<nc_color, std::string>> colored_lines;

            draw_point.x = starting_x;

            int line_length = 0;
            for( auto seg : color_segments ) {
                if( seg.empty() ) {
                    continue;
                }

                if( seg[0] == '<' ) {
                    const color_tag_parse_result::tag_type type = update_color_stack(
                                color_stack, seg, report_color_error::no );
                    if( type != color_tag_parse_result::non_color_tag ) {
                        seg = rm_prefix( seg );
                    }
                }

                nc_color &color = color_stack.empty() ? default_color : color_stack.top();
                colored_lines.emplace_back( color, seg );
                line_length += utf8_width( seg );
            }

            // Draw background first for the whole line
            SDL_Rect background_rect = {
                draw_point.x - padding,
                draw_point.y - padding,
                fontwidth *line_length + padding * 2,
                fontheight + padding * 2
            };
            geometry->rect( renderer, background_rect, SDL_Color{ 0, 0, 0, 175 } );

            // Draw colored text segments
            for( auto &colored_line : colored_lines ) {
                std::string &text = std::get<1>( colored_line );
                draw_point.x = draw_note_text( draw_point, text, std::get<0>( colored_line ) ).x;
            }

            draw_point.y += fontheight + padding;
        }
    }

    printErrorIf( SDL_RenderSetClipRect( renderer.get(), nullptr ) != 0,
                  "SDL_RenderSetClipRect failed" );
}

static bool draw_window( Font_Ptr &font, const catacurses::window &w, const point &offset )
{
    if( scaling_factor > 1 ) {
        SDL_RenderSetLogicalSize( renderer.get(), WindowWidth / scaling_factor,
                                  WindowHeight / scaling_factor );
    }

    cata_cursesport::WINDOW *const win = w.get<cata_cursesport::WINDOW>();

    // TODO: Get this from UTF system to make sure it is exactly the kind of space we need
    static const std::string space_string = " ";

    const bool option_use_draw_ascii_lines_routine = get_option<bool>( "USE_DRAW_ASCII_LINES_ROUTINE" );
    bool update = false;
    for( int j = 0; j < win->height; j++ ) {
        if( !win->line[j].touched ) {
            continue;
        }

        // Although it would be simpler to clear the whole window at
        // once, the code sometimes creates overlapping windows. By
        // only clearing those lines that are touched, we avoid
        // clearing lines that were already drawn in a previous
        // window but are untouched in this one.
        geometry->rect( renderer, point( win->pos.x * font->width, ( win->pos.y + j ) * font->height ),
                        win->width * font->width, font->height,
                        color_as_sdl( catacurses::black ) );
        update = true;
        win->line[j].touched = false;
        for( int i = 0; i < win->width; i++ ) {
            const cursecell &cell = win->line[j].chars[i];

            const point draw( offset + point( i * font->width, j * font->height ) );
            if( draw.x + font->width > WindowWidth || draw.y + font->height > WindowHeight ) {
                // Outside of the display area, would not render anyway
                continue;
            }

            if( cell.ch.empty() ) {
                continue; // second cell of a multi-cell character
            }

            // Spaces are used a lot, so this does help noticeably
            if( cell.ch == space_string ) {
                if( cell.BG != catacurses::black ) {
                    geometry->rect( renderer, draw, font->width, font->height,
                                    color_as_sdl( cell.BG ) );
                }
                continue;
            }
            const int codepoint = UTF8_getch( cell.ch );
            const catacurses::base_color FG = cell.FG;
            const catacurses::base_color BG = cell.BG;
            int cw = ( codepoint == UNKNOWN_UNICODE ) ? 1 : utf8_width( cell.ch );
            if( cw < 1 ) {
                // utf8_width() may return a negative width
                continue;
            }
            bool use_draw_ascii_lines_routine = option_use_draw_ascii_lines_routine;
            unsigned char uc = static_cast<unsigned char>( cell.ch[0] );
            switch( codepoint ) {
                case LINE_XOXO_UNICODE:
                    uc = LINE_XOXO_C;
                    break;
                case LINE_OXOX_UNICODE:
                    uc = LINE_OXOX_C;
                    break;
                case LINE_XXOO_UNICODE:
                    uc = LINE_XXOO_C;
                    break;
                case LINE_OXXO_UNICODE:
                    uc = LINE_OXXO_C;
                    break;
                case LINE_OOXX_UNICODE:
                    uc = LINE_OOXX_C;
                    break;
                case LINE_XOOX_UNICODE:
                    uc = LINE_XOOX_C;
                    break;
                case LINE_XXXO_UNICODE:
                    uc = LINE_XXXO_C;
                    break;
                case LINE_XXOX_UNICODE:
                    uc = LINE_XXOX_C;
                    break;
                case LINE_XOXX_UNICODE:
                    uc = LINE_XOXX_C;
                    break;
                case LINE_OXXX_UNICODE:
                    uc = LINE_OXXX_C;
                    break;
                case LINE_XXXX_UNICODE:
                    uc = LINE_XXXX_C;
                    break;
                case UNKNOWN_UNICODE:
                    use_draw_ascii_lines_routine = true;
                    break;
                default:
                    use_draw_ascii_lines_routine = false;
                    break;
            }
            if( cell.BG != catacurses::black ) {
                geometry->rect( renderer, draw, font->width * cw, font->height,
                                color_as_sdl( BG ) );
            }
            if( use_draw_ascii_lines_routine ) {
                font->draw_ascii_lines( renderer, geometry, uc, draw, FG );
            } else {
                font->OutputChar( renderer, geometry, cell.ch, draw, FG );
            }
        }
    }
    win->draw = false; //We drew the window, mark it as so

    return update;
}

static bool draw_window( Font_Ptr &font, const catacurses::window &w )
{
    cata_cursesport::WINDOW *const win = w.get<cata_cursesport::WINDOW>();
    // Use global font sizes here to make this independent of the
    // font used for this window.
    return draw_window( font, w, point( win->pos.x * ::fontwidth, win->pos.y * ::fontheight ) );
}

void cata_cursesport::curses_drawwindow( const catacurses::window &w )
{
    if( scaling_factor > 1 ) {
        SDL_RenderSetLogicalSize( renderer.get(), WindowWidth / scaling_factor,
                                  WindowHeight / scaling_factor );
    }
    WINDOW *const win = w.get<WINDOW>();
    bool update = false;
    if( g && w == g->w_terrain && use_tiles ) {
        // color blocks overlay; drawn on top of tiles and on top of overlay strings (if any).
        color_block_overlay_container color_blocks;

        // Strings with colors do be drawn with map_font on top of tiles.
        std::multimap<point, formatted_text> overlay_strings;

        // game::w_terrain can be drawn by the tilecontext.
        // skip the normal drawing code for it.
        tilecontext->draw(
            point( win->pos.x * fontwidth, win->pos.y * fontheight ),
            g->ter_view_p,
            TERRAIN_WINDOW_TERM_WIDTH * font->width,
            TERRAIN_WINDOW_TERM_HEIGHT * font->height,
            overlay_strings,
            color_blocks );

        // color blocks overlay
        if( !color_blocks.second.empty() ) {
            SDL_BlendMode blend_mode;
            GetRenderDrawBlendMode( renderer, blend_mode ); // save the current blend mode
            SetRenderDrawBlendMode( renderer, color_blocks.first ); // set the new blend mode
            for( const auto &e : color_blocks.second ) {
                geometry->rect( renderer, e.first, tilecontext->get_tile_width(),
                                tilecontext->get_tile_height(), e.second );
            }
            SetRenderDrawBlendMode( renderer, blend_mode ); // set the old blend mode
        }

        // overlay strings
        point prev_coord;
        int x_offset = 0;
        int alignment_offset = 0;
        for( const auto &iter : overlay_strings ) {
            const point coord = iter.first;
            const formatted_text ft = iter.second;

            // Strings at equal coords are displayed sequentially.
            if( coord != prev_coord ) {
                x_offset = 0;
            }

            // Calculate length of all strings in sequence to align them.
            if( x_offset == 0 ) {
                int full_text_length = 0;
                const auto range = overlay_strings.equal_range( coord );
                for( auto ri = range.first; ri != range.second; ++ri ) {
                    full_text_length += utf8_width( ri->second.text );
                }

                alignment_offset = 0;
                if( ft.alignment == text_alignment::center ) {
                    alignment_offset = full_text_length / 2;
                } else if( ft.alignment == text_alignment::right ) {
                    alignment_offset = full_text_length - 1;
                }
            }

            int width = 0;
            for( const char32_t ch : utf8_view( ft.text ) ) {
                const point p0( win->pos.x * fontwidth, win->pos.y * fontheight );
                const point p( coord + p0 + point( ( x_offset - alignment_offset + width ) * map_font->width, 0 ) );

                // Clip to window bounds.
                if( p.x < p0.x || p.x > p0.x + ( TERRAIN_WINDOW_TERM_WIDTH - 1 ) * font->width
                    || p.y < p0.y || p.y > p0.y + ( TERRAIN_WINDOW_TERM_HEIGHT - 1 ) * font->height ) {
                    continue;
                }

                // TODO: draw with outline / BG color for better readability
                map_font->OutputChar( renderer, geometry, utf32_to_utf8( ch ), p, ft.color );
                width += mk_wcwidth( ch );
            }

            prev_coord = coord;
            x_offset = width;
        }

        update = true;
    } else if( g && w == g->w_terrain && map_font ) {
        // When the terrain updates, predraw a black space around its edge
        // to keep various former interface elements from showing through the gaps

        //calculate width differences between map_font and font
        int partial_width = std::max( TERRAIN_WINDOW_TERM_WIDTH * fontwidth - TERRAIN_WINDOW_WIDTH *
                                      map_font->width, 0 );
        int partial_height = std::max( TERRAIN_WINDOW_TERM_HEIGHT * fontheight - TERRAIN_WINDOW_HEIGHT *
                                       map_font->height, 0 );
        //Gap between terrain and lower window edge
        if( partial_height > 0 ) {
            geometry->rect( renderer, point( win->pos.x * map_font->width,
                                             ( win->pos.y + TERRAIN_WINDOW_HEIGHT ) * map_font->height ),
                            TERRAIN_WINDOW_WIDTH * map_font->width + partial_width, partial_height,
                            color_as_sdl( catacurses::black ) );
        }
        //Gap between terrain and sidebar
        if( partial_width > 0 ) {
            geometry->rect( renderer, point( ( win->pos.x + TERRAIN_WINDOW_WIDTH ) * map_font->width,
                                             win->pos.y * map_font->height ),
                            partial_width,
                            TERRAIN_WINDOW_HEIGHT * map_font->height + partial_height,
                            color_as_sdl( catacurses::black ) );
        }
        // Special font for the terrain window
        update = draw_window( map_font, w );
    } else if( g && w == g->w_overmap && use_tiles && use_tiles_overmap ) {
        overmap_tilecontext->draw_om( win->pos, overmap_ui::redraw_info.center,
                                      overmap_ui::redraw_info.blink );
        update = true;
    } else if( g && w == g->w_overmap && overmap_font ) {
        // Special font for the terrain window
        update = draw_window( overmap_font, w );
    } else if( g && w == g->w_pixel_minimap && pixel_minimap_option ) {
        // ensure the space the minimap covers is "dirtied".
        // this is necessary when it's the only part of the sidebar being drawn
        // TODO: Figure out how to properly make the minimap code do whatever it is this does
        draw_window( font, w );

        // Make sure the entire minimap window is black before drawing.
        clear_window_area( w );
        tilecontext->draw_minimap(
            point( win->pos.x * fontwidth, win->pos.y * fontheight ),
            tripoint( get_player_character().pos().xy(), g->ter_view_p.z ),
            win->width * font->width, win->height * font->height );
        update = true;

    } else {
        // Either not using tiles (tilecontext) or not the w_terrain window.
        update = draw_window( font, w );
    }
    if( update ) {
        needupdate = true;
    }
}

static int alt_buffer = 0;
static bool alt_down = false;

static void begin_alt_code()
{
    alt_buffer = 0;
    alt_down = true;
}

static bool add_alt_code( char c )
{
    if( alt_down && c >= '0' && c <= '9' ) {
        alt_buffer = alt_buffer * 10 + ( c - '0' );
        return true;
    }
    return false;
}

static int end_alt_code()
{
    alt_down = false;
    return alt_buffer;
}

static SDL_Keycode sdl_keycode_opposite_arrow( SDL_Keycode key )
{
    switch( key ) {
        case SDLK_UP:
            return SDLK_DOWN;
        case SDLK_DOWN:
            return SDLK_UP;
        case SDLK_LEFT:
            return SDLK_RIGHT;
        case SDLK_RIGHT:
            return SDLK_LEFT;
    }
    return 0;
}

static bool sdl_keycode_is_arrow( SDL_Keycode key )
{
    return static_cast<bool>( sdl_keycode_opposite_arrow( key ) );
}

static int arrow_combo_to_numpad( SDL_Keycode mod, SDL_Keycode key )
{
    if( ( mod == SDLK_UP    && key == SDLK_RIGHT ) ||
        ( mod == SDLK_RIGHT && key == SDLK_UP ) ) {
        return KEY_NUM( 9 );
    }
    if( mod == SDLK_UP    && key == SDLK_UP ) {
        return KEY_NUM( 8 );
    }
    if( ( mod == SDLK_UP    && key == SDLK_LEFT ) ||
        ( mod == SDLK_LEFT  && key == SDLK_UP ) ) {
        return KEY_NUM( 7 );
    }
    if( mod == SDLK_RIGHT && key == SDLK_RIGHT ) {
        return KEY_NUM( 6 );
    }
    if( mod == sdl_keycode_opposite_arrow( key ) ) {
        return KEY_NUM( 5 );
    }
    if( mod == SDLK_LEFT  && key == SDLK_LEFT ) {
        return KEY_NUM( 4 );
    }
    if( ( mod == SDLK_DOWN  && key == SDLK_RIGHT ) ||
        ( mod == SDLK_RIGHT && key == SDLK_DOWN ) ) {
        return KEY_NUM( 3 );
    }
    if( mod == SDLK_DOWN  && key == SDLK_DOWN ) {
        return KEY_NUM( 2 );
    }
    if( ( mod == SDLK_DOWN  && key == SDLK_LEFT ) ||
        ( mod == SDLK_LEFT  && key == SDLK_DOWN ) ) {
        return KEY_NUM( 1 );
    }
    return 0;
}

static int arrow_combo_modifier = 0;

static int handle_arrow_combo( SDL_Keycode key )
{
    if( !arrow_combo_modifier ) {
        arrow_combo_modifier = key;
        return 0;
    }
    return arrow_combo_to_numpad( arrow_combo_modifier, key );
}

static void end_arrow_combo()
{
    arrow_combo_modifier = 0;
}

/**
 * Translate SDL key codes to key identifiers used by ncurses, this
 * allows the input_manager to only consider those.
 * @return 0 if the input can not be translated (unknown key?),
 * -1 when a ALT+number sequence has been started,
 * or something that a call to ncurses getch would return.
 */
static int sdl_keysym_to_curses( const SDL_Keysym &keysym )
{

    const std::string diag_mode = get_option<std::string>( "DIAG_MOVE_WITH_MODIFIERS_MODE" );

    if( diag_mode == "mode1" ) {
        if( keysym.mod & KMOD_CTRL && sdl_keycode_is_arrow( keysym.sym ) ) {
            return handle_arrow_combo( keysym.sym );
        } else {
            end_arrow_combo();
        }
    }

    if( diag_mode == "mode2" ) {
        //Shift + Cursor Arrow (diagonal clockwise)
        if( keysym.mod & KMOD_SHIFT ) {
            switch( keysym.sym ) {
                case SDLK_LEFT:
                    return inp_mngr.get_first_char_for_action( "LEFTUP" );
                case SDLK_RIGHT:
                    return inp_mngr.get_first_char_for_action( "RIGHTDOWN" );
                case SDLK_UP:
                    return inp_mngr.get_first_char_for_action( "RIGHTUP" );
                case SDLK_DOWN:
                    return inp_mngr.get_first_char_for_action( "LEFTDOWN" );
            }
        }
        //Ctrl + Cursor Arrow (diagonal counter-clockwise)
        if( keysym.mod & KMOD_CTRL ) {
            switch( keysym.sym ) {
                case SDLK_LEFT:
                    return inp_mngr.get_first_char_for_action( "LEFTDOWN" );
                case SDLK_RIGHT:
                    return inp_mngr.get_first_char_for_action( "RIGHTUP" );
                case SDLK_UP:
                    return inp_mngr.get_first_char_for_action( "LEFTUP" );
                case SDLK_DOWN:
                    return inp_mngr.get_first_char_for_action( "RIGHTDOWN" );
            }
        }
    }

    if( diag_mode == "mode3" ) {
        //Shift + Cursor Left/RightArrow
        if( keysym.mod & KMOD_SHIFT ) {
            switch( keysym.sym ) {
                case SDLK_LEFT:
                    return inp_mngr.get_first_char_for_action( "LEFTUP" );
                case SDLK_RIGHT:
                    return inp_mngr.get_first_char_for_action( "RIGHTUP" );
            }
        }
        //Ctrl + Cursor Left/Right Arrow
        if( keysym.mod & KMOD_CTRL ) {
            switch( keysym.sym ) {
                case SDLK_LEFT:
                    return inp_mngr.get_first_char_for_action( "LEFTDOWN" );
                case SDLK_RIGHT:
                    return inp_mngr.get_first_char_for_action( "RIGHTDOWN" );
            }
        }
    }

    if( diag_mode == "mode4" ) {
        if( ( keysym.mod & KMOD_SHIFT ) || ( keysym.mod & KMOD_CTRL ) ) {
            const Uint8 *s = SDL_GetKeyboardState( nullptr );
            const int count = s[SDL_SCANCODE_LEFT] + s[SDL_SCANCODE_RIGHT] + s[SDL_SCANCODE_UP] +
                              s[SDL_SCANCODE_DOWN];
            if( count == 2 ) {
                switch( keysym.sym ) {
                    case SDLK_LEFT:
                        if( s[SDL_SCANCODE_UP] ) {
                            return inp_mngr.get_first_char_for_action( "LEFTUP" );
                        }
                        if( s[SDL_SCANCODE_DOWN] ) {
                            return inp_mngr.get_first_char_for_action( "LEFTDOWN" );
                        }
                        return 0;
                    case SDLK_RIGHT:
                        if( s[SDL_SCANCODE_UP] ) {
                            return inp_mngr.get_first_char_for_action( "RIGHTUP" );
                        }
                        if( s[SDL_SCANCODE_DOWN] ) {
                            return inp_mngr.get_first_char_for_action( "RIGHTDOWN" );
                        }
                        return 0;
                    case SDLK_UP:
                        if( s[SDL_SCANCODE_LEFT] ) {
                            return inp_mngr.get_first_char_for_action( "LEFTUP" );
                        }
                        if( s[SDL_SCANCODE_RIGHT] ) {
                            return inp_mngr.get_first_char_for_action( "RIGHTUP" );
                        }
                        return 0;
                    case SDLK_DOWN:
                        if( s[SDL_SCANCODE_LEFT] ) {
                            return inp_mngr.get_first_char_for_action( "LEFTDOWN" );
                        }
                        if( s[SDL_SCANCODE_RIGHT] ) {
                            return inp_mngr.get_first_char_for_action( "RIGHTDOWN" );
                        }
                        return 0;
                }
            } else if( count > 0 ) {
                return 0;
            }
        }
    }

    if( keysym.mod & KMOD_CTRL && keysym.sym >= 'a' && keysym.sym <= 'z' ) {
        // ASCII ctrl codes, ^A through ^Z.
        return keysym.sym - 'a' + '\1';
    }
    switch( keysym.sym ) {
        // This is special: allow entering a Unicode character with ALT+number
        case SDLK_RALT:
        case SDLK_LALT:
            begin_alt_code();
            return -1;
        // The following are simple translations:
        case SDLK_KP_ENTER:
            return KEY_ENTER;
        case SDLK_RETURN:
        case SDLK_RETURN2:
            return '\n';
        case SDLK_BACKSPACE:
        case SDLK_KP_BACKSPACE:
            return KEY_BACKSPACE;
        case SDLK_DELETE:
            return KEY_DC;
        case SDLK_ESCAPE:
            return KEY_ESCAPE;
        case SDLK_TAB:
            if( keysym.mod & KMOD_SHIFT ) {
                return KEY_BTAB;
            }
            return '\t';
        case SDLK_LEFT:
            return KEY_LEFT;
        case SDLK_RIGHT:
            return KEY_RIGHT;
        case SDLK_UP:
            return KEY_UP;
        case SDLK_DOWN:
            return KEY_DOWN;
        case SDLK_PAGEUP:
            return KEY_PPAGE;
        case SDLK_PAGEDOWN:
            return KEY_NPAGE;
        case SDLK_HOME:
            return KEY_HOME;
        case SDLK_END:
            return KEY_END;
        case SDLK_F1:
            return KEY_F( 1 );
        case SDLK_F2:
            return KEY_F( 2 );
        case SDLK_F3:
            return KEY_F( 3 );
        case SDLK_F4:
            return KEY_F( 4 );
        case SDLK_F5:
            return KEY_F( 5 );
        case SDLK_F6:
            return KEY_F( 6 );
        case SDLK_F7:
            return KEY_F( 7 );
        case SDLK_F8:
            return KEY_F( 8 );
        case SDLK_F9:
            return KEY_F( 9 );
        case SDLK_F10:
            return KEY_F( 10 );
        case SDLK_F11:
            return KEY_F( 11 );
        case SDLK_F12:
            return KEY_F( 12 );
        case SDLK_F13:
            return KEY_F( 13 );
        case SDLK_F14:
            return KEY_F( 14 );
        case SDLK_F15:
            return KEY_F( 15 );
        // Every other key is ignored as there is no curses constant for it.
        // TODO: add more if you find more.
        default:
            return 0;
    }
}

static input_event sdl_keysym_to_keycode_evt( const SDL_Keysym &keysym )
{
    switch( keysym.sym ) {
        case SDLK_LCTRL:
        case SDLK_LSHIFT:
        case SDLK_LALT:
        case SDLK_RCTRL:
        case SDLK_RSHIFT:
        case SDLK_RALT:
            return input_event();
    }
    input_event evt;
    evt.type = input_event_t::keyboard_code;
    if( keysym.mod & KMOD_CTRL ) {
        evt.modifiers.emplace( keymod_t::ctrl );
    }
    if( keysym.mod & KMOD_ALT ) {
        evt.modifiers.emplace( keymod_t::alt );
    }
    if( keysym.mod & KMOD_SHIFT ) {
        evt.modifiers.emplace( keymod_t::shift );
    }
    evt.sequence.emplace_back( keysym.sym );
    return evt;
}

bool handle_resize( int w, int h )
{
    if( w == WindowWidth && h == WindowHeight ) {
        return false;
    }
    WindowWidth = w;
    WindowHeight = h;
    // A minimal window size is set during initialization, but some platforms ignore
    // the minimum size so we clamp the terminal size here for extra safety.
    TERMINAL_WIDTH = std::max( WindowWidth / fontwidth / scaling_factor, EVEN_MINIMUM_TERM_WIDTH );
    TERMINAL_HEIGHT = std::max( WindowHeight / fontheight / scaling_factor, EVEN_MINIMUM_TERM_HEIGHT );
    need_invalidate_framebuffers = true;
    catacurses::stdscr = catacurses::newwin( TERMINAL_HEIGHT, TERMINAL_WIDTH, point_zero );
    throwErrorIf( !SetupRenderTarget(), "SetupRenderTarget failed" );
    game_ui::init_ui();
    ui_manager::screen_resized();
    return true;
}

void resize_term( const int cell_w, const int cell_h )
{
    int w = cell_w * fontwidth * scaling_factor;
    int h = cell_h * fontheight * scaling_factor;
    SDL_SetWindowSize( window.get(), w, h );
    SDL_GetWindowSize( window.get(), &w, &h );
    handle_resize( w, h );
}

void toggle_fullscreen_window()
{
    // Can't enter fullscreen on Emscripten.
#if defined(EMSCRIPTEN)
    return;
#endif

    static int restore_win_w = get_option<int>( "TERMINAL_X" ) * fontwidth * scaling_factor;
    static int restore_win_h = get_option<int>( "TERMINAL_Y" ) * fontheight * scaling_factor;

    if( fullscreen ) {
        if( printErrorIf( SDL_SetWindowFullscreen( window.get(), 0 ) != 0,
                          "SDL_SetWindowFullscreen failed" ) ) {
            return;
        }
        SDL_RestoreWindow( window.get() );
        SDL_SetWindowSize( window.get(), restore_win_w, restore_win_h );
        SDL_SetWindowMinimumSize( window.get(), fontwidth * EVEN_MINIMUM_TERM_WIDTH * scaling_factor,
                                  fontheight * EVEN_MINIMUM_TERM_HEIGHT * scaling_factor );
    } else {
        restore_win_w = WindowWidth;
        restore_win_h = WindowHeight;
        if( printErrorIf( SDL_SetWindowFullscreen( window.get(), SDL_WINDOW_FULLSCREEN_DESKTOP ) != 0,
                          "SDL_SetWindowFullscreen failed" ) ) {
            return;
        }
    }
    int nw = 0;
    int nh = 0;
    SDL_GetWindowSize( window.get(), &nw, &nh );
    handle_resize( nw, nh );
    fullscreen = !fullscreen;
}

#if defined(__ANDROID__)
static float finger_down_x = -1.0f; // in pixels
static float finger_down_y = -1.0f; // in pixels
static float finger_curr_x = -1.0f; // in pixels
static float finger_curr_y = -1.0f; // in pixels
static float second_finger_down_x = -1.0f; // in pixels
static float second_finger_down_y = -1.0f; // in pixels
static float second_finger_curr_x = -1.0f; // in pixels
static float second_finger_curr_y = -1.0f; // in pixels
static float third_finger_down_x = -1.0f; // in pixels
static float third_finger_down_y = -1.0f; // in pixels
static float third_finger_curr_x = -1.0f; // in pixels
static float third_finger_curr_y = -1.0f; // in pixels
// when did the first finger start touching the screen? 0 if not touching, otherwise the time in milliseconds.
static uint32_t finger_down_time = 0;
// the last time we repeated input for a finger hold, 0 if not touching, otherwise the time in milliseconds.
static uint32_t finger_repeat_time = 0;
// the last time a single tap was detected. used for double-tap detection.
static uint32_t last_tap_time = 0;
// when did the hardware back button start being pressed? 0 if not touching, otherwise the time in milliseconds.
static uint32_t ac_back_down_time = 0;
// has a second finger touched the screen while the first was touching?
static bool is_two_finger_touch = false;
// has a third finger touched the screen while the first and second were touching?
static bool is_three_finger_touch = false;
// did this touch start on a quick shortcut?
static bool is_quick_shortcut_touch = false;
static bool quick_shortcuts_toggle_handled = false;
// the current finger repeat delay - will be somewhere between the min/max values depending on user input
uint32_t finger_repeat_delay = 500;
// should we make sure the sdl surface is visible? set to true whenever the SDL window is shown.
static bool needs_sdl_surface_visibility_refresh = true;

// Quick shortcuts container: maps the touch input context category (std::string) to a std::list of input_events.
using quick_shortcuts_t = std::list<input_event>;
std::map<std::string, quick_shortcuts_t> quick_shortcuts_map;

// A copy of the last known input_context from the input manager. It's important this is a copy, as there are times
// the input manager has an empty input_context (eg. when player is moving over slow objects) and we don't want our
// quick shortcuts to disappear momentarily.
input_context touch_input_context;

std::string get_quick_shortcut_name( const std::string &category )
{
    if( category == "DEFAULTMODE" &&
        g->check_zone( zone_type_id( "NO_AUTO_PICKUP" ), get_player_character().pos() ) &&
        get_option<bool>( "ANDROID_SHORTCUT_ZONE" ) ) {
        return "DEFAULTMODE____SHORTCUTS";
    }
    return category;
}

float android_get_display_density()
{
    JNIEnv *env = ( JNIEnv * )SDL_AndroidGetJNIEnv();
    jobject activity = ( jobject )SDL_AndroidGetActivity();
    jclass clazz( env->GetObjectClass( activity ) );
    jmethodID method_id = env->GetMethodID( clazz, "getDisplayDensity", "()F" );
    jfloat ans = env->CallFloatMethod( activity, method_id );
    env->DeleteLocalRef( activity );
    env->DeleteLocalRef( clazz );
    return ans;
}

// given the active quick shortcuts, returns the dimensions of each quick shortcut button.
void get_quick_shortcut_dimensions( quick_shortcuts_t &qsl, float &border, float &width,
                                    float &height )
{
    const float shortcut_dimensions_authored_density = 3.0f; // 480p xxhdpi
    float screen_density_scale = android_get_display_density() / shortcut_dimensions_authored_density;
    border = std::floor( screen_density_scale * get_option<int>( "ANDROID_SHORTCUT_BORDER" ) );
    width = std::floor( screen_density_scale * get_option<int>( "ANDROID_SHORTCUT_WIDTH_MAX" ) );
    float min_width = std::floor( screen_density_scale * std::min(
                                      get_option<int>( "ANDROID_SHORTCUT_WIDTH_MIN" ),
                                      get_option<int>( "ANDROID_SHORTCUT_WIDTH_MAX" ) ) );
    float usable_window_width = WindowWidth * get_option<int>( "ANDROID_SHORTCUT_SCREEN_PERCENTAGE" ) *
                                0.01f;
    if( width * qsl.size() > usable_window_width ) {
        width *= usable_window_width / ( width * qsl.size() );
        if( width < min_width ) {
            width = min_width;
        }
    }
    width = std::floor( width );
    height = std::floor( screen_density_scale * get_option<int>( "ANDROID_SHORTCUT_HEIGHT" ) );
}

// Returns the quick shortcut (if any) under the finger's current position, or finger down position if down == true
input_event *get_quick_shortcut_under_finger( bool down = false )
{

    if( !quick_shortcuts_enabled ) {
        return NULL;
    }

    quick_shortcuts_t &qsl = quick_shortcuts_map[get_quick_shortcut_name(
                                 touch_input_context.get_category() )];

    float border, width, height;
    get_quick_shortcut_dimensions( qsl, border, width, height );

    float finger_y = down ? finger_down_y : finger_curr_y;
    if( finger_y < WindowHeight - height ) {
        return NULL;
    }

    int i = 0;
    bool shortcut_right = get_option<std::string>( "ANDROID_SHORTCUT_POSITION" ) == "right";
    float finger_x = down ? finger_down_x : finger_curr_x;
    for( std::list<input_event>::iterator it = qsl.begin(); it != qsl.end(); ++it ) {
        if( ( i + 1 ) * width > WindowWidth * get_option<int>( "ANDROID_SHORTCUT_SCREEN_PERCENTAGE" ) *
            0.01f ) {
            continue;
        }
        i++;
        if( shortcut_right ) {
            if( finger_x > WindowWidth - ( i * width ) ) {
                return &( *it );
            }
        } else {
            if( finger_x < i * width ) {
                return &( *it );
            }
        }
    }

    return NULL;
}

// when pre-populating a quick shortcut list with defaults, ignore these actions (since they're all handleable by native touch operations)
bool ignore_action_for_quick_shortcuts( const std::string &action )
{
    return ( action == "UP"
             || action == "DOWN"
             || action == "LEFT"
             || action == "RIGHT"
             || action == "LEFTUP"
             || action == "LEFTDOWN"
             || action == "RIGHTUP"
             || action == "RIGHTDOWN"
             || action == "QUIT"
             || action == "CONFIRM"
             || action == "MOVE_SINGLE_ITEM" // maps to ENTER
             || action == "MOVE_ARMOR" // maps to ENTER
             || action == "ANY_INPUT"
             || action ==
             "DELETE_TEMPLATE" // strictly we shouldn't have this one, but I don't like seeing the "d" on the main menu by default. :)
           );
}

// Adds a quick shortcut to a quick_shortcut list, setting shortcut_last_used_action_counter accordingly.
void add_quick_shortcut( quick_shortcuts_t &qsl, input_event &event, bool back,
                         bool reset_shortcut_last_used_action_counter )
{
    if( reset_shortcut_last_used_action_counter && g ) {
        event.shortcut_last_used_action_counter =
            g->get_user_action_counter();    // only used for DEFAULTMODE
    }
    if( back ) {
        qsl.push_back( event );
    } else {
        qsl.push_front( event );
    }
}

// Given a quick shortcut list and a specific key, move that key to the front or back of the list.
void reorder_quick_shortcut( quick_shortcuts_t &qsl, int key, bool back )
{
    for( const auto &event : qsl ) {
        if( event.get_first_input() == key ) {
            input_event event_copy = event;
            qsl.remove( event );
            add_quick_shortcut( qsl, event_copy, back, false );
            break;
        }
    }
}

void reorder_quick_shortcuts( quick_shortcuts_t &qsl )
{
    // Do some manual reordering to make transitions between input contexts more consistent
    // Desired order of keys: < > BACKTAB TAB PPAGE NPAGE . . . . ?
    bool shortcut_right = get_option<std::string>( "ANDROID_SHORTCUT_POSITION" ) == "right";
    if( shortcut_right ) {
        reorder_quick_shortcut( qsl, KEY_PPAGE, false ); // paging control
        reorder_quick_shortcut( qsl, KEY_NPAGE, false );
        reorder_quick_shortcut( qsl, KEY_BTAB, false ); // secondary tabs after that
        reorder_quick_shortcut( qsl, '\t', false );
        reorder_quick_shortcut( qsl, '<', false ); // tabs next
        reorder_quick_shortcut( qsl, '>', false );
        reorder_quick_shortcut( qsl, '?', false ); // help at the start
    } else {
        reorder_quick_shortcut( qsl, KEY_NPAGE, false );
        reorder_quick_shortcut( qsl, KEY_PPAGE, false ); // paging control
        reorder_quick_shortcut( qsl, '\t', false );
        reorder_quick_shortcut( qsl, KEY_BTAB, false ); // secondary tabs after that
        reorder_quick_shortcut( qsl, '>', false );
        reorder_quick_shortcut( qsl, '<', false ); // tabs next
        reorder_quick_shortcut( qsl, '?', false ); // help at the start
    }
}

int choose_best_key_for_action( const std::string &action, const std::string &category )
{
    const std::vector<input_event> &events = inp_mngr.get_input_for_action( action, category );
    int best_key = -1;
    for( const auto &events_event : events ) {
        if( events_event.type == input_event_t::keyboard_char && events_event.sequence.size() == 1 ) {
            bool is_ascii_char = isprint( events_event.sequence.front() ) &&
                                 events_event.sequence.front() < 0xFF;
            bool is_best_ascii_char = best_key >= 0 && isprint( best_key ) && best_key < 0xFF;
            if( best_key < 0 || ( is_ascii_char && !is_best_ascii_char ) ) {
                best_key = events_event.sequence.front();
            }
        }
    }
    return best_key;
}

bool add_key_to_quick_shortcuts( int key, const std::string &category, bool back )
{
    if( key > 0 ) {
        quick_shortcuts_t &qsl = quick_shortcuts_map[get_quick_shortcut_name( category )];
        input_event event = input_event( key, input_event_t::keyboard_char );
        quick_shortcuts_t::iterator it = std::find( qsl.begin(), qsl.end(), event );
        if( it != qsl.end() ) { // already exists
            ( *it ).shortcut_last_used_action_counter =
                g->get_user_action_counter(); // make sure we refresh shortcut usage
        } else {
            add_quick_shortcut( qsl, event, back,
                                true ); // doesn't exist, add it to the shortcuts and refresh shortcut usage
            return true;
        }
    }
    return false;
}
bool add_best_key_for_action_to_quick_shortcuts( std::string action_str,
        const std::string &category, bool back )
{
    int best_key = choose_best_key_for_action( action_str, category );
    return add_key_to_quick_shortcuts( best_key, category, back );
}

bool add_best_key_for_action_to_quick_shortcuts( action_id action, const std::string &category,
        bool back )
{
    return add_best_key_for_action_to_quick_shortcuts( action_ident( action ), category, back );
}

void remove_action_from_quick_shortcuts( std::string action_str, const std::string &category )
{
    quick_shortcuts_t &qsl = quick_shortcuts_map[get_quick_shortcut_name( category )];
    const std::vector<input_event> &events = inp_mngr.get_input_for_action( action_str, category );
    for( const auto &event : events ) {
        qsl.remove( event );
    }
}

void remove_action_from_quick_shortcuts( action_id action, const std::string &category )
{
    remove_action_from_quick_shortcuts( action_ident( action ), category );
}

// Returns true if an expired action was removed
bool remove_expired_actions_from_quick_shortcuts( const std::string &category )
{
    int remove_turns = get_option<int>( "ANDROID_SHORTCUT_REMOVE_TURNS" );
    if( remove_turns <= 0 ) {
        return false;
    }

    // This should only ever be used on "DEFAULTMODE" category for gameplay shortcuts
    if( category != "DEFAULTMODE" ) {
        return false;
    }

    bool ret = false;
    quick_shortcuts_t &qsl = quick_shortcuts_map[get_quick_shortcut_name( category )];
    quick_shortcuts_t::iterator it = qsl.begin();
    while( it != qsl.end() ) {
        if( g->get_user_action_counter() - ( *it ).shortcut_last_used_action_counter > remove_turns ) {
            it = qsl.erase( it );
            ret = true;
        } else {
            ++it;
        }
    }
    return ret;
}

void remove_stale_inventory_quick_shortcuts()
{
    if( get_option<bool>( "ANDROID_INVENTORY_AUTOADD" ) ) {
        quick_shortcuts_t &qsl = quick_shortcuts_map["INVENTORY"];
        quick_shortcuts_t::iterator it = qsl.begin();
        bool in_inventory;
        int key;
        bool valid;
        while( it != qsl.end() ) {
            key = ( *it ).get_first_input();
            valid = inv_chars.valid( key );
            in_inventory = false;
            if( valid ) {
                Character &player_character = get_player_character();
                in_inventory = player_character.inv->invlet_to_position( key ) != INT_MIN;
                if( !in_inventory ) {
                    // We couldn't find this item in the inventory, let's check worn items
                    std::optional<const item *> item = player_character.worn.item_worn_with_inv_let( key );
                    if( item ) {
                        in_inventory = true;
                    }
                }
                if( !in_inventory ) {
                    // We couldn't find it in worn items either, check weapon held
                    item_location wielded = player_character.get_wielded_item();
                    if( wielded && wielded->invlet == key ) {
                        in_inventory = true;
                    }
                }
            }
            if( valid && !in_inventory ) {
                it = qsl.erase( it );
            } else {
                ++it;
            }
        }
    }
}

// Draw preview of terminal size when adjusting values
void draw_terminal_size_preview()
{
    bool preview_terminal_dirty = preview_terminal_width != get_option<int>( "TERMINAL_X" ) * fontwidth
                                  ||
                                  preview_terminal_height != get_option<int>( "TERMINAL_Y" ) * fontheight;
    if( preview_terminal_dirty ||
        ( preview_terminal_change_time > 0 && SDL_GetTicks() - preview_terminal_change_time < 1000 ) ) {
        if( preview_terminal_dirty ) {
            preview_terminal_width = get_option<int>( "TERMINAL_X" ) * fontwidth;
            preview_terminal_height = get_option<int>( "TERMINAL_Y" ) * fontheight;
            preview_terminal_change_time = SDL_GetTicks();
        }
        SetRenderDrawColor( renderer, 255, 255, 255, 255 );
        SDL_Rect previewrect = get_android_render_rect( preview_terminal_width, preview_terminal_height );
        SDL_RenderDrawRect( renderer.get(), &previewrect );
        SetRenderDrawColor( renderer, 0, 0, 0, 255 );
    }
}

// Draw quick shortcuts on top of the game view
void draw_quick_shortcuts()
{

    if( !quick_shortcuts_enabled ||
        SDL_IsTextInputActive() ||
        ( get_option<bool>( "ANDROID_HIDE_HOLDS" ) && !is_quick_shortcut_touch && finger_down_time > 0 &&
          SDL_GetTicks() - finger_down_time >= static_cast<uint32_t>(
              get_option<int>( "ANDROID_INITIAL_DELAY" ) ) ) ) { // player is swipe + holding in a direction
        return;
    }

    bool shortcut_right = get_option<std::string>( "ANDROID_SHORTCUT_POSITION" ) == "right";
    std::string &category = touch_input_context.get_category();
    bool is_default_mode = category == "DEFAULTMODE";
    quick_shortcuts_t &qsl = quick_shortcuts_map[get_quick_shortcut_name( category )];
    if( qsl.empty() || !touch_input_context.get_registered_manual_keys().empty() ) {
        if( category == "DEFAULTMODE" ) {
            const std::string default_gameplay_shortcuts =
                get_option<std::string>( "ANDROID_SHORTCUT_DEFAULTS" );
            for( const auto &c : default_gameplay_shortcuts ) {
                add_key_to_quick_shortcuts( c, category, true );
            }
        } else {
            // This is an empty quick-shortcuts list, let's pre-populate it as best we can from the input context

            // For manual key lists, force-clear them each time since there's no point allowing custom bindings anyway
            if( !touch_input_context.get_registered_manual_keys().empty() ) {
                qsl.clear();
            }

            // First process registered actions
            std::vector<std::string> &registered_actions = touch_input_context.get_registered_actions();
            for( std::vector<std::string>::iterator it = registered_actions.begin();
                 it != registered_actions.end(); ++it ) {
                std::string &action = *it;
                if( ignore_action_for_quick_shortcuts( action ) ) {
                    continue;
                }

                add_best_key_for_action_to_quick_shortcuts( action, category, !shortcut_right );
            }

            // Then process manual keys
            std::vector<input_context::manual_key> &registered_manual_keys =
                touch_input_context.get_registered_manual_keys();
            for( const auto &manual_key : registered_manual_keys ) {
                input_event event( manual_key.key, input_event_t::keyboard_char );
                add_quick_shortcut( qsl, event, !shortcut_right, true );
            }
        }
    }

    // Only reorder quick shortcuts for non-gameplay lists that are likely to have navigational menu stuff
    if( !is_default_mode ) {
        reorder_quick_shortcuts( qsl );
    }

    float border, width, height;
    get_quick_shortcut_dimensions( qsl, border, width, height );
    input_event *hovered_quick_shortcut = get_quick_shortcut_under_finger();
    SDL_Rect rect;
    bool hovered, show_hint;
    int i = 0;
    for( std::list<input_event>::iterator it = qsl.begin(); it != qsl.end(); ++it ) {
        if( ( i + 1 ) * width > WindowWidth * get_option<int>( "ANDROID_SHORTCUT_SCREEN_PERCENTAGE" ) *
            0.01f ) {
            continue;
        }
        input_event &event = *it;
        std::string text = event.text;
        int key = event.get_first_input();
        float default_text_scale = std::floor( 0.75f * ( height /
                                               font->height ) ); // default for single character strings
        float text_scale = default_text_scale;
        if( text.empty() || text == " " ) {
            text = inp_mngr.get_keyname( key, event.type );
            text_scale = std::min( text_scale, 0.75f * ( width / ( font->width * utf8_width( text ) ) ) );
        }
        hovered = is_quick_shortcut_touch && hovered_quick_shortcut == &event;
        show_hint = hovered &&
                    SDL_GetTicks() - finger_down_time > static_cast<uint32_t>
                    ( get_option<int>( "ANDROID_INITIAL_DELAY" ) );
        std::string hint_text;
        if( show_hint ) {
            if( touch_input_context.get_category() == "INVENTORY" && inv_chars.valid( key ) ) {
                Character &player_character = get_player_character();
                // Special case for inventory items - show the inventory item name as help text
                hint_text = player_character.inv->find_item( player_character.inv->invlet_to_position(
                                key ) ).display_name();
                if( hint_text == "none" ) {
                    // We couldn't find this item in the inventory, let's check worn items
                    std::optional<const item *> item = player_character.worn.item_worn_with_inv_let( key );
                    if( item ) {
                        hint_text = item.value()->display_name();
                    }
                }
                if( hint_text == "none" ) {
                    // We couldn't find it in worn items either, must be weapon held
                    item_location wielded = player_character.get_wielded_item();
                    if( wielded && wielded->invlet == key ) {
                        hint_text = player_character.get_wielded_item()->display_name();
                    }
                }
            } else {
                // All other screens - try and show the action name, either from registered actions or manually registered keys
                hint_text = touch_input_context.get_action_name( touch_input_context.input_to_action( event ) );
                if( hint_text == "ERROR" ) {
                    hint_text = touch_input_context.get_action_name_for_manual_key( key );
                }
            }
            if( hint_text == "ERROR" || hint_text == "none" || hint_text.empty() ) {
                show_hint = false;
            }
        }
        if( shortcut_right )
            rect = { WindowWidth - static_cast<int>( ( i + 1 ) * width + border ), static_cast<int>( WindowHeight - height ), static_cast<int>( width - border * 2 ), static_cast<int>( height ) };
        else
            rect = { static_cast<int>( i * width + border ), static_cast<int>( WindowHeight - height ), static_cast<int>( width - border * 2 ), static_cast<int>( height ) };
        if( hovered ) {
            SetRenderDrawColor( renderer, 0, 0, 0, 255 );
        } else {
            SetRenderDrawColor( renderer, 0, 0, 0,
                                get_option<int>( "ANDROID_SHORTCUT_OPACITY_BG" ) * 0.01f * 255.0f );
        }
        SetRenderDrawBlendMode( renderer, SDL_BLENDMODE_BLEND );
        RenderFillRect( renderer, &rect );
        if( hovered ) {
            // draw a second button hovering above the first one
            if( shortcut_right )
                rect = { WindowWidth - static_cast<int>( ( i + 1 ) * width + border ), static_cast<int>( WindowHeight - height * 2.2f ), static_cast<int>( width - border * 2 ), static_cast<int>( height ) };
            else
                rect = { static_cast<int>( i * width + border ), static_cast<int>( WindowHeight - height * 2.2f ), static_cast<int>( width - border * 2 ), static_cast<int>( height ) };
            SetRenderDrawColor( renderer, 0, 0, 196, 255 );
            RenderFillRect( renderer, &rect );

            if( show_hint ) {
                // draw a backdrop for the hint text
                rect = { 0, static_cast<int>( ( WindowHeight - height ) * 0.5f ), static_cast<int>( WindowWidth ), static_cast<int>( height ) };
                SetRenderDrawColor( renderer, 0, 0, 0,
                                    get_option<int>( "ANDROID_SHORTCUT_OPACITY_BG" ) * 0.01f * 255.0f );
                RenderFillRect( renderer, &rect );
            }
        }
        SetRenderDrawBlendMode( renderer, SDL_BLENDMODE_NONE );
        SDL_RenderSetScale( renderer.get(), text_scale, text_scale );
        int text_x, text_y;
        if( shortcut_right ) {
            text_x = ( WindowWidth - ( i + 0.5f ) * width - ( font->width * utf8_width(
                           text ) ) * text_scale * 0.5f ) / text_scale;
        } else {
            text_x = ( ( i + 0.5f ) * width - ( font->width * utf8_width( text ) ) * text_scale * 0.5f ) /
                     text_scale;
        }
        // TODO use draw_string instead
        text_y = ( WindowHeight - ( height + font->height * text_scale ) * 0.5f ) / text_scale;
        font->OutputChar( renderer, geometry, text, point( text_x + 1, text_y + 1 ), 0,
                          get_option<int>( "ANDROID_SHORTCUT_OPACITY_SHADOW" ) * 0.01f );
        font->OutputChar( renderer, geometry, text, point( text_x, text_y ),
                          get_option<int>( "ANDROID_SHORTCUT_COLOR" ),
                          get_option<int>( "ANDROID_SHORTCUT_OPACITY_FG" ) * 0.01f );
        if( hovered ) {
            // draw a second button hovering above the first one
            font->OutputChar( renderer, geometry, text,
                              point( text_x, text_y - ( height * 1.2f / text_scale ) ),
                              get_option<int>( "ANDROID_SHORTCUT_COLOR" ) );
            if( show_hint ) {
                // draw hint text
                text_scale = default_text_scale;
                hint_text = text + " " + hint_text;
                hint_text = remove_color_tags( hint_text );
                const float safe_margin = 0.9f;
                int hint_length = utf8_width( hint_text );
                if( WindowWidth * safe_margin < font->width * text_scale * hint_length ) {
                    text_scale *= ( WindowWidth * safe_margin ) / ( font->width * text_scale *
                                  hint_length );    // scale to fit comfortably
                }
                SDL_RenderSetScale( renderer.get(), text_scale, text_scale );
                text_x = ( WindowWidth - ( ( font->width  * hint_length ) * text_scale ) ) * 0.5f / text_scale;
                text_y = ( WindowHeight - font->height * text_scale ) * 0.5f / text_scale;
                font->OutputChar( renderer, geometry, hint_text, point( text_x + 1, text_y + 1 ), 0,
                                  get_option<int>( "ANDROID_SHORTCUT_OPACITY_SHADOW" ) * 0.01f );
                font->OutputChar( renderer, geometry, hint_text, point( text_x, text_y ),
                                  get_option<int>( "ANDROID_SHORTCUT_COLOR" ),
                                  get_option<int>( "ANDROID_SHORTCUT_OPACITY_FG" ) * 0.01f );
            }
        }
        SDL_RenderSetScale( renderer.get(), 1.0f, 1.0f );
        i++;
        if( ( i + 1 ) * width > WindowWidth ) {
            break;
        }
    }
}

void draw_virtual_joystick()
{

    // Bail out if we don't need to draw the joystick
    if( !get_option<bool>( "ANDROID_SHOW_VIRTUAL_JOYSTICK" ) ||
        finger_down_time <= 0 ||
        SDL_GetTicks() - finger_down_time <= static_cast<uint32_t>
        ( get_option<int>( "ANDROID_INITIAL_DELAY" ) ) ||
        is_quick_shortcut_touch ||
        is_two_finger_touch ||
        is_three_finger_touch ) {
        return;
    }

    SDL_SetTextureAlphaMod( touch_joystick.get(),
                            get_option<int>( "ANDROID_VIRTUAL_JOYSTICK_OPACITY" ) * 0.01f * 255.0f );

    float longest_window_edge = std::max( WindowWidth, WindowHeight );

    SDL_Rect dstrect;

    // Draw deadzone range
    dstrect.w = dstrect.h = ( get_option<float>( "ANDROID_DEADZONE_RANGE" ) ) * longest_window_edge * 2;
    dstrect.x = finger_down_x - dstrect.w / 2;
    dstrect.y = finger_down_y - dstrect.h / 2;
    RenderCopy( renderer, touch_joystick, NULL, &dstrect );

    // Draw repeat delay range
    dstrect.w = dstrect.h = ( get_option<float>( "ANDROID_DEADZONE_RANGE" ) +
                              get_option<float>( "ANDROID_REPEAT_DELAY_RANGE" ) ) * longest_window_edge * 2;
    dstrect.x = finger_down_x - dstrect.w / 2;
    dstrect.y = finger_down_y - dstrect.h / 2;
    RenderCopy( renderer, touch_joystick, NULL, &dstrect );

    // Draw current touch position (50% size of repeat delay range)
    dstrect.w = dstrect.h = dstrect.w / 2;
    dstrect.x = finger_down_x + ( finger_curr_x - finger_down_x ) / 2 - dstrect.w / 2;
    dstrect.y = finger_down_y + ( finger_curr_y - finger_down_y ) / 2 - dstrect.h / 2;
    RenderCopy( renderer, touch_joystick, NULL, &dstrect );

}

void update_finger_repeat_delay()
{
    float delta_x = finger_curr_x - finger_down_x;
    float delta_y = finger_curr_y - finger_down_y;
    float dist = std::sqrt( delta_x * delta_x + delta_y * delta_y );
    float longest_window_edge = std::max( WindowWidth, WindowHeight );
    float t = clamp<float>( ( dist - ( get_option<float>( "ANDROID_DEADZONE_RANGE" ) *
                                       longest_window_edge ) ) /
                            std::max( 0.01f, ( get_option<float>( "ANDROID_REPEAT_DELAY_RANGE" ) ) * longest_window_edge ),
                            0.0f, 1.0f );
    float repeat_delay_min = static_cast<float>( get_option<int>( "ANDROID_REPEAT_DELAY_MIN" ) );
    float repeat_delay_max = static_cast<float>( get_option<int>( "ANDROID_REPEAT_DELAY_MAX" ) );
    finger_repeat_delay = lerp<float>( std::max( repeat_delay_min, repeat_delay_max ),
                                       std::min( repeat_delay_min, repeat_delay_max ),
                                       std::pow( t, get_option<float>( "ANDROID_SENSITIVITY_POWER" ) ) );
}

// TODO: Is there a better way to detect when string entry is allowed?
// ANY_INPUT seems close but is abused by code everywhere.
// Had a look through and think I've got all the cases but can't be 100% sure.
bool is_string_input( input_context &ctx )
{
    std::string &category = ctx.get_category();
    return category == "STRING_INPUT"
           || category == "STRING_EDITOR"
           || category == "HELP_KEYBINDINGS";
}

int get_key_event_from_string( const std::string &str )
{
    if( !str.empty() ) {
        return str[0];
    }
    return -1;
}
// This function is triggered on finger up events, OR by a repeating timer for touch hold events.
void handle_finger_input( uint32_t ticks )
{

    float delta_x = finger_curr_x - finger_down_x;
    float delta_y = finger_curr_y - finger_down_y;
    float dist = std::sqrt( delta_x * delta_x + delta_y * delta_y ); // in pixel space
    bool handle_diagonals = touch_input_context.is_action_registered( "LEFTUP" );
    bool is_default_mode = touch_input_context.get_category() == "DEFAULTMODE";
    if( dist > ( get_option<float>( "ANDROID_DEADZONE_RANGE" )*std::max( WindowWidth,
                 WindowHeight ) ) ) {
        if( !handle_diagonals ) {
            if( delta_x >= 0 && delta_y >= 0 ) {
                last_input = input_event( delta_x > delta_y ? KEY_RIGHT : KEY_DOWN, input_event_t::keyboard_char );
            } else if( delta_x < 0 && delta_y >= 0 ) {
                last_input = input_event( -delta_x > delta_y ? KEY_LEFT : KEY_DOWN, input_event_t::keyboard_char );
            } else if( delta_x >= 0 && delta_y < 0 ) {
                last_input = input_event( delta_x > -delta_y ? KEY_RIGHT : KEY_UP, input_event_t::keyboard_char );
            } else if( delta_x < 0 && delta_y < 0 ) {
                last_input = input_event( -delta_x > -delta_y ? KEY_LEFT : KEY_UP, input_event_t::keyboard_char );
            }
        } else {
            if( delta_x > 0 ) {
                if( std::abs( delta_y ) < delta_x * 0.5f ) {
                    // swipe right
                    last_input = input_event( KEY_RIGHT, input_event_t::keyboard_char );
                } else if( std::abs( delta_y ) < delta_x * 2.0f ) {
                    if( delta_y < 0 ) {
                        // swipe up-right
                        last_input = input_event( JOY_RIGHTUP, input_event_t::gamepad );
                    } else {
                        // swipe down-right
                        last_input = input_event( JOY_RIGHTDOWN, input_event_t::gamepad );
                    }
                } else {
                    if( delta_y < 0 ) {
                        // swipe up
                        last_input = input_event( KEY_UP, input_event_t::keyboard_char );
                    } else {
                        // swipe down
                        last_input = input_event( KEY_DOWN, input_event_t::keyboard_char );
                    }
                }
            } else {
                if( std::abs( delta_y ) < -delta_x * 0.5f ) {
                    // swipe left
                    last_input = input_event( KEY_LEFT, input_event_t::keyboard_char );
                } else if( std::abs( delta_y ) < -delta_x * 2.0f ) {
                    if( delta_y < 0 ) {
                        // swipe up-left
                        last_input = input_event( JOY_LEFTUP, input_event_t::gamepad );

                    } else {
                        // swipe down-left
                        last_input = input_event( JOY_LEFTDOWN, input_event_t::gamepad );
                    }
                } else {
                    if( delta_y < 0 ) {
                        // swipe up
                        last_input = input_event( KEY_UP, input_event_t::keyboard_char );
                    } else {
                        // swipe down
                        last_input = input_event( KEY_DOWN, input_event_t::keyboard_char );
                    }
                }
            }
        }
    } else {
        if( ticks - finger_down_time >= static_cast<uint32_t>
            ( get_option<int>( "ANDROID_INITIAL_DELAY" ) ) ) {
            // Single tap (repeat) - held, so always treat this as a tap
            // We only allow repeats for waiting, not confirming in menus as that's a bit silly
            if( is_default_mode ) {
                last_input = input_event( get_key_event_from_string( get_option<std::string>( "ANDROID_TAP_KEY" ) ),
                                          input_event_t::keyboard_char );
            }
        } else {
            if( last_tap_time > 0 &&
                ticks - last_tap_time < static_cast<uint32_t>( get_option<int>( "ANDROID_INITIAL_DELAY" ) ) ) {
                // Double tap
                last_input = input_event( is_default_mode ? KEY_ESCAPE : KEY_ESCAPE, input_event_t::keyboard_char );
                last_tap_time = 0;
            } else {
                // First tap detected, waiting to decide whether it's a single or a double tap input
                last_tap_time = ticks;
            }
        }
    }
    if( last_input.type != input_event_t::error ) {
        imclient->process_cata_input( last_input );
    }
}

bool android_is_hardware_keyboard_available()
{
    JNIEnv *env = ( JNIEnv * )SDL_AndroidGetJNIEnv();
    jobject activity = ( jobject )SDL_AndroidGetActivity();
    jclass clazz( env->GetObjectClass( activity ) );
    jmethodID method_id = env->GetMethodID( clazz, "isHardwareKeyboardAvailable", "()Z" );
    jboolean ans = env->CallBooleanMethod( activity, method_id );
    env->DeleteLocalRef( activity );
    env->DeleteLocalRef( clazz );
    return ans;
}

void android_vibrate()
{
    int vibration_ms = get_option<int>( "ANDROID_VIBRATION" );
    if( vibration_ms > 0 && !android_is_hardware_keyboard_available() ) {
        JNIEnv *env = ( JNIEnv * )SDL_AndroidGetJNIEnv();
        jobject activity = ( jobject )SDL_AndroidGetActivity();
        jclass clazz( env->GetObjectClass( activity ) );
        jmethodID method_id = env->GetMethodID( clazz, "vibrate", "(I)V" );
        env->CallVoidMethod( activity, method_id, vibration_ms );
        env->DeleteLocalRef( activity );
        env->DeleteLocalRef( clazz );
    }
}
#endif

#if !defined(__ANDROID__)
static bool window_focus = false;
static bool text_input_active_when_regaining_focus = false;
#endif

void StartTextInput()
{
    // prevent sending spurious empty SDL_TEXTEDITING events
    if( SDL_IsTextInputActive() == SDL_TRUE ) {
        return;
    }
#if defined(__ANDROID__)
    SDL_StartTextInput();
#else
    if( window_focus ) {
        SDL_StartTextInput();
    } else {
        text_input_active_when_regaining_focus = true;
    }
#endif
}

void StopTextInput()
{
#if defined(__ANDROID__)
    SDL_StopTextInput();
#else
    if( window_focus ) {
        SDL_StopTextInput();
    } else {
        text_input_active_when_regaining_focus = false;
    }
#endif
}

//Check for any window messages (keypress, paint, mousemove, etc)
static void CheckMessages()
{
    SDL_Event ev;
    bool quit = false;
    bool text_refresh = false;
    bool is_repeat = false;

#if defined(__ANDROID__)
    if( visible_display_frame_dirty ) {
        needupdate = true;
        ui_manager::redraw_invalidated();
        visible_display_frame_dirty = false;
    }

    uint32_t ticks = SDL_GetTicks();

    // Force text input mode if hardware keyboard is available.
    if( android_is_hardware_keyboard_available() && !SDL_IsTextInputActive() ) {
        StartTextInput();
    }

    // Make sure the SDL surface view is visible, otherwise the "Z" loading screen is visible.
    if( needs_sdl_surface_visibility_refresh ) {
        needs_sdl_surface_visibility_refresh = false;

        // Call Java show_sdl_surface()
        JNIEnv *env = ( JNIEnv * )SDL_AndroidGetJNIEnv();
        jobject activity = ( jobject )SDL_AndroidGetActivity();
        jclass clazz( env->GetObjectClass( activity ) );
        jmethodID method_id = env->GetMethodID( clazz, "show_sdl_surface", "()V" );
        env->CallVoidMethod( activity, method_id );
        env->DeleteLocalRef( activity );
        env->DeleteLocalRef( clazz );
    }

    // Copy the current input context
    if( !input_context::input_context_stack.empty() ) {
        input_context *new_input_context = *--input_context::input_context_stack.end();
        if( new_input_context && *new_input_context != touch_input_context ) {

            // If we were in an allow_text_entry input context, and text input is still active, and we're auto-managing keyboard, hide it.
            if( touch_input_context.allow_text_entry &&
                !new_input_context->allow_text_entry &&
                !is_string_input( *new_input_context ) &&
                SDL_IsTextInputActive() &&
                get_option<bool>( "ANDROID_AUTO_KEYBOARD" ) ) {
                StopTextInput();
            }

            touch_input_context = *new_input_context;
            needupdate = true;
            ui_manager::redraw_invalidated();
        }
    }

    bool is_default_mode = touch_input_context.get_category() == "DEFAULTMODE";
    quick_shortcuts_t &qsl = quick_shortcuts_map[get_quick_shortcut_name(
                                 touch_input_context.get_category() )];

    // Don't do this logic if we already need an update, otherwise we're likely to overload the game with too much input on hold repeat events
    if( !needupdate ) {

        // Check action weightings and auto-add any immediate-surrounding actions as quick shortcuts
        // This code is based heavily off action.cpp handle_action_menu() which puts common shortcuts at the top
        if( is_default_mode && get_option<bool>( "ANDROID_SHORTCUT_AUTOADD" ) ) {
            static int last_moves_since_last_save = -1;
            if( last_moves_since_last_save != g->get_moves_since_last_save() ) {
                last_moves_since_last_save = g->get_moves_since_last_save();

                // Actions to add
                std::set<action_id> actions;

                // Actions to remove - we only want to remove things that we're 100% sure won't be useful to players otherwise
                std::set<action_id> actions_remove;

                Character &player_character = get_player_character();
                // Check if we're in a potential combat situation, if so, sort a few actions to the top.
                if( !player_character.get_hostile_creatures( 60 ).empty() ) {
                    // Only prioritize movement options if we're not driving.
                    if( !player_character.controlling_vehicle ) {
                        actions.insert( ACTION_CYCLE_MOVE );
                    }
                    // Only prioritize fire weapon options if we're wielding a ranged weapon.
                    item_location wielded = player_character.get_wielded_item();
                    if( wielded ) {
                        if( wielded->is_gun() || wielded->has_flag( flag_REACH_ATTACK ) ) {
                            actions.insert( ACTION_FIRE );
                        }
                    }
                }

                // If we're already running, make it simple to toggle running to off.
                if( player_character.is_running() ) {
                    actions.insert( ACTION_TOGGLE_RUN );
                }
                // If we're already crouching, make it simple to toggle crouching to off.
                if( player_character.is_crouching() ) {
                    actions.insert( ACTION_TOGGLE_CROUCH );
                }
                // If we're already prone, make it simple to toggle prone to off.
                if( player_character.is_prone() ) {
                    actions.insert( ACTION_TOGGLE_PRONE );
                }

                // We're not already running or in combat, so remove cycle walk/run
                if( std::find( actions.begin(), actions.end(), ACTION_CYCLE_MOVE ) == actions.end() ) {
                    actions_remove.insert( ACTION_CYCLE_MOVE );
                }

                map &here = get_map();
                // Check if we can perform one of our actions on nearby terrain. If so,
                // display that action at the top of the list.
                for( int dx = -1; dx <= 1; dx++ ) {
                    for( int dy = -1; dy <= 1; dy++ ) {
                        int x = player_character.posx() + dx;
                        int y = player_character.posy() + dy;
                        int z = player_character.posz();
                        const tripoint pos( x, y, z );
                        const tripoint_bub_ms bub_pos( pos );
                        // Check if we're near a vehicle, if so, vehicle controls should be top.
                        {
                            const optional_vpart_position vp = here.veh_at( pos );
                            if( vp ) {
                                if( const std::optional<vpart_reference> controlpart = vp.part_with_feature( "CONTROLS", true ) ) {
                                    actions.insert( ACTION_CONTROL_VEHICLE );
                                }
                                const std::optional<vpart_reference> openablepart = vp.part_with_feature( "OPENABLE", true );
                                if( openablepart && openablepart->part().open && ( dx != 0 ||
                                        dy != 0 ) ) { // an open door adjacent to us
                                    actions.insert( ACTION_CLOSE );
                                }
                                const std::optional<vpart_reference> curtainpart = vp.part_with_feature( "CURTAIN", true );
                                if( curtainpart && curtainpart->part().open && ( dx != 0 || dy != 0 ) ) {
                                    actions.insert( ACTION_CLOSE );
                                }
                                const std::optional<vpart_reference> cargopart = vp.cargo();
                                if( cargopart && ( !cargopart->items().empty() ) ) {
                                    actions.insert( ACTION_PICKUP );
                                }
                            }
                        }

                        if( dx != 0 || dy != 0 ) {
                            // Check for actions that work on nearby tiles
                            //if( can_interact_at( ACTION_OPEN, pos ) ) {
                            // don't bother with open since user can just walk into target
                            //}
                            if( can_interact_at( ACTION_CLOSE, bub_pos ) ) {
                                actions.insert( ACTION_CLOSE );
                            }
                            if( can_interact_at( ACTION_EXAMINE, bub_pos ) ) {
                                actions.insert( ACTION_EXAMINE );
                            }
                        } else {
                            // Check for actions that work on own tile only
                            if( can_interact_at( ACTION_BUTCHER, bub_pos ) ) {
                                actions.insert( ACTION_BUTCHER );
                            } else {
                                actions_remove.insert( ACTION_BUTCHER );
                            }

                            if( can_interact_at( ACTION_MOVE_UP, bub_pos ) ) {
                                actions.insert( ACTION_MOVE_UP );
                            } else {
                                actions_remove.insert( ACTION_MOVE_UP );
                            }

                            if( can_interact_at( ACTION_MOVE_DOWN, bub_pos ) ) {
                                actions.insert( ACTION_MOVE_DOWN );
                            } else {
                                actions_remove.insert( ACTION_MOVE_DOWN );
                            }
                        }

                        // Check for actions that work on nearby tiles and own tile
                        if( can_interact_at( ACTION_PICKUP, bub_pos ) ) {
                            actions.insert( ACTION_PICKUP );
                        }
                    }
                }

                // We're not near a vehicle, so remove control vehicle
                if( std::find( actions.begin(), actions.end(), ACTION_CONTROL_VEHICLE ) == actions.end() ) {
                    actions_remove.insert( ACTION_CONTROL_VEHICLE );
                }

                // We're not able to close anything nearby, so remove it
                if( std::find( actions.begin(), actions.end(), ACTION_CLOSE ) == actions.end() ) {
                    actions_remove.insert( ACTION_CLOSE );
                }

                // We're not able to examine anything nearby, so remove it
                if( std::find( actions.begin(), actions.end(), ACTION_EXAMINE ) == actions.end() ) {
                    actions_remove.insert( ACTION_EXAMINE );
                }

                // We're not able to pickup anything nearby, so remove it
                if( std::find( actions.begin(), actions.end(), ACTION_PICKUP ) == actions.end() ) {
                    actions_remove.insert( ACTION_PICKUP );
                }

                // Check if we can't move because of safe mode - if so, add ability to ignore
                if( g && !g->check_safe_mode_allowed( false ) ) {
                    actions.insert( ACTION_IGNORE_ENEMY );
                    actions.insert( ACTION_TOGGLE_SAFEMODE );
                } else {
                    actions_remove.insert( ACTION_IGNORE_ENEMY );
                    actions_remove.insert( ACTION_TOGGLE_SAFEMODE );
                }

                // Check if we're significantly hungry or thirsty - if so, add eat
                if( player_character.get_hunger() > 100 || player_character.get_thirst() > 40 ) {
                    actions.insert( ACTION_EAT );
                }

                // Check if we're dead tired - if so, add sleep
                if( player_character.get_sleepiness() > sleepiness_levels::DEAD_TIRED ) {
                    actions.insert( ACTION_SLEEP );
                }

                for( const auto &action : actions ) {
                    if( add_best_key_for_action_to_quick_shortcuts( action, touch_input_context.get_category(),
                            !get_option<bool>( "ANDROID_SHORTCUT_AUTOADD_FRONT" ) ) ) {
                        needupdate = true;
                    }
                }

                size_t old_size = qsl.size();
                for( const auto &action_remove : actions_remove ) {
                    remove_action_from_quick_shortcuts( action_remove, touch_input_context.get_category() );
                }
                if( qsl.size() != old_size ) {
                    needupdate = true;
                }
            }
        }

        if( remove_expired_actions_from_quick_shortcuts( touch_input_context.get_category() ) ) {
            needupdate = true;
        }

        // Toggle quick shortcuts on/off
        if( ac_back_down_time > 0 &&
            ticks - ac_back_down_time > static_cast<uint32_t>
            ( get_option<int>( "ANDROID_INITIAL_DELAY" ) ) ) {
            if( !quick_shortcuts_toggle_handled ) {
                quick_shortcuts_enabled = !quick_shortcuts_enabled;
                quick_shortcuts_toggle_handled = true;
                refresh_display();

                // Display an Android toast message
                {
                    JNIEnv *env = ( JNIEnv * )SDL_AndroidGetJNIEnv();
                    jobject activity = ( jobject )SDL_AndroidGetActivity();
                    jclass clazz( env->GetObjectClass( activity ) );
                    jstring toast_message = env->NewStringUTF( quick_shortcuts_enabled ? "Shortcuts visible" :
                                            "Shortcuts hidden" );
                    jmethodID method_id = env->GetMethodID( clazz, "toast", "(Ljava/lang/String;)V" );
                    env->CallVoidMethod( activity, method_id, toast_message );
                    env->DeleteLocalRef( activity );
                    env->DeleteLocalRef( clazz );
                }
            }
        }

        // Handle repeating inputs from touch + holds
        if( !is_quick_shortcut_touch && !is_two_finger_touch && !is_three_finger_touch &&
            finger_down_time > 0 &&
            ticks - finger_down_time > static_cast<uint32_t>
            ( get_option<int>( "ANDROID_INITIAL_DELAY" ) ) ) {
            if( ticks - finger_repeat_time > finger_repeat_delay ) {
                handle_finger_input( ticks );
                finger_repeat_time = ticks;
                // Prevent repeating inputs on the next call to this function if there is a fingerup event
                while( SDL_PollEvent( &ev ) ) {
                    if( ev.type == SDL_FINGERUP ) {
                        third_finger_down_x = third_finger_curr_x = second_finger_down_x = second_finger_curr_x =
                                                  finger_down_x = finger_curr_x = -1.0f;
                        third_finger_down_y = third_finger_curr_y = second_finger_down_y = second_finger_curr_y =
                                                  finger_down_y = finger_curr_y = -1.0f;
                        is_two_finger_touch = false;
                        is_three_finger_touch = false;
                        finger_down_time = 0;
                        finger_repeat_time = 0;
                        // let the next call decide if needupdate should be true
                        break;
                    }
                }
                return;
            }
        }

        // If we received a first tap and not another one within a certain period, this was a single tap, so trigger the input event
        if( !is_quick_shortcut_touch && !is_two_finger_touch && !is_three_finger_touch &&
            last_tap_time > 0 &&
            ticks - last_tap_time >= static_cast<uint32_t>
            ( get_option<int>( "ANDROID_INITIAL_DELAY" ) ) ) {
            // Single tap
            last_tap_time = ticks;
            last_input = input_event( is_default_mode ? get_key_event_from_string(
                                          get_option<std::string>( "ANDROID_TAP_KEY" ) ) : '\n', input_event_t::keyboard_char );
            last_tap_time = 0;
            return;
        }

        // ensure hint text pops up even if player doesn't move finger to trigger a FINGERMOTION event
        if( is_quick_shortcut_touch && finger_down_time > 0 &&
            ticks - finger_down_time > static_cast<uint32_t>
            ( get_option<int>( "ANDROID_INITIAL_DELAY" ) ) ) {
            needupdate = true;
        }
    }
#endif

    last_input = input_event();

    std::optional<point> resize_dims;
    bool render_target_reset = false;

    while( SDL_PollEvent( &ev ) ) {
        imclient->process_input( &ev );
        switch( ev.type ) {
            case SDL_WINDOWEVENT:
                switch( ev.window.event ) {
#if defined(__ANDROID__)
                    // SDL will send a focus lost event whenever the app loses focus (eg. lock screen, switch app focus etc.)
                    // If we detect it and the game seems in a saveable state, try and do a quicksave. This is a bit dodgy
                    // as the player could be ANYWHERE doing ANYTHING (a sub-menu, interacting with an NPC/computer etc.)
                    // but it seems to work so far, and the alternative is the player losing their progress as the app is likely
                    // to be destroyed pretty quickly when it goes out of focus due to memory usage.
                    case SDL_WINDOWEVENT_FOCUS_LOST:
                        if( world_generator &&
                            world_generator->active_world &&
                            g && g->uquit == QUIT_NO &&
                            get_option<bool>( "ANDROID_QUICKSAVE" ) &&
                            !std::uncaught_exception() ) {
                            g->quicksave();
                        }
                        break;
                    // SDL sends a window size changed event whenever the screen rotates orientation
                    case SDL_WINDOWEVENT_SIZE_CHANGED:
                        WindowWidth = ev.window.data1;
                        WindowHeight = ev.window.data2;
                        SDL_Delay( 500 );
                        SDL_GetWindowSurface( window.get() );
                        ui_manager::redraw_invalidated();
                        refresh_display();
                        needupdate = true;
                        break;
#else
                    case SDL_WINDOWEVENT_FOCUS_LOST:
                        window_focus = false;
                        if( SDL_IsTextInputActive() ) {
                            text_input_active_when_regaining_focus = true;
                            // Stop text input to not intefere with other programs
                            SDL_StopTextInput();
                            // Clear uncommited IME text. TODO: commit IME text instead.
                            last_input = input_event();
                            last_input.type = input_event_t::keyboard_char;
                            last_input.edit.clear();
                            last_input.edit_refresh = true;
                            text_refresh = true;
                        } else {
                            text_input_active_when_regaining_focus = false;
                        }
                        break;
                    case SDL_WINDOWEVENT_FOCUS_GAINED:
                        window_focus = true;
                        // Restore text input status
                        if( text_input_active_when_regaining_focus ) {
                            SDL_StartTextInput();
                        }
                        break;
#endif
                    case SDL_WINDOWEVENT_SHOWN:
                    case SDL_WINDOWEVENT_MINIMIZED:
                        break;
                    case SDL_WINDOWEVENT_EXPOSED:
                        needupdate = true;
                        break;
                    case SDL_WINDOWEVENT_RESTORED:
#if defined(__ANDROID__)
                        needs_sdl_surface_visibility_refresh = true;
                        if( android_is_hardware_keyboard_available() ) {
                            StopTextInput();
                            StartTextInput();
                        }
#endif
                        break;
                    case SDL_WINDOWEVENT_RESIZED:
                        resize_dims = point( ev.window.data1, ev.window.data2 );
                        break;
                    default:
                        break;
                }
                break;
            case SDL_RENDER_TARGETS_RESET:
                render_target_reset = true;
                break;
            case SDL_KEYDOWN: {
#if defined(__ANDROID__)
                // Toggle virtual keyboard with Android back button. For some reason I get double inputs, so ignore everything once it's already down.
                if( ev.key.keysym.sym == SDLK_AC_BACK && ac_back_down_time == 0 ) {
                    ac_back_down_time = ticks;
                    quick_shortcuts_toggle_handled = false;
                }
#endif
                is_repeat = ev.key.repeat;
                //hide mouse cursor on keyboard input
                if( get_option<std::string>( "HIDE_CURSOR" ) != "show" && SDL_ShowCursor( -1 ) ) {
                    SDL_ShowCursor( SDL_DISABLE );
                }
                keyboard_mode mode = keyboard_mode::keychar;
#if !defined(__ANDROID__) && !(defined(TARGET_OS_IPHONE) && TARGET_OS_IPHONE == 1)
                if( !SDL_IsTextInputActive() ) {
                    mode = keyboard_mode::keycode;
                }
#endif
                if( mode == keyboard_mode::keychar ) {
                    const int lc = sdl_keysym_to_curses( ev.key.keysym );
                    if( lc <= 0 ) {
                        // a key we don't know in curses and won't handle.
                        break;
                    } else if( add_alt_code( lc ) ) {
                        // key was handled
                    } else {
                        last_input = input_event( lc, input_event_t::keyboard_char );
#if defined(__ANDROID__)
                        if( !android_is_hardware_keyboard_available() ) {
                            if( !is_string_input( touch_input_context ) && !touch_input_context.allow_text_entry ) {
                                if( get_option<bool>( "ANDROID_AUTO_KEYBOARD" ) ) {
                                    StopTextInput();
                                }

                                // add a quick shortcut
                                if( !last_input.text.empty() ||
                                    !inp_mngr.get_keyname( lc, input_event_t::keyboard_char ).empty() ) {
                                    qsl.remove( last_input );
                                    add_quick_shortcut( qsl, last_input, false, true );
                                    ui_manager::redraw_invalidated();
                                    refresh_display();
                                }
                            } else if( lc == '\n' || lc == KEY_ESCAPE ) {
                                if( get_option<bool>( "ANDROID_AUTO_KEYBOARD" ) ) {
                                    StopTextInput();
                                }
                            }
                        }
#endif
                    }
                } else {
                    last_input = sdl_keysym_to_keycode_evt( ev.key.keysym );
                }
            }
            break;
            case SDL_KEYUP: {
#if defined(__ANDROID__)
                // Toggle virtual keyboard with Android back button
                if( ev.key.keysym.sym == SDLK_AC_BACK ) {
                    if( ticks - ac_back_down_time <= static_cast<uint32_t>
                        ( get_option<int>( "ANDROID_INITIAL_DELAY" ) ) ) {
                        if( SDL_IsTextInputActive() ) {
                            StopTextInput();
                        } else {
                            StartTextInput();
                        }
                    }
                    ac_back_down_time = 0;
                }
#endif
                keyboard_mode mode = keyboard_mode::keychar;
#if !defined(__ANDROID__) && !(defined(TARGET_OS_IPHONE) && TARGET_OS_IPHONE == 1)
                if( !SDL_IsTextInputActive() ) {
                    mode = keyboard_mode::keycode;
                }
#endif
                is_repeat = ev.key.repeat;
                if( mode == keyboard_mode::keychar ) {
                    if( ev.key.keysym.sym == SDLK_LALT || ev.key.keysym.sym == SDLK_RALT ) {
                        int code = end_alt_code();
                        if( code ) {
                            last_input = input_event( code, input_event_t::keyboard_char );
                            last_input.text = utf32_to_utf8( code );
                        }
                    }
                } else if( is_repeat ) {
                    last_input = sdl_keysym_to_keycode_evt( ev.key.keysym );
                }
            }
            break;
            case SDL_TEXTINPUT:
                if( !add_alt_code( *ev.text.text ) ) {
                    if( strlen( ev.text.text ) > 0 ) {
                        const unsigned lc = UTF8_getch( ev.text.text );
                        last_input = input_event( lc, input_event_t::keyboard_char );
#if defined(__ANDROID__)
                        if( !android_is_hardware_keyboard_available() ) {
                            if( !is_string_input( touch_input_context ) && !touch_input_context.allow_text_entry ) {
                                if( get_option<bool>( "ANDROID_AUTO_KEYBOARD" ) ) {
                                    StopTextInput();
                                }

                                quick_shortcuts_t &qsl = quick_shortcuts_map[get_quick_shortcut_name(
                                                             touch_input_context.get_category() )];
                                qsl.remove( last_input );
                                add_quick_shortcut( qsl, last_input, false, true );
                                ui_manager::redraw_invalidated();
                                refresh_display();
                            } else if( lc == '\n' || lc == KEY_ESCAPE ) {
                                if( get_option<bool>( "ANDROID_AUTO_KEYBOARD" ) ) {
                                    StopTextInput();
                                }
                            }
                        }
#endif
                    } else {
                        // no key pressed in this event
                        last_input = input_event();
                        last_input.type = input_event_t::keyboard_char;
                    }
                    last_input.text = ev.text.text;
                    text_refresh = true;
                }
                break;
            case SDL_TEXTEDITING: {
                if( strlen( ev.edit.text ) > 0 ) {
                    const unsigned lc = UTF8_getch( ev.edit.text );
                    last_input = input_event( lc, input_event_t::keyboard_char );
                } else {
                    // no key pressed in this event
                    last_input = input_event();
                    last_input.type = input_event_t::keyboard_char;
                }
                // Convert to string explicitly to avoid accidentally using
                // the array out of scope.
                last_input.edit = std::string( ev.edit.text );
                last_input.edit_refresh = true;
                text_refresh = true;
                break;
            }
#if defined(SDL_HINT_IME_SUPPORT_EXTENDED_TEXT)
            case SDL_TEXTEDITING_EXT: {
                if( !ev.editExt.text ) {
                    break;
                }
                if( strlen( ev.editExt.text ) > 0 ) {
                    const unsigned lc = UTF8_getch( ev.editExt.text );
                    last_input = input_event( lc, input_event_t::keyboard_char );
                } else {
                    // no key pressed in this event
                    last_input = input_event();
                    last_input.type = input_event_t::keyboard_char;
                }
                // Convert to string explicitly to avoid accidentally using
                // a pointer that will be freed
                last_input.edit = std::string( ev.editExt.text );
                last_input.edit_refresh = true;
                text_refresh = true;
                SDL_free( ev.editExt.text );
                break;
            }
#endif
            case SDL_CONTROLLERBUTTONDOWN:
            case SDL_CONTROLLERBUTTONUP:
                gamepad::handle_button_event( ev );
                break;
            case SDL_CONTROLLERAXISMOTION:
                gamepad::handle_axis_event( ev );
                break;
            case SDL_GAMEPAD_SCHEDULER:
                gamepad::handle_scheduler_event( ev );
                break;
            case SDL_MOUSEMOTION:
                if( get_option<std::string>( "HIDE_CURSOR" ) == "show" ||
                    get_option<std::string>( "HIDE_CURSOR" ) == "hidekb" ) {
                    if( !SDL_ShowCursor( -1 ) ) {
                        SDL_ShowCursor( SDL_ENABLE );
                    }

                    // Only monitor motion when cursor is visible
                    last_input = input_event( MouseInput::Move, input_event_t::mouse );
                }
                break;

            case SDL_MOUSEBUTTONDOWN:
                switch( ev.button.button ) {
                    case SDL_BUTTON_LEFT:
                        last_input = input_event( MouseInput::LeftButtonPressed, input_event_t::mouse );
                        break;
                    case SDL_BUTTON_RIGHT:
                        last_input = input_event( MouseInput::RightButtonPressed, input_event_t::mouse );
                        break;
                    case SDL_BUTTON_X1:
                        last_input = input_event( MouseInput::X1ButtonPressed, input_event_t::mouse );
                        break;
                    case SDL_BUTTON_X2:
                        last_input = input_event( MouseInput::X2ButtonPressed, input_event_t::mouse );
                        break;
                }
                break;

            case SDL_MOUSEBUTTONUP:
                switch( ev.button.button ) {
                    case SDL_BUTTON_LEFT:
                        last_input = input_event( MouseInput::LeftButtonReleased, input_event_t::mouse );
                        break;
                    case SDL_BUTTON_RIGHT:
                        last_input = input_event( MouseInput::RightButtonReleased, input_event_t::mouse );
                        break;
                    case SDL_BUTTON_X1:
                        last_input = input_event( MouseInput::X1ButtonReleased, input_event_t::mouse );
                        break;
                    case SDL_BUTTON_X2:
                        last_input = input_event( MouseInput::X2ButtonReleased, input_event_t::mouse );
                        break;
                }
                break;

            case SDL_MOUSEWHEEL:
                if( ev.wheel.y > 0 ) {
                    last_input = input_event( MouseInput::ScrollWheelUp, input_event_t::mouse );
                } else if( ev.wheel.y < 0 ) {
                    last_input = input_event( MouseInput::ScrollWheelDown, input_event_t::mouse );
                }
                break;

#if defined(__ANDROID__)
            case SDL_FINGERMOTION:
                if( ev.tfinger.fingerId == 0 ) {
                    if( !is_quick_shortcut_touch ) {
                        update_finger_repeat_delay();
                    }
                    needupdate = true; // ensure virtual joystick and quick shortcuts redraw as we interact
                    ui_manager::redraw_invalidated();
                    finger_curr_x = ev.tfinger.x * WindowWidth;
                    finger_curr_y = ev.tfinger.y * WindowHeight;

                    if( get_option<bool>( "ANDROID_VIRTUAL_JOYSTICK_FOLLOW" ) && !is_two_finger_touch &&
                        !is_three_finger_touch ) {
                        // If we've moved too far from joystick center, offset joystick center automatically
                        float delta_x = finger_curr_x - finger_down_x;
                        float delta_y = finger_curr_y - finger_down_y;
                        float dist = std::sqrt( delta_x * delta_x + delta_y * delta_y );
                        float max_dist = ( get_option<float>( "ANDROID_DEADZONE_RANGE" ) +
                                           get_option<float>( "ANDROID_REPEAT_DELAY_RANGE" ) ) * std::max( WindowWidth, WindowHeight );
                        if( dist > max_dist ) {
                            float delta_ratio = ( dist / max_dist ) - 1.0f;
                            finger_down_x += delta_x * delta_ratio;
                            finger_down_y += delta_y * delta_ratio;
                        }
                    }

                } else if( ev.tfinger.fingerId == 1 ) {
                    second_finger_curr_x = ev.tfinger.x * WindowWidth;
                    second_finger_curr_y = ev.tfinger.y * WindowHeight;
                } else if( ev.tfinger.fingerId == 2 ) {
                    third_finger_curr_x = ev.tfinger.x * WindowWidth;
                    third_finger_curr_y = ev.tfinger.y * WindowHeight;
                }
                break;
            case SDL_FINGERDOWN:
                if( ev.tfinger.fingerId == 0 ) {
                    finger_down_x = finger_curr_x = ev.tfinger.x * WindowWidth;
                    finger_down_y = finger_curr_y = ev.tfinger.y * WindowHeight;
                    finger_down_time = ticks;
                    finger_repeat_time = 0;
                    is_quick_shortcut_touch = get_quick_shortcut_under_finger() != NULL;
                    if( !is_quick_shortcut_touch ) {
                        update_finger_repeat_delay();
                    }
                    ui_manager::redraw_invalidated();
                    needupdate = true; // ensure virtual joystick and quick shortcuts redraw as we interact
                } else if( ev.tfinger.fingerId == 1 ) {
                    if( !is_quick_shortcut_touch ) {
                        second_finger_down_x = second_finger_curr_x = ev.tfinger.x * WindowWidth;
                        second_finger_down_y = second_finger_curr_y = ev.tfinger.y * WindowHeight;
                        is_two_finger_touch = true;
                    }
                } else if( ev.tfinger.fingerId == 2 ) {
                    if( !is_quick_shortcut_touch ) {
                        third_finger_down_x = third_finger_curr_x = ev.tfinger.x * WindowWidth;
                        third_finger_down_y = third_finger_curr_y = ev.tfinger.y * WindowHeight;
                        is_three_finger_touch = true;
                        is_two_finger_touch = false;
                    }
                }
                break;
            case SDL_FINGERUP:
                if( ev.tfinger.fingerId == 0 ) {
                    finger_curr_x = ev.tfinger.x * WindowWidth;
                    finger_curr_y = ev.tfinger.y * WindowHeight;
                    if( is_quick_shortcut_touch ) {
                        input_event *quick_shortcut = get_quick_shortcut_under_finger();
                        if( quick_shortcut ) {
                            last_input = *quick_shortcut;
                            if( get_option<bool>( "ANDROID_SHORTCUT_MOVE_FRONT" ) ) {
                                quick_shortcuts_t &qsl = quick_shortcuts_map[get_quick_shortcut_name(
                                                             touch_input_context.get_category() )];
                                reorder_quick_shortcut( qsl, quick_shortcut->get_first_input(), false );
                            }
                            quick_shortcut->shortcut_last_used_action_counter = g->get_user_action_counter();
                        } else {
                            // Get the quick shortcut that was originally touched
                            quick_shortcut = get_quick_shortcut_under_finger( true );
                            if( quick_shortcut &&
                                ticks - finger_down_time <= static_cast<uint32_t>( get_option<int>( "ANDROID_INITIAL_DELAY" ) )
                                &&
                                finger_curr_y < finger_down_y &&
                                finger_down_y - finger_curr_y > std::abs( finger_down_x - finger_curr_x ) ) {
                                // a flick up was detected, remove the quick shortcut!
                                quick_shortcuts_t &qsl = quick_shortcuts_map[get_quick_shortcut_name(
                                                             touch_input_context.get_category() )];
                                qsl.remove( *quick_shortcut );
                            }
                        }
                    } else {
                        if( is_two_finger_touch ) {
                            // handle zoom in/out
                            if( is_default_mode ) {
                                float x1 = ( finger_curr_x - finger_down_x );
                                float y1 = ( finger_curr_y - finger_down_y );
                                float d1 = std::sqrt( x1 * x1 + y1 * y1 );

                                float x2 = ( second_finger_curr_x - second_finger_down_x );
                                float y2 = ( second_finger_curr_y - second_finger_down_y );
                                float d2 = std::sqrt( x2 * x2 + y2 * y2 );

                                float longest_window_edge = std::max( WindowWidth, WindowHeight );

                                if( std::max( d1, d2 ) < get_option<float>( "ANDROID_DEADZONE_RANGE" ) * longest_window_edge ) {
                                    last_input = input_event( get_key_event_from_string(
                                                                  get_option<std::string>( "ANDROID_2_TAP_KEY" ) ), input_event_t::keyboard_char );
                                } else {
                                    float dot = ( x1 * x2 + y1 * y2 ) / ( d1 * d2 ); // dot product of two finger vectors, -1 to +1
                                    if( dot > 0.0f ) { // both fingers mostly heading in same direction, check for double-finger swipe gesture
                                        float dratio = d1 / d2;
                                        const float dist_ratio = 0.3f;
                                        if( dratio > dist_ratio &&
                                            dratio < ( 1.0f /
                                                       dist_ratio ) ) { // both fingers moved roughly the same distance, so it's a double-finger swipe!
                                            float xavg = 0.5f * ( x1 + x2 );
                                            float yavg = 0.5f * ( y1 + y2 );
                                            if( xavg > 0 && xavg > std::abs( yavg ) ) {
                                                last_input = input_event( get_key_event_from_string(
                                                                              get_option<std::string>( "ANDROID_2_SWIPE_LEFT_KEY" ) ), input_event_t::keyboard_char );
                                            } else if( xavg < 0 && -xavg > std::abs( yavg ) ) {
                                                last_input = input_event( get_key_event_from_string(
                                                                              get_option<std::string>( "ANDROID_2_SWIPE_RIGHT_KEY" ) ), input_event_t::keyboard_char );
                                            } else if( yavg > 0 && yavg > std::abs( xavg ) ) {
                                                last_input = input_event( get_key_event_from_string(
                                                                              get_option<std::string>( "ANDROID_2_SWIPE_DOWN_KEY" ) ), input_event_t::keyboard_char );
                                            } else {
                                                last_input = input_event( get_key_event_from_string(
                                                                              get_option<std::string>( "ANDROID_2_SWIPE_UP_KEY" ) ), input_event_t::keyboard_char );
                                            }
                                        }
                                    } else {
                                        // both fingers heading in opposite direction, check for zoom gesture
                                        float down_x = finger_down_x - second_finger_down_x;
                                        float down_y = finger_down_y - second_finger_down_y;
                                        float down_dist = std::sqrt( down_x * down_x + down_y * down_y );

                                        float curr_x = finger_curr_x - second_finger_curr_x;
                                        float curr_y = finger_curr_y - second_finger_curr_y;
                                        float curr_dist = std::sqrt( curr_x * curr_x + curr_y * curr_y );

                                        const float zoom_ratio = 0.9f;
                                        if( curr_dist < down_dist * zoom_ratio ) {
                                            last_input = input_event( get_key_event_from_string(
                                                                          get_option<std::string>( "ANDROID_PINCH_IN_KEY" ) ), input_event_t::keyboard_char );
                                        } else if( curr_dist > down_dist / zoom_ratio ) {
                                            last_input = input_event( get_key_event_from_string(
                                                                          get_option<std::string>( "ANDROID_PINCH_OUT_KEY" ) ), input_event_t::keyboard_char );
                                        }
                                    }
                                }
                            }
                        } else if( is_three_finger_touch ) {
                            // handle zoom in/out
                            float x1 = ( finger_curr_x - finger_down_x );
                            float y1 = ( finger_curr_y - finger_down_y );
                            float d1 = std::sqrt( x1 * x1 + y1 * y1 );

                            float x2 = ( second_finger_curr_x - second_finger_down_x );
                            float y2 = ( second_finger_curr_y - second_finger_down_y );
                            float d2 = std::sqrt( x2 * x2 + y2 * y2 );

                            float x3 = ( third_finger_curr_x - third_finger_down_x );
                            float y3 = ( third_finger_curr_y - third_finger_down_y );
                            float d3 = std::sqrt( x3 * x3 + y3 * y3 );

                            float longest_window_edge = std::max( WindowWidth, WindowHeight );

                            if( std::max( d1, std::max( d2,
                                                        d3 ) ) < get_option<float>( "ANDROID_DEADZONE_RANGE" ) * longest_window_edge ) {
                                int three_tap_key = 0; //get_option<int>( "ANDROID_3_TAP_KEY" );
                                if( three_tap_key == 0 ) { // not set
                                    quick_shortcuts_enabled = !quick_shortcuts_enabled;

                                    quick_shortcuts_toggle_handled = true;

                                    // Display an Android toast message
                                    {
                                        JNIEnv *env = ( JNIEnv * )SDL_AndroidGetJNIEnv();
                                        jobject activity = ( jobject )SDL_AndroidGetActivity();
                                        jclass clazz( env->GetObjectClass( activity ) );
                                        jstring toast_message = env->NewStringUTF( quick_shortcuts_enabled ? "Shortcuts visible" :
                                                                "Shortcuts hidden" );
                                        jmethodID method_id = env->GetMethodID( clazz, "toast", "(Ljava/lang/String;)V" );
                                        env->CallVoidMethod( activity, method_id, toast_message );
                                        env->DeleteLocalRef( activity );
                                        env->DeleteLocalRef( clazz );
                                    }
                                } else {
                                    last_input = input_event( three_tap_key, input_event_t::keyboard_char );
                                }
                            } else {
                                float dot = ( x1 * x2 + y1 * y2 ) / ( d1 * d2 ); // dot product of two finger vectors, -1 to +1
                                float dot2 = ( x1 * x3 + y1 * y3 ) / ( d1 * d3 ); // dot product of three finger vectors, -1 to +1
                                if( dot > 0.0f &&
                                    dot2 > 0.0f ) { // all fingers mostly heading in same direction, check for triple-finger swipe gesture
                                    float dratio = d1 / d2;
                                    const float dist_ratio = 0.3f;
                                    if( dratio > dist_ratio &&
                                        dratio < ( 1.0f /
                                                   dist_ratio ) ) { // both fingers moved roughly the same distance, so it's a double-finger swipe!
                                        float xavg = 0.5f * ( x1 + x2 );
                                        float yavg = 0.5f * ( y1 + y2 );
                                        if( xavg > 0 && xavg > std::abs( yavg ) ) {
                                            last_input = input_event( '\t', input_event_t::keyboard_char );
                                        } else if( xavg < 0 && -xavg > std::abs( yavg ) ) {
                                            last_input = input_event( KEY_BTAB, input_event_t::keyboard_char );
                                        } else if( yavg > 0 && yavg > std::abs( xavg ) ) {
                                            last_input = input_event( KEY_NPAGE, input_event_t::keyboard_char );
                                        } else {
                                            last_input = input_event( KEY_PPAGE, input_event_t::keyboard_char );
                                        }
                                    }
                                }
                            }

                        } else if( ticks - finger_down_time <= static_cast<uint32_t>(
                                       get_option<int>( "ANDROID_INITIAL_DELAY" ) ) ) {
                            handle_finger_input( ticks );
                        }
                    }
                    third_finger_down_x = third_finger_curr_x = second_finger_down_x = second_finger_curr_x =
                                              finger_down_x = finger_curr_x = -1.0f;
                    third_finger_down_y = third_finger_curr_y = second_finger_down_y = second_finger_curr_y =
                                              finger_down_y = finger_curr_y = -1.0f;
                    is_two_finger_touch = false;
                    is_three_finger_touch = false;
                    finger_down_time = 0;
                    finger_repeat_time = 0;
                    needupdate = true; // ensure virtual joystick and quick shortcuts are updated properly
                    ui_manager::redraw_invalidated();
                    refresh_display(); // as above, but actually redraw it now as well
                } else if( ev.tfinger.fingerId == 1 ) {
                    if( is_two_finger_touch ) {
                        // on second finger release, just remember the x/y position so we can calculate delta once first finger is done
                        // is_two_finger_touch will be reset when first finger lifts (see above)
                        second_finger_curr_x = ev.tfinger.x * WindowWidth;
                        second_finger_curr_y = ev.tfinger.y * WindowHeight;
                    }
                } else if( ev.tfinger.fingerId == 2 ) {
                    if( is_three_finger_touch ) {
                        // on third finger release, just remember the x/y position so we can calculate delta once first finger is done
                        // is_three_finger_touch will be reset when first finger lifts (see above)
                        third_finger_curr_x = ev.tfinger.x * WindowWidth;
                        third_finger_curr_y = ev.tfinger.y * WindowHeight;
                    }
                }

                break;
#endif

            case SDL_QUIT:
                quit = true;
                break;
        }
        if( text_refresh && !is_repeat ) {
            break;
        }
    }
    bool resized = false;
    if( resize_dims.has_value() ) {
        restore_on_out_of_scope<input_event> prev_last_input( last_input );
        needupdate = resized = handle_resize( resize_dims.value().x, resize_dims.value().y );
    }
    // resizing already reinitializes the render target
    if( !resized && render_target_reset ) {
        throwErrorIf( !SetupRenderTarget(), "SetupRenderTarget failed" );
        needupdate = true;
        restore_on_out_of_scope<input_event> prev_last_input( last_input );
        // FIXME: SDL_RENDER_TARGETS_RESET only seems to be fired after the first redraw
        // when restoring the window after system sleep, rather than immediately
        // on focus gain. This seems to mess up the first redraw and
        // causes black screen that lasts ~0.5 seconds before the screen
        // contents are redrawn in the following code.
        ui_manager::invalidate( rectangle<point>( point_zero, point( WindowWidth, WindowHeight ) ), false );
        ui_manager::redraw_invalidated();
    }
    if( needupdate ) {
        try_sdl_update();
    }
    if( quit ) {
        catacurses::endwin();
        exit( 0 );
    }
}

//***********************************
//Pseudo-Curses Functions           *
//***********************************

// Calculates the new width of the window
int projected_window_width()
{
    return get_option<int>( "TERMINAL_X" ) * fontwidth;
}

// Calculates the new height of the window
int projected_window_height()
{
    return get_option<int>( "TERMINAL_Y" ) * fontheight;
}

static void init_term_size_and_scaling_factor()
{
    scaling_factor = 1;
    point terminal( get_option<int>( "TERMINAL_X" ), get_option<int>( "TERMINAL_Y" ) );

#if !defined(__ANDROID__)

    if( get_option<std::string>( "SCALING_FACTOR" ) == "2" ) {
        scaling_factor = 2;
    } else if( get_option<std::string>( "SCALING_FACTOR" ) == "4" ) {
        scaling_factor = 4;
    }

    if( scaling_factor > 1 ) {

        int max_width;
        int max_height;

        int current_display_id = std::stoi( get_option<std::string>( "DISPLAY" ) );
        SDL_DisplayMode current_display;

        if( SDL_GetDesktopDisplayMode( current_display_id, &current_display ) == 0 ) {
            if( get_option<std::string>( "FULLSCREEN" ) == "no" ) {

                // Make a maximized test window to determine maximum windowed size
                SDL_Window_Ptr test_window;
                test_window.reset( SDL_CreateWindow( "test_window",
                                                     SDL_WINDOWPOS_CENTERED_DISPLAY( current_display_id ),
                                                     SDL_WINDOWPOS_CENTERED_DISPLAY( current_display_id ),
                                                     EVEN_MINIMUM_TERM_WIDTH * fontwidth,
                                                     EVEN_MINIMUM_TERM_HEIGHT * fontheight,
                                                     SDL_WINDOW_RESIZABLE | SDL_WINDOW_ALLOW_HIGHDPI | SDL_WINDOW_MAXIMIZED
                                                   ) );

                SDL_GetWindowSize( test_window.get(), &max_width, &max_height );

                // If the video subsystem isn't reset the test window messes things up later
                test_window.reset();
                SDL_QuitSubSystem( SDL_INIT_VIDEO );
                SDL_InitSubSystem( SDL_INIT_VIDEO );

            } else {
                // For fullscreen or window borderless maximum size is the display size
                max_width = current_display.w;
                max_height = current_display.h;
            }
        } else {
            dbg( D_WARNING ) << "Failed to get current Display Mode, assuming infinite display size.";
            max_width = INT_MAX;
            max_height = INT_MAX;
        }

        if( terminal.x * fontwidth > max_width ||
            EVEN_MINIMUM_TERM_WIDTH * fontwidth * scaling_factor > max_width ) {
            if( EVEN_MINIMUM_TERM_WIDTH * fontwidth * scaling_factor > max_width ) {
                dbg( D_WARNING ) << "SCALING_FACTOR set too high for display size, resetting to 1";
                scaling_factor = 1;
                terminal.x = max_width / fontwidth;
                terminal.y = max_height / fontheight;
                get_options().get_option( "SCALING_FACTOR" ).setValue( "1" );
            } else {
                terminal.x = max_width / fontwidth;
            }
        }

        if( terminal.y * fontheight > max_height ||
            EVEN_MINIMUM_TERM_HEIGHT * fontheight * scaling_factor > max_height ) {
            if( EVEN_MINIMUM_TERM_HEIGHT * fontheight * scaling_factor > max_height ) {
                dbg( D_WARNING ) << "SCALING_FACTOR set too high for display size, resetting to 1";
                scaling_factor = 1;
                terminal.x = max_width / fontwidth;
                terminal.y = max_height / fontheight;
                get_options().get_option( "SCALING_FACTOR" ).setValue( "1" );
            } else {
                terminal.y = max_height / fontheight;
            }
        }

        terminal.x -= terminal.x % scaling_factor;
        terminal.y -= terminal.y % scaling_factor;

        terminal.x = std::max( EVEN_MINIMUM_TERM_WIDTH * scaling_factor, terminal.x );
        terminal.y = std::max( EVEN_MINIMUM_TERM_HEIGHT * scaling_factor, terminal.y );

        get_options().get_option( "TERMINAL_X" ).setValue(
            std::max( EVEN_MINIMUM_TERM_WIDTH * scaling_factor, terminal.x ) );
        get_options().get_option( "TERMINAL_Y" ).setValue(
            std::max( EVEN_MINIMUM_TERM_HEIGHT * scaling_factor, terminal.y ) );

        get_options().save();
    }

#endif //__ANDROID__

    TERMINAL_WIDTH = terminal.x / scaling_factor;
    TERMINAL_HEIGHT = terminal.y / scaling_factor;
}

//Basic Init, create the font, backbuffer, etc
void catacurses::init_interface()
{
    last_input = input_event();
    inputdelay = -1;

    InitSDL();

    get_options().init();
    get_options().load();
    set_language_from_options(); //Prevent translated language strings from causing an error if language not set

    font_loader fl;
    fl.load();
    fl.fontwidth = get_option<int>( "FONT_WIDTH" );
    fl.fontheight = get_option<int>( "FONT_HEIGHT" );
    fl.fontsize = get_option<int>( "FONT_SIZE" );
    fl.fontblending = get_option<bool>( "FONT_BLENDING" );
    fl.map_fontsize = get_option<int>( "MAP_FONT_SIZE" );
    fl.map_fontwidth = get_option<int>( "MAP_FONT_WIDTH" );
    fl.map_fontheight = get_option<int>( "MAP_FONT_HEIGHT" );
    fl.overmap_fontsize = get_option<int>( "OVERMAP_FONT_SIZE" );
    fl.overmap_fontwidth = get_option<int>( "OVERMAP_FONT_WIDTH" );
    fl.overmap_fontheight = get_option<int>( "OVERMAP_FONT_HEIGHT" );
    ::fontwidth = fl.fontwidth;
    ::fontheight = fl.fontheight;

    init_term_size_and_scaling_factor();

    WinCreate();

    dbg( D_INFO ) << "Initializing SDL Tiles context";
    fartilecontext = std::make_shared<cata_tiles>( renderer, geometry, ts_cache );
    if( use_far_tiles ) {
        try {
            // Disable UIs below to avoid accessing the tile context during loading.
            ui_adaptor dummy( ui_adaptor::disable_uis_below{} );
            fartilecontext->load_tileset( get_option<std::string>( "DISTANT_TILES" ),
                                          /*precheck=*/true, /*force=*/false,
                                          /*pump_events=*/true );
        } catch( const std::exception &err ) {
            dbg( D_ERROR ) << "failed to check for tileset: " << err.what();
            // use_tiles is the cached value of the USE_TILES option.
            // most (all?) code refers to this to see if cata_tiles should be used.
            // Setting it to false disables this from getting used.
            use_far_tiles = false;
        }
    }
    closetilecontext = std::make_shared<cata_tiles>( renderer, geometry, ts_cache );
    try {
        // Disable UIs below to avoid accessing the tile context during loading.
        ui_adaptor dummy( ui_adaptor::disable_uis_below{} );
        closetilecontext->load_tileset( get_option<std::string>( "TILES" ),
                                        /*precheck=*/true, /*force=*/false,
                                        /*pump_events=*/true );
        tilecontext = closetilecontext;
    } catch( const std::exception &err ) {
        dbg( D_ERROR ) << "failed to check for tileset: " << err.what();
        // use_tiles is the cached value of the USE_TILES option.
        // most (all?) code refers to this to see if cata_tiles should be used.
        // Setting it to false disables this from getting used.
        use_tiles = false;
    }
    overmap_tilecontext = std::make_unique<cata_tiles>( renderer, geometry, ts_cache );
    try {
        // Disable UIs below to avoid accessing the tile context during loading.
        ui_adaptor dummy( ui_adaptor::disable_uis_below{} );
        overmap_tilecontext->load_tileset( get_option<std::string>( "OVERMAP_TILES" ),
                                           /*precheck=*/true, /*force=*/false,
                                           /*pump_events=*/true );
    } catch( const std::exception &err ) {
        dbg( D_ERROR ) << "failed to check for overmap tileset: " << err.what();
        // use_tiles is the cached value of the USE_TILES option.
        // most (all?) code refers to this to see if cata_tiles should be used.
        // Setting it to false disables this from getting used.
        use_tiles = false;
    }

    color_loader<SDL_Color>().load( windowsPalette );
    init_colors();

    ImGuiStyle &style = ImGui::GetStyle();

<<<<<<< HEAD
    SDL_Color BLACK = windowsPalette[0];
    float BlackR = static_cast<float>( BLACK.r ) / 255.0f;
    float BlackG = static_cast<float>( BLACK.g ) / 255.0f;
    float BlackB = static_cast<float>( BLACK.b ) / 255.0f;

    SDL_Color BLUE  = windowsPalette[4];
    float BlueR = static_cast<float>( BLUE.r ) / 255.0f;
    float BlueG = static_cast<float>( BLUE.g ) / 255.0f;
    float BlueB = static_cast<float>( BLUE.b ) / 255.0f;

    SDL_Color GRAY  = windowsPalette[7];
    float GrayR = static_cast<float>( GRAY.r ) / 255.0f;
    float GrayG = static_cast<float>( GRAY.g ) / 255.0f;
    float GrayB = static_cast<float>( GRAY.b ) / 255.0f;

    SDL_Color DGRAY = windowsPalette[8];
    float DGrayR = static_cast<float>( DGRAY.r ) / 255.0f;
    float DGrayG = static_cast<float>( DGRAY.g ) / 255.0f;
    float DGrayB = static_cast<float>( DGRAY.b ) / 255.0f;

    SDL_Color WHITE = windowsPalette[15];
    float WhiteR = static_cast<float>( WHITE.r ) / 255.0f;
    float WhiteG = static_cast<float>( WHITE.g ) / 255.0f;
    float WhiteB = static_cast<float>( WHITE.b ) / 255.0f;

    style.Colors[ImGuiCol_Text]                   = ImVec4( WhiteR, WhiteG, WhiteB, 1.00f );
    style.Colors[ImGuiCol_TextDisabled]           = ImVec4( DGrayR, DGrayG, DGrayB, 1.00f );
    style.Colors[ImGuiCol_WindowBg]               = ImVec4( BlackR, BlackG, BlackB, 0.50f );
    style.Colors[ImGuiCol_ChildBg]                = ImVec4( BlackR, BlackG, BlackB, 0.00f );
    style.Colors[ImGuiCol_PopupBg]                = ImVec4( BlackR, BlackG, BlackB, 1.00f );
    style.Colors[ImGuiCol_Border]                 = ImVec4( WhiteR, WhiteG, WhiteB, 0.50f );
    style.Colors[ImGuiCol_BorderShadow]           = ImVec4( BlueR,  BlueG,  BlueB,  0.00f );
    style.Colors[ImGuiCol_FrameBg]                = ImVec4( DGrayR, DGrayG, DGrayB, 0.54f );
    style.Colors[ImGuiCol_FrameBgHovered]         = ImVec4( BlackR, BlackG, BlackB, 0.40f );
    style.Colors[ImGuiCol_FrameBgActive]          = ImVec4( DGrayR, DGrayG, DGrayB, 0.67f );
    style.Colors[ImGuiCol_TitleBg]                = ImVec4( BlueR,  BlueG,  BlueB,  1.00f );
    style.Colors[ImGuiCol_TitleBgActive]          = ImVec4( DGrayR, DGrayG, DGrayB, 1.00f );
    style.Colors[ImGuiCol_TitleBgCollapsed]       = ImVec4( BlueR,  BlueG,  BlueB,  0.51f );
    style.Colors[ImGuiCol_MenuBarBg]              = ImVec4( BlackR, BlackG, BlackB, 1.00f );
    style.Colors[ImGuiCol_ScrollbarBg]            = ImVec4( BlackR, BlackG, BlackB, 1.00f );
    style.Colors[ImGuiCol_ScrollbarGrab]          = ImVec4( DGrayR, DGrayG, DGrayB, 1.00f );
    style.Colors[ImGuiCol_ScrollbarGrabHovered]   = ImVec4( GrayR,  GrayG,  GrayB,  1.00f );
    style.Colors[ImGuiCol_ScrollbarGrabActive]    = ImVec4( WhiteR, WhiteG, WhiteB, 1.00f );
    style.Colors[ImGuiCol_CheckMark]              = ImVec4( WhiteR, WhiteG, WhiteB, 1.00f );
    style.Colors[ImGuiCol_SliderGrab]             = ImVec4( WhiteR, WhiteG, WhiteB, 1.00f );
    style.Colors[ImGuiCol_SliderGrabActive]       = ImVec4( WhiteR, WhiteG, WhiteB, 1.00f );
    style.Colors[ImGuiCol_Button]                 = ImVec4( DGrayR, DGrayG, DGrayB, 0.20f );
    style.Colors[ImGuiCol_ButtonHovered]          = ImVec4( DGrayR, DGrayG, DGrayB, 1.00f );
    style.Colors[ImGuiCol_ButtonActive]           = ImVec4( BlueR,  BlueG,  BlueB,  1.00f );
    style.Colors[ImGuiCol_Header]                 = ImVec4( BlueR,  BlueG,  BlueB,  0.30f );
    style.Colors[ImGuiCol_HeaderHovered]          = ImVec4( BlackR, BlackG, BlackB, 0.80f );
    style.Colors[ImGuiCol_HeaderActive]           = ImVec4( DGrayR, DGrayG, DGrayB, 1.00f );
    style.Colors[ImGuiCol_Separator]              = ImVec4( BlueR,  BlueG,  BlueB,  0.50f );
    style.Colors[ImGuiCol_SeparatorHovered]       = ImVec4( WhiteR, WhiteG, WhiteB, 0.80f );
    style.Colors[ImGuiCol_SeparatorActive]        = ImVec4( WhiteR, WhiteG, WhiteB, 1.00f );
    style.Colors[ImGuiCol_ResizeGrip]             = ImVec4( WhiteR, WhiteG, WhiteB, 0.20f );
    style.Colors[ImGuiCol_ResizeGripHovered]      = ImVec4( WhiteR, WhiteG, WhiteB, 0.70f );
    style.Colors[ImGuiCol_ResizeGripActive]       = ImVec4( WhiteR, WhiteG, WhiteB, 1.00f );
    style.Colors[ImGuiCol_Tab]                    = ImVec4( BlackR, BlackG, BlackB, 0.90f );
    style.Colors[ImGuiCol_TabHovered]             = ImVec4( BlueR,  BlueG,  BlueB,  0.80f );
    style.Colors[ImGuiCol_TabActive]              = ImVec4( BlueR,  BlueG,  BlueB,  1.00f );
    style.Colors[ImGuiCol_TabUnfocused]           = ImVec4( BlackR, BlackG, BlackB, 0.90f );
    style.Colors[ImGuiCol_TabUnfocusedActive]     = ImVec4( BlackR, BlackG, BlackB, 1.00f );
    style.Colors[ImGuiCol_TextSelectedBg]         = ImVec4( BlueR,  BlueG,  BlueB,  1.00f );
    style.Colors[ImGuiCol_NavHighlight]           = ImVec4( BlueR,  BlueG,  BlueB,  1.00f );
=======
    style.Colors[ImGuiCol_Text]                   = c_white;
    style.Colors[ImGuiCol_TextDisabled]           = c_dark_gray;
    style.Colors[ImGuiCol_WindowBg]               = c_black;
    style.Colors[ImGuiCol_ChildBg]                = c_black;
    style.Colors[ImGuiCol_PopupBg]                = c_black;
    style.Colors[ImGuiCol_Border]                 = c_white;
    style.Colors[ImGuiCol_BorderShadow]           = c_blue;
    style.Colors[ImGuiCol_FrameBg]                = c_dark_gray;
    style.Colors[ImGuiCol_FrameBgHovered]         = c_black;
    style.Colors[ImGuiCol_FrameBgActive]          = c_dark_gray;
    style.Colors[ImGuiCol_TitleBg]                = c_blue;
    style.Colors[ImGuiCol_TitleBgActive]          = c_dark_gray;
    style.Colors[ImGuiCol_TitleBgCollapsed]       = c_blue;
    style.Colors[ImGuiCol_MenuBarBg]              = c_black;
    style.Colors[ImGuiCol_ScrollbarBg]            = c_black;
    style.Colors[ImGuiCol_ScrollbarGrab]          = c_dark_gray;
    style.Colors[ImGuiCol_ScrollbarGrabHovered]   = c_light_gray;
    style.Colors[ImGuiCol_ScrollbarGrabActive]    = c_white;
    style.Colors[ImGuiCol_CheckMark]              = c_white;
    style.Colors[ImGuiCol_SliderGrab]             = c_white;
    style.Colors[ImGuiCol_SliderGrabActive]       = c_white;
    style.Colors[ImGuiCol_Button]                 = c_dark_gray;
    style.Colors[ImGuiCol_ButtonHovered]          = c_dark_gray;
    style.Colors[ImGuiCol_ButtonActive]           = c_blue;
    style.Colors[ImGuiCol_Header]                 = c_blue;
    style.Colors[ImGuiCol_HeaderHovered]          = c_black;
    style.Colors[ImGuiCol_HeaderActive]           = c_dark_gray;
    style.Colors[ImGuiCol_Separator]              = c_blue;
    style.Colors[ImGuiCol_SeparatorHovered]       = c_white;
    style.Colors[ImGuiCol_SeparatorActive]        = c_white;
    style.Colors[ImGuiCol_ResizeGrip]             = c_light_gray;
    style.Colors[ImGuiCol_ResizeGripHovered]      = c_white;
    style.Colors[ImGuiCol_ResizeGripActive]       = c_white;
    style.Colors[ImGuiCol_Tab]                    = c_black;
    style.Colors[ImGuiCol_TabHovered]             = c_blue;
    style.Colors[ImGuiCol_TabActive]              = c_blue;
    style.Colors[ImGuiCol_TabUnfocused]           = c_black;
    style.Colors[ImGuiCol_TabUnfocusedActive]     = c_black;
    style.Colors[ImGuiCol_TextSelectedBg]         = c_blue;
    style.Colors[ImGuiCol_NavHighlight]           = c_blue;
>>>>>>> 19e3bf79

    // initialize sound set
    load_soundset();

    font = std::make_unique<FontFallbackList>( renderer, format, fl.fontwidth, fl.fontheight,
            windowsPalette, fl.typeface, fl.fontsize, fl.fontblending );
    map_font = std::make_unique<FontFallbackList>( renderer, format, fl.map_fontwidth,
               fl.map_fontheight,
               windowsPalette, fl.map_typeface, fl.map_fontsize, fl.fontblending );
    overmap_font = std::make_unique<FontFallbackList>( renderer, format, fl.overmap_fontwidth,
                   fl.overmap_fontheight,
                   windowsPalette, fl.overmap_typeface, fl.overmap_fontsize, fl.fontblending );
    stdscr = newwin( get_terminal_height(), get_terminal_width(), point_zero );
    //newwin calls `new WINDOW`, and that will throw, but not return nullptr.
    imclient->load_fonts( font, windowsPalette, fl.typeface );
#if defined(__ANDROID__)
    // Make sure we initialize preview_terminal_width/height to sensible values
    preview_terminal_width = TERMINAL_WIDTH * fontwidth;
    preview_terminal_height = TERMINAL_HEIGHT * fontheight;
#endif
}

// This is supposed to be called from init.cpp, and only from there.
void load_tileset()
{
    if( !tilecontext || !use_tiles ) {
        return;
    }
    closetilecontext->load_tileset( get_option<std::string>( "TILES" ),
                                    /*precheck=*/false, /*force=*/false,
                                    /*pump_events=*/true );
    if( use_far_tiles ) {
        fartilecontext->load_tileset( get_option<std::string>( "DISTANT_TILES" ),
                                      /*precheck=*/false, /*force=*/false,
                                      /*pump_events=*/true );
    }
    tilecontext = closetilecontext;
    tilecontext->do_tile_loading_report();

    if( overmap_tilecontext ) {
        overmap_tilecontext->load_tileset( get_option<std::string>( "OVERMAP_TILES" ),
                                           /*precheck=*/false, /*force=*/false,
                                           /*pump_events=*/true );
        overmap_tilecontext->do_tile_loading_report();
    }
}

//Ends the terminal, destroy everything
void catacurses::endwin()
{
    tilecontext.reset();
    closetilecontext.reset();
    fartilecontext.reset();
    overmap_tilecontext.reset();
    font.reset();
    map_font.reset();
    overmap_font.reset();
    ui_manager::reset();
    WinDestroy();
}

template<>
SDL_Color color_loader<SDL_Color>::from_rgb( const int r, const int g, const int b )
{
    SDL_Color result;
    result.b = b;       //Blue
    result.g = g;       //Green
    result.r = r;       //Red
    result.a = 0xFF;    // Opaque
    return result;
}

void input_manager::set_timeout( const int delay )
{
    input_timeout = delay;
    inputdelay = delay;
}

void input_manager::pump_events()
{
    if( test_mode ) {
        return;
    }

    // Handle all events, but ignore any keypress
    CheckMessages();

    last_input = input_event();
    previously_pressed_key = 0;
}

// This is how we're actually going to handle input events, SDL getch
// is simply a wrapper around this.
input_event input_manager::get_input_event( const keyboard_mode preferred_keyboard_mode )
{
    if( test_mode ) {
        // input should be skipped in caller's code
        throw std::runtime_error( "input_manager::get_input_event called in test mode" );
    }

#if !defined(__ANDROID__) && !(defined(TARGET_OS_IPHONE) && TARGET_OS_IPHONE == 1)
    if( actual_keyboard_mode( preferred_keyboard_mode ) == keyboard_mode::keychar ) {
        StartTextInput();
    } else {
        StopTextInput();
    }
#else
    // TODO: support keycode mode if hardware keyboard is connected?
    ( void ) preferred_keyboard_mode;
#endif

    previously_pressed_key = 0;

    // standards note: getch is sometimes required to call refresh
    // see, e.g., http://linux.die.net/man/3/getch
    // so although it's non-obvious, that refresh() call (and maybe InvalidateRect?) IS supposed to be there
    // however, the refresh call has not effect when nothing has been drawn, so
    // we can skip screen update if `needupdate` is false to improve performance during mouse
    // move events.
    wnoutrefresh( catacurses::stdscr );

    if( needupdate ) {
        refresh_display();
    } else if( ui_adaptor::has_imgui() ) {
        try_sdl_update();
    }

    if( inputdelay < 0 ) {
        do {
            CheckMessages();
            if( last_input.type != input_event_t::error ) {
                break;
            }
            SDL_Delay( 1 );
        } while( last_input.type == input_event_t::error );
    } else if( inputdelay > 0 ) {
        uint32_t starttime = SDL_GetTicks();
        uint32_t endtime = 0;
        bool timedout = false;
        do {
            CheckMessages();
            endtime = SDL_GetTicks();
            if( last_input.type != input_event_t::error ) {
                break;
            }
            SDL_Delay( 1 );
            timedout = endtime >= starttime + inputdelay;
            if( timedout ) {
                last_input.type = input_event_t::timeout;
            }
        } while( !timedout );
    } else {
        CheckMessages();
    }

    SDL_GetMouseState( &last_input.mouse_pos.x, &last_input.mouse_pos.y );
    if( last_input.type == input_event_t::keyboard_char ) {
        previously_pressed_key = last_input.get_first_input();
#if defined(__ANDROID__)
        android_vibrate();
#endif
    }
#if defined(__ANDROID__)
    else if( last_input.type == input_event_t::gamepad ) {
        android_vibrate();
    }
#endif

    return last_input;
}

bool gamepad_available()
{
    return gamepad::get_controller() != nullptr;
}

void rescale_tileset( int size )
{
    // zoom is calculated as powers of 2 so need to convert swap zoom between 4 and 64
    if( size <= pow( 2, get_option<int>( "SWAP_ZOOM" ) + 1 ) && use_far_tiles ) {
        tilecontext = fartilecontext;
        g->mark_main_ui_adaptor_resize();
    } else {
        tilecontext = closetilecontext;
        g->mark_main_ui_adaptor_resize();
    }
    tilecontext->set_draw_scale( size );
}

static window_dimensions get_window_dimensions( const catacurses::window &win,
        const point &pos, const point &size )
{
    window_dimensions dim;
    if( use_tiles && g && win == g->w_terrain ) {
        // tiles might have different dimensions than standard font
        dim.scaled_font_size.x = tilecontext->get_tile_width();
        dim.scaled_font_size.y = tilecontext->get_tile_height();
    } else if( map_font && g && win == g->w_terrain ) {
        // map font (if any) might differ from standard font
        dim.scaled_font_size.x = map_font->width;
        dim.scaled_font_size.y = map_font->height;
    } else if( overmap_font && g && win == g->w_overmap ) {
        if( use_tiles && use_tiles_overmap ) {
            // tiles might have different dimensions than standard font
            dim.scaled_font_size.x = overmap_tilecontext->get_tile_width();
            dim.scaled_font_size.y = overmap_tilecontext->get_tile_height();
        } else {
            dim.scaled_font_size.x = overmap_font->width;
            dim.scaled_font_size.y = overmap_font->height;
        }
    } else {
        dim.scaled_font_size.x = fontwidth;
        dim.scaled_font_size.y = fontheight;
    }

    // multiplied by the user's specified scaling factor regardless of whether tiles are in use
    dim.scaled_font_size *= get_scaling_factor();

    if( win ) {
        cata_cursesport::WINDOW *const pwin = win.get<cata_cursesport::WINDOW>();
        dim.window_pos_cell = pwin->pos;
        dim.window_size_cell.x = pwin->width;
        dim.window_size_cell.y = pwin->height;
    } else {
        dim.window_pos_cell = pos;
        dim.window_size_cell = size;
    }

    // the window position is *always* in standard font dimensions!
    dim.window_pos_pixel = point( dim.window_pos_cell.x * fontwidth,
                                  dim.window_pos_cell.y * fontheight );
    // But the size of the window might not be.
    if( use_tiles && g && win == g->w_terrain ) {
        // The terrain GUI has special size during rendering.
        dim.window_size_pixel.x = TERRAIN_WINDOW_TERM_WIDTH * fontwidth;
        dim.window_size_pixel.y = TERRAIN_WINDOW_TERM_HEIGHT * fontheight;
    } else if( use_tiles && use_tiles_overmap && g && win == g->w_overmap ) {
        // The overmap GUI has special size during rendering.
        dim.window_size_pixel.x = OVERMAP_WINDOW_TERM_WIDTH * fontwidth;
        dim.window_size_pixel.y = OVERMAP_WINDOW_TERM_HEIGHT * fontheight;
    } else {
        // Otherwise, the window size corresponds to the window font size.
        dim.window_size_pixel.x = dim.window_size_cell.x * dim.scaled_font_size.x;
        dim.window_size_pixel.y = dim.window_size_cell.y * dim.scaled_font_size.y;
    }

    return dim;
}


int get_window_width()
{
    return WindowWidth;
}

int get_window_height()
{
    return WindowHeight;
}

window_dimensions get_window_dimensions( const catacurses::window &win )
{
    return get_window_dimensions( win, point_zero, point_zero );
}

window_dimensions get_window_dimensions( const point &pos, const point &size )
{
    return get_window_dimensions( {}, pos, size );
}

std::optional<tripoint> input_context::get_coordinates( const catacurses::window &capture_win_,
        const point &offset, const bool center_cursor ) const
{
    // This information is required by curses, but is not (currently) used in SDL
    ( void ) center_cursor;

    if( !coordinate_input_received ) {
        return std::nullopt;
    }

    const catacurses::window &capture_win = capture_win_ ? capture_win_ : g->w_terrain;
    const window_dimensions dim = get_window_dimensions( capture_win );

    const point &win_min = dim.window_pos_pixel;
    const point &win_size = dim.window_size_pixel;
    const point win_max = win_min + win_size;

    // Translate mouse coordinates to map coordinates based on tile size
    // Check if click is within bounds of the window we care about
    const half_open_rectangle<point> win_bounds( win_min, win_max );
    if( !win_bounds.contains( coordinate ) ) {
        return std::nullopt;
    }

    const point screen_pos = coordinate - win_min;
    const bool use_isometric = g->w_overmap &&
                               capture_win == g->w_overmap ? false : g->is_tileset_isometric();

    const point_bub_ms p = cata_tiles::screen_to_player(
                               screen_pos, dim.scaled_font_size, win_size,
                               point_bub_ms( offset ), use_isometric );

    return tripoint( p.raw(), get_map().get_abs_sub().z() );
}

int get_terminal_width()
{
    return TERMINAL_WIDTH;
}

int get_terminal_height()
{
    return TERMINAL_HEIGHT;
}

int get_scaling_factor()
{
    return scaling_factor;
}

static int map_font_width()
{
    if( use_tiles && tilecontext ) {
        return tilecontext->get_tile_width();
    }
    return ( map_font ? map_font.get() : font.get() )->width;
}

static int map_font_height()
{
    if( use_tiles && tilecontext ) {
        return tilecontext->get_tile_height();
    }
    return ( map_font ? map_font.get() : font.get() )->height;
}

static int overmap_font_width()
{
    if( use_tiles && overmap_tilecontext && use_tiles_overmap ) {
        return overmap_tilecontext->get_tile_width();
    }
    return ( overmap_font ? overmap_font.get() : font.get() )->width;
}

static int overmap_font_height()
{
    if( use_tiles && overmap_tilecontext && use_tiles_overmap ) {
        return overmap_tilecontext->get_tile_height();
    }
    return ( overmap_font ? overmap_font.get() : font.get() )->height;
}

void to_map_font_dim_width( int &w )
{
    w = ( w * fontwidth ) / map_font_width();
}

void to_map_font_dim_height( int &h )
{
    h = ( h * fontheight ) / map_font_height();
}

void to_map_font_dimension( int &w, int &h )
{
    to_map_font_dim_width( w );
    to_map_font_dim_height( h );
}

void from_map_font_dimension( int &w, int &h )
{
    w = ( w * map_font_width() + fontwidth - 1 ) / fontwidth;
    h = ( h * map_font_height() + fontheight - 1 ) / fontheight;
}

void to_overmap_font_dimension( int &w, int &h )
{
    w = ( w * fontwidth ) / overmap_font_width();
    h = ( h * fontheight ) / overmap_font_height();
}

bool is_draw_tiles_mode()
{
    return use_tiles;
}

bool catacurses::supports_256_colors()
{
    // trust SDL to do the right thing instead
    return false;
}

/** Saves a screenshot of the current viewport, as a PNG file, to the given location.
* @param file_path: A full path to the file where the screenshot should be saved.
* @returns `true` if the screenshot generation was successful, `false` otherwise.
*/
bool save_screenshot( const std::string &file_path )
{
    // Note: the viewport is returned by SDL and we don't have to manage its lifetime.
    SDL_Rect viewport;

    // Get the viewport size (width and height of the screen)
    SDL_RenderGetViewport( renderer.get(), &viewport );

    // Create SDL_Surface with depth of 32 bits (note: using zeros for the RGB masks sets a default value, based on the depth; Alpha mask will be 0).
    SDL_Surface_Ptr surface = CreateRGBSurface( 0, viewport.w, viewport.h, 32, 0, 0, 0, 0 );

    // Get data from SDL_Renderer and save them into surface
    if( printErrorIf( SDL_RenderReadPixels( renderer.get(), nullptr, surface->format->format,
                                            surface->pixels, surface->pitch ) != 0,
                      "save_screenshot: cannot read data from SDL_Renderer." ) ) {
        return false;
    }

    // Save screenshot as PNG file
    if( printErrorIf( IMG_SavePNG( surface.get(), file_path.c_str() ) != 0,
                      std::string( "save_screenshot: cannot save screenshot file: " + file_path ).c_str() ) ) {
        return false;
    }

    return true;
}

#ifdef _WIN32
HWND getWindowHandle()
{
    SDL_SysWMinfo info;
    SDL_VERSION( &info.version );
    SDL_GetWindowWMInfo( ::window.get(), &info );
    return info.info.win.window;
}
#endif

void set_title( const std::string &title )
{
    if( ::window ) {
        SDL_SetWindowTitle( ::window.get(), title.c_str() );
    }
}

const SDL_Renderer_Ptr &get_sdl_renderer()
{
    return renderer;
}

#endif // TILES

bool window_contains_point_relative( const catacurses::window &win, const point &p )
{
    const point bound = point( catacurses::getmaxx( win ), catacurses::getmaxy( win ) );
    const half_open_rectangle<point> win_bounds( point_zero, bound );
    return win_bounds.contains( p );
}<|MERGE_RESOLUTION|>--- conflicted
+++ resolved
@@ -3725,73 +3725,6 @@
 
     ImGuiStyle &style = ImGui::GetStyle();
 
-<<<<<<< HEAD
-    SDL_Color BLACK = windowsPalette[0];
-    float BlackR = static_cast<float>( BLACK.r ) / 255.0f;
-    float BlackG = static_cast<float>( BLACK.g ) / 255.0f;
-    float BlackB = static_cast<float>( BLACK.b ) / 255.0f;
-
-    SDL_Color BLUE  = windowsPalette[4];
-    float BlueR = static_cast<float>( BLUE.r ) / 255.0f;
-    float BlueG = static_cast<float>( BLUE.g ) / 255.0f;
-    float BlueB = static_cast<float>( BLUE.b ) / 255.0f;
-
-    SDL_Color GRAY  = windowsPalette[7];
-    float GrayR = static_cast<float>( GRAY.r ) / 255.0f;
-    float GrayG = static_cast<float>( GRAY.g ) / 255.0f;
-    float GrayB = static_cast<float>( GRAY.b ) / 255.0f;
-
-    SDL_Color DGRAY = windowsPalette[8];
-    float DGrayR = static_cast<float>( DGRAY.r ) / 255.0f;
-    float DGrayG = static_cast<float>( DGRAY.g ) / 255.0f;
-    float DGrayB = static_cast<float>( DGRAY.b ) / 255.0f;
-
-    SDL_Color WHITE = windowsPalette[15];
-    float WhiteR = static_cast<float>( WHITE.r ) / 255.0f;
-    float WhiteG = static_cast<float>( WHITE.g ) / 255.0f;
-    float WhiteB = static_cast<float>( WHITE.b ) / 255.0f;
-
-    style.Colors[ImGuiCol_Text]                   = ImVec4( WhiteR, WhiteG, WhiteB, 1.00f );
-    style.Colors[ImGuiCol_TextDisabled]           = ImVec4( DGrayR, DGrayG, DGrayB, 1.00f );
-    style.Colors[ImGuiCol_WindowBg]               = ImVec4( BlackR, BlackG, BlackB, 0.50f );
-    style.Colors[ImGuiCol_ChildBg]                = ImVec4( BlackR, BlackG, BlackB, 0.00f );
-    style.Colors[ImGuiCol_PopupBg]                = ImVec4( BlackR, BlackG, BlackB, 1.00f );
-    style.Colors[ImGuiCol_Border]                 = ImVec4( WhiteR, WhiteG, WhiteB, 0.50f );
-    style.Colors[ImGuiCol_BorderShadow]           = ImVec4( BlueR,  BlueG,  BlueB,  0.00f );
-    style.Colors[ImGuiCol_FrameBg]                = ImVec4( DGrayR, DGrayG, DGrayB, 0.54f );
-    style.Colors[ImGuiCol_FrameBgHovered]         = ImVec4( BlackR, BlackG, BlackB, 0.40f );
-    style.Colors[ImGuiCol_FrameBgActive]          = ImVec4( DGrayR, DGrayG, DGrayB, 0.67f );
-    style.Colors[ImGuiCol_TitleBg]                = ImVec4( BlueR,  BlueG,  BlueB,  1.00f );
-    style.Colors[ImGuiCol_TitleBgActive]          = ImVec4( DGrayR, DGrayG, DGrayB, 1.00f );
-    style.Colors[ImGuiCol_TitleBgCollapsed]       = ImVec4( BlueR,  BlueG,  BlueB,  0.51f );
-    style.Colors[ImGuiCol_MenuBarBg]              = ImVec4( BlackR, BlackG, BlackB, 1.00f );
-    style.Colors[ImGuiCol_ScrollbarBg]            = ImVec4( BlackR, BlackG, BlackB, 1.00f );
-    style.Colors[ImGuiCol_ScrollbarGrab]          = ImVec4( DGrayR, DGrayG, DGrayB, 1.00f );
-    style.Colors[ImGuiCol_ScrollbarGrabHovered]   = ImVec4( GrayR,  GrayG,  GrayB,  1.00f );
-    style.Colors[ImGuiCol_ScrollbarGrabActive]    = ImVec4( WhiteR, WhiteG, WhiteB, 1.00f );
-    style.Colors[ImGuiCol_CheckMark]              = ImVec4( WhiteR, WhiteG, WhiteB, 1.00f );
-    style.Colors[ImGuiCol_SliderGrab]             = ImVec4( WhiteR, WhiteG, WhiteB, 1.00f );
-    style.Colors[ImGuiCol_SliderGrabActive]       = ImVec4( WhiteR, WhiteG, WhiteB, 1.00f );
-    style.Colors[ImGuiCol_Button]                 = ImVec4( DGrayR, DGrayG, DGrayB, 0.20f );
-    style.Colors[ImGuiCol_ButtonHovered]          = ImVec4( DGrayR, DGrayG, DGrayB, 1.00f );
-    style.Colors[ImGuiCol_ButtonActive]           = ImVec4( BlueR,  BlueG,  BlueB,  1.00f );
-    style.Colors[ImGuiCol_Header]                 = ImVec4( BlueR,  BlueG,  BlueB,  0.30f );
-    style.Colors[ImGuiCol_HeaderHovered]          = ImVec4( BlackR, BlackG, BlackB, 0.80f );
-    style.Colors[ImGuiCol_HeaderActive]           = ImVec4( DGrayR, DGrayG, DGrayB, 1.00f );
-    style.Colors[ImGuiCol_Separator]              = ImVec4( BlueR,  BlueG,  BlueB,  0.50f );
-    style.Colors[ImGuiCol_SeparatorHovered]       = ImVec4( WhiteR, WhiteG, WhiteB, 0.80f );
-    style.Colors[ImGuiCol_SeparatorActive]        = ImVec4( WhiteR, WhiteG, WhiteB, 1.00f );
-    style.Colors[ImGuiCol_ResizeGrip]             = ImVec4( WhiteR, WhiteG, WhiteB, 0.20f );
-    style.Colors[ImGuiCol_ResizeGripHovered]      = ImVec4( WhiteR, WhiteG, WhiteB, 0.70f );
-    style.Colors[ImGuiCol_ResizeGripActive]       = ImVec4( WhiteR, WhiteG, WhiteB, 1.00f );
-    style.Colors[ImGuiCol_Tab]                    = ImVec4( BlackR, BlackG, BlackB, 0.90f );
-    style.Colors[ImGuiCol_TabHovered]             = ImVec4( BlueR,  BlueG,  BlueB,  0.80f );
-    style.Colors[ImGuiCol_TabActive]              = ImVec4( BlueR,  BlueG,  BlueB,  1.00f );
-    style.Colors[ImGuiCol_TabUnfocused]           = ImVec4( BlackR, BlackG, BlackB, 0.90f );
-    style.Colors[ImGuiCol_TabUnfocusedActive]     = ImVec4( BlackR, BlackG, BlackB, 1.00f );
-    style.Colors[ImGuiCol_TextSelectedBg]         = ImVec4( BlueR,  BlueG,  BlueB,  1.00f );
-    style.Colors[ImGuiCol_NavHighlight]           = ImVec4( BlueR,  BlueG,  BlueB,  1.00f );
-=======
     style.Colors[ImGuiCol_Text]                   = c_white;
     style.Colors[ImGuiCol_TextDisabled]           = c_dark_gray;
     style.Colors[ImGuiCol_WindowBg]               = c_black;
@@ -3832,7 +3765,6 @@
     style.Colors[ImGuiCol_TabUnfocusedActive]     = c_black;
     style.Colors[ImGuiCol_TextSelectedBg]         = c_blue;
     style.Colors[ImGuiCol_NavHighlight]           = c_blue;
->>>>>>> 19e3bf79
 
     // initialize sound set
     load_soundset();
