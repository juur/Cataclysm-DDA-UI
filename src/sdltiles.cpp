--- conflicted
+++ resolved
@@ -3834,22 +3834,6 @@
     return use_tiles;
 }
 
-<<<<<<< HEAD
-=======
-SDL_Color cursesColorToSDL( const nc_color &color )
-{
-    const int pair_id = color.to_color_pair_index();
-    const auto pair = cata_cursesport::colorpairs[pair_id];
-
-    int palette_index = pair.FG != 0 ? pair.FG : pair.BG;
-
-    if( color.is_bold() ) {
-        palette_index += color_loader<SDL_Color>::COLOR_NAMES_COUNT / 2;
-    }
-
-    return windowsPalette[palette_index];
-}
-
 /** Saves a screenshot of the current viewport, as a PNG file, to the given location.
 * @param file_path: A full path to the file where the screenshot should be saved.
 * @returns `true` if the screenshot generation was successful, `false` otherwise.
@@ -3881,5 +3865,4 @@
     return true;
 }
 
->>>>>>> 019c0825
 #endif // TILES