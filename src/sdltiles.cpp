--- conflicted
+++ resolved
@@ -844,11 +844,7 @@
     int current_display = get_option<int>( "DISPLAY" );
     OptionsManager::getInstance()->add( "DISPLAY", "graphics", _( "Display" ),
                        _( "Sets which video display will be used to show the game. Requires restart." ),
-<<<<<<< HEAD
-                       displays, current_display, 0, COPT_CURSES_HIDE
-=======
-                       displays, current_display, 0, options_manager::COPT_CURSES_HIDE, true
->>>>>>> ad1332f1
+                       displays, current_display, 0, COPT_CURSES_HIDE, true
                      );
 }
 
@@ -3132,105 +3128,6 @@
 //Pseudo-Curses Functions           *
 //***********************************
 
-static void font_folder_list( std::ofstream &fout, const std::string &path,
-                              std::set<std::string> &bitmap_fonts )
-{
-    for( const auto &f : get_files_from_path( "", path, true, false ) ) {
-        TTF_Font_Ptr fnt( TTF_OpenFont( f.c_str(), 12 ) );
-        if( !fnt ) {
-            continue;
-        }
-        long nfaces = 0;
-        nfaces = TTF_FontFaces( fnt.get() );
-        fnt.reset();
-
-        for( long i = 0; i < nfaces; i++ ) {
-            const TTF_Font_Ptr fnt( TTF_OpenFontIndex( f.c_str(), 12, i ) );
-            if( !fnt ) {
-                continue;
-            }
-
-            // Add font family
-            char *fami = TTF_FontFaceFamilyName( fnt.get() );
-            if( fami != NULL ) {
-                fout << fami;
-            } else {
-                continue;
-            }
-
-            // Add font style
-            char *style = TTF_FontFaceStyleName( fnt.get() );
-            bool isbitmap = ends_with( f, ".fon" );
-            if( style != NULL && !isbitmap && strcasecmp( style, "Regular" ) != 0 ) {
-                fout << " " << style;
-            }
-            if( isbitmap ) {
-                std::set<std::string>::iterator it;
-                it = bitmap_fonts.find( std::string( fami ) );
-                if( it == bitmap_fonts.end() ) {
-                    // First appearance of this font family
-                    bitmap_fonts.insert( fami );
-                } else { // Font in set. Add filename to family string
-                    size_t start = f.find_last_of( "/\\" );
-                    size_t end = f.find_last_of( '.' );
-                    if( start != std::string::npos && end != std::string::npos ) {
-                        fout << " [" << f.substr( start + 1, end - start - 1 ) + "]";
-                    } else {
-                        dbg( D_INFO ) << "Skipping wrong font file: \"" << f << "\"";
-                    }
-                }
-            }
-            fout << std::endl;
-
-            // Add filename and font index
-            fout << f << std::endl;
-            fout << i << std::endl;
-
-            // We use only 1 style in bitmap fonts.
-            if( isbitmap ) {
-                break;
-            }
-        }
-    }
-}
-
-static void save_font_list()
-{
-    std::set<std::string> bitmap_fonts;
-
-    Path *path = Path::getInstance( );
-
-    std::ofstream fout( path->getPathForValueKey("FONTS_LIST").c_str(), std::ios_base::trunc );
-
-    font_folder_list( fout, path->getPathForValueKey("FONT_DIRE"), bitmap_fonts );
-
-#if defined(_WIN32)
-    char buf[256];
-    GetSystemWindowsDirectory( buf, 256 );
-    strcat( buf, "\\fonts" );
-    font_folder_list( fout, buf, bitmap_fonts );
-#elif defined(_APPLE_) && defined(_MACH_)
-    /*
-    // Well I don't know how osx actually works ....
-    font_folder_list(fout, "/System/Library/Fonts", bitmap_fonts);
-    font_folder_list(fout, "/Library/Fonts", bitmap_fonts);
-
-    wordexp_t exp;
-    wordexp("~/Library/Fonts", &exp, 0);
-    font_folder_list(fout, exp.we_wordv[0], bitmap_fonts);
-    wordfree(&exp);*/
-#else // Other POSIX-ish systems
-    font_folder_list( fout, "/usr/share/fonts", bitmap_fonts );
-    font_folder_list( fout, "/usr/local/share/fonts", bitmap_fonts );
-    char *home;
-    if( ( home = getenv( "HOME" ) ) ) {
-        std::string userfontdir = home;
-        userfontdir += "/.fonts";
-        font_folder_list( fout, userfontdir, bitmap_fonts );
-    }
-#endif
-}
-
 static cata::optional<std::string> find_system_font( const std::string &name, int &faceIndex )
 {
     Path *path = Path::getInstance( );
@@ -3476,13 +3373,8 @@
         // Seems to be an image file, not a font.
         // Try to load as bitmap font.
         try {
-<<<<<<< HEAD
-            return std::unique_ptr<Font>( new BitmapFont( fontwidth, fontheight,
+            return std::unique_ptr<Font>( std::make_unique<BitmapFont>( fontwidth, fontheight,
                                                           path->getPathForValueKey("FONT_DIRE") + typeface ) );
-=======
-            return std::unique_ptr<Font>( std::make_unique<BitmapFont>( fontwidth, fontheight,
-                                          FILENAMES["fontdir"] + typeface ) );
->>>>>>> ad1332f1
         } catch( std::exception &err ) {
             dbg( D_ERROR ) << "Failed to load " << typeface << ": " << err.what();
             // Continue to load as truetype font
