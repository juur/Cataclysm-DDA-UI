#pragma once
#ifndef CATA_SRC_MISSION_H
#define CATA_SRC_MISSION_H

#include <functional>
#include <iosfwd>
#include <map>
#include <memory>
#include <string>
#include <utility>
#include <vector>

#include "calendar.h"
#include "character_id.h"
#include "coordinates.h"
#include "dialogue.h"
#include "enums.h"
#include "game_constants.h"
#include "npc_favor.h"
#include "omdata.h"
#include "optional.h"
#include "overmap.h"
#include "talker.h"
#include "translations.h"
#include "type_id.h"

class Creature;
class JsonArray;
class JsonObject;
class JsonOut;
class avatar;
class item;
class mission;
class npc;
class overmapbuffer;
template<typename T> struct enum_traits;

enum npc_mission : int;

namespace debug_menu
{
class mission_debug;
} // namespace debug_menu

enum mission_origin {
    ORIGIN_NULL = 0,
    ORIGIN_GAME_START, // Given when the game starts
    ORIGIN_OPENER_NPC, // NPC comes up to you when the game starts
    ORIGIN_ANY_NPC,    // Any NPC
    ORIGIN_SECONDARY,  // Given at the end of another mission
    ORIGIN_COMPUTER,   // Taken after reading investigation provoking entries in computer terminal
    NUM_ORIGIN
};

template<>
struct enum_traits<mission_origin> {
    static constexpr mission_origin last = mission_origin::NUM_ORIGIN;
};

enum mission_goal {
    MGOAL_NULL = 0,
    MGOAL_GO_TO,             // Reach a certain overmap tile
    MGOAL_GO_TO_TYPE,        // Instead of a point, go to an oter_type_id map tile like "hospital_entrance"
    MGOAL_FIND_ITEM,         // Find an item of a given type
    MGOAL_FIND_ANY_ITEM,     // Find an item tagged with this mission
    MGOAL_FIND_ITEM_GROUP,   // Find items that belong to a specific item group
    MGOAL_FIND_MONSTER,      // Find and retrieve a friendly monster
    MGOAL_FIND_NPC,          // Find a given NPC
    MGOAL_ASSASSINATE,       // Kill a given NPC
    MGOAL_KILL_MONSTER,      // Kill a particular hostile monster
    MGOAL_KILL_MONSTER_TYPE, // Kill a number of a given monster type
    MGOAL_KILL_NEMESIS,      // Kill the nemesis monster from the "hunted" trait
    MGOAL_RECRUIT_NPC,       // Recruit a given NPC
    MGOAL_RECRUIT_NPC_CLASS, // Recruit an NPC class
    MGOAL_COMPUTER_TOGGLE,   // Activating the correct terminal will complete the mission
    MGOAL_KILL_MONSTER_SPEC,  // Kill a number of monsters from a given species
    MGOAL_TALK_TO_NPC,       // Talk to a given NPC
    MGOAL_CONDITION,         // Satisfy the dynamically created condition and talk to the mission giver
    NUM_MGOAL
};

template<>
struct enum_traits<mission_goal> {
    static constexpr mission_goal last = mission_goal::NUM_MGOAL;
};

struct mission_place {
    // Return true if the place (global overmap terrain coordinate) is valid for starting a mission
    static bool never( const tripoint_abs_omt & ) {
        return false;
    }
    static bool always( const tripoint_abs_omt & ) {
        return true;
    }
    static bool near_town( const tripoint_abs_omt & );
};

/* mission_start functions are first run when a mission is accepted; this
 * initializes the mission's key values, like the target and description.
 */
struct mission_start {
    static void standard( mission * );           // Standard for its goal type
<<<<<<< HEAD
=======
    static void place_zombie_mom( mission * );   // Put a zombie mom in a house!
>>>>>>> 4c6e8b06
    static void kill_nemesis( mission * );       // Kill the nemesis spawned with the "hunted" trait
    static void place_npc_software( mission * ); // Put NPC-type-dependent software
    static void place_deposit_box( mission * );  // Place a safe deposit box in a nearby bank
    static void find_safety( mission * );        // Goal is set to non-spawn area
    static void place_book( mission * );         // Place a book to retrieve
    static void reveal_refugee_center( mission * ); // Find refugee center
    static void create_lab_console( mission * );  // Reveal lab with an unlocked workstation
    static void create_hidden_lab_console( mission * );  // Reveal hidden lab with workstation
    static void create_ice_lab_console( mission * );  // Reveal lab with an unlocked workstation
};

// These functions are run when a mission ends
struct mission_end {
    // Nothing special happens
    static void standard( mission * ) {}
    // random valuable reward
    static void deposit_box( mission * );
};

struct mission_fail {
    // Nothing special happens
    static void standard( mission * ) {}
};

struct mission_target_params {
    std::string overmap_terrain;
    ot_match_type overmap_terrain_match_type = ot_match_type::type;
    mission *mission_pointer = nullptr;

    bool origin_u = true;
    cata::optional<tripoint_rel_omt> offset;
    cata::optional<std::string> replaceable_overmap_terrain;
    cata::optional<overmap_special_id> overmap_special;
    cata::optional<int> reveal_radius;
    cata::optional<var_info> target_var;
    int min_distance = 0;

    bool must_see = false;
    bool cant_see = false;
    bool random = false;
    bool create_if_necessary = true;
    int search_range = OMAPX;
    cata::optional<int> z;
    npc *guy = nullptr;
};

namespace mission_util
{
tripoint_abs_omt random_house_in_closest_city();
tripoint_abs_omt target_closest_lab_entrance( const tripoint_abs_omt &origin, int reveal_rad,
        mission *miss );
bool reveal_road( const tripoint_abs_omt &source, const tripoint_abs_omt &dest,
                  overmapbuffer &omb );
tripoint_abs_omt reveal_om_ter( const std::string &omter, int reveal_rad, bool must_see,
                                int target_z = 0 );
tripoint_abs_omt target_om_ter( const std::string &omter, int reveal_rad, mission *miss,
                                bool must_see, int target_z = 0 );
tripoint_abs_omt target_om_ter_random(
    const std::string &omter, int reveal_rad, mission *miss, bool must_see, int range,
    tripoint_abs_omt loc = overmap::invalid_tripoint );
void set_reveal( const std::string &terrain,
                 std::vector<std::function<void( mission *miss )>> &funcs );
void set_reveal_any( const JsonArray &ja,
                     std::vector<std::function<void( mission *miss )>> &funcs );
mission_target_params parse_mission_om_target( const JsonObject &jo );
cata::optional<tripoint_abs_omt> assign_mission_target( const mission_target_params &params );
tripoint_abs_omt get_om_terrain_pos( const mission_target_params &params );
void set_assign_om_target( const JsonObject &jo,
                           std::vector<std::function<void( mission *miss )>> &funcs );
bool set_update_mapgen( const JsonObject &jo,
                        std::vector<std::function<void( mission *miss )>> &funcs );
bool load_funcs( const JsonObject &jo, std::vector<std::function<void( mission *miss )>> &funcs );
} // namespace mission_util

struct mission_goal_condition_context {
    mission_goal_condition_context() = default;
    std::unique_ptr<talker> alpha;
    std::unique_ptr<talker> beta;
    bool has_alpha = false;
    bool has_beta = false;
    std::vector<mission *> missions_assigned;
    mutable std::string reason;
    bool by_radio = false;
    talker *actor( const bool is_beta ) const {
        return ( is_beta ? beta : alpha ).get();
    }
};

struct mission_type {
    public:
        // Matches it to a mission_type_id above
        mission_type_id id = mission_type_id( "MISSION_NULL" );
        std::vector<std::pair<mission_type_id, mod_id>> src;
        bool was_loaded = false;
    private:
        // The untranslated name of the mission
        translation name = to_translation( "Bugged mission type" );
    public:
        translation description;
        // The basic goal type
        mission_goal goal = mission_goal::MGOAL_NULL;
        // Difficulty; TODO: come up with a scale
        int difficulty = 0;
        // Value; determines rewards and such
        int value = 0;
        // Low and high deadlines
        time_duration deadline_low = 0_turns;
        time_duration deadline_high = 0_turns;
        // If true, the NPC will press this mission!
        bool urgent = false;
        // If the mission has generic rewards, so that the completion dialogue knows whether to offer them.
        bool has_generic_rewards = true;

        // A limited subset of the talk_effects on the mission
        std::vector<std::pair<int, itype_id>> likely_rewards;

        // Points of origin
        std::vector<mission_origin> origins;
        itype_id item_id = itype_id::NULL_ID();
        item_group_id group_id = item_group_id::NULL_ID();
        itype_id container_id = itype_id::NULL_ID();
        bool remove_container = false;
        itype_id empty_container = itype_id::NULL_ID();
        int item_count = 1;
        npc_class_id recruit_class = npc_class_id( "NC_NONE" );  // The type of NPC you are to recruit
        character_id target_npc_id;
        mtype_id monster_type = mtype_id::NULL_ID();
        species_id monster_species;
        int monster_kill_goal = -1;
        string_id<oter_type_t> target_id;
        mission_type_id follow_up = mission_type_id( "MISSION_NULL" );

        std::function<bool( const tripoint_abs_omt & )> place = mission_place::always;
        std::function<void( mission * )> start = mission_start::standard;
        std::function<void( mission * )> end = mission_end::standard;
        std::function<void( mission * )> fail = mission_fail::standard;

        std::map<std::string, translation> dialogue;

        // A dynamic goal condition invoked by MGOAL_CONDITION.
        std::function<bool( const mission_goal_condition_context & )> goal_condition;

        mission_type() = default;

        mission create( const character_id &npc_id ) const;

        /**
         * Get the mission_type object of the given id. Returns null if the input is invalid!
         */
        static const mission_type *get( const mission_type_id &id );
        /**
         * Converts the legacy int id to a string_id.
         */
        static mission_type_id from_legacy( int old_id );
        /**
         * Returns a random id of a mission type that can be started at the defined origin
         * around tripoint p, see @ref mission_start.
         * Returns @ref MISSION_NULL if no suitable type could be found.
         */
        static mission_type_id get_random_id( mission_origin origin, const tripoint_abs_omt &p );
        /**
         * Get all mission types at once.
         */
        static const std::vector<mission_type> &get_all();

        bool test_goal_condition( const mission_goal_condition_context &d ) const;

        static void reset();
        static void load_mission_type( const JsonObject &jo, const std::string &src );
        static void finalize();
        static void check_consistency();

        bool parse_funcs( const JsonObject &jo, std::function<void( mission * )> &phase_func );
        void load( const JsonObject &jo, const std::string &src );

        /**
         * Returns the translated name
         */
        std::string tname() const;
};

class mission
{
    public:
        enum class mission_status : int {
            yet_to_start,
            in_progress,
            success,
            failure,
            num_mission_status
        };
    private:
        // So mission_type::create is simpler
        friend struct mission_type;
        // So it can initialize some properties
        friend struct mission_start;
        friend class debug_menu::mission_debug;

        const mission_type *type;
        mission_status status;
        // Cash/Favor value of completing this
        unsigned int value;
        // If there's a special reward for completing it
        npc_favor reward;
        // Unique ID number, used for referencing elsewhere
        int uid;
        // Marked on the player's map. (INT_MIN, INT_MIN) for none,
        // global overmap terrain coordinates.
        tripoint_abs_omt target;
        // Item that needs to be found (or whatever)
        itype_id item_id;
        // The number of above items needed
        int item_count = 0;
        // Destination type to be reached
        string_id<oter_type_t> target_id;
        // The type of NPC you are to recruit
        npc_class_id recruit_class;
        // The ID of a specific NPC to interact with
        character_id target_npc_id;
        // Monster ID that are to be killed
        mtype_id monster_type;
        // Monster species that are to be killed
        species_id monster_species;
        // The number of monsters you need to kill
        int monster_kill_goal = 0;
        // The kill count you need to reach to complete mission
        int kill_count_to_reach = 0;
        time_point deadline;
        // ID of a related npc
        character_id npc_id;
        // IDs of the protagonist/antagonist factions
        int good_fac_id = 0;
        int bad_fac_id = 0;
        // How much have we completed?
        int step = 0;
        // What mission do we get after this succeeds?
        mission_type_id follow_up;
        // The id of the player that has accepted this mission.
        character_id player_id;
    public:

        std::string name() const;
        mission_type_id mission_id() const;
        void serialize( JsonOut &json ) const;
        void deserialize( const JsonObject &jo );

        mission();
        /** Getters, they mostly return the member directly, mostly. */
        /*@{*/
        bool has_deadline() const;
        time_point get_deadline() const;
        std::string get_description() const;
        bool has_target() const;
        const tripoint_abs_omt &get_target() const;
        const mission_type &get_type() const;
        bool has_follow_up() const;
        mission_type_id get_follow_up() const;
        int get_value() const;
        int get_id() const;
        const itype_id &get_item_id() const;
        character_id get_npc_id() const;
        const std::vector<std::pair<int, itype_id>> &get_likely_rewards() const;
        bool has_generic_rewards() const;
        /**
         * Whether the mission is assigned to a player character. If not, the mission is free and
         * can be assigned.
         */
        bool is_assigned() const;
        /**
         * To which player the mission is assigned. It returns the id (@ref player::getID) of the
         * player.
         */
        character_id get_assigned_player_id() const;
        /*@}*/

        /**
         * Simple setters, no checking if the values is performed. */
        /*@{*/
        void set_target( const tripoint_abs_omt &p );
        void set_target_npc_id( const character_id &npc_id );
        void set_assigned_player_id( const character_id &char_id );
        /*@}*/

        /** Assigns the mission to the player. */
        void assign( avatar &u );

        /** Called when the mission has failed, calls the mission fail callback. */
        void fail();
        /** Handles mission completion tasks (remove given item, etc.). */
        void wrap_up();
        /** Handles partial mission completion (kill complete, now report back!). */
        void step_complete( int step );
        /** Checks if the player has completed the matching mission and returns true if they have. */
        bool is_complete( const character_id &npc_id ) const;
        /** Checks if the player has failed the matching mission and returns true if they have. */
        bool has_failed() const;
        /** Checks if the mission is started, but not failed and not succeeded. */
        bool in_progress() const;
        /** Processes this mission. */
        void process();
        /** Called when the player talks with an NPC. May resolve mission goals, e.g. MGOAL_TALK_TO_NPC. */
        void on_talk_with_npc( const character_id &npc_id );

        // TODO: Give topics a string_id
        std::string dialogue_for_topic( const std::string &topic ) const;

        /**
         * Create a new mission of the given type and assign it to the given npc.
         * Returns the new mission.
         */
        static mission *reserve_new( const mission_type_id &type, const character_id &npc_id );
        static mission *reserve_random( mission_origin origin, const tripoint_abs_omt &p,
                                        const character_id &npc_id );
        /**
         * Returns the mission with the matching id (@ref uid). Returns NULL if no mission with that
         * id exists.
         */
        static mission *find( int id );
        /**
         * Remove all active missions, used to cleanup on exit and before reloading a new game.
         */
        static void clear_all();
        /**
         * Handles mission deadline processing.
         */
        static void process_all();

        /**
         * various callbacks from events that may affect all missions
         */
        /*@{*/
        static void on_creature_death( Creature &poor_dead_dude );
        // returns: whether any mission is transferred to fuser
        static bool on_creature_fusion( Creature &fuser, Creature &fused );
        /*@}*/

        // Serializes and unserializes all missions
        static void serialize_all( JsonOut &json );
        static void unserialize_all( const JsonArray &ja );
        /** Converts a vector mission ids to a vector of mission pointers. Invalid ids are skipped! */
        static std::vector<mission *> to_ptr_vector( const std::vector<int> &vec );
        static std::vector<int> to_uid_vector( const std::vector<mission *> &vec );

        // For save/load
        static std::vector<mission *> get_all_active();
        static void add_existing( const mission &m );

        static mission_status status_from_string( const std::string &s );
        static std::string status_to_string( mission_status st );

    private:

        void set_target_to_mission_giver();

        static void get_all_item_group_matches(
            std::vector<item *> &items,
            item_group_id &grp_type,
            std::map<itype_id, int> &matches,
            const itype_id &required_container,
            const itype_id &actual_container,
            bool &specific_container_required );

};

template<>
struct enum_traits<mission::mission_status> {
    static constexpr mission::mission_status last = mission::mission_status::num_mission_status;
};

#endif // CATA_SRC_MISSION_H<|MERGE_RESOLUTION|>--- conflicted
+++ resolved
@@ -100,10 +100,6 @@
  */
 struct mission_start {
     static void standard( mission * );           // Standard for its goal type
-<<<<<<< HEAD
-=======
-    static void place_zombie_mom( mission * );   // Put a zombie mom in a house!
->>>>>>> 4c6e8b06
     static void kill_nemesis( mission * );       // Kill the nemesis spawned with the "hunted" trait
     static void place_npc_software( mission * ); // Put NPC-type-dependent software
     static void place_deposit_box( mission * );  // Place a safe deposit box in a nearby bank
