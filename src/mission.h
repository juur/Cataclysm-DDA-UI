--- conflicted
+++ resolved
@@ -100,11 +100,6 @@
  */
 struct mission_start {
     static void standard( mission * );           // Standard for its goal type
-<<<<<<< HEAD
-    static void place_dog( mission * );          // Put a dog in a house!
-=======
-    static void place_zombie_mom( mission * );   // Put a zombie mom in a house!
->>>>>>> 8fabe5e0
     static void kill_horde_master( mission * );  // Kill the master zombie at the center of the horde
     static void kill_nemesis( mission * );       // Kill the nemesis spawned with the "hunted" trait
     static void place_npc_software( mission * ); // Put NPC-type-dependent software
