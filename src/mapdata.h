#ifndef _MAPDATA_H_
#define _MAPDATA_H_

#include <vector>
#include <string>
#include "color.h"
#include "item.h"
#include "trap.h"
#include "monster.h"
#include "enums.h"
#include "computer.h"
#include "vehicle.h"
#include "graffiti.h"
#include "basecamp.h"
#include "iexamine.h"
#include "field.h"
#include "translations.h"
#include <iosfwd>

class game;
class monster;

//More importantly: SEEX defines the size of a nonant, or grid. Same with SEEY.
#ifndef SEEX    // SEEX is how far the player can see in the X direction (at
#define SEEX 12 // least, without scrolling).  All map segments will need to be
#endif          // at least this wide. The map therefore needs to be 3x as wide.

#ifndef SEEY    // Same as SEEX
#define SEEY 12 // Requires 2*SEEY+1= 25 vertical squares
#endif          // Nuts to 80x24 terms. Mostly exists in graphical clients, and
                // those fatcats can resize.

// mfb(t_flag) converts a flag to a bit for insertion into a bitfield
#ifndef mfb
#define mfb(n) static_cast <unsigned long> (1 << (n))
#endif

struct map_bash_item_drop {
    std::string itemtype; // item id
    int amount;           // number dropped
    int minamount;        // optional: if >= amount drop is random # between minamount and amount
    int chance;           //
    map_bash_item_drop(std::string str, int i) : itemtype(str), amount(i), minamount(-1), chance(-1) {};
    map_bash_item_drop(std::string str, int i1, int i2) : itemtype(str), amount(i1), minamount(i2), chance(-1) {};
};
struct map_bash_info {
    int str_min;          // min str(*) required to bash
    int str_max;          // max str required: bash succeeds if str >= random # between str_min_roll & str_max
    int str_min_roll;     // lower bound of success check; defaults to str_min ( may set default to 0 )
    int str_min_blocked;  // same as above; alternate values for has_adjacent_furniture(...) == true
    int str_max_blocked;
    int num_tests;        // how many tests must succeed
    int chance;
    int explosive;        // Explosion on destruction
    std::vector<map_bash_item_drop> items; // list of items: map_bash_item_drop
    std::string sound;    // sound made on success ('You hear a "smash!"')
    std::string sound_fail; // sound  made on fail
    std::string ter_set;    // terrain to set (REQUIRED for terrain))
    std::string furn_set;    // furniture to set (only used by furniture, not terrain)
    map_bash_info() : str_min(-1), str_max(-1), str_min_roll(-1), str_min_blocked(-1), str_max_blocked(-1), num_tests(-1), chance(-1), explosive(0), ter_set(""), furn_set("") {};
    bool load(JsonObject &jsobj, std::string member, bool is_furniture);
};
struct map_deconstruct_info {
    // Only if true, the terrain/furniture can be deconstructed
    bool can_do;
    // items you get when deconstructing.
    std::vector<map_bash_item_drop> items;
    std::string ter_set;    // terrain to set (REQUIRED for terrain))
    std::string furn_set;    // furniture to set (only used by furniture, not terrain)
    map_deconstruct_info() : can_do(false), items(), ter_set(), furn_set() { }
    bool load(JsonObject &jsobj, std::string member, bool is_furniture);
};

/*
 * List of known flags, used in both terrain.json and furniture.json.
 * TRANSPARENT - Players and monsters can see through/past it. Also sets ter_t.transparent
 * FLAT - Player can build and move furniture on
 * BASHABLE - Players + Monsters can bash this
 * CONTAINER - Items on this square are hidden until looted by the player
 * PLACE_ITEM - Valid terrain for place_item() to put items on
 * DOOR - Can be opened (used for NPC pathfinding)
 * FLAMMABLE - Can be lit on fire
 * FLAMMABLE_HARD - Harder to light on fire, but still possible
 * EXPLODES - Explodes when on fire
 * DIGGABLE - Digging monsters, seeding monsters, digging with shovel, etc
 * LIQUID - Blocks movement, but isn't a wall (lava, water, etc)
 * SWIMMABLE - Player and monsters can swim through it
 * SHARP - May do minor damage to players/monsters passing thruogh it
 * PAINFUL - May cause a small amount of pain
 * ROUGH - May hurt the player's feet
 * SEALED - Can't use 'e' to retrieve items, must smash open first
 * NOITEM - Items 'fall off' this space
 * MOUNTABLE - Player can fire mounted weapons from here (EG: M2 Browning)
 * DESTROY_ITEM - Items that land here are destroyed
 * GOES_DOWN - Can use '>' to go down a level
 * GOES_UP - Can use '<' to go up a level
 * CONSOLE - Used as a computer
 * ALARMED - Sets off an alarm if smashed
 * SUPPORTS_ROOF - Used as a boundary for roof construction
 * INDOORS - Has roof over it; blocks rain, sunlight, etc.
 * THIN_OBSTACLE - Passable by players and monsters, vehicles destroy it
 * COLLAPSES - Has a roof that can collapse
 * FLAMMABLE_ASH - Burns to ash rather than rubble.
 * REDUCE_SCENT - Reduces scent even more, only works if also bashable
 * FIRE_CONTAINER - Stops fire from spreading (brazier, wood stove, etc)
 * SUPPRESS_SMOKE - Prevents smoke from fires, used by ventilated wood stoves etc
 * PLANT - A "furniture" that grows and fruits
 * LIQUIDCONT - Furniture that contains liquid, allows for contents to be accessed in some checks even if SEALED
 * OPENCLOSE_INSIDE - If it's a door (with an 'open' or 'close' field), it can only be opened or closed if you're inside.
 *
 * Currently only used for Fungal conversions
 * WALL - This terrain is an upright obstacle
 * ORGANIC - This furniture is partly organic
 * FLOWER - This furniture is a flower
 * SHRUB - This terrain is a shrub
 * TREE - This terrain is a tree
 * YOUNG - This terrain is a young tree
 * FUNGUS - Fungal covered
 *
 * Furniture only:
 * BLOCKSDOOR - This will boost map terrain's resistance to bashing if str_*_blocked is set (see map_bash_info)
 */

/*
 * Note; All flags are defined as strings dynamically in data/json/terrain.json and furniture.json. The list above
 * represent the common builtins. The enum below is an alternative means of fast-access, for those flags that are checked
 * so much that strings produce a significant performance penalty. The following are equivalent:
 *  m->has_flag("FLAMMABLE");     //
 *  m->has_flag(TFLAG_FLAMMABLE); // ~ 20 x faster than the above, ( 2.5 x faster if the above uses static const std::string str_flammable("FLAMMABLE");
 * To add a new ter_bitflag, add below and add to init_ter_bitflag_map() in mapdata.cpp
 * Order does not matter.
 */
enum ter_bitflags {
    TFLAG_NONE,
    TFLAG_TRANSPARENT,
    TFLAG_FLAMMABLE,
    TFLAG_BASHABLE,
    TFLAG_REDUCE_SCENT,
    TFLAG_SWIMMABLE,
    TFLAG_SUPPORTS_ROOF,
    TFLAG_NOITEM,
    TFLAG_SEALED,
    TFLAG_LIQUID,
    TFLAG_COLLAPSES,
    TFLAG_EXPLODES,
    TFLAG_FLAMMABLE_ASH,
    TFLAG_DESTROY_ITEM,
    TFLAG_INDOORS,
    TFLAG_PLANT,
    TFLAG_LIQUIDCONT,
    TFLAG_FIRE_CONTAINER,
    TFLAG_FLAMMABLE_HARD,
    TFLAG_SUPPRESS_SMOKE,
    TFLAG_SHARP,
    TFLAG_DIGGABLE,
    TFLAG_ROUGH,
    TFLAG_WALL,
    TFLAG_DEEP_WATER
};
extern std::map<std::string, ter_bitflags> ter_bitflags_map;
void init_ter_bitflags_map();

typedef int ter_id;
typedef int furn_id;
/*
Struct ter_t:
Short for terrain type. This struct defines all of the metadata for a given terrain id (an enum below).

*/
struct ter_t {
 std::string id;   // The terrain's ID. Must be set, must be unique.
 int loadid;       // This is akin to the old ter_id, however it is set at runtime.
 std::string name; // The plaintext name of the terrain type the user would see (IE: dirt)

 /*
 The symbol drawn on the screen for the terrain. Please note that there are extensive rules as to which
 possible object/field/entity in a single square gets drawn and that some symbols are "reserved" such as * and % to do programmatic behavior.
 */
 long sym;

 nc_color color;//The color the sym will draw in on the GUI.
 unsigned char movecost; //The amount of movement points required to pass this terrain by default.
 trap_id trap; //The id of the trap located at this terrain. Limit one trap per tile currently.
 std::string trap_id_str; // String storing the id string of the trap.
 std::set<std::string> flags;// string flags which may or may not refer to what's documented above.
 unsigned long bitflags; // bitfield of -certian- string flags which are heavily checked
 iexamine_function examine; //What happens when the terrain is examined
 std::string open;          // open action: transform into terrain with matching id
 std::string close;         // close action: transform into terrain with matching id

 map_bash_info bash;
 map_deconstruct_info deconstruct;
 // Maximal volume of items that can be stored in/on this furniture
 int max_volume;

 bool has_flag(const std::string & flag) const {
     return flags.count(flag) != 0;
 }

 bool has_flag(const ter_bitflags flag) const {
     return (bitflags & mfb(flag));
 }

 void set_flag(std::string flag) {
     flags.insert(flag);
     if("TRANSPARENT" == flag) {
         transparent = true;
     }
     if ( ter_bitflags_map.find( flag ) != ter_bitflags_map.end() ) {
         bitflags |= mfb ( ter_bitflags_map.find( flag )->second );
     }
 }
 bool transparent;
};

void set_ter_ids();
void set_furn_ids();

/*
 * The terrain list contains the master list of  information and metadata for a given type of terrain.
 */
extern std::vector<ter_t> terlist;
extern std::map<std::string, ter_t> termap;
ter_id terfind(const std::string & id); // lookup, carp and return null on error


struct furn_t {
 std::string id;
 int loadid;
 std::string name;
 long sym;
 nc_color color;
 int movecost; // Penalty to terrain
 int move_str_req; //The amount of strength required to move through this terrain easily.
 std::set<std::string> flags;// string flags which may or may not refer to what's documented above.
 unsigned long bitflags; // bitfield of -certian- string flags which are heavily checked
 iexamine_function examine;
 std::string open;
 std::string close;
 // Maximal volume of items that can be stored in/on this furniture
 int max_volume;

 map_bash_info bash;
 map_deconstruct_info deconstruct;

 std::string crafting_pseudo_item;
 // May return NULL
 itype *crafting_pseudo_item_type() const;
 // May return NULL
 itype *crafting_ammo_item_type() const;

 bool has_flag(const std::string & flag) const {
     return flags.count(flag) != 0;
 }

 bool has_flag(const ter_bitflags flag) const {
     return (bitflags & mfb(flag));
 }

 void set_flag(std::string flag) {
     flags.insert(flag);
     if("TRANSPARENT" == flag) {
         transparent = true;
     }
     if ( ter_bitflags_map.find( flag ) != ter_bitflags_map.end() ) {
         bitflags |= mfb ( ter_bitflags_map.find( flag )->second );
     }
 }
 bool transparent;
};


extern std::vector<furn_t> furnlist;
extern std::map<std::string, furn_t> furnmap;
furn_id furnfind(const std::string & id); // lookup, carp and return null on error


/*
enum: map_extra
Map Extras are overmap specific flags that tell a submap "hey, put something extra here ontop of whats normally here".
*/
enum map_extra {
 mx_null = 0,
 mx_helicopter,
 mx_military,
 mx_science,
 mx_stash,
 mx_drugdeal,
 mx_supplydrop,
 mx_portal,
 mx_minefield,
 mx_crater,
 mx_fumarole,
 mx_portal_in,
 mx_anomaly,
 num_map_extras
};

//Classic Extras is for when you have special zombies turned off.
const int classic_extras =  mfb(mx_helicopter) | mfb(mx_military) |
  mfb(mx_stash) | mfb(mx_drugdeal) | mfb(mx_supplydrop) | mfb(mx_minefield) |
  mfb(mx_crater);


struct map_extras {
 unsigned int chance;
 int chances[num_map_extras + 1];
 map_extras(unsigned int embellished, int helicopter = 0, int mili = 0,
            int sci = 0, int stash = 0, int drug = 0, int supply = 0,
            int portal = 0, int minefield = 0,
            int crater = 0, int lava = 0, int marloss = 0, int anomaly = 0)
            : chance(embellished)
 {
  chances[ 0] = 0;
  chances[ 1] = helicopter;
  chances[ 2] = mili;
  chances[ 3] = sci;
  chances[ 4] = stash;
  chances[ 5] = drug;
  chances[ 6] = supply;
  chances[ 7] = portal;
  chances[ 8] = minefield;
  chances[ 9] = crater;
  chances[10] = lava;
  chances[11] = marloss;
  chances[12] = anomaly;
  chances[13] = 0;
 }
};

struct spawn_point {
 int posx, posy;
 int count;
 std::string type;
 int faction_id;
 int mission_id;
 bool friendly;
 std::string name;
 spawn_point(std::string T = "mon_null", int C = 0, int X = -1, int Y = -1,
             int FAC = -1, int MIS = -1, bool F = false,
             std::string N = "NONE") :
             posx (X), posy (Y), count (C), type (T), faction_id (FAC),
             mission_id (MIS), friendly (F), name (N) {}
};

struct submap {
    inline trap_id get_trap(int x, int y) const {
        return trp[x][y];
    }

    inline void set_trap(int x, int y, trap_id trap) {
        trp[x][y] = trap;
    }

    inline furn_id get_furn(int x, int y) const {
        return frn[x][y];
    }

    inline void set_furn(int x, int y, furn_id furn) {
        frn[x][y] = furn;
    }

    int get_radiation(int x, int y) {
        return rad[x][y];
    }

    void set_radiation(int x, int y, int radiation) {
        rad[x][y] = radiation;
    }

    inline const graffiti& get_graffiti(int x, int y) {
        // return value must be const, or else somebody might
        // be able to modify the graffiti without going through
        // the setter

        return graf[x][y];
    }

    inline void set_graffiti(int x, int y, const graffiti& value) {
        graf[x][y] = value;
    }

    // Signage is a pretend union between furniture on a square and stored
    // writing on the square. When both are present, we have signage.
    // Its effect is meant to be cosmetic and atmospheric only.
    inline bool has_signage(int x, int y) {
        furn_id f = frn[x][y];
        if (furnlist[f].id == "f_sign") {
            return cosmetics[x][y].find("SIGNAGE") != cosmetics[x][y].end();
        }
        return false;
    }
    // Dependent on furniture + cosmetics.
    inline const std::string get_signage(int x, int y) {
        if (has_signage(x, y)) {
            return cosmetics[x][y]["SIGNAGE"];
        }
        return "";
    }
    // Can be used anytime (prevents code from needing to place sign first.)
    inline void set_signage(int x, int y, std::string s) {
        cosmetics[x][y]["SIGNAGE"] = s;
    }
    // Can be used anytime (prevents code from needing to place sign first.)
    inline void delete_signage(int x, int y) {
        cosmetics[x][y].erase("SIGNAGE");
    }

    ter_id             ter[SEEX][SEEY];  // Terrain on each square
    std::vector<item>  itm[SEEX][SEEY];  // Items on each square
    furn_id            frn[SEEX][SEEY];  // Furniture on each square

    // TODO: make trp private once the horrible hack known as editmap is resolved
    trap_id            trp[SEEX][SEEY];  // Trap on each square
    field              fld[SEEX][SEEY];  // Field on each square
    int                rad[SEEX][SEEY];  // Irradiation of each square
    graffiti           graf[SEEX][SEEY]; // Graffiti on each square
    std::map<std::string, std::string> cosmetics[SEEX][SEEY]; // Textual "visuals" for each square.

    int active_item_count;
    int field_count;
    int turn_last_touched;
    int temperature;
    std::vector<spawn_point> spawns;
    /**
     * Vehicles on this submap (their (0,0) point is on this submap).
     * This vehicle objects are deletes by this submap when it gets
     * deleted.
     */
    std::vector<vehicle*> vehicles;
    computer comp;
    basecamp camp;  // only allowing one basecamp per submap

    submap();
    ~submap();
    // delete vehicles and clear the vehicles vector
    void delete_vehicles();
};

std::ostream & operator<<(std::ostream &, const submap *);
std::ostream & operator<<(std::ostream &, const submap &);

void load_furniture(JsonObject &jsobj);
void load_terrain(JsonObject &jsobj);

void verify_furniture();
void verify_terrain();


/*
 * Temporary container id_or_id. Stores str for delayed lookup and conversion.
 */
struct sid_or_sid {
   std::string primary_str;   // 32
   std::string secondary_str; // 64
   int chance;                // 68
   sid_or_sid(const std::string & s1, const int i, const::std::string s2) : primary_str(s1), secondary_str(s2), chance(i) { }
};

/*
 * Container for custom 'grass_or_dirt' functionality. Returns int but can store str values for delayed lookup and conversion
 */
struct id_or_id {
   int chance;                  // 8
   short primary;               // 12
   short secondary;             // 16
   id_or_id(const int id1, const int i, const int id2) : chance(i), primary(id1), secondary(id2) { }
   bool match( const int iid ) const {
       if ( iid == primary || iid == secondary ) {
           return true;
       }
       return false;
   }
   int get() const {
       return ( one_in(chance) ? secondary : primary );
   }
};

/*
 * It's a terrain! No, it's a furniture! Wait it's both!
 */
struct ter_furn_id {
   short ter;
   short furn;
   ter_furn_id() : ter(0), furn(0) {};
};

/*
runtime index: ter_id
ter_id refers to a position in the terlist[] where the ter_t struct is stored. These global
ints are a drop-in replacement to the old enum, however they are -not- required (save for areas in
the code that can use the perormance boost and refer to core terrain types), and they are -not-
provided for terrains added by mods. A string equivalent is always present, ie;
t_basalt
"t_basalt"
*/
extern ter_id t_null,
    t_hole, // Real nothingness; makes you fall a z-level
    // Ground
    t_dirt, t_sand, t_dirtmound, t_pit_shallow, t_pit,
    t_pit_corpsed, t_pit_covered, t_pit_spiked, t_pit_spiked_covered,
    t_rock_floor, t_rubble, t_ash, t_metal, t_wreckage,
    t_grass,
    t_metal_floor,
    t_pavement, t_pavement_y, t_sidewalk, t_concrete,
    t_floor,
    t_dirtfloor,//Dirt floor(Has roof)
    t_grate,
    t_slime,
    t_bridge,
    t_covered_well,
    // Lighting related
    t_skylight, t_emergency_light_flicker, t_emergency_light, t_utility_light,
    // Walls
    t_wall_log_half, t_wall_log, t_wall_log_chipped, t_wall_log_broken, t_palisade, t_palisade_gate, t_palisade_gate_o,
    t_wall_half, t_wall_wood, t_wall_wood_chipped, t_wall_wood_broken,
    t_wall_v, t_wall_h, t_concrete_v, t_concrete_h,
    t_wall_metal_v, t_wall_metal_h,
    t_wall_glass_v, t_wall_glass_h,
    t_wall_glass_v_alarm, t_wall_glass_h_alarm,
    t_reinforced_glass_v, t_reinforced_glass_h,
    t_bars,
    t_door_c, t_door_b, t_door_o,
    t_door_locked_interior, t_door_locked, t_door_locked_alarm, t_door_frame,
    t_chaingate_l, t_fencegate_c, t_fencegate_o, t_chaingate_c, t_chaingate_o, t_door_boarded,
    t_door_metal_c, t_door_metal_o, t_door_metal_locked,
    t_door_bar_c, t_door_bar_o, t_door_bar_locked,
    t_door_glass_c, t_door_glass_o,
    t_portcullis,
    t_recycler, t_window, t_window_taped, t_window_domestic, t_window_domestic_taped, t_window_open, t_curtains,
    t_window_alarm, t_window_alarm_taped, t_window_empty, t_window_frame, t_window_boarded, t_window_boarded_noglass,
    t_window_stained_green, t_window_stained_red, t_window_stained_blue,
    t_rock, t_fault,
    t_paper,
    t_rock_wall, t_rock_wall_half,
    // Tree
    t_tree, t_tree_young, t_tree_apple, t_underbrush, t_shrub, t_shrub_blueberry, t_shrub_strawberry, t_trunk,
    t_root_wall,
    t_wax, t_floor_wax,
    t_fence_v, t_fence_h, t_chainfence_v, t_chainfence_h, t_chainfence_posts,
    t_fence_post, t_fence_wire, t_fence_barbed, t_fence_rope,
    t_railing_v, t_railing_h,
    // Nether
    t_marloss, t_fungus_floor_in, t_fungus_floor_sup, t_fungus_floor_out, t_fungus_wall, t_fungus_wall_v,
    t_fungus_wall_h, t_fungus_mound, t_fungus, t_shrub_fungal, t_tree_fungal, t_tree_fungal_young,
    // Water, lava, etc.
    t_water_sh, t_swater_sh, t_water_dp, t_swater_dp, t_water_pool, t_sewage,
    t_lava,
    // More embellishments than you can shake a stick at.
    t_sandbox, t_slide, t_monkey_bars, t_backboard,
    t_gas_pump, t_gas_pump_smashed,
    t_atm,
    t_generator_broken,
    t_missile, t_missile_exploded,
    t_radio_tower, t_radio_controls,
    t_console_broken, t_console, t_gates_mech_control, t_gates_control_concrete, t_barndoor, t_palisade_pulley,
    t_sewage_pipe, t_sewage_pump,
    t_centrifuge,
    t_column,
    t_vat,
    t_cvdbody, t_cvdmachine,
    t_water_pump,
    // Staircases etc.
    t_stairs_down, t_stairs_up, t_manhole, t_ladder_up, t_ladder_down, t_slope_down,
     t_slope_up, t_rope_up,
    t_manhole_cover,
    // Special
    t_card_science, t_card_military, t_card_reader_broken, t_slot_machine,
     t_elevator_control, t_elevator_control_off, t_elevator, t_pedestal_wyrm,
     t_pedestal_temple,
    // Temple tiles
    t_rock_red, t_rock_green, t_rock_blue, t_floor_red, t_floor_green, t_floor_blue,
     t_switch_rg, t_switch_gb, t_switch_rb, t_switch_even,
    t_rdoor_c, t_rdoor_b, t_rdoor_o, t_mdoor_frame, t_window_reinforced, t_window_reinforced_noglass,
    t_window_enhanced, t_window_enhanced_noglass, t_open_air,
    num_terrain_types;


/*
runtime index: furn_id
furn_id refers to a position in the furnlist[] where the furn_t struct is stored. See note
about ter_id above.
*/
extern furn_id f_null,
    f_hay,
    f_barricade_road,
    f_bulletin,
    f_indoor_plant,
    f_bed, f_toilet, f_makeshift_bed,
    f_sink, f_oven, f_woodstove, f_fireplace, f_bathtub,
    f_chair, f_armchair, f_sofa, f_cupboard, f_trashcan, f_desk, f_exercise,
    f_bench, f_table, f_pool_table,
    f_counter,
    f_fridge, f_glass_fridge, f_dresser, f_locker,
    f_rack, f_bookcase,
    f_washer, f_dryer,
    f_vending_c, f_vending_o, f_dumpster, f_dive_block,
    f_crate_c, f_crate_o,
<<<<<<< HEAD
    f_canvas_wall, f_canvas_door, f_canvas_door_o, f_groundsheet, f_fema_groundsheet, f_center_groundsheet, f_large_groundsheet,
    f_skin_wall, f_skin_door, f_skin_door_o,  f_skin_groundsheet,
=======
    f_canvas_wall, f_canvas_door, f_canvas_door_o, f_groundsheet, f_large_groundsheet,
    f_fema_groundsheet, f_skin_wall, f_skin_door, f_skin_door_o,  f_skin_groundsheet,
>>>>>>> 32a4217b
    f_mutpoppy, f_flower_fungal, f_fungal_mass, f_fungal_clump,
    f_safe_c, f_safe_l, f_safe_o,
    f_plant_seed, f_plant_seedling, f_plant_mature, f_plant_harvest,
    f_fvat_empty, f_fvat_full,
    f_wood_keg, f_egg_sackbw, f_egg_sackws, f_egg_sacke,
    num_furniture_types;

///////////////////////////////////////////////////////////////////////////////////////////////////////////////////
//// These are on their way OUT and only used in certain switch statements until they are rewritten.

// consistency checking of terlist & furnlist.
void check_furniture_and_terrain();

#endif<|MERGE_RESOLUTION|>--- conflicted
+++ resolved
@@ -596,13 +596,10 @@
     f_washer, f_dryer,
     f_vending_c, f_vending_o, f_dumpster, f_dive_block,
     f_crate_c, f_crate_o,
-<<<<<<< HEAD
     f_canvas_wall, f_canvas_door, f_canvas_door_o, f_groundsheet, f_fema_groundsheet, f_center_groundsheet, f_large_groundsheet,
     f_skin_wall, f_skin_door, f_skin_door_o,  f_skin_groundsheet,
-=======
     f_canvas_wall, f_canvas_door, f_canvas_door_o, f_groundsheet, f_large_groundsheet,
     f_fema_groundsheet, f_skin_wall, f_skin_door, f_skin_door_o,  f_skin_groundsheet,
->>>>>>> 32a4217b
     f_mutpoppy, f_flower_fungal, f_fungal_mass, f_fungal_clump,
     f_safe_c, f_safe_l, f_safe_o,
     f_plant_seed, f_plant_seedling, f_plant_mature, f_plant_harvest,
