--- conflicted
+++ resolved
@@ -472,13 +472,8 @@
         },
         // Name    color  Materials         Vol Wgt Enc Cov Thk Env Wrm Sto Bsh Cut Hit
         {
-<<<<<<< HEAD
-            _("Robe"),   c_red, "wool", "null", 6, 700,  1,  3,  3,  0,  2,  0, -8,  0, -3,
+            _("Robe"),   c_red, "wool", "null", 6, 700,  1,  90,  3,  0,  2,  0, -8,  0, -3,
             mfb(bp_torso) | mfb(bp_leg_l) | mfb(bp_leg_r), false,
-=======
-            _("Robe"),   c_red, "wool", "null", 6, 700,  1,  90,  3,  0,  2,  0, -8,  0, -3,
-            mfb(bp_torso) | mfb(bp_legs), false,
->>>>>>> 3d1a8f42
             {
                 ARMORMOD_LIGHT, ARMORMOD_BULKY, ARMORMOD_POCKETED, ARMORMOD_FURRED,
                 ARMORMOD_PADDED
@@ -514,13 +509,8 @@
         },
 
         {
-<<<<<<< HEAD
-            _("Gloves"), c_ltblue, "leather", "null", 2, 100,  1,  3,  3,  1,  2,  0, -4,  0, -2,
+            _("Gloves"), c_ltblue, "leather", "null", 2, 100,  1,  90,  3,  1,  2,  0, -4,  0, -2,
             mfb(bp_hand_l) | mfb(bp_hand_r), true,
-=======
-            _("Gloves"), c_ltblue, "leather", "null", 2, 100,  1,  90,  3,  1,  2,  0, -4,  0, -2,
-            mfb(bp_hands), true,
->>>>>>> 3d1a8f42
             {
                 ARMORMOD_BULKY, ARMORMOD_FURRED, ARMORMOD_PADDED, ARMORMOD_PLATED,
                 ARMORMOD_NULL
@@ -529,13 +519,8 @@
 
         // Name    color  Materials            Vol  Wgt Enc Cov Thk Env Wrm Sto Bsh Cut Hit
         {
-<<<<<<< HEAD
-            _("Boots"), c_blue, "leather", "null",  6, 250,  1,  3,  3,  1,  3,  0,  4,  0, -1,
+            _("Boots"), c_blue, "leather", "null",  6, 250,  1,  75,  3,  1,  3,  0,  4,  0, -1,
             mfb(bp_foot_l) | mfb(bp_foot_r), true,
-=======
-            _("Boots"), c_blue, "leather", "null",  6, 250,  1,  75,  3,  1,  3,  0,  4,  0, -1,
-            mfb(bp_feet), true,
->>>>>>> 3d1a8f42
             {
                 ARMORMOD_LIGHT, ARMORMOD_BULKY, ARMORMOD_PADDED, ARMORMOD_PLATED,
                 ARMORMOD_NULL
