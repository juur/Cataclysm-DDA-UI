--- conflicted
+++ resolved
@@ -1483,13 +1483,10 @@
                     remainder -= 1;
                 }
                 total_width += cur_width;
-<<<<<<< HEAD
                 if( total_width > max_width ) {
                     debugmsg( "widget layout is wider than sidebar allows." );
                 }
-=======
                 const bool skip_pad_this = skip_pad || wid->has_flag( json_flag_W_NO_PADDING );
->>>>>>> 6ac37043
                 // Layout child in this column
                 const std::string txt = cur_child.layout( ava, skip_pad_this ? 0 : cur_width,
                                         label_width, skip_pad_this );
