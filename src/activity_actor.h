#pragma once
#ifndef CATA_SRC_ACTIVITY_ACTOR_H
#define CATA_SRC_ACTIVITY_ACTOR_H

#include <algorithm>
#include <memory>
#include <string>
#include <unordered_map>
#include <vector>

#include "activity_type.h"
#include "calendar.h"
#include "clone_ptr.h"
#include "handle_liquid.h"
#include "item.h"
#include "item_location.h"
#include "memory_fast.h"
#include "optional.h"
#include "point.h"
#include "string_id.h"
#include "type_id.h"
#include "units.h"
#include "units_fwd.h"


class Character;
class Creature;
class JsonIn;
class JsonOut;
class avatar;
class player_activity;

class activity_actor
{
    private:
        /**
         * Returns true if `this` activity is resumable, and `this` and @p other
         * are "equivalent" i.e. similar enough that `this` activity
         * can be resumed instead of starting @p other.
         * Many activities are not resumable, so the default is returning
         * false.
         * @pre @p other is the same type of actor as `this`
         */
        virtual bool can_resume_with_internal( const activity_actor &,
                                               const Character & ) const {
            return false;
        }

    public:
        virtual ~activity_actor() = default;

        /**
         * Should return the activity id of the corresponding activity
         */
        virtual activity_id get_type() const = 0;

        /**
         * Called once at the start of the activity.
         * This may be used to preform setup actions and/or set
         * player_activity::moves_left/moves_total.
         */
        virtual void start( player_activity &act, Character &who ) = 0;

        /**
         * Called on every turn of the activity
         * It may be used to stop the activity prematurely by setting it to null.
         */
        virtual void do_turn( player_activity &act, Character &who ) = 0;

        /**
         * Called when the activity runs out of moves, assuming that it has not
         * already been set to null
         */
        virtual void finish( player_activity &act, Character &who ) = 0;

        /**
         * Called just before Character::cancel_activity() executes.
         * This may be used to perform cleanup
         */
        virtual void canceled( player_activity &/*act*/, Character &/*who*/ ) {}

        /**
         * Called in player_activity::can_resume_with
         * which allows suspended activities to be resumed instead of
         * starting a new activity in certain cases.
         * Checks that @p other has the same type as `this` so that
         * `can_resume_with_internal` can safely `static_cast` @p other.
         */
        bool can_resume_with( const activity_actor &other, const Character &who ) const {
            if( other.get_type() == get_type() ) {
                return can_resume_with_internal( other, who );
            }

            return false;
        }

        /**
         * Used to generate the progress display at the top of the screen
         */
        virtual std::string get_progress_message( const player_activity & ) const {
            return std::string();
        }

        /**
         * Called every turn, in player_activity::do_turn
         * (with some indirection through player_activity::exertion_level)
         * How strenous this acitivty level is
         */
        virtual float exertion_level() const {
            return get_type()->exertion_level();
        }

        /**
         * Returns a deep copy of this object. Example implementation:
         * \code
         * class my_activity_actor {
         *     std::unique_ptr<activity_actor> clone() const override {
         *         return std::make_unique<my_activity_actor>( *this );
         *     }
         * };
         * \endcode
         * The returned value should behave like the original item and must have the same type.
         */
        virtual std::unique_ptr<activity_actor> clone() const = 0;

        /**
         * Must write any custom members of the derived class to json
         * Note that a static member function for deserialization must also be created and
         * added to the `activity_actor_deserializers` hashmap in activity_actor.cpp
         */
        virtual void serialize( JsonOut &jsout ) const = 0;
};

class aim_activity_actor : public activity_actor
{
    private:
        cata::optional<item> fake_weapon;
        units::energy bp_cost_per_shot = 0_J;
        std::vector<tripoint> fin_trajectory;

    public:
        bool first_turn = true;
        std::string action = "";
        bool snap_to_target = false;
        bool shifting_view = false;
        tripoint initial_view_offset;
        /** Target UI requested to abort aiming */
        bool aborted = false;
        /**
         * Target UI requested to abort aiming and reload weapon
         * Implies aborted = true
         */
        bool reload_requested = false;
        /**
         * A friendly creature may enter line of fire during aim-and-shoot,
         * and that generates a warning to proceed/abort. If player decides to
         * proceed, that creature is saved in this vector to prevent the same warning
         * from popping up on the following turn(s).
         */
        std::vector<weak_ptr_fast<Creature>> acceptable_losses;

        aim_activity_actor();

        /** Aiming wielded gun */
        static aim_activity_actor use_wielded();

        /** Aiming fake gun provided by a bionic */
        static aim_activity_actor use_bionic( const item &fake_gun, const units::energy &cost_per_shot );

        /** Aiming fake gun provided by a mutation */
        static aim_activity_actor use_mutation( const item &fake_gun );

        activity_id get_type() const override {
            return activity_id( "ACT_AIM" );
        }

        void start( player_activity &act, Character &who ) override;
        void do_turn( player_activity &act, Character &who ) override;
        void finish( player_activity &act, Character &who ) override;
        void canceled( player_activity &act, Character &who ) override;

        std::unique_ptr<activity_actor> clone() const override {
            return std::make_unique<aim_activity_actor>( *this );
        }

        void serialize( JsonOut &jsout ) const override;
        static std::unique_ptr<activity_actor> deserialize( JsonIn &jsin );

        item *get_weapon();
        void restore_view();
        // Load/unload a RELOAD_AND_SHOOT weapon
        bool load_RAS_weapon();
        void unload_RAS_weapon();
};

class dig_activity_actor : public activity_actor
{
    private:
        int moves_total;
        /** location of the dig **/
        tripoint location;
        std::string result_terrain;
        tripoint byproducts_location;
        int byproducts_count;
        item_group_id byproducts_item_group;

        /**
         * Returns true if @p other and `this` are "equivalent" in the sense that
         *  `this` can be resumed instead of starting @p other.
         */
        bool equivalent_activity( const dig_activity_actor &other ) const {
            return  location == other.location &&
                    result_terrain == other.result_terrain &&
                    byproducts_location == other.byproducts_location &&
                    byproducts_count == other.byproducts_count &&
                    byproducts_item_group == other.byproducts_item_group;
        }

        /**
         * @pre @p other is a `dig_activity_actor`
         */
        bool can_resume_with_internal( const activity_actor &other, const Character & ) const override {
            const dig_activity_actor &d_actor = static_cast<const dig_activity_actor &>( other );
            return equivalent_activity( d_actor );
        }

    public:
        dig_activity_actor(
            int dig_moves, const tripoint &dig_loc,
            const std::string &resulting_ter, const tripoint &dump_loc,
            int dump_spawn_count, const std::string &dump_item_group
        ):
            moves_total( dig_moves ), location( dig_loc ),
            result_terrain( resulting_ter ),
            byproducts_location( dump_loc ),
            byproducts_count( dump_spawn_count ),
            byproducts_item_group( dump_item_group ) {}

        activity_id get_type() const override {
            return activity_id( "ACT_DIG" );
        }

        void start( player_activity &act, Character & ) override;
        void do_turn( player_activity &, Character & ) override;
        void finish( player_activity &act, Character &who ) override;

        std::unique_ptr<activity_actor> clone() const override {
            return std::make_unique<dig_activity_actor>( *this );
        }

        std::string get_progress_message( const player_activity &act ) const override;

        void serialize( JsonOut &jsout ) const override;
        static std::unique_ptr<activity_actor> deserialize( JsonIn &jsin );
};

class dig_channel_activity_actor : public activity_actor
{
    private:
        int moves_total;
        /** location of the dig **/
        tripoint location;
        std::string result_terrain;
        tripoint byproducts_location;
        int byproducts_count;
        item_group_id byproducts_item_group;

        /**
         * Returns true if @p other and `this` are "equivalent" in the sense that
         *  `this` can be resumed instead of starting @p other.
         */
        bool equivalent_activity( const dig_channel_activity_actor &other ) const {
            return  location == other.location &&
                    result_terrain == other.result_terrain &&
                    byproducts_location == other.byproducts_location &&
                    byproducts_count == other.byproducts_count &&
                    byproducts_item_group == other.byproducts_item_group;
        }

        /**
         * @pre @p other is a `dig_activity_actor`
         */
        bool can_resume_with_internal( const activity_actor &other, const Character & ) const override {
            const dig_channel_activity_actor &dc_actor = static_cast<const dig_channel_activity_actor &>
                    ( other );
            return equivalent_activity( dc_actor );
        }

    public:
        dig_channel_activity_actor(
            int dig_moves, const tripoint &dig_loc,
            const std::string &resulting_ter, const tripoint &dump_loc,
            int dump_spawn_count, const std::string &dump_item_group
        ):
            moves_total( dig_moves ), location( dig_loc ),
            result_terrain( resulting_ter ),
            byproducts_location( dump_loc ),
            byproducts_count( dump_spawn_count ),
            byproducts_item_group( dump_item_group ) {}

        activity_id get_type() const override {
            return activity_id( "ACT_DIG_CHANNEL" );
        }

        void start( player_activity &act, Character & ) override;
        void do_turn( player_activity &, Character & ) override;
        void finish( player_activity &act, Character &who ) override;

        std::unique_ptr<activity_actor> clone() const override {
            return std::make_unique<dig_channel_activity_actor>( *this );
        }

        std::string get_progress_message( const player_activity &act ) const override;

        void serialize( JsonOut &jsout ) const override;
        static std::unique_ptr<activity_actor> deserialize( JsonIn &jsin );
};

class gunmod_remove_activity_actor : public activity_actor
{
    private:
        int moves_total;
        item_location gun;
        int gunmod_idx;

    public:
        gunmod_remove_activity_actor(
            int moves_total,
            const item_location &gun,
            int gunmod_idx
        ) : moves_total( moves_total ), gun( gun ), gunmod_idx( gunmod_idx ) {}

        activity_id get_type() const override {
            return activity_id( "ACT_GUNMOD_REMOVE" );
        }

        void start( player_activity &act, Character & ) override;
        void do_turn( player_activity &, Character & ) override {}
        void finish( player_activity &act, Character &who ) override;

        std::unique_ptr<activity_actor> clone() const override {
            return std::make_unique<gunmod_remove_activity_actor>( *this );
        }

        static bool gunmod_unload( Character &who, item &gunmod );
        static void gunmod_remove( Character &who, item &gun, item &mod );

        void serialize( JsonOut &jsout ) const override;
        static std::unique_ptr<activity_actor> deserialize( JsonIn &jsin );
};

class hacking_activity_actor : public activity_actor
{
    private:
        bool using_bionic = false;

    public:
        struct use_bionic {};

        hacking_activity_actor() = default;
        hacking_activity_actor( use_bionic );

        activity_id get_type() const override {
            return activity_id( "ACT_HACKING" );
        }

        void start( player_activity &act, Character &who ) override;
        void do_turn( player_activity &, Character & ) override {}
        void finish( player_activity &act, Character &who ) override;

        std::unique_ptr<activity_actor> clone() const override {
            return std::make_unique<hacking_activity_actor>( *this );
        }

        void serialize( JsonOut &jsout ) const override;
        static std::unique_ptr<activity_actor> deserialize( JsonIn &jsin );
};

class hotwire_car_activity_actor : public activity_actor
{
    private:
        int moves_total;

        /**
         * Position of first vehicle part; used to identify the vehicle
         * TODO: find something more reliable (to cover cases when vehicle is moved/damaged)
         */
        tripoint target;

        bool can_resume_with_internal( const activity_actor &other, const Character & ) const override {
            const auto &a = static_cast<const hotwire_car_activity_actor &>( other );
            return target == a.target && moves_total == a.moves_total;
        }

    public:
        hotwire_car_activity_actor( int moves_total, const tripoint &target ): moves_total( moves_total ),
            target( target ) {}

        activity_id get_type() const override {
            return activity_id( "ACT_HOTWIRE_CAR" );
        }

        void start( player_activity &act, Character & ) override;
        void do_turn( player_activity &, Character & ) override;
        void finish( player_activity &act, Character &who ) override;

        std::unique_ptr<activity_actor> clone() const override {
            return std::make_unique<hotwire_car_activity_actor>( *this );
        }

        void serialize( JsonOut &jsout ) const override;
        static std::unique_ptr<activity_actor> deserialize( JsonIn &jsin );
};

class move_items_activity_actor : public activity_actor
{
    private:
        std::vector<item_location> target_items;
        std::vector<int> quantities;
        bool to_vehicle;
        tripoint relative_destination;

    public:
        move_items_activity_actor( std::vector<item_location> target_items, std::vector<int> quantities,
                                   bool to_vehicle, tripoint relative_destination ) :
            target_items( target_items ), quantities( quantities ), to_vehicle( to_vehicle ),
            relative_destination( relative_destination ) {}

        activity_id get_type() const override {
            return activity_id( "ACT_MOVE_ITEMS" );
        }

        void start( player_activity &, Character & ) override {}
        void do_turn( player_activity &act, Character &who ) override;
        void finish( player_activity &, Character & ) override {}

        std::unique_ptr<activity_actor> clone() const override {
            return std::make_unique<move_items_activity_actor>( *this );
        }

        void serialize( JsonOut &jsout ) const override;
        static std::unique_ptr<activity_actor> deserialize( JsonIn &jsin );
};

class pickup_activity_actor : public activity_actor
{
    private:
        /** Target items and the quantities thereof */
        std::vector<item_location> target_items;
        std::vector<int> quantities;

        /**
         * Position of the character when the activity is started. This is
         * stored so that we can cancel the activity if the player moves
         * (e.g. if the player is in a moving vehicle). This should be null
         * if not grabbing from the ground.
         */
        cata::optional<tripoint> starting_pos;

    public:
        pickup_activity_actor( const std::vector<item_location> &target_items,
                               const std::vector<int> &quantities,
                               const cata::optional<tripoint> &starting_pos ) : target_items( target_items ),
            quantities( quantities ), starting_pos( starting_pos ) {}

        activity_id get_type() const override {
            return activity_id( "ACT_PICKUP" );
        }

        void start( player_activity &, Character & ) override {}
        void do_turn( player_activity &act, Character &who ) override;
        void finish( player_activity &, Character & ) override {}

        std::unique_ptr<activity_actor> clone() const override {
            return std::make_unique<pickup_activity_actor>( *this );
        }

        void serialize( JsonOut &jsout ) const override;
        static std::unique_ptr<activity_actor> deserialize( JsonIn &jsin );
};

class lockpick_activity_actor : public activity_actor
{
    private:
        int moves_total;
        cata::optional<item_location> lockpick;
        cata::optional<item> fake_lockpick;
        tripoint target;

        lockpick_activity_actor(
            int moves_total,
            const cata::optional<item_location> &lockpick,
            const cata::optional<item> &fake_lockpick,
            const tripoint &target
        ) : moves_total( moves_total ), lockpick( lockpick ), fake_lockpick( fake_lockpick ),
            target( target ) {}

    public:
        /** Use regular lockpick. 'target' is in global coords */
        static lockpick_activity_actor use_item(
            int moves_total,
            const item_location &lockpick,
            const tripoint &target
        );

        /** Use bionic lockpick. 'target' is in global coords */
        static lockpick_activity_actor use_bionic(
            const tripoint &target
        );

        activity_id get_type() const override {
            return activity_id( "ACT_LOCKPICK" );
        }

        void start( player_activity &act, Character & ) override;
        void do_turn( player_activity &, Character & ) override {}
        void finish( player_activity &act, Character &who ) override;

        static cata::optional<tripoint> select_location( avatar &you );

        std::unique_ptr<activity_actor> clone() const override {
            return std::make_unique<lockpick_activity_actor>( *this );
        }

        void serialize( JsonOut &jsout ) const override;
        static std::unique_ptr<activity_actor> deserialize( JsonIn &jsin );
};

class migration_cancel_activity_actor : public activity_actor
{
    public:
        migration_cancel_activity_actor() = default;

        activity_id get_type() const override {
            return activity_id( "ACT_MIGRATION_CANCEL" );
        }

        void start( player_activity &, Character & ) override {}
        void do_turn( player_activity &act, Character &who ) override;
        void finish( player_activity &, Character & ) override {}

        std::unique_ptr<activity_actor> clone() const override {
            return std::make_unique<migration_cancel_activity_actor>( *this );
        }

        void serialize( JsonOut &jsout ) const override;
        static std::unique_ptr<activity_actor> deserialize( JsonIn &jsin );
};

class open_gate_activity_actor : public activity_actor
{
    private:
        int moves_total;
        tripoint placement;

        /**
         * @pre @p other is a open_gate_activity_actor
         */
        bool can_resume_with_internal( const activity_actor &other, const Character & ) const override {
            const open_gate_activity_actor &og_actor = static_cast<const open_gate_activity_actor &>( other );
            return placement == og_actor.placement;
        }

    public:
        open_gate_activity_actor( int gate_moves, const tripoint &gate_placement ) :
            moves_total( gate_moves ), placement( gate_placement ) {}

        activity_id get_type() const override {
            return activity_id( "ACT_OPEN_GATE" );
        }

        void start( player_activity &act, Character & ) override;
        void do_turn( player_activity &, Character & ) override {}
        void finish( player_activity &act, Character & ) override;

        std::unique_ptr<activity_actor> clone() const override {
            return std::make_unique<open_gate_activity_actor>( *this );
        }

        void serialize( JsonOut &jsout ) const override;
        static std::unique_ptr<activity_actor> deserialize( JsonIn &jsin );
};

class consume_activity_actor : public activity_actor
{
    private:
        item_location consume_location;
        item consume_item;
        std::vector<int> consume_menu_selections;
        std::vector<item_location> consume_menu_selected_items;
        std::string consume_menu_filter;
        bool canceled = false;
        activity_id type;
        /**
         * @pre @p other is a consume_activity_actor
         */
        bool can_resume_with_internal( const activity_actor &other, const Character & ) const override {
            const consume_activity_actor &c_actor = static_cast<const consume_activity_actor &>( other );
            return ( consume_location == c_actor.consume_location &&
                     canceled == c_actor.canceled && &consume_item == &c_actor.consume_item );
        }
    public:
        consume_activity_actor( const item_location &consume_location,
                                std::vector<int> consume_menu_selections,
                                const std::vector<item_location> &consume_menu_selected_items,
                                const std::string &consume_menu_filter, activity_id type ) :
            consume_location( consume_location ), consume_menu_selections( consume_menu_selections ),
            consume_menu_selected_items( consume_menu_selected_items ),
            consume_menu_filter( consume_menu_filter ),
            type( type ) {}

        consume_activity_actor( const item_location &consume_location ) :
            consume_location( consume_location ), consume_menu_selections( std::vector<int>() ) {}

        consume_activity_actor( const item &consume_item ) :
            consume_item( consume_item ), consume_menu_selections( std::vector<int>() ) {}

        activity_id get_type() const override {
            return activity_id( "ACT_CONSUME" );
        }

        void start( player_activity &act, Character &guy ) override;
        void do_turn( player_activity &, Character & ) override {}
        void finish( player_activity &act, Character & ) override;

        std::unique_ptr<activity_actor> clone() const override {
            return std::make_unique<consume_activity_actor>( *this );
        }

        void serialize( JsonOut &jsout ) const override;
        static std::unique_ptr<activity_actor> deserialize( JsonIn &jsin );
};

class try_sleep_activity_actor : public activity_actor
{
    private:
        bool disable_query = false;
        time_duration duration;

    public:
        /*
         * @param dur Total duration, from when the character starts
         * trying to fall asleep to when they're supposed to wake up
         */
        try_sleep_activity_actor( const time_duration &dur ) : duration( dur ) {}

        activity_id get_type() const override {
            return activity_id( "ACT_TRY_SLEEP" );
        }

        void start( player_activity &act, Character &who ) override;
        void do_turn( player_activity &act, Character &who ) override;
        void finish( player_activity &act, Character &who ) override;

        void query_keep_trying( player_activity &act, Character &who );

        std::unique_ptr<activity_actor> clone() const override {
            return std::make_unique<try_sleep_activity_actor>( *this );
        }

        void serialize( JsonOut &jsout ) const override;
        static std::unique_ptr<activity_actor> deserialize( JsonIn &jsin );
};

class unload_activity_actor : public activity_actor
{
    private:
        int moves_total;
        item_location target;
    public:
        unload_activity_actor( int moves_total, const item_location &target ) :
            moves_total( moves_total ), target( target ) {}
        activity_id get_type() const override {
            return activity_id( "ACT_UNLOAD" );
        }

        bool can_resume_with_internal( const activity_actor &other, const Character & ) const override {
            const unload_activity_actor &act = static_cast<const unload_activity_actor &>( other );
            return target == act.target;
        }

        void start( player_activity &act, Character & ) override;
        void do_turn( player_activity &, Character & ) override {}
        void finish( player_activity &act, Character &who ) override;

        /** Unloads the magazine instantly. Can be called without an activity. May destroy the item. */
        static void unload( Character &who, item_location &target );

        std::unique_ptr<activity_actor> clone() const override {
            return std::make_unique<unload_activity_actor>( *this );
        }

        void serialize( JsonOut &jsout ) const override;
        static std::unique_ptr<activity_actor> deserialize( JsonIn &jsin );
};

class craft_activity_actor : public activity_actor
{
    private:
        item_location craft_item;
        bool is_long;

        float activity_override = NO_EXERCISE;

    public:
        craft_activity_actor( item_location &it, bool is_long );

        activity_id get_type() const override {
            return activity_id( "ACT_CRAFT" );
        }

        void start( player_activity &act, Character &crafter ) override;
        void do_turn( player_activity &act, Character &crafter ) override;
        void finish( player_activity &act, Character &crafter ) override;

        std::unique_ptr<activity_actor> clone() const override {
            return std::make_unique<craft_activity_actor>( *this );
        }

        std::string get_progress_message( const player_activity & ) const override;

        float exertion_level() const override;

        void serialize( JsonOut &jsout ) const override;
        static std::unique_ptr<activity_actor> deserialize( JsonIn &jsin );
};

class workout_activity_actor : public activity_actor
{
    private:
        bool disable_query = false; // disables query, continue as long as possible
        bool rest_mode = false; // work or rest during training session
        time_duration duration;
        tripoint location;
        time_point stop_time; // can resume if time apart is not above
        activity_id act_id = activity_id( "ACT_WORKOUT_LIGHT" ); // variable activities
        int intensity_modifier = 1;
        int elapsed = 0;

    public:
        workout_activity_actor( const tripoint &loc ) : location( loc ) {}

        // can assume different sub-activities
        activity_id get_type() const override {
            return act_id;
        }

        bool can_resume_with_internal( const activity_actor &other, const Character & ) const override {
            const workout_activity_actor &w_actor = static_cast<const workout_activity_actor &>( other );
            return ( location == w_actor.location && calendar::turn - stop_time <= 10_minutes );
        }

        void start( player_activity &act, Character &who ) override;
        void do_turn( player_activity &act, Character &who ) override;
        void finish( player_activity &act, Character &who ) override;
        void canceled( player_activity &/*act*/, Character &/*who*/ ) override;

        bool query_keep_training( player_activity &act, Character &who );

        std::unique_ptr<activity_actor> clone() const override {
            return std::make_unique<workout_activity_actor>( *this );
        }

        void serialize( JsonOut &jsout ) const override;
        static std::unique_ptr<activity_actor> deserialize( JsonIn &jsin );
};

class drop_or_stash_item_info
{
    public:
        drop_or_stash_item_info()
            : _loc( item_location::nowhere ) {}
        drop_or_stash_item_info( const item_location &_loc, const int _count )
            : _loc( _loc ), _count( _count ) {}

        void serialize( JsonOut &jsout ) const;
        void deserialize( JsonIn &jsin );

        const item_location &loc() const {
            return _loc;
        }

        int count() const {
            return _count;
        }
    private:
        item_location _loc;
        int _count = 0;
};

class drop_activity_actor : public activity_actor
{
    public:
        drop_activity_actor() = default;
        drop_activity_actor( const std::vector<drop_or_stash_item_info> &items,
                             const tripoint &placement, const bool force_ground )
            : items( items ), placement( placement ), force_ground( force_ground ) {}

        activity_id get_type() const override {
            return activity_id( "ACT_DROP" );
        }

        void start( player_activity &/*act*/, Character &/*who*/ ) override {}
        void do_turn( player_activity &act, Character &who ) override;
        void finish( player_activity &/*act*/, Character &/*who*/ ) override {}
        void canceled( player_activity &act, Character &who ) override;

        std::unique_ptr<activity_actor> clone() const override {
            return std::make_unique<drop_activity_actor>( *this );
        }

        void serialize( JsonOut &jsout ) const override;
        static std::unique_ptr<activity_actor> deserialize( JsonIn &jsin );

    private:
        std::vector<drop_or_stash_item_info> items;
        std::vector<item_location> unhandled_containers;
        tripoint placement;
        bool force_ground = false;
};

class stash_activity_actor: public activity_actor
{
    public:
        stash_activity_actor() = default;
        stash_activity_actor( const std::vector<drop_or_stash_item_info> &items,
                              const tripoint &placement )
            : items( items ), placement( placement ) {}

        activity_id get_type() const override {
            return activity_id( "ACT_STASH" );
        }

        void start( player_activity &/*act*/, Character &/*who*/ ) override {}
        void do_turn( player_activity &act, Character &who ) override;
        void finish( player_activity &/*act*/, Character &/*who*/ ) override {}
        void canceled( player_activity &act, Character &who ) override;

        std::unique_ptr<activity_actor> clone() const override {
            return std::make_unique<stash_activity_actor>( *this );
        }

        void serialize( JsonOut &jsout ) const override;
        static std::unique_ptr<activity_actor> deserialize( JsonIn &jsin );

    private:
        std::vector<drop_or_stash_item_info> items;
        std::vector<item_location> unhandled_containers;
        tripoint placement;
};

<<<<<<< HEAD
class burrow_activity_actor: public activity_actor
{
    public:
        burrow_activity_actor() = default;
        burrow_activity_actor( int moves ) : moves_total( moves ) {

        }

        activity_id get_type() const override {
            return activity_id( "ACT_BURROW" );
        }

        void start( player_activity &act, Character & /*who*/ ) override;
        void do_turn( player_activity &act, Character &/*who*/ ) override;
=======
class reload_activity_actor : public activity_actor
{
    public:
        reload_activity_actor() = default;
        reload_activity_actor( int moves, int qty,
                               std::vector<item_location> &targets ) : moves_total( moves ), quantity( qty ),
            reload_targets( targets ) {
        };

        activity_id get_type() const override {
            return activity_id( "ACT_RELOAD" );
        }

        void start( player_activity &/*act*/, Character &/*who*/ ) override;
        void do_turn( player_activity &/*act*/, Character &/*who*/ ) override {};
        void finish( player_activity &act, Character &who ) override;
        void canceled( player_activity &act, Character &/*who*/ ) override;

        std::unique_ptr<activity_actor> clone() const override {
            return std::make_unique<reload_activity_actor>( *this );
        }

        void serialize( JsonOut &jsout ) const override;
        static std::unique_ptr<activity_actor> deserialize( JsonIn &jsin );

    private:
        int moves_total{};
        int quantity{};
        std::vector<item_location> reload_targets{};

        bool can_reload() const;
        void reload_gun( Character &who, item &reloadable, item &ammo ) const;
        void make_reload_sound( Character &who, item &reloadable ) const;


};

class milk_activity_actor : public activity_actor
{
    public:
        milk_activity_actor() = default;
        milk_activity_actor( int moves, std::vector<tripoint> coords,
                             std::vector<std::string> str_values ) : total_moves( moves ), monster_coords( coords ),
            string_values( str_values ) {};

        activity_id get_type() const override {
            return activity_id( "ACT_MILK" );
        }

        void start( player_activity &act, Character &/*who*/ ) override;
        void do_turn( player_activity &/*act*/, Character &/*who*/ ) override {};
>>>>>>> 5106d564
        void finish( player_activity &act, Character &who ) override;
        void canceled( player_activity &/*act*/, Character &/*who*/ ) override {};

        std::unique_ptr<activity_actor> clone() const override {
<<<<<<< HEAD
            return std::make_unique<burrow_activity_actor>( *this );
        }

        void serialize( JsonOut &jsonout ) const override;
        static std::unique_ptr<activity_actor> deserialize( JsonIn &jsin );

    private:
        int moves_total;
=======
            return std::make_unique<milk_activity_actor>( *this );
        }

        void serialize( JsonOut &jsout ) const override;
        static std::unique_ptr<activity_actor> deserialize( JsonIn &jsin );

    private:
        int total_moves {};
        std::vector<tripoint> monster_coords {};
        std::vector<std::string> string_values {};
>>>>>>> 5106d564

};

namespace activity_actors
{

// defined in activity_actor.cpp
extern const std::unordered_map<activity_id, std::unique_ptr<activity_actor>( * )( JsonIn & )>
deserialize_functions;

} // namespace activity_actors

void serialize( const cata::clone_ptr<activity_actor> &actor, JsonOut &jsout );
void deserialize( cata::clone_ptr<activity_actor> &actor, JsonIn &jsin );

#endif // CATA_SRC_ACTIVITY_ACTOR_H<|MERGE_RESOLUTION|>--- conflicted
+++ resolved
@@ -849,7 +849,6 @@
         tripoint placement;
 };
 
-<<<<<<< HEAD
 class burrow_activity_actor: public activity_actor
 {
     public:
@@ -864,7 +863,19 @@
 
         void start( player_activity &act, Character & /*who*/ ) override;
         void do_turn( player_activity &act, Character &/*who*/ ) override;
-=======
+        void finish( player_activity &act, Character &who ) override;
+        void canceled( player_activity &/*act*/, Character &/*who*/ ) override {};
+
+        std::unique_ptr<activity_actor> clone() const override {
+            return std::make_unique<burrow_activity_actor>( *this );
+        }
+
+        void serialize( JsonOut &jsonout ) const override;
+        static std::unique_ptr<activity_actor> deserialize( JsonIn &jsin );
+
+    private:
+        int moves_total;
+};
 class reload_activity_actor : public activity_actor
 {
     public:
@@ -916,21 +927,10 @@
 
         void start( player_activity &act, Character &/*who*/ ) override;
         void do_turn( player_activity &/*act*/, Character &/*who*/ ) override {};
->>>>>>> 5106d564
         void finish( player_activity &act, Character &who ) override;
         void canceled( player_activity &/*act*/, Character &/*who*/ ) override {};
 
         std::unique_ptr<activity_actor> clone() const override {
-<<<<<<< HEAD
-            return std::make_unique<burrow_activity_actor>( *this );
-        }
-
-        void serialize( JsonOut &jsonout ) const override;
-        static std::unique_ptr<activity_actor> deserialize( JsonIn &jsin );
-
-    private:
-        int moves_total;
-=======
             return std::make_unique<milk_activity_actor>( *this );
         }
 
@@ -941,8 +941,6 @@
         int total_moves {};
         std::vector<tripoint> monster_coords {};
         std::vector<std::string> string_values {};
->>>>>>> 5106d564
-
 };
 
 namespace activity_actors
