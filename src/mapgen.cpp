#include "mapgen.h"

#include <algorithm>
#include <array>
#include <cmath>
#include <cstdlib>
#include <map>
#include <memory>
#include <optional>
#include <ostream>
#include <set>
#include <stdexcept>
#include <type_traits>
#include <unordered_map>

#include "all_enum_values.h"
#include "avatar.h"
#include "calendar.h"
#include "cata_assert.h"
#include "catacharset.h"
#include "character_id.h"
#include "city.h"
#include "clzones.h"
#include "colony.h"
#include "common_types.h"
#include "computer.h"
#include "condition.h"
#include "coordinates.h"
#include "cuboid_rectangle.h"
#include "debug.h"
#include "drawing_primitives.h"
#include "enum_conversions.h"
#include "enums.h"
#include "field.h"
#include "field_type.h"
#include "game.h"
#include "game_constants.h"
#include "generic_factory.h"
#include "global_vars.h"
#include "input.h"
#include "item.h"
#include "item_factory.h"
#include "item_group.h"
#include "itype.h"
#include "level_cache.h"
#include "line.h"
#include "magic_ter_furn_transform.h"
#include "map.h"
#include "map_extras.h"
#include "map_iterator.h"
#include "mapbuffer.h"
#include "mapdata.h"
#include "mapgen_functions.h"
#include "mapgendata.h"
#include "mapgenformat.h"
#include "memory_fast.h"
#include "mission.h"
#include "mongroup.h"
#include "npc.h"
#include "omdata.h"
#include "options.h"
#include "output.h"
#include "overmap.h"
#include "overmapbuffer.h"
#include "pocket_type.h"
#include "point.h"
#include "ret_val.h"
#include "rng.h"
#include "string_formatter.h"
#include "submap.h"
#include "text_snippets.h"
#include "tileray.h"
#include "to_string_id.h"
#include "translations.h"
#include "trap.h"
#include "units.h"
#include "value_ptr.h"
#include "veh_type.h"
#include "vehicle.h"
#include "vehicle_group.h"
#include "vpart_position.h"
#include "vpart_range.h"
#include "weighted_list.h"
#include "creature_tracker.h"

static const furn_str_id furn_f_bed( "f_bed" );
static const furn_str_id furn_f_console( "f_console" );
static const furn_str_id furn_f_counter( "f_counter" );
static const furn_str_id furn_f_dresser( "f_dresser" );
static const furn_str_id furn_f_flower_fungal( "f_flower_fungal" );
static const furn_str_id furn_f_fridge( "f_fridge" );
static const furn_str_id furn_f_fungal_clump( "f_fungal_clump" );
static const furn_str_id furn_f_rack( "f_rack" );
static const furn_str_id furn_f_rubble( "f_rubble" );
static const furn_str_id furn_f_rubble_rock( "f_rubble_rock" );
static const furn_str_id furn_f_sign( "f_sign" );
static const furn_str_id furn_f_table( "f_table" );
static const furn_str_id furn_f_toilet( "f_toilet" );
static const furn_str_id furn_f_vending_c( "f_vending_c" );
static const furn_str_id furn_f_vending_c_off( "f_vending_c_off" );

static const furn_str_id furn_f_vending_reinforced( "f_vending_reinforced" );
static const furn_str_id furn_f_vending_reinforced_off( "f_vending_reinforced_off" );

static const item_group_id Item_spawn_data_ammo_rare( "ammo_rare" );
static const item_group_id Item_spawn_data_bed( "bed" );
static const item_group_id Item_spawn_data_bionics( "bionics" );
static const item_group_id Item_spawn_data_bionics_common( "bionics_common" );
static const item_group_id Item_spawn_data_chem_lab( "chem_lab" );
static const item_group_id Item_spawn_data_cleaning( "cleaning" );
static const item_group_id Item_spawn_data_cloning_vat( "cloning_vat" );
static const item_group_id Item_spawn_data_dissection( "dissection" );
static const item_group_id Item_spawn_data_dresser( "dresser" );
static const item_group_id Item_spawn_data_goo( "goo" );
static const item_group_id Item_spawn_data_guns_rare( "guns_rare" );
static const item_group_id Item_spawn_data_lab_dorm( "lab_dorm" );
static const item_group_id Item_spawn_data_mut_lab( "mut_lab" );
static const item_group_id Item_spawn_data_sewer( "sewer" );
static const item_group_id Item_spawn_data_teleport( "teleport" );

static const itype_id itype_avgas( "avgas" );
static const itype_id itype_diesel( "diesel" );
static const itype_id itype_gasoline( "gasoline" );
static const itype_id itype_jp8( "jp8" );

static const mongroup_id GROUP_BREATHER( "GROUP_BREATHER" );
static const mongroup_id GROUP_BREATHER_HUB( "GROUP_BREATHER_HUB" );
static const mongroup_id GROUP_FUNGI_FUNGALOID( "GROUP_FUNGI_FUNGALOID" );
static const mongroup_id GROUP_LAB( "GROUP_LAB" );
static const mongroup_id GROUP_LAB_CYBORG( "GROUP_LAB_CYBORG" );
static const mongroup_id GROUP_LAB_SECURITY( "GROUP_LAB_SECURITY" );
static const mongroup_id GROUP_NETHER( "GROUP_NETHER" );
static const mongroup_id GROUP_ROBOT_SECUBOT( "GROUP_ROBOT_SECUBOT" );
static const mongroup_id GROUP_SLIME( "GROUP_SLIME" );
static const mongroup_id GROUP_TURRET( "GROUP_TURRET" );

static const oter_str_id oter_ants_es( "ants_es" );
static const oter_str_id oter_ants_esw( "ants_esw" );
static const oter_str_id oter_ants_ew( "ants_ew" );
static const oter_str_id oter_ants_lab( "ants_lab" );
static const oter_str_id oter_ants_lab_stairs( "ants_lab_stairs" );
static const oter_str_id oter_ants_ne( "ants_ne" );
static const oter_str_id oter_ants_nes( "ants_nes" );
static const oter_str_id oter_ants_nesw( "ants_nesw" );
static const oter_str_id oter_ants_new( "ants_new" );
static const oter_str_id oter_ants_ns( "ants_ns" );
static const oter_str_id oter_ants_nsw( "ants_nsw" );
static const oter_str_id oter_ants_sw( "ants_sw" );
static const oter_str_id oter_ants_wn( "ants_wn" );
static const oter_str_id oter_central_lab( "central_lab" );
static const oter_str_id oter_central_lab_core( "central_lab_core" );
static const oter_str_id oter_central_lab_finale( "central_lab_finale" );
static const oter_str_id oter_central_lab_stairs( "central_lab_stairs" );
static const oter_str_id oter_ice_lab( "ice_lab" );
static const oter_str_id oter_ice_lab_core( "ice_lab_core" );
static const oter_str_id oter_ice_lab_finale( "ice_lab_finale" );
static const oter_str_id oter_ice_lab_stairs( "ice_lab_stairs" );
static const oter_str_id oter_lab( "lab" );
static const oter_str_id oter_lab_core( "lab_core" );
static const oter_str_id oter_lab_finale( "lab_finale" );
static const oter_str_id oter_lab_stairs( "lab_stairs" );
static const oter_str_id oter_slimepit( "slimepit" );
static const oter_str_id oter_slimepit_bottom( "slimepit_bottom" );
static const oter_str_id oter_slimepit_down( "slimepit_down" );
static const oter_str_id oter_tower_lab( "tower_lab" );
static const oter_str_id oter_tower_lab_finale( "tower_lab_finale" );
static const oter_str_id oter_tower_lab_stairs( "tower_lab_stairs" );

static const oter_type_str_id oter_type_road( "road" );
static const oter_type_str_id oter_type_sewer( "sewer" );

static const ter_str_id ter_t_bars( "t_bars" );
static const ter_str_id ter_t_card_science( "t_card_science" );
static const ter_str_id ter_t_concrete_wall( "t_concrete_wall" );
static const ter_str_id ter_t_cvdbody( "t_cvdbody" );
static const ter_str_id ter_t_cvdmachine( "t_cvdmachine" );
static const ter_str_id ter_t_dirt( "t_dirt" );
static const ter_str_id ter_t_door_glass_frosted_c( "t_door_glass_frosted_c" );
static const ter_str_id ter_t_door_metal_c( "t_door_metal_c" );
static const ter_str_id ter_t_door_metal_locked( "t_door_metal_locked" );
static const ter_str_id ter_t_floor( "t_floor" );
static const ter_str_id ter_t_fungus_floor_in( "t_fungus_floor_in" );
static const ter_str_id ter_t_fungus_wall( "t_fungus_wall" );
static const ter_str_id ter_t_grass( "t_grass" );
static const ter_str_id ter_t_marloss( "t_marloss" );
static const ter_str_id ter_t_radio_tower( "t_radio_tower" );
static const ter_str_id ter_t_reinforced_door_glass_c( "t_reinforced_door_glass_c" );
static const ter_str_id ter_t_reinforced_glass( "t_reinforced_glass" );
static const ter_str_id ter_t_rock_floor( "t_rock_floor" );
static const ter_str_id ter_t_sewage( "t_sewage" );
static const ter_str_id ter_t_slime( "t_slime" );
static const ter_str_id ter_t_slope_down( "t_slope_down" );
static const ter_str_id ter_t_slope_up( "t_slope_up" );
static const ter_str_id ter_t_stairs_down( "t_stairs_down" );
static const ter_str_id ter_t_stairs_up( "t_stairs_up" );
static const ter_str_id ter_t_strconc_floor( "t_strconc_floor" );
static const ter_str_id ter_t_thconc_floor( "t_thconc_floor" );
static const ter_str_id ter_t_thconc_floor_olight( "t_thconc_floor_olight" );
static const ter_str_id ter_t_vat( "t_vat" );
static const ter_str_id ter_t_water_sh( "t_water_sh" );

static const trait_id trait_NPC_STATIC_NPC( "NPC_STATIC_NPC" );

static const trap_str_id tr_dissector( "tr_dissector" );
static const trap_str_id tr_drain( "tr_drain" );
static const trap_str_id tr_glow( "tr_glow" );
static const trap_str_id tr_goo( "tr_goo" );
static const trap_str_id tr_hum( "tr_hum" );
static const trap_str_id tr_portal( "tr_portal" );
static const trap_str_id tr_shadow( "tr_shadow" );
static const trap_str_id tr_snake( "tr_snake" );
static const trap_str_id tr_telepad( "tr_telepad" );

static const vproto_id vehicle_prototype_shopping_cart( "shopping_cart" );

#define dbg(x) DebugLog((x),D_MAP_GEN) << __FILE__ << ":" << __LINE__ << ": "

static constexpr int MON_RADIUS = 3;

static void science_room( map *m, const point &p1, const point &p2, int z, int rotate );

// Assumptions:
// - The map supplied is empty, i.e. no grid entries are in use
// - The map supports Z levels.
void map::generate( const tripoint_abs_omt &p, const time_point &when, bool save_results )
{
    dbg( D_INFO ) << "map::generate( g[" << g.get() << "], p[" << p << "], "
                  "when[" << to_string( when ) << "] )";

    const tripoint_abs_sm p_sm_base = project_to<coords::sm>( p );
    std::vector<bool> generated;
    generated.resize( my_MAPSIZE * my_MAPSIZE * OVERMAP_LAYERS );

    // Prepare the canvas...
    for( int gridx = 0; gridx < my_MAPSIZE; gridx++ ) {
        for( int gridy = 0; gridy < my_MAPSIZE; gridy++ ) {
            for( int gridz = -OVERMAP_DEPTH; gridz <= OVERMAP_HEIGHT; gridz++ ) {
                const tripoint_rel_sm pos( gridx, gridy, gridz );
                const size_t grid_pos = get_nonant( pos );
                // For some reason 'emplace' doesn't work. emplacing data later overwrote data...
                generated[grid_pos] = MAPBUFFER.submap_exists( p_sm_base.xy() + pos );

                if( !generated.at( grid_pos ) || !save_results ) {
                    setsubmap( grid_pos, new submap() );

                    // Generate uniform submaps immediately and cheaply.
                    // This causes them to be available for "proper" overlays even if on a lower Z level.
                    const ter_str_id ter = uniform_terrain( overmap_buffer.ter( { p.xy(), gridz } ) );
                    if( ter != t_null.id() ) {
                        getsubmap( grid_pos )->set_all_ter( ter, true );
                        getsubmap( grid_pos )->last_touched = calendar::turn;
                    }
                } else {
                    setsubmap( grid_pos, MAPBUFFER.lookup_submap( p_sm_base.xy() + pos ) );
                }
            }
        }
    }

    std::vector<submap *> saved_overlay;
    saved_overlay.reserve( 4 );
    for( size_t index = 0; index <= 3; index++ ) {
        saved_overlay.emplace_back( nullptr );
    }

    // We're generating all Z levels in one go to be able to account for dependencies
    // between levels. We iterate from the top down based on the assumption it is
    // more common to add overlays on other Z levels upwards than downwards, so
    // going downwards we can immediately apply overlays onto the already generated
    // map, while overlays further down will have to be reapplied when the basic
    // map exists.

    for( int gridz = OVERMAP_HEIGHT; gridz >= -OVERMAP_DEPTH; gridz-- ) {
        const tripoint_abs_sm p_sm = { p_sm_base.xy(), gridz };
        set_abs_sub( p_sm );

        for( int gridx = 0; gridx <= 1; gridx++ ) {
            for( int gridy = 0; gridy <= 1; gridy++ ) {
                const tripoint_rel_sm pos( gridx, gridy, gridz );
                const size_t grid_pos = get_nonant( pos );

                if( ( !generated.at( grid_pos ) || !save_results ) &&
                    !getsubmap( grid_pos )->is_uniform() &&
                    uniform_terrain( overmap_buffer.ter( { p.xy(), gridz } ) ) == t_null.id() ) {
                    saved_overlay[gridx + gridy * 2] = getsubmap( grid_pos );
                    setsubmap( grid_pos, new submap() );
                }
            }
        }

        oter_id terrain_type = overmap_buffer.ter( tripoint_abs_omt( p.xy(), gridz ) );

        // This attempts to scale density of zombies inversely with distance from the nearest city.
        // In other words, make city centers dense and perimeters sparse.
        float density = 0.0f;
        for( int i = -MON_RADIUS; i <= MON_RADIUS; i++ ) {
            for( int j = -MON_RADIUS; j <= MON_RADIUS; j++ ) {
                density += overmap_buffer.ter( { p.x() + i, p.y() + j, gridz } )->get_mondensity();
            }
        }
        density = density / 100;

        // Not sure if we actually have to check all submaps.
        const bool any_missing = !generated.at( get_nonant( { point_rel_sm_zero, p_sm.z() } ) ) ||
                                 !generated.at( get_nonant( { point_rel_sm_east, p_sm.z() } ) ) ||
                                 !generated.at( get_nonant( { point_rel_sm_south_east, p_sm.z() } ) ) ||
                                 !generated.at( get_nonant( { point_rel_sm_south, p_sm.z() } ) );

        mapgendata dat( { p.xy(), gridz}, *this, density, when, nullptr );
        if( ( any_missing || !save_results ) &&
            uniform_terrain( overmap_buffer.ter( { p.xy(), gridz } ) ) == t_null.id() ) {
            draw_map( dat );
        }

        // Merge the overlays generated earlier into the current Z level now we have the base map on it.
        for( int gridx = 0; gridx <= 1; gridx++ ) {
            for( int gridy = 0; gridy <= 1; gridy++ ) {
                const tripoint_rel_sm pos( gridx, gridy, gridz );
                const size_t index = gridx + gridy * 2;
                if( saved_overlay.at( index ) != nullptr ) {
                    const size_t grid_pos = get_nonant( pos );
                    getsubmap( grid_pos )->merge_submaps( saved_overlay.at( index ), true );
                    delete saved_overlay.at( index );
                    saved_overlay[index] = nullptr;
                }
            }
        }

        if( any_missing || !save_results ) {

            // At some point, we should add region information so we can grab the appropriate extras
            map_extras &this_ex = region_settings_map["default"].region_extras[terrain_type->get_extras()];
            map_extras ex = this_ex.filtered_by( dat );
            if( this_ex.chance > 0 && ex.values.empty() && !this_ex.values.empty() ) {
                DebugLog( D_WARNING, D_MAP_GEN ) << "Overmap terrain " << terrain_type->get_type_id().str() <<
                                                 " (extra type \"" << terrain_type->get_extras() <<
                                                 "\") zlevel = " << p.z() <<
                                                 " is out of range of all assigned map extras.  Skipping map extra generation.";
            } else if( ex.chance > 0 && one_in( ex.chance ) ) {
                map_extra_id *extra = ex.values.pick();
                if( extra == nullptr ) {
                    debugmsg( "failed to pick extra for type %s (ter = %s)", terrain_type->get_extras(),
                              terrain_type->get_type_id().str() );
                } else {
                    MapExtras::apply_function( *ex.values.pick(), *this, tripoint_abs_sm( abs_sub ) );
                }
            }

            const overmap_static_spawns &spawns = terrain_type->get_static_spawns();

            float spawn_density = 1.0f;
            if( MonsterGroupManager::is_animal( spawns.group ) ) {
                spawn_density = get_option< float >( "SPAWN_ANIMAL_DENSITY" );
            } else {
                spawn_density = get_option< float >( "SPAWN_DENSITY" );
            }

            // Apply a multiplier to the number of monsters for really high densities.
            float odds_after_density = spawns.chance * spawn_density;
            const float max_odds = 100 - ( 100 - spawns.chance ) / 2.0f;
            float density_multiplier = 1.0f;
            if( odds_after_density > max_odds ) {
                density_multiplier = 1.0f * odds_after_density / max_odds;
                odds_after_density = max_odds;
            }
            const int spawn_count = roll_remainder( density_multiplier );

            if( spawns.group && x_in_y( odds_after_density, 100 ) ) {
                int pop = spawn_count * rng( spawns.population.min, spawns.population.max );
                for( ; pop > 0; pop-- ) {
                    std::vector<MonsterGroupResult> spawn_details =
                        MonsterGroupManager::GetResultFromGroup( spawns.group, &pop );
                    for( const MonsterGroupResult &mgr : spawn_details ) {
                        if( !mgr.name ) {
                            continue;
                        }
                        if( const std::optional<tripoint_bub_ms> pt =
                        random_point_on_level( *this, gridz, [this]( const tripoint_bub_ms & n ) {
                        return passable( n );
                        } ) ) {
                            const tripoint_bub_ms pnt = pt.value();
                            add_spawn( mgr, pnt );
                        }
                    }
                }
            }
        }
    }

    if( save_results ) {
        for( int gridx = 0; gridx < my_MAPSIZE; gridx++ ) {
            for( int gridy = 0; gridy < my_MAPSIZE; gridy++ ) {
                for( int gridz = -OVERMAP_DEPTH; gridz <= OVERMAP_HEIGHT; gridz++ ) {
                    const tripoint_rel_sm pos( gridx, gridy, gridz );
                    const size_t grid_pos = get_nonant( pos );
                    if( !generated.at( grid_pos ) ) {
                        if( gridx <= 1 && gridy <= 1 ) {
                            saven( { gridx, gridy, gridz } );
                        } else {
                            delete getsubmap( grid_pos );
                        }
                    }
                }
            }
        }
    }

    set_abs_sub( p_sm_base );
}

void map::delete_unmerged_submaps()
{
    tripoint_abs_sm sm_base = get_abs_sub();

    for( size_t index = 0; index < grid.size(); index++ ) {
        tripoint offset;
        const int ix = static_cast<int>( index );

        // This is the inverse of get_nonant.
        if( zlevels ) {
            offset = { ( ix / OVERMAP_LAYERS ) % my_MAPSIZE, ix / OVERMAP_LAYERS / my_MAPSIZE, ix % OVERMAP_LAYERS - OVERMAP_DEPTH };
        } else {
            offset = { ix % my_MAPSIZE, ix / my_MAPSIZE, sm_base.z()};
        }

        if( grid[index] != nullptr && MAPBUFFER.lookup_submap( sm_base.xy() + offset ) != grid[index] ) {
            delete grid[index];
            grid[index] = nullptr;
        }
    }
}

void mapgen_function_builtin::generate( mapgendata &mgd )
{
    ( *fptr )( mgd );
}

/////////////////////////////////////////////////////////////////////////////////
/////////////////////////////////////////////////////////////////////////////////
///// mapgen_function class.
///// all sorts of ways to apply our hellish reality to a grid-o-squares

class mapgen_basic_container
{
    private:
        std::vector<std::shared_ptr<mapgen_function>> mapgens_;
        //mapgens that need to be recalculated with a function when spawned
        std::vector<std::shared_ptr<mapgen_function>> mapgens_to_recalc_;
        weighted_int_list<std::shared_ptr<mapgen_function>> weights_;

    public:
        int add( const std::shared_ptr<mapgen_function> &ptr ) {
            cata_assert( ptr );
            if( std::find( mapgens_.begin(), mapgens_.end(), ptr ) != mapgens_.end() ) {
                debugmsg( "Adding duplicate mapgen to container!" );
            }
            mapgens_.push_back( ptr );
            return mapgens_.size() - 1;
        }
        /**
         * Pick a mapgen function randomly and call its generate function.
         * This basically runs the mapgen functions with the given @ref mapgendata
         * as argument.
         * @return Whether the mapgen function has been run. It may not get run if
         * the list of mapgen functions is effectively empty.
         * @p hardcoded_weight Weight for an additional entry. If that entry is chosen,
         * false is returned. If unsure, just use 0 for it.
         */
        bool generate( mapgendata &dat, const int hardcoded_weight ) {
            for( const std::shared_ptr<mapgen_function> &ptr : mapgens_to_recalc_ ) {
                dialogue d( get_talker_for( get_avatar() ), std::make_unique<talker>() );
                int const weight = ptr->weight.evaluate( d );
                if( weight >= 1 ) {
                    weights_.add_or_replace( ptr, weight );
                } else {
                    weights_.remove( ptr );
                }
            }

            if( hardcoded_weight > 0 &&
                rng( 1, weights_.get_weight() + hardcoded_weight ) > weights_.get_weight() ) {
                return false;
            }
            const std::shared_ptr<mapgen_function> *const ptr = weights_.pick();
            if( !ptr ) {
                return false;
            }
            cata_assert( *ptr );
            ( *ptr )->generate( dat );
            return true;
        }
        /**
         * Calls @ref mapgen_function::setup and sets up the internal weighted list using
         * the **current** value of @ref mapgen_function::weight. This value may have
         * changed since it was first added, so this is needed to recalculate the weighted list.
         */
        void setup() {
            for( const std::shared_ptr<mapgen_function> &ptr : mapgens_ ) {
                cata_assert( ptr->weight );
                if( ptr->weight.is_constant() ) {
                    int const weight = ptr->weight.constant();
                    if( weight < 1 ) {
                        continue; // rejected!
                    }
                    weights_.add( ptr, weight );
                } else {
                    mapgens_to_recalc_.push_back( ptr );
                }

                ptr->setup();
            }
            // Not needed anymore, pointers are now stored in weights_ (or not used at all)
            mapgens_.clear();
        }
        void finalize_parameters() {
            for( auto &mapgen_function_ptr : weights_ ) {
                mapgen_function_ptr.obj->finalize_parameters();
            }
        }
        void check_consistency() const {
            for( const auto &mapgen_function_ptr : weights_ ) {
                mapgen_function_ptr.obj->check();
            }
        }
        void check_consistency_with( const oter_t &ter ) const {
            for( const auto &mapgen_function_ptr : weights_ ) {
                mapgen_function_ptr.obj->check_consistent_with( ter );
            }
        }

        mapgen_parameters get_mapgen_params( mapgen_parameter_scope scope,
                                             const std::string &context ) const {
            mapgen_parameters result;
            for( const weighted_object<int, std::shared_ptr<mapgen_function>> &p : weights_ ) {
                result.check_and_merge( p.obj->get_mapgen_params( scope ), context );
            }
            return result;
        }
};

class mapgen_factory
{
    private:
        std::map<std::string, mapgen_basic_container> mapgens_;

        /// Collect all the possible and expected keys that may get used with @ref pick.
        static std::set<std::string> get_usages() {
            std::set<std::string> result;
            for( const oter_t &elem : overmap_terrains::get_all() ) {
                result.insert( elem.get_mapgen_id() );
                result.insert( elem.id.str() );
            }
            // Why do I have to repeat the MapExtras here? Wouldn't "MapExtras::factory" be enough?
            for( const map_extra &elem : MapExtras::mapExtraFactory().get_all() ) {
                if( elem.generator_method == map_extra_method::mapgen ) {
                    result.insert( elem.generator_id );
                }
            }
            // Used in C++ code only, see calls to `oter_mapgen.generate()` below
            result.insert( "lab_1side" );
            result.insert( "lab_4side" );
            result.insert( "lab_finale_1level" );
            return result;
        }

    public:
        void reset() {
            mapgens_.clear();
        }
        /// @see mapgen_basic_container::setup
        void setup() {
            for( std::pair<const std::string, mapgen_basic_container> &omw : mapgens_ ) {
                omw.second.setup();
                inp_mngr.pump_events();
            }
            // Dummy entry, overmap terrain null should never appear and is
            // therefore never generated.
            mapgens_.erase( "null" );
        }
        void finalize_parameters() {
            for( std::pair<const std::string, mapgen_basic_container> &omw : mapgens_ ) {
                omw.second.finalize_parameters();
            }
        }
        void check_consistency() const {
            // Cache all strings that may get looked up here so we don't have to go through
            // all the sources for them upon each loop.
            const std::set<std::string> usages = get_usages();
            for( const std::pair<const std::string, mapgen_basic_container> &omw : mapgens_ ) {
                omw.second.check_consistency();
                if( usages.count( omw.first ) == 0 ) {
                    debugmsg( "Mapgen %s is not used by anything!", omw.first );
                }
            }
        }
        /**
         * Checks whether we have an entry for the given key.
         * Note that the entry itself may not contain any valid mapgen instance
         * (could all have been removed via @ref erase).
         */
        bool has( const std::string &key ) const {
            return mapgens_.count( key ) != 0;
        }
        const mapgen_basic_container *find( const std::string &key ) const {
            auto it = mapgens_.find( key );
            if( it == mapgens_.end() ) {
                return nullptr;
            } else {
                return &it->second;
            }
        }
        /// @see mapgen_basic_container::add
        int add( const std::string &key, const std::shared_ptr<mapgen_function> &ptr ) {
            return mapgens_[key].add( ptr );
        }
        /// @see mapgen_basic_container::generate
        bool generate( mapgendata &dat, const std::string &key, const int hardcoded_weight = 0 ) {
            const auto iter = mapgens_.find( key );
            if( iter == mapgens_.end() ) {
                return false;
            }
            return iter->second.generate( dat, hardcoded_weight );
        }

        mapgen_parameters get_map_special_params( const std::string &key ) const {
            const auto iter = mapgens_.find( key );
            if( iter == mapgens_.end() ) {
                return mapgen_parameters();
            }
            return iter->second.get_mapgen_params( mapgen_parameter_scope::overmap_special,
                                                   // NOLINTNEXTLINE(cata-translate-string-literal)
                                                   string_format( "map special %s", key ) );
        }
};

static mapgen_factory oter_mapgen;

std::map<nested_mapgen_id, nested_mapgen> nested_mapgens;
std::map<update_mapgen_id, update_mapgen> update_mapgens;
static std::unordered_map<std::string, tripoint_abs_ms> queued_points;

template<>
bool string_id<nested_mapgen>::is_valid() const
{
    return str() == "null" || nested_mapgens.find( *this ) != nested_mapgens.end();
}

template<>
const nested_mapgen &string_id<nested_mapgen>::obj() const
{
    auto it = nested_mapgens.find( *this );
    if( it == nested_mapgens.end() ) {
        debugmsg( "Using invalid nested_mapgen_id %s", str() );
        static const nested_mapgen null_mapgen;
        return null_mapgen;
    }
    return it->second;
}

template<>
bool string_id<update_mapgen>::is_valid() const
{
    return str() == "null" || update_mapgens.find( *this ) != update_mapgens.end();
}

template<>
const update_mapgen &string_id<update_mapgen>::obj() const
{
    auto it = update_mapgens.find( *this );
    if( it == update_mapgens.end() ) {
        debugmsg( "Using invalid nested_mapgen_id %s", str() );
        static const update_mapgen null_mapgen;
        return null_mapgen;
    }
    return it->second;
}

/*
 * setup mapgen_basic_container::weights_ which mapgen uses to diceroll. Also setup mapgen_function_json
 */
void calculate_mapgen_weights()   // TODO: rename as it runs jsonfunction setup too
{
    oter_mapgen.setup();
    // Not really calculate weights, but let's keep it here for now
    for( auto &pr : nested_mapgens ) {
        for( const weighted_object<int, std::shared_ptr<mapgen_function_json_nested>> &ptr :
             pr.second.funcs() ) {
            ptr.obj->setup();
            inp_mngr.pump_events();
        }
    }
    for( auto &pr : update_mapgens ) {
        for( const auto &ptr : pr.second.funcs() ) {
            ptr->setup();
            inp_mngr.pump_events();
        }
    }
    // Having set up all the mapgens we can now perform a second
    // pass of finalizing their parameters
    oter_mapgen.finalize_parameters();
    for( auto &pr : nested_mapgens ) {
        for( const weighted_object<int, std::shared_ptr<mapgen_function_json_nested>> &ptr :
             pr.second.funcs() ) {
            ptr.obj->finalize_parameters();
            inp_mngr.pump_events();
        }
    }
    for( auto &pr : update_mapgens ) {
        for( const auto &ptr : pr.second.funcs() ) {
            ptr->finalize_parameters();
            inp_mngr.pump_events();
        }
    }
}

void check_mapgen_definitions()
{
    oter_mapgen.check_consistency();
    for( const auto &oter_definition : nested_mapgens ) {
        for( const auto &mapgen_function_ptr : oter_definition.second.funcs() ) {
            mapgen_function_ptr.obj->check();
        }
    }
    for( const auto &oter_definition : update_mapgens ) {
        for( const auto &mapgen_function_ptr : oter_definition.second.funcs() ) {
            mapgen_function_ptr->check();
        }
    }
}

/////////////////////////////////////////////////////////////////////////////////
///// json mapgen functions
///// 1 - init():

/**
 * Tiny little namespace to hold error messages
 */
namespace mapgen_defer
{
static std::string member;
static std::string message;
static bool defer;
static JsonObject jsi;
} // namespace mapgen_defer

static void set_mapgen_defer( const JsonObject &jsi, const std::string &member,
                              const std::string &message )
{
    mapgen_defer::defer = true;
    mapgen_defer::jsi = jsi;
    mapgen_defer::member = member;
    mapgen_defer::message = message;
}

/*
 * load a single mapgen json structure; this can be inside an overmap_terrain, or on it's own.
 */
std::shared_ptr<mapgen_function>
load_mapgen_function( const JsonObject &jio, const std::string &id_base, const point &offset,
                      const point &total )
{
    dbl_or_var weight = get_dbl_or_var( jio, "weight", false,  1000 );
    if( weight.min.is_constant() && ( weight.min.constant() < 0 ||
                                      weight.min.constant() >= INT_MAX ) ) {
        jio.throw_error_at( "weight", "min value out of bounds (0 - max int)" );
    }
    if( weight.pair && weight.max.is_constant() && ( weight.max.constant() < 0 ||
            weight.max.constant() >= INT_MAX ) ) {
        jio.throw_error_at( "weight", "max value out of bounds (0 - max int)" );
    }

    if( jio.get_bool( "disabled", false ) ) {
        jio.allow_omitted_members();
        return nullptr; // nothing
    }
    const std::string mgtype = jio.get_string( "method" );
    if( mgtype == "builtin" ) {
        if( const building_gen_pointer ptr = get_mapgen_cfunction( jio.get_string( "name" ) ) ) {
            return std::make_shared<mapgen_function_builtin>( ptr, std::move( weight ) );
        } else {
            jio.throw_error_at( "name", "function does not exist" );
        }
    } else if( mgtype == "json" ) {
        if( !jio.has_object( "object" ) ) {
            jio.throw_error( R"(mapgen with method "json" must define key "object")" );
        }
        JsonObject jo = jio.get_object( "object" );
        jo.allow_omitted_members();
        return std::make_shared<mapgen_function_json>(
                   jo, std::move( weight ), "mapgen " + id_base, offset, total );
    } else {
        jio.throw_error_at( "method", R"(invalid value: must be "builtin" or "json")" );
    }
}

void load_and_add_mapgen_function( const JsonObject &jio, const std::string &id_base,
                                   const point &offset, const point &total )
{
    std::shared_ptr<mapgen_function> f = load_mapgen_function( jio, id_base, offset, total );
    if( f ) {
        oter_mapgen.add( id_base, f );
    }
}

static void load_nested_mapgen( const JsonObject &jio, const nested_mapgen_id &id_base )
{
    const std::string mgtype = jio.get_string( "method" );
    if( mgtype == "json" ) {
        if( jio.has_object( "object" ) ) {
            int weight = jio.get_int( "weight", 1000 );
            JsonObject jo = jio.get_object( "object" );
            jo.allow_omitted_members();
            nested_mapgens[id_base].add(
                std::make_shared<mapgen_function_json_nested>(
                    jo, "nested mapgen " + id_base.str() ),
                weight );
        } else {
            debugmsg( "Nested mapgen: Invalid mapgen function (missing \"object\" object)", id_base.c_str() );
        }
    } else {
        debugmsg( "Nested mapgen: type for id %s was %s, but nested mapgen only supports \"json\"",
                  id_base.c_str(), mgtype.c_str() );
    }
}

static void load_update_mapgen( const JsonObject &jio, const update_mapgen_id &id_base )
{
    const std::string mgtype = jio.get_string( "method" );
    if( mgtype == "json" ) {
        if( jio.has_object( "object" ) ) {
            JsonObject jo = jio.get_object( "object" );
            jo.allow_omitted_members();
            update_mapgens[id_base].add(
                std::make_unique<update_mapgen_function_json>(
                    jo, "update mapgen " + id_base.str() ) );
        } else {
            debugmsg( "Update mapgen: Invalid mapgen function (missing \"object\" object)",
                      id_base.c_str() );
        }
    } else {
        debugmsg( "Update mapgen: type for id %s was %s, but update mapgen only supports \"json\"",
                  id_base.c_str(), mgtype.c_str() );
    }
}

/*
 * feed bits `o json from standalone file to load_mapgen_function. (standalone json "type": "mapgen")
 */
void load_mapgen( const JsonObject &jo )
{
    // NOLINTNEXTLINE(cata-use-named-point-constants)
    static constexpr point point_one( 1, 1 );

    if( jo.has_array( "om_terrain" ) ) {
        JsonArray ja = jo.get_array( "om_terrain" );
        if( ja.test_array() ) {
            point offset;
            point total( ja.get_array( 0 ).size(), ja.size() );
            for( JsonArray row_items : ja ) {
                for( const std::string mapgenid : row_items ) {
                    load_and_add_mapgen_function( jo, mapgenid, offset, total );
                    offset.x++;
                }
                offset.y++;
                offset.x = 0;
            }
        } else {
            std::vector<std::string> mapgenid_list;
            for( const std::string line : ja ) {
                mapgenid_list.push_back( line );
            }
            if( !mapgenid_list.empty() ) {
                const std::string mapgenid = mapgenid_list[0];
                const auto mgfunc = load_mapgen_function( jo, mapgenid, point_zero, point_one );
                if( mgfunc ) {
                    for( auto &i : mapgenid_list ) {
                        oter_mapgen.add( i, mgfunc );
                    }
                }
            }
        }
    } else if( jo.has_string( "om_terrain" ) ) {
        load_and_add_mapgen_function( jo, jo.get_string( "om_terrain" ), point_zero, point_one );
    } else if( jo.has_string( "nested_mapgen_id" ) ) {
        load_nested_mapgen( jo, nested_mapgen_id( jo.get_string( "nested_mapgen_id" ) ) );
    } else if( jo.has_string( "update_mapgen_id" ) ) {
        load_update_mapgen( jo, update_mapgen_id( jo.get_string( "update_mapgen_id" ) ) );
    } else {
        debugmsg( "mapgen entry requires \"om_terrain\" or \"nested_mapgen_id\"(string, array of strings, or array of array of strings)\n%s\n",
                  jo.str() );
    }
}

void reset_mapgens()
{
    oter_mapgen.reset();
    nested_mapgens.clear();
    update_mapgens.clear();
}

/////////////////////////////////////////////////////////////////////////////////
///// 2 - right after init() finishes parsing all game json and terrain info/etc is set..
/////   ...parse more json! (mapgen_function_json)

size_t mapgen_function_json_base::calc_index( const point &p ) const
{
    if( p.x >= mapgensize.x ) {
        debugmsg( "invalid value %zu for x in calc_index", p.x );
    }
    if( p.y >= mapgensize.y ) {
        debugmsg( "invalid value %zu for y in calc_index", p.y );
    }
    return p.y * mapgensize.y + p.x;
}

static bool common_check_bounds( const jmapgen_int &x, const jmapgen_int &y, const jmapgen_int &z,
                                 const point &mapgensize, const JsonObject &jso )
{
    half_open_rectangle<point> bounds( point_zero, mapgensize );
    if( !bounds.contains( point( x.val, y.val ) ) ) {
        return false;
    }

    if( x.valmax < x.val ) {
        jso.throw_error( "x maximum is less than x minimum" );
    }

    if( y.valmax < y.val ) {
        jso.throw_error( "y maximum is less than y minimum" );
    }

    if( z.valmax != z.val ) {
        jso.throw_error( "z maximum has to be identical to z minimum" );
    }

    if( x.valmax > mapgensize.x - 1 ) {
        jso.throw_error_at( "x", "coordinate range cannot cross grid boundaries" );
    }

    if( y.valmax > mapgensize.y - 1 ) {
        jso.throw_error_at( "y", "coordinate range cannot cross grid boundaries" );
    }

    return true;
}

void mapgen_function_json_base::merge_non_nest_parameters_into(
    mapgen_parameters &params, const std::string &outer_context ) const
{
    // NOLINTNEXTLINE(cata-translate-string-literal)
    const std::string context = string_format( "%s within %s", context_, outer_context );
    params.check_and_merge( parameters, context, mapgen_parameter_scope::nest );
}

bool mapgen_function_json_base::check_inbounds( const jmapgen_int &x, const jmapgen_int &y,
        const jmapgen_int &z,
        const JsonObject &jso ) const
{
    return common_check_bounds( x, y, z, mapgensize, jso );
}

mapgen_function_json_base::mapgen_function_json_base(
    const JsonObject &jsobj, const std::string &context )
    : jsobj( jsobj )
    , context_( context )
    , is_ready( false )
    , mapgensize( SEEX * 2, SEEY * 2 )
    , total_size( mapgensize )
    , objects( m_offset, mapgensize, total_size )
{
    this->jsobj.allow_omitted_members();
}

mapgen_function_json_base::~mapgen_function_json_base() = default;

mapgen_function_json::mapgen_function_json( const JsonObject &jsobj,
        dbl_or_var w, const std::string &context, const point &grid_offset, const point &grid_total )
    : mapgen_function( std::move( w ) )
    , mapgen_function_json_base( jsobj, context )
    , fill_ter( t_null )
    , rotation( 0 )
    , fallback_predecessor_mapgen_( oter_str_id::NULL_ID() )
{
    m_offset.x() = grid_offset.x * mapgensize.x;
    m_offset.y() = grid_offset.y * mapgensize.y;
    m_offset.z() = 0;
    total_size.x = grid_total.x * mapgensize.x;
    total_size.y = grid_total.y * mapgensize.y;
    objects = jmapgen_objects( m_offset, mapgensize, total_size );
}

mapgen_function_json_nested::mapgen_function_json_nested(
    const JsonObject &jsobj, const std::string &context )
    : mapgen_function_json_base( jsobj, context )
    , rotation( 0 )
{
}

jmapgen_int::jmapgen_int( point p ) : val( p.x ), valmax( p.y )
{
    cata_assert( p.x <= std::numeric_limits<int16_t>::max() );
    cata_assert( p.y <= std::numeric_limits<int16_t>::max() );
}

jmapgen_int::jmapgen_int( const JsonObject &jo, const std::string_view tag )
{
    if( jo.has_array( tag ) ) {
        JsonArray sparray = jo.get_array( tag );
        if( sparray.empty() || sparray.size() > 2 ) {
            jo.throw_error_at( tag, "invalid data: must be an array of 1 or 2 values" );
        }
        int tmpval = sparray.get_int( 0 );
        if( tmpval >= std::numeric_limits<int16_t>::max() ) {
            jo.throw_error_at( tag, string_format( "Value %d too large", tmpval ) );
        }
        val = tmpval;
        if( sparray.size() == 2 ) {
            int tmpvalmax = sparray.get_int( 1 );
            if( tmpvalmax >= std::numeric_limits<int16_t>::max() ) {
                jo.throw_error_at( tag, string_format( "Value %d too large", tmpvalmax ) );
            }
            valmax = tmpvalmax;
        } else {
            valmax = val;
        }
    } else {
        val = valmax = jo.get_int( tag );
    }
}

jmapgen_int::jmapgen_int( const JsonObject &jo, const std::string_view tag, const int &def_val,
                          const int &def_valmax )
    : val( def_val )
    , valmax( def_valmax )
{
    if( jo.has_array( tag ) ) {
        JsonArray sparray = jo.get_array( tag );
        if( sparray.size() > 2 ) {
            jo.throw_error_at( tag, "invalid data: must be an array of 1 or 2 values" );
        }
        if( !sparray.empty() ) {
            int tmpval = sparray.get_int( 0 );
            if( tmpval >= std::numeric_limits<int16_t>::max() ) {
                jo.throw_error_at( tag, string_format( "Value %d too large", tmpval ) );
            }
            val = tmpval;
        }
        if( sparray.size() >= 2 ) {
            int tmpvalmax = sparray.get_int( 1 );
            if( tmpvalmax >= std::numeric_limits<int16_t>::max() ) {
                jo.throw_error_at( tag, string_format( "Value %d too large", tmpvalmax ) );
            }
            valmax = tmpvalmax;
        }
    } else if( jo.has_member( tag ) ) {
        int tmpval = jo.get_int( tag );
        if( tmpval >= std::numeric_limits<int16_t>::max() ) {
            jo.throw_error_at( tag, string_format( "Value %d too large", tmpval ) );
        }
        val = valmax = tmpval;
    }
}

int jmapgen_int::get() const
{
    return val == valmax ? val : rng( val, valmax );
}

/*
 * Turn json gobbldigook into machine friendly gobbldigook, for applying
 * basic map 'set' functions, optionally based on one_in(chance) or repeat value
 */
void mapgen_function_json_base::setup_setmap( const JsonArray &parray )
{
    std::string tmpval;
    std::map<std::string, jmapgen_setmap_op> setmap_opmap;
    setmap_opmap[ "terrain" ] = JMAPGEN_SETMAP_TER;
    setmap_opmap[ "furniture" ] = JMAPGEN_SETMAP_FURN;
    setmap_opmap[ "trap" ] = JMAPGEN_SETMAP_TRAP;
    setmap_opmap[ "trap_remove" ] = JMAPGEN_SETMAP_TRAP_REMOVE;
    setmap_opmap[ "creature_remove" ] = JMAPGEN_SETMAP_CREATURE_REMOVE;
    setmap_opmap[ "item_remove" ] = JMAPGEN_SETMAP_ITEM_REMOVE;
    setmap_opmap[ "field_remove" ] = JMAPGEN_SETMAP_FIELD_REMOVE;
    setmap_opmap[ "radiation" ] = JMAPGEN_SETMAP_RADIATION;
    setmap_opmap[ "bash" ] = JMAPGEN_SETMAP_BASH;
    setmap_opmap[ "variable" ] = JMAPGEN_SETMAP_VARIABLE;
    std::map<std::string, jmapgen_setmap_op>::iterator sm_it;
    jmapgen_setmap_op tmpop;
    int setmap_optype = 0;

    for( const JsonObject pjo : parray ) {
        if( pjo.read( "point", tmpval ) ) {
            setmap_optype = JMAPGEN_SETMAP_OPTYPE_POINT;
        } else if( pjo.read( "set", tmpval ) ) {
            setmap_optype = JMAPGEN_SETMAP_OPTYPE_POINT;
            debugmsg( "Warning, set: [ { \"set\": … } is deprecated, use set: [ { \"point\": … " );
        } else if( pjo.read( "line", tmpval ) ) {
            setmap_optype = JMAPGEN_SETMAP_OPTYPE_LINE;
        } else if( pjo.read( "square", tmpval ) ) {
            setmap_optype = JMAPGEN_SETMAP_OPTYPE_SQUARE;
        } else {
            pjo.throw_error( R"(invalid data: must contain "point", "set", "line" or "square" member)" );
        }

        sm_it = setmap_opmap.find( tmpval );
        if( sm_it == setmap_opmap.end() ) {
            pjo.throw_error( string_format( "invalid subfunction %s", tmpval.c_str() ) );
        }

        tmpop = sm_it->second;
        jmapgen_int tmp_x2( 0, 0 );
        jmapgen_int tmp_y2( 0, 0 );
        jmapgen_int tmp_i( 0, 0 );
        std::string string_val;
        int tmp_chance = 1;
        int tmp_rotation = 0;
        int tmp_fuel = -1;
        int tmp_status = -1;

        const jmapgen_int tmp_x( pjo, "x" );
        const jmapgen_int tmp_y( pjo, "y" );
        const jmapgen_int tmp_z( pjo, "z", 0, 0 );
        if( !check_inbounds( tmp_x, tmp_y, tmp_z, pjo ) ) {
            pjo.allow_omitted_members();
            continue;
        }
        if( setmap_optype != JMAPGEN_SETMAP_OPTYPE_POINT ) {
            tmp_x2 = jmapgen_int( pjo, "x2" );
            tmp_y2 = jmapgen_int( pjo, "y2" );
            if( !check_inbounds( tmp_x2, tmp_y2, tmp_z, pjo ) ) {
                pjo.allow_omitted_members();
                continue;
            }
        }
        if( tmpop == JMAPGEN_SETMAP_RADIATION ) {
            tmp_i = jmapgen_int( pjo, "amount" );
        } else if( tmpop == JMAPGEN_SETMAP_BASH || tmpop == JMAPGEN_SETMAP_ITEM_REMOVE ||
                   tmpop == JMAPGEN_SETMAP_FIELD_REMOVE || tmpop == JMAPGEN_SETMAP_CREATURE_REMOVE ) {
            //suppress warning
        } else if( tmpop == JMAPGEN_SETMAP_VARIABLE ) {
            string_val = pjo.get_string( "id" );
        } else {
            std::string tmpid = pjo.get_string( "id" );
            switch( tmpop ) {
                case JMAPGEN_SETMAP_TER: {
                    const ter_str_id tid( tmpid );

                    if( !tid.is_valid() ) {
                        set_mapgen_defer( pjo, "id", "no such terrain" );
                        return;
                    }
                    tmp_i.val = tid.id().to_i();
                }
                break;
                case JMAPGEN_SETMAP_FURN: {
                    const furn_str_id fid( tmpid );

                    if( !fid.is_valid() ) {
                        set_mapgen_defer( pjo, "id", "no such furniture" );
                        return;
                    }
                    tmp_i.val = fid.id().to_i();
                }
                break;
                case JMAPGEN_SETMAP_TRAP_REMOVE:
                case JMAPGEN_SETMAP_TRAP: {
                    const trap_str_id sid( tmpid );
                    if( !sid.is_valid() ) {
                        set_mapgen_defer( pjo, "id", "no such trap" );
                        return;
                    }
                    tmp_i.val = sid.id().to_i();
                }
                break;

                default:
                    //Suppress warnings
                    break;
            }
            // TODO: ... support for random furniture? or not.
            tmp_i.valmax = tmp_i.val;
        }
        // TODO: sanity check?
        const jmapgen_int tmp_repeat = jmapgen_int( pjo, "repeat", 1, 1 );
        pjo.read( "chance", tmp_chance );
        pjo.read( "rotation", tmp_rotation );
        pjo.read( "fuel", tmp_fuel );
        pjo.read( "status", tmp_status );
        jmapgen_setmap tmp( tmp_x, tmp_y, tmp_z, tmp_x2, tmp_y2,
                            static_cast<jmapgen_setmap_op>( tmpop + setmap_optype ), tmp_i,
                            tmp_chance, tmp_repeat, tmp_rotation, tmp_fuel, tmp_status, string_val );

        setmap_points.push_back( tmp );
        tmpval.clear();
    }

}

void mapgen_function_json_base::finalize_parameters_common()
{
    objects.merge_parameters_into( parameters, context_ );
}

mapgen_arguments mapgen_function_json_base::get_args(
    const mapgendata &md, mapgen_parameter_scope scope ) const
{
    return parameters.get_args( md, scope );
}

jmapgen_place::jmapgen_place( const JsonObject &jsi )
    : x( jsi, "x" )
    , y( jsi, "y" )
    , z( jsi, "z", 0, 0 )
    , repeat( jsi, "repeat", 1, 1 )
{
}

void jmapgen_place::offset( const tripoint_rel_ms &offset )
{
    x.val -= offset.x();
    x.valmax -= offset.x();
    y.val -= offset.y();
    y.valmax -= offset.y();
    z.val -= offset.z();
    z.valmax -= offset.z();
}

map_key::map_key( const std::string &s ) : str( s )
{
    if( utf8_width( str ) != 1 ) {
        debugmsg( "map key '%s' must be 1 column", str );
    }
}

map_key::map_key( const JsonMember &member ) : str( member.name() )
{
    if( utf8_width( str ) != 1 ) {
        member.throw_error( "format map key must be 1 column" );
    }
}

template<typename T>
static bool is_null_helper( const string_id<T> &id )
{
    return id.is_null();
}

template<typename T>
static bool is_null_helper( const int_id<T> &id )
{
    return id.id().is_null();
}

static bool is_null_helper( const std::string_view )
{
    return false;
}

template<typename T>
struct make_null_helper;

template<>
struct make_null_helper<std::string> {
    std::string operator()() const {
        return {};
    }
};

template<typename T>
struct make_null_helper<string_id<T>> {
    string_id<T> operator()() const {
        return string_id<T>::NULL_ID();
    }
};

template<typename T>
struct make_null_helper<int_id<T>> {
    int_id<T> operator()() const {
        return string_id<T>::NULL_ID().id();
    }
};

template<typename T>
static string_id<T> to_string_id_helper( const string_id<T> &id )
{
    return id;
}

template<typename T>
static string_id<T> to_string_id_helper( const int_id<T> &id )
{
    return id.id();
}

static std::string to_string_id_helper( const std::string &s )
{
    return s;
}

template<typename T>
static bool is_valid_helper( const string_id<T> &id )
{
    return id.is_valid();
}

template<typename T>
static bool is_valid_helper( const int_id<T> & )
{
    return true;
}

static bool is_valid_helper( const std::string_view )
{
    return true;
}

// Mapgen often uses various id values.  Usually these are specified verbatim
// as strings, but they can also be parameterized.  This class encapsulates
// such a value.  It records how the value was specified so that it can be
// calculated later based on the parameters chosen for a particular instance of
// the mapgen.
template<typename Id>
class mapgen_value
{
    public:
        using StringId = to_string_id_t<Id>;
        struct void_;
        using Id_unless_string =
            std::conditional_t<std::is_same_v<Id, std::string>, void_, Id>;

        struct value_source {
            virtual ~value_source() = default;
            virtual Id get( const mapgendata & ) const = 0;
            virtual void check( const std::string &/*oter_name*/, const mapgen_parameters &
                              ) const {};
            virtual void check_consistent_with(
                const value_source &, const std::string &context ) const = 0;
            virtual std::vector<StringId> all_possible_results(
                const mapgen_parameters & ) const = 0;
            virtual const std::string *get_name_if_parameter() const {
                return nullptr;
            }
        };

        struct null_source : value_source {
            Id get( const mapgendata & ) const override {
                return make_null_helper<Id> {}();
            }

            void check_consistent_with(
                const value_source &o, const std::string &context ) const override {
                if( const null_source *other = dynamic_cast<const null_source *>( &o ) ) {
                    // OK
                } else {
                    debugmsg( "inconsistent default types for %s", context );
                }
            }

            std::vector<StringId> all_possible_results( const mapgen_parameters & ) const override {
                return { make_null_helper<StringId>{}() };
            }
        };

        struct id_source : value_source {
            Id id;

            explicit id_source( const std::string &s ) :
                id( s ) {
            }

            explicit id_source( const Id_unless_string &s ) :
                id( s ) {
            }

            Id get( const mapgendata & ) const override {
                return id;
            }

            void check( const std::string &context, const mapgen_parameters & ) const override {
                if( !is_valid_helper( id ) ) {
                    debugmsg( "mapgen '%s' uses invalid entry '%s'",
                              context, cata_variant( id ).get_string() );
                }
            }

            void check_consistent_with(
                const value_source &o, const std::string &context ) const override {
                if( const id_source *other = dynamic_cast<const id_source *>( &o ) ) {
                    if( id != other->id ) {
                        debugmsg( "inconsistent default values for %s (%s vs %s)",
                                  context, cata_variant( id ).get_string(),
                                  cata_variant( other->id ).get_string() );
                    }
                } else {
                    debugmsg( "inconsistent default types for %s", context );
                }
            }

            std::vector<StringId> all_possible_results( const mapgen_parameters & ) const override {
                return { to_string_id_helper( id ) };
            }
        };

        struct param_source : value_source {
            std::string param_name;
            std::optional<StringId> fallback;

            explicit param_source( const JsonObject &jo )
                : param_name( jo.get_string( "param" ) ) {
                jo.read( "fallback", fallback, false );
            }

            Id get( const mapgendata &dat ) const override {
                if( fallback ) {
                    return Id( dat.get_arg_or<StringId>( param_name, *fallback ) );
                } else {
                    return Id( dat.get_arg<StringId>( param_name ) );
                }
            }

            void check( const std::string &context, const mapgen_parameters &parameters
                      ) const override {
                auto param_it = parameters.map.find( param_name );
                if( param_it == parameters.map.end() ) {
                    debugmsg( "mapgen '%s' uses undefined parameter '%s'", context, param_name );
                } else {
                    const mapgen_parameter &param = param_it->second;
                    constexpr cata_variant_type req_type = cata_variant_type_for<StringId>();
                    cata_variant_type param_type = param.type();
                    if( param_type != req_type && req_type != cata_variant_type::string ) {
                        debugmsg( "mapgen '%s' uses parameter '%s' of type '%s' in a context "
                                  "expecting type '%s'", context, param_name,
                                  io::enum_to_string( param_type ),
                                  io::enum_to_string( req_type ) );
                    }
                    if( param.scope() == mapgen_parameter_scope::overmap_special && !fallback ) {
                        debugmsg( "mapgen '%s' uses parameter '%s' of map_special scope without a "
                                  "fallback.  Such parameters must provide a fallback to allow "
                                  "for changes to overmap_special definitions", context,
                                  param_name );
                    }
                }
            }

            void check_consistent_with(
                const value_source &o, const std::string &context ) const override {
                if( const param_source *other = dynamic_cast<const param_source *>( &o ) ) {
                    if( param_name != other->param_name ) {
                        debugmsg( "inconsistent default values for %s (%s vs %s)",
                                  context, param_name, other->param_name );
                    }
                } else {
                    debugmsg( "inconsistent default types for %s", context );
                }
            }

            std::vector<StringId> all_possible_results(
                const mapgen_parameters &params ) const override {
                auto param_it = params.map.find( param_name );
                if( param_it == params.map.end() ) {
                    return {};
                } else {
                    const mapgen_parameter &param = param_it->second;
                    std::vector<StringId> result;
                    for( const std::string &s : param.all_possible_values( params ) ) {
                        result.emplace_back( s );
                    }
                    return result;
                }
            }

            const std::string *get_name_if_parameter() const override {
                return &param_name;
            }
        };

        struct distribution_source : value_source {
            weighted_int_list<StringId> list;

            explicit distribution_source( const JsonObject &jo ) {
                load_weighted_list( jo.get_member( "distribution" ), list, 1 );
            }

            Id get( const mapgendata & ) const override {
                return *list.pick();
            }

            void check( const std::string &context, const mapgen_parameters & ) const override {
                for( const weighted_object<int, StringId> &wo : list ) {
                    if( !is_valid_helper( wo.obj ) ) {
                        debugmsg( "mapgen '%s' uses invalid entry '%s' in weighted list",
                                  context, cata_variant( wo.obj ).get_string() );
                    }
                }
            }

            void check_consistent_with(
                const value_source &o, const std::string &context ) const override {
                if( const distribution_source *other =
                        dynamic_cast<const distribution_source *>( &o ) ) {
                    if( list != other->list ) {
                        const std::string my_list = list.to_debug_string();
                        const std::string other_list = other->list.to_debug_string();
                        debugmsg( "inconsistent default value distributions for %s (%s vs %s)",
                                  context, my_list, other_list );
                    }
                } else {
                    debugmsg( "inconsistent default types for %s", context );
                }
            }

            std::vector<StringId> all_possible_results( const mapgen_parameters & ) const override {
                std::vector<StringId> result;
                for( const weighted_object<int, StringId> &wo : list ) {
                    result.push_back( wo.obj );
                }
                return result;
            }
        };

        struct switch_source : value_source {
            // This has to be a pointer because mapgen_value is an incomplete
            // type.  We could resolve this by pulling out all these
            // value_source classes and defining them at namespace scope after
            // mapgen_value, but that would make the code much more verbose.
            std::unique_ptr<mapgen_value<std::string>> on;
            std::unordered_map<std::string, StringId> cases;

            explicit switch_source( const JsonObject &jo )
                : on( std::make_unique<mapgen_value<std::string>>( jo.get_object( "switch" ) ) ) {
                jo.read( "cases", cases, true );
            }

            Id get( const mapgendata &dat ) const override {
                std::string based_on = on->get( dat );
                auto it = cases.find( based_on );
                if( it == cases.end() ) {
                    debugmsg( "switch does not handle case %s", based_on );
                    return make_null_helper<Id> {}();
                }
                return Id( it->second );
            }

            void check( const std::string &context, const mapgen_parameters &params
                      ) const override {
                on->check( context, params );
                for( const std::pair<const std::string, StringId> &p : cases ) {
                    if( !is_valid_helper( p.second ) ) {
                        debugmsg( "mapgen '%s' uses invalid entry '%s' in switch",
                                  context, cata_variant( p.second ).get_string() );
                    }
                }
                std::vector<std::string> possible_values = on->all_possible_results( params );
                for( const std::string &value : possible_values ) {
                    if( !cases.count( value ) ) {
                        debugmsg( "mapgen '%s' has switch which does not account for potential "
                                  "case '%s' of the switched-on value", context, value );
                    }
                }
            }

            void check_consistent_with(
                const value_source &o, const std::string &context ) const override {
                if( const switch_source *other = dynamic_cast<const switch_source *>( &o ) ) {
                    on->check_consistent_with( *other->on, context );
                    if( cases != other->cases ) {
                        auto dump_set = []( const std::unordered_map<std::string, StringId> &s ) {
                            bool first = true;
                            std::string result = "{ ";
                            for( const std::pair<const std::string, StringId> &p : s ) {
                                if( first ) {
                                    first = false;
                                } else {
                                    result += ", ";
                                }
                                result += p.first;
                                result += ": ";
                                result += cata_variant( p.second ).get_string();
                            }
                            return result;
                        };

                        const std::string my_list = dump_set( cases );
                        const std::string other_list = dump_set( other->cases );
                        debugmsg( "inconsistent switch cases for %s (%s vs %s)",
                                  context, my_list, other_list );
                    }
                } else {
                    debugmsg( "inconsistent default types for %s", context );
                }
            }

            std::vector<StringId> all_possible_results( const mapgen_parameters & ) const override {
                std::vector<StringId> result;
                result.reserve( cases.size() );
                for( const std::pair<const std::string, StringId> &p : cases ) {
                    result.push_back( p.second );
                }
                return result;
            }
        };

        mapgen_value()
            : is_null_( true )
            , source_( make_shared_fast<null_source>() )
        {}

        explicit mapgen_value( const std::string &s ) {
            init_string( s );
        }

        explicit mapgen_value( const Id_unless_string &id ) {
            init_string( id );
        }

        explicit mapgen_value( const JsonValue &jv ) {
            if( jv.test_string() ) {
                init_string( jv.get_string() );
            } else {
                init_object( jv.get_object() );
            }
        }

        explicit mapgen_value( const JsonObject &jo ) {
            init_object( jo );
        }

        template<typename S>
        void init_string( const S &s ) {
            source_ = make_shared_fast<id_source>( s );
            is_null_ = is_null_helper( s );
        }

        void init_object( const JsonObject &jo ) {
            if( jo.has_member( "param" ) ) {
                source_ = make_shared_fast<param_source>( jo );
            } else if( jo.has_member( "distribution" ) ) {
                source_ = make_shared_fast<distribution_source>( jo );
            } else if( jo.has_member( "switch" ) ) {
                source_ = make_shared_fast<switch_source>( jo );
            } else {
                jo.throw_error(
                    R"(Expected member "param", "distribution", or "switch" in mapgen object)" );
            }
        }

        bool is_null() const {
            return is_null_;
        }

        void check( const std::string &context, const mapgen_parameters &params ) const {
            source_->check( context, params );
        }
        void check_consistent_with( const mapgen_value &other, const std::string &context ) const {
            source_->check_consistent_with( *other.source_, context );
        }

        Id get( const mapgendata &dat ) const {
            return source_->get( dat );
        }
        std::vector<StringId> all_possible_results( const mapgen_parameters &params ) const {
            return source_->all_possible_results( params );
        }

        const std::string *get_name_if_parameter() const {
            return source_->get_name_if_parameter();
        }

        void deserialize( const JsonValue &jsin ) {
            if( jsin.test_object() ) {
                *this = mapgen_value( jsin.get_object() );
            } else {
                *this = mapgen_value( jsin.get_string() );
            }
        }
    private:
        bool is_null_ = false;
        shared_ptr_fast<const value_source> source_;
};

namespace io
{

template<>
std::string enum_to_string<jmapgen_flags>( jmapgen_flags v )
{
    switch( v ) {
        // *INDENT-OFF*
        case jmapgen_flags::allow_terrain_under_other_data: return "ALLOW_TERRAIN_UNDER_OTHER_DATA";
        case jmapgen_flags::dismantle_all_before_placing_terrain:
            return "DISMANTLE_ALL_BEFORE_PLACING_TERRAIN";
        case jmapgen_flags::erase_all_before_placing_terrain:
            return "ERASE_ALL_BEFORE_PLACING_TERRAIN";
        case jmapgen_flags::allow_terrain_under_furniture: return "ALLOW_TERRAIN_UNDER_FURNITURE";
        case jmapgen_flags::dismantle_furniture_before_placing_terrain:
            return "DISMANTLE_FURNITURE_BEFORE_PLACING_TERRAIN";
        case jmapgen_flags::erase_furniture_before_placing_terrain:
            return "ERASE_FURNITURE_BEFORE_PLACING_TERRAIN";
        case jmapgen_flags::allow_terrain_under_trap: return "ALLOW_TERRAIN_UNDER_TRAP";
        case jmapgen_flags::dismantle_trap_before_placing_terrain:
            return "DISMANTLE_TRAP_BEFORE_PLACING_TERRAIN";
        case jmapgen_flags::erase_trap_before_placing_terrain:
            return "ERASE_TRAP_BEFORE_PLACING_TERRAIN";
        case jmapgen_flags::allow_terrain_under_items: return "ALLOW_TERRAIN_UNDER_ITEMS";
        case jmapgen_flags::erase_items_before_placing_terrain:
            return "ERASE_ITEMS_BEFORE_PLACING_TERRAIN";
        case jmapgen_flags::no_underlying_rotate: return "NO_UNDERLYING_ROTATE";
        case jmapgen_flags::avoid_creatures: return "AVOID_CREATURES";
        // *INDENT-ON*
        case jmapgen_flags::last:
            break;
    }
    debugmsg( "unknown jmapgen_flags %d", static_cast<int>( v ) );
    return "";
}

template<>
std::string enum_to_string<mapgen_parameter_scope>( mapgen_parameter_scope v )
{
    switch( v ) {
        // *INDENT-OFF*
        case mapgen_parameter_scope::overmap_special: return "overmap_special";
        case mapgen_parameter_scope::omt: return "omt";
        case mapgen_parameter_scope::nest: return "nest";
        // *INDENT-ON*
        case mapgen_parameter_scope::last:
            break;
    }
    debugmsg( "unknown mapgen_parameter_scope %d", static_cast<int>( v ) );
    return "";
}

} // namespace io

mapgen_parameter::mapgen_parameter() = default;

mapgen_parameter::mapgen_parameter( const mapgen_value<std::string> &def, cata_variant_type type,
                                    mapgen_parameter_scope scope )
    : scope_( scope )
    , type_( type )
    , default_( make_shared_fast<mapgen_value<std::string>>( def ) )
{}

void mapgen_parameter::deserialize( const JsonObject &jo )
{
    optional( jo, false, "scope", scope_, mapgen_parameter_scope::overmap_special );
    jo.read( "type", type_, true );
    default_ = make_shared_fast<mapgen_value<std::string>>( jo.get_member( "default" ) );
}

cata_variant_type mapgen_parameter::type() const
{
    return type_;
}

cata_variant mapgen_parameter::get( const mapgendata &md ) const
{
    return cata_variant::from_string( type_, default_->get( md ) );
}

std::vector<std::string> mapgen_parameter::all_possible_values(
    const mapgen_parameters &params ) const
{
    return default_->all_possible_results( params );
}

void mapgen_parameter::check( const mapgen_parameters &params, const std::string &context ) const
{
    default_->check( context, params );
    for( const std::string &value : all_possible_values( params ) ) {
        if( !cata_variant::from_string( type_, std::string( value ) ).is_valid() ) {
            debugmsg( "%s can take value %s which is not a valid value of type %s",
                      context, value, io::enum_to_string( type_ ) );
        }
    }
}

void mapgen_parameter::check_consistent_with(
    const mapgen_parameter &other, const std::string &context ) const
{
    if( scope_ != other.scope_ ) {
        debugmsg( "mismatched scope for mapgen parameters %s (%s vs %s)",
                  context, io::enum_to_string( scope_ ), io::enum_to_string( other.scope_ ) );
    }
    if( type_ != other.type_ ) {
        debugmsg( "mismatched type for mapgen parameters %s (%s vs %s)",
                  context, io::enum_to_string( type_ ), io::enum_to_string( other.type_ ) );
    }
    default_->check_consistent_with( *other.default_, context );
}

auto mapgen_parameters::add_unique_parameter(
    const std::string &prefix, const mapgen_value<std::string> &def, cata_variant_type type,
    mapgen_parameter_scope scope ) -> iterator
{
    uint64_t i = 0;
    std::string candidate_name;
    while( true ) {
        candidate_name = string_format( "%s%d", prefix, i );
        if( map.find( candidate_name ) == map.end() ) {
            break;
        }
        ++i;
    }

    return map.emplace( candidate_name, mapgen_parameter( def, type, scope ) ).first;
}

mapgen_parameters mapgen_parameters::params_for_scope( mapgen_parameter_scope scope ) const
{
    mapgen_parameters result;
    for( const std::pair<const std::string, mapgen_parameter> &p : map ) {
        const mapgen_parameter &param = p.second;
        if( param.scope() == scope ) {
            result.map.insert( p );
        }
    }
    return result;
}

mapgen_arguments mapgen_parameters::get_args(
    const mapgendata &md, mapgen_parameter_scope scope ) const
{
    std::unordered_map<std::string, cata_variant> result;
    for( const std::pair<const std::string, mapgen_parameter> &p : map ) {
        const std::string &param_name = p.first;
        const mapgen_parameter &param = p.second;
        if( param.scope() == scope ) {
            cata_variant value = md.get_arg_or( param_name, param.get( md ) );
            result.emplace( param_name, value );
        }
    }
    return mapgen_arguments{ result };
}

void mapgen_parameters::check_and_merge( const mapgen_parameters &other,
        const std::string &context, mapgen_parameter_scope up_to_scope )
{
    for( const std::pair<const std::string, mapgen_parameter> &p : other.map ) {
        const mapgen_parameter &other_param = p.second;
        if( other_param.scope() >= up_to_scope ) {
            continue;
        }
        auto insert_result = map.insert( p );
        if( !insert_result.second ) {
            const std::string &name = p.first;
            const mapgen_parameter &this_param = insert_result.first->second;
            this_param.check_consistent_with(
                // NOLINTNEXTLINE(cata-translate-string-literal)
                other_param, string_format( "parameter %s in %s", name, context ) );
        }
    }
}

/**
 * This is a generic mapgen piece, the template parameter PieceType should be another specific
 * type of jmapgen_piece. This class contains a vector of those objects and will chose one of
 * it at random.
 */
template<typename PieceType>
class jmapgen_alternatively : public jmapgen_piece
{
    public:
        // Note: this bypasses virtual function system, all items in this vector are of type
        // PieceType, they *can not* be of any other type.
        std::vector<PieceType> alternatives;
        jmapgen_alternatively() = default;
        mapgen_phase phase() const override {
            if( alternatives.empty() ) {
                return mapgen_phase::default_;
            }
            return alternatives[0].phase();
        }
        void check( const std::string &context, const mapgen_parameters &params,
                    const jmapgen_int &x, const jmapgen_int &y, const jmapgen_int &z ) const override {
            if( alternatives.empty() ) {
                debugmsg( "zero alternatives in jmapgen_alternatively in %s", context );
            }
            for( const PieceType &piece : alternatives ) {
                piece.check( context, params, x, y, z );
            }
        }
        void merge_parameters_into( mapgen_parameters &params,
                                    const std::string &outer_context ) const override {
            for( const PieceType &piece : alternatives ) {
                piece.merge_parameters_into( params, outer_context );
            }
        }
        void apply( const mapgendata &dat, const jmapgen_int &x, const jmapgen_int &y, const jmapgen_int &z,
                    const std::string &context ) const override {
            if( const auto chosen = random_entry_opt( alternatives ) ) {
                chosen->get().apply( dat, x, y, z, context );
            }
        }
        ret_val<void> has_vehicle_collision( const mapgendata &dat,
                                             const tripoint_rel_ms &p ) const override {
            if( dat.m.veh_at( tripoint_bub_ms( p.x(), p.y(), dat.zlevel() + p.z() ) ).has_value() ) {
                return ret_val<void>::make_failure( dat.m.veh_at( tripoint_bub_ms( p.x(), p.y(),
                                                    dat.zlevel() + p.z() ) ).value().vehicle().disp_name() );
            } else {
                return ret_val<void>::make_success();
            }
        }
};

template<typename Value>
class jmapgen_constrained : public jmapgen_piece
{
    public:
        jmapgen_constrained( shared_ptr_fast<const jmapgen_piece> und,
                             const std::vector<mapgen_constraint<Value>> &cons )
            : underlying_piece( std::move( und ) )
            , constraints( cons )
        {}

        shared_ptr_fast<const jmapgen_piece> underlying_piece;
        std::vector<mapgen_constraint<Value>> constraints;

        mapgen_phase phase() const override {
            return underlying_piece->phase();
        }
        void check( const std::string &context, const mapgen_parameters &params,
                    const jmapgen_int &x, const jmapgen_int &y, const jmapgen_int &z ) const override {
            underlying_piece->check( context, params, x, y, z );
        }

        void merge_parameters_into( mapgen_parameters &params, const std::string &outer_context
                                  ) const override {
            underlying_piece->merge_parameters_into( params, outer_context );
        }
        void apply( const mapgendata &dat, const jmapgen_int &x, const jmapgen_int &y, const jmapgen_int &z,
                    const std::string &context ) const override {
            for( const mapgen_constraint<Value> &constraint : constraints ) {
                Value param_value = dat.get_arg<Value>( constraint.parameter_name );
                if( param_value != constraint.value ) {
                    return;
                }
            }
            underlying_piece->apply( dat, x, y, z, context );
        }
};

/**
 * Places fields on the map.
 * "field": field type ident.
 * "intensity": initial field intensity.
 * "age": initial field age.
 */
class jmapgen_field : public jmapgen_piece
{
    public:
        mapgen_value<field_type_id> ftype;
        std::vector<int> intensities;
        time_duration age;
        int chance;
        bool remove;
        jmapgen_field( const JsonObject &jsi, const std::string_view/*context*/ ) :
            ftype( jsi.get_member( "field" ) )
            , age( time_duration::from_turns( jsi.get_int( "age", 0 ) ) )
            , chance( jsi.get_int( "chance", 100 ) )
            , remove( jsi.get_bool( "remove", false ) ) {
            if( jsi.has_array( "intensity" ) ) {
                for( JsonValue jv : jsi.get_array( "intensity" ) ) {
                    intensities.push_back( jv.get_int() );
                }
            }
            if( intensities.empty() ) {
                intensities.push_back( jsi.get_int( "intensity", 1 ) );
            }
        }
        void apply( const mapgendata &dat, const jmapgen_int &x, const jmapgen_int &y, const jmapgen_int &z,
                    const std::string &/*context*/ ) const override {
            field_type_id chosen_id = ftype.get( dat );
            if( chosen_id.id().is_null() ) {
                return;
            }
            if( remove ) {
                if( x_in_y( chance, 100 ) ) {
                    dat.m.remove_field( tripoint_bub_ms( x.get(), y.get(), dat.zlevel() + z.get() ), chosen_id );
                }
            } else {
                if( x_in_y( chance, 100 ) ) {
                    dat.m.add_field( tripoint_bub_ms( x.get(), y.get(), dat.zlevel() + z.get() ), chosen_id,
                                     random_entry( intensities ), age );
                }
            }
        }

        void check( const std::string &oter_name, const mapgen_parameters &parameters,
                    const jmapgen_int &/*x*/, const jmapgen_int &/*y*/, const jmapgen_int &/*z*/
                  ) const override {
            ftype.check( oter_name, parameters );
        }
};
/**
 * Place an NPC.
 * "class": the npc class, see @ref map::place_npc
 */
class jmapgen_npc : public jmapgen_piece
{
    public:
        mapgen_value<string_id<npc_template>> npc_class;
        bool target;
        std::vector<trait_id> traits;
        std::string unique_id;
        jmapgen_npc( const JsonObject &jsi, const std::string_view/*context*/ ) :
            npc_class( jsi.get_member( "class" ) )
            , target( jsi.get_bool( "target", false ) ) {
            if( jsi.has_string( "add_trait" ) ) {
                traits.emplace_back();
                jsi.read( "add_trait", traits.back() );
            } else if( jsi.has_array( "add_trait" ) ) {
                jsi.read( "add_trait", traits );
            }
            if( jsi.has_string( "unique_id" ) ) {
                jsi.read( "unique_id", unique_id );
            }
        }
        void apply( const mapgendata &dat, const jmapgen_int &x, const jmapgen_int &y, const jmapgen_int &z,
                    const std::string &/*context*/ ) const override {
            string_id<npc_template> chosen_id = npc_class.get( dat );
            if( chosen_id.is_null() ) {
                return;
            }
            if( !unique_id.empty() && g->unique_npc_exists( unique_id ) ) {
                add_msg_debug( debugmode::DF_NPC, "NPC with unique id %s already exists.", unique_id );
                return;
            }
            tripoint_bub_ms const dst( x.get(), y.get(), dat.zlevel() + z.get() );
            // TODO: Make place_npc 3D aware.
            character_id npc_id = dat.m.place_npc( dst.xy(), chosen_id );
            if( get_map().inbounds( dat.m.getglobal( dst ) ) ) {
                dat.m.queue_main_cleanup();
            }
            if( dat.mission() && target ) {
                dat.mission()->set_target_npc_id( npc_id );
            }
            npc *p = g->find_npc( npc_id );
            if( p != nullptr ) {
                for( const trait_id &new_trait : traits ) {
                    p->set_mutation( new_trait );
                }
                if( !unique_id.empty() ) {
                    p->set_unique_id( unique_id );
                }
            }
        }

        void check( const std::string &oter_name, const mapgen_parameters &parameters,
                    const jmapgen_int &/*x*/, const jmapgen_int &/*y*/, const jmapgen_int &/*z*/
                  ) const override {
            npc_class.check( oter_name, parameters );
        }
};
/**
* Place ownership area
*/
class jmapgen_faction : public jmapgen_piece
{
    public:
        mapgen_value<faction_id> id;
        jmapgen_faction( const JsonObject &jsi, const std::string_view/*context*/ )
            : id( jsi.get_member( "id" ) ) {
        }
        mapgen_phase phase() const override {
            return mapgen_phase::faction_ownership;
        }
        void apply( const mapgendata &dat, const jmapgen_int &x, const jmapgen_int &y,
                    const jmapgen_int &/*z*/,
                    const std::string &/*context*/ ) const override {
            faction_id chosen_id = id.get( dat );
            if( chosen_id.is_null() ) {
                return;
            }
            // TODO: Make apply_faction_ownership 3D aware.
            dat.m.apply_faction_ownership( point( x.val, y.val ), point( x.valmax, y.valmax ),
                                           chosen_id );
        }

        void check( const std::string &oter_name, const mapgen_parameters &parameters,
                    const jmapgen_int &/*x*/, const jmapgen_int &/*y*/, const jmapgen_int &/*z*/
                  ) const override {
            id.check( oter_name, parameters );
        }
};
/**
 * Place a sign with some text.
 * "signage": the text on the sign.
 */
class jmapgen_sign : public jmapgen_piece
{
    private:
        furn_id sign_furniture;
    public:
        translation signage;
        std::string snippet;
        jmapgen_sign( const JsonObject &jsi, const std::string_view/*context*/ ) :
            snippet( jsi.get_string( "snippet", "" ) ) {
            jsi.read( "signage", signage );
            optional( jsi, false, "furniture", sign_furniture, furn_f_sign );
            if( signage.empty() && snippet.empty() ) {
                jsi.throw_error( "jmapgen_sign: needs either signage or snippet" );
            }
            if( !sign_furniture->has_flag( ter_furn_flag::TFLAG_SIGN ) ) {
                jsi.throw_error( "jmapgen_sign: specified furniture needs SIGN flag" );
            }
        }
        void apply( const mapgendata &dat, const jmapgen_int &x, const jmapgen_int &y, const jmapgen_int &z,
                    const std::string &/*context*/ ) const override {
            const tripoint_bub_ms r( x.get(), y.get(), dat.zlevel() + z.get() );
            dat.m.furn_set( r, furn_str_id::NULL_ID() );
            dat.m.furn_set( r, sign_furniture );

            std::string signtext;

            if( !snippet.empty() ) {
                // select a snippet from the category
                signtext = SNIPPET.random_from_category( snippet ).value_or( translation() ).translated();
            } else if( !signage.empty() ) {
                signtext = signage.translated();
            }
            if( !signtext.empty() ) {
                // replace tags
                std::string cityname = "illegible city name";
                tripoint_abs_sm abs_sub = dat.m.get_abs_sub();
                const city *c = overmap_buffer.closest_city( abs_sub ).city;
                if( c != nullptr ) {
                    cityname = c->name;
                }
                signtext = apply_all_tags( signtext, cityname );
            }
            dat.m.set_signage( r, signtext );
        }
        std::string apply_all_tags( std::string signtext, const std::string &cityname ) const {
            signtext = SNIPPET.expand( signtext );
            replace_city_tag( signtext, cityname );
            return signtext;
        }
        ret_val<void> has_vehicle_collision( const mapgendata &dat,
                                             const tripoint_rel_ms &p ) const override {
            if( dat.m.veh_at( tripoint_bub_ms( p.x(), p.y(), dat.zlevel() + p.z() ) ).has_value() ) {
                return ret_val<void>::make_failure( dat.m.veh_at( tripoint_bub_ms( p.x(), p.y(),
                                                    dat.zlevel() + p.z() ) ).value().vehicle().disp_name() );
            } else {
                return ret_val<void>::make_success();
            }
        }
};
/**
 * Place graffiti with some text or a snippet.
 * "text": the text of the graffiti.
 * "snippet": snippet category to pull from for text instead.
 */
class jmapgen_graffiti : public jmapgen_piece
{
    public:
        translation text;
        std::string snippet;
        jmapgen_graffiti( const JsonObject &jsi, const std::string_view/*context*/ ) :
            snippet( jsi.get_string( "snippet", "" ) ) {
            jsi.read( "text", text );
            if( text.empty() && snippet.empty() ) {
                jsi.throw_error( "jmapgen_graffiti: needs either text or snippet" );
            }
        }
        void apply( const mapgendata &dat, const jmapgen_int &x, const jmapgen_int &y, const jmapgen_int &z,
                    const std::string &/*context*/ ) const override {
            const tripoint_bub_ms r( x.get(), y.get(), dat.zlevel() + z.get() );

            std::string graffiti;

            if( !snippet.empty() ) {
                // select a snippet from the category
                graffiti = SNIPPET.random_from_category( snippet ).value_or( translation() ).translated();
            } else if( !text.empty() ) {
                graffiti = text.translated();
            }
            if( !graffiti.empty() ) {
                // replace tags
                std::string cityname = "illegible city name";
                tripoint_abs_sm abs_sub = dat.m.get_abs_sub();
                const city *c = overmap_buffer.closest_city( abs_sub ).city;
                if( c != nullptr ) {
                    cityname = c->name;
                }
                graffiti = apply_all_tags( graffiti, cityname );
            }
            dat.m.set_graffiti( r, graffiti );
        }
        std::string apply_all_tags( std::string graffiti, const std::string &cityname ) const {
            graffiti = SNIPPET.expand( graffiti );
            replace_city_tag( graffiti, cityname );
            return graffiti;
        }
};
/**
 * Place a vending machine with content.
 * "item_group": the item group that is used to generate the content of the vending machine.
 */
class jmapgen_vending_machine : public jmapgen_piece
{
    public:
        bool reinforced;
        mapgen_value<item_group_id> group_id;
        bool lootable;
        bool powered;
        jmapgen_vending_machine( const JsonObject &jsi, const std::string_view/*context*/ ) :
            reinforced( jsi.get_bool( "reinforced", false ) )
            , lootable( jsi.get_bool( "lootable", false ) )
            , powered( jsi.get_bool( "powered", false ) ) {
            if( jsi.has_member( "item_group" ) ) {
                group_id = mapgen_value<item_group_id>( jsi.get_member( "item_group" ) );
            } else {
                group_id = mapgen_value<item_group_id>( "default_vending_machine" );
            }
        }
        void apply( const mapgendata &dat, const jmapgen_int &x, const jmapgen_int &y, const jmapgen_int &z,
                    const std::string &/*context*/ ) const override {
            const tripoint_bub_ms r( x.get(), y.get(), dat.zlevel() + z.get() );
            dat.m.furn_set( r, furn_str_id::NULL_ID() );
            item_group_id chosen_id = group_id.get( dat );
            if( chosen_id.is_null() ) {
                return;
            }
            dat.m.place_vending( r, chosen_id, reinforced, lootable, powered );
        }
        ret_val<void> has_vehicle_collision( const mapgendata &dat,
                                             const tripoint_rel_ms &p ) const override {
            if( dat.m.veh_at( tripoint_bub_ms( p.x(), p.y(), dat.zlevel() + p.z() ) ).has_value() ) {
                return ret_val<void>::make_failure( dat.m.veh_at( tripoint_bub_ms( p.x(), p.y(),
                                                    dat.zlevel() + p.z() ) ).value().vehicle().disp_name() );
            } else {
                return ret_val<void>::make_success();
            }
        }

        void check( const std::string &oter_name, const mapgen_parameters &parameters,
                    const jmapgen_int &/*x*/, const jmapgen_int &/*y*/, const jmapgen_int &/*z*/
                  ) const override {
            group_id.check( oter_name, parameters );
        }
};
/**
 * Place a toilet with (dirty) water in it.
 * "amount": number of water charges to place.
 */
class jmapgen_toilet : public jmapgen_piece
{
    public:
        jmapgen_int amount;
        jmapgen_toilet( const JsonObject &jsi, const std::string_view/*context*/ ) :
            amount( jsi, "amount", 0, 0 ) {
        }
        mapgen_phase phase() const override {
            return mapgen_phase::furniture;
        }
        void apply( const mapgendata &dat, const jmapgen_int &x, const jmapgen_int &y, const jmapgen_int &z,
                    const std::string &/*context*/ ) const override {
            const tripoint_bub_ms r( x.get(), y.get(), dat.zlevel() + z.get() );
            const int charges = amount.get();
            dat.m.furn_set( r, furn_str_id::NULL_ID() );
            if( charges == 0 ) {
                dat.m.place_toilet( r ); // Use the default charges supplied as default values
            } else {
                dat.m.place_toilet( r, charges );
            }
        }
        ret_val<void> has_vehicle_collision( const mapgendata &dat,
                                             const tripoint_rel_ms &p ) const override {
            if( dat.m.veh_at( tripoint_bub_ms( p.x(), p.y(), dat.zlevel() + p.z() ) ).has_value() ) {
                return ret_val<void>::make_failure( dat.m.veh_at( tripoint_bub_ms( p.x(), p.y(),
                                                    dat.zlevel() + p.z() ) ).value().vehicle().disp_name() );
            } else {
                return ret_val<void>::make_success();
            }
        }
};
/**
 * Place a gas pump with fuel in it.
 * "amount": number of fuel charges to place.
 */
class jmapgen_gaspump : public jmapgen_piece
{
    public:
        jmapgen_int amount;
        mapgen_value<itype_id> fuel;
        jmapgen_gaspump( const JsonObject &jsi, const std::string_view/*context*/ ) :
            amount( jsi, "amount", 0, 0 ) {
            if( jsi.has_member( "fuel" ) ) {
                jsi.read( "fuel", fuel );
            }
        }

        void check( const std::string &oter_name, const mapgen_parameters &parameters,
                    const jmapgen_int &/*x*/, const jmapgen_int &/*y*/, const jmapgen_int &/*z*/
                  ) const override {
            fuel.check( oter_name, parameters );
            static const std::unordered_set<itype_id> valid_fuels = {
                itype_id::NULL_ID(), itype_gasoline, itype_diesel, itype_jp8, itype_avgas
            };
            for( const itype_id &possible_fuel : fuel.all_possible_results( parameters ) ) {
                // may want to not force this, if we want to support other fuels for some reason
                if( !valid_fuels.count( possible_fuel ) ) {
                    debugmsg( "invalid fuel %s in %s", possible_fuel.str(), oter_name );
                }
            }
        }

        void apply( const mapgendata &dat, const jmapgen_int &x, const jmapgen_int &y, const jmapgen_int &z,
                    const std::string &/*context*/ ) const override {
            const tripoint_bub_ms r( x.get(), y.get(), dat.zlevel() + z.get() );
            int charges = amount.get() * 100;
            dat.m.furn_set( r, furn_str_id::NULL_ID() );
            if( charges == 0 ) {
                charges = rng( 10000, 50000 );
            }
            itype_id chosen_fuel = fuel.get( dat );
            if( chosen_fuel.is_null() ) {
                dat.m.place_gas_pump( r, charges );
            } else {
                dat.m.place_gas_pump( r, charges, chosen_fuel );
            }
        }
        ret_val<void> has_vehicle_collision( const mapgendata &dat,
                                             const tripoint_rel_ms &p ) const override {
            if( dat.m.veh_at( tripoint_bub_ms( p.x(), p.y(), dat.zlevel() + p.z() ) ).has_value() ) {
                return ret_val<void>::make_failure( dat.m.veh_at( tripoint_bub_ms( p.x(), p.y(),
                                                    dat.zlevel() + p.z() ) ).value().vehicle().disp_name() );
            } else {
                return ret_val<void>::make_success();
            }
        }
};

/**
 * Place a specific liquid into the map.
 * "liquid": id of the liquid item (item should use charges)
 * "amount": quantity of liquid placed (a value of -1 uses the default amount)
 * "chance": chance of liquid being placed, see @ref map::place_items
 */
class jmapgen_liquid_item : public jmapgen_piece
{
    public:
        jmapgen_int amount;
        mapgen_value<itype_id> liquid;
        jmapgen_int chance;
        jmapgen_liquid_item( const JsonObject &jsi, const std::string_view/*context*/ ) :
            amount( jsi, "amount", -1, -1 )
            , liquid( jsi.get_member( "liquid" ) )
            , chance( jsi, "chance", 1, 1 ) {
        }
        void apply( const mapgendata &dat, const jmapgen_int &x, const jmapgen_int &y, const jmapgen_int &z,
                    const std::string &/*context*/ ) const override {
            if( one_in( chance.get() ) ) {
                itype_id chosen_id = liquid.get( dat );
                if( chosen_id.is_null() ) {
                    return;
                }
                // Itemgroups apply migrations when being loaded, but we need to migrate
                // individual items here.
                itype_id migrated = item_controller->migrate_id( chosen_id );
                item newliquid( migrated, calendar::start_of_cataclysm );

                if( amount.val > -1 ) {
                    if( amount.valmax > -1 ) {
                        newliquid.charges = amount.get();
                    } else {
                        newliquid.charges = amount.val;
                    }
                    if( migrated == itype_gasoline ||
                        migrated == itype_avgas ||
                        migrated == itype_diesel ||
                        migrated == itype_jp8 ) {
                        newliquid.charges *= 100;
                    }
                }
                if( newliquid.charges > 0 ) {
                    dat.m.add_item_or_charges(
                        tripoint_bub_ms( x.get(), y.get(), dat.zlevel() + z.get() ), newliquid );
                }
            }
        }

        void check( const std::string &oter_name, const mapgen_parameters &parameters,
                    const jmapgen_int &/*x*/, const jmapgen_int &/*y*/, const jmapgen_int & /*z*/
                  ) const override {
            liquid.check( oter_name, parameters );
        }
};

/**
 * Place a corpse of a random monster from a monster group into the map.
 * "group": id of monster group to choose from
 * "age": age (in days) of monster's corpse
 */
class jmapgen_corpse : public jmapgen_piece
{
    public:
        mongroup_id group;
        time_duration age;
        jmapgen_corpse( const JsonObject &jsi, const std::string_view/*context*/ ) :
            group( jsi.get_member( "group" ) )
            , age( time_duration::from_days( jsi.get_int( "age", 0 ) ) ) {
        }

        void apply( const mapgendata &dat, const jmapgen_int &x, const jmapgen_int &y, const jmapgen_int &z,
                    const std::string &/*context*/ ) const override {
            const std::vector<mtype_id> monster_group =
                MonsterGroupManager::GetMonstersFromGroup( group, true );
            const mtype_id &corpse_type = random_entry_ref( monster_group );
            item corpse = item::make_corpse( corpse_type,
                                             std::max( calendar::turn - age, calendar::start_of_cataclysm ) );
            dat.m.add_item_or_charges( tripoint_bub_ms( x.get(), y.get(), dat.zlevel() + z.get() ),
                                       corpse );
        }
};

/**
 * Place items from an item group.
 * "item": id of the item group.
 * "chance": chance of items being placed, see @ref map::place_items
 * "repeat": number of times to apply this piece
 */
class jmapgen_item_group : public jmapgen_piece
{
    public:
        item_group_id group_id;
        jmapgen_int chance;
        std::string faction;
        jmapgen_item_group( const JsonObject &jsi, const std::string_view context ) :
            chance( jsi, "chance", 100, 100 ) {
            JsonValue group = jsi.get_member( "item" );
            group_id = item_group::load_item_group( group, "collection",
                                                    str_cat( "mapgen item group ", context ) );
            if( jsi.has_int( "prob" ) ) {
                debugmsg( "prob definition in group %s with context %s should be replaced with chance where chance is a percent and defaults to 100",
                          group_id.c_str(), context );
            }
            repeat = jmapgen_int( jsi, "repeat", 1, 1 );
            if( jsi.has_string( "faction" ) ) {
                faction = jsi.get_string( "faction" );
            }
        }
        void check( const std::string &context, const mapgen_parameters &,
                    const jmapgen_int &/*x*/, const jmapgen_int &/*y*/, const jmapgen_int &/*z*/ ) const override {
            if( !group_id.is_valid() ) {
                debugmsg( "Invalid item_group_id \"%s\" in %s", group_id.str(), context );
            }
        }
        void apply( const mapgendata &dat, const jmapgen_int &x, const jmapgen_int &y, const jmapgen_int &z,
                    const std::string &/*context*/ ) const override {
            dat.m.place_items( group_id, chance.get(), point_bub_ms( x.val, y.val ), point_bub_ms( x.valmax,
                               y.valmax ),
                               dat.zlevel() + z.get(), true,
                               calendar::start_of_cataclysm, 0, 0, faction );
        }
};

/** Place items from an item group */
class jmapgen_loot : public jmapgen_piece
{
        friend jmapgen_objects;

    public:
        explicit jmapgen_loot( const JsonObject &jsi ) :
            result_group( Item_group::Type::G_COLLECTION, 100, jsi.get_int( "ammo", 0 ),
                          jsi.get_int( "magazine", 0 ), "mapgen loot entry" )
            , chance( jsi.get_int( "chance", 100 ) ) {
            const item_group_id group( jsi.get_string( "group", std::string() ) );
            itype_id ity;
            jsi.read( "item", ity );

            if( group.is_empty() == ity.is_empty() ) {
                jsi.throw_error( "must provide either item or group" );
            }
            if( !group.is_empty() && !item_group::group_is_defined( group ) ) {
                set_mapgen_defer( jsi, "group", "no such item group" );
            }
            if( !ity.is_empty() && !item::type_is_defined( ity ) ) {
                set_mapgen_defer( jsi, "item", "no such item type '" + ity.str() + "'" );
            }

            // All the probabilities are 100 because we do the roll in @ref apply.
            if( group.is_empty() ) {
                // Migrations are applied to item *groups* on load, but single item spawns must be
                // migrated individually
                std::string variant;
                if( jsi.has_string( "variant" ) ) {
                    variant = jsi.get_string( "variant" );
                }
                result_group.add_item_entry( item_controller->migrate_id( ity ), 100, variant );
            } else {
                result_group.add_group_entry( group, 100 );
            }
            result_group.finalize( itype_id::NULL_ID() );
        }

        void apply( const mapgendata &dat, const jmapgen_int &x, const jmapgen_int &y, const jmapgen_int &z,
                    const std::string &/*context*/ ) const override {
            if( rng( 0, 99 ) < chance ) {
                const Item_spawn_data *const isd = &result_group;
                std::vector<item> spawn;
                spawn.reserve( 20 );
                isd->create( spawn, calendar::start_of_cataclysm,
                             spawn_flags::use_spawn_rate );
                dat.m.spawn_items( tripoint_bub_ms( rng( x.val, x.valmax ), rng( y.val, y.valmax ),
                                                    dat.zlevel() + z.get() ), spawn );
            }
        }

    private:
        Item_group result_group;
        int chance;
};

/**
 * Place spawn points for a monster group (actual monster spawning is done later).
 * "monster": id of the monster group.
 * "chance": see @ref map::place_spawns
 * "density": see @ref map::place_spawns
 */
class jmapgen_monster_group : public jmapgen_piece
{
    public:
        mapgen_value<mongroup_id> id;
        float density;
        jmapgen_int chance;
        jmapgen_monster_group( const JsonObject &jsi, const std::string_view/*context*/ ) :
            id( jsi.get_member( "monster" ) )
            , density( jsi.get_float( "density", -1.0f ) )
            , chance( jsi, "chance", 1, 1 ) {
        }
        void apply( const mapgendata &dat, const jmapgen_int &x, const jmapgen_int &y, const jmapgen_int &z,
                    const std::string &/*context*/ ) const override {
            mongroup_id chosen_id = id.get( dat );
            if( chosen_id.is_null() ) {
                return;
            }
            dat.m.place_spawns( chosen_id, chance.get(), point_bub_ms( x.val, y.val ),
                                point_bub_ms( x.valmax, y.valmax ), dat.zlevel() + z.get(),
                                density == -1.0f ? dat.monster_density() : density );
        }

        void check( const std::string &oter_name, const mapgen_parameters &parameters,
                    const jmapgen_int &/*x*/, const jmapgen_int &/*y*/, const jmapgen_int &/*z*/
                  ) const override {
            id.check( oter_name, parameters );
        }
};
/**
 * Place spawn points for a specific monster.
 * "monster": id of the monster. or "group": id of the monster group.
 * "friendly": whether the new monster is friendly to the player character.
 * "name": the name of the monster (if it has one).
 * "chance": the percentage chance of a monster, affected by spawn density
 *     If high density means greater than one hundred percent, can place multiples.
 * "repeat": roll this many times for creatures, potentially spawning multiples.
 * "pack_size": place this many creatures each time a roll is successful.
 * "one_or_none": place max of 1 (or pack_size) monsters, even if spawn density > 1.
 *     Defaults to true if repeat and pack_size are unset, false if one is set.
 */
class jmapgen_monster : public jmapgen_piece
{
    public:
        weighted_int_list<mapgen_value<mtype_id>> ids;
        mapgen_value<mongroup_id> m_id;
        jmapgen_int chance;
        jmapgen_int pack_size;
        bool one_or_none;
        bool friendly;
        std::optional<translation> name = std::nullopt;
        std::string random_name_str;
        bool target;
        bool use_pack_size;
        struct spawn_data data;
        jmapgen_monster( const JsonObject &jsi, const std::string_view/*context*/ ) :
            chance( jsi, "chance", 100, 100 )
            , pack_size( jsi, "pack_size", 1, 1 )
            , one_or_none( jsi.get_bool( "one_or_none",
                                         !( jsi.has_member( "repeat" ) ||
                                            jsi.has_member( "pack_size" ) ) ) )
            , friendly( jsi.get_bool( "friendly", false ) )
            , random_name_str( jsi.get_string( "random_name", "" ) )
            , target( jsi.get_bool( "target", false ) )
            , use_pack_size( jsi.get_bool( "use_pack_size", false ) ) {

            {
                translation translated_name;
                if( jsi.read( "name", translated_name ) ) {
                    name.emplace( std::move( translated_name ) );
                } else if( random_name_str == "snippet" ) {
                    debugmsg( "Field \"name\" is missing for random name 'snippet'" );
                }
            }

            if( jsi.has_member( "group" ) ) {
                jsi.read( "group", m_id );
            } else if( jsi.has_array( "monster" ) ) {
                load_weighted_list( jsi.get_member( "monster" ), ids, 100 );
            } else {
                mapgen_value<mtype_id> id( jsi.get_member( "monster" ) );
                ids.add( id, 100 );
            }

            std::set<std::string> valid_random_name_strs = { "random", "female", "male", "snippet", "" };
            if( valid_random_name_strs.count( random_name_str ) == 0 ) {
                debugmsg( "Invalid random name '%s'", random_name_str );
            }

            if( jsi.has_object( "spawn_data" ) ) {
                const JsonObject &sd = jsi.get_object( "spawn_data" );
                if( sd.has_array( "ammo" ) ) {
                    const JsonArray &ammos = sd.get_array( "ammo" );
                    for( const JsonObject adata : ammos ) {
                        data.ammo.emplace( itype_id( adata.get_string( "ammo_id" ) ),
                                           jmapgen_int( adata, "qty" ) );
                    }
                }
                if( sd.has_array( "patrol" ) ) {
                    const JsonArray &patrol_pts = sd.get_array( "patrol" );
                    for( const JsonObject p_pt : patrol_pts ) {
                        jmapgen_int ptx = jmapgen_int( p_pt, "x" );
                        jmapgen_int pty = jmapgen_int( p_pt, "y" );
                        data.patrol_points_rel_ms.emplace_back( ptx.get(), pty.get() );
                    }
                }
            }
        }

        void check( const std::string &oter_name, const mapgen_parameters &parameters,
                    const jmapgen_int &/*x*/, const jmapgen_int &/*y*/, const jmapgen_int &/*z*/
                  ) const override {
            for( const weighted_object<int, mapgen_value<mtype_id>> &id : ids ) {
                id.obj.check( oter_name, parameters );
            }
            m_id.check( oter_name, parameters );
        }

        void apply( const mapgendata &dat, const jmapgen_int &x, const jmapgen_int &y, const jmapgen_int &z,
                    const std::string &/*context*/ ) const override {

            int raw_odds = chance.get();

            // Handle spawn density: Increase odds, but don't let the odds of absence go below
            // half the odds at density 1.
            // Instead, apply a multiplier to the number of monsters for really high densities.
            // For example, a 50% chance at spawn density 4 becomes a 75% chance of ~2.7 monsters.
            int odds_after_density = raw_odds * get_option<float>( "SPAWN_DENSITY" );
            int max_odds = ( 100 + raw_odds ) / 2;
            float density_multiplier = 1.0f;
            if( odds_after_density > max_odds ) {
                density_multiplier = 1.0f * odds_after_density / max_odds;
                odds_after_density = max_odds;
            }

            int mission_id = -1;
            if( dat.mission() && target ) {
                mission_id = dat.mission()->get_id();
            }

            int spawn_count = roll_remainder( density_multiplier );

            // don't let high spawn density alone cause more than 1 to spawn.
            if( one_or_none ) {
                spawn_count = std::min( spawn_count, 1 );
            }
            // don't spawn less than 1 if odds were 100%, even with low spawn density.
            if( raw_odds == 100 ) {
                spawn_count = std::max( spawn_count, 1 );
            } else {
                if( !x_in_y( odds_after_density, 100 ) ) {
                    return;
                }
            }

            mongroup_id chosen_group = m_id.get( dat );
            std::optional<std::string> chosen_name = std::nullopt;
            if( !random_name_str.empty() ) {
                if( random_name_str == "female" ) {
                    chosen_name.emplace( SNIPPET.expand( "<female_given_name>" ) );
                } else if( random_name_str == "male" ) {
                    chosen_name.emplace( SNIPPET.expand( "<male_given_name>" ) );
                } else if( random_name_str == "random" ) {
                    chosen_name.emplace( SNIPPET.expand( "<given_name>" ) );
                } else if( random_name_str == "snippet" && name.has_value() ) {
                    chosen_name.emplace( SNIPPET.expand( name.value().translated() ) );
                }
            }
            if( !chosen_name.has_value() && name.has_value() ) {
                chosen_name.emplace( name.value().translated() );
            }
            if( !chosen_group.is_null() ) {
                std::vector<MonsterGroupResult> spawn_details =
                    MonsterGroupManager::GetResultFromGroup( chosen_group, nullptr, nullptr, false, nullptr,
                            use_pack_size );
                for( const MonsterGroupResult &mgr : spawn_details ) {
                    dat.m.add_spawn( mgr.name, spawn_count * pack_size.get(),
                    { x.get(), y.get(), dat.zlevel() + z.get()},
                    friendly, -1, mission_id, chosen_name, data );
                }
            } else if( ids.is_valid() ) {
                mtype_id chosen_type = ids.pick()->get( dat );
                if( !chosen_type.is_null() ) {
                    dat.m.add_spawn( chosen_type, spawn_count * pack_size.get(),
                    { x.get(), y.get(), dat.zlevel() + z.get()},
                    friendly, -1, mission_id, chosen_name, data );
                }
            }
        }
};

static inclusive_rectangle<point> vehicle_bounds( const vehicle_prototype &vp )
{
    point min( INT_MAX, INT_MAX );
    point max( INT_MIN, INT_MIN );

    cata_assert( !vp.parts.empty() );

    for( const vehicle_prototype::part_def &part : vp.parts ) {
        min.x = std::min( min.x, part.pos.x );
        max.x = std::max( max.x, part.pos.x );
        min.y = std::min( min.y, part.pos.y );
        max.y = std::max( max.y, part.pos.y );
    }

    return { min, max };
}

/**
 * Place a vehicle.
 * "vehicle": id of the vehicle.
 * "chance": chance of spawning the vehicle: 0...100
 * "rotation": rotation of the vehicle, see @ref vehicle::vehicle
 * "fuel": fuel status of the vehicle, see @ref vehicle::vehicle
 * "status": overall (damage) status of the vehicle, see @ref vehicle::vehicle
 */
class jmapgen_vehicle : public jmapgen_piece
{
    public:
        mapgen_value<vgroup_id> type;
        jmapgen_int chance;
        std::vector<units::angle> rotation;
        int fuel;
        int status;
        std::string faction;
        jmapgen_vehicle( const JsonObject &jsi, const std::string_view/*context*/ ) :
            type( jsi.get_member( "vehicle" ) )
            , chance( jsi, "chance", 1, 1 )
            //, rotation( jsi.get_int( "rotation", 0 ) ) // unless there is a way for the json parser to
            // return a single int as a list, we have to manually check this in the constructor below
            , fuel( jsi.get_int( "fuel", -1 ) )
            , status( jsi.get_int( "status", -1 ) ) {
            if( jsi.has_array( "rotation" ) ) {
                for( const JsonValue elt : jsi.get_array( "rotation" ) ) {
                    rotation.push_back( units::from_degrees( elt.get_int() ) );
                }
            } else {
                rotation.push_back( units::from_degrees( jsi.get_int( "rotation", 0 ) ) );
            }

            if( jsi.has_string( "faction" ) ) {
                faction = jsi.get_string( "faction" );
            }
        }
        void apply( const mapgendata &dat, const jmapgen_int &x, const jmapgen_int &y, const jmapgen_int &z,
                    const std::string &/*context*/ ) const override {
            if( !x_in_y( chance.get(), 100 ) ) {
                return;
            }
            vgroup_id chosen_id = type.get( dat );
            if( chosen_id.is_null() ) {
                return;
            }
            tripoint_bub_ms const dst( x.get(), y.get(), dat.zlevel() + z.get() );
            vehicle *veh = dat.m.add_vehicle( chosen_id->pick(), dst, random_entry( rotation ),
                                              fuel, status );
            if( veh && !faction.empty() ) {
                veh->set_owner( faction_id( faction ) );
            }
            if( get_map().inbounds( dat.m.getglobal( dst ) ) ) {
                dat.m.queue_main_cleanup();
            }
        }
        ret_val<void> has_vehicle_collision( const mapgendata &dat,
                                             const tripoint_rel_ms &p ) const override {
            if( dat.m.veh_at( tripoint_bub_ms( p.x(), p.y(), dat.zlevel() + p.z() ) ).has_value() ) {
                return ret_val<void>::make_failure( dat.m.veh_at( tripoint_bub_ms( p.x(), p.y(),
                                                    dat.zlevel() + p.z() ) ).value().vehicle().disp_name() );
            } else {
                return ret_val<void>::make_success();
            }
        }

        void check( const std::string &context, const mapgen_parameters &parameters,
                    const jmapgen_int &x, const jmapgen_int &y, const jmapgen_int &/*z*/
                  ) const override {
            type.check( context, parameters );

            if( x.val == -1 ) {
                // We are in a palette, so no need to verify that the positions
                // are valid
                return;
            }

            // The rest of this function is devoted to ensuring that this
            // vehicle placement does not lead to a vehicle overlapping an OMT
            // boundary, because that causes issues (e.g. if the vehicle is
            // damaged and tries to drop items during mapgen, they may drop on
            // points outside the map).

            point min( INT_MAX, INT_MAX );
            point max( INT_MIN, INT_MIN );
            vgroup_id min_x_vg;
            vproto_id min_x_vp;
            vgroup_id max_x_vg;
            vproto_id max_x_vp;
            vgroup_id min_y_vg;
            vproto_id min_y_vp;
            vgroup_id max_y_vg;
            vproto_id max_y_vp;
            for( const vgroup_id &vg_id : type.all_possible_results( parameters ) ) {
                for( const vproto_id &vp_id : vg_id->all_possible_results() ) {
                    inclusive_rectangle<point> bounds = vehicle_bounds( *vp_id );
                    if( bounds.p_min.x < min.x ) {
                        min_x_vg = vg_id;
                        min_x_vp = vp_id;
                        min.x = bounds.p_min.x;
                    }
                    if( bounds.p_max.x > max.x ) {
                        max_x_vg = vg_id;
                        max_x_vp = vp_id;
                        max.x = bounds.p_max.x;
                    }
                    if( bounds.p_min.y < min.y ) {
                        min_y_vg = vg_id;
                        min_y_vp = vp_id;
                        min.y = bounds.p_min.y;
                    }
                    if( bounds.p_max.y > max.y ) {
                        max_y_vg = vg_id;
                        max_y_vp = vp_id;
                        max.y = bounds.p_max.y;
                    }
                }
            }

            for( units::angle rot : rotation ) {
                int degrees = to_degrees( rot );
                while( degrees < 0 ) {
                    degrees += 360;
                }
                if( degrees % 90 != 0 ) {
                    // TODO: support non-rectilinear vehicle placement
                    continue;
                }
                int turns = degrees / 90;
                point rotated_min = min.rotate( turns );
                point rotated_max = max.rotate( turns );
                point new_min( std::min( rotated_min.x, rotated_max.x ),
                               std::min( rotated_min.y, rotated_max.y ) );
                point new_max( std::max( rotated_min.x, rotated_max.x ),
                               std::max( rotated_min.y, rotated_max.y ) );

                new_min += point( x.val, y.val );
                new_max += point( x.valmax, y.valmax );

                cube_direction bad_rotated_direction = cube_direction::last;
                std::string extreme_coord;

                if( new_min.x < 0 ) {
                    bad_rotated_direction = cube_direction::west;
                    extreme_coord = string_format( "x = %d (should be at least 0)", new_min.x );
                } else if( new_max.x >= 24 ) {
                    bad_rotated_direction = cube_direction::east;
                    extreme_coord = string_format( "x = %d (should be at most 23)", new_max.x );
                } else if( new_min.y < 0 ) {
                    extreme_coord = string_format( "y = %d (should be at least 0)", new_min.y );
                    bad_rotated_direction = cube_direction::north;
                } else if( new_max.y >= 24 ) {
                    bad_rotated_direction = cube_direction::south;
                    extreme_coord = string_format( "y = %d (should be at most 23)", new_max.y );
                } else {
                    continue;
                }

                cube_direction bad_direction = bad_rotated_direction - turns;

                std::string bad_vehicle;
                auto format_option = []( const vgroup_id & vg, const vproto_id & vp ) {
                    return string_format(
                               "[vgroup_id %s; vproto_id %s]", vg.str(), vp.str() );
                };
                switch( bad_direction ) {
                    case cube_direction::north:
                        bad_vehicle = format_option( min_y_vg, min_y_vp );
                        break;
                    case cube_direction::south:
                        bad_vehicle = format_option( max_y_vg, max_y_vp );
                        break;
                    case cube_direction::east:
                        bad_vehicle = format_option( max_x_vg, max_x_vp );
                        break;
                    case cube_direction::west:
                        bad_vehicle = format_option( min_x_vg, min_x_vp );
                        break;
                    default:
                        cata_fatal( "Invalid bad_direction %d", bad_direction );
                }
                debugmsg( "In %s, vehicle placement at x:[%d,%d], y:[%d,%d]: "
                          "potential placement of vehicle out of bounds.  "
                          "At rotation %d the vehicle %s extends too far %s, "
                          "reaching coordinate %s",
                          context, x.val, x.valmax, y.val, y.valmax, degrees,
                          bad_vehicle, io::enum_to_string( bad_rotated_direction ),
                          extreme_coord );
                // Early exit because we don't want too much error spam
                // from the same mapgen piece
                return;
            }
        }
};
/**
 * Place a specific item.
 * "item": id of item type to spawn.
 * "chance": chance of spawning it (1 = always, otherwise one_in(chance)).
 * "amount": amount of items to spawn.
 * "repeat": number of times to apply this piece
 */
class jmapgen_spawn_item : public jmapgen_piece
{
    public:
        mapgen_value<itype_id> type;
        std::string variant;
        std::string faction;
        jmapgen_int amount;
        jmapgen_int chance;
        std::set<flag_id> flags;
        jmapgen_spawn_item( const JsonObject &jsi, const std::string_view/*context*/ ) :
            type( jsi.get_member( "item" ) )
            , amount( jsi, "amount", 1, 1 )
            , chance( jsi, "chance", 100, 100 )
            , flags( jsi.get_tags<flag_id>( "custom-flags" ) ) {
            if( jsi.has_string( "variant" ) ) {
                variant = jsi.get_string( "variant" );
            }
            if( jsi.has_string( "faction" ) ) {
                faction = jsi.get_string( "faction" );
            }
            repeat = jmapgen_int( jsi, "repeat", 1, 1 );
        }
        void apply( const mapgendata &dat, const jmapgen_int &x, const jmapgen_int &y, const jmapgen_int &z,
                    const std::string &/*context*/ ) const override {
            itype_id chosen_id = type.get( dat );
            if( chosen_id.is_null() ) {
                return;
            }
            // Itemgroups apply migrations when being loaded, but we need to migrate
            // individual items here.
            chosen_id = item_controller->migrate_id( chosen_id );

            const int c = chance.get();

            // 100% chance = exactly 1 item, otherwise scale by item spawn rate.
            const float spawn_rate = get_option<float>( "ITEM_SPAWNRATE" );
            int spawn_count = ( c == 100 ) ? 1 : roll_remainder( c * spawn_rate / 100.0f );
            for( int i = 0; i < spawn_count; i++ ) {
                dat.m.spawn_item( tripoint_bub_ms( x.get(), y.get(), dat.zlevel() + z.get() ), chosen_id,
                                  amount.get(),
                                  0, calendar::start_of_cataclysm, 0, flags, variant, faction );
            }
        }

        void check( const std::string &oter_name, const mapgen_parameters &parameters,
                    const jmapgen_int &/*x*/, const jmapgen_int &/*y*/, const jmapgen_int &/*z*/
                  ) const override {
            type.check( oter_name, parameters );
        }
};
/**
 * Place a trap.
 * "trap": id of the trap.
 */
class jmapgen_trap : public jmapgen_piece
{
    public:
        mapgen_value<trap_id> id;
        bool remove = false;

        jmapgen_trap( const JsonObject &jsi, const std::string_view/*context*/ ) {
            init( jsi.get_member( "trap" ) );
            remove = jsi.get_bool( "remove", false );
        }

        explicit jmapgen_trap( const JsonValue &tid ) {
            if( tid.test_object() ) {
                JsonObject jo = tid.get_object();
                remove = jo.get_bool( "remove", false );
                if( jo.has_member( "trap" ) ) {
                    init( jo.get_member( "trap" ) );
                    return;
                }
            }
            init( tid );
        }
        void apply( const mapgendata &dat, const jmapgen_int &x, const jmapgen_int &y, const jmapgen_int &z,
                    const std::string &/*context*/ ) const override {
            trap_id chosen_id = id.get( dat );
            if( chosen_id.id().is_null() ) {
                return;
            }
            const tripoint_bub_ms actual_loc{ x.get(), y.get(), dat.zlevel() + z.get() };
            if( remove ) {
                dat.m.remove_trap( actual_loc );
            } else {
                dat.m.trap_set( actual_loc, chosen_id );
            }
        }
        ret_val<void> has_vehicle_collision( const mapgendata &dat,
                                             const tripoint_rel_ms &p ) const override {
            if( dat.m.veh_at( tripoint_bub_ms( p.x(), p.y(), dat.zlevel() + p.z() ) ).has_value() ) {
                return ret_val<void>::make_failure( dat.m.veh_at( tripoint_bub_ms( p.x(), p.y(),
                                                    dat.zlevel() + p.z() ) ).value().vehicle().disp_name() );
            } else {
                return ret_val<void>::make_success();
            }
        }

        void check( const std::string &oter_name, const mapgen_parameters &parameters,
                    const jmapgen_int &/*x*/, const jmapgen_int &/*y*/, const jmapgen_int &/*z*/
                  ) const override {
            id.check( oter_name, parameters );
        }
    private:
        void init( const JsonValue &jsi ) {
            id = mapgen_value<trap_id>( jsi );
        }
};
/**
 * Place a furniture.
 * "furn": id of the furniture.
 */
class jmapgen_furniture : public jmapgen_piece
{
    public:
        mapgen_value<furn_id> id;
        jmapgen_furniture( const JsonObject &jsi, const std::string_view/*context*/ ) :
            jmapgen_furniture( jsi.get_member( "furn" ) ) {}
        explicit jmapgen_furniture( const JsonValue &fid ) : id( fid ) {}
        mapgen_phase phase() const override {
            return mapgen_phase::furniture;
        }
        void apply( const mapgendata &dat, const jmapgen_int &x, const jmapgen_int &y, const jmapgen_int &z,
                    const std::string &context ) const override {
            furn_id chosen_id = id.get( dat );
            if( chosen_id.id().is_null() ) {
                return;
            }
            if( !dat.m.furn_set( tripoint( x.get(), y.get(), dat.zlevel() + z.get() ), chosen_id ) ) {
                debugmsg( "Problem setting furniture in %s", context );
            }
        }
        ret_val<void> has_vehicle_collision( const mapgendata &dat,
                                             const tripoint_rel_ms &p ) const override {
            if( dat.m.veh_at( tripoint_bub_ms( p.x(), p.y(), dat.zlevel() + p.z() ) ).has_value() ) {
                return ret_val<void>::make_failure( dat.m.veh_at( tripoint_bub_ms( p.x(), p.y(),
                                                    dat.zlevel() + p.z() ) ).value().vehicle().disp_name() );
            } else {
                return ret_val<void>::make_success();
            }
        }

        void check( const std::string &oter_name, const mapgen_parameters &parameters,
                    const jmapgen_int &/*x*/, const jmapgen_int &/*y*/, const jmapgen_int &/*z*/
                  ) const override {
            id.check( oter_name, parameters );
        }
};
/**
 * Place terrain.
 * "ter": id of the terrain.
 */
class jmapgen_terrain : public jmapgen_piece
{
    private:
        enum apply_action {
            act_unknown, act_ignore, act_dismantle, act_erase
        };
    public:
        mapgen_value<ter_id> id;
        jmapgen_terrain( const JsonObject &jsi, const std::string_view/*context*/ ) :
            jmapgen_terrain( jsi.get_member( "ter" ) ) {}
        explicit jmapgen_terrain( const JsonValue &tid ) : id( mapgen_value<ter_id>( tid ) ) {}

        bool is_nop() const override {
            return id.is_null();
        }
        mapgen_phase phase() const override {
            return mapgen_phase::terrain;
        }

        void apply( const mapgendata &dat, const jmapgen_int &x, const jmapgen_int &y, const jmapgen_int &z,
                    const std::string &context ) const override {
            ter_id chosen_id = id.get( dat );
            if( chosen_id.id().is_null() ) {
                return;
            }
            tripoint_bub_ms p( x.get(), y.get(), dat.zlevel() + z.get() );

            ter_id terrain_here = dat.m.ter( p );
            const ter_t &chosen_ter = *chosen_id;
            const bool is_wall = chosen_ter.has_flag( ter_furn_flag::TFLAG_WALL );
            const bool place_item = chosen_ter.has_flag( ter_furn_flag::TFLAG_PLACE_ITEM );
            const bool is_boring_wall = is_wall && !place_item;

            apply_action act_furn = apply_action::act_unknown;
            apply_action act_trap = apply_action::act_unknown;
            apply_action act_item = apply_action::act_unknown;

            // shorthand flags
            if( dat.has_flag( jmapgen_flags::allow_terrain_under_other_data ) ) {
                act_furn = apply_action::act_ignore;
                act_trap = apply_action::act_ignore;
                act_item = apply_action::act_ignore;
            } else if( dat.has_flag( jmapgen_flags::dismantle_all_before_placing_terrain ) ) {
                act_furn = apply_action::act_dismantle;
                act_trap = apply_action::act_dismantle;
                act_item = apply_action::act_ignore;
            } else if( dat.has_flag( jmapgen_flags::erase_all_before_placing_terrain ) ) {
                act_furn = apply_action::act_erase;
                act_trap = apply_action::act_erase;
                act_item = apply_action::act_erase;
            }

            // specific flags override shorthand flags
            if( dat.has_flag( jmapgen_flags::allow_terrain_under_furniture ) ) {
                act_furn = apply_action::act_ignore;
            } else if( dat.has_flag( jmapgen_flags::dismantle_furniture_before_placing_terrain ) ) {
                act_furn = apply_action::act_dismantle;
            } else if( dat.has_flag( jmapgen_flags::erase_furniture_before_placing_terrain ) ) {
                act_furn = apply_action::act_erase;
            }
            if( dat.has_flag( jmapgen_flags::allow_terrain_under_trap ) ) {
                act_trap = apply_action::act_ignore;
            } else if( dat.has_flag( jmapgen_flags::dismantle_trap_before_placing_terrain ) ) {
                act_trap = apply_action::act_dismantle;
            } else if( dat.has_flag( jmapgen_flags::erase_trap_before_placing_terrain ) ) {
                act_trap = apply_action::act_erase;
            }
            if( dat.has_flag( jmapgen_flags::allow_terrain_under_items ) ) {
                act_item = apply_action::act_ignore;
            } else if( dat.has_flag( jmapgen_flags::erase_items_before_placing_terrain ) ) {
                act_item = apply_action::act_erase;
            }

            if( act_item == apply_action::act_erase &&
                ( act_furn == apply_action::act_dismantle || act_trap == apply_action::act_dismantle ) ) {
                debugmsg( "In %s on %s, the mapgen is configured to dismantle preexisting furniture "
                          "and/or traps, but will also erase preexisting items.  This is probably a "
                          "mistake, as any dismantle outputs will not be preserved.",
                          context, dat.terrain_type().id().str() );
            }

            if( is_boring_wall || act_furn == apply_action::act_erase ) {
                dat.m.furn_clear( p );
                // remove sign writing data from the submap
                dat.m.delete_signage( p );
            } else if( act_furn == apply_action::act_dismantle ) {
                int max_recurse = 10; // insurance against infinite looping
                std::string initial_furn = dat.m.furn( p ) != furn_str_id::NULL_ID() ? dat.m.furn(
                                               p ).id().str() : "";
                while( dat.m.has_furn( p ) && max_recurse-- > 0 ) {
                    const furn_t &f = dat.m.furn( p ).obj();
                    if( f.deconstruct.can_do ) {
                        if( f.deconstruct.furn_set.str().empty() ) {
                            dat.m.furn_clear( p );
                        } else {
                            dat.m.furn_set( p, f.deconstruct.furn_set );
                        }
                        dat.m.spawn_items( p, item_group::items_from( f.deconstruct.drop_group, calendar::turn ) );
                    } else {
                        if( f.bash.furn_set.str().empty() ) {
                            dat.m.furn_clear( p );
                        } else {
                            dat.m.furn_set( p, f.bash.furn_set );
                        }
                        dat.m.spawn_items( p, item_group::items_from( f.bash.drop_group, calendar::turn ) );
                    }
                }
                if( !max_recurse ) {
                    dat.m.furn_clear( p );
                    debugmsg( "In %s on %s, the mapgen failed to arrive at an empty tile after "
                              "dismantling preexisting furniture %s at %s 10 times in succession.",
                              context, dat.terrain_type().id().str(), initial_furn, p.to_string() );
                }
                // remove sign writing data from the submap
                dat.m.delete_signage( p );
            }

            if( is_boring_wall || act_trap == apply_action::act_erase ) {
                dat.m.remove_trap( p );
            } else if( act_trap == apply_action::act_dismantle ) {
                dat.m.tr_at( p ).on_disarmed( dat.m, p.raw() );
            }

            if( is_boring_wall || act_item == apply_action::act_erase ) {
                dat.m.i_clear( p );
            }

            if( chosen_id != terrain_here ) {
                std::string error;
                trap_str_id trap_here = dat.m.tr_at( p ).id;
                if( act_furn != apply_action::act_ignore && dat.m.furn( p ) != furn_str_id::NULL_ID() ) {
                    // NOLINTNEXTLINE(cata-translate-string-literal)
                    error = string_format( "furniture was %s", dat.m.furn( p ).id().str() );
                } else if( act_trap != apply_action::act_ignore && !trap_here.is_null() &&
                           trap_here.id() != terrain_here->trap ) {
                    // NOLINTNEXTLINE(cata-translate-string-literal)
                    error = string_format( "trap %s existed", trap_here.str() );
                } else if( act_item != apply_action::act_ignore && !dat.m.i_at( p ).empty() ) {
                    // NOLINTNEXTLINE(cata-translate-string-literal)
                    error = string_format( "item %s existed",
                                           dat.m.i_at( p ).begin()->typeId().str() );
                }
                if( !error.empty() ) {
                    debugmsg( "In %s on %s, setting terrain to %s (from %s) at %s when %s.  "
                              "Resolve this either by removing the terrain from this mapgen, "
                              "adding suitable removal commands to the mapgen, or by adding an "
                              "appropriate clearing flag to the innermost layered mapgen.  "
                              "Consult the \"mapgen flags\" section in MAPGEN.md for options.",
                              context, dat.terrain_type().id().str(), chosen_id.id().str(),
                              terrain_here.id().str(), p.to_string(), error );
                }
            }
            dat.m.ter_set( p, chosen_id );
        }
        ret_val<void> has_vehicle_collision( const mapgendata &dat,
                                             const tripoint_rel_ms &p ) const override {
            if( dat.m.veh_at( tripoint_bub_ms( p.x(), p.y(), dat.zlevel() + p.z() ) ).has_value() ) {
                return ret_val<void>::make_failure( dat.m.veh_at( tripoint_bub_ms( p.x(), p.y(),
                                                    dat.zlevel() + p.z() ) ).value().vehicle().disp_name() );
            } else {
                return ret_val<void>::make_success();
            }
        }

        void check( const std::string &oter_name, const mapgen_parameters &parameters,
                    const jmapgen_int &/*x*/, const jmapgen_int &/*y*/, const jmapgen_int &/*z*/
                  ) const override {
            id.check( oter_name, parameters );
        }
};
/**
 * Run a transformation.
 * "transform": id of the ter_furn_transform to run.
 */
class jmapgen_ter_furn_transform: public jmapgen_piece
{
    public:
        mapgen_value<ter_furn_transform_id> id;
        jmapgen_ter_furn_transform( const JsonObject &jsi, const std::string_view/*context*/ ) :
            id( jsi.get_member( "transform" ) ) {}

        void apply( const mapgendata &dat, const jmapgen_int &x, const jmapgen_int &y, const jmapgen_int &z,
                    const std::string &/*context*/ ) const override {
            ter_furn_transform_id chosen_id = id.get( dat );
            if( chosen_id.is_null() ) {
                return;
            }
            for( int ix = x.val; ix <= x.valmax; ix++ ) {
                for( int iy = y.val; iy <= y.valmax; iy++ ) {
                    chosen_id->transform( dat.m, tripoint_bub_ms( ix, iy, dat.zlevel() + z.get() ) );
                }
            }
        }

        void check( const std::string &oter_name, const mapgen_parameters &parameters,
                    const jmapgen_int &/*x*/, const jmapgen_int &/*y*/, const jmapgen_int &/*z*/
                  ) const override {
            id.check( oter_name, parameters );
        }
};
/**
 * Calls @ref map::make_rubble to create rubble and destroy the existing terrain/furniture.
 * See map::make_rubble for explanation of the parameters.
 */
class jmapgen_make_rubble : public jmapgen_piece
{
    public:
        mapgen_value<furn_id> rubble_type = mapgen_value<furn_id>( furn_f_rubble );
        bool items = false;
        mapgen_value<ter_id> floor_type = mapgen_value<ter_id>( ter_t_dirt );
        bool overwrite = false;
        jmapgen_make_rubble( const JsonObject &jsi, const std::string_view/*context*/ ) {
            if( jsi.has_member( "rubble_type" ) ) {
                rubble_type = mapgen_value<furn_id>( jsi.get_member( "rubble_type" ) );
            }
            jsi.read( "items", items );
            if( jsi.has_member( "floor_type" ) ) {
                floor_type = mapgen_value<ter_id>( jsi.get_member( "floor_type" ) );
            }
            jsi.read( "overwrite", overwrite );
        }
        void apply( const mapgendata &dat, const jmapgen_int &x, const jmapgen_int &y, const jmapgen_int &z,
                    const std::string &/*context*/ ) const override {
            furn_id chosen_rubble_type = rubble_type.get( dat );
            ter_id chosen_floor_type = floor_type.get( dat );
            if( chosen_rubble_type.id().is_null() ) {
                return;
            }
            if( chosen_floor_type.id().is_null() ) {
                debugmsg( "null floor type when making rubble" );
                chosen_floor_type = ter_t_dirt;
            }
            dat.m.make_rubble( tripoint_bub_ms( x.get(), y.get(), dat.zlevel() + z.get() ),
                               chosen_rubble_type, items, chosen_floor_type, overwrite );
        }

        void check( const std::string &oter_name, const mapgen_parameters &parameters,
                    const jmapgen_int &/*x*/, const jmapgen_int &/*y*/, const jmapgen_int &/*z*/
                  ) const override {
            rubble_type.check( oter_name, parameters );
            floor_type.check( oter_name, parameters );
        }
};

/**
 * Place a computer (console) with given stats and effects.
 * @param options Array of @ref computer_option
 * @param failures Array of failure effects (see @ref computer_failure)
 */
class jmapgen_computer : public jmapgen_piece
{
    public:
        translation name;
        translation access_denied;
        int security;
        std::vector<computer_option> options;
        std::vector<computer_failure> failures;
        std::vector<std::string> chat_topics;
        std::vector<effect_on_condition_id> eocs;
        bool target;
        jmapgen_computer( const JsonObject &jsi, const std::string_view/*context*/ ) {
            jsi.read( "name", name );
            jsi.read( "access_denied", access_denied );
            security = jsi.get_int( "security", 0 );
            target = jsi.get_bool( "target", false );
            if( jsi.has_array( "options" ) ) {
                for( JsonObject jo : jsi.get_array( "options" ) ) {
                    options.emplace_back( computer_option::from_json( jo ) );
                }
            }
            if( jsi.has_array( "failures" ) ) {
                for( JsonObject jo : jsi.get_array( "failures" ) ) {
                    failures.emplace_back( computer_failure::from_json( jo ) );
                }
            }
            if( jsi.has_array( "eocs" ) ) {
                for( const std::string &eoc : jsi.get_string_array( "eocs" ) ) {
                    eocs.emplace_back( eoc );
                }
            }
            if( jsi.has_array( "chat_topics" ) ) {
                for( const std::string &topic : jsi.get_string_array( "chat_topics" ) ) {
                    chat_topics.emplace_back( topic );
                }
            }
        }
        void apply( const mapgendata &dat, const jmapgen_int &x, const jmapgen_int &y, const jmapgen_int &z,
                    const std::string &/*context*/ ) const override {
            const tripoint_bub_ms r( x.get(), y.get(), dat.zlevel() + z.get() );
            dat.m.furn_set( r, furn_f_console );
            computer *cpu =
                dat.m.add_computer( r, name.translated(),
                                    security );
            for( const computer_option &opt : options ) {
                cpu->add_option( opt );
            }
            for( const computer_failure &opt : failures ) {
                cpu->add_failure( opt );
            }
            if( target && dat.mission() ) {
                cpu->set_mission( dat.mission()->get_id() );
            }
            for( const effect_on_condition_id &eoc : eocs ) {
                cpu->add_eoc( eoc );
            }
            for( const std::string &chat_topic : chat_topics ) {
                cpu->add_chat_topic( chat_topic );
            }
            // The default access denied message is defined in computer's constructor
            if( !access_denied.empty() ) {
                cpu->set_access_denied_msg( access_denied.translated() );
            }
        }
        ret_val<void> has_vehicle_collision( const mapgendata &dat,
                                             const tripoint_rel_ms &p ) const override {
            if( dat.m.veh_at( tripoint_bub_ms( p.x(), p.y(), dat.zlevel() + p.z() ) ).has_value() ) {
                return ret_val<void>::make_failure( dat.m.veh_at( tripoint_bub_ms( p.x(), p.y(),
                                                    dat.zlevel() + p.z() ) ).value().vehicle().disp_name() );
            } else {
                return ret_val<void>::make_success();
            }
        }
};

/**
 * Place an item in furniture (expected to be used with NOITEM SEALED furniture like plants).
 * "item": item to spawn (object with usual parameters).
 * "items": item group to spawn (object with usual parameters).
 * "furniture": furniture to create around it.
 */
class jmapgen_sealed_item : public jmapgen_piece
{
    public:
        mapgen_value<furn_id> furniture;
        jmapgen_int chance;
        std::optional<jmapgen_spawn_item> item_spawner;
        std::optional<jmapgen_item_group> item_group_spawner;
        jmapgen_sealed_item( const JsonObject &jsi, const std::string &context )
            : furniture( jsi.get_member( "furniture" ) )
            , chance( jsi, "chance", 100, 100 ) {
            if( jsi.has_object( "item" ) ) {
                JsonObject item_obj = jsi.get_object( "item" );
                item_spawner = jmapgen_spawn_item( item_obj, "item for " + context );
            }
            if( jsi.has_object( "items" ) ) {
                JsonObject items_obj = jsi.get_object( "items" );
                item_group_spawner = jmapgen_item_group( items_obj, "items for " + context );
            }
        }

        void check( const std::string &context, const mapgen_parameters &params,
                    const jmapgen_int &x, const jmapgen_int &y, const jmapgen_int &z ) const override {
            std::string short_summary =
                string_format( "sealed_item special in json mapgen for %s", context );
            if( !item_spawner && !item_group_spawner ) {
                debugmsg( "%s specifies neither an item nor an item group.  "
                          "It should specify at least one.",
                          short_summary );
                return;
            }

            for( const furn_str_id &f : furniture.all_possible_results( params ) ) {
                std::string summary =
                    string_format( "%s using furniture %s", short_summary, f.str() );

                if( !f.is_valid() ) {
                    debugmsg( "%s which is not valid furniture", summary );
                    return;
                }

                const furn_t &furn = *f;

                if( furn.has_flag( ter_furn_flag::TFLAG_PLANT ) ) {
                    // plant furniture requires exactly one seed item within it
                    if( item_spawner && item_group_spawner ) {
                        debugmsg( "%s (with flag PLANT) specifies both an item and an item group.  "
                                  "It should specify exactly one.",
                                  summary );
                        return;
                    }

                    if( item_spawner ) {
                        item_spawner->check( context, params, x, y, z );
                        int count = item_spawner->amount.get();
                        if( count != 1 ) {
                            debugmsg( "%s (with flag PLANT) spawns %d items; it should spawn "
                                      "exactly one.", summary, count );
                            return;
                        }
                        int item_chance = item_spawner->chance.get();
                        if( item_chance != 100 ) {
                            debugmsg( "%s (with flag PLANT) spawns an item with probability %d%%; "
                                      "it should always spawn.  You can move the \"chance\" up to "
                                      "the sealed_item instead of the \"item\" within.",
                                      summary, item_chance );
                            return;
                        }
                        for( const itype_id &t :
                             item_spawner->type.all_possible_results( params ) ) {
                            const itype *spawned_type = item::find_type( t );
                            if( !spawned_type->seed ) {
                                debugmsg( "%s (with flag PLANT) spawns item type %s which is not a "
                                          "seed.", summary, spawned_type->get_id().str() );
                                return;
                            }
                        }
                    }

                    if( item_group_spawner ) {
                        item_group_spawner->check( context, params, x, y, z );
                        int ig_chance = item_group_spawner->chance.get();
                        if( ig_chance != 100 ) {
                            debugmsg( "%s (with flag PLANT) spawns item group %s with chance %d.  "
                                      "It should have chance 100.  You can move the \"chance\" up "
                                      "to the sealed_item instead of the \"items\" within.",
                                      summary, item_group_spawner->group_id.str(), ig_chance );
                            return;
                        }
                        item_group_id group_id = item_group_spawner->group_id;
                        for( const itype *type :
                             item_group::every_possible_item_from( group_id ) ) {
                            if( !type->seed ) {
                                debugmsg( "%s (with flag PLANT) spawns item group %s which can "
                                          "spawn item %s which is not a seed.",
                                          summary, group_id.str(), type->get_id().str() );
                                return;
                            }
                        }

                    }
                }
            }
        }

        void apply( const mapgendata &dat, const jmapgen_int &x, const jmapgen_int &y, const jmapgen_int &z,
                    const std::string &context ) const override {
            const int c = chance.get();

            // 100% chance = always generate, otherwise scale by item spawn rate.
            // (except is capped at 1)
            const float spawn_rate = get_option<float>( "ITEM_SPAWNRATE" );
            if( !x_in_y( ( c == 100 ) ? 1 : c * spawn_rate / 100.0f, 1 ) ) {
                return;
            }

            dat.m.furn_set( tripoint_bub_ms( x.get(), y.get(), dat.zlevel() + z.get() ),
                            furn_str_id::NULL_ID() );
            if( item_spawner ) {
                item_spawner->apply( dat, x, y, z, context );
            }
            if( item_group_spawner ) {
                item_group_spawner->apply( dat, x, y, z,  context );
            }
            furn_id chosen_furn = furniture.get( dat );
            dat.m.furn_set( tripoint_bub_ms( x.get(), y.get(), dat.zlevel() + z.get() ), chosen_furn );
        }
        ret_val<void> has_vehicle_collision( const mapgendata &dat,
                                             const tripoint_rel_ms &p ) const override {
            if( dat.m.veh_at( tripoint_bub_ms( p.x(), p.y(), dat.zlevel() + p.z() ) ).has_value() ) {
                return ret_val<void>::make_failure( dat.m.veh_at( tripoint_bub_ms( p.x(), p.y(),
                                                    dat.zlevel() + p.z() ) ).value().vehicle().disp_name() );
            } else {
                return ret_val<void>::make_success();
            }
        }
};

/**
 * Place a zone
 */
class jmapgen_zone : public jmapgen_piece
{
    public:
        mapgen_value<zone_type_id> zone_type;
        mapgen_value<faction_id> faction;
        std::string name;
        std::string filter;
        jmapgen_zone( const JsonObject &jsi, const std::string_view/*context*/ )
            : zone_type( jsi.get_member( "type" ) )
            , faction( jsi.get_member( "faction" ) ) {
            if( jsi.has_string( "name" ) ) {
                name = jsi.get_string( "name" );
            }
            if( jsi.has_string( "filter" ) ) {
                filter = jsi.get_string( "filter" );
            }
        }
        mapgen_phase phase() const override {
            return mapgen_phase::zones;
        }
        void apply( const mapgendata &dat, const jmapgen_int &x, const jmapgen_int &y, const jmapgen_int &z,
                    const std::string &/*context*/ ) const override {
            zone_type_id chosen_zone_type = zone_type.get( dat );
            faction_id chosen_faction = faction.get( dat );
            const tripoint_abs_ms start = dat.m.getglobal( tripoint_bub_ms( int( x.val ), int( y.val ),
                                          dat.zlevel() + z.get() ) );
            const tripoint_abs_ms end = dat.m.getglobal( tripoint_bub_ms( int( x.valmax ), int( y.valmax ),
                                        dat.zlevel() + z.get() ) );
            mapgen_place_zone( start.raw(), end.raw(), chosen_zone_type, chosen_faction, name, filter, &dat.m );
        }

        void check( const std::string &oter_name, const mapgen_parameters &parameters,
                    const jmapgen_int &/*x*/, const jmapgen_int &/*y*/, const jmapgen_int &/*z*/
                  ) const override {
            zone_type.check( oter_name, parameters );
            faction.check( oter_name, parameters );
        }
};

/**
 * Place a variable
 */
class jmapgen_variable : public jmapgen_piece
{
    public:
        std::string name;
        jmapgen_variable( const JsonObject &jsi, const std::string_view &/*context*/ ) {
            name = jsi.get_string( "name" );
        }
        mapgen_phase phase() const override {
            return mapgen_phase::zones;
        }
        void apply( const mapgendata &dat, const jmapgen_int &x, const jmapgen_int &y, const jmapgen_int &z,
                    const std::string &/*context*/ ) const override {
            queued_points[name] = dat.m.getglobal( tripoint( x.val, y.val,
                                                   dat.zlevel() + z.get() ) );
        }
};

/**
 * Removes vehicles
 */
class jmapgen_remove_vehicles : public jmapgen_piece
{
    public:
        std::vector<vproto_id> vehicles_to_remove;
        jmapgen_remove_vehicles( const JsonObject &jo, const std::string_view/*context*/ ) {
            for( std::string item_id : jo.get_string_array( "vehicles" ) ) {
                vehicles_to_remove.emplace_back( item_id );
            }
        }
        mapgen_phase phase() const override {
            return mapgen_phase::removal;
        }
        void apply( const mapgendata &dat, const jmapgen_int &x, const jmapgen_int &y, const jmapgen_int &z,
                    const std::string &/*context*/ ) const override {

            const tripoint start( x.val, y.val, dat.zlevel() + z.get() );
            const tripoint end( x.valmax, y.valmax, dat.zlevel() + z.get() );
            const tripoint_range<tripoint> range = tripoint_range<tripoint>( start, end );
            for( const tripoint &p : range ) {
                if( optional_vpart_position vp = dat.m.veh_at( p ) ) {
                    const auto rit = std::find( vehicles_to_remove.begin(), vehicles_to_remove.end(),
                                                vp->vehicle().type );
                    if( rit != vehicles_to_remove.end() ) {
                        get_map().remove_vehicle_from_cache( &vp->vehicle(), start.z, end.z );
                        dat.m.destroy_vehicle( &vp->vehicle() );
                    }
                }
            }
        }
};

class jmapgen_remove_npcs : public jmapgen_piece
{
    public:
        std::string npc_class;
        std::string unique_id;
        jmapgen_remove_npcs( const JsonObject &jsi, const std::string_view /*context*/ ) {
            optional( jsi, false, "class", npc_class );
            optional( jsi, false, "unique_id", unique_id );
        }
        void apply( const mapgendata &dat, const jmapgen_int & /*x*/, const jmapgen_int & /*y*/,
                    const jmapgen_int &z,
                    const std::string & /*context*/ ) const override {
            tripoint_abs_omt omt_pos = project_to<coords::omt>( dat.m.get_abs_sub() );
            omt_pos.z() += z.get();
            for( auto const &npc : overmap_buffer.get_npcs_near_omt(
                     omt_pos, 0 ) ) {
                if( !npc->is_dead() &&
                    ( npc_class.empty() || npc->idz == string_id<npc_template>( npc_class ) ) &&
                    ( unique_id.empty() || unique_id == npc->get_unique_id() ) ) {
                    overmap_buffer.remove_npc( npc->getID() );
                    if( !unique_id.empty() ) {
                        g->unique_npc_despawn( unique_id );
                    }
                    if( get_map().inbounds( npc->get_location() ) ) {
                        g->remove_npc( npc->getID() );
                        get_avatar().get_mon_visible().remove_npc( npc.get() );
                    }
                }
            }
        }
};

// Removes furniture, traps, vehicles, items, fields, graffiti
class jmapgen_remove_all : public jmapgen_piece
{
    public:
        jmapgen_remove_all( const JsonObject &/*jo*/, const std::string_view/*context*/ ) {
        }
        mapgen_phase phase() const override {
            return mapgen_phase::removal;
        }
        void apply( const mapgendata &dat, const jmapgen_int &x, const jmapgen_int &y, const jmapgen_int &z,
                    const std::string &/*context*/ ) const override {

            const tripoint_bub_ms start = tripoint_bub_ms( int( x.val ), int( y.val ), dat.zlevel() + z.get() );
            const tripoint_bub_ms end = tripoint_bub_ms( int( x.valmax ), int( y.valmax ),
                                        dat.zlevel() + z.get() );
            for( const tripoint_bub_ms &p : tripoint_range<tripoint_bub_ms>( start, end ) ) {
                dat.m.furn_clear( p );
                dat.m.i_clear( p );
                dat.m.remove_trap( p );
                dat.m.clear_fields( p );
                dat.m.delete_graffiti( p );
                if( optional_vpart_position vp = dat.m.veh_at( p ) ) {
                    if( get_map().inbounds( dat.m.getglobal( start ) ) ) {
                        get_map().remove_vehicle_from_cache( &vp->vehicle(), start.z(), end.z() );
                    }
                    dat.m.destroy_vehicle( &vp->vehicle() );
                }
            }
        }
};

/**
 * Calls another mapgen call inside the current one.
 * Note: can't use regular overmap ids.
 * @param entries list of pairs [nested mapgen id, weight].
 */
class jmapgen_nested : public jmapgen_piece
{
    private:
        class neighbor_oter_check
        {
            private:
                std::unordered_map<direction, cata::flat_set<std::pair<std::string, ot_match_type>>> neighbors;
            public:
                explicit neighbor_oter_check( const JsonObject &jsi ) {
                    for( direction dir : all_enum_values<direction>() ) {
                        std::string location = io::enum_to_string( dir );
                        cata::flat_set<std::pair<std::string, ot_match_type>> dir_neighbors;
                        if( !jsi.has_string( location ) ) {
                            for( const JsonValue entry : jsi.get_array( location ) ) {
                                std::pair<std::string, ot_match_type> dir_neighbor;
                                if( entry.test_string() ) {
                                    dir_neighbor.first = entry.get_string();
                                    dir_neighbor.second = ot_match_type::contains;
                                } else {
                                    JsonObject jo = entry.get_object();
                                    dir_neighbor.first = jo.get_string( "om_terrain" );
                                    dir_neighbor.second = jo.get_enum_value<ot_match_type>( "om_terrain_match_type",
                                                          ot_match_type::contains );
                                }
                                dir_neighbors.insert( dir_neighbor );
                            }
                        } else {
                            std::pair<std::string, ot_match_type> dir_neighbor;
                            dir_neighbor.first = jsi.get_string( location );
                            dir_neighbor.second = ot_match_type::contains;
                            dir_neighbors.insert( dir_neighbor );
                        }
                        if( !dir_neighbors.empty() ) {
                            neighbors[dir] = std::move( dir_neighbors );
                        }
                    }
                }

                bool test( const mapgendata &dat ) const {
                    for( const std::pair<const direction, cata::flat_set<std::pair<std::string, ot_match_type>>> &p :
                         neighbors ) {
                        const direction dir = p.first;
                        const cata::flat_set<std::pair<std::string, ot_match_type>> &allowed_neighbors = p.second;

                        cata_assert( !allowed_neighbors.empty() );

                        bool this_direction_matches = false;
                        for( const std::pair<std::string, ot_match_type> &allowed_neighbor : allowed_neighbors ) {
                            this_direction_matches |=
                                is_ot_match( allowed_neighbor.first, dat.neighbor_at( dir ).id(),
                                             allowed_neighbor.second );
                        }
                        if( !this_direction_matches ) {
                            return false;
                        }
                    }
                    return true;
                }
        };

        class neighbor_join_check
        {
            private:
                std::unordered_map<cube_direction, cata::flat_set<std::string>> neighbors;
            public:
                explicit neighbor_join_check( const JsonObject &jsi ) {
                    for( cube_direction dir : all_enum_values<cube_direction>() ) {
                        cata::flat_set<std::string> dir_neighbors =
                            jsi.get_tags<std::string, cata::flat_set<std::string>>(
                                io::enum_to_string( dir ) );
                        if( !dir_neighbors.empty() ) {
                            neighbors[dir] = std::move( dir_neighbors );
                        }
                    }
                }

                void check( const std::string_view, const mapgen_parameters & ) const {
                    // TODO: check join ids are valid
                }

                bool test( const mapgendata &dat ) const {
                    for( const std::pair<const cube_direction, cata::flat_set<std::string>> &p :
                         neighbors ) {
                        const cube_direction dir = p.first;
                        const cata::flat_set<std::string> &allowed_joins = p.second;

                        cata_assert( !allowed_joins.empty() );

                        bool this_direction_has_join = false;
                        for( const std::string &allowed_join : allowed_joins ) {
                            this_direction_has_join |= dat.has_join( dir, allowed_join );
                        }
                        if( !this_direction_has_join ) {
                            return false;
                        }
                    }
                    return true;
                }
        };
        class neighbor_flag_check
        {
            private:
                std::unordered_map<direction, cata::flat_set<oter_flags>> neighbors;
            public:
                explicit neighbor_flag_check( const JsonObject &jsi ) {
                    for( direction dir : all_enum_values<direction>() ) {
                        cata::flat_set<oter_flags> dir_neighbors;
                        std::string location = io::enum_to_string( dir );
                        optional( jsi, false, location, dir_neighbors );
                        if( !dir_neighbors.empty() ) {
                            neighbors[dir] = std::move( dir_neighbors );
                        }
                    }
                }

                bool test( const mapgendata &dat ) const {
                    for( const std::pair<const direction, cata::flat_set<oter_flags>> &p :
                         neighbors ) {
                        const direction dir = p.first;
                        const cata::flat_set<oter_flags> &allowed_flags = p.second;

                        cata_assert( !allowed_flags.empty() );

                        bool this_direction_has_flag = false;
                        for( const oter_flags &allowed_flag : allowed_flags ) {
                            this_direction_has_flag |=
                                dat.neighbor_at( dir )->has_flag( allowed_flag );
                        }
                        if( !this_direction_has_flag ) {
                            return false;
                        }
                    }
                    return true;
                }
        };
        // TO DO: Remove this and replace it with a smarter logical syntax for neighbor_join_check and neighbor_flag_check
        class neighbor_flag_any_check
        {
            private:
                std::unordered_map<direction, cata::flat_set<oter_flags>> neighbors;
            public:
                explicit neighbor_flag_any_check( const JsonObject &jsi ) {
                    for( direction dir : all_enum_values<direction>() ) {
                        cata::flat_set<oter_flags> dir_neighbors;
                        std::string location = io::enum_to_string( dir );
                        optional( jsi, false, location, dir_neighbors );
                        if( !dir_neighbors.empty() ) {
                            neighbors[dir] = std::move( dir_neighbors );
                        }
                    }
                }

                bool test( const mapgendata &dat ) const {
                    for( const std::pair<const direction, cata::flat_set<oter_flags>> &p :
                         neighbors ) {
                        const direction dir = p.first;
                        const cata::flat_set<oter_flags> &allowed_flags = p.second;

                        cata_assert( !allowed_flags.empty() );

                        for( const oter_flags &allowed_flag : allowed_flags ) {
                            if( dat.neighbor_at( dir )->has_flag( allowed_flag ) ) {
                                return true;
                            }
                        }
                    }
                    return neighbors.empty();
                }
        };
        class predecessor_oter_check
        {
            private:
                cata::flat_set<std::pair<std::string, ot_match_type>> allowed_predecessors;
            public:
                explicit predecessor_oter_check( const JsonArray &jarr ) {
                    for( const JsonValue entry : jarr ) {
                        std::pair<std::string, ot_match_type> allowed_predecessor;
                        if( entry.test_string() ) {
                            allowed_predecessor.first = entry.get_string();
                            allowed_predecessor.second = ot_match_type::contains;
                        } else {
                            JsonObject jo = entry.get_object();
                            allowed_predecessor.first = jo.get_string( "om_terrain" );
                            allowed_predecessor.second = jo.get_enum_value<ot_match_type>( "om_terrain_match_type",
                                                         ot_match_type::contains );
                        }
                        allowed_predecessors.insert( allowed_predecessor );
                    }
                }

                bool test( const mapgendata &dat ) const {
                    const std::vector<oter_id> predecessors = dat.get_predecessors();
                    for( const std::pair<std::string, ot_match_type> &allowed_predecessor : allowed_predecessors ) {
                        for( const oter_id &predecessor : predecessors ) {
                            if( is_ot_match( allowed_predecessor.first, predecessor, allowed_predecessor.second ) ) {
                                return true;
                            }
                        }
                    }
                    return allowed_predecessors.empty();
                }
        };
        class correct_z_level_check
        {
            private:
                std::unordered_set<int> required_z;
            public:
                explicit correct_z_level_check( const JsonArray &jarr ) {
                    for( const JsonValue entry : jarr ) {
                        required_z.emplace( entry.get_int() );
                    }
                }
                bool test( const mapgendata &dat ) const {
                    return required_z.empty() || required_z.count( dat.zlevel() ) == 1;
                }
        };

    public:
        weighted_int_list<mapgen_value<nested_mapgen_id>> entries;
        weighted_int_list<mapgen_value<nested_mapgen_id>> else_entries;
        neighbor_oter_check neighbor_oters;
        neighbor_join_check neighbor_joins;
        neighbor_flag_check neighbor_flags;
        neighbor_flag_any_check neighbor_flags_any;
        predecessor_oter_check predecessors;
        correct_z_level_check correct_z_level;
        jmapgen_nested( const JsonObject &jsi, const std::string_view/*context*/ )
            : neighbor_oters( jsi.get_object( "neighbors" ) )
            , neighbor_joins( jsi.get_object( "joins" ) )
            , neighbor_flags( jsi.get_object( "flags" ) )
            , neighbor_flags_any( jsi.get_object( "flags_any" ) )
            , predecessors( jsi.get_array( "predecessors" ) )
            , correct_z_level( jsi.get_array( "check_z" ) ) {
            if( jsi.has_member( "chunks" ) ) {
                load_weighted_list( jsi.get_member( "chunks" ), entries, 100 );
            }
            if( jsi.has_member( "else_chunks" ) ) {
                load_weighted_list( jsi.get_member( "else_chunks" ), else_entries, 100 );
            }
        }
        mapgen_phase phase() const override {
            return mapgen_phase::nested_mapgen;
        }
        void merge_parameters_into( mapgen_parameters &params,
                                    const std::string &outer_context ) const override {
            auto merge_from = [&]( const mapgen_value<nested_mapgen_id> &val ) {
                for( const nested_mapgen_id &id : val.all_possible_results( params ) ) {
                    if( id.is_null() ) {
                        return;
                    }
                    const auto iter = nested_mapgens.find( id );
                    if( iter == nested_mapgens.end() ) {
                        debugmsg( "Unknown nested mapgen function id '%s'", id.str() );
                        return;
                    }
                    using Obj = weighted_object<int, std::shared_ptr<mapgen_function_json_nested>>;
                    for( const Obj &nested : iter->second.funcs() ) {
                        nested.obj->merge_non_nest_parameters_into( params, outer_context );
                    }
                }
            };
            for( const weighted_object<int, mapgen_value<nested_mapgen_id>> &name : entries ) {
                merge_from( name.obj );
            }
            for( const weighted_object<int, mapgen_value<nested_mapgen_id>> &name : else_entries ) {
                merge_from( name.obj );
            }
        }
        const weighted_int_list<mapgen_value<nested_mapgen_id>> &get_entries(
        const mapgendata &dat ) const {
            if( neighbor_oters.test( dat ) && neighbor_joins.test( dat ) && neighbor_flags.test( dat ) &&
                neighbor_flags_any.test( dat ) && predecessors.test( dat ) && correct_z_level.test( dat ) ) {
                return entries;
            } else {
                return else_entries;
            }
        }
        void apply( const mapgendata &dat, const jmapgen_int &x, const jmapgen_int &y, const jmapgen_int &z,
                    const std::string &context ) const override {
            const mapgen_value<nested_mapgen_id> *val = get_entries( dat ).pick();
            if( val == nullptr ) {
                return;
            }

            const nested_mapgen_id res = val->get( dat );
            if( res.is_empty() || res.is_null() ) {
                // This will be common when neighbors.test(...) is false, since else_entires is
                // often empty.
                return;
            }
            const auto iter = nested_mapgens.find( res );
            if( iter == nested_mapgens.end() ) {
                debugmsg( "Unknown nested mapgen function id %s", res.str() );
                return;
            }

            // A second roll? Let's allow it for now
            const auto &ptr = iter->second.funcs().pick();
            if( ptr == nullptr ) {
                return;
            }

            ( *ptr )->nest( dat, tripoint_rel_ms( x.get(), y.get(), z.get() ), context );
        }
        void check( const std::string &oter_name, const mapgen_parameters &parameters,
                    const jmapgen_int &x, const jmapgen_int &y, const jmapgen_int &z
                  ) const override {
            for( const weighted_object<int, mapgen_value<nested_mapgen_id>> &p : entries ) {
                p.obj.check( oter_name, parameters );
            }
            for( const weighted_object<int, mapgen_value<nested_mapgen_id>> &p : else_entries ) {
                p.obj.check( oter_name, parameters );
            }
            neighbor_joins.check( oter_name, parameters );

            // Check whether any of the nests can attempt to place stuff out of
            // bounds
            std::unordered_map<point, nested_mapgen_id> nest_placement_coords;
            auto add_coords_from = [&]( const mapgen_value<nested_mapgen_id> &nest_id_val ) {
                for( const nested_mapgen_id &nest_id :
                     nest_id_val.all_possible_results( parameters ) ) {
                    if( nest_id.is_null() ) {
                        continue;
                    }
                    for( const point &p : nest_id->all_placement_coords() ) {
                        nest_placement_coords.emplace( p, nest_id );
                    }
                }
            };
            for( const weighted_object<int, mapgen_value<nested_mapgen_id>> &p : entries ) {
                add_coords_from( p.obj );
            }
            for( const weighted_object<int, mapgen_value<nested_mapgen_id>> &p : else_entries ) {
                add_coords_from( p.obj );
            }

            point max_relative;
            nested_mapgen_id offending_nest_x;
            nested_mapgen_id offending_nest_y;

            for( const std::pair<const point, nested_mapgen_id> &p : nest_placement_coords ) {
                if( p.first.x > max_relative.x ) {
                    max_relative.x = p.first.x;
                    offending_nest_x = p.second;
                }
                if( p.first.y > max_relative.y ) {
                    max_relative.y = p.first.y;
                    offending_nest_y = p.second;
                }
            }

            static constexpr int omt_size = SEEX * 2;
            point max = point( x.valmax % omt_size, y.valmax % omt_size ) + max_relative;

            if( max.x >= omt_size ) {
                debugmsg( "nest %s within %s can place something at x = %d, which is in a "
                          "different OMT from the smallest nest origin (%d, %d), and could lead to "
                          "an out of bounds placement",
                          offending_nest_x.str(), oter_name, x.valmax + max_relative.x, x.val,
                          y.val );
            }

            if( max.y >= omt_size ) {
                debugmsg( "nest %s within %s can place something at y = %d, which is in a "
                          "different OMT from the smallest nest origin (%d, %d), and could lead to "
                          "an out of bounds placement",
                          offending_nest_y.str(), oter_name, y.valmax + max_relative.y, x.val,
                          y.val );
            }
            if( z.val != z.valmax ) {
                debugmsg( "nest %s within %s defines a range for Z level placement, which isn't"
                          "permitted.  Range: %d - %d.",
                          offending_nest_x.str(), oter_name, z.val, z.valmax );
            }
        }
        ret_val<void> has_vehicle_collision( const mapgendata &dat,
                                             const tripoint_rel_ms &p ) const override {
            const weighted_int_list<mapgen_value<nested_mapgen_id>> &selected_entries =
                        get_entries( dat );
            if( selected_entries.empty() ) {
                return ret_val<void>::make_success();
            }

            for( const auto &entry : selected_entries ) {
                nested_mapgen_id id = entry.obj.get( dat );
                if( id.is_null() ) {
                    continue;
                }
                const auto iter = nested_mapgens.find( id );
                if( iter == nested_mapgens.end() ) {
                    return ret_val<void>::make_success();
                }
                for( const auto &nest : iter->second.funcs() ) {
                    const ret_val<void> has_vehicle_collision = nest.obj->has_vehicle_collision( dat, p );
                    if( !has_vehicle_collision.success() ) {
                        return has_vehicle_collision;
                    }
                }
            }

            return ret_val<void>::make_success();
        }
};

jmapgen_objects::jmapgen_objects( const tripoint_rel_ms &offset, const point &mapsize,
                                  const point &tot_size )
    : m_offset( offset )
    , mapgensize( mapsize )
    , total_size( tot_size )
{}

bool jmapgen_objects::check_bounds( const jmapgen_place &place, const JsonObject &jso )
{
    return common_check_bounds( place.x, place.y, place.z, mapgensize, jso );
}

void jmapgen_objects::add( const jmapgen_place &place,
                           const shared_ptr_fast<const jmapgen_piece> &piece )
{
    objects.emplace_back( place, piece );
}

template<typename PieceType>
void jmapgen_objects::load_objects( const JsonArray &parray, const std::string_view context )
{
    for( JsonObject jsi : parray ) {
        jmapgen_place where( jsi );
        where.offset( m_offset );

        if( check_bounds( where, jsi ) ) {
            add( where, make_shared_fast<PieceType>( jsi, context ) );
        } else {
            jsi.allow_omitted_members();
        }
    }
}

template<>
void jmapgen_objects::load_objects<jmapgen_loot>(
    const JsonArray &parray, const std::string_view/*context*/ )
{
    for( JsonObject jsi : parray ) {
        jmapgen_place where( jsi );
        where.offset( m_offset );

        if( !check_bounds( where, jsi ) ) {
            jsi.allow_omitted_members();
            continue;
        }

        auto loot = make_shared_fast<jmapgen_loot>( jsi );
        // spawn rates < 1 are handled in item_group
        const float rate = std::max( get_option<float>( "ITEM_SPAWNRATE" ), 1.0f );

        if( where.repeat.valmax != 1 ) {
            // if loot can repeat scale according to rate
            where.repeat.val = std::max( static_cast<int>( where.repeat.val * rate ), 1 );
            where.repeat.valmax = std::max( static_cast<int>( where.repeat.valmax * rate ), 1 );

        } else if( loot->chance != 100 ) {
            // otherwise except where chance is 100% scale probability
            loot->chance = std::max( std::min( static_cast<int>( loot->chance * rate ), 100 ), 1 );
        }

        add( where, loot );
    }
}

template<typename PieceType>
void jmapgen_objects::load_objects( const JsonObject &jsi, const std::string &member_name,
                                    const std::string &context )
{
    if( !jsi.has_member( member_name ) ) {
        return;
    }
    load_objects<PieceType>( jsi.get_array( member_name ), member_name + " in " + context );
}

template<typename PieceType>
void load_place_mapings( const JsonObject &jobj, mapgen_palette::placing_map::mapped_type &vect,
                         const std::string &context )
{
    vect.push_back( make_shared_fast<PieceType>( jobj, context ) );
}

/*
This is the default load function for mapgen pieces that only support loading from a json object,
not from a simple string.
Most non-trivial mapgen pieces (like item spawn which contains at least the item group and chance)
are like this. Other pieces (trap, furniture ...) can be loaded from a single string and have
an overload below.
The mapgen piece is loaded from the member of the json object named key.
*/
template<typename PieceType>
void load_place_mapings( const JsonValue &value, mapgen_palette::placing_map::mapped_type &vect,
                         const std::string &context )
{
    if( value.test_object() ) {
        load_place_mapings<PieceType>( value.get_object(), vect, context );
    } else {
        for( JsonObject jo : value.get_array() ) {
            load_place_mapings<PieceType>( jo, vect, context );
            jo.allow_omitted_members();
        }
    }
}

/*
This function allows loading the mapgen pieces from a single string, *or* a json object.
*/
template<typename PieceType>
void load_place_mapings_string(
    const JsonValue &value, mapgen_palette::placing_map::mapped_type &vect,
    const std::string &context )
{
    if( value.test_string() || value.test_object() ) {
        try {
            vect.push_back( make_shared_fast<PieceType>( value ) );
        } catch( const std::runtime_error &err ) {
            // Using the json object here adds nice formatting and context information
            value.throw_error( err.what() );
        }
    } else {
        for( const JsonValue entry : value.get_array() ) {
            if( entry.test_string() ) {
                try {
                    vect.push_back( make_shared_fast<PieceType>( entry ) );
                } catch( const std::runtime_error &err ) {
                    // Using the json object here adds nice formatting and context information
                    entry.throw_error( err.what() );
                }
            } else {
                load_place_mapings<PieceType>( entry.get_object(), vect, context );
            }
        }
    }
}
/*
This function is like load_place_mapings_string, except if the input is an array it will create an
instance of jmapgen_alternatively which will chose the mapgen piece to apply to the map randomly.
Use this with terrain or traps or other things that can not be applied twice to the same place.
*/
template<typename PieceType>
void load_place_mapings_alternatively(
    const JsonValue &value, mapgen_palette::placing_map::mapped_type &vect,
    const std::string &context )
{
    if( !value.test_array() ) {
        load_place_mapings_string<PieceType>( value, vect, context );
    } else {
        auto alter = make_shared_fast< jmapgen_alternatively<PieceType> >();
        for( const JsonValue entry : value.get_array() ) {
            if( entry.test_string() ) {
                try {
                    alter->alternatives.emplace_back( entry );
                } catch( const std::runtime_error &err ) {
                    // Using the json object here adds nice formatting and context information
                    entry.throw_error( err.what() );
                }
            } else if( entry.test_object() ) {
                JsonObject jsi = entry.get_object();
                alter->alternatives.emplace_back( jsi, context );
            } else if( entry.test_array() ) {
                // If this is an array, it means it is an entry followed by a desired total count of instances.
                JsonArray piece_and_count_jarr = entry.get_array();
                if( piece_and_count_jarr.size() != 2 ) {
                    piece_and_count_jarr.throw_error( "Array must have exactly two entries: the object, then the count." );
                }

                // Test if this is a string or object, and then just emplace it.
                if( piece_and_count_jarr.test_string() || piece_and_count_jarr.test_object() ) {
                    try {
                        alter->alternatives.emplace_back( piece_and_count_jarr.next_value() );
                    } catch( const std::runtime_error &err ) {
                        piece_and_count_jarr.throw_error( err.what() );
                    }
                } else {
                    piece_and_count_jarr.throw_error( "First entry must be a string or object." );
                }

                if( piece_and_count_jarr.test_int() ) {
                    // We already emplaced the first instance, so do one less.
                    int repeat = std::max( 0, piece_and_count_jarr.next_int() - 1 );
                    PieceType piece_to_repeat = alter->alternatives.back();
                    for( int i = 0; i < repeat; i++ ) {
                        alter->alternatives.emplace_back( piece_to_repeat );
                    }
                } else {
                    piece_and_count_jarr.throw_error( "Second entry must be an integer." );
                }
            }
        }
        vect.push_back( alter );
    }
}

template<>
void load_place_mapings<jmapgen_trap>(
    const JsonValue &value, mapgen_palette::placing_map::mapped_type &vect,
    const std::string &context )
{
    load_place_mapings_alternatively<jmapgen_trap>( value, vect, context );
}

template<>
void load_place_mapings<jmapgen_furniture>( const JsonValue &value,
        mapgen_palette::placing_map::mapped_type &vect, const std::string &context )
{
    load_place_mapings_alternatively<jmapgen_furniture>( value, vect, context );
}

template<>
void load_place_mapings<jmapgen_terrain>( const JsonValue &value,
        mapgen_palette::placing_map::mapped_type &vect, const std::string &context )
{
    load_place_mapings_alternatively<jmapgen_terrain>( value, vect, context );
}

template<typename PieceType>
void mapgen_palette::load_place_mapings( const JsonObject &jo, const std::string &member_name,
        placing_map &format_placings, const std::string &context )
{
    if( jo.has_object( "mapping" ) ) {
        for( const JsonMember member : jo.get_object( "mapping" ) ) {
            const map_key key( member );
            JsonObject sub = member.get_object();
            sub.allow_omitted_members();
            if( !sub.has_member( member_name ) ) {
                continue;
            }
            auto &vect = format_placings[ key ];
            // NOLINTNEXTLINE(cata-translate-string-literal)
            std::string this_context = string_format( "%s in mapping in %s", member_name, context );
            ::load_place_mapings<PieceType>( sub.get_member( member_name ), vect, this_context );
        }
    }
    if( !jo.has_object( member_name ) ) {
        return;
    }
    for( const JsonMember member : jo.get_object( member_name ) ) {
        const map_key key( member );
        auto &vect = format_placings[ key ];
        std::string this_context =
            // NOLINTNEXTLINE(cata-translate-string-literal)
            string_format( "%s %s in %s", member_name, member.name(), context );
        ::load_place_mapings<PieceType>( member, vect, this_context );
    }
}

static std::map<palette_id, mapgen_palette> palettes;

template<>
const mapgen_palette &string_id<mapgen_palette>::obj() const
{
    auto it = palettes.find( *this );
    if( it == palettes.end() ) {
        static const mapgen_palette null_palette;
        return null_palette;
    }
    return it->second;
}

template<>
bool string_id<mapgen_palette>::is_valid() const
{
    return palettes.find( *this ) != palettes.end();
}

void mapgen_palette::check() const
{
    std::string context = "palette " + id.str();
    jmapgen_int fake_coord( -1 );
    mapgen_parameters no_parameters;
    for( const std::pair<const std::string, mapgen_parameter> &param : parameters.map ) {
        std::string this_context = string_format( "parameter %s in %s", param.first, context );
        param.second.check( no_parameters, this_context );
    }
    for( const std::pair<const map_key, std::vector<shared_ptr_fast<const jmapgen_piece>>> &p :
         format_placings ) {
        for( const shared_ptr_fast<const jmapgen_piece> &j : p.second ) {
            j->check( context, parameters, fake_coord, fake_coord, fake_coord );
        }
    }
}

mapgen_palette mapgen_palette::load_temp( const JsonObject &jo, const std::string_view src,
        const std::string &context )
{
    return load_internal( jo, src, context, false, true );
}

void mapgen_palette::load( const JsonObject &jo, const std::string_view src )
{
    mapgen_palette ret = load_internal( jo, src, "", true, false );
    if( ret.id.is_empty() ) {
        jo.throw_error( "Named palette needs an id" );
    }

    palettes[ ret.id ] = ret;
}

const mapgen_palette &mapgen_palette::get( const palette_id &id )
{
    const auto iter = palettes.find( id );
    if( iter != palettes.end() ) {
        return iter->second;
    }

    debugmsg( "Requested palette with unknown id %s", id.c_str() );
    static mapgen_palette dummy;
    return dummy;
}

void mapgen_palette::check_definitions()
{
    for( const auto &p : palettes ) {
        p.second.check();
    }
}

void mapgen_palette::reset()
{
    palettes.clear();
}

void mapgen_palette::add( const mapgen_value<std::string> &rh, const add_palette_context &context )
{
    std::vector<std::string> possible_values =
        rh.all_possible_results( *context.current_parameters );
    if( possible_values.empty() ) {
        if( const std::string *param_name = rh.get_name_if_parameter() ) {
            debugmsg( "Parameter %s used for palette id in %s but has no possible values",
                      *param_name, context.context );
        } else {
            debugmsg( "Mapgen value for used for palette id in %s has no possible values",
                      context.context );
        }
    } else if( possible_values.size() == 1 ) {
        add( palette_id( possible_values.front() ), context );
    } else {
        std::string param_name;
        if( const std::string *name = rh.get_name_if_parameter() ) {
            param_name = *name;
        } else {
            const auto param_it =
                context.top_level_parameters->add_unique_parameter(
                    "palette_choice_", rh, cata_variant_type::palette_id,
                    mapgen_parameter_scope::overmap_special );
            param_name = param_it->first;
        }
        add_palette_context context_with_extra_constraint( context );
        for( const std::string &value : possible_values ) {
            palette_id val_id( value );
            context_with_extra_constraint.constraints.emplace_back( param_name, val_id );
            add( val_id, context_with_extra_constraint );
            context_with_extra_constraint.constraints.pop_back();
        }
    }
}

void mapgen_palette::add( const palette_id &rh, const add_palette_context &context )
{
    add( get( rh ), context );
}

void mapgen_palette::add( const mapgen_palette &rh, const add_palette_context &context )
{
    std::string actual_context = id.is_empty() ? context.context : "palette " + id.str();

    if( !rh.id.is_empty() ) {
        const std::vector<palette_id> &ancestors = context.ancestors;
        auto loop_start = std::find( ancestors.begin(), ancestors.end(), rh.id );
        if( loop_start != ancestors.end() ) {
            std::string loop_ids = enumerate_as_string( loop_start, ancestors.end(),
            []( const palette_id & i ) {
                return i.str();
            }, enumeration_conjunction::arrow );
            debugmsg( "loop in palette references: %s", loop_ids );
            return;
        }
    }
    add_palette_context new_context = context;
    new_context.ancestors.push_back( rh.id );
    new_context.current_parameters = &rh.parameters;

    for( const mapgen_value<std::string> &recursive_palette : rh.palettes_used ) {
        add( recursive_palette, new_context );
    }
    for( const auto &placing : rh.format_placings ) {
        const std::vector<mapgen_constraint<palette_id>> &constraints = context.constraints;
        std::vector<shared_ptr_fast<const jmapgen_piece>> constrained_placings = placing.second;
        if( !constraints.empty() ) {
            for( shared_ptr_fast<const jmapgen_piece> &piece : constrained_placings ) {
                piece = make_shared_fast<jmapgen_constrained<palette_id>>(
                            std::move( piece ), constraints );
            }
        }
        std::vector<shared_ptr_fast<const jmapgen_piece>> &these_placings =
                    format_placings[placing.first];
        these_placings.insert( these_placings.end(),
                               constrained_placings.begin(), constrained_placings.end() );
    }
    for( const map_key &placing : rh.keys_with_terrain ) {
        keys_with_terrain.insert( placing );
    }
    parameters.check_and_merge( rh.parameters, actual_context );
}

mapgen_palette mapgen_palette::load_internal( const JsonObject &jo, const std::string_view,
        const std::string &context, bool require_id, bool allow_recur )
{
    mapgen_palette new_pal;
    mapgen_palette::placing_map &format_placings = new_pal.format_placings;
    auto &keys_with_terrain = new_pal.keys_with_terrain;
    if( require_id ) {
        new_pal.id = palette_id( jo.get_string( "id" ) );
    }

    jo.read( "parameters", new_pal.parameters.map );

    if( jo.has_array( "palettes" ) ) {
        jo.read( "palettes", new_pal.palettes_used );
        if( allow_recur ) {
            // allow_recur means that it's safe to assume all the palettes have
            // been defined and we can inline now.  Otherwise we just leave the
            // list in our palettes_used array and it will be consumed
            // recursively by calls to add which add this palette.
            add_palette_context add_context{ context, &new_pal.parameters };
            for( auto &p : new_pal.palettes_used ) {
                new_pal.add( p, add_context );
            }
            new_pal.palettes_used.clear();
        }
    }

    // mandatory: every character in rows must have matching entry, unless fill_ter is set
    // "terrain": { "a": "t_grass", "b": "t_lava" }.  To help enforce this we
    // keep track of everything in the "terrain" object
    if( jo.has_member( "terrain" ) ) {
        for( const JsonMember member : jo.get_object( "terrain" ) ) {
            keys_with_terrain.insert( map_key( member ) );
        }
    }

    std::string c = "palette " + new_pal.id.str();
    new_pal.load_place_mapings<jmapgen_terrain>( jo, "terrain", format_placings, c );
    new_pal.load_place_mapings<jmapgen_furniture>( jo, "furniture", format_placings, c );
    new_pal.load_place_mapings<jmapgen_field>( jo, "fields", format_placings, c );
    new_pal.load_place_mapings<jmapgen_npc>( jo, "npcs", format_placings, c );
    new_pal.load_place_mapings<jmapgen_sign>( jo, "signs", format_placings, c );
    new_pal.load_place_mapings<jmapgen_vending_machine>( jo, "vendingmachines", format_placings, c );
    new_pal.load_place_mapings<jmapgen_toilet>( jo, "toilets", format_placings, c );
    new_pal.load_place_mapings<jmapgen_gaspump>( jo, "gaspumps", format_placings, c );
    new_pal.load_place_mapings<jmapgen_item_group>( jo, "items", format_placings, c );
    new_pal.load_place_mapings<jmapgen_monster_group>( jo, "monsters", format_placings, c );
    new_pal.load_place_mapings<jmapgen_vehicle>( jo, "vehicles", format_placings, c );
    // json member name is not optimal, it should be plural like all the others above, but that conflicts
    // with the items entry which refers to item groups.
    new_pal.load_place_mapings<jmapgen_spawn_item>( jo, "item", format_placings, c );
    new_pal.load_place_mapings<jmapgen_remove_vehicles>( jo, "remove_vehicles", format_placings, c );
    new_pal.load_place_mapings<jmapgen_remove_all>( jo, "remove_all", format_placings, c );
    new_pal.load_place_mapings<jmapgen_trap>( jo, "traps", format_placings, c );
    new_pal.load_place_mapings<jmapgen_monster>( jo, "monster", format_placings, c );
    new_pal.load_place_mapings<jmapgen_make_rubble>( jo, "rubble", format_placings, c );
    new_pal.load_place_mapings<jmapgen_computer>( jo, "computers", format_placings, c );
    new_pal.load_place_mapings<jmapgen_sealed_item>( jo, "sealed_item", format_placings, c );
    new_pal.load_place_mapings<jmapgen_nested>( jo, "nested", format_placings, c );
    new_pal.load_place_mapings<jmapgen_liquid_item>( jo, "liquids", format_placings, c );
    new_pal.load_place_mapings<jmapgen_corpse>( jo, "corpses", format_placings, c );
    new_pal.load_place_mapings<jmapgen_graffiti>( jo, "graffiti", format_placings, c );
    new_pal.load_place_mapings<jmapgen_zone>( jo, "zones", format_placings, c );
    new_pal.load_place_mapings<jmapgen_ter_furn_transform>( jo, "ter_furn_transforms",
            format_placings, c );
    new_pal.load_place_mapings<jmapgen_faction>( jo, "faction_owner_character", format_placings, c );

    for( mapgen_palette::placing_map::value_type &p : format_placings ) {
        p.second.erase(
            std::remove_if(
                p.second.begin(), p.second.end(),
        []( const shared_ptr_fast<const jmapgen_piece> &placing ) {
            return placing->is_nop();
        } ), p.second.end() );
    }
    return new_pal;
}

mapgen_palette::add_palette_context::add_palette_context(
    const std::string &ctx, mapgen_parameters *params )
    : context( ctx )
    , top_level_parameters( params )
    , current_parameters( params )
{}

bool mapgen_function_json::setup_internal( const JsonObject &jo )
{
    // Just to make sure no one does anything stupid
    if( jo.has_member( "mapgensize" ) ) {
        jo.throw_error( "\"mapgensize\" only allowed for nested mapgen" );
    }

    // something akin to mapgen fill_background.
    if( jo.has_string( "fill_ter" ) ) {
        fill_ter = ter_str_id( jo.get_string( "fill_ter" ) ).id();
    }

    if( jo.has_member( "rotation" ) ) {
        rotation = jmapgen_int( jo, "rotation" );
    }

    if( jo.has_member( "predecessor_mapgen" ) ) {
        predecessor_mapgen = oter_str_id( jo.get_string( "predecessor_mapgen" ) ).id();
    } else {
        predecessor_mapgen = oter_str_id::NULL_ID();
    }

    jo.read( "fallback_predecessor_mapgen", fallback_predecessor_mapgen_ );

    return fill_ter != t_null || predecessor_mapgen != oter_str_id::NULL_ID() ||
           fallback_predecessor_mapgen_ != oter_str_id::NULL_ID();
}

bool mapgen_function_json_nested::setup_internal( const JsonObject &jo )
{
    // Mandatory - nested mapgen must be explicitly sized
    if( jo.has_array( "mapgensize" ) ) {
        JsonArray jarr = jo.get_array( "mapgensize" );
        mapgensize = point( jarr.get_int( 0 ), jarr.get_int( 1 ) );
        if( mapgensize.x == 0 || mapgensize.x != mapgensize.y ) {
            // Non-square sizes not implemented yet
            jo.throw_error( "\"mapgensize\" must be an array of two identical, positive numbers" );
        }
        total_size = mapgensize;
    } else {
        jo.throw_error( "Nested mapgen must have \"mapgensize\" set" );
    }

    if( jo.has_member( "rotation" ) ) {
        rotation = jmapgen_int( jo, "rotation" );
    }

    // Nested mapgen is always halal because it can assume underlying map is.
    return true;
}

void mapgen_function_json::setup()
{
    setup_common();
}

void mapgen_function_json_nested::setup()
{
    setup_common();
}

void update_mapgen_function_json::setup()
{
    setup_common();
}

void mapgen_function_json::finalize_parameters()
{
    finalize_parameters_common();
}

void mapgen_function_json_nested::finalize_parameters()
{
    finalize_parameters_common();
}

void update_mapgen_function_json::finalize_parameters()
{
    finalize_parameters_common();
}

struct phase_comparator {
    mapgen_phase get_phase( mapgen_phase p ) const {
        return p;
    }

    mapgen_phase get_phase( const jmapgen_setmap &s ) const {
        return s.phase();
    }

    template<typename PiecePtr>
    mapgen_phase get_phase( const std::pair<jmapgen_place, PiecePtr> &p ) const {
        return p.second->phase();
    }

    template<typename T, typename U>
    bool operator()( const T &l, const U &r ) const {
        return get_phase( l ) < get_phase( r );
    }
};

static const phase_comparator compare_phases{};

/*
 * Parse json, pre-calculating values for stuff, then cheerfully throw json away. Faster than regular mapf, in theory
 */
void mapgen_function_json_base::setup_common()
{
    if( is_ready ) {
        return;
    }
    JsonObject jo = jsobj;
    mapgen_defer::defer = false;
    if( !setup_common( jo ) ) {
        jo.throw_error( "format: no terrain map" );
    }
    if( mapgen_defer::defer ) {
        mapgen_defer::jsi.throw_error_at( mapgen_defer::member, mapgen_defer::message );
    } else {
        mapgen_defer::jsi = JsonObject();
    }
}

bool mapgen_function_json_base::setup_common( const JsonObject &jo )
{
    bool fallback_terrain_exists = setup_internal( jo );
    JsonArray parray;
    JsonArray sparray;
    JsonObject pjo;

    jo.read( "flags", flags_ );

    // mandatory: mapgensize rows of mapgensize character lines, each of which must have a
    // matching key in "terrain", unless fill_ter is set
    // "rows:" [ "aaaajustlikeinmapgen.cpp", "this.must!be!exactly.24!", "and_must_match_terrain_", .... ]
    point expected_dim = mapgensize + m_offset.xy().raw();
    cata_assert( expected_dim.x >= 0 );
    cata_assert( expected_dim.y >= 0 );
    const std::string default_row( expected_dim.x, ' ' );
    const bool default_rows = !jo.has_array( "rows" );
    if( !default_rows ) {
        parray = jo.get_array( "rows" );
        if( static_cast<int>( parray.size() ) < expected_dim.y ) {
            parray.throw_error( string_format( "format: rows: must have at least %d rows, not %d",
                                               expected_dim.y, parray.size() ) );
        }
        if( static_cast<int>( parray.size() ) != total_size.y ) {
            parray.throw_error(
                string_format( "format: rows: must have %d rows, not %d; check mapgensize if applicable",
                               total_size.y, parray.size() ) );
        }
    }

    // just like mapf::basic_bind("stuff",blargle("foo", etc) ), only json input and faster when applying
    mapgen_palette palette = mapgen_palette::load_temp( jo, "dda", context_ );
    auto &keys_with_terrain = palette.keys_with_terrain;
    mapgen_palette::placing_map &format_placings = palette.format_placings;

    if( palette.keys_with_terrain.empty() && !fallback_terrain_exists ) {
        return false;
    }

    parameters = palette.get_parameters();

    for( int c = m_offset.y(); c < expected_dim.y; c++ ) {
        const std::string row = default_rows ? default_row : parray.get_string( c );
        static std::vector<std::string_view> row_keys;
        row_keys.clear();
        row_keys.reserve( total_size.x );
        utf8_display_split_into( row, row_keys );
        if( row_keys.size() < static_cast<size_t>( expected_dim.x ) ) {
            cata_assert( !default_rows );
            parray.throw_error(
                string_format( "format: row %d must have at least %d columns, not %d",
                               c + 1, expected_dim.x, row_keys.size() ) );
        }
        if( row_keys.size() != static_cast<size_t>( total_size.x ) ) {
            cata_assert( !default_rows );
            parray.throw_error(
                string_format( "format: row %d must have %d columns, not %d; check mapgensize if applicable",
                               c + 1, total_size.x, row_keys.size() ) );
        }
        for( int i = m_offset.x(); i < expected_dim.x; i++ ) {
            const tripoint_rel_ms p = tripoint_rel_ms( i, c, 0 ) - m_offset;
            const map_key key{ std::string( row_keys[i] ) };
            const auto iter_ter = keys_with_terrain.find( key );
            const auto fpi = format_placings.find( key );

            const bool has_terrain = iter_ter != keys_with_terrain.end();
            const bool has_placing = fpi != format_placings.end();

            if( !has_terrain && !fallback_terrain_exists ) {
                cata_assert( !default_rows );
                parray.string_error( c, i + 1,
                                     string_format( "format: rows: row %d column %d: '%s' is not in 'terrain',"
                                                    "and no 'fill_ter', 'predecessor_mapgen' or 'fallback_predecessor_mapgen' is set!",
                                                    c + 1, i + 1, key.str ) );
            }
            if( !has_terrain && !has_placing && key.str != " " && key.str != "." ) {
                try {
                    cata_assert( !default_rows );
                    parray.string_error( c, i + 1,
                                         string_format( "format: rows: row %d column %d: '%s' has no terrain, furniture, or other definition",
                                                        c + 1, i + 1, key.str ) );
                } catch( const JsonError &e ) {
                    debugmsg( "(json-error)\n%s", e.what() );
                }
            }
            if( has_placing ) {
                jmapgen_place where( p );
                for( auto &what : fpi->second ) {
                    objects.add( where, what );
                }
            }
        }
    }
    fallback_terrain_exists = true;

    // No fill_ter? No format? GTFO.
    if( !fallback_terrain_exists ) {
        jo.throw_error(
            "Need one of 'fill_terrain', 'predecessor_mapgen', 'fallback_predecessor_mapgen', 'terrain' or a palette providing 'terrain'." );
        // TODO: write TFM.
    }

    if( jo.has_array( "set" ) ) {
        setup_setmap( jo.get_array( "set" ) );
    }

    objects.load_objects<jmapgen_remove_all>( jo, "place_remove_all", context_ );
    // "add" is deprecated in favor of "place_item", but kept to support mods
    // which are not under our control.
    objects.load_objects<jmapgen_spawn_item>( jo, "add", context_ );
    objects.load_objects<jmapgen_spawn_item>( jo, "place_item", context_ );
    objects.load_objects<jmapgen_field>( jo, "place_fields", context_ );
    objects.load_objects<jmapgen_npc>( jo, "place_npcs", context_ );
    objects.load_objects<jmapgen_sign>( jo, "place_signs", context_ );
    objects.load_objects<jmapgen_vending_machine>( jo, "place_vendingmachines", context_ );
    objects.load_objects<jmapgen_toilet>( jo, "place_toilets", context_ );
    objects.load_objects<jmapgen_liquid_item>( jo, "place_liquids", context_ );
    objects.load_objects<jmapgen_corpse>( jo, "place_corpses", context_ );
    objects.load_objects<jmapgen_gaspump>( jo, "place_gaspumps", context_ );
    objects.load_objects<jmapgen_item_group>( jo, "place_items", context_ );
    objects.load_objects<jmapgen_loot>( jo, "place_loot", context_ );
    objects.load_objects<jmapgen_monster_group>( jo, "place_monsters", context_ );
    objects.load_objects<jmapgen_vehicle>( jo, "place_vehicles", context_ );
    objects.load_objects<jmapgen_remove_vehicles>( jo, "remove_vehicles", context_ );
    objects.load_objects<jmapgen_remove_npcs>( jo, "remove_npcs", context_ );
    objects.load_objects<jmapgen_trap>( jo, "place_traps", context_ );
    objects.load_objects<jmapgen_furniture>( jo, "place_furniture", context_ );
    objects.load_objects<jmapgen_terrain>( jo, "place_terrain", context_ );
    objects.load_objects<jmapgen_monster>( jo, "place_monster", context_ );
    objects.load_objects<jmapgen_make_rubble>( jo, "place_rubble", context_ );
    objects.load_objects<jmapgen_computer>( jo, "place_computers", context_ );
    objects.load_objects<jmapgen_nested>( jo, "place_nested", context_ );
    objects.load_objects<jmapgen_graffiti>( jo, "place_graffiti", context_ );
    objects.load_objects<jmapgen_zone>( jo, "place_zones", context_ );
    objects.load_objects<jmapgen_ter_furn_transform>( jo, "place_ter_furn_transforms", context_ );
    objects.load_objects<jmapgen_variable>( jo, "place_variables", context_ );
    // Needs to be last as it affects other placed items
    objects.load_objects<jmapgen_faction>( jo, "faction_owner", context_ );

    objects.finalize();

    std::stable_sort( setmap_points.begin(), setmap_points.end(), compare_phases );

    if( !mapgen_defer::defer ) {
        is_ready = true; // skip setup attempts from any additional pointers
    }
    return true;
}

void mapgen_function_json::check() const
{
    check_common();

    if( predecessor_mapgen != oter_str_id::NULL_ID() && expects_predecessor() ) {
        debugmsg( "%s uses both predecessor_mapgen and expects_predecessor; these features are "
                  "incompatible", context_ );
    }
}

void mapgen_function_json::check_consistent_with( const oter_t &ter ) const
{
    bool requires_predecessor = ter.has_flag( oter_flags::requires_predecessor );
    if( expects_predecessor() && !requires_predecessor ) {
        debugmsg( "mapgen for oter_t %s expects a predecessor terrain but oter_type_t %s lacks the "
                  "REQUIRES_PREDECESSOR flag", ter.id.str(), ter.get_type_id().str() );
    }
}

void mapgen_function_json_nested::check() const
{
    check_common();
}

static bool check_furn( const furn_id &id, const std::string &context )
{
    const furn_t &furn = id.obj();
    if( furn.has_flag( ter_furn_flag::TFLAG_PLANT ) ) {
        debugmsg( "json mapgen for %s specifies furniture %s, which has flag "
                  "PLANT.  Such furniture must be specified in a \"sealed_item\" special.",
                  context, furn.id.str() );
        // Only report once per mapgen object, otherwise the reports are
        // very repetitive
        return true;
    }
    return false;
}

void mapgen_function_json_base::check_common() const
{
    if( static_cast <int>( flags_.test( jmapgen_flags::allow_terrain_under_other_data ) ) +
        flags_.test( jmapgen_flags::dismantle_all_before_placing_terrain ) +
        flags_.test( jmapgen_flags::erase_all_before_placing_terrain ) > 1 ) {
        debugmsg( "In %s, the mutually exclusive flags ERASE_ALL_BEFORE_PLACING_TERRAIN, "
                  "DISMANTLE_ALL_BEFORE_PLACING_TERRAIN and ALLOW_TERRAIN_UNDER_OTHER_DATA "
                  "cannot be used together", context_ );
    }
    if( static_cast <int>( flags_.test( jmapgen_flags::allow_terrain_under_furniture ) ) +
        flags_.test( jmapgen_flags::dismantle_furniture_before_placing_terrain ) +
        flags_.test( jmapgen_flags::erase_furniture_before_placing_terrain ) > 1 ) {
        debugmsg( "In %s, the mutually exclusive flags ALLOW_TERRAIN_UNDER_FURNITURE, "
                  "DISMANTLE_FURNITURE_BEFORE_PLACING_TERRAIN and ERASE_FURNITURE_BEFORE_PLACING_TERRAIN "
                  "cannot be used together", context_ );
    }
    if( static_cast <int>( flags_.test( jmapgen_flags::allow_terrain_under_trap ) ) +
        flags_.test( jmapgen_flags::dismantle_trap_before_placing_terrain ) +
        flags_.test( jmapgen_flags::erase_trap_before_placing_terrain ) > 1 ) {
        debugmsg( "In %s, the mutually exclusive flags ALLOW_TERRAIN_UNDER_TRAP, "
                  "DISMANTLE_TRAP_BEFORE_PLACING_TERRAIN and ERASE_TRAP_BEFORE_PLACING_TERRAIN "
                  "cannot be used together", context_ );
    }
    if( static_cast <int>( flags_.test( jmapgen_flags::allow_terrain_under_items ) ) +
        flags_.test( jmapgen_flags::erase_items_before_placing_terrain ) > 1 ) {
        debugmsg( "In %s, the mutually exclusive flags "
                  "ALLOW_TERRAIN_UNDER_ITEMS and ERASE_ITEMS_BEFORE_PLACING_TERRAIN "
                  "cannot be used together", context_ );
    }
    for( const jmapgen_setmap &setmap : setmap_points ) {
        if( setmap.op != JMAPGEN_SETMAP_FURN &&
            setmap.op != JMAPGEN_SETMAP_LINE_FURN &&
            setmap.op != JMAPGEN_SETMAP_SQUARE_FURN ) {
            continue;
        }
        furn_id id( setmap.val.get() );
        if( check_furn( id, context_ ) ) {
            return;
        }
    }

    objects.check( context_, parameters );
}

void mapgen_function_json_base::add_placement_coords_to( std::unordered_set<point> &result ) const
{
    objects.add_placement_coords_to( result );
}

std::unordered_set<point> nested_mapgen::all_placement_coords() const
{
    std::unordered_set<point> result;
    for( const weighted_object<int, std::shared_ptr<mapgen_function_json_nested>> &o : funcs_ ) {
        o.obj->add_placement_coords_to( result );
    }
    return result;
}

void jmapgen_objects::finalize()
{
    std::stable_sort( objects.begin(), objects.end(), compare_phases );
    objects.shrink_to_fit();
}

void jmapgen_objects::check( const std::string &context, const mapgen_parameters &parameters ) const
{
    for( const jmapgen_obj &obj : objects ) {
        const jmapgen_place &where = obj.first;
        const jmapgen_piece &what = *obj.second;
        what.check( context, parameters, where.x, where.y, where.z );
    }
}

void jmapgen_objects::merge_parameters_into( mapgen_parameters &params,
        const std::string &outer_context ) const
{
    for( const jmapgen_obj &obj : objects ) {
        obj.second->merge_parameters_into( params, outer_context );
    }
}

void jmapgen_objects::add_placement_coords_to( std::unordered_set<point> &result ) const
{
    for( const jmapgen_obj &obj : objects ) {
        const jmapgen_place &where = obj.first;
        for( int x = where.x.val; x <= where.x.valmax; ++x ) {
            for( int y = where.y.val; y <= where.y.valmax; ++y ) {
                result.emplace( x, y );
            }
        }
    }
}

/////////////////////////////////////////////////////////////////////////////////
///// 3 - mapgen (gameplay)
///// stuff below is the actual in-game map generation (ill)logic

mapgen_phase jmapgen_setmap::phase() const
{
    switch( op ) {
        case JMAPGEN_SETMAP_TER:
        case JMAPGEN_SETMAP_LINE_TER:
        case JMAPGEN_SETMAP_SQUARE_TER:
            return mapgen_phase::terrain;
        case JMAPGEN_SETMAP_FURN:
        case JMAPGEN_SETMAP_LINE_FURN:
        case JMAPGEN_SETMAP_SQUARE_FURN:
            return mapgen_phase::furniture;
        case JMAPGEN_SETMAP_TRAP:
        case JMAPGEN_SETMAP_TRAP_REMOVE:
        case JMAPGEN_SETMAP_CREATURE_REMOVE:
        case JMAPGEN_SETMAP_ITEM_REMOVE:
        case JMAPGEN_SETMAP_FIELD_REMOVE:
        case JMAPGEN_SETMAP_LINE_TRAP:
        case JMAPGEN_SETMAP_LINE_TRAP_REMOVE:
        case JMAPGEN_SETMAP_LINE_CREATURE_REMOVE:
        case JMAPGEN_SETMAP_LINE_ITEM_REMOVE:
        case JMAPGEN_SETMAP_LINE_FIELD_REMOVE:
        case JMAPGEN_SETMAP_SQUARE_TRAP:
        case JMAPGEN_SETMAP_SQUARE_TRAP_REMOVE:
        case JMAPGEN_SETMAP_SQUARE_CREATURE_REMOVE:
        case JMAPGEN_SETMAP_SQUARE_ITEM_REMOVE:
        case JMAPGEN_SETMAP_SQUARE_FIELD_REMOVE:
            return mapgen_phase::default_;
        case JMAPGEN_SETMAP_RADIATION:
        case JMAPGEN_SETMAP_BASH:
        case JMAPGEN_SETMAP_VARIABLE:
        case JMAPGEN_SETMAP_LINE_RADIATION:
        case JMAPGEN_SETMAP_SQUARE_RADIATION:
            return mapgen_phase::transform;
        case JMAPGEN_SETMAP_OPTYPE_POINT:
        case JMAPGEN_SETMAP_OPTYPE_LINE:
        case JMAPGEN_SETMAP_OPTYPE_SQUARE:
            break;
    }
    debugmsg( "Invalid jmapgen_setmap::op %d", static_cast<int>( op ) );
    return mapgen_phase::default_;
}

/*
 * (set|line|square)_(ter|furn|trap|radiation); simple (x, y, int) or (x1,y1,x2,y2, int) functions
 * TODO: optimize, though gcc -O2 optimizes enough that splitting the switch has no effect
 */
bool jmapgen_setmap::apply( const mapgendata &dat, const tripoint_rel_ms &offset ) const
{
    if( chance != 1 && !one_in( chance ) ) {
        return true;
    }

    static const auto get = []( const jmapgen_int & v, int offset ) {
        return v.get() + offset;
    };
    const auto x_get = [this, &offset]() {
        return get( x, offset.x() );
    };
    const auto y_get = [this, &offset]() {
        return get( y, offset.y() );
    };
    const auto z_get = [this, &offset]() {
        return get( z, offset.z() );
    };
    const auto x2_get = [this, &offset]() {
        return get( x2, offset.x() );
    };
    const auto y2_get = [this, &offset]() {
        return get( y2, offset.y() );
    };

    map &m = dat.m;
    const int trepeat = repeat.get();
    const tripoint_bub_ms target_pos( x_get(), y_get(), dat.zlevel() + z_get() );
    const int z_level = dat.zlevel() + z_get();

    for( int i = 0; i < trepeat; i++ ) {
        switch( op ) {
            case JMAPGEN_SETMAP_TER: {
                // TODO: the ter_id should be stored separately and not be wrapped in an jmapgen_int
                m.ter_set( target_pos, ter_id( val.get() ),
                           dat.has_flag( jmapgen_flags::avoid_creatures ) );
            }
            break;
            case JMAPGEN_SETMAP_FURN: {
                // TODO: the furn_id should be stored separately and not be wrapped in an jmapgen_int
                m.furn_set( target_pos, furn_id( val.get() ),
                            dat.has_flag( jmapgen_flags::avoid_creatures ) );
            }
            break;
            case JMAPGEN_SETMAP_TRAP: {
                // TODO: the trap_id should be stored separately and not be wrapped in an jmapgen_int
                mtrap_set( &m, target_pos, trap_id( val.get() ),
                           dat.has_flag( jmapgen_flags::avoid_creatures ) );
            }
            break;
            case JMAPGEN_SETMAP_RADIATION: {
                m.set_radiation( target_pos, val.get() );
            }
            break;
            case JMAPGEN_SETMAP_TRAP_REMOVE: {
                mremove_trap( &m, target_pos, trap_id( val.get() ).id() );
            }
            break;
            case JMAPGEN_SETMAP_CREATURE_REMOVE: {
                Creature *tmp_critter = get_creature_tracker().creature_at( m.getglobal(
                                            target_pos ), true );
                if( tmp_critter && !tmp_critter->is_avatar() ) {
                    tmp_critter->die( nullptr );
                }
            }
            break;
            case JMAPGEN_SETMAP_ITEM_REMOVE: {
                m.i_clear( target_pos );
            }
            break;
            case JMAPGEN_SETMAP_FIELD_REMOVE: {
                mremove_fields( &m, target_pos );
            }
            break;
            case JMAPGEN_SETMAP_BASH: {
                m.bash( target_pos, 9999 );
            }
            break;
            case JMAPGEN_SETMAP_VARIABLE: {
                queued_points[string_val] = m.getglobal( target_pos );
            }
            break;
            case JMAPGEN_SETMAP_LINE_TER: {
                // TODO: the ter_id should be stored separately and not be wrapped in an jmapgen_int
                m.draw_line_ter( ter_id( val.get() ), point_bub_ms( x_get(), y_get() ), point_bub_ms( x2_get(),
                                 y2_get() ),
                                 z_level,
                                 dat.has_flag( jmapgen_flags::avoid_creatures ) );
            }
            break;
            case JMAPGEN_SETMAP_LINE_FURN: {
                // TODO: the furn_id should be stored separately and not be wrapped in an jmapgen_int
                m.draw_line_furn( furn_id( val.get() ), point_bub_ms( x_get(), y_get() ), point_bub_ms( x2_get(),
                                  y2_get() ),
                                  z_level,
                                  dat.has_flag( jmapgen_flags::avoid_creatures ) );
            }
            break;
            case JMAPGEN_SETMAP_LINE_TRAP: {
                const std::vector<point> line = line_to( point( x_get(), y_get() ), point( x2_get(), y2_get() ),
                                                0 );
                for( const point &i : line ) {
                    // TODO: the trap_id should be stored separately and not be wrapped in an jmapgen_int
                    mtrap_set( &m, tripoint_bub_ms( i.x, i.y, z_level ), trap_id( val.get() ),
                               dat.has_flag( jmapgen_flags::avoid_creatures ) );
                }
            }
            break;
            case JMAPGEN_SETMAP_LINE_TRAP_REMOVE: {
                const std::vector<point> line = line_to( point( x_get(), y_get() ), point( x2_get(), y2_get() ),
                                                0 );
                for( const point &i : line ) {
                    // TODO: the trap_id should be stored separately and not be wrapped in an jmapgen_int
                    mremove_trap( &m, tripoint_bub_ms( i.x, i.y, z_level ), trap_id( val.get() ).id() );
                }
            }
            break;
            case JMAPGEN_SETMAP_LINE_CREATURE_REMOVE: {
                const std::vector<point> line = line_to( point( x_get(), y_get() ), point( x2_get(), y2_get() ),
                                                0 );
                for( const point &i : line ) {
                    Creature *tmp_critter = get_creature_tracker().creature_at( tripoint_abs_ms( m.getglobal(
                                                tripoint_bub_ms( i.x, i.y,
                                                        z_level ) ) ), true );
                    if( tmp_critter && !tmp_critter->is_avatar() ) {
                        tmp_critter->die( nullptr );
                    }
                }
            }
            break;
            case JMAPGEN_SETMAP_LINE_ITEM_REMOVE: {
                const std::vector<point> line = line_to( point( x_get(), y_get() ), point( x2_get(), y2_get() ),
                                                0 );
                for( const point &i : line ) {
                    m.i_clear( tripoint_bub_ms( i.x, i.y, z_level ) );
                }
            }
            break;
            case JMAPGEN_SETMAP_LINE_FIELD_REMOVE: {
                const std::vector<point> line = line_to( point( x_get(), y_get() ), point( x2_get(), y2_get() ),
                                                0 );
                for( const point &i : line ) {
                    mremove_fields( &m, tripoint_bub_ms( i.x, i.y, z_level ) );
                }
            }
            break;
            case JMAPGEN_SETMAP_LINE_RADIATION: {
                const std::vector<point> line = line_to( point( x_get(), y_get() ), point( x2_get(), y2_get() ),
                                                0 );
                for( const point &i : line ) {
                    m.set_radiation( tripoint_bub_ms( i.x, i.y, z_level ), static_cast<int>( val.get() ) );
                }
            }
            break;
            case JMAPGEN_SETMAP_SQUARE_TER: {
                // TODO: the ter_id should be stored separately and not be wrapped in an jmapgen_int
                m.draw_square_ter( ter_id( val.get() ), point_bub_ms( x_get(), y_get() ), point_bub_ms( x2_get(),
                                   y2_get() ),
                                   z_level,
                                   dat.has_flag( jmapgen_flags::avoid_creatures ) );
            }
            break;
            case JMAPGEN_SETMAP_SQUARE_FURN: {
                // TODO: the furn_id should be stored separately and not be wrapped in an jmapgen_int
                m.draw_square_furn( furn_id( val.get() ), point_bub_ms( x_get(), y_get() ), point_bub_ms( x2_get(),
                                    y2_get() ),
                                    z_level,
                                    dat.has_flag( jmapgen_flags::avoid_creatures ) );
            }
            break;
            case JMAPGEN_SETMAP_SQUARE_TRAP: {
                const point c( x_get(), y_get() );
                const int cx2 = x2_get();
                const int cy2 = y2_get();
                for( int tx = c.x; tx <= cx2; tx++ ) {
                    for( int ty = c.y; ty <= cy2; ty++ ) {
                        // TODO: the trap_id should be stored separately and not be wrapped in an jmapgen_int
                        mtrap_set( &m, tripoint_bub_ms( tx, ty, z_level ), trap_id( val.get() ),
                                   dat.has_flag( jmapgen_flags::avoid_creatures ) );
                    }
                }
            }
            break;
            case JMAPGEN_SETMAP_SQUARE_TRAP_REMOVE: {
                const point c( x_get(), y_get() );
                const int cx2 = x2_get();
                const int cy2 = y2_get();
                for( int tx = c.x; tx <= cx2; tx++ ) {
                    for( int ty = c.y; ty <= cy2; ty++ ) {
                        // TODO: the trap_id should be stored separately and not be wrapped in an jmapgen_int
                        mremove_trap( &m, tripoint_bub_ms( tx, ty, z_level ), trap_id( val.get() ).id() );
                    }
                }
            }
            break;
            case JMAPGEN_SETMAP_SQUARE_CREATURE_REMOVE: {
                const point c( x_get(), y_get() );
                const int cx2 = x2_get();
                const int cy2 = y2_get();
                for( int tx = c.x; tx <= cx2; tx++ ) {
                    for( int ty = c.y; ty <= cy2; ty++ ) {
                        Creature *tmp_critter = get_creature_tracker().creature_at( tripoint_abs_ms( m.getglobal(
                                                    tripoint_bub_ms( tx,
                                                            ty, z_level ) ) ), true );
                        if( tmp_critter && !tmp_critter->is_avatar() ) {
                            tmp_critter->die( nullptr );
                        }
                    }
                }
            }
            break;
            case JMAPGEN_SETMAP_SQUARE_ITEM_REMOVE: {
                const point c( x_get(), y_get() );
                const int cx2 = x2_get();
                const int cy2 = y2_get();
                for( int tx = c.x; tx <= cx2; tx++ ) {
                    for( int ty = c.y; ty <= cy2; ty++ ) {
                        m.i_clear( tripoint_bub_ms( tx, ty, z_level ) );
                    }
                }
            }
            break;
            case JMAPGEN_SETMAP_SQUARE_FIELD_REMOVE: {
                const point c( x_get(), y_get() );
                const int cx2 = x2_get();
                const int cy2 = y2_get();
                for( int tx = c.x; tx <= cx2; tx++ ) {
                    for( int ty = c.y; ty <= cy2; ty++ ) {
                        mremove_fields( &m, tripoint_bub_ms( tx, ty, z_level ) );
                    }
                }
            }
            break;
            case JMAPGEN_SETMAP_SQUARE_RADIATION: {
                const point c2( x_get(), y_get() );
                const int cx2 = x2_get();
                const int cy2 = y2_get();
                for( int tx = c2.x; tx <= cx2; tx++ ) {
                    for( int ty = c2.y; ty <= cy2; ty++ ) {
                        m.set_radiation( tripoint_bub_ms( tx, ty, z_level ), static_cast<int>( val.get() ) );
                    }
                }
            }
            break;

            default:
                //Suppress warnings
                break;
        }
    }
    return true;
}

ret_val<void> jmapgen_setmap::has_vehicle_collision( const mapgendata &dat,
        const tripoint_rel_ms &offset ) const
{
    static const auto get = []( const jmapgen_int & v, int v_offset ) {
        return v.get() + v_offset;
    };
    const auto x_get = [this, &offset]() {
        return get( x, offset.x() );
    };
    const auto y_get = [this, &offset]() {
        return get( y, offset.y() );
    };
    const auto z_get = [this, &offset]() {
        return get( z, offset.z() );
    };
    const auto x2_get = [this, &offset]() {
        return get( x2, offset.x() );
    };
    const auto y2_get = [this, &offset]() {
        return get( y2, offset.y() );
    };
    const tripoint_rel_ms start = tripoint_rel_ms( x_get(), y_get(), dat.zlevel() + z_get() );
    tripoint_rel_ms end = start;
    switch( op ) {
        case JMAPGEN_SETMAP_TER:
        case JMAPGEN_SETMAP_FURN:
        case JMAPGEN_SETMAP_TRAP:
            break;
        /* lines and squares are the same thing for this purpose */
        case JMAPGEN_SETMAP_LINE_TER:
        case JMAPGEN_SETMAP_LINE_FURN:
        case JMAPGEN_SETMAP_LINE_TRAP:
        case JMAPGEN_SETMAP_LINE_TRAP_REMOVE:
        case JMAPGEN_SETMAP_LINE_ITEM_REMOVE:
        case JMAPGEN_SETMAP_SQUARE_TER:
        case JMAPGEN_SETMAP_SQUARE_FURN:
        case JMAPGEN_SETMAP_SQUARE_TRAP:
        case JMAPGEN_SETMAP_SQUARE_TRAP_REMOVE:
        case JMAPGEN_SETMAP_SQUARE_ITEM_REMOVE:
            end.x() = x2_get();
            end.y() = y2_get();
            break;
        /* if it's not a terrain, furniture, or trap, it can't collide */
        default:
            return ret_val<void>::make_success();
    }
    for( const tripoint &p : dat.m.points_in_rectangle( start.raw(), end.raw() ) ) {
        if( dat.m.veh_at( p ) ) {
            return ret_val<void>::make_failure( dat.m.veh_at( p ).value().vehicle().disp_name() );
        }
    }
    return ret_val<void>::make_success();
}

ret_val<void> mapgen_function_json_base::has_vehicle_collision(
    const mapgendata &dat, const tripoint_rel_ms &offset ) const
{
    for( const jmapgen_setmap &elem : setmap_points ) {
        const ret_val<void> has_vehicle_collision = elem.has_vehicle_collision( dat, offset );
        if( !has_vehicle_collision.success() ) {
            return has_vehicle_collision;
        }
    }

    return objects.has_vehicle_collision( dat, offset );
}

static ret_val<void> apply_mapgen_in_phases(
    const mapgendata &md, const std::vector<jmapgen_setmap> &setmap_points,
    const jmapgen_objects &objects, const tripoint_rel_ms &offset, const std::string &context,
    bool verify = false )
{
    const ret_val<void> has_vehicle_collision = objects.has_vehicle_collision( md, offset );
    if( verify &&  !has_vehicle_collision.success() ) {

        return has_vehicle_collision;
    }

    // We must apply all the mapgen in phases, but the mapgen is split between
    // setmap_points and objects.  So we have to make an outer loop over
    // phases, and apply each type restricted to each phase.
    auto setmap_point = setmap_points.begin();
    for( mapgen_phase phase : all_enum_values<mapgen_phase>() ) {
        if( std::find( md.skip.begin(), md.skip.end(), phase ) != md.skip.end() ) {
            continue;
        }
        for( ; setmap_point != setmap_points.end(); ++setmap_point ) {
            const jmapgen_setmap &elem = *setmap_point;
            if( elem.phase() != phase ) {
                break;
            }
            const ret_val<void> has_vehicle_collision = elem.has_vehicle_collision( md, offset );
            if( verify && !has_vehicle_collision.success() ) {
                return has_vehicle_collision;
            }
            elem.apply( md, offset );
        }

        objects.apply( md, phase, offset, context );
    }
    cata_assert( setmap_point == setmap_points.end() );

    resolve_regional_terrain_and_furniture( md );

    return ret_val<void>::make_success();
}

/*
 * Apply mapgen as per a derived-from-json recipe; in theory fast, but not very versatile
 */
void mapgen_function_json::generate( mapgendata &md )
{
    map *const m = &md.m;
    if( fill_ter != t_null ) {
        m->draw_fill_background( fill_ter );
    }
    const oter_t &ter = *md.terrain_type();

    auto do_predecessor_mapgen = [&]( mapgendata & predecessor_md ) {
        const std::string function_key = predecessor_md.terrain_type()->get_mapgen_id();
        bool success = run_mapgen_func( function_key, predecessor_md );

        if( !success ) {
            debugmsg( "predecessor mapgen with key %s failed", function_key );
        }
    };

    if( predecessor_mapgen != oter_str_id::NULL_ID() ) {
        mapgendata predecessor_md( md, predecessor_mapgen );
        do_predecessor_mapgen( predecessor_md );
    } else if( expects_predecessor() ) {
        if( md.has_predecessor() ) {
            mapgendata predecessor_md( md, md.last_predecessor() );
            predecessor_md.pop_last_predecessor();
            do_predecessor_mapgen( predecessor_md );
        } else {
            mapgendata predecessor_md( md, fallback_predecessor_mapgen_ );
            do_predecessor_mapgen( predecessor_md );
        }
    }

    // Now we have to do some rotation shenanigans. We need to ensure that
    // our predecessor is not rotated out of alignment as part of rotating this location,
    // and there are actually two sources of rotation--the mapgen can rotate explicitly, and
    // the entire overmap terrain may be rotatable. To ensure we end up in the right rotation,
    // we basically have to initially reverse the rotation that we WILL do in the future so that
    // when we apply that rotation, our predecessor is back in its original state while this
    // location is rotated as desired.
    // Note that we need to perform rotations even if there is no predecessor, as other Z levels
    // have to be kept aligned regardless.

    // rotation.get can return a random value if val differs from valmax. Use same value in both directions.
    const int rot = rotation.get() % 4;
    m->rotate( 4 - rot );

    if( ter.is_rotatable() || ter.is_linear() ) {
        m->rotate( ( -ter.get_rotation() + 4 ) % 4 );
    }

    mapgendata md_with_params( md, get_args( md, mapgen_parameter_scope::omt ), flags_ );

    apply_mapgen_in_phases( md_with_params, setmap_points, objects, tripoint_rel_ms( tripoint_zero ),
                            context_ );

    m->rotate( rot );

    if( ter.is_rotatable() || ter.is_linear() ) {
        m->rotate( ter.get_rotation() );
    }
    set_queued_points();
}

bool mapgen_function_json::expects_predecessor() const
{
    return fallback_predecessor_mapgen_ != oter_str_id::NULL_ID();
}

mapgen_parameters mapgen_function_json::get_mapgen_params( mapgen_parameter_scope scope ) const
{
    return parameters.params_for_scope( scope );
}

void mapgen_function_json_nested::nest( const mapgendata &md, const tripoint_rel_ms &offset,
                                        const std::string &outer_context ) const
{
    // TODO: Make rotation work for submaps, then pass this value into elem & objects apply.
    //int chosen_rotation = rotation.get() % 4;

    mapgendata md_with_params( md, get_args( md, mapgen_parameter_scope::nest ), flags_ );

    std::string context = context_;
    context += " in ";
    context += outer_context;
    apply_mapgen_in_phases( md_with_params, setmap_points, objects, offset, context );
}

/*
 * Apply mapgen as per a derived-from-json recipe; in theory fast, but not very versatile
 */
void jmapgen_objects::apply( const mapgendata &dat, mapgen_phase phase,
                             const std::string &context ) const
{
    apply( dat, phase, tripoint_rel_ms( tripoint_zero ), context );
}

void jmapgen_objects::apply( const mapgendata &dat, mapgen_phase phase,
                             const tripoint_rel_ms &offset,
                             const std::string &context ) const
{
    bool terrain_resolved = false;

    auto range_at_phase = std::equal_range( objects.begin(), objects.end(), phase, compare_phases );

    for( auto it = range_at_phase.first; it != range_at_phase.second; ++it ) {
        const jmapgen_obj &obj = *it;
        jmapgen_place where = obj.first;
        where.offset( tripoint_rel_ms( -offset.raw() ) );
        const jmapgen_piece &what = *obj.second;

        cata_assert( what.phase() == phase );

        if( !terrain_resolved && typeid( what ) == typeid( jmapgen_vehicle ) ) {
            // In order to determine collisions between vehicles and local "terrain" the terrain has to be resolved
            // This code is based on two assumptions:
            // 1. The terrain part of a definition is always placed first.
            // 2. Only vehicles require the terrain to be resolved. The general solution is to use a virtual function.
            resolve_regional_terrain_and_furniture( dat );
            terrain_resolved = true;
        }

        // The user will only specify repeat once in JSON, but it may get loaded both
        // into the what and where in some cases--we just need the greater value of the two.
        const int repeat = std::max( where.repeat.get(), what.repeat.get() );
        for( int i = 0; i < repeat; i++ ) {
            what.apply( dat, where.x, where.y, where.z, context );
        }
    }
}

ret_val<void> jmapgen_objects::has_vehicle_collision( const mapgendata &dat,
        const tripoint_rel_ms &offset ) const
{
    for( const jmapgen_obj &obj : objects ) {
        jmapgen_place where = obj.first;
        where.offset( tripoint_rel_ms( - offset.raw() ) );
        const auto &what = *obj.second;
        const ret_val<void> has_vehicle_collision = what.has_vehicle_collision( dat,
                tripoint_rel_ms( where.x.get(),
                                 where.y.get(),
                                 where.z.get() ) );
        if( !has_vehicle_collision.success() ) {
            return has_vehicle_collision;
        }
    }
    return ret_val<void>::make_success();
}

/////////////
void map::draw_map( mapgendata &dat )
{
    const oter_id &terrain_type = dat.terrain_type();
    const std::string function_key = terrain_type->get_mapgen_id();
    bool found = true;

    const bool generated = run_mapgen_func( function_key, dat );

    if( !generated ) {
        if( is_ot_match( "slimepit", terrain_type, ot_match_type::prefix ) ||
            is_ot_match( "slime_pit", terrain_type, ot_match_type::prefix ) ) {
            draw_slimepit( dat );
        } else if( is_ot_match( "lab", terrain_type, ot_match_type::contains ) ) {
            draw_lab( dat );
        } else {
            found = false;
        }
    }

    if( !found ) {
        // not one of the hardcoded ones!
        // load from JSON???
        debugmsg( "Error: tried to generate map for omtype %s, \"%s\" (id_mapgen %s)",
                  terrain_type.id().c_str(), terrain_type->get_name( om_vision_level::full ), function_key.c_str() );
        fill_background( this, ter_t_floor );
    }

    resolve_regional_terrain_and_furniture( dat );
}

static const int SOUTH_EDGE = 2 * SEEY - 1;
static const int EAST_EDGE = 2 * SEEX  - 1;

// NOLINTNEXTLINE(readability-function-size)
void map::draw_lab( mapgendata &dat )
{
    const oter_id &terrain_type = dat.terrain_type();
    // To distinguish between types of labs
    bool ice_lab = true;
    bool central_lab = false;
    bool tower_lab = false;

    point_bub_ms p2;

    int lw = 0;
    int rw = 0;
    int tw = 0;
    int bw = 0;

    if( terrain_type == oter_lab || terrain_type == oter_lab_stairs
        || terrain_type == oter_lab_core || terrain_type == oter_ants_lab
        || terrain_type == oter_ants_lab_stairs || terrain_type == oter_ice_lab
        || terrain_type == oter_ice_lab_stairs || terrain_type == oter_ice_lab_core
        || terrain_type == oter_central_lab || terrain_type == oter_central_lab_stairs
        || terrain_type == oter_central_lab_core || terrain_type == oter_tower_lab
        || terrain_type == oter_tower_lab_stairs ) {

        ice_lab = is_ot_match( "ice_lab", terrain_type, ot_match_type::prefix );
        central_lab = is_ot_match( "central_lab", terrain_type, ot_match_type::prefix );
        tower_lab = is_ot_match( "tower_lab", terrain_type, ot_match_type::prefix );

        if( ice_lab ) {
            units::temperature_delta temperature = units::from_fahrenheit_delta( -20 + 30 * dat.zlevel() );
            set_temperature_mod( p2, temperature );
            set_temperature_mod( p2 + point( SEEX, 0 ), temperature );
            set_temperature_mod( p2 + point( 0, SEEY ), temperature );
            set_temperature_mod( p2 + point( SEEX, SEEY ), temperature );
        }

        // Check for adjacent sewers; used below
        tw = 0;
        rw = 0;
        bw = 0;
        lw = 0;
        if( ( dat.north()->get_type_id() == oter_type_sewer ) &&
            connects_to( dat.north(), 2 ) ) {
            tw = SOUTH_EDGE + 1;
        }
        if( ( dat.east()->get_type_id() == oter_type_sewer ) &&
            connects_to( dat.east(), 3 ) ) {
            rw = EAST_EDGE + 1;
        }
        if( ( dat.south()->get_type_id() == oter_type_sewer ) &&
            connects_to( dat.south(), 0 ) ) {
            bw = SOUTH_EDGE + 1;
        }
        if( ( dat.west()->get_type_id() == oter_type_sewer ) &&
            connects_to( dat.west(), 1 ) ) {
            lw = EAST_EDGE + 1;
        }
        if( dat.zlevel() == 0 ) { // We're on ground level
            int rot = 0;

            if( dat.east()->get_type_id() == oter_type_road ) {
                rot = 1;
            } else if( dat.south()->get_type_id() == oter_type_road ) {
                rot = 2;
            } else if( dat.west()->get_type_id() == oter_type_road ) {
                rot = 3;
            }

            // Rotate the map backwards so contents can be placed in the 'normal' orientation.
            rotate( 4 - rot );

            for( int i = 0; i < SEEX * 2; i++ ) {
                for( int j = 0; j < SEEY * 2; j++ ) {
                    if( i <= 1 || i >= SEEX * 2 - 2 ||
                        j <= 1 || j >= SEEY * 2 - 2 ||
                        i == SEEX - 2 || i == SEEX + 1 ) {
                        ter_set( point( i, j ), ter_t_concrete_wall );
                    } else {
                        ter_set( point( i, j ), ter_t_floor );
                    }
                }
            }
            ter_set( point( SEEX - 1, 0 ), ter_t_door_metal_locked );
            ter_set( point( SEEX - 1, 1 ), ter_t_floor );
            ter_set( point( SEEX, 0 ), ter_t_door_metal_locked );
            ter_set( point( SEEX, 1 ), ter_t_floor );
            ter_set( point( SEEX - 2 + rng( 0, 1 ) * 3, 0 ), ter_t_card_science );
            ter_set( point( SEEX - 2, SEEY ), ter_t_door_metal_c );
            ter_set( point( SEEX + 1, SEEY ), ter_t_door_metal_c );
            ter_set( point( SEEX - 2, SEEY - 1 ), ter_t_door_metal_c );
            ter_set( point( SEEX + 1, SEEY - 1 ), ter_t_door_metal_c );
            ter_set( point( SEEX - 1, SEEY * 2 - 3 ), ter_t_stairs_down );
            ter_set( point( SEEX, SEEY * 2 - 3 ), ter_t_stairs_down );
            science_room( this, point( 2, 2 ), point( SEEX - 3, SEEY * 2 - 3 ), dat.zlevel(), 1 );
            science_room( this, point( SEEX + 2, 2 ), point( SEEX * 2 - 3, SEEY * 2 - 3 ), dat.zlevel(), 3 );

            place_spawns( GROUP_TURRET, 1, point_bub_ms( SEEX, 5 ), point_bub_ms( SEEX, 5 ), dat.zlevel(), 1,
                          true );

            // Rotate everything back to normal, giving rotated addition its proper rotation.
            rotate( rot );

        } else if( tw != 0 || rw != 0 || lw != 0 || bw != 0 ) { // Sewers!
            for( int i = 0; i < SEEX * 2; i++ ) {
                for( int j = 0; j < SEEY * 2; j++ ) {
                    ter_set( point( i, j ), ter_t_thconc_floor );
                    if( ( ( i < lw || i > EAST_EDGE - rw ) && j > SEEY - 3 && j < SEEY + 2 ) ||
                        ( ( j < tw || j > SOUTH_EDGE - bw ) && i > SEEX - 3 && i < SEEX + 2 ) ) {
                        ter_set( point( i, j ), ter_t_sewage );
                    }
                    if( ( i == 0 && is_ot_match( "lab", dat.east(), ot_match_type::contains ) ) || i == EAST_EDGE ) {
                        if( ter( point( i, j ) ) == ter_t_sewage ) {
                            ter_set( point( i, j ), ter_t_bars );
                        } else if( j == SEEY - 1 || j == SEEY ) {
                            ter_set( point( i, j ), ter_t_door_metal_c );
                        } else {
                            ter_set( point( i, j ), ter_t_concrete_wall );
                        }
                    } else if( ( j == 0 && is_ot_match( "lab", dat.north(), ot_match_type::contains ) ) ||
                               j == SOUTH_EDGE ) {
                        if( ter( point( i, j ) ) == ter_t_sewage ) {
                            ter_set( point( i, j ), ter_t_bars );
                        } else if( i == SEEX - 1 || i == SEEX ) {
                            ter_set( point( i, j ), ter_t_door_metal_c );
                        } else {
                            ter_set( point( i, j ), ter_t_concrete_wall );
                        }
                    }
                }
            }
        } else { // We're below ground, and no sewers
            // Set up the boundaries of walls (connect to adjacent lab squares)
            tw = ( is_ot_match( "lab", dat.north(), ot_match_type::contains ) &&
                   !is_ot_match( "lab_subway", dat.north(), ot_match_type::contains ) ) ? 0 : 2;
            rw = ( is_ot_match( "lab", dat.east(), ot_match_type::contains ) &&
                   !is_ot_match( "lab_subway", dat.east(), ot_match_type::contains ) ) ? 1 : 2;
            bw = ( is_ot_match( "lab", dat.south(), ot_match_type::contains ) &&
                   !is_ot_match( "lab_subway", dat.south(), ot_match_type::contains ) ) ? 1 : 2;
            lw = ( is_ot_match( "lab", dat.west(), ot_match_type::contains ) &&
                   !is_ot_match( "lab_subway", dat.west(), ot_match_type::contains ) ) ? 0 : 2;

            int boarders = 0;
            if( tw == 0 ) {
                boarders++;
            }
            if( rw == 1 ) {
                boarders++;
            }
            if( bw == 1 ) {
                boarders++;
            }
            if( lw == 0 ) {
                boarders++;
            }

            const auto maybe_insert_stairs = [this]( const oter_id & terrain,  const ter_id & t_stair_type ) {
                if( is_ot_match( "stairs", terrain, ot_match_type::contains ) ) {
                    const auto predicate = [this]( const tripoint & p ) {
                        return ter( p ) == ter_t_thconc_floor && furn( p ) == furn_str_id::NULL_ID() &&
                               tr_at( p ).is_null();
                    };
                    // Can't the tripoint_bub_ms because 'random_point' below only supports the untyped version.
                    const tripoint_range<tripoint> range =
                        points_in_rectangle( tripoint{ 0, 0, abs_sub.z() },
                                             tripoint{ SEEX * 2 - 2, SEEY * 2 - 2, abs_sub.z() } );

                    if( const auto p = random_point( range, predicate ) ) {
                        ter_set( *p, t_stair_type );
                    }
                }
            };

            //A lab area with only one entrance
            if( boarders == 1 ) {
                // If you remove the usage of "lab_1side" here, remove it from mapgen_factory::get_usages above as well.
                int rot = 0;

                if( tw == 2 ) {
                    rot += 2;
                }
                if( rw == 2 ) {
                    rot += 1;
                }
                if( lw == 2 ) {
                    rot += 3;
                }
                rot %= 4;

                // Rotate the map backwards so the new material can be placed in its 'normal' orientation.
                rotate( 4 - rot );

                if( !oter_mapgen.generate( dat, "lab_1side" ) ) {
                    debugmsg( "Error: Tried to generate 1-sided lab but no lab_1side json exists." );
                }

                // Rotate the map back to its normal orientation, resulting in the new addition being rotated properly.
                rotate( rot );

                maybe_insert_stairs( dat.above(), ter_t_stairs_up );
                maybe_insert_stairs( terrain_type, ter_t_stairs_down );
            } else {
                const int hardcoded_4side_map_weight = 1500; // weight of all hardcoded maps.
                // If you remove the usage of "lab_4side" here, remove it from mapgen_factory::get_usages above as well.
                if( oter_mapgen.generate( dat, "lab_4side", hardcoded_4side_map_weight ) ) {
                    // If the map template hasn't handled borders, handle them in code.
                    // Rotated maps cannot handle borders and have to be caught in code.
                    // We determine if a border isn't handled by checking the east-facing
                    // border space where the door normally is -- it should be a wall or door.
                    tripoint east_border( 23, 11, abs_sub.z() );
                    if( !has_flag_ter( ter_furn_flag::TFLAG_WALL, east_border ) &&
                        !has_flag_ter( ter_furn_flag::TFLAG_DOOR, east_border ) ) {
                        // TODO: create a ter_reset function that does ter_set,
                        // furn_set, and i_clear?
                        ter_str_id lw_type = tower_lab ? ter_t_reinforced_glass : ter_t_concrete_wall;
                        ter_str_id tw_type = tower_lab ? ter_t_reinforced_glass : ter_t_concrete_wall;
                        ter_str_id rw_type = tower_lab && rw == 2 ? ter_t_reinforced_glass :
                                             ter_t_concrete_wall;
                        ter_str_id bw_type = tower_lab && bw == 2 ? ter_t_reinforced_glass :
                                             ter_t_concrete_wall;
                        for( int i = 0; i < SEEX * 2; i++ ) {
                            ter_set( point( 23, i ), rw_type );
                            furn_set( point( 23, i ), furn_str_id::NULL_ID() );
                            i_clear( tripoint( 23, i, dat.zlevel() ) );

                            ter_set( point( i, 23 ), bw_type );
                            furn_set( point( i, 23 ), furn_str_id::NULL_ID() );
                            i_clear( tripoint( i, 23, dat.zlevel() ) );

                            if( lw == 2 ) {
                                ter_set( point( 0, i ), lw_type );
                                furn_set( point( 0, i ), furn_str_id::NULL_ID() );
                                i_clear( tripoint( 0, i, dat.zlevel() ) );
                            }
                            if( tw == 2 ) {
                                ter_set( point( i, 0 ), tw_type );
                                furn_set( point( i, 0 ), furn_str_id::NULL_ID() );
                                i_clear( tripoint( i, 0, dat.zlevel() ) );
                            }
                        }
                        if( rw != 2 ) {
                            ter_set( point( 23, 11 ), ter_t_door_metal_c );
                            ter_set( point( 23, 12 ), ter_t_door_metal_c );
                        }
                        if( bw != 2 ) {
                            ter_set( point( 11, 23 ), ter_t_door_metal_c );
                            ter_set( point( 12, 23 ), ter_t_door_metal_c );
                        }
                    }

                    maybe_insert_stairs( dat.above(), ter_t_stairs_up );
                    maybe_insert_stairs( terrain_type, ter_t_stairs_down );
                } else { // then no json maps for lab_4side were found
                    switch( rng( 1, 3 ) ) {
                        case 1:
                            // Cross shaped
                            for( int i = 0; i < SEEX * 2; i++ ) {
                                for( int j = 0; j < SEEY * 2; j++ ) {
                                    if( ( i < lw || i > EAST_EDGE - rw ) ||
                                        ( ( j < SEEY - 1 || j > SEEY ) &&
                                          ( i == SEEX - 2 || i == SEEX + 1 ) ) ||
                                        ( j < tw || j > SOUTH_EDGE - bw ) ||
                                        ( ( i < SEEX - 1 || i > SEEX ) &&
                                          ( j == SEEY - 2 || j == SEEY + 1 ) ) ) {
                                        ter_set( point( i, j ), ter_t_concrete_wall );
                                    } else {
                                        ter_set( point( i, j ), ter_t_thconc_floor );
                                    }
                                }
                            }
                            if( is_ot_match( "stairs", dat.above(), ot_match_type::contains ) ) {
                                ter_set( point( rng( SEEX - 1, SEEX ), rng( SEEY - 1, SEEY ) ),
                                         ter_t_stairs_up );
                            }
                            // Top left
                            if( one_in( 2 ) ) {
                                ter_set( point( SEEX - 2, static_cast<int>( SEEY / 2 ) ), ter_t_door_glass_frosted_c );
                                science_room( this, point( lw, tw ), point( SEEX - 3, SEEY - 3 ), dat.zlevel(), 1 );
                            } else {
                                ter_set( point( SEEX / 2, SEEY - 2 ), ter_t_door_glass_frosted_c );
                                science_room( this, point( lw, tw ), point( SEEX - 3, SEEY - 3 ), dat.zlevel(), 2 );
                            }
                            // Top right
                            if( one_in( 2 ) ) {
                                ter_set( point( SEEX + 1, static_cast<int>( SEEY / 2 ) ), ter_t_door_glass_frosted_c );
                                science_room( this, point( SEEX + 2, tw ), point( EAST_EDGE - rw, SEEY - 3 ),
                                              dat.zlevel(), 3 );
                            } else {
                                ter_set( point( SEEX + static_cast<int>( SEEX / 2 ), SEEY - 2 ), ter_t_door_glass_frosted_c );
                                science_room( this, point( SEEX + 2, tw ), point( EAST_EDGE - rw, SEEY - 3 ),
                                              dat.zlevel(), 2 );
                            }
                            // Bottom left
                            if( one_in( 2 ) ) {
                                ter_set( point( SEEX / 2, SEEY + 1 ), ter_t_door_glass_frosted_c );
                                science_room( this, point( lw, SEEY + 2 ), point( SEEX - 3, SOUTH_EDGE - bw ),
                                              dat.zlevel(), 0 );
                            } else {
                                ter_set( point( SEEX - 2, SEEY + static_cast<int>( SEEY / 2 ) ), ter_t_door_glass_frosted_c );
                                science_room( this, point( lw, SEEY + 2 ), point( SEEX - 3, SOUTH_EDGE - bw ),
                                              dat.zlevel(), 1 );
                            }
                            // Bottom right
                            if( one_in( 2 ) ) {
                                ter_set( point( SEEX + static_cast<int>( SEEX / 2 ), SEEY + 1 ), ter_t_door_glass_frosted_c );
                                science_room( this, point( SEEX + 2, SEEY + 2 ), point( EAST_EDGE - rw, SOUTH_EDGE - bw ),
                                              dat.zlevel(), 0 );
                            } else {
                                ter_set( point( SEEX + 1, SEEY + static_cast<int>( SEEY / 2 ) ), ter_t_door_glass_frosted_c );
                                science_room( this, point( SEEX + 2, SEEY + 2 ), point( EAST_EDGE - rw, SOUTH_EDGE - bw ),
                                              dat.zlevel(), 3 );
                            }
                            if( rw == 1 ) {
                                ter_set( point( EAST_EDGE, SEEY - 1 ), ter_t_door_metal_c );
                                ter_set( point( EAST_EDGE, SEEY ), ter_t_door_metal_c );
                            }
                            if( bw == 1 ) {
                                ter_set( point( SEEX - 1, SOUTH_EDGE ), ter_t_door_metal_c );
                                ter_set( point( SEEX, SOUTH_EDGE ), ter_t_door_metal_c );
                            }
                            if( is_ot_match( "stairs", terrain_type, ot_match_type::contains ) ) { // Stairs going down
                                std::vector<point> stair_points;
                                if( tw != 0 ) {
                                    stair_points.emplace_back( SEEX - 1, 2 );
                                    stair_points.emplace_back( SEEX - 1, 2 );
                                    stair_points.emplace_back( SEEX, 2 );
                                    stair_points.emplace_back( SEEX, 2 );
                                }
                                if( rw != 1 ) {
                                    stair_points.emplace_back( SEEX * 2 - 3, SEEY - 1 );
                                    stair_points.emplace_back( SEEX * 2 - 3, SEEY - 1 );
                                    stair_points.emplace_back( SEEX * 2 - 3, SEEY );
                                    stair_points.emplace_back( SEEX * 2 - 3, SEEY );
                                }
                                if( bw != 1 ) {
                                    stair_points.emplace_back( SEEX - 1, SEEY * 2 - 3 );
                                    stair_points.emplace_back( SEEX - 1, SEEY * 2 - 3 );
                                    stair_points.emplace_back( SEEX, SEEY * 2 - 3 );
                                    stair_points.emplace_back( SEEX, SEEY * 2 - 3 );
                                }
                                if( lw != 0 ) {
                                    stair_points.emplace_back( 2, SEEY - 1 );
                                    stair_points.emplace_back( 2, SEEY - 1 );
                                    stair_points.emplace_back( 2, SEEY );
                                    stair_points.emplace_back( 2, SEEY );
                                }
                                stair_points.emplace_back( static_cast<int>( SEEX / 2 ), SEEY );
                                stair_points.emplace_back( static_cast<int>( SEEX / 2 ), SEEY - 1 );
                                stair_points.emplace_back( static_cast<int>( SEEX / 2 ) + SEEX, SEEY );
                                stair_points.emplace_back( static_cast<int>( SEEX / 2 ) + SEEX, SEEY - 1 );
                                stair_points.emplace_back( SEEX, static_cast<int>( SEEY / 2 ) );
                                stair_points.emplace_back( SEEX + 2, static_cast<int>( SEEY / 2 ) );
                                stair_points.emplace_back( SEEX, static_cast<int>( SEEY / 2 ) + SEEY );
                                stair_points.emplace_back( SEEX + 2, static_cast<int>( SEEY / 2 ) + SEEY );
                                const point p = random_entry( stair_points );
                                ter_set( p, ter_t_stairs_down );
                            }

                            break;

                        case 2:
                            // tic-tac-toe # layout
                            for( int i = 0; i < SEEX * 2; i++ ) {
                                for( int j = 0; j < SEEY * 2; j++ ) {
                                    if( i < lw || i > EAST_EDGE - rw ||
                                        i == SEEX - 4 || i == SEEX + 3 ||
                                        j < tw || j > SOUTH_EDGE - bw ||
                                        j == SEEY - 4 || j == SEEY + 3 ) {
                                        ter_set( point( i, j ), ter_t_concrete_wall );
                                    } else {
                                        ter_set( point( i, j ), ter_t_thconc_floor );
                                    }
                                }
                            }
                            if( is_ot_match( "stairs", dat.above(), ot_match_type::contains ) ) {
                                ter_set( point( SEEX - 1, SEEY - 1 ), ter_t_stairs_up );
                                ter_set( point( SEEX, SEEY - 1 ), ter_t_stairs_up );
                                ter_set( point( SEEX - 1, SEEY ), ter_t_stairs_up );
                                ter_set( point( SEEX, SEEY ), ter_t_stairs_up );
                            }
                            ter_set( point( SEEX - rng( 0, 1 ), SEEY - 4 ), ter_t_door_glass_frosted_c );
                            ter_set( point( SEEX - rng( 0, 1 ), SEEY + 3 ), ter_t_door_glass_frosted_c );
                            ter_set( point( SEEX - 4, SEEY + rng( 0, 1 ) ), ter_t_door_glass_frosted_c );
                            ter_set( point( SEEX + 3, SEEY + rng( 0, 1 ) ), ter_t_door_glass_frosted_c );
                            ter_set( point( SEEX - 4, static_cast<int>( SEEY / 2 ) ), ter_t_door_glass_frosted_c );
                            ter_set( point( SEEX + 3, static_cast<int>( SEEY / 2 ) ), ter_t_door_glass_frosted_c );
                            ter_set( point( SEEX / 2, SEEY - 4 ), ter_t_door_glass_frosted_c );
                            ter_set( point( SEEX / 2, SEEY + 3 ), ter_t_door_glass_frosted_c );
                            ter_set( point( SEEX + static_cast<int>( SEEX / 2 ), SEEY - 4 ), ter_t_door_glass_frosted_c );
                            ter_set( point( SEEX + static_cast<int>( SEEX / 2 ), SEEY + 3 ), ter_t_door_glass_frosted_c );
                            ter_set( point( SEEX - 4, SEEY + static_cast<int>( SEEY / 2 ) ), ter_t_door_glass_frosted_c );
                            ter_set( point( SEEX + 3, SEEY + static_cast<int>( SEEY / 2 ) ), ter_t_door_glass_frosted_c );
                            science_room( this, point( lw, tw ), point( SEEX - 5, SEEY - 5 ), dat.zlevel(),
                                          rng( 1, 2 ) );
                            science_room( this, point( SEEX - 3, tw ), point( SEEX + 2, SEEY - 5 ), dat.zlevel(), 2 );
                            science_room( this, point( SEEX + 4, tw ), point( EAST_EDGE - rw, SEEY - 5 ),
                                          dat.zlevel(), rng( 2, 3 ) );
                            science_room( this, point( lw, SEEY - 3 ), point( SEEX - 5, SEEY + 2 ), dat.zlevel(), 1 );
                            science_room( this, point( SEEX + 4, SEEY - 3 ), point( EAST_EDGE - rw, SEEY + 2 ),
                                          dat.zlevel(), 3 );
                            science_room( this, point( lw, SEEY + 4 ), point( SEEX - 5, SOUTH_EDGE - bw ),
                                          dat.zlevel(), rng( 0, 1 ) );
                            science_room( this, point( SEEX - 3, SEEY + 4 ), point( SEEX + 2, SOUTH_EDGE - bw ),
                                          dat.zlevel(), 0 );
                            science_room( this, point( SEEX + 4, SEEX + 4 ), point( EAST_EDGE - rw, SOUTH_EDGE - bw ),
                                          dat.zlevel(), 3 * rng( 0, 1 ) );
                            if( rw == 1 ) {
                                ter_set( point( EAST_EDGE, SEEY - 1 ), ter_t_door_metal_c );
                                ter_set( point( EAST_EDGE, SEEY ), ter_t_door_metal_c );
                            }
                            if( bw == 1 ) {
                                ter_set( point( SEEX - 1, SOUTH_EDGE ), ter_t_door_metal_c );
                                ter_set( point( SEEX, SOUTH_EDGE ), ter_t_door_metal_c );
                            }
                            if( is_ot_match( "stairs", terrain_type, ot_match_type::contains ) ) {
                                ter_set( point( SEEX - 3 + 5 * rng( 0, 1 ), SEEY - 3 + 5 * rng( 0, 1 ) ),
                                         ter_t_stairs_down );
                            }
                            break;

                        case 3:
                            // Big room
                            for( int i = 0; i < SEEX * 2; i++ ) {
                                for( int j = 0; j < SEEY * 2; j++ ) {
                                    if( i < lw || i >= EAST_EDGE - rw ||
                                        j < tw || j >= SOUTH_EDGE - bw ) {
                                        ter_set( point( i, j ), ter_t_concrete_wall );
                                    } else {
                                        ter_set( point( i, j ), ter_t_thconc_floor );
                                    }
                                }
                            }
                            science_room( this, point( lw, tw ), point( EAST_EDGE - rw, SOUTH_EDGE - bw ),
                                          dat.zlevel(), rng( 0, 3 ) );

                            if( rw == 1 ) {
                                ter_set( point( EAST_EDGE, SEEY - 1 ), ter_t_door_metal_c );
                                ter_set( point( EAST_EDGE, SEEY ), ter_t_door_metal_c );
                            }
                            if( bw == 1 ) {
                                ter_set( point( SEEX - 1, SOUTH_EDGE ), ter_t_door_metal_c );
                                ter_set( point( SEEX, SOUTH_EDGE ), ter_t_door_metal_c );
                            }
                            maybe_insert_stairs( dat.above(), ter_t_stairs_up );
                            maybe_insert_stairs( terrain_type, ter_t_stairs_down );
                            break;
                    }
                } // endif use_hardcoded_4side_map
            }  // end 1 vs 4 sides
        } // end aboveground vs belowground

        // Ants will totally wreck up the place
        if( is_ot_match( "ants", terrain_type, ot_match_type::contains ) ) {
            for( int i = 0; i < SEEX * 2; i++ ) {
                for( int j = 0; j < SEEY * 2; j++ ) {
                    // Carve out a diamond area that covers 2 spaces on each edge.
                    if( i + j > 10 && i + j < 36 && std::abs( i - j ) < 13 ) {
                        // Doors and walls get sometimes destroyed:
                        // 100% at the edge, usually in a central cross, occasionally elsewhere.
                        if( ( has_flag_ter( ter_furn_flag::TFLAG_DOOR, point( i, j ) ) ||
                              has_flag_ter( ter_furn_flag::TFLAG_WALL, point( i, j ) ) ) ) {
                            if( ( i == 0 || j == 0 || i == 23 || j == 23 ) ||
                                ( !one_in( 3 ) && ( i == 11 || i == 12 || j == 11 || j == 12 ) ) ||
                                one_in( 4 ) ) {
                                // bash and usually remove the rubble.
                                make_rubble( tripoint_bub_ms( i, j, abs_sub.z() ) );
                                ter_set( point( i, j ), ter_t_rock_floor );
                                if( !one_in( 3 ) ) {
                                    furn_set( point( i, j ), furn_str_id::NULL_ID() );
                                }
                            }
                            // and then randomly destroy 5% of the remaining nonstairs.
                        } else if( one_in( 20 ) &&
                                   !has_flag_ter( ter_furn_flag::TFLAG_GOES_DOWN, p2 ) &&
                                   !has_flag_ter( ter_furn_flag::TFLAG_GOES_UP, p2 ) ) {
                            destroy( tripoint_bub_ms( i, j, abs_sub.z() ) );
                            // bashed squares can create dirt & floors, but we want rock floors.
                            const ter_id &floor_to_check_ter = ter( point( i, j ) );
                            if( floor_to_check_ter == ter_t_dirt || floor_to_check_ter == ter_t_floor ) {
                                ter_set( point( i, j ), ter_t_rock_floor );
                            }
                        }
                    }
                }
            }
        }

        // Slimes pretty much wreck up the place, too, but only underground
        tw = ( dat.north() == oter_slimepit ? SEEY     : 0 );
        rw = ( dat.east()  == oter_slimepit ? SEEX + 1 : 0 );
        bw = ( dat.south() == oter_slimepit ? SEEY + 1 : 0 );
        lw = ( dat.west()  == oter_slimepit ? SEEX     : 0 );
        if( tw != 0 || rw != 0 || bw != 0 || lw != 0 ) {
            for( int i = 0; i < SEEX * 2; i++ ) {
                for( int j = 0; j < SEEY * 2; j++ ) {
                    if( ( ( j <= tw || i >= rw ) && i >= j && ( EAST_EDGE - i ) <= j ) ||
                        ( ( j >= bw || i <= lw ) && i <= j && ( SOUTH_EDGE - j ) <= i ) ) {
                        if( one_in( 5 ) ) {
                            make_rubble( tripoint_bub_ms( i,  j, abs_sub.z() ), furn_f_rubble_rock, true,
                                         ter_t_slime );
                        } else if( !one_in( 5 ) ) {
                            ter_set( point( i, j ), ter_t_slime );
                        }
                    }
                }
            }
        }

        int light_odds = 0;
        // central labs are always fully lit, other labs have half chance of some lights.
        if( central_lab ) {
            light_odds = 1;
        } else if( one_in( 2 ) ) {
            // Create a spread of densities, from all possible lights on, to 1/3, ...
            // to ~1 per segment.
            light_odds = std::pow( rng( 1, 12 ), 1.6 );
        }
        if( light_odds > 0 ) {
            for( int i = 0; i < SEEX * 2; i++ ) {
                for( int j = 0; j < SEEY * 2; j++ ) {
                    if( !( ( i * j ) % 2 || ( i + j ) % 4 ) && one_in( light_odds ) ) {
                        const ter_id &nearby_ter = ter( point( i, j ) );
                        if( nearby_ter == ter_t_thconc_floor || nearby_ter == ter_t_strconc_floor ) {
                            ter_set( point( i, j ), ter_t_thconc_floor_olight );
                        }
                    }
                }
            }
        }

        if( tower_lab ) {
            place_spawns( GROUP_LAB, 1, point_bub_ms( point_zero ), point_bub_ms( EAST_EDGE, SOUTH_EDGE ),
                          abs_sub.z(), 0.02f );
        }

        // Lab special effects.
        if( one_in( 10 ) ) {
            switch( rng( 1, 7 ) ) {
                // full flooding/sewage
                case 1: {
                    if( is_ot_match( "stairs", terrain_type, ot_match_type::contains ) ||
                        is_ot_match( "ice", terrain_type, ot_match_type::contains ) ) {
                        // don't flood if stairs because the floor below will not be flooded.
                        // don't flood if ice lab because there's no mechanic for freezing
                        // liquid floors.
                        break;
                    }
                    ter_id fluid_type = one_in( 3 ) ? ter_t_sewage : ter_t_water_sh;
                    for( int i = 0; i < EAST_EDGE; i++ ) {
                        for( int j = 0; j < SOUTH_EDGE; j++ ) {
                            // We spare some terrain to make it look better visually.
                            const ter_id &nearby_ter = ter( point( i, j ) );
                            if( !one_in( 10 ) && ( nearby_ter == ter_t_thconc_floor ||
                                                   nearby_ter == ter_t_strconc_floor ||
                                                   nearby_ter == ter_t_thconc_floor_olight ) ) {
                                ter_set( point( i, j ), fluid_type );
                            } else if( has_flag_ter( ter_furn_flag::TFLAG_DOOR, point( i, j ) ) && !one_in( 3 ) ) {
                                // We want the actual debris, but not the rubble marker or dirt.
                                make_rubble( tripoint_bub_ms( i, j, abs_sub.z() ) );
                                ter_set( point( i, j ), fluid_type );
                                furn_set( point( i, j ), furn_str_id::NULL_ID() );
                            }
                        }
                    }
                    break;
                }
                // minor flooding/sewage
                case 2: {
                    if( is_ot_match( "stairs", terrain_type, ot_match_type::contains ) ||
                        is_ot_match( "ice", terrain_type, ot_match_type::contains ) ) {
                        // don't flood if stairs because the floor below will not be flooded.
                        // don't flood if ice lab because there's no mechanic for freezing
                        // liquid floors.
                        break;
                    }
                    ter_id fluid_type = one_in( 3 ) ? ter_t_sewage : ter_t_water_sh;
                    for( int i = 0; i < 2; ++i ) {
                        draw_rough_circle( [this, fluid_type]( const point & p ) {
                            const ter_id &maybe_flood_ter = ter( p );
                            if( maybe_flood_ter == ter_t_thconc_floor || maybe_flood_ter == ter_t_strconc_floor ||
                                maybe_flood_ter == ter_t_thconc_floor_olight ) {
                                ter_set( p, fluid_type );
                            } else if( has_flag_ter( ter_furn_flag::TFLAG_DOOR, p ) ) {
                                // We want the actual debris, but not the rubble marker or dirt.
                                make_rubble( { p, abs_sub.z() } );
                                ter_set( p, fluid_type );
                                furn_set( p, furn_str_id::NULL_ID() );
                            }
                        }, point( rng( 1, SEEX * 2 - 2 ), rng( 1, SEEY * 2 - 2 ) ), rng( 3, 6 ) );
                    }
                    break;
                }
                // toxic gas leaks and smoke-filled rooms.
                case 3:
                case 4: {
                    bool is_toxic = one_in( 3 );
                    for( int i = 0; i < SEEX * 2; i++ ) {
                        for( int j = 0; j < SEEY * 2; j++ ) {
                            const ter_id &nearby_ter = ter( point( i, j ) );
                            if( one_in( 200 ) && ( nearby_ter == ter_t_thconc_floor ||
                                                   nearby_ter == ter_t_strconc_floor ) ) {
                                if( is_toxic ) {
                                    add_field( tripoint_bub_ms{i, j, abs_sub.z()}, fd_gas_vent, 1 );
                                } else {
                                    add_field( tripoint_bub_ms{i, j, abs_sub.z()}, fd_smoke_vent, 2 );
                                }
                            }
                        }
                    }
                    break;
                }
                // portal with an artifact effect.
                case 5: {
                    // Can't use tripoint_bub_ms because 'random_point' below only supports the untyped version.
                    tripoint_range<tripoint> options =
                    points_in_rectangle( tripoint{ 6, 6, abs_sub.z() },
                    { SEEX * 2 - 7, SEEY * 2 - 7, abs_sub.z() } );
                    std::optional<tripoint> center = random_point(
                    options, [&]( const tripoint & p ) {
                        return tr_at( p ).is_null();
                    } );
                    if( !center ) {
                        break;
                    }
                    std::vector<artifact_natural_property> valid_props = {
                        ARTPROP_BREATHING,
                        ARTPROP_CRACKLING,
                        ARTPROP_WARM,
                        ARTPROP_SCALED,
                        ARTPROP_WHISPERING,
                        ARTPROP_GLOWING
                    };
                    draw_rough_circle( [this]( const point & p ) {
                        if( has_flag_ter( ter_furn_flag::TFLAG_GOES_DOWN, p ) ||
                            has_flag_ter( ter_furn_flag::TFLAG_GOES_UP, p ) ||
                            has_flag_ter( ter_furn_flag::TFLAG_CONSOLE, p ) ) {
                            return; // spare stairs and consoles.
                        }
                        make_rubble( {p, abs_sub.z() } );
                        ter_set( p, ter_t_thconc_floor );
                    }, center->xy(), 4 );
                    furn_set( center->xy(), furn_str_id::NULL_ID() );
                    if( !is_open_air( *center ) ) {
                        trap_set( *center, tr_portal );
                        create_anomaly( tripoint_bub_ms( *center ), random_entry( valid_props ), false );
                    }
                    break;
                }
                // portal with fungal invasion
                case 7: {
                    for( int i = 0; i < EAST_EDGE; i++ ) {
                        for( int j = 0; j < SOUTH_EDGE; j++ ) {
                            // Create a mostly spread fungal area throughout entire lab.
                            if( !one_in( 5 ) && has_flag( ter_furn_flag::TFLAG_FLAT, point( i, j ) ) ) {
                                ter_set( point( i, j ), ter_t_fungus_floor_in );
                                if( has_flag_furn( ter_furn_flag::TFLAG_ORGANIC, tripoint_bub_ms( i, j, abs_sub.z() ) ) ) {
                                    furn_set( point( i, j ), furn_f_fungal_clump );
                                }
                            } else if( has_flag_ter( ter_furn_flag::TFLAG_DOOR, point( i, j ) ) && !one_in( 5 ) ) {
                                ter_set( point( i, j ), ter_t_fungus_floor_in );
                            } else if( has_flag_ter( ter_furn_flag::TFLAG_WALL, point( i, j ) ) && one_in( 3 ) ) {
                                ter_set( point( i, j ), ter_t_fungus_wall );
                            }
                        }
                    }
                    tripoint_bub_ms center( rng( 6, SEEX * 2 - 7 ), rng( 6, SEEY * 2 - 7 ), abs_sub.z() );

                    // Make a portal surrounded by more dense fungal stuff and a fungaloid.
                    draw_rough_circle( [this]( const point & p ) {
                        if( has_flag_ter( ter_furn_flag::TFLAG_GOES_DOWN, p ) ||
                            has_flag_ter( ter_furn_flag::TFLAG_GOES_UP, p ) ||
                            has_flag_ter( ter_furn_flag::TFLAG_CONSOLE, p ) ) {
                            return; // spare stairs and consoles.
                        }
                        if( has_flag_ter( ter_furn_flag::TFLAG_WALL, p ) ) {
                            ter_set( p, ter_t_fungus_wall );
                        } else {
                            ter_set( p, ter_t_fungus_floor_in );
                            if( one_in( 3 ) ) {
                                furn_set( p, furn_f_flower_fungal );
                            } else if( one_in( 10 ) ) {
                                ter_set( p, ter_t_marloss );
                            }
                        }
                    }, center.xy().raw(), 3 );
                    ter_set( center.xy(), ter_t_fungus_floor_in );
                    furn_set( center.xy(), furn_str_id::NULL_ID() );
                    trap_set( center, tr_portal );
                    place_spawns( GROUP_FUNGI_FUNGALOID, 1, center.xy() + point( -2, -2 ),
                                  center.xy() + point( 2, 2 ), center.z(), 1, true );

                    break;
                }
            }
        }
    } else if( terrain_type == oter_lab_finale || terrain_type == oter_ice_lab_finale ||
               terrain_type == oter_central_lab_finale || terrain_type == oter_tower_lab_finale ) {

        ice_lab = is_ot_match( "ice_lab", terrain_type, ot_match_type::prefix );
        central_lab = is_ot_match( "central_lab", terrain_type, ot_match_type::prefix );
        tower_lab = is_ot_match( "tower_lab", terrain_type, ot_match_type::prefix );

        if( ice_lab ) {
            units::temperature_delta temperature_d = units::from_fahrenheit_delta( -20 + 30 * dat.zlevel() );
            set_temperature_mod( p2, temperature_d );
            set_temperature_mod( p2 + point( SEEX, 0 ), temperature_d );
            set_temperature_mod( p2 + point( 0, SEEY ), temperature_d );
            set_temperature_mod( p2 + point( SEEX, SEEY ), temperature_d );
        }

        tw = ( is_ot_match( "lab", dat.north(), ot_match_type::contains ) &&
               !is_ot_match( "lab_subway", dat.north(), ot_match_type::contains ) ) ? 0 : 2;
        rw = ( is_ot_match( "lab", dat.east(), ot_match_type::contains ) &&
               !is_ot_match( "lab_subway", dat.east(), ot_match_type::contains ) ) ? 1 : 2;
        bw = ( is_ot_match( "lab", dat.south(), ot_match_type::contains ) &&
               !is_ot_match( "lab_subway", dat.south(), ot_match_type::contains ) ) ? 1 : 2;
        lw = ( is_ot_match( "lab", dat.west(), ot_match_type::contains ) &&
               !is_ot_match( "lab_subway", dat.west(), ot_match_type::contains ) ) ? 0 : 2;

        const int hardcoded_finale_map_weight = 500; // weight of all hardcoded maps.
        // If you remove the usage of "lab_finale_1level" here, remove it from mapgen_factory::get_usages above as well.
        if( oter_mapgen.generate( dat, "lab_finale_1level", hardcoded_finale_map_weight ) ) {
            // If the map template hasn't handled borders, handle them in code.
            // Rotated maps cannot handle borders and have to be caught in code.
            // We determine if a border isn't handled by checking the east-facing
            // border space where the door normally is -- it should be a wall or door.
            tripoint east_border( 23, 11, abs_sub.z() );
            if( !has_flag_ter( ter_furn_flag::TFLAG_WALL, east_border ) &&
                !has_flag_ter( ter_furn_flag::TFLAG_DOOR, east_border ) ) {
                // TODO: create a ter_reset function that does ter_set, furn_set, and i_clear?
                ter_str_id lw_type = tower_lab ? ter_t_reinforced_glass : ter_t_concrete_wall;
                ter_str_id tw_type = tower_lab ? ter_t_reinforced_glass : ter_t_concrete_wall;
                ter_str_id rw_type = tower_lab && rw == 2 ? ter_t_reinforced_glass : ter_t_concrete_wall;
                ter_str_id bw_type = tower_lab && bw == 2 ? ter_t_reinforced_glass : ter_t_concrete_wall;
                for( int i = 0; i < SEEX * 2; i++ ) {
                    ter_set( point( 23, i ), rw_type );
                    furn_set( point( 23, i ), furn_str_id::NULL_ID() );
                    i_clear( tripoint( 23, i, dat.zlevel() ) );

                    ter_set( point( i, 23 ), bw_type );
                    furn_set( point( i, 23 ), furn_str_id::NULL_ID() );
                    i_clear( tripoint( i, 23, dat.zlevel() ) );

                    if( lw == 2 ) {
                        ter_set( point( 0, i ), lw_type );
                        furn_set( point( 0, i ), furn_str_id::NULL_ID() );
                        i_clear( tripoint( 0, i, dat.zlevel() ) );
                    }
                    if( tw == 2 ) {
                        ter_set( point( i, 0 ), tw_type );
                        furn_set( point( i, 0 ), furn_str_id::NULL_ID() );
                        i_clear( tripoint( i, 0, dat.zlevel() ) );
                    }
                }
                if( rw != 2 ) {
                    ter_set( point( 23, 11 ), ter_t_door_metal_c );
                    ter_set( point( 23, 12 ), ter_t_door_metal_c );
                }
                if( bw != 2 ) {
                    ter_set( point( 11, 23 ), ter_t_door_metal_c );
                    ter_set( point( 12, 23 ), ter_t_door_metal_c );
                }
            }
        } else { // then no json maps for lab_finale_1level were found
            // Start by setting up a large, empty room.
            for( int i = 0; i < SEEX * 2; i++ ) {
                for( int j = 0; j < SEEY * 2; j++ ) {
                    if( i < lw || i > EAST_EDGE - rw || j < tw || j > SOUTH_EDGE - bw ) {
                        ter_set( point( i, j ), ter_t_concrete_wall );
                    } else {
                        ter_set( point( i, j ), ter_t_thconc_floor );
                    }
                }
            }
            if( rw == 1 ) {
                ter_set( point( EAST_EDGE, SEEY - 1 ), ter_t_door_metal_c );
                ter_set( point( EAST_EDGE, SEEY ), ter_t_door_metal_c );
            }
            if( bw == 1 ) {
                ter_set( point( SEEX - 1, SOUTH_EDGE ), ter_t_door_metal_c );
                ter_set( point( SEEX, SOUTH_EDGE ), ter_t_door_metal_c );
            }

            int loot_variant; //only used for weapons testing variant.
            computer *tmpcomp = nullptr;
            switch( rng( 1, 5 ) ) {
                // Weapons testing - twice as common because it has 4 variants.
                case 1:
                case 2:
                    loot_variant = rng( 1, 100 ); //The variants have a 67/22/7/4 split.
                    place_spawns( GROUP_ROBOT_SECUBOT, 1, point_bub_ms( 6, 6 ), point_bub_ms( 6, 6 ), abs_sub.z(), 1,
                                  true );
                    place_spawns( GROUP_ROBOT_SECUBOT, 1, point_bub_ms( SEEX * 2 - 7, 6 ),
                                  point_bub_ms( SEEX * 2 - 7, 6 ), abs_sub.z(), 1, true );
                    place_spawns( GROUP_ROBOT_SECUBOT, 1, point_bub_ms( 6, SEEY * 2 - 7 ),
                                  point_bub_ms( 6, SEEY * 2 - 7 ), abs_sub.z(), 1, true );
                    place_spawns( GROUP_ROBOT_SECUBOT, 1, point_bub_ms( SEEX * 2 - 7, SEEY * 2 - 7 ),
                                  point_bub_ms( SEEX * 2 - 7, SEEY * 2 - 7 ), abs_sub.z(), 1, true );
                    spawn_item( point_bub_ms( SEEX - 4, SEEY - 2 ), "id_science" );
                    if( loot_variant <= 96 ) {
                        mtrap_set( this, tripoint_bub_ms( SEEX - 3, SEEY - 3, dat.zlevel() ), tr_dissector );
                        mtrap_set( this, tripoint_bub_ms( SEEX + 2, SEEY - 3, dat.zlevel() ), tr_dissector );
                        mtrap_set( this, tripoint_bub_ms( SEEX - 3, SEEY + 2, dat.zlevel() ), tr_dissector );
                        mtrap_set( this, tripoint_bub_ms( SEEX + 2, SEEY + 2, dat.zlevel() ), tr_dissector );
                        line( this, ter_t_reinforced_glass, point( SEEX + 1, SEEY + 1 ), point( SEEX - 2, SEEY + 1 ),
                              dat.zlevel() );
                        line( this, ter_t_reinforced_glass, point( SEEX - 2, SEEY ), point( SEEX - 2, SEEY - 2 ),
                              dat.zlevel() );
                        line( this, ter_t_reinforced_glass, point( SEEX - 1, SEEY - 2 ), point( SEEX + 1, SEEY - 2 ),
                              dat.zlevel() );
                        ter_set( point( SEEX + 1, SEEY - 1 ), ter_t_reinforced_glass );
                        ter_set( point( SEEX + 1, SEEY ), ter_t_reinforced_door_glass_c );
                        furn_set( point( SEEX - 1, SEEY - 1 ), furn_f_table );
                        furn_set( point( SEEX, SEEY - 1 ), furn_f_table );
                        furn_set( point( SEEX - 1, SEEY ), furn_f_table );
                        furn_set( point( SEEX, SEEY ), furn_f_table );
                        if( loot_variant <= 67 ) {
                            spawn_item( point_bub_ms( SEEX, SEEY - 1 ), "UPS_off" );
                            spawn_item( point_bub_ms( SEEX, SEEY - 1 ), "heavy_battery_cell" );
                            spawn_item( point_bub_ms( SEEX - 1, SEEY ), "v29" );
                            spawn_item( point_bub_ms( SEEX - 1, SEEY ), "laser_rifle", dice( 1, 0 ) );
                            spawn_item( point_bub_ms( SEEX, SEEY ), "plasma_gun" );
                            spawn_item( point_bub_ms( SEEX, SEEY ), "plasma" );
                            spawn_item( point_bub_ms( SEEX - 1, SEEY ), "recipe_atomic_battery" );
                            spawn_item( point_bub_ms( SEEX + 1, SEEY ), "plut_cell", rng( 8, 20 ) );
                        } else if( loot_variant < 89 ) {
                            spawn_item( point_bub_ms( SEEX, SEEY ), "recipe_atomic_battery" );
                            spawn_item( point_bub_ms( SEEX + 1, SEEY ), "plut_cell", rng( 8, 20 ) );
                        }  else { // loot_variant between 90 and 96.
                            spawn_item( point_bub_ms( SEEX - 1, SEEY - 1 ), "rm13_armor" );
                            spawn_item( point_bub_ms( SEEX, SEEY - 1 ), "plut_cell" );
                            spawn_item( point_bub_ms( SEEX - 1, SEEY ), "plut_cell" );
                            spawn_item( point_bub_ms( SEEX, SEEY ), "recipe_caseless" );
                        }
                    } else { // 4% of the lab ends will be this weapons testing end.
                        mtrap_set( this, tripoint_bub_ms( SEEX - 4, SEEY - 3, dat.zlevel() ), tr_dissector );
                        mtrap_set( this, tripoint_bub_ms( SEEX + 3, SEEY - 3, dat.zlevel() ), tr_dissector );
                        mtrap_set( this, tripoint_bub_ms( SEEX - 4, SEEY + 2, dat.zlevel() ), tr_dissector );
                        mtrap_set( this, tripoint_bub_ms( SEEX + 3, SEEY + 2, dat.zlevel() ), tr_dissector );

                        furn_set( point_bub_ms( SEEX - 2, SEEY - 1 ), furn_f_rack );
                        furn_set( point_bub_ms( SEEX - 1, SEEY - 1 ), furn_f_rack );
                        furn_set( point_bub_ms( SEEX, SEEY - 1 ), furn_f_rack );
                        furn_set( point_bub_ms( SEEX + 1, SEEY - 1 ), furn_f_rack );
                        furn_set( point_bub_ms( SEEX - 2, SEEY ), furn_f_rack );
                        furn_set( point_bub_ms( SEEX - 1, SEEY ), furn_f_rack );
                        furn_set( point_bub_ms( SEEX, SEEY ), furn_f_rack );
                        furn_set( point_bub_ms( SEEX + 1, SEEY ), furn_f_rack );
                        line( this, ter_t_reinforced_door_glass_c, point_bub_ms( SEEX - 2, SEEY - 2 ),
                              point_bub_ms( SEEX + 1, SEEY - 2 ), dat.zlevel() );
                        line( this, ter_t_reinforced_door_glass_c, point_bub_ms( SEEX - 2, SEEY + 1 ),
                              point_bub_ms( SEEX + 1, SEEY + 1 ), dat.zlevel() );
                        line( this, ter_t_reinforced_glass, point_bub_ms( SEEX - 3, SEEY - 2 ), point_bub_ms( SEEX - 3,
                                SEEY + 1 ),
                              dat.zlevel() );
                        line( this, ter_t_reinforced_glass, point_bub_ms( SEEX + 2, SEEY - 2 ), point_bub_ms( SEEX + 2,
                                SEEY + 1 ),
                              dat.zlevel() );
                        place_items( Item_spawn_data_ammo_rare, 96,
                                     point_bub_ms( SEEX - 2, SEEY - 1 ),
                                     point_bub_ms( SEEX + 1, SEEY - 1 ), abs_sub.z(), false,
                                     calendar::start_of_cataclysm );
                        place_items( Item_spawn_data_guns_rare, 96, point_bub_ms( SEEX - 2, SEEY ),
                                     point_bub_ms( SEEX + 1, SEEY ), abs_sub.z(), false,
                                     calendar::start_of_cataclysm );
                        spawn_item( point_bub_ms( SEEX + 1, SEEY ), "plut_cell", rng( 1, 10 ) );
                    }
                    break;
                // Netherworld access
                case 3: {
                    bool monsters_end = false;
                    if( !one_in( 4 ) ) { // Trapped netherworld monsters
                        monsters_end = true;
                        tw = rng( SEEY + 3, SEEY + 5 );
                        bw = tw + 4;
                        lw = rng( SEEX - 6, SEEX - 2 );
                        rw = lw + 6;
                        for( int i = lw; i <= rw; i++ ) {
                            for( int j = tw; j <= bw; j++ ) {
                                if( j == tw || j == bw ) {
                                    if( ( i - lw ) % 2 == 0 ) {
                                        ter_set( point( i, j ), ter_t_concrete_wall );
                                    } else {
                                        ter_set( point( i, j ), ter_t_reinforced_glass );
                                    }
                                } else if( ( i - lw ) % 2 == 0 || j == tw + 2 ) {
                                    ter_set( point( i, j ), ter_t_concrete_wall );
                                } else { // Empty space holds monsters!
                                    place_spawns( GROUP_NETHER, 1, point_bub_ms( i, j ), point_bub_ms( i, j ), abs_sub.z(), 1, true );
                                }
                            }
                        }
                    }

                    spawn_item( point_bub_ms( SEEX - 1, 8 ), "id_science" );
                    tmpcomp = add_computer( { SEEX,  8, abs_sub.z() },
                                            _( "Sub-prime contact console" ), 7 );
                    if( monsters_end ) { //only add these options when there are monsters.
                        tmpcomp->add_option( _( "Terminate Specimens" ), COMPACT_TERMINATE, 2 );
                        tmpcomp->add_option( _( "Release Specimens" ), COMPACT_RELEASE, 3 );
                    }
                    tmpcomp->add_option( _( "Toggle Portal" ), COMPACT_PORTAL, 8 );
                    tmpcomp->add_option( _( "Activate Resonance Cascade" ), COMPACT_CASCADE, 10 );
                    tmpcomp->add_failure( COMPFAIL_MANHACKS );
                    tmpcomp->add_failure( COMPFAIL_SECUBOTS );
                    tmpcomp->set_access_denied_msg(
                        _( "ERROR!  Access denied!  Unauthorized access will be met with lethal force!" ) );
                    ter_set( point( SEEX - 2, 4 ), ter_t_radio_tower );
                    ter_set( point( SEEX + 1, 4 ), ter_t_radio_tower );
                    ter_set( point( SEEX - 2, 7 ), ter_t_radio_tower );
                    ter_set( point( SEEX + 1, 7 ), ter_t_radio_tower );
                }
                break;

                // Bionics
                case 4: {
                    place_spawns( GROUP_ROBOT_SECUBOT, 1, point_bub_ms( 6, 6 ), point_bub_ms( 6, 6 ), abs_sub.z(), 1,
                                  true );
                    place_spawns( GROUP_ROBOT_SECUBOT, 1, point_bub_ms( SEEX * 2 - 7, 6 ),
                                  point_bub_ms( SEEX * 2 - 7, 6 ), abs_sub.z(), 1, true );
                    place_spawns( GROUP_ROBOT_SECUBOT, 1, point_bub_ms( 6, SEEY * 2 - 7 ),
                                  point_bub_ms( 6, SEEY * 2 - 7 ), abs_sub.z(), 1, true );
                    place_spawns( GROUP_ROBOT_SECUBOT, 1, point_bub_ms( SEEX * 2 - 7, SEEY * 2 - 7 ),
                                  point_bub_ms( SEEX * 2 - 7, SEEY * 2 - 7 ), abs_sub.z(), 1, true );
                    mtrap_set( this, tripoint_bub_ms( SEEX - 2, SEEY - 2, dat.zlevel() ), tr_dissector );
                    mtrap_set( this, tripoint_bub_ms( SEEX + 1, SEEY - 2, dat.zlevel() ), tr_dissector );
                    mtrap_set( this, tripoint_bub_ms( SEEX - 2, SEEY + 1, dat.zlevel() ), tr_dissector );
                    mtrap_set( this, tripoint_bub_ms( SEEX + 1, SEEY + 1, dat.zlevel() ), tr_dissector );
                    square_furn( this, furn_f_counter, point_bub_ms( SEEX - 1, SEEY - 1 ), point_bub_ms( SEEX, SEEY ) );
                    int item_count = 0;
                    while( item_count < 5 ) {
                        item_count +=
                            place_items(
                                Item_spawn_data_bionics, 75, point_bub_ms( SEEX - 1, SEEY - 1 ),
                                point_bub_ms( SEEX, SEEY ), abs_sub.z(), false, calendar::start_of_cataclysm ).size();
                    }
                    line( this, ter_t_reinforced_glass, point_bub_ms( SEEX - 2, SEEY - 2 ), point_bub_ms( SEEX + 1,
                            SEEY - 2 ),
                          dat.zlevel() );
                    line( this, ter_t_reinforced_glass, point_bub_ms( SEEX - 2, SEEY + 1 ), point_bub_ms( SEEX + 1,
                            SEEY + 1 ),
                          dat.zlevel() );
                    line( this, ter_t_reinforced_glass, point_bub_ms( SEEX - 2, SEEY - 1 ), point_bub_ms( SEEX - 2,
                            SEEY ),
                          dat.zlevel() );
                    line( this, ter_t_reinforced_glass, point_bub_ms( SEEX + 1, SEEY - 1 ), point_bub_ms( SEEX + 1,
                            SEEY ),
                          dat.zlevel() );
                    spawn_item( point_bub_ms( SEEX - 4, SEEY - 3 ), "id_science" );
                    furn_set( point_bub_ms( SEEX - 3, SEEY - 3 ), furn_f_console );
                    tmpcomp = add_computer( { SEEX - 3,  SEEY - 3, abs_sub.z() },
                                            _( "Bionic access" ), 3 );
                    tmpcomp->add_option( _( "Manifest" ), COMPACT_LIST_BIONICS, 0 );
                    tmpcomp->add_option( _( "Open Chambers" ), COMPACT_RELEASE, 5 );
                    tmpcomp->add_failure( COMPFAIL_MANHACKS );
                    tmpcomp->add_failure( COMPFAIL_SECUBOTS );
                    tmpcomp->set_access_denied_msg(
                        _( "ERROR!  Access denied!  Unauthorized access will be met with lethal force!" ) );
                }
                break;

                // CVD Forge
                case 5:
                    place_spawns( GROUP_ROBOT_SECUBOT, 1, point_bub_ms( 6, 6 ), point_bub_ms( 6, 6 ), dat.zlevel(), 1,
                                  true );
                    place_spawns( GROUP_ROBOT_SECUBOT, 1, point_bub_ms( SEEX * 2 - 7, 6 ),
                                  point_bub_ms( SEEX * 2 - 7, 6 ), dat.zlevel(), 1, true );
                    place_spawns( GROUP_ROBOT_SECUBOT, 1, point_bub_ms( 6, SEEY * 2 - 7 ),
                                  point_bub_ms( 6, SEEY * 2 - 7 ), dat.zlevel(), 1, true );
                    place_spawns( GROUP_ROBOT_SECUBOT, 1, point_bub_ms( SEEX * 2 - 7, SEEY * 2 - 7 ),
                                  point_bub_ms( SEEX * 2 - 7, SEEY * 2 - 7 ), dat.zlevel(), 1, true );
                    line( this, ter_t_cvdbody, point( SEEX - 2, SEEY - 2 ), point( SEEX - 2, SEEY + 1 ), dat.zlevel() );
                    line( this, ter_t_cvdbody, point( SEEX - 1, SEEY - 2 ), point( SEEX - 1, SEEY + 1 ), dat.zlevel() );
                    line( this, ter_t_cvdbody, point( SEEX, SEEY - 1 ), point( SEEX, SEEY + 1 ), dat.zlevel() );
                    line( this, ter_t_cvdbody, point( SEEX + 1, SEEY - 2 ), point( SEEX + 1, SEEY + 1 ), dat.zlevel() );
                    ter_set( point( SEEX, SEEY - 2 ), ter_t_cvdmachine );
                    spawn_item( point_bub_ms( SEEX, SEEY - 3 ), "id_science" );
                    break;
            }
        } // end use_hardcoded_lab_finale

        // Handle stairs in the unlikely case they are needed.

        const auto maybe_insert_stairs = [this]( const oter_id & terrain,
        const ter_str_id & t_stair_type ) {
            if( is_ot_match( "stairs", terrain, ot_match_type::contains ) ) {
                const auto predicate = [this]( const tripoint & p ) {
                    return ter( p ) == ter_t_thconc_floor && furn( p ) == furn_str_id::NULL_ID() &&
                           tr_at( p ).is_null();
                };
                // Can't use tripoint_bub_ms because 'random_point' below only supports the untyped version.
                const tripoint_range<tripoint> range = points_in_rectangle( tripoint{ 0, 0, abs_sub.z() },
                { SEEX * 2 - 2, SEEY * 2 - 2, abs_sub.z() } );
                if( const auto p = random_point( range, predicate ) ) {
                    ter_set( *p, t_stair_type );
                }
            }
        };
        maybe_insert_stairs( dat.above(), ter_t_stairs_up );
        maybe_insert_stairs( terrain_type, ter_t_stairs_down );

        int light_odds = 0;
        // central labs are always fully lit, other labs have half chance of some lights.
        if( central_lab ) {
            light_odds = 1;
        } else if( one_in( 2 ) ) {
            light_odds = std::pow( rng( 1, 12 ), 1.6 );
        }
        if( light_odds > 0 ) {
            for( int i = 0; i < SEEX * 2; i++ ) {
                for( int j = 0; j < SEEY * 2; j++ ) {
                    if( !( ( i * j ) % 2 || ( i + j ) % 4 ) && one_in( light_odds ) ) {
                        const ter_id &nearby_ter = ter( point( i, j ) );
                        if( nearby_ter == ter_t_thconc_floor || nearby_ter == ter_t_strconc_floor ) {
                            ter_set( point( i, j ), ter_t_thconc_floor_olight );
                        }
                    }
                }
            }
        }
    }
}

void map::draw_slimepit( const mapgendata &dat )
{
    const oter_id &terrain_type = dat.terrain_type();
    if( is_ot_match( "slimepit", terrain_type, ot_match_type::prefix ) ) {
        for( int i = 0; i < SEEX * 2; i++ ) {
            for( int j = 0; j < SEEY * 2; j++ ) {
                if( !one_in( 10 ) && ( j < dat.n_fac * SEEX ||
                                       i < dat.w_fac * SEEX ||
                                       j > SEEY * 2 - dat.s_fac * SEEY ||
                                       i > SEEX * 2 - dat.e_fac * SEEX ) ) {
                    ter_set( point( i, j ), ( !one_in( 10 ) ? ter_t_slime : ter_t_rock_floor ) );
                } else if( rng( 0, SEEX ) > std::abs( i - SEEX ) && rng( 0, SEEY ) > std::abs( j - SEEY ) ) {
                    ter_set( point( i, j ), ter_t_slime );
                } else if( dat.zlevel() == 0 ) {
                    ter_set( point( i, j ), ter_t_dirt );
                } else {
                    ter_set( point( i, j ), ter_t_rock_floor );
                }
            }
        }
        if( terrain_type == oter_slimepit_down ) {
            ter_set( point( rng( 3, SEEX * 2 - 4 ), rng( 3, SEEY * 2 - 4 ) ), ter_t_slope_down );
        }
        if( dat.above() == oter_slimepit_down ) {
            switch( rng( 1, 4 ) ) {
                case 1:
                    ter_set( point( rng( 0, 2 ), rng( 0, 2 ) ), ter_t_slope_up );
                    break;
                case 2:
                    ter_set( point( rng( 0, 2 ), SEEY * 2 - rng( 1, 3 ) ), ter_t_slope_up );
                    break;
                case 3:
                    ter_set( point( SEEX * 2 - rng( 1, 3 ), rng( 0, 2 ) ), ter_t_slope_up );
                    break;
                case 4:
                    ter_set( point( SEEX * 2 - rng( 1, 3 ), SEEY * 2 - rng( 1, 3 ) ), ter_t_slope_up );
            }
        } else if( dat.above() == oter_slimepit_bottom ) {
            // Align the stairs
            ter_set( point( 7, 9 ), ter_t_slope_up );
        }
        place_spawns( GROUP_SLIME, 1, point_bub_ms( SEEX, SEEY ), point_bub_ms( SEEX, SEEY ), dat.zlevel(),
                      0.15 );
        place_items( Item_spawn_data_sewer, 40, tripoint_bub_ms_zero, tripoint_bub_ms( EAST_EDGE,
                     SOUTH_EDGE,
                     dat.zlevel() ), true,
                     calendar::start_of_cataclysm );
    }
}

void map::place_spawns( const mongroup_id &group, const int chance,
                        const point_bub_ms &p1, const point_bub_ms &p2, const int z_level, const float density,
                        const bool individual, const bool friendly, const std::optional<std::string> &name,
                        const int mission_id )
{
    if( !group.is_valid() ) {
        tripoint_abs_omt omt = project_to<coords::omt>( get_abs_sub() );
        omt.z() = z_level;
        const oter_id &oid = overmap_buffer.ter( omt );
        debugmsg( "place_spawns: invalid mongroup '%s', om_terrain = '%s' (%s)", group.c_str(),
                  oid.id().c_str(), oid->get_mapgen_id().c_str() );
        return;
    }

    // Set chance to be 1 or less to guarantee spawn, else set higher than 1
    if( !one_in( chance ) ) {
        return;
    }

    float spawn_density = 1.0f;
    if( MonsterGroupManager::is_animal( group ) ) {
        spawn_density = get_option< float >( "SPAWN_ANIMAL_DENSITY" );
    } else {
        spawn_density = get_option< float >( "SPAWN_DENSITY" );
    }

    float multiplier = density * spawn_density;
    // Only spawn 1 creature if individual flag set, else scale by density
    float thenum = individual ? 1 : ( multiplier * rng_float( 10.0f, 50.0f ) );
    int num = roll_remainder( thenum );

    // GetResultFromGroup decrements num
    while( num > 0 ) {
        int tries = 10;
        point_bub_ms p;

        // Pick a spot for the spawn
        do {
            p = { rng( p1.x(), p2.x() ), rng( p1.y(), p2.y() ) };
            tries--;
        } while( impassable( p ) && tries > 0 );

        // Pick a monster type
        std::vector<MonsterGroupResult> spawn_details =
            MonsterGroupManager::GetResultFromGroup( group, &num );
        for( const MonsterGroupResult &mgr : spawn_details ) {
            add_spawn( mgr.name, mgr.pack_size, { p, abs_sub.z() },
                       friendly, -1, mission_id, name, mgr.data );
        }
    }
}

void map::place_gas_pump( const tripoint_bub_ms &p, int charges, const itype_id &fuel_type )
{
    item fuel( fuel_type, calendar::start_of_cataclysm );
    fuel.charges = charges;
    add_item( p, fuel );
    ter_set( p, ter_id( fuel.fuel_pump_terrain() ) );
}

void map::place_gas_pump( const tripoint_bub_ms &p, int charges )
{
    place_gas_pump( p, charges, one_in( 4 ) ? itype_diesel : itype_gasoline );
}

void map::place_toilet( const tripoint_bub_ms &p, int charges )
{
    item water( "water", calendar::start_of_cataclysm );
    water.charges = charges;
    add_item( p, water );
    furn_set( p, furn_f_toilet );
}

void map::place_vending( const tripoint_bub_ms &p, const item_group_id &type, bool reinforced,
                         bool lootable, bool powered )
{
    if( !powered ) {
        if( reinforced ) {
            furn_set( p, furn_f_vending_reinforced_off );
        } else {
            furn_set( p, furn_f_vending_c_off );
        }
    } else {
        if( reinforced ) {
            furn_set( p, furn_f_vending_reinforced );
        } else {
            furn_set( p, furn_f_vending_c );
        }
    }
    // The chance to find a non-ransacked vending machine reduces greatly with every day after the Cataclysm,
    // unless it's hidden somewhere far away from everyone's eyes (e.g. deep in the lab)
    if( lootable &&
        !one_in( std::max( to_days<int>( calendar::turn - calendar::start_of_cataclysm ), 0 ) + 4 ) ) {
        bash( p.raw(), 9999 );
        for( const tripoint &loc : points_in_radius( p.raw(), 1 ) ) {
            if( one_in( 4 ) ) {
                spawn_item( loc, "glass_shard", rng( 1, 25 ) );
            }
        }
    } else {
        place_items( type, 100, p, p, false, calendar::start_of_cataclysm );
    }
}

character_id map::place_npc( const point &p, const string_id<npc_template> &type )
{
    return map::place_npc( point_bub_ms( p ), type );
}

character_id map::place_npc( const point_bub_ms &p, const string_id<npc_template> &type )
{
    shared_ptr_fast<npc> temp = make_shared_fast<npc>();
    temp->normalize();
    temp->load_npc_template( type );
    temp->spawn_at_precise( getglobal( { p, abs_sub.z() } ) );
    temp->toggle_trait( trait_NPC_STATIC_NPC );
    overmap_buffer.insert_npc( temp );
    return temp->getID();
}

void map::apply_faction_ownership( const point &p1, const point &p2, const faction_id &id )
{
    for( const tripoint &p : points_in_rectangle( tripoint( p1, abs_sub.z() ), tripoint( p2,
            abs_sub.z() ) ) ) {
        map_stack items = i_at( point_bub_ms( p.xy() ) );
        for( item &elem : items ) {
            elem.set_owner( id );
        }
        vehicle *source_veh = veh_pointer_or_null( veh_at( p ) );
        if( source_veh ) {
            if( !source_veh->has_owner() ) {
                source_veh->set_owner( id );
            }
        }
    }
}

// A chance of 100 indicates that items should always spawn,
// the item group should be responsible for determining the amount of items.
std::vector<item *> map::place_items(
    const item_group_id &group_id, const int chance, const tripoint_bub_ms &p1,
    const tripoint_bub_ms &p2, const bool ongrass, const time_point &turn, const int magazine,
    const int ammo, const std::string &faction )
{
    std::vector<item *> res;

    if( chance > 100 || chance <= 0 ) {
        debugmsg( "map::place_items() called with an invalid chance (%d)", chance );
        return res;
    }
    if( !item_group::group_is_defined( group_id ) ) {
        const tripoint_abs_omt omt = project_to<coords::omt>( get_abs_sub() );
        const oter_id &oid = overmap_buffer.ter( omt );
        debugmsg( "place_items: invalid item group '%s', om_terrain = '%s' (%s)",
                  group_id.c_str(), oid.id().c_str(), oid->get_mapgen_id().c_str() );
        return res;
    }

    // spawn rates < 1 are handled in item_group
    const float spawn_rate = std::max( get_option<float>( "ITEM_SPAWNRATE" ), 1.0f );
    const int spawn_count = roll_remainder( chance * spawn_rate / 100.0f );
    for( int i = 0; i < spawn_count; i++ ) {
        // Might contain one item or several that belong together like guns & their ammo
        int tries = 0;
        auto is_valid_terrain = [this, ongrass]( const tripoint_bub_ms & p ) {
            const ter_t &terrain = ter( p ).obj();
            return terrain.movecost == 0 &&
                   !terrain.has_flag( ter_furn_flag::TFLAG_PLACE_ITEM ) &&
                   !ongrass &&
                   !terrain.has_flag( ter_furn_flag::TFLAG_FLAT );
        };

        tripoint_bub_ms p;
        do {
            p.x() = rng( p1.x(), p2.x() );
            p.y() = rng( p1.y(), p2.y() );
            p.z() = rng( p1.z(), p2.z() );
            tries++;
        } while( is_valid_terrain( p ) && tries < 20 );
        if( tries < 20 ) {
            auto add_res_itm = [this, &p, &res]( const item & itm ) {
                item &it = add_item_or_charges( p, itm );
                if( !it.is_null() ) {
                    res.push_back( &it );
                }
            };

            for( const item &itm : item_group::items_from( group_id, turn, spawn_flags::use_spawn_rate ) ) {
                const float item_cat_spawn_rate = std::max( 0.0f, item_category_spawn_rate( itm ) );
                if( item_cat_spawn_rate == 0.0f ) {
                    continue;
                } else if( item_cat_spawn_rate < 1.0f ) {
                    // for items with category spawn rate less than 1, roll a dice to see if they should spawn
                    if( rng_float( 0.0f, 1.0f ) <= item_cat_spawn_rate ) {
                        add_res_itm( itm );
                    }
                } else {
                    // for items with category spawn rate more or equal to 1, spawn item at least one time...
                    add_res_itm( itm );

                    if( item_cat_spawn_rate > 1.0f ) {
                        // ...then create a list with items from the same item group and remove all items with differing category from that list
                        // so if the original item was e.g. from 'guns' category, the list will contain only items from the 'guns' category...
                        Item_list extra_spawn = item_group::items_from( group_id, turn, spawn_flags::use_spawn_rate );
                        extra_spawn.erase( std::remove_if( extra_spawn.begin(), extra_spawn.end(), [&itm]( item & it ) {
                            return it.get_category_of_contents() != itm.get_category_of_contents();
                        } ), extra_spawn.end() );

                        // ...then add a chance to spawn additional items from the list, amount is based on the item category spawn rate
                        for( int i = 0; i < item_cat_spawn_rate; i++ ) {
                            for( const item &it : extra_spawn ) {
                                if( rng( 1, 100 ) <= chance ) {
                                    add_res_itm( it );
                                }
                            }
                        }
                    }
                }
            }
        }
    }
    for( item *e : res ) {
        if( e->is_tool() || e->is_gun() || e->is_magazine() ) {
            if( rng( 0, 99 ) < magazine && e->magazine_default() && !e->magazine_integral() &&
                !e->magazine_current() ) {
                e->put_in( item( e->magazine_default(), e->birthday() ), pocket_type::MAGAZINE_WELL );
            }
            if( rng( 0, 99 ) < ammo && e->ammo_default() && e->ammo_remaining() == 0 ) {
                e->ammo_set( e->ammo_default() );
            }
        }

        e->randomize_rot();
        e->set_owner( faction_id( faction ) );
    }
    return res;
}

std::vector<item *> map::put_items_from_loc( const item_group_id &group_id,
        const tripoint_bub_ms &p,
        const time_point &turn )
{
    const std::vector<item> items =
        item_group::items_from( group_id, turn, spawn_flags::use_spawn_rate );
    return spawn_items( p, items );
}

void map::add_spawn( const MonsterGroupResult &spawn_details, const tripoint_bub_ms &p )
{
    add_spawn( spawn_details.name, spawn_details.pack_size, p, false, -1, -1, std::nullopt,
               spawn_details.data );
}

void map::add_spawn( const mtype_id &type, int count, const tripoint_bub_ms &p, bool friendly,
                     int faction_id, int mission_id, const std::optional<std::string> &name )
{
    add_spawn( type, count, p, friendly, faction_id, mission_id, name, spawn_data() );
}

void map::add_spawn(
    const mtype_id &type, int count, const tripoint_bub_ms &p, bool friendly, int faction_id,
    int mission_id, const std::optional<std::string> &name, const spawn_data &data )
{
    if( p.x() < 0 || p.x() >= SEEX * my_MAPSIZE || p.y() < 0 || p.y() >= SEEY * my_MAPSIZE ) {
        debugmsg( "Out of bounds add_spawn(%s, %d, %d, %d)", type.c_str(), count, p.x(), p.y() );
        return;
    }
    point_sm_ms offset;
    submap *place_on_submap = get_submap_at( p, offset );
    if( place_on_submap == nullptr ) {
        debugmsg( "Tried to add spawn at (%d,%d) but the submap is not loaded", offset.x(), offset.y() );
        return;
    }

    if( !place_on_submap ) {
        debugmsg( "centadodecamonant doesn't exist in grid; within add_spawn(%s, %d, %d, %d, %d)",
                  type.c_str(), count, p.x(), p.y(), p.z() );
        return;
    }
    if( MonsterGroupManager::monster_is_blacklisted( type ) ) {
        return;
    }
    place_on_submap->spawns.emplace_back( type, count, offset, faction_id, mission_id, friendly, name,
                                          data );
}

vehicle *map::add_vehicle( const vproto_id &type, const tripoint &p, const units::angle &dir,
                           const int veh_fuel, const int veh_status, const bool merge_wrecks )
{
    return map::add_vehicle( type, tripoint_bub_ms( p ), dir, veh_fuel, veh_status, merge_wrecks );
}

vehicle *map::add_vehicle( const vproto_id &type, const tripoint_bub_ms &p, const units::angle &dir,
                           const int veh_fuel, const int veh_status, const bool merge_wrecks )
{
    if( !type.is_valid() ) {
        debugmsg( "Nonexistent vehicle type: \"%s\"", type.c_str() );
        return nullptr;
    }
    if( !inbounds( p ) ) {
        dbg( D_WARNING ) << string_format( "Out of bounds add_vehicle t=%s d=%d p=%d,%d,%d",
                                           type.str(), to_degrees( dir ), p.x(), p.y(), p.z() );
        return nullptr;
    }

    std::unique_ptr<vehicle> veh = std::make_unique<vehicle>( type );
<<<<<<< HEAD
    tripoint_bub_ms p_ms( p );
    tripoint_bub_sm quotient;
    point_sm_ms remainder;
    std::tie( quotient, remainder ) = coords::project_remain<coords::sm>( p_ms );
    veh->sm_pos = quotient.raw();
    veh->pos = remainder.raw();
=======
    tripoint_bub_ms p_ms = p;
    veh->sm_pos = ms_to_sm_remain( p_ms.raw() );
    veh->pos = p_ms.xy().raw();
>>>>>>> f61d1cdb
    veh->init_state( *this, veh_fuel, veh_status );
    veh->place_spawn_items();
    veh->face.init( dir );
    veh->turn_dir = dir;
    // for backwards compatibility, we always spawn with a pivot point of (0,0) so
    // that the mount at (0,0) is located at the spawn position.
    veh->precalc_mounts( 0, dir, point() );

    std::unique_ptr<vehicle> placed_vehicle_up =
        add_vehicle_to_map( std::move( veh ), merge_wrecks );
    vehicle *placed_vehicle = placed_vehicle_up.get();

    if( placed_vehicle != nullptr ) {
        submap *place_on_submap = get_submap_at_grid( tripoint_rel_sm( placed_vehicle->sm_pos ) );
        if( place_on_submap == nullptr ) {
            debugmsg( "Tried to add vehicle at (%d,%d,%d) but the submap is not loaded",
                      placed_vehicle->sm_pos.x, placed_vehicle->sm_pos.y, placed_vehicle->sm_pos.z );
            return placed_vehicle;
        }
        place_on_submap->ensure_nonuniform();
        place_on_submap->vehicles.push_back( std::move( placed_vehicle_up ) );
        invalidate_max_populated_zlev( p.z() );

        level_cache &ch = get_cache( placed_vehicle->sm_pos.z );
        ch.vehicle_list.insert( placed_vehicle );
        add_vehicle_to_cache( placed_vehicle );

        rebuild_vehicle_level_caches();
        set_pathfinding_cache_dirty( p.z() );
        placed_vehicle->place_zones( *this );
    }
    return placed_vehicle;
}

/**
 * Takes a vehicle already created with new and attempts to place it on the map,
 * checking for collisions. If the vehicle can't be placed, returns NULL,
 * otherwise returns a pointer to the placed vehicle, which may not necessarily
 * be the one passed in (if wreckage is created by fusing cars).
 * @param veh The vehicle to place on the map.
 * @param merge_wrecks Whether crashed vehicles intermix parts
 * @return The vehicle that was finally placed.
 */
std::unique_ptr<vehicle> map::add_vehicle_to_map(
    std::unique_ptr<vehicle> veh_to_add, const bool merge_wrecks )
{
    //We only want to check once per square, so loop over all structural parts
    std::vector<int> frame_indices = veh_to_add->all_parts_at_location( "structure" );

    //Check for boat type vehicles that should be placeable in deep water
    const bool can_float = size( veh_to_add->get_avail_parts( "FLOATS" ) ) > 2;

    //When hitting a wall, only smash the vehicle once (but walls many times)
    bool needs_smashing = false;

    for( std::vector<int>::const_iterator part = frame_indices.begin();
         part != frame_indices.end(); part++ ) {
        const tripoint p = veh_to_add->global_part_pos3( *part );

        if( veh_to_add->part( *part ).is_fake ) {
            continue;
        }
        //Don't spawn anything in water
        if( has_flag_ter( ter_furn_flag::TFLAG_DEEP_WATER, p ) && !can_float ) {
            return nullptr;
        }

        // Don't spawn shopping carts on top of another vehicle or other obstacle.
        if( veh_to_add->type == vehicle_prototype_shopping_cart ) {
            if( veh_at( p ) || impassable( p ) ) {
                return nullptr;
            }
        }

        //For other vehicles, simulate collisions with (non-shopping cart) stuff
        vehicle *const first_veh = veh_pointer_or_null( veh_at( p ) );
        if( first_veh != nullptr && first_veh->type != vehicle_prototype_shopping_cart ) {
            if( !merge_wrecks ) {
                return nullptr;
            }

            // Hard wreck-merging limit: 200 tiles
            // Merging is slow for big vehicles which lags the mapgen
            if( frame_indices.size() + first_veh->all_parts_at_location( "structure" ).size() > 200 ) {
                return nullptr;
            }

            /**
             * attempt to pull parts from `veh_to_add` (the prospective new vehicle)
             * in order to place them into `first_veh` (the vehicle that is overlapped)
             *
             * the intent here is to get something similar to the old wreckage behavior
             * (combining two vehicles) without completely garbling all of the vehicle parts
             * for tile rendering purposes.
             *
             * the overlap span is still a mess, though.
             */
            std::unique_ptr<RemovePartHandler> handler_ptr;
            bool did_merge = false;
            for( const tripoint &map_pos : first_veh->get_points( true ) ) {
                std::vector<vehicle_part *> parts_to_move = veh_to_add->get_parts_at( map_pos, "",
                        part_status_flag::any );
                if( !parts_to_move.empty() ) {
                    // Store target_point by value because first_veh->parts may reallocate
                    // to a different address after install_part()
                    std::vector<vehicle_part *> first_veh_parts = first_veh->get_parts_at( map_pos, "",
                            part_status_flag:: any );
                    // This happens if this location is occupied by a fake part.
                    if( first_veh_parts.empty() || first_veh_parts.front()->is_fake ) {
                        continue;
                    }
                    if( !inbounds( map_pos ) ) {
                        debugmsg( "Existing vehicle %s (%s; origin %s; rot %g) and "
                                  "new vehicle %s (%s; origin %s; rot %g) "
                                  "out of map bounds at %s",
                                  first_veh->name, first_veh->type.str(),
                                  first_veh->global_square_location().to_string(),
                                  to_degrees( first_veh->turn_dir ),
                                  veh_to_add->name, veh_to_add->type.str(),
                                  veh_to_add->global_square_location().to_string(),
                                  to_degrees( veh_to_add->turn_dir ),
                                  map_pos.to_string() );
                    }
                    did_merge = true;
                    const point target_point = first_veh_parts.front()->mount;
                    const point source_point = parts_to_move.front()->mount;
                    for( const vehicle_part *vp : parts_to_move ) {
                        const vpart_info &vpi = vp->info();
                        // TODO: change mount points to be tripoint
                        const ret_val<void> valid_mount = first_veh->can_mount( target_point, vpi );
                        if( valid_mount.success() ) {
                            // make a copy so we don't interfere with veh_to_add->remove_part below
                            first_veh->install_part( target_point, vehicle_part( *vp ) );
                        }
                        // ignore parts that would make invalid vehicle configuration
                    }

                    if( !handler_ptr ) {
                        // This is a heuristic: we just assume the default handler is good enough when called
                        // on the main game map. And assume that we run from some mapgen code if called on
                        // another instance.
                        if( !g || &get_map() != this ) {
                            handler_ptr = std::make_unique<MapgenRemovePartHandler>( *this );
                        }
                    }
                    // this could probably be done in a single loop with installing parts above
                    std::vector<int> parts_in_square = veh_to_add->parts_at_relative( source_point, true );
                    std::set<int> parts_to_check;
                    for( int index = parts_in_square.size() - 1; index >= 0; index-- ) {
                        vehicle_part &vp = veh_to_add->part( parts_in_square[index] );
                        if( handler_ptr ) {
                            veh_to_add->remove_part( vp, *handler_ptr );
                        } else {
                            veh_to_add->remove_part( vp );
                        }
                        parts_to_check.insert( parts_in_square[index] );
                    }
                    veh_to_add->find_and_split_vehicles( *this, parts_to_check );
                }
            }

            if( did_merge ) {
                // TODO: more targeted damage around the impact site
                first_veh->smash( *this );
                // TODO: entangle the old vehicle and the new vehicle somehow, perhaps with tow cables
                // or something like them, to make them harder to separate
                std::unique_ptr<vehicle> new_veh = add_vehicle_to_map( std::move( veh_to_add ), true );
                if( new_veh != nullptr ) {
                    new_veh->smash( *this );
                    return new_veh;
                }
                return nullptr;
            }
        } else if( impassable( p ) ) {
            if( !merge_wrecks ) {
                return nullptr;
            }

            // There's a wall or other obstacle here; destroy it
            destroy( p, true );

            // Some weird terrain, don't place the vehicle
            if( impassable( p ) ) {
                return nullptr;
            }

            needs_smashing = true;
        }
    }

    if( needs_smashing ) {
        veh_to_add->smash( *this );
    }

    veh_to_add->refresh();
    return veh_to_add;
}

computer *map::add_computer( const tripoint_bub_ms &p, const std::string &name, int security )
{
    // TODO: Turn this off?
    furn_set( p, furn_f_console );
    point_sm_ms l;
    submap *const place_on_submap = get_submap_at( p, l );
    if( place_on_submap == nullptr ) {
        debugmsg( "Tried to add computer at (%d,%d) but the submap is not loaded", l.x(), l.y() );
        static computer null_computer = computer( name, security, p.raw() );
        return &null_computer;
    }
    place_on_submap->set_computer( l, computer( name, security, p.raw() ) );
    return place_on_submap->get_computer( l );
}

/**
 * Rotates this map, and all of its contents, by the specified multiple of 90
 * degrees.
 * @param turns How many 90-degree turns to rotate the map.
 */
void map::rotate( int turns )
{
    if( this->my_MAPSIZE != 2 ) {
        debugmsg( "map::rotate called with map too large to be rotated properly.  Only the top left overmap will be rotated." );
    }

    //Handle anything outside the 1-3 range gracefully; rotate(0) is a no-op.
    turns = turns % 4;
    if( turns == 0 ) {
        return;
    }

    const tripoint_abs_sm &abs_sub = get_abs_sub();
    const tripoint_abs_omt abs_omt = project_to<coords::omt>( abs_sub );

    if( abs_sub.x() % 2 != 0 || abs_sub.y() % 2 != 0 ) {
        debugmsg( "map::rotate called with map not aligned with overmap boundary.  Results will be incorrect at best." );
    }

    const std::vector<shared_ptr_fast<npc>> npcs = overmap_buffer.get_npcs_near_omt( abs_omt, 0 );
    for( const shared_ptr_fast<npc> &i : npcs ) {
        npc &np = *i;
        const tripoint_abs_ms sq( np.get_location() );

        if( sq.z() != abs_sub.z() && !zlevels ) {
            continue;
        }

        // Translate bubble -> global -> current map.
        const point_bub_ms old( bub_from_abs( get_map().getglobal( np.pos_bub() ).xy() ) );

        const point_bub_ms new_pos( old.raw().rotate( turns, {SEEX * 2, SEEY * 2} ) );
        np.spawn_at_precise( getglobal( tripoint_bub_ms( new_pos, sq.z() ) ) );
    }

    clear_vehicle_level_caches();

    // rotate zones
    zone_manager &mgr = zone_manager::get_manager();
    mgr.rotate_zones( *this, turns );

    const int bottom_level = zlevels ? -OVERMAP_DEPTH : abs_sub.z();
    const int top_level = zlevels ? OVERMAP_HEIGHT : abs_sub.z();

    for( int z_level = bottom_level; z_level <= top_level; z_level++ ) {
        clear_vehicle_list( z_level );

        submap *pz = get_submap_at_grid( { point_rel_sm_zero, z_level } );
        submap *pse = get_submap_at_grid( { point_rel_sm_south_east, z_level } );
        submap *pe = get_submap_at_grid( { point_rel_sm_east, z_level } );
        submap *ps = get_submap_at_grid( { point_rel_sm_south, z_level } );
        if( pz == nullptr || pse == nullptr || pe == nullptr || ps == nullptr ) {
            debugmsg( "Tried to rotate map at (%d,%d) but the submap is not loaded", point_zero.x,
                      point_zero.y );
            return;
        }

        // Move the submaps around.
        if( turns == 2 ) {
            std::swap( *pz, *pse );
            std::swap( *pe, *ps );
        } else {
            point p;
            submap tmp;

            std::swap( *pse, tmp );

            for( int k = 0; k < 4; ++k ) {
                p = p.rotate( turns, { 2, 2 } );
                point tmpp = point_south_east - p;
                submap *psep = get_submap_at_grid( tripoint_rel_sm( tmpp.x, tmpp.y, z_level ) );
                if( psep == nullptr ) {
                    debugmsg( "Tried to rotate map at (%d,%d) but the submap is not loaded", tmpp.x, tmpp.y );
                    continue;
                }
                std::swap( *psep, tmp );
            }
        }

        // Then rotate them and recalculate vehicle positions.
        for( int j = 0; j < 2; ++j ) {
            for( int i = 0; i < 2; ++i ) {
                point p( i, j );
                submap *sm = get_submap_at_grid( tripoint_rel_sm( p.x, p.y, z_level ) );
                if( sm == nullptr ) {
                    debugmsg( "Tried to rotate map at (%d,%d) but the submap is not loaded", p.x, p.y );
                    continue;
                }

                sm->rotate( turns );

                for( auto &veh : sm->vehicles ) {
                    veh->sm_pos = tripoint( p, z_level );
                }

                update_vehicle_list( sm, z_level );
            }
        }
        rebuild_vehicle_level_caches();

        std::unordered_map<std::string, tripoint_abs_ms> temp_points = queued_points;
        queued_points.clear();
        for( std::pair<const std::string, tripoint_abs_ms> &queued_point : temp_points ) {
            //This is all just a copy of the section rotating NPCs above
            const point_abs_omt queued_point_omt( project_to<coords::omt>( queued_point.second.xy() ) );

            // Note: We are rotating the entire overmap square (2x2 of submaps)
            if( queued_point_omt != abs_omt.xy() || ( queued_point.second.z() != abs_sub.z() && !zlevels ) ) {
                continue;
            }
            const point_abs_sm queued_point_sm( project_to<coords::sm>( queued_point.second.xy() ) );
            const point_bub_ms queued_point_bub( get_map().bub_from_abs( queued_point.second.xy() ) );
            point_bub_ms old( queued_point_bub.x() % SEEX, queued_point_bub.y() % SEEY );

            if( queued_point_sm.x() % 2 != 0 ) {
                old.x() += SEEX;
            }
            if( queued_point_sm.y() % 2 != 0 ) {
                old.y() += SEEY;
            }
            const point_bub_ms new_pos( old.raw().rotate( turns, {SEEX * 2, SEEY * 2} ) );
            queued_points[queued_point.first] = getglobal( tripoint_bub_ms( new_pos,
                                                queued_point.second.z() ) );
        }
    }
}

/**
 * Mirrors this map, and all of its contents along with all its contents in the
 * directions specified.
 */
void map::mirror( bool mirror_horizontal, bool mirror_vertical )
{
    if( !mirror_horizontal && !mirror_vertical ) {
        return;
    }

    const tripoint_abs_sm &abs_sub = get_abs_sub();

    for( int z_level = zlevels ? -OVERMAP_DEPTH : abs_sub.z();
         z_level <= ( zlevels ? OVERMAP_HEIGHT : abs_sub.z() ); z_level++ ) {
        submap *pz = get_submap_at_grid( { point_rel_sm_zero, z_level } );
        submap *pse = get_submap_at_grid( { point_rel_sm_south_east, z_level } );
        submap *pe = get_submap_at_grid( {point_rel_sm_east, z_level
                                         } );
        submap *ps = get_submap_at_grid( { point_rel_sm_south, z_level } );
        if( pz == nullptr || pse == nullptr || pe == nullptr || ps == nullptr ) {
            debugmsg( "Tried to mirror map at (%d, %d, %d) but the submap is not loaded", point_zero.x,
                      point_zero.y, z_level );
            return;
        }

        // Move the submaps around. Note that the order doesn't matter as the outcome is the same.
        if( mirror_horizontal ) {
            std::swap( *pz, *pe );
            std::swap( *ps, *pse );
        }
        if( mirror_vertical ) {
            std::swap( *pz, *ps );
            std::swap( *pe, *pse );
        }

        // Then mirror them.
        for( int j = 0; j < 2; ++j ) {
            for( int i = 0; i < 2; ++i ) {
                point_rel_sm p( i, j );
                submap *sm = get_submap_at_grid( { p, z_level } );
                if( sm == nullptr ) {
                    debugmsg( "Tried to mirror map at (%d, %d, %d) but the submap is not loaded", p.x(), p.y(),
                              z_level );
                    continue;
                }

                if( mirror_horizontal ) {
                    sm->mirror( true );
                }
                if( mirror_vertical ) {
                    sm->mirror( false );
                }
            }
        }
    }
}

// Hideous function, I admit...
bool connects_to( const oter_id &there, int dir )
{
    switch( dir ) {
        // South
        case 2:
            if( there == oter_ants_ns || there == oter_ants_es ||
                there == oter_ants_sw || there == oter_ants_nes || there == oter_ants_nsw ||
                there == oter_ants_esw || there == oter_ants_nesw ) {
                return true;
            }
            return false;
        // West
        case 3:
            if( there == oter_ants_ew || there == oter_ants_sw ||
                there == oter_ants_wn || there == oter_ants_new || there == oter_ants_nsw ||
                there == oter_ants_esw || there == oter_ants_nesw ) {
                return true;
            }
            return false;
        // North
        case 0:
            if( there == oter_ants_ns || there == oter_ants_ne ||
                there == oter_ants_wn || there == oter_ants_nes || there == oter_ants_new ||
                there == oter_ants_nsw || there == oter_ants_nesw ) {
                return true;
            }
            return false;
        // East
        case 1:
            if( there == oter_ants_ew || there == oter_ants_ne ||
                there == oter_ants_es || there == oter_ants_nes || there == oter_ants_new ||
                there == oter_ants_esw || there == oter_ants_nesw ) {
                return true;
            }
            return false;
        default:
            debugmsg( "Connects_to with dir of %d", dir );
            return false;
    }
}

void science_room( map *m, const point &p1, const point &p2, int z, int rotate )
{
    int height = p2.y - p1.y;
    int width  = p2.x - p1.x;
    if( rotate % 2 == 1 ) { // Swap width & height if we're a lateral room
        int tmp = height;
        height  = width;
        width   = tmp;
    }
    for( int i = p1.x; i <= p2.x; i++ ) {
        for( int j = p1.y; j <= p2.y; j++ ) {
            m->ter_set( point( i, j ), ter_t_thconc_floor );
        }
    }
    int area = height * width;
    std::vector<room_type> valid_rooms;
    if( height < 5 && width < 5 ) {
        valid_rooms.push_back( room_closet );
    }
    if( height > 6 && width > 3 ) {
        valid_rooms.push_back( room_lobby );
    }
    if( height > 4 || width > 4 ) {
        valid_rooms.push_back( room_chemistry );
        valid_rooms.push_back( room_goo );
    }
    if( z != 0 && ( height > 7 || width > 7 ) && height > 2 && width > 2 ) {
        valid_rooms.push_back( room_teleport );
    }
    if( height > 7 && width > 7 ) {
        valid_rooms.push_back( room_bionics );
        valid_rooms.push_back( room_cloning );
    }
    if( area >= 9 ) {
        valid_rooms.push_back( room_vivisect );
    }
    if( height > 5 && width > 4 ) {
        valid_rooms.push_back( room_dorm );
    }
    if( width > 8 ) {
        for( int i = 8; i < width; i += rng( 1, 2 ) ) {
            valid_rooms.push_back( room_split );
        }
    }

    tripoint_bub_ms trap( rng( p1.x + 1, p2.x - 1 ), rng( p1.y + 1, p2.y - 1 ), z );
    switch( random_entry( valid_rooms ) ) {
        case room_closet:
            m->place_items( Item_spawn_data_cleaning, 80, p1, p2, z, false,
                            calendar::start_of_cataclysm );
            break;
        case room_lobby:
            if( rotate % 2 == 0 ) { // Vertical
                int desk = p1.y + rng( static_cast<int>( height / 2 ) - static_cast<int>( height / 4 ),
                                       static_cast<int>( height / 2 ) + 1 );
                for( int x = p1.x + static_cast<int>( width / 4 ); x < p2.x - static_cast<int>( width / 4 ); x++ ) {
                    m->furn_set( point( x, desk ), furn_f_counter );
                }
                computer *tmpcomp = m->add_computer( { p2.x - static_cast<int>( width / 4 ), desk, z },
                                                     _( "Log Console" ), 3 );
                tmpcomp->add_option( _( "View Research Logs" ), COMPACT_RESEARCH, 0 );
                tmpcomp->add_option( _( "Download Map Data" ), COMPACT_MAPS, 0 );
                tmpcomp->add_failure( COMPFAIL_SHUTDOWN );
                tmpcomp->add_failure( COMPFAIL_ALARM );
                tmpcomp->add_failure( COMPFAIL_DAMAGE );
                m->place_spawns( GROUP_LAB_SECURITY, 1,
                                 point_bub_ms( static_cast<int>( ( p1.x + p2.x ) / 2 ), desk ),
                                 point_bub_ms( static_cast<int>( ( p1.x + p2.x ) / 2 ), desk ), z, 1, true );
            } else {
                int desk = p1.x + rng( static_cast<int>( height / 2 ) - static_cast<int>( height / 4 ),
                                       static_cast<int>( height / 2 ) + 1 );
                for( int y = p1.y + static_cast<int>( width / 4 ); y < p2.y - static_cast<int>( width / 4 ); y++ ) {
                    m->furn_set( point( desk, y ), furn_f_counter );
                }
                computer *tmpcomp = m->add_computer( { desk, p2.y - static_cast<int>( width / 4 ), z },
                                                     _( "Log Console" ), 3 );
                tmpcomp->add_option( _( "View Research Logs" ), COMPACT_RESEARCH, 0 );
                tmpcomp->add_option( _( "Download Map Data" ), COMPACT_MAPS, 0 );
                tmpcomp->add_failure( COMPFAIL_SHUTDOWN );
                tmpcomp->add_failure( COMPFAIL_ALARM );
                tmpcomp->add_failure( COMPFAIL_DAMAGE );
                m->place_spawns( GROUP_LAB_SECURITY, 1,
                                 point_bub_ms( desk, static_cast<int>( ( p1.y + p2.y ) / 2 ) ),
                                 point_bub_ms( desk, static_cast<int>( ( p1.y + p2.y ) / 2 ) ), z, 1, true );
            }
            break;
        case room_chemistry:
            if( rotate % 2 == 0 ) { // Vertical
                for( int x = p1.x; x <= p2.x; x++ ) {
                    if( x % 3 == 0 ) {
                        for( int y = p1.y + 1; y <= p2.y - 1; y++ ) {
                            m->furn_set( point_bub_ms( x, y ), furn_f_counter );
                        }
                        if( one_in( 3 ) ) {
                            m->place_items( Item_spawn_data_mut_lab, 35, point_bub_ms( x, p1.y + 1 ),
                                            point_bub_ms( x, p2.y - 1 ), z, false,
                                            calendar::start_of_cataclysm );
                        } else {
                            m->place_items( Item_spawn_data_chem_lab, 70, point_bub_ms( x, p1.y + 1 ),
                                            point_bub_ms( x, p2.y - 1 ), z, false,
                                            calendar::start_of_cataclysm );
                        }
                    }
                }
            } else {
                for( int y = p1.y; y <= p2.y; y++ ) {
                    if( y % 3 == 0 ) {
                        for( int x = p1.x + 1; x <= p2.x - 1; x++ ) {
                            m->furn_set( point_bub_ms( x, y ), furn_f_counter );
                        }
                        if( one_in( 3 ) ) {
                            m->place_items( Item_spawn_data_mut_lab, 35, point_bub_ms( p1.x + 1, y ),
                                            point_bub_ms( p2.x - 1, y ), z, false,
                                            calendar::start_of_cataclysm );
                        } else {
                            m->place_items( Item_spawn_data_chem_lab, 70, point_bub_ms( p1.x + 1, y ),
                                            point_bub_ms( p2.x - 1, y ), z, false,
                                            calendar::start_of_cataclysm );
                        }
                    }
                }
            }
            break;
        case room_teleport:
            m->furn_set( point_bub_ms( ( p1.x + p2.x ) / 2, static_cast<int>( ( p1.y + p2.y ) / 2 ) ),
                         furn_f_counter );
            m->furn_set( point_bub_ms( static_cast<int>( ( p1.x + p2.x ) / 2 ) + 1,
                                       static_cast<int>( ( p1.y + p2.y ) / 2 ) ),
                         furn_f_counter );
            m->furn_set( point_bub_ms( ( p1.x + p2.x ) / 2, static_cast<int>( ( p1.y + p2.y ) / 2 ) + 1 ),
                         furn_f_counter );
            m->furn_set( point_bub_ms( static_cast<int>( ( p1.x + p2.x ) / 2 ) + 1,
                                       static_cast<int>( ( p1.y + p2.y ) / 2 ) + 1 ),
                         furn_f_counter );
            mtrap_set( m, trap, tr_telepad );
            m->place_items( Item_spawn_data_teleport, 70, point_bub_ms( ( p1.x + p2.x ) / 2,
                            static_cast<int>( ( p1.y + p2.y ) / 2 ) ),
                            point_bub_ms( static_cast<int>( ( p1.x + p2.x ) / 2 ) + 1,
                                          static_cast<int>( ( p1.y + p2.y ) / 2 ) + 1 ),
                            z,
                            false,
                            calendar::start_of_cataclysm );
            break;
        case room_goo:
            do {
                mtrap_set( m, trap, tr_goo );
                trap.x() = rng( p1.x + 1, p2.x - 1 );
                trap.y() = rng( p1.y + 1, p2.y - 1 );
            } while( !one_in( 5 ) );
            if( rotate == 0 ) {
                mremove_trap( m, tripoint_bub_ms( p1.x, p2.y, z ), tr_null );
                m->furn_set( tripoint_bub_ms( p1.x, p2.y, z ), furn_f_fridge );
                m->place_items( Item_spawn_data_goo, 60, point_bub_ms( p1.x, p2.y ), point_bub_ms( p1.x, p2.y ), z,
                                false, calendar::start_of_cataclysm );
            } else if( rotate == 1 ) {
                mremove_trap( m, tripoint_bub_ms( p1.x, p1.y, z ), tr_null );
                m->furn_set( tripoint_bub_ms( p1.x, p1.y, z ), furn_f_fridge );
                m->place_items( Item_spawn_data_goo, 60, p1, p1, z, false,
                                calendar::start_of_cataclysm );
            } else if( rotate == 2 ) {
                mremove_trap( m, tripoint_bub_ms( p2.x, p1.y, z ), tr_null );
                m->furn_set( tripoint_bub_ms( p2.x, p1.y, z ), furn_f_fridge );
                m->place_items( Item_spawn_data_goo, 60, point_bub_ms( p2.x, p1.y ), point_bub_ms( p2.x, p1.y ), z,
                                false, calendar::start_of_cataclysm );
            } else {
                mremove_trap( m, tripoint_bub_ms( p2.x, p2.y, z ), tr_null );
                m->furn_set( tripoint_bub_ms( p2.x, p2.y, z ), furn_f_fridge );
                m->place_items( Item_spawn_data_goo, 60, p2, p2, z, false,
                                calendar::start_of_cataclysm );
            }
            break;
        case room_cloning:
            for( int x = p1.x + 1; x <= p2.x - 1; x++ ) {
                for( int y = p1.y + 1; y <= p2.y - 1; y++ ) {
                    if( x % 3 == 0 && y % 3 == 0 ) {
                        m->ter_set( tripoint_bub_ms( x, y, z ), ter_t_vat );
                        m->place_items( Item_spawn_data_cloning_vat, 20, point_bub_ms( x, y ),
                                        point_bub_ms( x, y ), z, false, calendar::start_of_cataclysm );
                    }
                }
            }
            break;
        case room_vivisect:
            if( rotate == 0 ) {
                for( int x = p1.x; x <= p2.x; x++ ) {
                    m->furn_set( tripoint_bub_ms( x, p2.y - 1, z ), furn_f_counter );
                }
                m->place_items( Item_spawn_data_dissection, 80, point_bub_ms( p1.x, p2.y - 1 ),
                                point_bub_ms( p2 + point_north ), z, false, calendar::start_of_cataclysm );
            } else if( rotate == 1 ) {
                for( int y = p1.y; y <= p2.y; y++ ) {
                    m->furn_set( tripoint_bub_ms( p1.x + 1, y, z ), furn_f_counter );
                }
                m->place_items( Item_spawn_data_dissection, 80, point_bub_ms( p1 + point_east ),
                                point_bub_ms( p1.x + 1, p2.y ), z, false, calendar::start_of_cataclysm );
            } else if( rotate == 2 ) {
                for( int x = p1.x; x <= p2.x; x++ ) {
                    m->furn_set( tripoint_bub_ms( x, p1.y + 1, z ), furn_f_counter );
                }
                m->place_items( Item_spawn_data_dissection, 80, point_bub_ms( p1 + point_south ),
                                point_bub_ms( p2.x, p1.y + 1 ), z, false, calendar::start_of_cataclysm );
            } else if( rotate == 3 ) {
                for( int y = p1.y; y <= p2.y; y++ ) {
                    m->furn_set( tripoint_bub_ms( p2.x - 1, y, z ), furn_f_counter );
                }
                m->place_items( Item_spawn_data_dissection, 80, point_bub_ms( p2.x - 1, p1.y ),
                                point_bub_ms( p2 + point_west ), z, false, calendar::start_of_cataclysm );
            }
            mtrap_set( m, tripoint_bub_ms( ( p1.x + p2.x ) / 2, static_cast<int>( ( p1.y + p2.y ) / 2 ), z ),
                       tr_dissector );
            m->place_spawns( GROUP_LAB_CYBORG, 10,
                             point_bub_ms( static_cast<int>( ( ( p1.x + p2.x ) / 2 ) + 1 ),
                                           static_cast<int>( ( ( p1.y + p2.y ) / 2 ) + 1 ) ),
                             point_bub_ms( static_cast<int>( ( ( p1.x + p2.x ) / 2 ) + 1 ),
                                           static_cast<int>( ( ( p1.y + p2.y ) / 2 ) + 1 ) ), z, 1, true );
            break;

        case room_bionics:
            if( rotate % 2 == 0 ) {
                point bio( p1.x + 2, static_cast<int>( ( p1.y + p2.y ) / 2 ) );
                mapf::formatted_set_simple( m, bio + point_north_west,
                                            "---\n"
                                            "|c|\n"
                                            "-=-\n",
                                            mapf::ter_bind( "- | =", ter_t_concrete_wall, ter_t_concrete_wall, ter_t_reinforced_glass ),
                                            mapf::furn_bind( "c", furn_f_counter ) );
                m->place_items( Item_spawn_data_bionics_common, 70, bio,
                                bio, z, false, calendar::start_of_cataclysm );

                m->furn_set( tripoint_bub_ms( bio.x, bio.y + 2, z ), furn_f_console );
                computer *tmpcomp = m->add_computer( { bio.x,  bio.y + 2, z }, _( "Bionic access" ), 2 );
                tmpcomp->add_option( _( "Manifest" ), COMPACT_LIST_BIONICS, 0 );
                tmpcomp->add_option( _( "Open Chambers" ), COMPACT_RELEASE_BIONICS, 3 );
                tmpcomp->add_failure( COMPFAIL_MANHACKS );
                tmpcomp->add_failure( COMPFAIL_SECUBOTS );
                tmpcomp->set_access_denied_msg(
                    _( "ERROR!  Access denied!  Unauthorized access will be met with lethal force!" ) );

                bio.x = p2.x - 2;
                mapf::formatted_set_simple( m, bio + point_north_west,
                                            "-=-\n"
                                            "|c|\n"
                                            "---\n",
                                            mapf::ter_bind( "- | =", ter_t_concrete_wall, ter_t_concrete_wall, ter_t_reinforced_glass ),
                                            mapf::furn_bind( "c", furn_f_counter ) );
                m->place_items( Item_spawn_data_bionics_common, 70, bio,
                                bio, z, false, calendar::start_of_cataclysm );

                m->furn_set( tripoint_bub_ms( bio.x, bio.y - 2, z ), furn_f_console );
                computer *tmpcomp2 = m->add_computer( { bio.x,  bio.y - 2, z }, _( "Bionic access" ), 2 );
                tmpcomp2->add_option( _( "Manifest" ), COMPACT_LIST_BIONICS, 0 );
                tmpcomp2->add_option( _( "Open Chambers" ), COMPACT_RELEASE_BIONICS, 3 );
                tmpcomp2->add_failure( COMPFAIL_MANHACKS );
                tmpcomp2->add_failure( COMPFAIL_SECUBOTS );
                tmpcomp2->set_access_denied_msg(
                    _( "ERROR!  Access denied!  Unauthorized access will be met with lethal force!" ) );
            } else {
                int bioy = p1.y + 2;
                int biox = static_cast<int>( ( p1.x + p2.x ) / 2 );
                mapf::formatted_set_simple( m, point( biox - 1, bioy - 1 ),
                                            "|-|\n"
                                            "|c=\n"
                                            "|-|\n",
                                            mapf::ter_bind( "- | =", ter_t_concrete_wall, ter_t_concrete_wall, ter_t_reinforced_glass ),
                                            mapf::furn_bind( "c", furn_f_counter ) );
                m->place_items( Item_spawn_data_bionics_common, 70, point_bub_ms( biox, bioy ),
                                point_bub_ms( biox, bioy ), z, false, calendar::start_of_cataclysm );

                m->furn_set( tripoint_bub_ms( biox + 2, bioy, z ), furn_f_console );
                computer *tmpcomp = m->add_computer( { biox + 2,  bioy, z }, _( "Bionic access" ), 2 );
                tmpcomp->add_option( _( "Manifest" ), COMPACT_LIST_BIONICS, 0 );
                tmpcomp->add_option( _( "Open Chambers" ), COMPACT_RELEASE_BIONICS, 3 );
                tmpcomp->add_failure( COMPFAIL_MANHACKS );
                tmpcomp->add_failure( COMPFAIL_SECUBOTS );
                tmpcomp->set_access_denied_msg(
                    _( "ERROR!  Access denied!  Unauthorized access will be met with lethal force!" ) );

                bioy = p2.y - 2;
                mapf::formatted_set_simple( m, point( biox - 1, bioy - 1 ),
                                            "|-|\n"
                                            "=c|\n"
                                            "|-|\n",
                                            mapf::ter_bind( "- | =", ter_t_concrete_wall, ter_t_concrete_wall, ter_t_reinforced_glass ),
                                            mapf::furn_bind( "c", furn_f_counter ) );
                m->place_items( Item_spawn_data_bionics_common, 70, point_bub_ms( biox, bioy ),
                                point_bub_ms( biox, bioy ), z, false, calendar::turn_zero );

                m->furn_set( tripoint_bub_ms( biox - 2, bioy, z ), furn_f_console );
                computer *tmpcomp2 = m->add_computer( { biox - 2,  bioy, z }, _( "Bionic access" ), 2 );
                tmpcomp2->add_option( _( "Manifest" ), COMPACT_LIST_BIONICS, 0 );
                tmpcomp2->add_option( _( "Open Chambers" ), COMPACT_RELEASE_BIONICS, 3 );
                tmpcomp2->add_failure( COMPFAIL_MANHACKS );
                tmpcomp2->add_failure( COMPFAIL_SECUBOTS );
                tmpcomp2->set_access_denied_msg(
                    _( "ERROR!  Access denied!  Unauthorized access will be met with lethal force!" ) );
            }
            break;
        case room_dorm:
            if( rotate % 2 == 0 ) {
                for( int y = p1.y + 1; y <= p2.y - 1; y += 3 ) {
                    m->furn_set( tripoint_bub_ms( p1.x, y, z ), furn_f_bed );
                    m->place_items( Item_spawn_data_bed, 60, point_bub_ms( p1.x, y ), point_bub_ms( p1.x, y ), z,
                                    false, calendar::start_of_cataclysm );
                    m->furn_set( tripoint_bub_ms( p1.x + 1, y, z ), furn_f_bed );
                    m->place_items( Item_spawn_data_bed, 60, point_bub_ms( p1.x + 1, y ),
                                    point_bub_ms( p1.x + 1, y ), z, false, calendar::start_of_cataclysm );
                    m->furn_set( tripoint_bub_ms( p2.x, y, z ), furn_f_bed );
                    m->place_items( Item_spawn_data_bed, 60, point_bub_ms( p2.x, y ), point_bub_ms( p2.x, y ), z,
                                    false, calendar::start_of_cataclysm );
                    m->furn_set( tripoint_bub_ms( p2.x - 1, y, z ), furn_f_bed );
                    m->place_items( Item_spawn_data_bed, 60, point_bub_ms( p2.x - 1, y ),
                                    point_bub_ms( p2.x - 1, y ), z, false, calendar::start_of_cataclysm );
                    m->furn_set( tripoint_bub_ms( p1.x, y + 1, z ), furn_f_dresser );
                    m->furn_set( tripoint_bub_ms( p2.x, y + 1, z ), furn_f_dresser );
                    m->place_items( Item_spawn_data_dresser, 70, point_bub_ms( p1.x, y + 1 ),
                                    point_bub_ms( p1.x, y + 1 ), z, false, calendar::start_of_cataclysm );
                    m->place_items( Item_spawn_data_dresser, 70, point_bub_ms( p2.x, y + 1 ),
                                    point_bub_ms( p2.x, y + 1 ), z, false, calendar::start_of_cataclysm );
                }
            } else if( rotate % 2 == 1 ) {
                for( int x = p1.x + 1; x <= p2.x - 1; x += 3 ) {
                    m->furn_set( tripoint_bub_ms( x, p1.y, z ), furn_f_bed );
                    m->place_items( Item_spawn_data_bed, 60, point_bub_ms( x, p1.y ), point_bub_ms( x, p1.y ), z,
                                    false, calendar::start_of_cataclysm );
                    m->furn_set( tripoint_bub_ms( x, p1.y + 1, z ), furn_f_bed );
                    m->place_items( Item_spawn_data_bed, 60, point_bub_ms( x, p1.y + 1 ),
                                    point_bub_ms( x, p1.y + 1 ), z, false, calendar::start_of_cataclysm );
                    m->furn_set( tripoint_bub_ms( x, p2.y, z ), furn_f_bed );
                    m->place_items( Item_spawn_data_bed, 60, point_bub_ms( x, p2.y ), point_bub_ms( x, p2.y ), z,
                                    false, calendar::start_of_cataclysm );
                    m->furn_set( tripoint_bub_ms( x, p2.y - 1, z ), furn_f_bed );
                    m->place_items( Item_spawn_data_bed, 60, point_bub_ms( x, p2.y - 1 ),
                                    point_bub_ms( x, p2.y - 1 ), z, false, calendar::start_of_cataclysm );
                    m->furn_set( tripoint_bub_ms( x + 1, p1.y, z ), furn_f_dresser );
                    m->furn_set( tripoint_bub_ms( x + 1, p2.y, z ), furn_f_dresser );
                    m->place_items( Item_spawn_data_dresser, 70, point_bub_ms( x + 1, p1.y ),
                                    point_bub_ms( x + 1, p1.y ), z, false, calendar::start_of_cataclysm );
                    m->place_items( Item_spawn_data_dresser, 70, point_bub_ms( x + 1, p2.y ),
                                    point_bub_ms( x + 1, p2.y ), z, false, calendar::start_of_cataclysm );
                }
            }
            m->place_items( Item_spawn_data_lab_dorm, 84, p1, p2, z, false,
                            calendar::start_of_cataclysm );
            break;
        case room_split:
            if( rotate % 2 == 0 ) {
                int w1 = static_cast<int>( ( p1.x + p2.x ) / 2 ) - 2;
                int w2 = static_cast<int>( ( p1.x + p2.x ) / 2 ) + 2;
                for( int y = p1.y; y <= p2.y; y++ ) {
                    m->ter_set( tripoint_bub_ms( w1, y, z ), ter_t_concrete_wall );
                    m->ter_set( tripoint_bub_ms( w2, y, z ), ter_t_concrete_wall );
                }
                m->ter_set( tripoint_bub_ms( w1, static_cast<int>( ( p1.y + p2.y ) / 2 ), z ),
                            ter_t_door_glass_frosted_c );
                m->ter_set( tripoint_bub_ms( w2, static_cast<int>( ( p1.y + p2.y ) / 2 ), z ),
                            ter_t_door_glass_frosted_c );
                science_room( m, p1, point( w1 - 1, p2.y ), z, 1 );
                science_room( m, point( w2 + 1, p1.y ), p2, z, 3 );
            } else {
                int w1 = static_cast<int>( ( p1.y + p2.y ) / 2 ) - 2;
                int w2 = static_cast<int>( ( p1.y + p2.y ) / 2 ) + 2;
                for( int x = p1.x; x <= p2.x; x++ ) {
                    m->ter_set( tripoint_bub_ms( x, w1, z ), ter_t_concrete_wall );
                    m->ter_set( tripoint_bub_ms( x, w2, z ), ter_t_concrete_wall );
                }
                m->ter_set( tripoint_bub_ms( ( p1.x + p2.x ) / 2, w1, z ), ter_t_door_glass_frosted_c );
                m->ter_set( tripoint_bub_ms( ( p1.x + p2.x ) / 2, w2, z ), ter_t_door_glass_frosted_c );
                science_room( m, p1, point( p2.x, w1 - 1 ), z, 2 );
                science_room( m, point( p1.x, w2 + 1 ), p2, z, 0 );
            }
            break;
        default:
            break;
    }
}

void map::create_anomaly( const tripoint_bub_ms &cp, artifact_natural_property prop,
                          bool create_rubble )
{
    // TODO: Z
    const int z = cp.z();
    point_bub_ms c( cp.xy() );
    if( create_rubble ) {
        rough_circle( this, ter_t_dirt, c, 11 );
        rough_circle_furn( this, furn_f_rubble, c, 5 );
        furn_set( c, furn_str_id::NULL_ID() );
    }
    switch( prop ) {
        case ARTPROP_WRIGGLING:
        case ARTPROP_MOVING:
            for( int i = c.x() - 5; i <= c.x() + 5; i++ ) {
                for( int j = c.y() - 5; j <= c.y() + 5; j++ ) {
                    if( furn( point_bub_ms( i, j ) ) == furn_f_rubble ) {
                        add_field( tripoint_bub_ms{ i, j, z }, fd_push_items, 1 );
                        if( one_in( 3 ) ) {
                            spawn_item( point_bub_ms( i, j ), "rock" );
                        }
                    }
                }
            }
            break;

        case ARTPROP_GLOWING:
        case ARTPROP_GLITTERING:
            for( int i = c.x() - 5; i <= c.x() + 5; i++ ) {
                for( int j = c.y() - 5; j <= c.y() + 5; j++ ) {
                    if( furn( point_bub_ms( i, j ) ) == furn_f_rubble && one_in( 2 ) ) {
                        mtrap_set( this, tripoint_bub_ms( i, j, z ), tr_glow );
                    }
                }
            }
            break;

        case ARTPROP_HUMMING:
        case ARTPROP_RATTLING:
            for( int i = c.x() - 5; i <= c.x() + 5; i++ ) {
                for( int j = c.y() - 5; j <= c.y() + 5; j++ ) {
                    if( furn( point_bub_ms( i, j ) ) == furn_f_rubble && one_in( 2 ) ) {
                        mtrap_set( this, tripoint_bub_ms( i, j, z ), tr_hum );
                    }
                }
            }
            break;

        case ARTPROP_WHISPERING:
        case ARTPROP_ENGRAVED:
            for( int i = c.x() - 5; i <= c.x() + 5; i++ ) {
                for( int j = c.y() - 5; j <= c.y() + 5; j++ ) {
                    if( furn( point_bub_ms( i, j ) ) == furn_f_rubble && one_in( 3 ) ) {
                        mtrap_set( this, tripoint_bub_ms( i, j, z ), tr_shadow );
                    }
                }
            }
            break;

        case ARTPROP_BREATHING:
            for( int i = c.x() - 1; i <= c.x() + 1; i++ ) {
                for( int j = c.y() - 1; j <= c.y() + 1; j++ ) {
                    if( i == c.x() && j == c.y() ) {
                        place_spawns( GROUP_BREATHER_HUB, 1, point_bub_ms( i, j ), point_bub_ms( i, j ), z, 1,
                                      true );
                    } else {
                        place_spawns( GROUP_BREATHER, 1, point_bub_ms( i, j ), point_bub_ms( i, j ), z, 1, true );
                    }
                }
            }
            break;

        case ARTPROP_DEAD:
            for( int i = c.x() - 5; i <= c.x() + 5; i++ ) {
                for( int j = c.y() - 5; j <= c.y() + 5; j++ ) {
                    if( furn( point_bub_ms( i, j ) ) == furn_f_rubble ) {
                        mtrap_set( this, tripoint_bub_ms( i, j, z ), tr_drain );
                    }
                }
            }
            break;

        case ARTPROP_ITCHY:
            for( int i = c.x() - 5; i <= c.x() + 5; i++ ) {
                for( int j = c.y() - 5; j <= c.y() + 5; j++ ) {
                    if( furn( point_bub_ms( i, j ) ) == furn_f_rubble ) {
                        set_radiation( point_bub_ms( i, j ), rng( 0, 10 ) );
                    }
                }
            }
            break;

        case ARTPROP_ELECTRIC:
        case ARTPROP_CRACKLING:
            add_field( { c, abs_sub.z() }, fd_shock_vent, 3 );
            break;

        case ARTPROP_SLIMY:
            add_field( { c, abs_sub.z() }, fd_acid_vent, 3 );
            break;

        case ARTPROP_WARM:
            for( int i = c.x() - 5; i <= c.x() + 5; i++ ) {
                for( int j = c.y() - 5; j <= c.y() + 5; j++ ) {
                    if( furn( point_bub_ms( i, j ) ) == furn_f_rubble ) {
                        add_field( tripoint_bub_ms{ i, j, abs_sub.z() }, fd_fire_vent,
                                   1 + ( rl_dist( c, point_bub_ms( i, j ) ) % 3 ) );
                    }
                }
            }
            break;

        case ARTPROP_SCALED:
            for( int i = c.x() - 5; i <= c.x() + 5; i++ ) {
                for( int j = c.y() - 5; j <= c.y() + 5; j++ ) {
                    if( furn( point_bub_ms( i, j ) ) == furn_f_rubble ) {
                        mtrap_set( this, tripoint_bub_ms( i, j, z ), tr_snake );
                    }
                }
            }
            break;

        case ARTPROP_FRACTAL: {
            // Want to choose a random anomaly type which isn't fractal
            // (because nested fractal anomalies lead to out of bounds
            // placement).  To be able to easily choose a random type excluding
            // fractal we want ARTPROP_FRACTAL to be the last type in the enum.
            // Verify that here with a static_assert.
            static_assert( ARTPROP_FRACTAL + 1 == ARTPROP_MAX,
                           "ARTPROP_FRACTAL should be the last type in the list before "
                           "ARTPROP_MAX" );
            auto random_type = []() {
                return static_cast<artifact_natural_property>(
                           rng( ARTPROP_NULL + 1, ARTPROP_FRACTAL - 1 ) );
            };
            create_anomaly( c + point( -4, -4 ), random_type() );
            create_anomaly( c + point( 4, -4 ), random_type() );
            create_anomaly( c + point( -4, 4 ), random_type() );
            create_anomaly( c + point( 4, 4 ), random_type() );
            break;
        }
        default:
            break;
    }
}
///////////////////// part of map

void line( map *m, const ter_id &type, const point &p1, const point &p2, int z )
{
    line( m, type, point_bub_ms( p1 ), point_bub_ms( p2 ), z );
}
void line( map *m, const ter_id &type, const point_bub_ms &p1, const point_bub_ms &p2, int z )
{
    m->draw_line_ter( type, p1, p2, z );
}
void line( tinymap *m, const ter_id &type, const point &p1, const point &p2 )
{
    line( m, type, point_omt_ms( p1 ), point_omt_ms( p2 ) );
}
void line( tinymap *m, const ter_id &type, const point_omt_ms &p1, const point_omt_ms &p2 )
{
    m->draw_line_ter( type, p1, p2 );
}
void line_furn( map *m, const furn_id &type, const point &p1, const point &p2, int z )
{
    line_furn( m, type, point_bub_ms( p1 ), point_bub_ms( p2 ), z );
}
void line_furn( map *m, const furn_id &type, const point_bub_ms &p1, const point_bub_ms &p2, int z )
{
    m->draw_line_furn( type, p1, p2, z );
}
void line_furn( tinymap *m, const furn_id &type, const point &p1, const point &p2 )
{
    line_furn( m, type, point_omt_ms( p1 ), point_omt_ms( p2 ) );
}
void line_furn( tinymap *m, const furn_id &type, const point_omt_ms &p1, const point_omt_ms &p2 )
{
    m->draw_line_furn( type, p1, p2 );
}
void fill_background( map *m, const ter_id &type )
{
    m->draw_fill_background( type );
}
void fill_background( map *m, ter_id( *f )() )
{
    m->draw_fill_background( f );
}
void square( map *m, const ter_id &type, const point_bub_ms &p1, const point_bub_ms &p2 )
{
    m->draw_square_ter( type, p1, p2, m->get_abs_sub().z() );
}
void square_furn( map *m, const furn_id &type, const point_bub_ms &p1, const point_bub_ms &p2 )
{
    m->draw_square_furn( type, p1, p2, m->get_abs_sub().z() );
}
void square_furn( tinymap *m, const furn_id &type, const point_omt_ms &p1, const point_omt_ms &p2 )
{
    m->draw_square_furn( type, p1, p2 );
}
void square( map *m, ter_id( *f )(), const point_bub_ms &p1, const point_bub_ms &p2 )
{
    m->draw_square_ter( f, p1, p2 );
}
void square( map *m, const weighted_int_list<ter_id> &f, const point_bub_ms &p1,
             const point_bub_ms &p2 )
{
    m->draw_square_ter( f, p1, p2 );
}
void rough_circle( map *m, const ter_id &type, const point_bub_ms &p, int rad )
{
    m->draw_rough_circle_ter( type, p, rad );
}
void rough_circle_furn( map *m, const furn_id &type, const point_bub_ms &p, int rad )
{
    m->draw_rough_circle_furn( type, p, rad );
}
void circle( map *m, const ter_id &type, double x, double y, double rad )
{
    m->draw_circle_ter( type, rl_vec2d( x, y ), rad );
}
void circle( map *m, const ter_id &type, const point_bub_ms &p, int rad )
{
    m->draw_circle_ter( type, p, rad );
}
void circle_furn( map *m, const furn_id &type, const point_bub_ms &p, int rad )
{
    m->draw_circle_furn( type, p, rad );
}
void add_corpse( map *m, const point_bub_ms &p )
{
    m->add_corpse( { p, m->get_abs_sub().z() } );
}

//////////////////// mapgen update
update_mapgen_function_json::update_mapgen_function_json(
    const JsonObject &jsobj, const std::string &context ) :
    mapgen_function_json_base( jsobj, context )
{
}

void update_mapgen_function_json::check() const
{
    check_common();
}

void check_mapgen_consistent_with( const std::string &key, const oter_t &ter )
{
    if( const mapgen_basic_container *container = oter_mapgen.find( key ) ) {
        container->check_consistency_with( ter );
    }
}

bool update_mapgen_function_json::setup_update( const JsonObject &jo )
{
    return setup_common( jo );
}

bool update_mapgen_function_json::setup_internal( const JsonObject &/*jo*/ )
{
    fill_ter = t_null;
    /* update_mapgen doesn't care about fill_ter or rows */
    return true;
}

ret_val<void> update_mapgen_function_json::update_map(
    const tripoint_abs_omt &omt_pos, const mapgen_arguments &args, const tripoint_rel_ms &offset,
    mission *miss, bool verify, bool mirror_horizontal, bool mirror_vertical, int rotation ) const
{
    if( omt_pos == overmap::invalid_tripoint ) {
        debugmsg( "Mapgen update function called with overmap::invalid_tripoint" );
        return ret_val<void>::make_failure( _( "invalid position (not vehicle/appliance)" ) );
    }

    std::unique_ptr<smallmap> p_update_smap = std::make_unique<smallmap>();
    smallmap &update_smap = *p_update_smap;

    update_smap.load( omt_pos, true );
    update_smap.rotate( 4 - rotation );
    update_smap.mirror( mirror_horizontal, mirror_vertical );

    mapgendata md_base( omt_pos, *update_smap.cast_to_map(), 0.0f, calendar::start_of_cataclysm, miss );
    mapgendata md( md_base, args );

    ret_val<void> const u = update_map( md, offset, verify );
    update_smap.mirror( mirror_horizontal, mirror_vertical );
    update_smap.rotate( rotation );

    if( get_map().inbounds( project_to<coords::ms>( omt_pos ) ) ) {
        // trigger main map cleanup
        p_update_smap.reset();
        // trigger new traps, etc
        g->place_player( get_avatar().pos(), true );
    }

    // Trigger magic to add roofs (within load) if needed.
    if( omt_pos.z() < OVERMAP_HEIGHT ) {
        std::unique_ptr<smallmap> p_roof_smap = std::make_unique<smallmap>();
        smallmap &roof_smap = *p_roof_smap;
        // The loading of the Z level above is not necessary, but looks better.
        const tripoint_abs_omt omt_above = { omt_pos.x(), omt_pos.y(), omt_pos.z() + 1 };
        roof_smap.load( omt_above, false );
    }

    return u;
}

class rotation_guard
{
    public:
        explicit rotation_guard( const mapgendata &md )
            : md( md ), rotation( oter_get_rotation( md.terrain_type() ) ) {
            // If the existing map is rotated, we need to rotate it back to the north
            // orientation before applying our updates.
            if( rotation != 0 && !md.has_flag( jmapgen_flags::no_underlying_rotate ) ) {
                md.m.rotate( rotation );
            }
        }

        ~rotation_guard() {
            // If we rotated the map before applying updates, we now need to rotate
            // it back to where we found it.
            if( rotation != 0 && !md.has_flag( jmapgen_flags::no_underlying_rotate ) ) {
                md.m.rotate( 4 - rotation );
            }
        }
    private:
        const mapgendata &md;
        const int rotation;
};

ret_val<void> update_mapgen_function_json::update_map( const mapgendata &md,
        const tripoint_rel_ms &offset,
        const bool verify ) const
{
    mapgendata md_with_params( md, get_args( md, mapgen_parameter_scope::omt ), flags_ );

    rotation_guard rot( md_with_params );

    return apply_mapgen_in_phases( md_with_params, setmap_points, objects, offset, context_,
                                   verify );
}

mapgen_update_func add_mapgen_update_func( const JsonObject &jo, bool &defer )
{
    if( jo.has_string( "mapgen_update_id" ) ) {
        const update_mapgen_id mapgen_update_id{ jo.get_string( "mapgen_update_id" ) };
        const auto update_function = [mapgen_update_id]( const tripoint_abs_omt & omt_pos,
        mission * miss ) {
            run_mapgen_update_func( mapgen_update_id, omt_pos, {}, miss, false );
        };
        return update_function;
    }

    update_mapgen_function_json json_data( {},
                                           "unknown object in add_mapgen_update_func" );
    mapgen_defer::defer = defer;
    if( !json_data.setup_update( jo ) ) {
        const auto null_function = []( const tripoint_abs_omt &, mission * ) {
        };
        return null_function;
    }
    const auto update_function = [json_data]( const tripoint_abs_omt & omt_pos, mission * miss ) {
        json_data.update_map( omt_pos, {}, tripoint_rel_ms_zero, miss );
    };
    defer = mapgen_defer::defer;
    mapgen_defer::jsi = JsonObject();
    return update_function;
}

static const std::string missing_update_operation =
    "missing update operation (not vehicle/appliance)";

ret_val<void> run_mapgen_update_func(
    const update_mapgen_id &update_mapgen_id, const tripoint_abs_omt &omt_pos,
    const mapgen_arguments &args, mission *miss, bool cancel_on_collision, bool mirror_horizontal,
    bool mirror_vertical, int rotation )
{
    const auto update_function = update_mapgens.find( update_mapgen_id );

    if( update_function == update_mapgens.end() || update_function->second.funcs().empty() ) {
        return ret_val<void>::make_failure( _( missing_update_operation ) );
    }
    return update_function->second.funcs()[0]->update_map(
               omt_pos, args, tripoint_rel_ms_zero, miss, cancel_on_collision, mirror_horizontal,
               mirror_vertical, rotation );
}

ret_val<void> run_mapgen_update_func( const update_mapgen_id &update_mapgen_id, mapgendata &dat,
                                      const bool cancel_on_collision )
{
    const auto update_function = update_mapgens.find( update_mapgen_id );
    if( update_function == update_mapgens.end() || update_function->second.funcs().empty() ) {
        return ret_val<void>::make_failure( _( missing_update_operation ) );
    }
    return update_function->second.funcs()[0]->update_map( dat, tripoint_rel_ms_zero,
            cancel_on_collision );
}

void set_queued_points()
{
    global_variables &globvars = get_globals();
    for( std::pair<const std::string, tripoint_abs_ms> &queued_point : queued_points ) {
        globvars.set_global_value( "npctalk_var_" + queued_point.first, queued_point.second.to_string() );
    }
    queued_points.clear();
}

bool apply_construction_marker( const update_mapgen_id &update_mapgen_id,
                                const tripoint_abs_omt &omt_pos,
                                const mapgen_arguments &args, bool mirror_horizontal,
                                bool mirror_vertical, int rotation, bool apply )
{

    const auto update_function = update_mapgens.find( update_mapgen_id );

    if( update_function == update_mapgens.end() || update_function->second.funcs().empty() ) {
        return false;
    }

    small_fake_map tmp_map( ter_t_grass );

    mapgendata base_fake_md( *tmp_map.cast_to_map(), mapgendata::dummy_settings );
    mapgendata fake_md( base_fake_md, args );
    fake_md.skip = { mapgen_phase::zones };

    std::unique_ptr<tinymap> p_update_tmap = std::make_unique<tinymap>();
    tinymap &update_tmap = *p_update_tmap;

    update_tmap.load( omt_pos, true );
    update_tmap.rotate( 4 - rotation );
    update_tmap.mirror( mirror_horizontal, mirror_vertical );

    {
        // Make sure rot goes out of scope and its destructor restores the map before the
        // "outer scope" mirroring/rotation is undone. It's unlikely inherent map rotation will
        // be present at the same time as construction rotation/mirroring is, but better safe than sorry.

        mapgendata md_base( omt_pos, *update_tmap.cast_to_map(), 0.0f, calendar::start_of_cataclysm,
                            nullptr );
        mapgendata md( md_base, args );

        rotation_guard rot( md );

        if( update_function->second.funcs()[0]->update_map( fake_md ).success() ) {
            for( const tripoint &pos : tmp_map.points_on_zlevel( omt_pos.z() ) ) {
                if( tmp_map.ter( pos ) != ter_t_grass || tmp_map.has_furn( pos ) ) {
                    if( apply ) {
                        update_tmap.add_field( pos, fd_construction_site, 1, time_duration::from_turns( 0 ), false );
                    } else {
                        update_tmap.delete_field( pos, fd_construction_site );
                    }
                }
            }
        }
    }

    update_tmap.mirror( mirror_horizontal, mirror_vertical );
    update_tmap.rotate( rotation );

    return true;
}

std::pair<std::map<ter_id, int>, std::map<furn_id, int>> get_changed_ids_from_update(
            const update_mapgen_id &update_mapgen_id,
            const mapgen_arguments &mapgen_args, ter_id const &base_ter )
{
    std::map<ter_id, int> terrains;
    std::map<furn_id, int> furnitures;

    const auto update_function = update_mapgens.find( update_mapgen_id );

    if( update_function == update_mapgens.end() || update_function->second.funcs().empty() ) {
        return std::make_pair( terrains, furnitures );
    }

    small_fake_map tmp_map( base_ter );

    mapgendata base_fake_md( *tmp_map.cast_to_map(), mapgendata::dummy_settings );
    mapgendata fake_md( base_fake_md, mapgen_args );
    fake_md.skip = { mapgen_phase::zones };

    if( update_function->second.funcs()[0]->update_map( fake_md ).success() ) {
        for( int z = -OVERMAP_DEPTH; z <= OVERMAP_DEPTH; z++ ) {
            for( const tripoint &pos : tmp_map.points_on_zlevel( z ) ) {
                ter_id ter_at_pos = tmp_map.ter( pos );
                if( ter_at_pos != base_ter ) {
                    terrains[ter_at_pos] += 1;
                }
                if( tmp_map.has_furn( pos ) ) {
                    furn_id furn_at_pos = tmp_map.furn( pos );
                    furnitures[furn_at_pos] += 1;
                }
            }
        }
    }
    return std::make_pair( terrains, furnitures );
}

bool run_mapgen_func( const std::string &mapgen_id, mapgendata &dat )
{
    return oter_mapgen.generate( dat, mapgen_id );
}

mapgen_parameters get_map_special_params( const std::string &mapgen_id )
{
    return oter_mapgen.get_map_special_params( mapgen_id );
}

int register_mapgen_function( const std::string &key )
{
    if( const building_gen_pointer ptr = get_mapgen_cfunction( key ) ) {
        return oter_mapgen.add( key, std::make_shared<mapgen_function_builtin>( ptr ) );
    }
    return -1;
}

bool has_mapgen_for( const std::string &key )
{
    return oter_mapgen.has( key );
}

bool has_update_mapgen_for( const update_mapgen_id &key )
{
    return update_mapgens.count( key );
}<|MERGE_RESOLUTION|>--- conflicted
+++ resolved
@@ -6978,18 +6978,12 @@
     }
 
     std::unique_ptr<vehicle> veh = std::make_unique<vehicle>( type );
-<<<<<<< HEAD
     tripoint_bub_ms p_ms( p );
     tripoint_bub_sm quotient;
     point_sm_ms remainder;
     std::tie( quotient, remainder ) = coords::project_remain<coords::sm>( p_ms );
     veh->sm_pos = quotient.raw();
     veh->pos = remainder.raw();
-=======
-    tripoint_bub_ms p_ms = p;
-    veh->sm_pos = ms_to_sm_remain( p_ms.raw() );
-    veh->pos = p_ms.xy().raw();
->>>>>>> f61d1cdb
     veh->init_state( *this, veh_fuel, veh_status );
     veh->place_spawn_items();
     veh->face.init( dir );
