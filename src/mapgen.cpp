#include "mapgen.h"

#include <assert.h>
#include <cstdlib>
#include <algorithm>
#include <list>
#include <memory>
#include <sstream>
#include <array>
#include <functional>
#include <iterator>
#include <set>
#include <stdexcept>
#include <unordered_map>
#include <cmath>

#include "clzones.h"
#include "computer.h"
#include "coordinate_conversions.h"
#include "coordinates.h"
#include "debug.h"
#include "drawing_primitives.h"
#include "enums.h"
#include "faction.h"
#include "game.h"
#include "item_group.h"
#include "itype.h"
#include "json.h"
#include "line.h"
#include "magic_ter_furn_transform.h"
#include "map.h"
#include "map_extras.h"
#include "map_iterator.h"
#include "mapdata.h"
#include "mapgen_functions.h"
#include "mapgenformat.h"
#include "mission.h"
#include "mongroup.h"
#include "npc.h"
#include "omdata.h"
#include "optional.h"
#include "options.h"
#include "output.h"
#include "overmap.h"
#include "overmapbuffer.h"
#include "rng.h"
#include "string_formatter.h"
#include "submap.h"
#include "text_snippets.h"
#include "translations.h"
#include "trap.h"
#include "vehicle.h"
#include "vehicle_group.h"
#include "vpart_position.h"
#include "vpart_range.h"
#include "calendar.h"
#include "common_types.h"
#include "field.h"
#include "game_constants.h"
#include "item.h"
#include "string_id.h"
#include "tileray.h"
#include "weighted_list.h"
#include "material.h"
#include "int_id.h"
#include "colony.h"
#include "pimpl.h"
#include "point.h"

#define dbg(x) DebugLog((x),D_MAP_GEN) << __FILE__ << ":" << __LINE__ << ": "

#define MON_RADIUS 3

const mongroup_id GROUP_DARK_WYRM( "GROUP_DARK_WYRM" );
const mongroup_id GROUP_DOG_THING( "GROUP_DOG_THING" );
const mongroup_id GROUP_FUNGI_FUNGALOID( "GROUP_FUNGI_FUNGALOID" );
const mongroup_id GROUP_BLOB( "GROUP_BLOB" );
const mongroup_id GROUP_BREATHER( "GROUP_BREATHER" );
const mongroup_id GROUP_BREATHER_HUB( "GROUP_BREATHER_HUB" );
const mongroup_id GROUP_HAZMATBOT( "GROUP_HAZMATBOT" );
const mongroup_id GROUP_LAB( "GROUP_LAB" );
const mongroup_id GROUP_LAB_CYBORG( "GROUP_LAB_CYBORG" );
const mongroup_id GROUP_LAB_FEMA( "GROUP_LAB_FEMA" );
const mongroup_id GROUP_MIL_WEAK( "GROUP_MIL_WEAK" );
const mongroup_id GROUP_NETHER( "GROUP_NETHER" );
const mongroup_id GROUP_PLAIN( "GROUP_PLAIN" );
const mongroup_id GROUP_ROBOT_SECUBOT( "GROUP_ROBOT_SECUBOT" );
const mongroup_id GROUP_SEWER( "GROUP_SEWER" );
const mongroup_id GROUP_SPIDER( "GROUP_SPIDER" );
const mongroup_id GROUP_TRIFFID_HEART( "GROUP_TRIFFID_HEART" );
const mongroup_id GROUP_TRIFFID( "GROUP_TRIFFID" );
const mongroup_id GROUP_TRIFFID_OUTER( "GROUP_TRIFFID_OUTER" );
const mongroup_id GROUP_TURRET_SMG( "GROUP_TURRET_SMG" );
const mongroup_id GROUP_VANILLA( "GROUP_VANILLA" );
const mongroup_id GROUP_ZOMBIE( "GROUP_ZOMBIE" );
const mongroup_id GROUP_ZOMBIE_COP( "GROUP_ZOMBIE_COP" );

void science_room( map *m, int x1, int y1, int x2, int y2, int z, int rotate );
void set_science_room( map *m, int x1, int y1, bool faces_right, const time_point &when );
void silo_rooms( map *m );
void build_mine_room( map *m, room_type type, int x1, int y1, int x2, int y2, mapgendata &dat );

// (x,y,z) are absolute coordinates of a submap
// x%2 and y%2 must be 0!
void map::generate( const int x, const int y, const int z, const time_point &when )
{
    dbg( D_INFO ) << "map::generate( g[" << g.get() << "], x[" << x << "], "
                  << "y[" << y << "], z[" << z << "], when[" << to_string( when ) << "] )";

    set_abs_sub( x, y, z );

    // First we have to create new submaps and initialize them to 0 all over
    // We create all the submaps, even if we're not a tinymap, so that map
    //  generation which overflows won't cause a crash.  At the bottom of this
    //  function, we save the upper-left 4 submaps, and delete the rest.
    // Mapgen is not z-level aware yet. Only actually initialize current z-level
    //  because other submaps won't be touched.
    for( int gridx = 0; gridx < my_MAPSIZE; gridx++ ) {
        for( int gridy = 0; gridy < my_MAPSIZE; gridy++ ) {
            setsubmap( get_nonant( { gridx, gridy } ), new submap() );
            // TODO: memory leak if the code below throws before the submaps get stored/deleted!
        }
    }
    // x, and y are submap coordinates, convert to overmap terrain coordinates
    tripoint abs_omt = sm_to_omt_copy( tripoint( x, y, z ) );
    const regional_settings *rsettings = &overmap_buffer.get_settings( abs_omt );
    oter_id terrain_type = overmap_buffer.ter( abs_omt );
    oter_id t_above = overmap_buffer.ter( abs_omt + tripoint_above );
    oter_id t_below = overmap_buffer.ter( abs_omt + tripoint_below );
    oter_id t_north = overmap_buffer.ter( abs_omt + tripoint_north );
    oter_id t_neast = overmap_buffer.ter( abs_omt + tripoint_north_east );
    oter_id t_east  = overmap_buffer.ter( abs_omt + tripoint_east );
    oter_id t_seast = overmap_buffer.ter( abs_omt + tripoint_south_east );
    oter_id t_south = overmap_buffer.ter( abs_omt + tripoint_south );
    oter_id t_swest = overmap_buffer.ter( abs_omt + tripoint_south_west );
    oter_id t_west  = overmap_buffer.ter( abs_omt + tripoint_west );
    oter_id t_nwest = overmap_buffer.ter( abs_omt + tripoint_north_west );

    // This attempts to scale density of zombies inversely with distance from the nearest city.
    // In other words, make city centers dense and perimeters sparse.
    float density = 0.0;
    for( int i = -MON_RADIUS; i <= MON_RADIUS; i++ ) {
        for( int j = -MON_RADIUS; j <= MON_RADIUS; j++ ) {
            density += overmap_buffer.ter( abs_omt + point( i, j ) )->get_mondensity();
        }
    }
    density = density / 100;

    draw_map( terrain_type, t_north, t_east, t_south, t_west, t_neast, t_seast, t_swest, t_nwest,
              t_above, t_below, when, density, z, rsettings );

    // At some point, we should add region information so we can grab the appropriate extras
    map_extras ex = region_settings_map["default"].region_extras[terrain_type->get_extras()];
    if( ex.chance > 0 && one_in( ex.chance ) ) {
        std::string *extra = ex.values.pick();
        if( extra == nullptr ) {
            debugmsg( "failed to pick extra for type %s", terrain_type->get_extras() );
        } else {
            MapExtras::apply_function( *( ex.values.pick() ), *this, abs_sub );
        }
    }

    const auto &spawns = terrain_type->get_static_spawns();

    float spawn_density = 1.0f;
    if( MonsterGroupManager::is_animal( spawns.group ) ) {
        spawn_density = get_option< float >( "SPAWN_ANIMAL_DENSITY" );
    } else {
        spawn_density = get_option< float >( "SPAWN_DENSITY" );
    }

    // Apply a multiplier to the number of monsters for really high densities.
    float odds_after_density = spawns.chance * spawn_density;
    const float max_odds = 100 - ( 100 - spawns.chance ) / 2.0;
    float density_multiplier = 1.0f;
    if( odds_after_density > max_odds ) {
        density_multiplier = 1.0f * odds_after_density / max_odds;
        odds_after_density = max_odds;
    }
    const int spawn_count = roll_remainder( density_multiplier );

    if( spawns.group && x_in_y( odds_after_density, 100 ) ) {
        int pop = spawn_count * rng( spawns.population.min, spawns.population.max );
        for( ; pop > 0; pop-- ) {
            MonsterGroupResult spawn_details = MonsterGroupManager::GetResultFromGroup( spawns.group, &pop );
            if( !spawn_details.name ) {
                continue;
            }
            if( const auto p = random_point( *this, [this]( const tripoint & n ) {
            return passable( n );
            } ) ) {
                add_spawn( spawn_details.name, spawn_details.pack_size, p->x, p->y );
            }
        }
    }

    // Okay, we know who are neighbors are.  Let's draw!
    // And finally save used submaps and delete the rest.
    for( int i = 0; i < my_MAPSIZE; i++ ) {
        for( int j = 0; j < my_MAPSIZE; j++ ) {
            dbg( D_INFO ) << "map::generate: submap (" << i << "," << j << ")";

            if( i <= 1 && j <= 1 ) {
                saven( i, j, z );
            } else {
                delete get_submap_at_grid( { i, j, z } );
            }
        }
    }
}

void mapgen_function_builtin::generate( map *m, const oter_id &terrain_type, const mapgendata &mgd,
                                        const time_point &t, float d )
{
    ( *fptr )( m, terrain_type, mgd, t, d );
}

/////////////////////////////////////////////////////////////////////////////////
/////////////////////////////////////////////////////////////////////////////////
///// mapgen_function class.
///// all sorts of ways to apply our hellish reality to a grid-o-squares

/*
 * ptr storage.
 */
std::map<std::string, std::vector<std::shared_ptr<mapgen_function>> > oter_mapgen;
std::map<std::string, std::vector<std::unique_ptr<mapgen_function_json_nested>> > nested_mapgen;
std::map<std::string, std::vector<std::unique_ptr<update_mapgen_function_json>> > update_mapgen;

/*
 * index to the above, adjusted to allow for rarity
 */
std::map<std::string, std::map<int, int> > oter_mapgen_weights;

/*
 * setup oter_mapgen_weights which mapgen uses to diceroll. Also setup mapgen_function_json
 */
void calculate_mapgen_weights()   // TODO: rename as it runs jsonfunction setup too
{
    oter_mapgen_weights.clear();
    for( auto &omw : oter_mapgen ) {
        int funcnum = 0;
        int wtotal = 0;
        oter_mapgen_weights[ omw.first ] = std::map<int, int>();
        for( auto fit = omw.second.begin(); fit != omw.second.end(); ++fit ) {
            //
            int weight = ( *fit )->weight;
            if( weight < 1 ) {
                dbg( D_INFO ) << "wcalc " << omw.first << "(" << funcnum << "): (rej(1), " << weight << ") = " <<
                              wtotal;
                ++funcnum;
                continue; // rejected!
            }
            ( *fit )->setup();
            wtotal += weight;
            oter_mapgen_weights[ omw.first ][ wtotal ] = funcnum;
            dbg( D_INFO ) << "wcalc " << omw.first << "(" << funcnum << "): +" << weight << " = " << wtotal;
            ++funcnum;
        }
    }
    // Not really calculate weights, but let's keep it here for now
    for( auto &pr : nested_mapgen ) {
        for( auto &ptr : pr.second ) {
            ptr->setup();
        }
    }
    for( auto &pr : update_mapgen ) {
        for( auto &ptr : pr.second ) {
            ptr->setup();
        }
    }

}

void check_mapgen_definitions()
{
    for( auto &oter_definition : oter_mapgen ) {
        for( auto &mapgen_function_ptr : oter_definition.second ) {
            mapgen_function_ptr->check( oter_definition.first );
        }
    }
    for( auto &oter_definition : nested_mapgen ) {
        for( auto &mapgen_function_ptr : oter_definition.second ) {
            mapgen_function_ptr->check( oter_definition.first );
        }
    }
    for( auto &oter_definition : update_mapgen ) {
        for( auto &mapgen_function_ptr : oter_definition.second ) {
            mapgen_function_ptr->check( oter_definition.first );
        }
    }
}

/////////////////////////////////////////////////////////////////////////////////
///// json mapgen functions
///// 1 - init():

/**
 * Tiny little namespace to hold error messages
 */
namespace mapgen_defer
{
std::string member;
std::string message;
bool defer;
JsonObject jsi;
} // namespace mapgen_defer

static void set_mapgen_defer( const JsonObject &jsi, const std::string &member,
                              const std::string &message )
{
    mapgen_defer::defer = true;
    mapgen_defer::jsi = jsi;
    mapgen_defer::member = member;
    mapgen_defer::message = message;
}

/*
 * load a single mapgen json structure; this can be inside an overmap_terrain, or on it's own.
 */
std::shared_ptr<mapgen_function>
load_mapgen_function( JsonObject &jio, const std::string &id_base,
                      int default_idx, const point &offset )
{
    int mgweight = jio.get_int( "weight", 1000 );
    std::shared_ptr<mapgen_function> ret;
    if( mgweight <= 0 || jio.get_bool( "disabled", false ) ) {
        const std::string mgtype = jio.get_string( "method" );
        if( default_idx != -1 && mgtype == "builtin" ) {
            if( jio.has_string( "name" ) ) {
                const std::string mgname = jio.get_string( "name" );
                if( mgname == id_base ) {
                    oter_mapgen[id_base][ default_idx ]->weight = 0;
                }
            }
        }
        return nullptr; // nothing
    } else if( jio.has_string( "method" ) ) {
        const std::string mgtype = jio.get_string( "method" );
        if( mgtype == "builtin" ) { // c-function
            if( jio.has_string( "name" ) ) {
                const std::string mgname = jio.get_string( "name" );
                if( const auto ptr = get_mapgen_cfunction( mgname ) ) {
                    ret = std::make_shared<mapgen_function_builtin>( ptr, mgweight );
                    oter_mapgen[id_base].push_back( ret );
                } else {
                    debugmsg( "oter_t[%s]: builtin mapgen function \"%s\" does not exist.", id_base.c_str(),
                              mgname );
                }
            } else {
                debugmsg( "oter_t[%s]: Invalid mapgen function (missing \"name\" value).", id_base.c_str() );
            }
        } else if( mgtype == "json" ) {
            if( jio.has_object( "object" ) ) {
                JsonObject jo = jio.get_object( "object" );
                std::string jstr = jo.str();
                ret = std::make_shared<mapgen_function_json>( jstr, mgweight, offset );
                oter_mapgen[id_base].push_back( ret );
            } else {
                debugmsg( "oter_t[%s]: Invalid mapgen function (missing \"object\" object)", id_base.c_str() );
            }
        } else {
            debugmsg( "oter_t[%s]: Invalid mapgen function type: %s", id_base.c_str(), mgtype.c_str() );
        }
    } else {
        debugmsg( "oter_t[%s]: Invalid mapgen function (missing \"method\" value, must be \"builtin\" or \"json\").",
                  id_base.c_str() );
    }
    return ret;
}

static void load_nested_mapgen( JsonObject &jio, const std::string &id_base )
{
    const std::string mgtype = jio.get_string( "method" );
    if( mgtype == "json" ) {
        if( jio.has_object( "object" ) ) {
            JsonObject jo = jio.get_object( "object" );
            std::string jstr = jo.str();
            nested_mapgen[id_base].push_back(
                std::make_unique<mapgen_function_json_nested>( jstr ) );
        } else {
            debugmsg( "Nested mapgen: Invalid mapgen function (missing \"object\" object)", id_base.c_str() );
        }
    } else {
        debugmsg( "Nested mapgen: type for id %s was %s, but nested mapgen only supports \"json\"",
                  id_base.c_str(), mgtype.c_str() );
    }
}

static void load_update_mapgen( JsonObject &jio, const std::string &id_base )
{
    const std::string mgtype = jio.get_string( "method" );
    if( mgtype == "json" ) {
        if( jio.has_object( "object" ) ) {
            JsonObject jo = jio.get_object( "object" );
            std::string jstr = jo.str();
            update_mapgen[id_base].push_back(
                std::make_unique<update_mapgen_function_json>( jstr ) );
        } else {
            debugmsg( "Update mapgen: Invalid mapgen function (missing \"object\" object)",
                      id_base.c_str() );
        }
    } else {
        debugmsg( "Update mapgen: type for id %s was %s, but update mapgen only supports \"json\"",
                  id_base.c_str(), mgtype.c_str() );
    }
}

/*
 * feed bits `o json from standalone file to load_mapgen_function. (standalone json "type": "mapgen")
 */
void load_mapgen( JsonObject &jo )
{
    if( jo.has_array( "om_terrain" ) ) {
        JsonArray ja = jo.get_array( "om_terrain" );
        if( ja.test_array() ) {
            point offset;
            while( ja.has_more() ) {
                JsonArray row_items = ja.next_array();
                while( row_items.has_more() ) {
                    const std::string mapgenid = row_items.next_string();
                    const auto mgfunc = load_mapgen_function( jo, mapgenid, -1, offset );
                    if( mgfunc ) {
                        oter_mapgen[ mapgenid ].push_back( mgfunc );
                    }
                    offset.x++;
                }
                offset.y++;
                offset.x = 0;
            }
        } else {
            std::vector<std::string> mapgenid_list;
            while( ja.has_more() ) {
                mapgenid_list.push_back( ja.next_string() );
            }
            if( !mapgenid_list.empty() ) {
                const std::string mapgenid = mapgenid_list[0];
                const auto mgfunc = load_mapgen_function( jo, mapgenid, -1 );
                if( mgfunc ) {
                    for( auto &i : mapgenid_list ) {
                        oter_mapgen[ i ].push_back( mgfunc );
                    }
                }
            }
        }
    } else if( jo.has_string( "om_terrain" ) ) {
        load_mapgen_function( jo, jo.get_string( "om_terrain" ), -1 );
    } else if( jo.has_string( "nested_mapgen_id" ) ) {
        load_nested_mapgen( jo, jo.get_string( "nested_mapgen_id" ) );
    } else if( jo.has_string( "update_mapgen_id" ) ) {
        load_update_mapgen( jo, jo.get_string( "update_mapgen_id" ) );
    } else {
        debugmsg( "mapgen entry requires \"om_terrain\" or \"nested_mapgen_id\"(string, array of strings, or array of array of strings)\n%s\n",
                  jo.str() );
    }
}

void reset_mapgens()
{
    oter_mapgen.clear();
    nested_mapgen.clear();
    update_mapgen.clear();
}

/////////////////////////////////////////////////////////////////////////////////
///// 2 - right after init() finishes parsing all game json and terrain info/etc is set..
/////   ...parse more json! (mapgen_function_json)

size_t mapgen_function_json_base::calc_index( const point &p ) const
{
    if( p.x >= mapgensize.x ) {
        debugmsg( "invalid value %zu for x in calc_index", p.x );
    }
    if( p.y >= mapgensize.y ) {
        debugmsg( "invalid value %zu for y in calc_index", p.y );
    }
    return p.y * mapgensize.y + p.x;
}

static bool common_check_bounds( const jmapgen_int &x, const jmapgen_int &y,
                                 const point &mapgensize, JsonObject &jso )
{
    rectangle bounds( point_zero, mapgensize );
    if( !bounds.contains_half_open( point( x.val, y.val ) ) ) {
        return false;
    }

    if( x.valmax > mapgensize.x - 1 ) {
        jso.throw_error( "coordinate range cannot cross grid boundaries", "x" );
        return false;
    }

    if( y.valmax > mapgensize.y - 1 ) {
        jso.throw_error( "coordinate range cannot cross grid boundaries", "y" );
        return false;
    }

    return true;
}

bool mapgen_function_json_base::check_inbounds( const jmapgen_int &x, const jmapgen_int &y,
        JsonObject &jso ) const
{
    return common_check_bounds( x, y, mapgensize, jso );
}

mapgen_function_json_base::mapgen_function_json_base( const std::string &s )
    : jdata( s )
    , do_format( false )
    , is_ready( false )
    , mapgensize( SEEX * 2, SEEY * 2 )
    , objects( m_offset, mapgensize )
{
}

mapgen_function_json_base::~mapgen_function_json_base() = default;

mapgen_function_json::mapgen_function_json( const std::string &s, const int w,
        const point &grid_offset )
    : mapgen_function( w )
    , mapgen_function_json_base( s )
    , fill_ter( t_null )
    , rotation( 0 )
{
    m_offset.x = grid_offset.x * mapgensize.x;
    m_offset.y = grid_offset.y * mapgensize.y;
    objects = jmapgen_objects( m_offset, mapgensize );
}

mapgen_function_json_nested::mapgen_function_json_nested( const std::string &s )
    : mapgen_function_json_base( s )
    , rotation( 0 )
{
}

jmapgen_int::jmapgen_int( point p ) : val( p.x ), valmax( p.y ) {}

jmapgen_int::jmapgen_int( JsonObject &jo, const std::string &tag )
{
    if( jo.has_array( tag ) ) {
        JsonArray sparray = jo.get_array( tag );
        if( sparray.size() < 1 || sparray.size() > 2 ) {
            jo.throw_error( "invalid data: must be an array of 1 or 2 values", tag );
        }
        val = sparray.get_int( 0 );
        if( sparray.size() == 2 ) {
            valmax = sparray.get_int( 1 );
        } else {
            valmax = val;
        }
    } else {
        val = valmax = jo.get_int( tag );
    }
}

jmapgen_int::jmapgen_int( JsonObject &jo, const std::string &tag, const short def_val,
                          const short def_valmax )
    : val( def_val )
    , valmax( def_valmax )
{
    if( jo.has_array( tag ) ) {
        JsonArray sparray = jo.get_array( tag );
        if( sparray.size() > 2 ) {
            jo.throw_error( "invalid data: must be an array of 1 or 2 values", tag );
        }
        if( sparray.size() >= 1 ) {
            val = sparray.get_int( 0 );
        }
        if( sparray.size() >= 2 ) {
            valmax = sparray.get_int( 1 );
        }
    } else if( jo.has_member( tag ) ) {
        val = valmax = jo.get_int( tag );
    }
}

int jmapgen_int::get() const
{
    return val == valmax ? val : rng( val, valmax );
}

/*
 * Turn json gobbldigook into machine friendly gobbldigook, for applying
 * basic map 'set' functions, optionally based on one_in(chance) or repeat value
 */
void mapgen_function_json_base::setup_setmap( JsonArray &parray )
{
    std::string tmpval;
    std::map<std::string, jmapgen_setmap_op> setmap_opmap;
    setmap_opmap[ "terrain" ] = JMAPGEN_SETMAP_TER;
    setmap_opmap[ "furniture" ] = JMAPGEN_SETMAP_FURN;
    setmap_opmap[ "trap" ] = JMAPGEN_SETMAP_TRAP;
    setmap_opmap[ "radiation" ] = JMAPGEN_SETMAP_RADIATION;
    setmap_opmap[ "bash" ] = JMAPGEN_SETMAP_BASH;
    std::map<std::string, jmapgen_setmap_op>::iterator sm_it;
    jmapgen_setmap_op tmpop;
    int setmap_optype = 0;

    while( parray.has_more() ) {
        JsonObject pjo = parray.next_object();
        if( pjo.read( "point", tmpval ) ) {
            setmap_optype = JMAPGEN_SETMAP_OPTYPE_POINT;
        } else if( pjo.read( "set", tmpval ) ) {
            setmap_optype = JMAPGEN_SETMAP_OPTYPE_POINT;
            debugmsg( "Warning, set: [ { \"set\": ... } is deprecated, use set: [ { \"point\": ... " );
        } else if( pjo.read( "line", tmpval ) ) {
            setmap_optype = JMAPGEN_SETMAP_OPTYPE_LINE;
        } else if( pjo.read( "square", tmpval ) ) {
            setmap_optype = JMAPGEN_SETMAP_OPTYPE_SQUARE;
        } else {
            pjo.throw_error( R"(invalid data: must contain "point", "set", "line" or "square" member)" );
        }

        sm_it = setmap_opmap.find( tmpval );
        if( sm_it == setmap_opmap.end() ) {
            pjo.throw_error( string_format( "invalid subfunction %s", tmpval.c_str() ) );
        }

        tmpop = sm_it->second;
        jmapgen_int tmp_x2( 0, 0 );
        jmapgen_int tmp_y2( 0, 0 );
        jmapgen_int tmp_i( 0, 0 );
        int tmp_chance = 1;
        int tmp_rotation = 0;
        int tmp_fuel = -1;
        int tmp_status = -1;

        const jmapgen_int tmp_x( pjo, "x" );
        const jmapgen_int tmp_y( pjo, "y" );
        if( !check_inbounds( tmp_x, tmp_y, pjo ) ) {
            continue;
        }
        if( setmap_optype != JMAPGEN_SETMAP_OPTYPE_POINT ) {
            tmp_x2 = jmapgen_int( pjo, "x2" );
            tmp_y2 = jmapgen_int( pjo, "y2" );
            if( !check_inbounds( tmp_x2, tmp_y2, pjo ) ) {
                continue;
            }
        }
        if( tmpop == JMAPGEN_SETMAP_RADIATION ) {
            tmp_i = jmapgen_int( pjo, "amount" );
        } else if( tmpop == JMAPGEN_SETMAP_BASH ) {
            //suppress warning
        } else {
            std::string tmpid = pjo.get_string( "id" );
            switch( tmpop ) {
                case JMAPGEN_SETMAP_TER: {
                    const ter_str_id tid( tmpid );

                    if( !tid.is_valid() ) {
                        set_mapgen_defer( pjo, "id", "no such terrain" );
                        return;
                    }
                    tmp_i.val = tid.id();
                }
                break;
                case JMAPGEN_SETMAP_FURN: {
                    const furn_str_id fid( tmpid );

                    if( !fid.is_valid() ) {
                        set_mapgen_defer( pjo, "id", "no such furniture" );
                        return;
                    }
                    tmp_i.val = fid.id();
                }
                break;
                case JMAPGEN_SETMAP_TRAP: {
                    const trap_str_id sid( tmpid );
                    if( !sid.is_valid() ) {
                        set_mapgen_defer( pjo, "id", "no such trap" );
                        return;
                    }
                    tmp_i.val = sid.id().to_i();
                }
                break;

                default:
                    //Suppress warnings
                    break;
            }
            tmp_i.valmax = tmp_i.val; // TODO: ... support for random furniture? or not.
        }
        const jmapgen_int tmp_repeat = jmapgen_int( pjo, "repeat", 1, 1 );  // TODO: sanity check?
        pjo.read( "chance", tmp_chance );
        pjo.read( "rotation", tmp_rotation );
        pjo.read( "fuel", tmp_fuel );
        pjo.read( "status", tmp_status );
        jmapgen_setmap tmp( tmp_x, tmp_y, tmp_x2, tmp_y2,
                            static_cast<jmapgen_setmap_op>( tmpop + setmap_optype ), tmp_i,
                            tmp_chance, tmp_repeat, tmp_rotation, tmp_fuel, tmp_status );

        setmap_points.push_back( tmp );
        tmpval.clear();
    }

}

jmapgen_place::jmapgen_place( JsonObject &jsi )
    : x( jsi, "x" )
    , y( jsi, "y" )
    , repeat( jsi, "repeat", 1, 1 )
{
}

void jmapgen_place::offset( const point &offset )
{
    x.val -= offset.x;
    x.valmax -= offset.x;
    y.val -= offset.y;
    y.valmax -= offset.y;
}

/**
 * This is a generic mapgen piece, the template parameter PieceType should be another specific
 * type of jmapgen_piece. This class contains a vector of those objects and will chose one of
 * it at random.
 */
template<typename PieceType>
class jmapgen_alternativly : public jmapgen_piece
{
    public:
        // Note: this bypasses virtual function system, all items in this vector are of type
        // PieceType, they *can not* be of any other type.
        std::vector<PieceType> alternatives;
        jmapgen_alternativly() = default;
        void apply( const mapgendata &dat, const jmapgen_int &x, const jmapgen_int &y,
                    const float mon_density, mission *miss = nullptr ) const override {
            if( const auto chosen = random_entry_opt( alternatives ) ) {
                chosen->get().apply( dat, x, y, mon_density, miss );
            }
        }
};

/**
 * Places fields on the map.
 * "field": field type ident.
 * "intensity": initial field intensity.
 * "age": initial field age.
 */
class jmapgen_field : public jmapgen_piece
{
    public:
        field_type_id ftype;
        int intensity;
        time_duration age;
        jmapgen_field( JsonObject &jsi ) :
            ftype( field_type_id( jsi.get_string( "field" ) ) )
            , intensity( jsi.get_int( "intensity", 1 ) )
            , age( time_duration::from_turns( jsi.get_int( "age", 0 ) ) ) {
            if( !ftype.id() ) {
                set_mapgen_defer( jsi, "field", "invalid field type" );
            }
        }
        void apply( const mapgendata &dat, const jmapgen_int &x, const jmapgen_int &y,
                    const float /*mon_density*/, mission * /*miss*/ ) const override {
            dat.m.add_field( tripoint( x.get(), y.get(), dat.m.get_abs_sub().z ), ftype, intensity, age );
        }
};
/**
 * Place an NPC.
 * "class": the npc class, see @ref map::place_npc
 */
class jmapgen_npc : public jmapgen_piece
{
    public:
        string_id<npc_template> npc_class;
        bool target;
        std::vector<std::string> traits;
        jmapgen_npc( JsonObject &jsi ) :
            npc_class( jsi.get_string( "class" ) )
            , target( jsi.get_bool( "target", false ) ) {
            if( !npc_class.is_valid() ) {
                set_mapgen_defer( jsi, "class", "unknown npc class" );
            }
            if( jsi.has_string( "add_trait" ) ) {
                std::string new_trait = jsi.get_string( "add_trait" );
                traits.emplace_back( new_trait );
            } else if( jsi.has_array( "add_trait" ) ) {
                JsonArray ja = jsi.get_array( "add_trait" );
                while( ja.has_more() ) {
                    std::string new_trait = ja.next_string();
                    traits.emplace_back( new_trait );
                }
            }
        }
        void apply( const mapgendata &dat, const jmapgen_int &x, const jmapgen_int &y,
                    const float /*mon_density*/, mission *miss = nullptr ) const override {
            int npc_id = dat.m.place_npc( x.get(), y.get(), npc_class );
            if( miss && target ) {
                miss->set_target_npc_id( npc_id );
            }
            npc *p = g->find_npc( npc_id );
            if( p != nullptr ) {
                for( const std::string &new_trait : traits ) {
                    p->set_mutation( trait_id( new_trait ) );
                }
            }
        }
};
/**
* Place ownership area
*/
class jmapgen_faction : public jmapgen_piece
{
    public:
        faction_id id;
        jmapgen_faction( JsonObject &jsi ) {
            if( jsi.has_string( "id" ) ) {
                id = faction_id( jsi.get_string( "id" ) );
            }
        }
        void apply( const mapgendata &dat, const jmapgen_int &x, const jmapgen_int &y,
                    const float /*mdensity*/, mission * ) const override {
            dat.m.apply_faction_ownership( x.val, y.val, x.valmax, y.valmax, id );
        }
};
/**
 * Place a sign with some text.
 * "signage": the text on the sign.
 */
class jmapgen_sign : public jmapgen_piece
{
    public:
        std::string signage;
        std::string snippet;
        jmapgen_sign( JsonObject &jsi ) :
            signage( jsi.get_string( "signage", "" ) )
            , snippet( jsi.get_string( "snippet", "" ) ) {
            if( signage.empty() && snippet.empty() ) {
                jsi.throw_error( "jmapgen_sign: needs either signage or snippet" );
            }
        }
        void apply( const mapgendata &dat, const jmapgen_int &x, const jmapgen_int &y,
                    const float /*mon_density*/, mission * /*miss*/ ) const override {
            const int rx = x.get();
            const int ry = y.get();
            dat.m.furn_set( point( rx, ry ), f_null );
            dat.m.furn_set( point( rx, ry ), furn_str_id( "f_sign" ) );

            std::string signtext;

            if( !snippet.empty() ) {
                // select a snippet from the category
                signtext = SNIPPET.get( SNIPPET.assign( snippet ) );
            } else if( !signage.empty() ) {
                signtext = signage;
            }
            if( !signtext.empty() ) {
                // replace tags
                signtext = _( signtext );

                std::string cityname = "illegible city name";
                tripoint abs_sub = dat.m.get_abs_sub();
                const city *c = overmap_buffer.closest_city( abs_sub ).city;
                if( c != nullptr ) {
                    cityname = c->name;
                }
                signtext = apply_all_tags( signtext, cityname );
            }
            dat.m.set_signage( tripoint( rx, ry, dat.m.get_abs_sub().z ), signtext );
        }
        std::string apply_all_tags( std::string signtext, const std::string &cityname ) const {
            replace_city_tag( signtext, cityname );
            replace_name_tags( signtext );
            return signtext;
        }
        bool has_vehicle_collision( const mapgendata &dat, int x, int y ) const override {
            return dat.m.veh_at( tripoint( x, y, dat.zlevel ) ).has_value();
        }
};
/**
 * Place graffiti with some text or a snippet.
 * "text": the text of the graffiti.
 * "snippet": snippet category to pull from for text instead.
 */
class jmapgen_graffiti : public jmapgen_piece
{
    public:
        std::string text;
        std::string snippet;
        jmapgen_graffiti( JsonObject &jsi ) :
            text( jsi.get_string( "text", "" ) )
            , snippet( jsi.get_string( "snippet", "" ) ) {
            if( text.empty() && snippet.empty() ) {
                jsi.throw_error( "jmapgen_graffiti: needs either text or snippet" );
            }
        }
        void apply( const mapgendata &dat, const jmapgen_int &x, const jmapgen_int &y,
                    const float /*mon_density*/, mission * /*miss*/ ) const override {
            const int rx = x.get();
            const int ry = y.get();

            std::string graffiti;

            if( !snippet.empty() ) {
                // select a snippet from the category
                graffiti = SNIPPET.get( SNIPPET.assign( snippet ) );
            } else if( !text.empty() ) {
                graffiti = text;
            }
            if( !graffiti.empty() ) {
                // replace tags
                graffiti = _( graffiti );

                std::string cityname = "illegible city name";
                tripoint abs_sub = dat.m.get_abs_sub();
                const city *c = overmap_buffer.closest_city( abs_sub ).city;
                if( c != nullptr ) {
                    cityname = c->name;
                }
                graffiti = apply_all_tags( graffiti, cityname );
            }
            dat.m.set_graffiti( tripoint( rx, ry, dat.m.get_abs_sub().z ), graffiti );
        }
        std::string apply_all_tags( std::string graffiti, const std::string &cityname ) const {
            replace_city_tag( graffiti, cityname );
            replace_name_tags( graffiti );
            return graffiti;
        }
};
/**
 * Place a vending machine with content.
 * "item_group": the item group that is used to generate the content of the vending machine.
 */
class jmapgen_vending_machine : public jmapgen_piece
{
    public:
        bool reinforced;
        std::string item_group_id;
        jmapgen_vending_machine( JsonObject &jsi ) :
            reinforced( jsi.get_bool( "reinforced", false ) )
            , item_group_id( jsi.get_string( "item_group", "default_vending_machine" ) ) {
            if( !item_group::group_is_defined( item_group_id ) ) {
                set_mapgen_defer( jsi, "item_group", "no such item group" );
            }
        }
        void apply( const mapgendata &dat, const jmapgen_int &x, const jmapgen_int &y,
                    const float /*mon_density*/, mission * /*miss*/ ) const override {
            const int rx = x.get();
            const int ry = y.get();
            dat.m.furn_set( point( rx, ry ), f_null );
            dat.m.place_vending( rx, ry, item_group_id, reinforced );
        }
        bool has_vehicle_collision( const mapgendata &dat, int x, int y ) const override {
            return dat.m.veh_at( tripoint( x, y, dat.zlevel ) ).has_value();
        }
};
/**
 * Place a toilet with (dirty) water in it.
 * "amount": number of water charges to place.
 */
class jmapgen_toilet : public jmapgen_piece
{
    public:
        jmapgen_int amount;
        jmapgen_toilet( JsonObject &jsi ) :
            amount( jsi, "amount", 0, 0 ) {
        }
        void apply( const mapgendata &dat, const jmapgen_int &x, const jmapgen_int &y,
                    const float /*mon_density*/, mission * /*miss*/ ) const override {
            const int rx = x.get();
            const int ry = y.get();
            const int charges = amount.get();
            dat.m.furn_set( point( rx, ry ), f_null );
            if( charges == 0 ) {
                dat.m.place_toilet( rx, ry ); // Use the default charges supplied as default values
            } else {
                dat.m.place_toilet( rx, ry, charges );
            }
        }
        bool has_vehicle_collision( const mapgendata &dat, int x, int y ) const override {
            return dat.m.veh_at( tripoint( x, y, dat.zlevel ) ).has_value();
        }
};
/**
 * Place a gas pump with fuel in it.
 * "amount": number of fuel charges to place.
 */
class jmapgen_gaspump : public jmapgen_piece
{
    public:
        jmapgen_int amount;
        std::string fuel;
        jmapgen_gaspump( JsonObject &jsi ) :
            amount( jsi, "amount", 0, 0 ) {
            if( jsi.has_string( "fuel" ) ) {
                fuel = jsi.get_string( "fuel" );

                // may want to not force this, if we want to support other fuels for some reason
                if( fuel != "gasoline" && fuel != "diesel" ) {
                    jsi.throw_error( "invalid fuel", "fuel" );
                }
            }
        }
        void apply( const mapgendata &dat, const jmapgen_int &x, const jmapgen_int &y,
                    const float /*mon_density*/, mission * /*miss*/ ) const override {
            const int rx = x.get();
            const int ry = y.get();
            int charges = amount.get();
            dat.m.furn_set( point( rx, ry ), f_null );
            if( charges == 0 ) {
                charges = rng( 10000, 50000 );
            }
            if( !fuel.empty() ) {
                dat.m.place_gas_pump( rx, ry, charges, fuel );
            } else {
                dat.m.place_gas_pump( rx, ry, charges );
            }
        }
        bool has_vehicle_collision( const mapgendata &dat, int x, int y ) const override {
            return dat.m.veh_at( tripoint( x, y, dat.zlevel ) ).has_value();
        }
};

/**
 * Place a specific liquid into the map.
 * "liquid": id of the liquid item (item should use charges)
 * "amount": quantity of liquid placed (a value of 0 uses the default amount)
 * "chance": chance of liquid being placed, see @ref map::place_items
 */
class jmapgen_liquid_item : public jmapgen_piece
{
    public:
        jmapgen_int amount;
        std::string liquid;
        jmapgen_int chance;
        jmapgen_liquid_item( JsonObject &jsi ) :
            amount( jsi, "amount", 0, 0 )
            , liquid( jsi.get_string( "liquid" ) )
            , chance( jsi, "chance", 1, 1 ) {
            if( !item::type_is_defined( itype_id( liquid ) ) ) {
                set_mapgen_defer( jsi, "liquid", "no such item type" );
            }
        }
        void apply( const mapgendata &dat, const jmapgen_int &x, const jmapgen_int &y,
                    const float /*mon_density*/, mission * /*miss*/ ) const override {
            if( one_in( chance.get() ) ) {
                item newliquid( liquid, calendar::turn_zero );
                if( amount.valmax > 0 ) {
                    newliquid.charges = amount.get();
                }
                dat.m.add_item_or_charges( tripoint( x.get(), y.get(), dat.m.get_abs_sub().z ), newliquid );
            }
        }
};

/**
 * Place items from an item group.
 * "item": id of the item group.
 * "chance": chance of items being placed, see @ref map::place_items
 * "repeat": number of times to apply this piece
 */
class jmapgen_item_group : public jmapgen_piece
{
    public:
        std::string group_id;
        jmapgen_int chance;
        jmapgen_item_group( JsonObject &jsi ) :
            group_id( jsi.get_string( "item" ) )
            , chance( jsi, "chance", 1, 1 ) {
            if( !item_group::group_is_defined( group_id ) ) {
                set_mapgen_defer( jsi, "item", "no such item type" );
            }
            repeat = jmapgen_int( jsi, "repeat", 1, 1 );
        }
        void apply( const mapgendata &dat, const jmapgen_int &x, const jmapgen_int &y,
                    const float /*mon_density*/, mission * ) const override {
            dat.m.place_items( group_id, chance.get(), x.val, y.val, x.valmax, y.valmax, true, 0 );
        }
};

/** Place items from an item group */
class jmapgen_loot : public jmapgen_piece
{
        friend jmapgen_objects;

    public:
        jmapgen_loot( JsonObject &jsi ) :
            result_group( Item_group::Type::G_COLLECTION, 100, jsi.get_int( "ammo", 0 ),
                          jsi.get_int( "magazine", 0 ) )
            , chance( jsi.get_int( "chance", 100 ) ) {
            const std::string group = jsi.get_string( "group", std::string() );
            const std::string name = jsi.get_string( "item", std::string() );

            if( group.empty() == name.empty() ) {
                jsi.throw_error( "must provide either item or group" );
            }
            if( !group.empty() && !item_group::group_is_defined( group ) ) {
                set_mapgen_defer( jsi, "group", "no such item group" );
            }
            if( !name.empty() && !item::type_is_defined( name ) ) {
                set_mapgen_defer( jsi, "item", "no such item type" );
            }

            // All the probabilities are 100 because we do the roll in @ref apply.
            if( group.empty() ) {
                result_group.add_item_entry( name, 100 );
            } else {
                result_group.add_group_entry( group, 100 );
            }
        }

        void apply( const mapgendata &dat, const jmapgen_int &x, const jmapgen_int &y,
                    const float /*mon_density*/, mission * ) const override {
            if( rng( 0, 99 ) < chance ) {
                const Item_spawn_data *const isd = &result_group;
                const std::vector<item> spawn = isd->create( calendar::turn_zero );
                dat.m.spawn_items( tripoint( rng( x.val, x.valmax ), rng( y.val, y.valmax ),
                                             dat.m.get_abs_sub().z ), spawn );
            }
        }

    private:
        Item_group result_group;
        int chance;
};

/**
 * Place spawn points for a monster group (actual monster spawning is done later).
 * "monster": id of the monster group.
 * "chance": see @ref map::place_spawns
 * "density": see @ref map::place_spawns
 */
class jmapgen_monster_group : public jmapgen_piece
{
    public:
        mongroup_id id;
        float density;
        jmapgen_int chance;
        jmapgen_monster_group( JsonObject &jsi ) :
            id( jsi.get_string( "monster" ) )
            , density( jsi.get_float( "density", -1.0f ) )
            , chance( jsi, "chance", 1, 1 ) {
            if( !id.is_valid() ) {
                set_mapgen_defer( jsi, "monster", "no such monster group" );
            }
        }
        void apply( const mapgendata &dat, const jmapgen_int &x, const jmapgen_int &y,
                    const float mdensity, mission * ) const override {
            dat.m.place_spawns( id, chance.get(), x.val, y.val, x.valmax, y.valmax,
                                density == -1.0f ? mdensity : density );
        }
};
/**
 * Place spawn points for a specific monster (not a group).
 * "monster": id of the monster.
 * "friendly": whether the new monster is friendly to the player character.
 * "name": the name of the monster (if it has one).
 * "chance": the percentage chance of a monster, affected by spawn density
 *     If high density means greater than one hundred percent, can place multiples.
 * "repeat": roll this many times for creatures, potentially spawning multiples.
 * "pack_size": place this many creatures each time a roll is successful.
 * "one_or_none": place max of 1 (or pack_size) monsters, even if spawn density > 1.
 *     Defaults to true if repeat and pack_size are unset, false if one is set.
 */
class jmapgen_monster : public jmapgen_piece
{
    public:
        weighted_int_list<mtype_id> ids;
        jmapgen_int chance;
        jmapgen_int pack_size;
        bool one_or_none;
        bool friendly;
        std::string name;
        bool target;
        jmapgen_monster( JsonObject &jsi ) :
            chance( jsi, "chance", 100, 100 )
            , pack_size( jsi, "pack_size", 1, 1 )
            , one_or_none( jsi.get_bool( "one_or_none",
                                         !( jsi.has_member( "repeat" ) || jsi.has_member( "pack_size" ) ) ) )
            , friendly( jsi.get_bool( "friendly", false ) )
            , name( jsi.get_string( "name", "NONE" ) )
            , target( jsi.get_bool( "target", false ) ) {
            if( jsi.has_array( "monster" ) ) {
                JsonArray jarr = jsi.get_array( "monster" );
                while( jarr.has_more() ) {
                    mtype_id id;
                    int weight = 100;
                    if( jarr.test_array() ) {
                        JsonArray inner = jarr.next_array();
                        id = mtype_id( inner.get_string( 0 ) );
                        weight = inner.get_int( 1 );
                    } else {
                        id = mtype_id( jarr.next_string() );
                    }
                    if( !id.is_valid() ) {
                        set_mapgen_defer( jsi, "monster", "no such monster" );
                        return;
                    }
                    ids.add( id, weight );
                }
            } else {
                mtype_id id = mtype_id( jsi.get_string( "monster" ) );
                if( !id.is_valid() ) {
                    set_mapgen_defer( jsi, "monster", "no such monster" );
                    return;
                }
                ids.add( id, 100 );
            }
        }
        void apply( const mapgendata &dat, const jmapgen_int &x, const jmapgen_int &y,
                    const float /*mdensity*/, mission *miss = nullptr ) const override {
            int raw_odds = chance.get();

            // Handle spawn density: Increase odds, but don't let the odds of absence go below half the odds at density 1.
            // Instead, apply a multipler to the number of monsters for really high densities.
            // For example, a 50% chance at spawn density 4 becomes a 75% chance of ~2.7 monsters.
            int odds_after_density = raw_odds * get_option<float>( "SPAWN_DENSITY" ) ;
            int max_odds = 100 - ( 100 - raw_odds ) / 2;
            float density_multiplier = 1;
            if( odds_after_density > max_odds ) {
                density_multiplier = 1.0f * odds_after_density / max_odds;
                odds_after_density = max_odds;
            }

            if( !x_in_y( odds_after_density, 100 ) ) {
                return;
            }
            int spawn_count = roll_remainder( density_multiplier );

            if( one_or_none ) { // don't let high spawn density alone cause more than 1 to spawn.
                spawn_count = std::min( spawn_count, 1 );
            }
            if( raw_odds == 100 ) { // don't spawn less than 1 if odds were 100%, even with low spawn density.
                spawn_count = std::max( spawn_count, 1 );
            }
            int mission_id = -1;
            if( miss && target ) {
                mission_id = miss->get_id();
            }

            dat.m.add_spawn( *( ids.pick() ), spawn_count * pack_size.get(), x.get(), y.get(),
                             friendly, -1, mission_id, name );
        }
};

/**
 * Place a vehicle.
 * "vehicle": id of the vehicle.
 * "chance": chance of spawning the vehicle: 0...100
 * "rotation": rotation of the vehicle, see @ref vehicle::vehicle
 * "fuel": fuel status of the vehicle, see @ref vehicle::vehicle
 * "status": overall (damage) status of the vehicle, see @ref vehicle::vehicle
 */
class jmapgen_vehicle : public jmapgen_piece
{
    public:
        vgroup_id type;
        jmapgen_int chance;
        std::vector<int> rotation;
        int fuel;
        int status;
        jmapgen_vehicle( JsonObject &jsi ) :
            type( jsi.get_string( "vehicle" ) )
            , chance( jsi, "chance", 1, 1 )
            //, rotation( jsi.get_int( "rotation", 0 ) ) // unless there is a way for the json parser to
            // return a single int as a list, we have to manually check this in the constructor below
            , fuel( jsi.get_int( "fuel", -1 ) )
            , status( jsi.get_int( "status", -1 ) ) {
            if( jsi.has_array( "rotation" ) ) {
                rotation = jsi.get_int_array( "rotation" );
            } else {
                rotation.push_back( jsi.get_int( "rotation", 0 ) );
            }

            if( !type.is_valid() ) {
                set_mapgen_defer( jsi, "vehicle", "no such vehicle type or group" );
            }
        }
        void apply( const mapgendata &dat, const jmapgen_int &x, const jmapgen_int &y,
                    const float /*mon_density*/, mission * ) const override {
            if( !x_in_y( chance.get(), 100 ) ) {
                return;
            }
            dat.m.add_vehicle( type, point( x.get(), y.get() ), random_entry( rotation ), fuel, status );
        }
        bool has_vehicle_collision( const mapgendata &dat, int x, int y ) const override {
            return dat.m.veh_at( tripoint( x, y, dat.zlevel ) ).has_value();
        }
};
/**
 * Place a specific item.
 * "item": id of item type to spawn.
 * "chance": chance of spawning it (1 = always, otherwise one_in(chance)).
 * "amount": amount of items to spawn.
 * "repeat": number of times to apply this piece
 */
class jmapgen_spawn_item : public jmapgen_piece
{
    public:
        itype_id type;
        jmapgen_int amount;
        jmapgen_int chance;
        jmapgen_spawn_item( JsonObject &jsi ) :
            type( jsi.get_string( "item" ) )
            , amount( jsi, "amount", 1, 1 )
            , chance( jsi, "chance", 100, 100 ) {
            if( !item::type_is_defined( type ) ) {
                set_mapgen_defer( jsi, "item", "no such item" );
            }
            repeat = jmapgen_int( jsi, "repeat", 1, 1 );
        }
        void apply( const mapgendata &dat, const jmapgen_int &x, const jmapgen_int &y,
                    const float /*mon_density*/, mission * ) const override {
            const int c = chance.get();

            // 100% chance = exactly 1 item, otherwise scale by item spawn rate.
            const float spawn_rate = get_option<float>( "ITEM_SPAWNRATE" );
            int spawn_count = ( c == 100 ) ? 1 : roll_remainder( c * spawn_rate / 100.0f );
            for( int i = 0; i < spawn_count; i++ ) {
                dat.m.spawn_item( x.get(), y.get(), type, amount.get() );
            }
        }
};
/**
 * Place a trap.
 * "trap": id of the trap.
 */
class jmapgen_trap : public jmapgen_piece
{
    public:
        trap_id id;
        jmapgen_trap( JsonObject &jsi ) :
            id( 0 ) {
            const trap_str_id sid( jsi.get_string( "trap" ) );
            if( !sid.is_valid() ) {
                set_mapgen_defer( jsi, "trap", "no such trap" );
            }
            id = sid.id();
        }

        jmapgen_trap( const std::string &tid ) :
            id( 0 ) {
            const trap_str_id sid( tid );
            if( !sid.is_valid() ) {
                throw std::runtime_error( "unknown trap type" );
            }
            id = sid.id();
        }
        void apply( const mapgendata &dat, const jmapgen_int &x, const jmapgen_int &y,
                    const float /*mdensity*/, mission * ) const override {
            const tripoint actual_loc = tripoint( x.get(), y.get(), dat.m.get_abs_sub().z );
            dat.m.trap_set( actual_loc, id );
        }
        bool has_vehicle_collision( const mapgendata &dat, int x, int y ) const override {
            return dat.m.veh_at( tripoint( x, y, dat.zlevel ) ).has_value();
        }
};
/**
 * Place a furniture.
 * "furn": id of the furniture.
 */
class jmapgen_furniture : public jmapgen_piece
{
    public:
        furn_id id;
        jmapgen_furniture( JsonObject &jsi ) : jmapgen_furniture( jsi.get_string( "furn" ) ) {}
        jmapgen_furniture( const std::string &fid ) : id( furn_id( fid ) ) {}
        void apply( const mapgendata &dat, const jmapgen_int &x, const jmapgen_int &y,
                    const float /*mdensity*/, mission * ) const override {
            dat.m.furn_set( point( x.get(), y.get() ), id );
        }
        bool has_vehicle_collision( const mapgendata &dat, int x, int y ) const override {
            return dat.m.veh_at( tripoint( x, y, dat.zlevel ) ).has_value();
        }
};
/**
 * Place terrain.
 * "ter": id of the terrain.
 */
class jmapgen_terrain : public jmapgen_piece
{
    public:
        ter_id id;
        jmapgen_terrain( JsonObject &jsi ) : jmapgen_terrain( jsi.get_string( "ter" ) ) {}
        jmapgen_terrain( const std::string &tid ) : id( ter_id( tid ) ) {}
        void apply( const mapgendata &dat, const jmapgen_int &x, const jmapgen_int &y,
                    const float /*mdensity*/, mission * ) const override {
            dat.m.ter_set( point( x.get(), y.get() ), id );
            // Delete furniture if a wall was just placed over it. TODO: need to do anything for fluid, monsters?
            if( dat.m.has_flag_ter( "WALL", x.get(), y.get() ) ) {
                dat.m.furn_set( point( x.get(), y.get() ), f_null );
                // and items, unless the wall has PLACE_ITEM flag indicating it stores things.
                if( !dat.m.has_flag_ter( "PLACE_ITEM", x.get(), y.get() ) ) {
                    dat.m.i_clear( tripoint( x.get(), y.get(), dat.m.get_abs_sub().z ) );
                }
            }
        }
        bool has_vehicle_collision( const mapgendata &dat, int x, int y ) const override {
            return dat.m.veh_at( tripoint( x, y, dat.zlevel ) ).has_value();
        }
};
/**
 * Run a transformation.
 * "transform": id of the ter_furn_transform to run.
 */
class jmapgen_ter_furn_transform: public jmapgen_piece
{
    public:
        ter_furn_transform_id id;
        jmapgen_ter_furn_transform( JsonObject &jsi ) : jmapgen_ter_furn_transform(
                jsi.get_string( "transform" ) ) {}
        jmapgen_ter_furn_transform( const std::string &rid ) : id( ter_furn_transform_id( rid ) ) {}
        void apply( const mapgendata &dat, const jmapgen_int &x, const jmapgen_int &y,
                    const float /*mdensity*/, mission * ) const override {
            id->transform( dat.m, tripoint( x.get(), y.get(), dat.m.get_abs_sub().z ) );
        }
};
/**
 * Calls @ref map::make_rubble to create rubble and destroy the existing terrain/furniture.
 * See map::make_rubble for explanation of the parameters.
 */
class jmapgen_make_rubble : public jmapgen_piece
{
    public:
        furn_id rubble_type = f_rubble;
        bool items = false;
        ter_id floor_type = t_dirt;
        bool overwrite = false;
        jmapgen_make_rubble( JsonObject &jsi ) {
            if( jsi.has_string( "rubble_type" ) ) {
                rubble_type = furn_id( jsi.get_string( "rubble_type" ) );
            }
            jsi.read( "items", items );
            if( jsi.has_string( "floor_type" ) ) {
                floor_type = ter_id( jsi.get_string( "floor_type" ) );
            }
            jsi.read( "overwrite", overwrite );
        }
        void apply( const mapgendata &dat, const jmapgen_int &x, const jmapgen_int &y,
                    const float /*mon_density*/, mission * ) const override {
            dat.m.make_rubble( tripoint( x.get(), y.get(), dat.m.get_abs_sub().z ), rubble_type, items,
                               floor_type, overwrite );
        }
};

/**
 * Place a computer (console) with given stats and effects.
 * @param options Array of @ref computer_option
 * @param failures Array of failure effects (see @ref computer_failure)
 */
class jmapgen_computer : public jmapgen_piece
{
    public:
        std::string name;
        int security;
        std::vector<computer_option> options;
        std::vector<computer_failure> failures;
        bool target;
        jmapgen_computer( JsonObject &jsi ) {
            name = jsi.get_string( "name" );
            security = jsi.get_int( "security", 0 );
            target = jsi.get_bool( "target", false );
            if( jsi.has_array( "options" ) ) {
                JsonArray opts = jsi.get_array( "options" );
                while( opts.has_more() ) {
                    JsonObject jo = opts.next_object();
                    options.emplace_back( computer_option::from_json( jo ) );
                }
            }
            if( jsi.has_array( "failures" ) ) {
                JsonArray opts = jsi.get_array( "failures" );
                while( opts.has_more() ) {
                    JsonObject jo = opts.next_object();
                    failures.emplace_back( computer_failure::from_json( jo ) );
                }
            }
        }
        void apply( const mapgendata &dat, const jmapgen_int &x, const jmapgen_int &y,
                    const float /*mon_density*/, mission *miss = nullptr ) const override {
            const int rx = x.get();
            const int ry = y.get();
            dat.m.ter_set( point( rx, ry ), t_console );
            dat.m.furn_set( point( rx, ry ), f_null );
            computer *cpu = dat.m.add_computer( tripoint( rx, ry, dat.m.get_abs_sub().z ), name, security );
            for( const auto &opt : options ) {
                cpu->add_option( opt );
            }
            for( const auto &opt : failures ) {
                cpu->add_failure( opt );
            }
            if( target && miss ) {
                cpu->mission_id = miss->get_id();
            }
        }
        bool has_vehicle_collision( const mapgendata &dat, int x, int y ) const override {
            return dat.m.veh_at( tripoint( x, y, dat.zlevel ) ).has_value();
        }
};

/**
 * Place an item in furniture (expected to be used with NOITEM SEALED furniture like plants).
 * "item": item to spawn (object with usual parameters).
 * "items": item group to spawn (object with usual parameters).
 * "furniture": furniture to create around it.
 */
class jmapgen_sealed_item : public jmapgen_piece
{
    public:
        furn_id furniture;
        cata::optional<jmapgen_spawn_item> item_spawner;
        cata::optional<jmapgen_item_group> item_group_spawner;
        jmapgen_sealed_item( JsonObject &jsi ) :
            furniture( jsi.get_string( "furniture" ) ) {
            if( jsi.has_object( "item" ) ) {
                JsonObject item_obj = jsi.get_object( "item" );
                item_spawner = jmapgen_spawn_item( item_obj );
            }
            if( jsi.has_object( "items" ) ) {
                JsonObject items_obj = jsi.get_object( "items" );
                item_group_spawner = jmapgen_item_group( items_obj );
            }
        }

        void check( const std::string &oter_name ) const override {
            const furn_t &furn = furniture.obj();
            std::string summary = string_format(
                                      "sealed_item special in json mapgen for overmap terrain %s using furniture %s",
                                      oter_name, furn.id.str() );

            if( !furniture.is_valid() ) {
                debugmsg( "%s which is not valid furniture", summary );
            }

            if( !item_spawner && !item_group_spawner ) {
                debugmsg( "%s specifies neither an item nor an item group.  "
                          "It should specify at least one.",
                          summary );
                return;
            }

            if( furn.has_flag( "PLANT" ) ) {
                // plant furniture requires exactly one seed item within it
                if( item_spawner && item_group_spawner ) {
                    debugmsg( "%s (with flag PLANT) specifies both an item and an item group.  "
                              "It should specify exactly one.",
                              summary );
                    return;
                }

                if( item_spawner ) {
                    int count = item_spawner->amount.get();
                    if( count != 1 ) {
                        debugmsg( "%s (with flag PLANT) spawns %d items; it should spawn exactly "
                                  "one.", summary, count );
                        return;
                    }
                    const itype *spawned_type = item::find_type( item_spawner->type );
                    if( !spawned_type->seed ) {
                        debugmsg( "%s (with flag PLANT) spawns item type %s which is not a seed.",
                                  summary, spawned_type->get_id() );
                        return;
                    }
                }

                if( item_group_spawner ) {
                    int chance = item_group_spawner->chance.get();
                    if( chance != 100 ) {
                        debugmsg( "%s (with flag PLANT) spawns an item group with chance %d.  "
                                  "It should have chance 100.",
                                  summary, chance );
                        return;
                    }
                    std::string group_id = item_group_spawner->group_id;
                    for( const itype *type : item_group::every_possible_item_from( group_id ) ) {
                        if( !type->seed ) {
                            debugmsg( "%s (with flag PLANT) spawns item group %s which can "
                                      "spawn item %s which is not a seed.",
                                      summary, group_id, type->get_id() );
                            return;
                        }
                    }

                    /// TODO: Somehow check that the item group always produces exactly one item.
                }
            }
        }

        void apply( const mapgendata &dat, const jmapgen_int &x, const jmapgen_int &y,
                    const float mon_density, mission *miss ) const override {
            dat.m.furn_set( point( x.get(), y.get() ), f_null );
            if( item_spawner ) {
                item_spawner->apply( dat, x, y, mon_density, miss );
            }
            if( item_group_spawner ) {
                item_group_spawner->apply( dat, x, y, mon_density, miss );
            }
            dat.m.furn_set( point( x.get(), y.get() ), furniture );
        }
        bool has_vehicle_collision( const mapgendata &dat, int x, int y ) const override {
            return dat.m.veh_at( tripoint( x, y, dat.zlevel ) ).has_value();
        }
};
/**
 * Translate terrain from one ter_id to another.
 * "from": id of the starting terrain.
 * "to": id of the ending terrain
 * not useful for normal mapgen, very useful for mapgen_update
 */
class jmapgen_translate : public jmapgen_piece
{
    public:
        ter_id from;
        ter_id to;
        jmapgen_translate( JsonObject &jsi ) {
            if( jsi.has_string( "from" ) && jsi.has_string( "to" ) ) {
                const std::string from_id = jsi.get_string( "from" );
                const std::string to_id = jsi.get_string( "to" );
                from = ter_id( from_id );
                to = ter_id( to_id );
            }
        }
        void apply( const mapgendata &dat, const jmapgen_int &/*x*/, const jmapgen_int &/*y*/,
                    const float /*mdensity*/, mission * ) const override {
            dat.m.translate( from, to );
        }
};
/**
 * Place a zone
 */
class jmapgen_zone : public jmapgen_piece
{
    public:
        zone_type_id zone_type;
        faction_id faction;
        std::string name = "";
        jmapgen_zone( JsonObject &jsi ) {
            if( jsi.has_string( "faction" ) && jsi.has_string( "type" ) ) {
                std::string fac_id = jsi.get_string( "faction" );
                faction = faction_id( fac_id );
                std::string zone_id = jsi.get_string( "type" );
                zone_type = zone_type_id( zone_id );
                if( jsi.has_string( "name" ) ) {
                    name = jsi.get_string( "name" );
                }
            }
        }
        void apply( const mapgendata &dat, const jmapgen_int &x, const jmapgen_int &y,
                    const float /*mdensity*/, mission * /*miss*/ ) const override {
            zone_manager &mgr = zone_manager::get_manager();
            const tripoint start = dat.m.getabs( tripoint( x.val, y.val, 0 ) );
            const tripoint end = dat.m.getabs( tripoint( x.valmax, y.valmax, 0 ) );
            mgr.add( name, zone_type, faction, false, true, start, end );
        }
};

static void load_weighted_entries( JsonObject &jsi, const std::string &json_key,
                                   weighted_int_list<std::string> &list )
{
    JsonArray jarr = jsi.get_array( json_key );
    while( jarr.has_more() ) {
        if( jarr.test_array() ) {
            JsonArray inner = jarr.next_array();
            list.add( inner.get_string( 0 ), inner.get_int( 1 ) );
        } else {
            list.add( jarr.next_string(), 100 );
        }
    }
}

/**
 * Calls another mapgen call inside the current one.
 * Note: can't use regular overmap ids.
 * @param entries list of pairs [nested mapgen id, weight].
 */
class jmapgen_nested : public jmapgen_piece
{
    private:
        class neighborhood_check
        {
            private:
                // To speed up the most common case: no checks
                bool has_any = false;
                std::array<std::set<oter_str_id>, om_direction::size> neighbors;
                std::set<oter_str_id> above;
            public:
                neighborhood_check( JsonObject jsi ) {
                    for( om_direction::type dir : om_direction::all ) {
                        int index = static_cast<int>( dir );
                        neighbors[index] = jsi.get_tags<oter_str_id>( om_direction::id( dir ) );
                        has_any |= !neighbors[index].empty();

                        above = jsi.get_tags<oter_str_id>( "above" );
                        has_any |= !above.empty();
                    }
                }

                bool test( const mapgendata &dat ) const {
                    if( !has_any ) {
                        return true;
                    }

                    bool all_directions_match  = true;
                    for( om_direction::type dir : om_direction::all ) {
                        int index = static_cast<int>( dir );
                        const std::set<oter_str_id> &allowed_neighbors = neighbors[index];

                        if( allowed_neighbors.empty() ) {
                            continue;  // no constraints on this direction, skip.
                        }

                        bool this_direction_matches = false;
                        for( const oter_str_id &allowed_neighbor : allowed_neighbors ) {
                            this_direction_matches |= is_ot_match( allowed_neighbor.str(), dat.neighbor_at( dir ).id(),
                                                                   ot_match_type::contains );
                        }
                        all_directions_match &= this_direction_matches;
                    }

                    if( !above.empty() ) {
                        bool above_matches = false;
                        for( const oter_str_id &allowed_neighbor : above ) {
                            above_matches |= is_ot_match( allowed_neighbor.str(), dat.above().id(), ot_match_type::contains );
                        }
                        all_directions_match &= above_matches;
                    }

                    return all_directions_match;
                }
        };

    public:
        weighted_int_list<std::string> entries;
        weighted_int_list<std::string> else_entries;
        neighborhood_check neighbors;
        jmapgen_nested( JsonObject &jsi ) : neighbors( jsi.get_object( "neighbors" ) ) {
            load_weighted_entries( jsi, "chunks", entries );
            load_weighted_entries( jsi, "else_chunks", else_entries );
        }
        void apply( const mapgendata &dat, const jmapgen_int &x, const jmapgen_int &y,
                    const float d, mission * ) const override {
            const std::string *res = neighbors.test( dat ) ? entries.pick() : else_entries.pick();
            if( res == nullptr || res->empty() || *res == "null" ) {
                // This will be common when neighbors.test(...) is false, since else_entires is often empty.
                return;
            }

            const auto iter = nested_mapgen.find( *res );
            if( iter == nested_mapgen.end() ) {
                debugmsg( "Unknown nested mapgen function id %s", res->c_str() );
                return;
            }

            // A second roll? Let's allow it for now
            const auto &ptr = random_entry_ref( iter->second );
            if( ptr == nullptr ) {
                return;
            }

            ptr->nest( dat, point( x.get(), y.get() ), d );
        }
};

jmapgen_objects::jmapgen_objects( const point &offset, const point &mapsize )
    : m_offset( offset )
    , mapgensize( mapsize )
{}

bool jmapgen_objects::check_bounds( const jmapgen_place place, JsonObject &jso )
{
    return common_check_bounds( place.x, place.y, mapgensize, jso );
}

void jmapgen_objects::add( const jmapgen_place &place, std::shared_ptr<const jmapgen_piece> piece )
{
    objects.emplace_back( place, piece );
}

template<typename PieceType>
void jmapgen_objects::load_objects( JsonArray parray )
{
    while( parray.has_more() ) {
        auto jsi = parray.next_object();

        jmapgen_place where( jsi );
        where.offset( m_offset );

        if( check_bounds( where, jsi ) ) {
            add( where, std::make_shared<PieceType>( jsi ) );
        }
    }
}

template<>
void jmapgen_objects::load_objects<jmapgen_loot>( JsonArray parray )
{
    while( parray.has_more() ) {
        auto jsi = parray.next_object();
        jmapgen_place where( jsi );
        where.offset( m_offset );

        if( !check_bounds( where, jsi ) ) {
            continue;
        }

        auto loot = std::make_shared<jmapgen_loot>( jsi );
        auto rate = get_option<float>( "ITEM_SPAWNRATE" );

        if( where.repeat.valmax != 1 ) {
            // if loot can repeat scale according to rate
            where.repeat.val = std::max( static_cast<int>( where.repeat.val * rate ), 1 );
            where.repeat.valmax = std::max( static_cast<int>( where.repeat.valmax * rate ), 1 );

        } else if( loot->chance != 100 ) {
            // otherwise except where chance is 100% scale probability
            loot->chance = std::max( std::min( static_cast<int>( loot->chance * rate ), 100 ), 1 );
        }

        add( where, loot );
    }
}

template<typename PieceType>
void jmapgen_objects::load_objects( JsonObject &jsi, const std::string &member_name )
{
    if( !jsi.has_member( member_name ) ) {
        return;
    }
    load_objects<PieceType>( jsi.get_array( member_name ) );
}

template<typename PieceType>
void load_place_mapings( JsonObject jobj, mapgen_palette::placing_map::mapped_type &vect )
{
    vect.push_back( std::make_shared<PieceType>( jobj ) );
}

/*
This is the default load function for mapgen pieces that only support loading from a json object,
not from a simple string.
Most non-trivial mapgen pieces (like item spawn which contains at least the item group and chance)
are like this. Other pieces (trap, furniture ...) can be loaded from a single string and have
an overload below.
The mapgen piece is loaded from the member of the json object named key.
*/
template<typename PieceType>
void load_place_mapings( JsonObject &pjo, const std::string &key,
                         mapgen_palette::placing_map::mapped_type &vect )
{
    if( pjo.has_object( key ) ) {
        load_place_mapings<PieceType>( pjo.get_object( key ), vect );
    } else {
        JsonArray jarr = pjo.get_array( key );
        while( jarr.has_more() ) {
            load_place_mapings<PieceType>( jarr.next_object(), vect );
        }
    }
}

/*
This function allows loading the mapgen pieces from a single string, *or* a json object.
The mapgen piece is loaded from the member of the json object named key.
*/
template<typename PieceType>
void load_place_mapings_string( JsonObject &pjo, const std::string &key,
                                mapgen_palette::placing_map::mapped_type &vect )
{
    if( pjo.has_string( key ) ) {
        try {
            vect.push_back( std::make_shared<PieceType>( pjo.get_string( key ) ) );
        } catch( const std::runtime_error &err ) {
            // Using the json object here adds nice formatting and context information
            pjo.throw_error( err.what(), key );
        }
    } else if( pjo.has_object( key ) ) {
        load_place_mapings<PieceType>( pjo.get_object( key ), vect );
    } else {
        JsonArray jarr = pjo.get_array( key );
        while( jarr.has_more() ) {
            if( jarr.test_string() ) {
                try {
                    vect.push_back( std::make_shared<PieceType>( jarr.next_string() ) );
                } catch( const std::runtime_error &err ) {
                    // Using the json object here adds nice formatting and context information
                    jarr.throw_error( err.what() );
                }
            } else {
                load_place_mapings<PieceType>( jarr.next_object(), vect );
            }
        }
    }
}
/*
This function is like load_place_mapings_string, except if the input is an array it will create an
instance of jmapgen_alternativly which will chose the mapgen piece to apply to the map randomly.
Use this with terrain or traps or other things that can not be applied twice to the same place.
*/
template<typename PieceType>
void load_place_mapings_alternatively( JsonObject &pjo, const std::string &key,
                                       mapgen_palette::placing_map::mapped_type &vect )
{
    if( !pjo.has_array( key ) ) {
        load_place_mapings_string<PieceType>( pjo, key, vect );
    } else {
        auto alter = std::make_shared< jmapgen_alternativly<PieceType> >();
        JsonArray jarr = pjo.get_array( key );
        while( jarr.has_more() ) {
            if( jarr.test_string() ) {
                try {
                    alter->alternatives.emplace_back( jarr.next_string() );
                } catch( const std::runtime_error &err ) {
                    // Using the json object here adds nice formatting and context information
                    jarr.throw_error( err.what() );
                }
            } else if( jarr.test_object() ) {
                JsonObject jsi = jarr.next_object();
                alter->alternatives.emplace_back( jsi );
            } else if( jarr.test_array() ) {
                // If this is an array, it means it is an entry followed by a desired total count of instances.
                JsonArray piece_and_count_jarr = jarr.next_array();
                if( piece_and_count_jarr.size() != 2 ) {
                    piece_and_count_jarr.throw_error( "Array must have exactly two entries: the object, then the count." );
                }

                // Test if this is a string or object, and then just emplace it.
                if( piece_and_count_jarr.test_string() ) {
                    try {
                        alter->alternatives.emplace_back( piece_and_count_jarr.next_string() );
                    } catch( const std::runtime_error &err ) {
                        piece_and_count_jarr.throw_error( err.what() );
                    }
                } else if( piece_and_count_jarr.test_object() ) {
                    JsonObject jsi = piece_and_count_jarr.next_object();
                    alter->alternatives.emplace_back( jsi );
                } else {
                    piece_and_count_jarr.throw_error( "First entry must be a string or object." );
                }

                if( piece_and_count_jarr.test_int() ) {
                    // We already emplaced the first instance, so do one less.
                    int repeat = std::max( 0, piece_and_count_jarr.next_int() - 1 );
                    PieceType piece_to_repeat = alter->alternatives.back();
                    for( int i = 0; i < repeat; i++ ) {
                        alter->alternatives.emplace_back( piece_to_repeat );
                    }
                } else {
                    piece_and_count_jarr.throw_error( "Second entry must be an integer." );
                }
            }
        }
        vect.push_back( alter );
    }
}

template<>
void load_place_mapings<jmapgen_trap>( JsonObject &pjo, const std::string &key,
                                       mapgen_palette::placing_map::mapped_type &vect )
{
    load_place_mapings_alternatively<jmapgen_trap>( pjo, key, vect );
}

template<>
void load_place_mapings<jmapgen_furniture>( JsonObject &pjo, const std::string &key,
        mapgen_palette::placing_map::mapped_type &vect )
{
    load_place_mapings_alternatively<jmapgen_furniture>( pjo, key, vect );
}

template<>
void load_place_mapings<jmapgen_terrain>( JsonObject &pjo, const std::string &key,
        mapgen_palette::placing_map::mapped_type &vect )
{
    load_place_mapings_alternatively<jmapgen_terrain>( pjo, key, vect );
}

template<typename PieceType>
void mapgen_palette::load_place_mapings( JsonObject &jo, const std::string &member_name,
        placing_map &format_placings )
{
    if( jo.has_object( "mapping" ) ) {
        JsonObject pjo = jo.get_object( "mapping" );
        for( auto &key : pjo.get_member_names() ) {
            if( key.size() != 1 ) {
                pjo.throw_error( "format map key must be 1 character", key );
            }
            JsonObject sub = pjo.get_object( key );
            if( !sub.has_member( member_name ) ) {
                continue;
            }
            auto &vect = format_placings[ key[0] ];
            ::load_place_mapings<PieceType>( sub, member_name, vect );
        }
    }
    if( !jo.has_object( member_name ) ) {
        return;
    }
    /* This is kind of a hack. Loading furniture/terrain from `jo` is already done in
     * mapgen_palette::load_temp, continuing here would load it again and cause trouble.
     */
    if( member_name == "terrain" || member_name == "furniture" ) {
        return;
    }
    JsonObject pjo = jo.get_object( member_name );
    for( auto &key : pjo.get_member_names() ) {
        if( key.size() != 1 ) {
            pjo.throw_error( "format map key must be 1 character", key );
        }
        auto &vect = format_placings[ key[0] ];
        ::load_place_mapings<PieceType>( pjo, key, vect );
    }
}

std::map<std::string, mapgen_palette> palettes;

mapgen_palette mapgen_palette::load_temp( JsonObject &jo, const std::string &src )
{
    return load_internal( jo, src, false, true );
}

void mapgen_palette::load( JsonObject &jo, const std::string &src )
{
    mapgen_palette ret = load_internal( jo, src, true, false );
    if( ret.id.empty() ) {
        jo.throw_error( "Named palette needs an id" );
    }

    palettes[ ret.id ] = ret;
}

const mapgen_palette &mapgen_palette::get( const palette_id &id )
{
    const auto iter = palettes.find( id );
    if( iter != palettes.end() ) {
        return iter->second;
    }

    debugmsg( "Requested palette with unknown id %s", id.c_str() );
    static mapgen_palette dummy;
    return dummy;
}

void mapgen_palette::add( const palette_id &rh )
{
    add( get( rh ) );
}

void mapgen_palette::add( const mapgen_palette &rh )
{
    for( auto &placing : rh.format_placings ) {
        format_placings[ placing.first ] = placing.second;
    }
    for( auto &placing : rh.format_terrain ) {
        format_terrain[ placing.first ] = placing.second;
    }
    for( auto &placing : rh.format_furniture ) {
        format_furniture[ placing.first ] = placing.second;
    }
}

mapgen_palette mapgen_palette::load_internal( JsonObject &jo, const std::string &, bool require_id,
        bool allow_recur )
{
    mapgen_palette new_pal;
    auto &format_placings = new_pal.format_placings;
    auto &format_terrain = new_pal.format_terrain;
    auto &format_furniture = new_pal.format_furniture;
    if( require_id ) {
        new_pal.id = jo.get_string( "id" );
    }

    if( jo.has_array( "palettes" ) ) {
        if( allow_recur ) {
            auto pals = jo.get_string_array( "palettes" );
            for( auto &p : pals ) {
                new_pal.add( p );
            }
        } else {
            jo.throw_error( "Recursive palettes are not implemented yet" );
        }
    }

    // mandatory: every character in rows must have matching entry, unless fill_ter is set
    // "terrain": { "a": "t_grass", "b": "t_lava" }
    if( jo.has_object( "terrain" ) ) {
        JsonObject pjo = jo.get_object( "terrain" );
        for( const auto &key : pjo.get_member_names() ) {
            if( key.size() != 1 ) {
                pjo.throw_error( "format map key must be 1 character", key );
            }
            if( pjo.has_string( key ) ) {
                format_terrain[key[0]] = ter_id( pjo.get_string( key ) );
            } else {
                auto &vect = format_placings[ key[0] ];
                ::load_place_mapings<jmapgen_terrain>( pjo, key, vect );
                if( !vect.empty() ) {
                    // Dummy entry to signal that this terrain is actually defined, because
                    // the code below checks that each square on the map has a valid terrain
                    // defined somehow.
                    format_terrain[key[0]] = t_null;
                }
            }
        }
    }

    if( jo.has_object( "furniture" ) ) {
        JsonObject pjo = jo.get_object( "furniture" );
        for( const auto &key : pjo.get_member_names() ) {
            if( key.size() != 1 ) {
                pjo.throw_error( "format map key must be 1 character", key );
            }
            if( pjo.has_string( key ) ) {
                format_furniture[key[0]] = furn_id( pjo.get_string( key ) );
            } else {
                auto &vect = format_placings[ key[0] ];
                ::load_place_mapings<jmapgen_furniture>( pjo, key, vect );
            }
        }
    }
    new_pal.load_place_mapings<jmapgen_field>( jo, "fields", format_placings );
    new_pal.load_place_mapings<jmapgen_npc>( jo, "npcs", format_placings );
    new_pal.load_place_mapings<jmapgen_sign>( jo, "signs", format_placings );
    new_pal.load_place_mapings<jmapgen_vending_machine>( jo, "vendingmachines", format_placings );
    new_pal.load_place_mapings<jmapgen_toilet>( jo, "toilets", format_placings );
    new_pal.load_place_mapings<jmapgen_gaspump>( jo, "gaspumps", format_placings );
    new_pal.load_place_mapings<jmapgen_item_group>( jo, "items", format_placings );
    new_pal.load_place_mapings<jmapgen_monster_group>( jo, "monsters", format_placings );
    new_pal.load_place_mapings<jmapgen_vehicle>( jo, "vehicles", format_placings );
    // json member name is not optimal, it should be plural like all the others above, but that conflicts
    // with the items entry with refers to item groups.
    new_pal.load_place_mapings<jmapgen_spawn_item>( jo, "item", format_placings );
    new_pal.load_place_mapings<jmapgen_trap>( jo, "traps", format_placings );
    new_pal.load_place_mapings<jmapgen_monster>( jo, "monster", format_placings );
    new_pal.load_place_mapings<jmapgen_furniture>( jo, "furniture", format_placings );
    new_pal.load_place_mapings<jmapgen_terrain>( jo, "terrain", format_placings );
    new_pal.load_place_mapings<jmapgen_make_rubble>( jo, "rubble", format_placings );
    new_pal.load_place_mapings<jmapgen_computer>( jo, "computers", format_placings );
    new_pal.load_place_mapings<jmapgen_sealed_item>( jo, "sealed_item", format_placings );
    new_pal.load_place_mapings<jmapgen_nested>( jo, "nested", format_placings );
    new_pal.load_place_mapings<jmapgen_liquid_item>( jo, "liquids", format_placings );
    new_pal.load_place_mapings<jmapgen_graffiti>( jo, "graffiti", format_placings );
    new_pal.load_place_mapings<jmapgen_translate>( jo, "translate", format_placings );
    new_pal.load_place_mapings<jmapgen_zone>( jo, "zones", format_placings );
    new_pal.load_place_mapings<jmapgen_ter_furn_transform>( jo, "ter_furn_transforms",
            format_placings );
    new_pal.load_place_mapings<jmapgen_faction>( jo, "faction_owner_character", format_placings );
    return new_pal;
}

bool mapgen_function_json::setup_internal( JsonObject &jo )
{
    // Just to make sure no one does anything stupid
    if( jo.has_member( "mapgensize" ) ) {
        jo.throw_error( "\"mapgensize\" only allowed for nested mapgen" );
    }

    // something akin to mapgen fill_background.
    if( jo.has_string( "fill_ter" ) ) {
        fill_ter = ter_str_id( jo.get_string( "fill_ter" ) ).id();
    }

    if( jo.has_member( "rotation" ) ) {
        rotation = jmapgen_int( jo, "rotation" );
    }

    if( jo.has_member( "predecessor_mapgen" ) ) {
        predecessor_mapgen = oter_str_id( jo.get_string( "predecessor_mapgen" ) ).id();
    } else {
        predecessor_mapgen = oter_str_id::NULL_ID();
    }

    return fill_ter != t_null || predecessor_mapgen != oter_str_id::NULL_ID();
}

bool mapgen_function_json_nested::setup_internal( JsonObject &jo )
{
    // Mandatory - nested mapgen must be explicitly sized
    if( jo.has_array( "mapgensize" ) ) {
        JsonArray jarr = jo.get_array( "mapgensize" );
        mapgensize = point( jarr.get_int( 0 ), jarr.get_int( 1 ) );
        if( mapgensize.x == 0 || mapgensize.x != mapgensize.y ) {
            // Non-square sizes not implemented yet
            jo.throw_error( "\"mapgensize\" must be an array of two identical, positive numbers" );
        }
    } else {
        jo.throw_error( "Nested mapgen must have \"mapgensize\" set" );
    }

    if( jo.has_member( "rotation" ) ) {
        rotation = jmapgen_int( jo, "rotation" );
    }

    // Nested mapgen is always halal because it can assume underlying map is.
    return true;
}

void mapgen_function_json::setup()
{
    setup_common();
}

void mapgen_function_json_nested::setup()
{
    setup_common();
}

void update_mapgen_function_json::setup()
{
    setup_common();
}

/*
 * Parse json, pre-calculating values for stuff, then cheerfully throw json away. Faster than regular mapf, in theory
 */
void mapgen_function_json_base::setup_common()
{
    if( is_ready ) {
        return;
    }
    std::istringstream iss( jdata );
    JsonIn jsin( iss );
    JsonObject jo = jsin.get_object();
    mapgen_defer::defer = false;
    if( !setup_common( jo ) ) {
        jsin.error( "format: no terrain map" );
    }
    if( mapgen_defer::defer ) {
        mapgen_defer::jsi.throw_error( mapgen_defer::message, mapgen_defer::member );
    } else {
        mapgen_defer::jsi = JsonObject();
    }
}

bool mapgen_function_json_base::setup_common( JsonObject jo )
{
    bool qualifies = setup_internal( jo );
    JsonArray parray;
    JsonArray sparray;
    JsonObject pjo;

    format.resize( mapgensize.x * mapgensize.y );
    // just like mapf::basic_bind("stuff",blargle("foo", etc) ), only json input and faster when applying
    if( jo.has_array( "rows" ) ) {
        mapgen_palette palette = mapgen_palette::load_temp( jo, "dda" );
        auto &format_terrain = palette.format_terrain;
        auto &format_furniture = palette.format_furniture;
        auto &format_placings = palette.format_placings;

        if( format_terrain.empty() ) {
            return false;
        }

        // mandatory: mapgensize rows of mapgensize character lines, each of which must have a matching key in "terrain",
        // unless fill_ter is set
        // "rows:" [ "aaaajustlikeinmapgen.cpp", "this.must!be!exactly.24!", "and_must_match_terrain_", .... ]
        point expected_dim = mapgensize + m_offset;
        parray = jo.get_array( "rows" );
        if( static_cast<int>( parray.size() ) < expected_dim.y ) {
            parray.throw_error( string_format( "  format: rows: must have at least %d rows, not %d",
                                               expected_dim.y, parray.size() ) );
        }
        for( int c = m_offset.y; c < expected_dim.y; c++ ) {
            const auto tmpval = parray.get_string( c );
            if( static_cast<int>( tmpval.size() ) < expected_dim.x ) {
                parray.throw_error( string_format( "  format: row %d must have at least %d columns, not %d",
                                                   c + 1, expected_dim.x, tmpval.size() ) );
            }
            for( int i = m_offset.x; i < expected_dim.x; i++ ) {
                const point p = point( i, c ) - m_offset;
                const int tmpkey = tmpval[i];
                auto iter_ter = format_terrain.find( tmpkey );
                if( iter_ter != format_terrain.end() ) {
                    format[ calc_index( p ) ].ter = iter_ter->second;
                } else if( ! qualifies ) {  // fill_ter should make this kosher
                    parray.throw_error(
                        string_format( "  format: rows: row %d column %d: '%c' is not in 'terrain', and no 'fill_ter' is set!",
                                       c + 1, i + 1, static_cast<char>( tmpkey ) ) );
                }
                auto iter_furn = format_furniture.find( tmpkey );
                if( iter_furn != format_furniture.end() ) {
                    format[ calc_index( p ) ].furn = iter_furn->second;
                }
                const auto fpi = format_placings.find( tmpkey );
                if( fpi != format_placings.end() ) {
                    jmapgen_place where( p );
                    for( auto &what : fpi->second ) {
                        objects.add( where, what );
                    }
                }
            }
        }
        qualifies = true;
        do_format = true;
    }

    // No fill_ter? No format? GTFO.
    if( ! qualifies ) {
        jo.throw_error( "  Need one of 'fill_terrain' or 'predecessor_mapgen' or 'rows' + 'terrain' (RTFM)" );
        // TODO: write TFM.
    }

    if( jo.has_array( "set" ) ) {
        parray = jo.get_array( "set" );
        setup_setmap( parray );
    }

    // "add" is deprecated in favor of "place_item", but kept to support mods
    // which are not under our control.
    objects.load_objects<jmapgen_spawn_item>( jo, "add" );
    objects.load_objects<jmapgen_spawn_item>( jo, "place_item" );
    objects.load_objects<jmapgen_field>( jo, "place_fields" );
    objects.load_objects<jmapgen_npc>( jo, "place_npcs" );
    objects.load_objects<jmapgen_sign>( jo, "place_signs" );
    objects.load_objects<jmapgen_vending_machine>( jo, "place_vendingmachines" );
    objects.load_objects<jmapgen_toilet>( jo, "place_toilets" );
    objects.load_objects<jmapgen_liquid_item>( jo, "place_liquids" );
    objects.load_objects<jmapgen_gaspump>( jo, "place_gaspumps" );
    objects.load_objects<jmapgen_item_group>( jo, "place_items" );
    objects.load_objects<jmapgen_loot>( jo, "place_loot" );
    objects.load_objects<jmapgen_monster_group>( jo, "place_monsters" );
    objects.load_objects<jmapgen_vehicle>( jo, "place_vehicles" );
    objects.load_objects<jmapgen_trap>( jo, "place_traps" );
    objects.load_objects<jmapgen_furniture>( jo, "place_furniture" );
    objects.load_objects<jmapgen_terrain>( jo, "place_terrain" );
    objects.load_objects<jmapgen_monster>( jo, "place_monster" );
    objects.load_objects<jmapgen_make_rubble>( jo, "place_rubble" );
    objects.load_objects<jmapgen_computer>( jo, "place_computers" );
    objects.load_objects<jmapgen_nested>( jo, "place_nested" );
    objects.load_objects<jmapgen_graffiti>( jo, "place_graffiti" );
    objects.load_objects<jmapgen_translate>( jo, "translate_ter" );
    objects.load_objects<jmapgen_zone>( jo, "place_zones" );
    objects.load_objects<jmapgen_ter_furn_transform>( jo, "place_ter_furn_transforms" );
    // Needs to be last as it affects other placed items
    objects.load_objects<jmapgen_faction>( jo, "faction_owner" );
    if( !mapgen_defer::defer ) {
        is_ready = true; // skip setup attempts from any additional pointers
    }
    return true;
}

void mapgen_function_json::check( const std::string &oter_name ) const
{
    check_common( oter_name );
}

void mapgen_function_json_nested::check( const std::string &oter_name ) const
{
    check_common( oter_name );
}

void mapgen_function_json_base::check_common( const std::string &oter_name ) const
{
    auto check_furn = [&]( const furn_id & id ) {
        const furn_t &furn = id.obj();
        if( furn.has_flag( "PLANT" ) ) {
            debugmsg( "json mapgen for overmap terrain %s specifies furniture %s, which has flag "
                      "PLANT.  Such furniture must be specified in a \"sealed_item\" special.",
                      oter_name, furn.id.str() );
            // Only report once per mapgen object, otherwise the reports are
            // very repetitive
            return true;
        }
        return false;
    };

    for( const ter_furn_id &id : format ) {
        if( check_furn( id.furn ) ) {
            return;
        }
    }

    for( const jmapgen_setmap &setmap : setmap_points ) {
        if( setmap.op != JMAPGEN_SETMAP_FURN &&
            setmap.op != JMAPGEN_SETMAP_LINE_FURN &&
            setmap.op != JMAPGEN_SETMAP_SQUARE_FURN ) {
            continue;
        }
        furn_id id( setmap.val.get() );
        if( check_furn( id ) ) {
            return;
        }
    }

    objects.check( oter_name );
}

void jmapgen_objects::check( const std::string &oter_name ) const
{
    for( const jmapgen_obj &obj : objects ) {
        obj.second->check( oter_name );
    }
}

/////////////////////////////////////////////////////////////////////////////////
///// 3 - mapgen (gameplay)
///// stuff below is the actual in-game map generation (ill)logic

/*
 * (set|line|square)_(ter|furn|trap|radiation); simple (x, y, int) or (x1,y1,x2,y2, int) functions
 * TODO: optimize, though gcc -O2 optimizes enough that splitting the switch has no effect
 */
bool jmapgen_setmap::apply( const mapgendata &dat, const point &offset, mission * ) const
{
    if( chance != 1 && !one_in( chance ) ) {
        return true;
    }

    const auto get = []( const jmapgen_int & v, int offset ) {
        return v.get() + offset;
    };
    const auto x_get = std::bind( get, x, offset.x );
    const auto y_get = std::bind( get, y, offset.y );
    const auto x2_get = std::bind( get, x2, offset.x );
    const auto y2_get = std::bind( get, y2, offset.y );

    map &m = dat.m;
    const int trepeat = repeat.get();
    for( int i = 0; i < trepeat; i++ ) {
        switch( op ) {
            case JMAPGEN_SETMAP_TER: {
                // TODO: the ter_id should be stored separately and not be wrapped in an jmapgen_int
                m.ter_set( point( x_get(), y_get() ), ter_id( val.get() ) );
            }
            break;
            case JMAPGEN_SETMAP_FURN: {
                // TODO: the furn_id should be stored separately and not be wrapped in an jmapgen_int
                m.furn_set( point( x_get(), y_get() ), furn_id( val.get() ) );
            }
            break;
            case JMAPGEN_SETMAP_TRAP: {
                // TODO: the trap_id should be stored separately and not be wrapped in an jmapgen_int
                mtrap_set( &m, x_get(), y_get(), trap_id( val.get() ) );
            }
            break;
            case JMAPGEN_SETMAP_RADIATION: {
                m.set_radiation( x_get(), y_get(), val.get() );
            }
            break;
            case JMAPGEN_SETMAP_BASH: {
                m.bash( tripoint( x_get(), y_get(), m.get_abs_sub().z ), 9999 );
            }
            break;

            case JMAPGEN_SETMAP_LINE_TER: {
                // TODO: the ter_id should be stored separately and not be wrapped in an jmapgen_int
                m.draw_line_ter( ter_id( val.get() ), x_get(), y_get(), x2_get(), y2_get() );
            }
            break;
            case JMAPGEN_SETMAP_LINE_FURN: {
                // TODO: the furn_id should be stored separately and not be wrapped in an jmapgen_int
                m.draw_line_furn( furn_id( val.get() ), x_get(), y_get(), x2_get(), y2_get() );
            }
            break;
            case JMAPGEN_SETMAP_LINE_TRAP: {
                const std::vector<point> line = line_to( x_get(), y_get(), x2_get(), y2_get(), 0 );
                for( auto &i : line ) {
                    // TODO: the trap_id should be stored separately and not be wrapped in an jmapgen_int
                    mtrap_set( &m, i.x, i.y, trap_id( val.get() ) );
                }
            }
            break;
            case JMAPGEN_SETMAP_LINE_RADIATION: {
                const std::vector<point> line = line_to( x_get(), y_get(), x2_get(), y2_get(), 0 );
                for( auto &i : line ) {
                    m.set_radiation( i.x, i.y, static_cast<int>( val.get() ) );
                }
            }
            break;
            case JMAPGEN_SETMAP_SQUARE_TER: {
                // TODO: the ter_id should be stored separately and not be wrapped in an jmapgen_int
                m.draw_square_ter( ter_id( val.get() ), x_get(), y_get(), x2_get(), y2_get() );
            }
            break;
            case JMAPGEN_SETMAP_SQUARE_FURN: {
                // TODO: the furn_id should be stored separately and not be wrapped in an jmapgen_int
                m.draw_square_furn( furn_id( val.get() ), x_get(), y_get(), x2_get(), y2_get() );
            }
            break;
            case JMAPGEN_SETMAP_SQUARE_TRAP: {
                const int cx = x_get();
                const int cy = y_get();
                const int cx2 = x2_get();
                const int cy2 = y2_get();
                for( int tx = cx; tx <= cx2; tx++ ) {
                    for( int ty = cy; ty <= cy2; ty++ ) {
                        // TODO: the trap_id should be stored separately and not be wrapped in an jmapgen_int
                        mtrap_set( &m, tx, ty, trap_id( val.get() ) );
                    }
                }
            }
            break;
            case JMAPGEN_SETMAP_SQUARE_RADIATION: {
                const int cx = x_get();
                const int cy = y_get();
                const int cx2 = x2_get();
                const int cy2 = y2_get();
                for( int tx = cx; tx <= cx2; tx++ ) {
                    for( int ty = cy; ty <= cy2; ty++ ) {
                        m.set_radiation( tx, ty, static_cast<int>( val.get() ) );
                    }
                }
            }
            break;

            default:
                //Suppress warnings
                break;
        }
    }
    return true;
}

bool jmapgen_setmap::has_vehicle_collision( const mapgendata &dat, const point &offset ) const
{
    const auto get = []( const jmapgen_int & v, int v_offset ) {
        return v.get() + v_offset;
    };
    const auto x_get = std::bind( get, x, offset.x );
    const auto y_get = std::bind( get, y, offset.y );
    const auto x2_get = std::bind( get, x2, offset.x );
    const auto y2_get = std::bind( get, y2, offset.y );
    const tripoint start = tripoint( x_get(), y_get(), 0 );
    tripoint end = start;
    switch( op ) {
        case JMAPGEN_SETMAP_TER:
        case JMAPGEN_SETMAP_FURN:
        case JMAPGEN_SETMAP_TRAP:
            break;
        /* lines and squares are the same thing for this purpose */
        case JMAPGEN_SETMAP_LINE_TER:
        case JMAPGEN_SETMAP_LINE_FURN:
        case JMAPGEN_SETMAP_LINE_TRAP:
        case JMAPGEN_SETMAP_SQUARE_TER:
        case JMAPGEN_SETMAP_SQUARE_FURN:
        case JMAPGEN_SETMAP_SQUARE_TRAP:
            end.x = x2_get();
            end.y = y2_get();
            break;
        /* if it's not a terrain, furniture, or trap, it can't collide */
        default:
            return false;
    }
    for( const tripoint &p : dat.m.points_in_rectangle( start, end ) ) {
        if( dat.m.veh_at( p ) ) {
            return true;
        }
    }
    return false;
}

void mapgen_function_json_base::formatted_set_incredibly_simple( map &m, const point &offset ) const
{
    for( int y = 0; y < mapgensize.y; y++ ) {
        for( int x = 0; x < mapgensize.x; x++ ) {
            point p( x, y );
            const size_t index = calc_index( p );
            const ter_furn_id &tdata = format[index];
            const point map_pos = p + offset;
            if( tdata.furn != f_null ) {
                if( tdata.ter != t_null ) {
                    m.set( map_pos, tdata.ter, tdata.furn );
                } else {
                    m.furn_set( map_pos, tdata.furn );
                }
            } else if( tdata.ter != t_null ) {
                m.ter_set( map_pos, tdata.ter );
            }
        }
    }
}

/*
 * Apply mapgen as per a derived-from-json recipe; in theory fast, but not very versatile
 */
void mapgen_function_json::generate( map *m, const oter_id &terrain_type, const mapgendata &md,
                                     const time_point &turn, float d )
{
    if( fill_ter != t_null ) {
        m->draw_fill_background( fill_ter );
    }
    if( predecessor_mapgen != oter_str_id::NULL_ID() ) {
        run_mapgen_func( predecessor_mapgen.id().str(), m, predecessor_mapgen, md, turn, d );

        // Now we have to do some rotation shenanigans. We need to ensure that
        // our predecessor is not rotated out of alignment as part of rotating this location,
        // and there are actually two sources of rotation--the mapgen can rotate explicitly, and
        // the entire overmap terrain may be rotatable. To ensure we end up in the right rotation,
        // we basically have to initially reverse the rotation that we WILL do in the future so that
        // when we apply that rotation, our predecessor is back in its original state while this
        // location is rotated as desired.

        m->rotate( ( -rotation.get() + 4 ) % 4 );

        if( terrain_type->is_rotatable() ) {
            m->rotate( ( -static_cast<int>( terrain_type->get_dir() ) + 4 ) % 4 );
        }
    }
    if( do_format ) {
        formatted_set_incredibly_simple( *m, point_zero );
    }
    for( auto &elem : setmap_points ) {
        elem.apply( md, point_zero );
    }

    place_stairs( m, terrain_type, md );

    objects.apply( md, point_zero, d );

    m->rotate( rotation.get() );

    if( terrain_type->is_rotatable() ) {
        mapgen_rotate( m, terrain_type, false );
    }
}

void mapgen_function_json_nested::nest( const mapgendata &dat, const point &offset,
                                        float density ) const
{
    // TODO: Make rotation work for submaps, then pass this value into elem & objects apply.
    //int chosen_rotation = rotation.get() % 4;

    if( do_format ) {
        formatted_set_incredibly_simple( dat.m, offset );
    }

    for( auto &elem : setmap_points ) {
        elem.apply( dat, offset );
    }

    objects.apply( dat, offset, density );
}

/*
 * Apply mapgen as per a derived-from-json recipe; in theory fast, but not very versatile
 */
void jmapgen_objects::apply( const mapgendata &dat, float density, mission *miss ) const
{
    for( auto &obj : objects ) {
        const auto &where = obj.first;
        const auto &what = *obj.second;
        // The user will only specify repeat once in JSON, but it may get loaded both
        // into the what and where in some cases--we just need the greater value of the two.
        const int repeat = std::max( where.repeat.get(), what.repeat.get() );
        for( int i = 0; i < repeat; i++ ) {
            what.apply( dat, where.x, where.y, density, miss );
        }
    }
}

void jmapgen_objects::apply( const mapgendata &dat, const point &offset,
                             float density, mission *miss ) const
{
    if( offset == point_zero ) {
        // It's a bit faster
        apply( dat, density, miss );
        return;
    }

    for( auto &obj : objects ) {
        auto where = obj.first;
        where.offset( -offset );

        const auto &what = *obj.second;
        // The user will only specify repeat once in JSON, but it may get loaded both
        // into the what and where in some cases--we just need the greater value of the two.
        const int repeat = std::max( where.repeat.get(), what.repeat.get() );
        for( int i = 0; i < repeat; i++ ) {
            what.apply( dat, where.x, where.y, density, miss );
        }
    }
}

bool jmapgen_objects::has_vehicle_collision( const mapgendata &dat, const point &offset ) const
{
    for( auto &obj : objects ) {
        auto where = obj.first;
        where.offset( -offset );
        const auto &what = *obj.second;
        if( what.has_vehicle_collision( dat, where.x.get(), where.y.get() ) ) {
            return true;
        }
    }
    return false;
}

/////////////
void map::draw_map( const oter_id &terrain_type, const oter_id &t_north, const oter_id &t_east,
                    const oter_id &t_south, const oter_id &t_west, const oter_id &t_neast,
                    const oter_id &t_seast, const oter_id &t_swest, const oter_id &t_nwest,
                    const oter_id &t_above, const oter_id &t_below, const time_point &when,
                    const float density, const int zlevel, const regional_settings *rsettings )
{
    mapgendata dat( t_north, t_east, t_south, t_west, t_neast, t_seast, t_swest, t_nwest, t_above,
                    t_below, zlevel, *rsettings, *this );

    const std::string function_key = terrain_type->get_mapgen_id();
    bool found = true;

    const bool generated = run_mapgen_func( function_key, this, terrain_type, dat, when, density );

    if( !generated ) {
        if( is_ot_match( "megastore", terrain_type, ot_match_type::prefix ) ) {
            draw_megastore( terrain_type, dat, when, density );
        } else if( is_ot_match( "slimepit", terrain_type, ot_match_type::prefix ) ||
                   is_ot_match( "slime_pit", terrain_type, ot_match_type::prefix ) ) {
            draw_slimepit( terrain_type, dat, when, density );
        } else if( is_ot_match( "haz_sar", terrain_type, ot_match_type::prefix ) ) {
            draw_sarcophagus( terrain_type, dat, when, density );
        } else if( is_ot_match( "triffid", terrain_type, ot_match_type::prefix ) ) {
            draw_triffid( terrain_type, dat, when, density );
        } else if( is_ot_match( "office", terrain_type, ot_match_type::prefix ) ) {
            draw_office_tower( terrain_type, dat, when, density );
        } else if( is_ot_match( "spider", terrain_type, ot_match_type::prefix ) ) {
            draw_spider_pit( terrain_type, dat, when, density );
        } else if( is_ot_match( "spiral", terrain_type, ot_match_type::prefix ) ) {
            draw_spiral( terrain_type, dat, when, density );
        } else if( is_ot_match( "temple", terrain_type, ot_match_type::prefix ) ) {
            draw_temple( terrain_type, dat, when, density );
        } else if( is_ot_match( "fema", terrain_type, ot_match_type::prefix ) ) {
            draw_fema( terrain_type, dat, when, density );
        } else if( is_ot_match( "mine", terrain_type, ot_match_type::prefix ) ) {
            draw_mine( terrain_type, dat, when, density );
        } else if( is_ot_match( "silo", terrain_type, ot_match_type::prefix ) ) {
            draw_silo( terrain_type, dat, when, density );
        } else if( is_ot_match( "anthill", terrain_type, ot_match_type::contains ) ) {
            draw_anthill( terrain_type, dat, when, density );
        } else if( is_ot_match( "lab", terrain_type, ot_match_type::contains ) ) {
            draw_lab( terrain_type, dat, when, density );
        } else {
            found = false;
        }
    }

    if( !found ) {
        // not one of the hardcoded ones!
        // load from JSON???
        debugmsg( "Error: tried to generate map for omtype %s, \"%s\" (id_mapgen %s)",
                  terrain_type.id().c_str(), terrain_type->get_name(), function_key.c_str() );
        fill_background( this, t_floor );
    }

    draw_connections( terrain_type, dat, when, density );
}

const int SOUTH_EDGE = 2 * SEEY - 1;
const int EAST_EDGE = 2 * SEEX  - 1;

void map::draw_office_tower( const oter_id &terrain_type, mapgendata &dat,
                             const time_point &/*when*/, const float density )
{
    const auto place_office_chairs = [&]() {
        int num_chairs = rng( 0, 6 );
        for( int i = 0; i < num_chairs; i++ ) {
            add_vehicle( vproto_id( "swivel_chair" ), rng( 6, 16 ), rng( 6, 16 ),
                         0, -1, -1, false );
        }
    };

    const auto ter_key = mapf::ter_bind( "E > < R # X G C , _ r V H 6 x % ^ . - | "
                                         "t + = D w T S e o h c d l s", t_elevator, t_stairs_down,
                                         t_stairs_up, t_railing, t_rock, t_door_metal_locked,
                                         t_door_glass_c, t_floor, t_pavement_y, t_pavement,
                                         t_floor, t_wall_glass, t_wall_glass, t_console,
                                         t_console_broken, t_shrub, t_floor, t_floor, t_wall,
                                         t_wall, t_floor, t_door_c, t_door_locked,
                                         t_door_locked_alarm, t_window, t_floor, t_floor, t_floor,
                                         t_floor, t_floor, t_floor, t_floor, t_floor, t_sidewalk );
    const auto fur_key = mapf::furn_bind( "E > < R # X G C , _ r V H 6 x % ^ . - | "
                                          "t + = D w T S e o h c d l s", f_null, f_null, f_null,
                                          f_null, f_null, f_null, f_null, f_crate_c, f_null,
                                          f_null, f_rack, f_null, f_null, f_null, f_null, f_null,
                                          f_indoor_plant, f_null, f_null, f_null, f_table, f_null,
                                          f_null, f_null, f_null, f_toilet, f_sink, f_fridge,
                                          f_bookcase, f_chair, f_counter, f_desk,  f_locker,
                                          f_null );
    const auto b_ter_key = mapf::ter_bind( "E s > < R # X G C , . r V H 6 x % ^ _ - | "
                                           "t + = D w T S e o h c d l", t_elevator, t_rock,
                                           t_stairs_down, t_stairs_up, t_railing, t_floor,
                                           t_door_metal_locked, t_door_glass_c, t_floor,
                                           t_pavement_y, t_pavement, t_floor, t_wall_glass,
                                           t_wall_glass, t_console, t_console_broken, t_shrub,
                                           t_floor, t_floor, t_wall, t_wall, t_floor, t_door_c,
                                           t_door_locked, t_door_locked_alarm, t_window, t_floor,
                                           t_sidewalk, t_floor, t_floor, t_floor, t_floor,
                                           t_floor, t_floor );
    const auto b_fur_key = mapf::furn_bind( "E s > < R # X G C , . r V H 6 x % ^ _ - | "
                                            "t + = D w T S e o h c d l", f_null, f_null, f_null,
                                            f_null, f_null, f_bench, f_null, f_null, f_crate_c,
                                            f_null, f_null, f_rack, f_null, f_null, f_null,
                                            f_null, f_null, f_indoor_plant, f_null, f_null,
                                            f_null, f_table, f_null, f_null, f_null, f_null,
                                            f_toilet, f_null,  f_fridge, f_bookcase, f_chair,
                                            f_counter, f_desk,  f_locker );

    if( terrain_type == "office_tower_1_entrance" ) {
        dat.fill_groundcover();
        mapf::formatted_set_simple( this, 0, 0,
                                    "ss%|....+...|...|EEED...\n"
                                    "ss%|----|...|...|EEx|...\n"
                                    "ss%Vcdc^|...|-+-|---|...\n"
                                    "ss%Vch..+...............\n"
                                    "ss%V....|...............\n"
                                    "ss%|----|-|-+--ccc--|...\n"
                                    "ss%|..C..C|.....h..r|-+-\n"
                                    "sss=......+..h.....r|...\n"
                                    "ss%|r..CC.|.ddd....r|T.S\n"
                                    "ss%|------|---------|---\n"
                                    "ss%|####################\n"
                                    "ss%|#|------||------|###\n"
                                    "ss%|#|......||......|###\n"
                                    "ss%|||......||......|###\n"
                                    "ss%||x......||......||##\n"
                                    "ss%|||......||......x|##\n"
                                    "ss%|#|......||......||##\n"
                                    "ss%|#|......||......|###\n"
                                    "ss%|#|XXXXXX||XXXXXX|###\n"
                                    "ss%|-|__,,__||__,,__|---\n"
                                    "ss%% x_,,,,_  __,,__  %%\n"
                                    "ss    __,,__  _,,,,_    \n"
                                    "ssssss__,,__ss__,,__ssss\n"
                                    "ssssss______ss______ssss\n", ter_key, fur_key );
        place_items( "office", 75, 4, 2, 6, 2, false, 0 );
        place_items( "office", 75, 19, 6, 19, 6, false, 0 );
        place_items( "office", 75, 12, 8, 14, 8, false, 0 );
        if( density > 1 ) {
            place_spawns( GROUP_ZOMBIE, 2, 0, 0, 12, 3, density );
        } else {
            place_spawns( GROUP_PLAIN, 2, 15, 1, 22, 7, 1, true );
            place_spawns( GROUP_PLAIN, 2, 15, 1, 22, 7, 0.15 );
            place_spawns( GROUP_ZOMBIE_COP, 2, 10, 10, 14, 10, 0.1 );
        }
        place_office_chairs();

        if( dat.north() == "office_tower_1" && dat.west() == "office_tower_1" ) {
            rotate( 3 );
        } else if( dat.north() == "office_tower_1" && dat.east() == "office_tower_1" ) {
            rotate( 0 );
        } else if( dat.south() == "office_tower_1" && dat.east() == "office_tower_1" ) {
            rotate( 1 );
        } else if( dat.west() == "office_tower_1" && dat.south() == "office_tower_1" ) {
            rotate( 2 );
        }
    } else if( terrain_type == "office_tower_1" ) {
        // Init to grass & dirt;
        dat.fill_groundcover();
        if( ( dat.south() == "office_tower_1_entrance" && dat.east() == "office_tower_1" ) ||
            ( dat.north() == "office_tower_1" && dat.east() == "office_tower_1_entrance" ) ||
            ( dat.west() == "office_tower_1" && dat.north() == "office_tower_1_entrance" ) ||
            ( dat.south() == "office_tower_1" && dat.west() == "office_tower_1_entrance" ) ) {
            mapf::formatted_set_simple( this, 0, 0,
                                        " ssssssssssssssssssssssss\n"
                                        "ssssssssssssssssssssssss\n"
                                        "ss                      \n"
                                        "ss%%%%%%%%%%%%%%%%%%%%%%\n"
                                        "ss%|-HH-|-HH-|-HH-|HH|--\n"
                                        "ss%Vdcxl|dxdl|lddx|..|.S\n"
                                        "ss%Vdh..|dh..|..hd|..+..\n"
                                        "ss%|-..-|-..-|-..-|..|--\n"
                                        "ss%V.................|.T\n"
                                        "ss%V.................|..\n"
                                        "ss%|-..-|-..-|-..-|..|--\n"
                                        "ss%V.h..|..hd|..hd|..|..\n"
                                        "ss%Vdxdl|^dxd|.xdd|..G..\n"
                                        "ss%|----|----|----|..G..\n"
                                        "ss%|llll|..htth......|..\n"
                                        "ss%V.................|..\n"
                                        "ss%V.ddd..........|+-|..\n"
                                        "ss%|..hd|.hh.ceocc|.l|..\n"
                                        "ss%|----|---------|--|..\n"
                                        "ss%Vcdcl|...............\n"
                                        "ss%V.h..+...............\n"
                                        "ss%V...^|...|---|---|...\n"
                                        "ss%|----|...|.R>|EEE|...\n"
                                        "ss%|rrrr|...|.R.|EEED...\n", ter_key, fur_key );
            if( density > 1 ) {
                place_spawns( GROUP_ZOMBIE, 2, 0, 0, 2, 8, density );
            } else {
                place_spawns( GROUP_PLAIN, 1, 5, 7, 15, 20, 0.1 );
            }
            place_items( "office", 75, 4, 23, 7, 23, false, 0 );
            place_items( "office", 75, 4, 19, 7, 19, false, 0 );
            place_items( "office", 75, 4, 14, 7, 14, false, 0 );
            place_items( "office", 75, 5, 16, 7, 16, false, 0 );
            place_items( "fridge", 80, 14, 17, 14, 17, false, 0 );
            place_items( "cleaning", 75, 19, 17, 20, 17, false, 0 );
            place_items( "cubical_office", 75, 6, 12, 7, 12, false, 0 );
            place_items( "cubical_office", 75, 12, 11, 12, 12, false, 0 );
            place_items( "cubical_office", 75, 16, 11, 17, 12, false, 0 );
            place_items( "cubical_office", 75, 4, 5, 5, 5, false, 0 );
            place_items( "cubical_office", 75, 11, 5, 12, 5, false, 0 );
            place_items( "cubical_office", 75, 14, 5, 16, 5, false, 0 );
            place_office_chairs();

            if( dat.west() == "office_tower_1_entrance" ) {
                rotate( 1 );
            }
            if( dat.north() == "office_tower_1_entrance" ) {
                rotate( 2 );
            }
            if( dat.east() == "office_tower_1_entrance" ) {
                rotate( 3 );
            }
        } else if( ( dat.west() == "office_tower_1_entrance" && dat.north() == "office_tower_1" ) ||
                   ( dat.north() == "office_tower_1_entrance" && dat.east() == "office_tower_1" ) ||
                   ( dat.west() == "office_tower_1" && dat.south() == "office_tower_1_entrance" ) ||
                   ( dat.south() == "office_tower_1" && dat.east() == "office_tower_1_entrance" ) ) {
            mapf::formatted_set_simple( this, 0, 0,
                                        "...DEEE|...|..|-----|%ss\n"
                                        "...|EEE|...|..|^...lV%ss\n"
                                        "...|---|-+-|......hdV%ss\n"
                                        "...........G..|..dddV%ss\n"
                                        "...........G..|-----|%ss\n"
                                        ".......|---|..|...ddV%ss\n"
                                        "|+-|...|...+......hdV%ss\n"
                                        "|.l|...|rr.|.^|l...dV%ss\n"
                                        "|--|...|---|--|-----|%ss\n"
                                        "|...........c.......V%ss\n"
                                        "|.......cxh.c.#####.Vsss\n"
                                        "|.......ccccc.......Gsss\n"
                                        "|...................Gsss\n"
                                        "|...................Vsss\n"
                                        "|#..................Gsss\n"
                                        "|#..................Gsss\n"
                                        "|#..................Vsss\n"
                                        "|#............#####.V%ss\n"
                                        "|...................|%ss\n"
                                        "--HHHHHGGHHGGHHHHH--|%ss\n"
                                        "%%%%% ssssssss %%%%%%%ss\n"
                                        "      ssssssss        ss\n"
                                        "ssssssssssssssssssssssss\n"
                                        "ssssssssssssssssssssssss\n", ter_key, fur_key );
            place_items( "office", 75, 19, 1, 19, 3, false, 0 );
            place_items( "office", 75, 17, 3, 18, 3, false, 0 );
            place_items( "office", 90, 8, 7, 9, 7, false, 0 );
            place_items( "cubical_office", 75, 19, 5, 19, 7, false, 0 );
            place_items( "cleaning", 80, 1, 7, 2, 7, false, 0 );
            if( density > 1 ) {
                place_spawns( GROUP_ZOMBIE, 2, 0, 0, 14, 10, density );
            } else {
                place_spawns( GROUP_PLAIN, 1, 10, 10, 14, 10, 0.15 );
                place_spawns( GROUP_ZOMBIE_COP, 2, 10, 10, 14, 10, 0.1 );
            }
            place_office_chairs();

            if( dat.north() == "office_tower_1_entrance" ) {
                rotate( 1 );
            }
            if( dat.east() == "office_tower_1_entrance" ) {
                rotate( 2 );
            }
            if( dat.south() == "office_tower_1_entrance" ) {
                rotate( 3 );
            }
        } else {
            mapf::formatted_set_simple( this, 0, 0,
                                        "ssssssssssssssssssssssss\n"
                                        "ssssssssssssssssssssssss\n"
                                        "                      ss\n"
                                        "%%%%%%%%%%%%%%%%%%%%%%ss\n"
                                        "--|---|--HHHH-HHHH--|%ss\n"
                                        ".T|..l|............^|%ss\n"
                                        "..|-+-|...hhhhhhh...V%ss\n"
                                        "--|...G...ttttttt...V%ss\n"
                                        ".S|...G...ttttttt...V%ss\n"
                                        "..+...|...hhhhhhh...V%ss\n"
                                        "--|...|.............|%ss\n"
                                        "..|...|-------------|%ss\n"
                                        "..G....|l.......dxd^|%ss\n"
                                        "..G....G...h....dh..V%ss\n"
                                        "..|....|............V%ss\n"
                                        "..|....|------|llccc|%ss\n"
                                        "..|...........|-----|%ss\n"
                                        "..|...........|...ddV%ss\n"
                                        "..|----|---|......hdV%ss\n"
                                        ".......+...|..|l...dV%ss\n"
                                        ".......|rrr|..|-----|%ss\n"
                                        "...|---|---|..|l.dddV%ss\n"
                                        "...|xEE|.R>|......hdV%ss\n"
                                        "...DEEE|.R.|..|.....V%ss\n", ter_key, fur_key );
            spawn_item( 18, 15, "record_accounting" );
            place_items( "cleaning", 75, 3, 5, 5, 5, false, 0 );
            place_items( "office", 75, 10, 7, 16, 8, false, 0 );
            place_items( "cubical_office", 75, 15, 15, 19, 15, false, 0 );
            place_items( "cubical_office", 75, 16, 12, 16, 13, false, 0 );
            place_items( "cubical_office", 75, 17, 19, 19, 19, false, 0 );
            place_items( "office", 75, 17, 21, 19, 21, false, 0 );
            place_items( "office", 75, 16, 11, 17, 12, false, 0 );
            place_items( "cleaning", 75, 8, 20, 10, 20, false, 0 );
            if( density > 1 ) {
                place_spawns( GROUP_ZOMBIE, 2, 0, 0, 9, 15, density );
            } else {
                place_spawns( GROUP_PLAIN, 1, 0, 0, 9, 15, 0.1 );
            }
            place_office_chairs();

            if( dat.west() == "office_tower_1" && dat.north() == "office_tower_1" ) {
                rotate( 1 );
            } else if( dat.east() == "office_tower_1" && dat.north() == "office_tower_1" ) {
                rotate( 2 );
            } else if( dat.east() == "office_tower_1" && dat.south() == "office_tower_1" ) {
                rotate( 3 );
            }
        }
    } else if( terrain_type == "office_tower_b_entrance" ) {
        dat.fill_groundcover();
        mapf::formatted_set_simple( this, 0, 0,
                                    "sss|........|...|EEED___\n"
                                    "sss|........|...|EEx|___\n"
                                    "sss|........|-+-|---|HHG\n"
                                    "sss|....................\n"
                                    "sss|....................\n"
                                    "sss|....................\n"
                                    "sss|....................\n"
                                    "sss|....,,......,,......\n"
                                    "sss|...,,,,.....,,......\n"
                                    "sss|....,,.....,,,,..xS.\n"
                                    "sss|....,,......,,...SS.\n"
                                    "sss|-|XXXXXX||XXXXXX|---\n"
                                    "sss|s|EEEEEE||EEEEEE|sss\n"
                                    "sss|||EEEEEE||EEEEEE|sss\n"
                                    "sss||xEEEEEE||EEEEEE||ss\n"
                                    "sss|||EEEEEE||EEEEEEx|ss\n"
                                    "sss|s|EEEEEE||EEEEEE||ss\n"
                                    "sss|s|EEEEEE||EEEEEE|sss\n"
                                    "sss|s|------||------|sss\n"
                                    "sss|--------------------\n"
                                    "ssssssssssssssssssssssss\n"
                                    "ssssssssssssssssssssssss\n"
                                    "ssssssssssssssssssssssss\n"
                                    "ssssssssssssssssssssssss\n", ter_key, fur_key );
        if( density > 1 ) {
            place_spawns( GROUP_ZOMBIE, 2, 0, 0, EAST_EDGE, SOUTH_EDGE, density );
        } else {
            place_spawns( GROUP_PLAIN, 1, 0, 0, EAST_EDGE, SOUTH_EDGE, 0.1 );
        }
        if( dat.north() == "office_tower_b" && dat.west() == "office_tower_b" ) {
            rotate( 3 );
        } else if( dat.north() == "office_tower_b" && dat.east() == "office_tower_b" ) {
            rotate( 0 );
        } else if( dat.south() == "office_tower_b" && dat.east() == "office_tower_b" ) {
            rotate( 1 );
        } else if( dat.west() == "office_tower_b" && dat.south() == "office_tower_b" ) {
            rotate( 2 );
        }
    } else if( terrain_type == "office_tower_b" ) {
        // Init to grass & dirt;
        dat.fill_groundcover();
        if( ( dat.south() == "office_tower_b_entrance" && dat.east() == "office_tower_b" ) ||
            ( dat.north() == "office_tower_b" && dat.east() == "office_tower_b_entrance" ) ||
            ( dat.west() == "office_tower_b" && dat.north() == "office_tower_b_entrance" ) ||
            ( dat.south() == "office_tower_b" && dat.west() == "office_tower_b_entrance" ) ) {
            mapf::formatted_set_simple( this, 0, 0,
                                        "ssssssssssssssssssssssss\n"
                                        "ssssssssssssssssssssssss\n"
                                        "sss|--------------------\n"
                                        "sss|,.....,.....,.....,S\n"
                                        "sss|,.....,.....,.....,S\n"
                                        "sss|,.....,.....,.....,S\n"
                                        "sss|,.....,.....,.....,S\n"
                                        "sss|,.....,.....,.....,S\n"
                                        "sss|,.....,.....,.....,S\n"
                                        "sss|....................\n"
                                        "sss|....................\n"
                                        "sss|....................\n"
                                        "sss|....................\n"
                                        "sss|....................\n"
                                        "sss|....................\n"
                                        "sss|...,,...,....,....,S\n"
                                        "sss|..,,,,..,....,....,S\n"
                                        "sss|...,,...,....,....,S\n"
                                        "sss|...,,...,....,....,S\n"
                                        "sss|........,....,....,S\n"
                                        "sss|........,....,....,S\n"
                                        "sss|........|---|---|HHG\n"
                                        "sss|........|.R<|EEE|___\n"
                                        "sss|........|.R.|EEED___\n", b_ter_key, b_fur_key );
            if( density > 1 ) {
                place_spawns( GROUP_ZOMBIE, 2, 0, 0, EAST_EDGE, SOUTH_EDGE, density );
            } else {
                place_spawns( GROUP_PLAIN, 1, 0, 0, EAST_EDGE, SOUTH_EDGE, 0.1 );
            }
            if( dat.west() == "office_tower_b_entrance" ) {
                rotate( 1 );
                if( x_in_y( 1, 5 ) ) {
                    add_vehicle( vproto_id( "car" ), 17, 7, 180 );
                }
                if( x_in_y( 1, 3 ) ) {
                    add_vehicle( vproto_id( "motorcycle" ), 17, 13, 180 );
                }
                if( x_in_y( 1, 5 ) ) {
                    if( one_in( 3 ) ) {
                        add_vehicle( vproto_id( "fire_truck" ), 6, 13, 0 );
                    } else {
                        add_vehicle( vproto_id( "pickup" ), 17, 19, 180 );
                    }
                }
            } else if( dat.north() == "office_tower_b_entrance" ) {
                rotate( 2 );
                if( x_in_y( 1, 5 ) ) {
                    add_vehicle( vproto_id( "car" ), 10, 17, 270 );
                }
                if( x_in_y( 1, 3 ) ) {
                    add_vehicle( vproto_id( "motorcycle" ), 4, 18, 270 );
                }
                if( x_in_y( 1, 5 ) ) {
                    if( one_in( 3 ) ) {
                        add_vehicle( vproto_id( "fire_truck" ), 6, 13, 0 );
                    } else {
                        add_vehicle( vproto_id( "pickup" ), 16, 17, 270 );
                    }
                }
            } else if( dat.east() == "office_tower_b_entrance" ) {
                rotate( 3 );
                if( x_in_y( 1, 5 ) ) {
                    add_vehicle( vproto_id( "car" ), 6, 4, 0 );
                }
                if( x_in_y( 1, 3 ) ) {
                    add_vehicle( vproto_id( "motorcycle" ), 6, 10, 180 );
                }
                if( x_in_y( 1, 5 ) ) {
                    add_vehicle( vproto_id( "pickup" ), 6, 16, 0 );
                }

            } else {
                if( x_in_y( 1, 5 ) ) {
                    add_vehicle( vproto_id( "pickup" ), 7, 6, 90 );
                }
                if( x_in_y( 1, 5 ) ) {
                    add_vehicle( vproto_id( "car" ), 14, 6, 90 );
                }
                if( x_in_y( 1, 3 ) ) {
                    add_vehicle( vproto_id( "motorcycle" ), 19, 6, 90 );
                }
            }
        } else if( ( dat.west() == "office_tower_b_entrance" && dat.north() == "office_tower_b" ) ||
                   ( dat.north() == "office_tower_b_entrance" && dat.east() == "office_tower_b" ) ||
                   ( dat.west() == "office_tower_b" && dat.south() == "office_tower_b_entrance" ) ||
                   ( dat.south() == "office_tower_b" && dat.east() == "office_tower_b_entrance" ) ) {
            mapf::formatted_set_simple( this, 0, 0,
                                        "___DEEE|...|...,,...|sss\n"
                                        "___|EEE|...|..,,,,..|sss\n"
                                        "GHH|---|-+-|...,,...|sss\n"
                                        "....................|sss\n"
                                        "....................|sss\n"
                                        "....................|sss\n"
                                        "....................|sss\n"
                                        "....................|sss\n"
                                        "....................|sss\n"
                                        "....................|sss\n"
                                        "....................|sss\n"
                                        "|...................|sss\n"
                                        "|...................|sss\n"
                                        "|,.....,.....,.....,|sss\n"
                                        "|,.....,.....,.....,|sss\n"
                                        "|,.....,.....,.....,|sss\n"
                                        "|,.....,.....,.....,|sss\n"
                                        "|,.....,.....,.....,|sss\n"
                                        "|,.....,.....,.....,|sss\n"
                                        "|-------------------|sss\n"
                                        "ssssssssssssssssssssssss\n"
                                        "ssssssssssssssssssssssss\n"
                                        "ssssssssssssssssssssssss\n"
                                        "ssssssssssssssssssssssss\n", b_ter_key, b_fur_key );
            if( density > 1 ) {
                place_spawns( GROUP_ZOMBIE, 2, 0, 0, EAST_EDGE, SOUTH_EDGE, density );
            } else {
                place_spawns( GROUP_PLAIN, 1, 0, 0, EAST_EDGE, SOUTH_EDGE, 0.1 );
            }
            if( dat.north() == "office_tower_b_entrance" ) {
                rotate( 1 );
                if( x_in_y( 1, 5 ) ) {
                    add_vehicle( vproto_id( "car" ), 8, 15, 0 );
                }
                if( x_in_y( 1, 5 ) ) {
                    add_vehicle( vproto_id( "pickup" ), 7, 10, 180 );
                }
                if( x_in_y( 1, 3 ) ) {
                    add_vehicle( vproto_id( "beetle" ), 7, 3, 0 );
                }
            } else if( dat.east() == "office_tower_b_entrance" ) {
                rotate( 2 );
                if( x_in_y( 1, 5 ) ) {
                    if( one_in( 3 ) ) {
                        add_vehicle( vproto_id( "fire_truck" ), 6, 13, 0 );
                    } else {
                        add_vehicle( vproto_id( "pickup" ), 7, 7, 270 );
                    }
                }
                if( x_in_y( 1, 5 ) ) {
                    add_vehicle( vproto_id( "car" ), 13, 8, 90 );
                }
                if( x_in_y( 1, 3 ) ) {
                    add_vehicle( vproto_id( "beetle" ), 20, 7, 90 );
                }
            } else if( dat.south() == "office_tower_b_entrance" ) {
                rotate( 3 );
                if( x_in_y( 1, 5 ) ) {
                    add_vehicle( vproto_id( "pickup" ), 16, 7, 0 );
                }
                if( x_in_y( 1, 5 ) ) {
                    add_vehicle( vproto_id( "car" ), 15, 13, 180 );
                }
                if( x_in_y( 1, 3 ) ) {
                    add_vehicle( vproto_id( "beetle" ), 15, 20, 180 );
                }
            } else {
                if( x_in_y( 1, 5 ) ) {
                    add_vehicle( vproto_id( "pickup" ), 16, 16, 90 );
                }
                if( x_in_y( 1, 5 ) ) {
                    add_vehicle( vproto_id( "car" ), 9, 15, 270 );
                }
                if( x_in_y( 1, 3 ) ) {
                    add_vehicle( vproto_id( "beetle" ), 4, 16, 270 );
                }
            }
        } else {
            mapf::formatted_set_simple( this, 0, 0,
                                        "ssssssssssssssssssssssss\n"
                                        "ssssssssssssssssssssssss\n"
                                        "--------------------|sss\n"
                                        "S,.....,.....,.....,|sss\n"
                                        "S,.....,.....,.....,|sss\n"
                                        "S,.....,.....,.....,|sss\n"
                                        "S,.....,.....,.....,|sss\n"
                                        "S,.....,.....,.....,|sss\n"
                                        "S,.....,.....,.....,|sss\n"
                                        "....................|sss\n"
                                        "....................|sss\n"
                                        "....................|sss\n"
                                        "....................|sss\n"
                                        "....................|sss\n"
                                        "....................|sss\n"
                                        "S,....,....,........|sss\n"
                                        "S,....,....,........|sss\n"
                                        "S,....,....,........|sss\n"
                                        "S,....,....,........|sss\n"
                                        "S,....,....,........|sss\n"
                                        "S,....,....,........|sss\n"
                                        "GHH|---|---|........|sss\n"
                                        "___|xEE|.R<|........|sss\n"
                                        "___DEEE|.R.|...,,...|sss\n", b_ter_key, b_fur_key );
            if( density > 1 ) {
                place_spawns( GROUP_ZOMBIE, 2, 0, 0, EAST_EDGE, SOUTH_EDGE, density );
            } else {
                place_spawns( GROUP_PLAIN, 1, 0, 0, EAST_EDGE, SOUTH_EDGE, 0.1 );
            }
            if( dat.west() == "office_tower_b" && dat.north() == "office_tower_b" ) {
                rotate( 1 );
                if( x_in_y( 1, 5 ) ) {
                    if( one_in( 3 ) ) {
                        add_vehicle( vproto_id( "cube_van" ), 17, 4, 180 );
                    } else {
                        add_vehicle( vproto_id( "cube_van_cheap" ), 17, 4, 180 );
                    }
                }
                if( x_in_y( 1, 5 ) ) {
                    add_vehicle( vproto_id( "pickup" ), 17, 10, 180 );
                }
                if( x_in_y( 1, 3 ) ) {
                    add_vehicle( vproto_id( "car" ), 17, 17, 180 );
                }
            } else if( dat.east() == "office_tower_b" && dat.north() == "office_tower_b" ) {
                rotate( 2 );
                if( x_in_y( 1, 5 ) ) {
                    if( one_in( 3 ) ) {
                        add_vehicle( vproto_id( "cube_van" ), 6, 17, 270 );
                    } else {
                        add_vehicle( vproto_id( "cube_van_cheap" ), 6, 17, 270 );
                    }
                }
                if( x_in_y( 1, 5 ) ) {
                    add_vehicle( vproto_id( "pickup" ), 12, 17, 270 );
                }
                if( x_in_y( 1, 3 ) ) {
                    add_vehicle( vproto_id( "fire_truck" ), 18, 17, 270 );
                }
            } else if( dat.east() == "office_tower_b" && dat.south() == "office_tower_b" ) {
                rotate( 3 );
                if( x_in_y( 1, 5 ) ) {
                    add_vehicle( vproto_id( "cube_van_cheap" ), 6, 6, 0 );
                }
                if( x_in_y( 1, 5 ) ) {
                    if( one_in( 3 ) ) {
                        add_vehicle( vproto_id( "fire_truck" ), 6, 13, 0 );
                    } else {
                        add_vehicle( vproto_id( "pickup" ), 6, 13, 0 );
                    }
                }
                if( x_in_y( 1, 3 ) ) {
                    add_vehicle( vproto_id( "car" ), 5, 19, 180 );
                }
            } else {
                if( x_in_y( 1, 5 ) ) {
                    add_vehicle( vproto_id( "flatbed_truck" ), 16, 6, 90 );
                }
                if( x_in_y( 1, 5 ) ) {
                    add_vehicle( vproto_id( "cube_van_cheap" ), 10, 6, 90 );
                }
                if( x_in_y( 1, 3 ) ) {
                    add_vehicle( vproto_id( "car" ), 4, 6, 90 );
                }
            }
        }
    }
}

void map::draw_lab( const oter_id &terrain_type, mapgendata &dat, const time_point &when,
                    const float density )
{
    // To distinguish between types of labs
    bool ice_lab = true;
    bool central_lab = false;
    bool tower_lab = false;

    int x = 0;
    int y = 0;

    int lw = 0;
    int rw = 0;
    int tw = 0;
    int bw = 0;

    if( terrain_type == "lab" || terrain_type == "lab_stairs" || terrain_type == "lab_core" ||
        terrain_type == "ants_lab" || terrain_type == "ants_lab_stairs" ||
        terrain_type == "ice_lab" || terrain_type == "ice_lab_stairs" ||
        terrain_type == "ice_lab_core" ||
        terrain_type == "central_lab" || terrain_type == "central_lab_stairs" ||
        terrain_type == "central_lab_core" ||
        terrain_type == "tower_lab" || terrain_type == "tower_lab_stairs" ) {

        ice_lab = is_ot_match( "ice_lab", terrain_type, ot_match_type::prefix );
        central_lab = is_ot_match( "central_lab", terrain_type, ot_match_type::prefix );
        tower_lab = is_ot_match( "tower_lab", terrain_type, ot_match_type::prefix );

        if( ice_lab ) {
            int temperature = -20 + 30 * ( dat.zlevel );
            set_temperature( x, y, temperature );
            set_temperature( x + SEEX, y, temperature );
            set_temperature( x, y + SEEY, temperature );
            set_temperature( x + SEEX, y + SEEY, temperature );
        }

        // Check for adjacent sewers; used below
        tw = 0;
        rw = 0;
        bw = 0;
        lw = 0;
        if( is_ot_match( "sewer", dat.north(), ot_match_type::type ) && connects_to( dat.north(), 2 ) ) {
            tw = SOUTH_EDGE + 1;
        }
        if( is_ot_match( "sewer", dat.east(), ot_match_type::type ) && connects_to( dat.east(), 3 ) ) {
            rw = EAST_EDGE + 1;
        }
        if( is_ot_match( "sewer", dat.south(), ot_match_type::type ) && connects_to( dat.south(), 0 ) ) {
            bw = SOUTH_EDGE + 1;
        }
        if( is_ot_match( "sewer", dat.west(), ot_match_type::type ) && connects_to( dat.west(), 1 ) ) {
            lw = EAST_EDGE + 1;
        }
        if( dat.zlevel == 0 ) { // We're on ground level
            for( int i = 0; i < SEEX * 2; i++ ) {
                for( int j = 0; j < SEEY * 2; j++ ) {
                    if( i <= 1 || i >= SEEX * 2 - 2 ||
                        ( j > 1 && j < SEEY * 2 - 2 && ( i == SEEX - 2 || i == SEEX + 1 ) ) ) {
                        ter_set( point( i, j ), t_concrete_wall );
                    } else if( j <= 1 || j >= SEEY * 2 - 2 ) {
                        ter_set( point( i, j ), t_concrete_wall );
                    } else {
                        ter_set( point( i, j ), t_floor );
                    }
                }
            }
            ter_set( point( SEEX - 1, 0 ), t_door_metal_locked );
            ter_set( point( SEEX - 1, 1 ), t_floor );
            ter_set( point( SEEX, 0 ), t_door_metal_locked );
            ter_set( point( SEEX, 1 ), t_floor );
            ter_set( point( SEEX - 2 + rng( 0, 1 ) * 3, 0 ), t_card_science );
            ter_set( point( SEEX - 2, SEEY ), t_door_metal_c );
            ter_set( point( SEEX + 1, SEEY ), t_door_metal_c );
            ter_set( point( SEEX - 2, SEEY - 1 ), t_door_metal_c );
            ter_set( point( SEEX + 1, SEEY - 1 ), t_door_metal_c );
            ter_set( point( SEEX - 1, SEEY * 2 - 3 ), t_stairs_down );
            ter_set( point( SEEX, SEEY * 2 - 3 ), t_stairs_down );
            science_room( this, 2, 2, SEEX - 3, SEEY * 2 - 3, dat.zlevel, 1 );
            science_room( this, SEEX + 2, 2, SEEX * 2 - 3, SEEY * 2 - 3, dat.zlevel, 3 );

            place_spawns( GROUP_TURRET_SMG, 1, SEEX, 5, SEEX, 5, 1, true );

            if( is_ot_match( "road", dat.east(), ot_match_type::type ) ) {
                rotate( 1 );
            } else if( is_ot_match( "road", dat.south(), ot_match_type::type ) ) {
                rotate( 2 );
            } else if( is_ot_match( "road", dat.west(), ot_match_type::type ) ) {
                rotate( 3 );
            }
        } else if( tw != 0 || rw != 0 || lw != 0 || bw != 0 ) { // Sewers!
            for( int i = 0; i < SEEX * 2; i++ ) {
                for( int j = 0; j < SEEY * 2; j++ ) {
                    ter_set( point( i, j ), t_thconc_floor );
                    if( ( ( i < lw || i > EAST_EDGE - rw ) && j > SEEY - 3 && j < SEEY + 2 ) ||
                        ( ( j < tw || j > SOUTH_EDGE - bw ) && i > SEEX - 3 && i < SEEX + 2 ) ) {
                        ter_set( point( i, j ), t_sewage );
                    }
                    if( ( i == 0 && is_ot_match( "lab", dat.east(), ot_match_type::contains ) ) || i == EAST_EDGE ) {
                        if( ter( i, j ) == t_sewage ) {
                            ter_set( point( i, j ), t_bars );
                        } else if( j == SEEY - 1 || j == SEEY ) {
                            ter_set( point( i, j ), t_door_metal_c );
                        } else {
                            ter_set( point( i, j ), t_concrete_wall );
                        }
                    } else if( ( j == 0 && is_ot_match( "lab", dat.north(), ot_match_type::contains ) ) ||
                               j == SOUTH_EDGE ) {
                        if( ter( i, j ) == t_sewage ) {
                            ter_set( point( i, j ), t_bars );
                        } else if( i == SEEX - 1 || i == SEEX ) {
                            ter_set( point( i, j ), t_door_metal_c );
                        } else {
                            ter_set( point( i, j ), t_concrete_wall );
                        }
                    }
                }
            }
        } else { // We're below ground, and no sewers
            // Set up the boundaries of walls (connect to adjacent lab squares)
            tw = is_ot_match( "lab", dat.north(), ot_match_type::contains ) ? 0 : 2;
            rw = is_ot_match( "lab", dat.east(), ot_match_type::contains ) ? 1 : 2;
            bw = is_ot_match( "lab", dat.south(), ot_match_type::contains ) ? 1 : 2;
            lw = is_ot_match( "lab", dat.west(), ot_match_type::contains ) ? 0 : 2;

            int boarders = 0;
            if( tw == 0 ) {
                boarders++;
            }
            if( rw == 1 ) {
                boarders++;
            }
            if( bw == 1 ) {
                boarders++;
            }
            if( lw == 0 ) {
                boarders++;
            }

            const auto maybe_insert_stairs = [this]( const oter_id & terrain,  const ter_id & t_stair_type ) {
                if( is_ot_match( "stairs", terrain, ot_match_type::contains ) ) {
                    const auto predicate = [this]( const tripoint & p ) {
                        return ter( p ) == t_thconc_floor && furn( p ) == f_null && tr_at( p ).is_null();
                    };
                    const auto range = points_in_rectangle( { 0, 0, abs_sub.z }, { SEEX * 2 - 2, SEEY * 2 - 2, abs_sub.z } );

                    if( const auto p = random_point( range, predicate ) ) {
                        ter_set( *p, t_stair_type );
                    }
                }
            };

            //A lab area with only one entrance
            if( boarders == 1 ) {
                const std::string function_key = "lab_1side"; // terrain_type->get_mapgen_id();
                const auto fmapit = oter_mapgen.find( function_key );

                if( fmapit != oter_mapgen.end() && !fmapit->second.empty() ) {
                    std::map<std::string, std::map<int, int> >::const_iterator weightit = oter_mapgen_weights.find(
                                function_key );
                    const int rlast = weightit->second.rbegin()->first;
                    const int roll = rng( 1, rlast );

                    const int fidx = weightit->second.lower_bound( roll )->second;

                    fmapit->second[fidx]->generate( this, terrain_type, dat, when, density );
                    if( tw == 2 ) {
                        rotate( 2 );
                    }
                    if( rw == 2 ) {
                        rotate( 1 );
                    }
                    if( lw == 2 ) {
                        rotate( 3 );
                    }
                } else {
                    debugmsg( "Error: Tried to generate 1-sided lab but no lab_1side json exists." );
                }
                maybe_insert_stairs( dat.above(), t_stairs_up );
                maybe_insert_stairs( terrain_type, t_stairs_down );
            } else {
                const std::string function_key = "lab_4side";
                const auto fmapit = oter_mapgen.find( function_key );
                const int hardcoded_4side_map_weight = 1500; // weight of all hardcoded maps.
                bool use_hardcoded_4side_map = false;

                if( fmapit != oter_mapgen.end() && !fmapit->second.empty() ) {
                    std::map<std::string, std::map<int, int> >::const_iterator weightit = oter_mapgen_weights.find(
                                function_key );
                    const int rlast = weightit->second.rbegin()->first;
                    const int roll = rng( 1, rlast + hardcoded_4side_map_weight );

                    if( roll <= rlast ) {
                        const int fidx = weightit->second.lower_bound( roll )->second;
                        fmapit->second[fidx]->generate( this, terrain_type, dat, when, density );

                        // If the map template hasn't handled borders, handle them in code.
                        // Rotated maps cannot handle borders and have to be caught in code.
                        // We determine if a border isn't handled by checking the east-facing
                        // border space where the door normally is -- it should be a wall or door.
                        tripoint east_border( 23, 11, abs_sub.z );
                        if( !has_flag_ter( "WALL", east_border ) &&
                            !has_flag_ter( "DOOR", east_border ) ) {
                            // TODO: create a ter_reset function that does ter_set,
                            // furn_set, and i_clear?
                            ter_id lw_type = tower_lab ? t_reinforced_glass : t_concrete_wall;
                            ter_id tw_type = tower_lab ? t_reinforced_glass : t_concrete_wall;
                            ter_id rw_type = tower_lab && rw == 2 ? t_reinforced_glass :
                                             t_concrete_wall;
                            ter_id bw_type = tower_lab && bw == 2 ? t_reinforced_glass :
                                             t_concrete_wall;
                            for( int i = 0; i < SEEX * 2; i++ ) {
                                ter_set( point( 23, i ), rw_type );
                                furn_set( point( 23, i ), f_null );
                                i_clear( tripoint( 23, i, get_abs_sub().z ) );

                                ter_set( point( i, 23 ), bw_type );
                                furn_set( point( i, 23 ), f_null );
                                i_clear( tripoint( i, 23, get_abs_sub().z ) );

                                if( lw == 2 ) {
                                    ter_set( point( 0, i ), lw_type );
                                    furn_set( point( 0, i ), f_null );
                                    i_clear( tripoint( 0, i, get_abs_sub().z ) );
                                }
                                if( tw == 2 ) {
                                    ter_set( point( i, 0 ), tw_type );
                                    furn_set( point( i, 0 ), f_null );
                                    i_clear( tripoint( i, 0, get_abs_sub().z ) );
                                }
                            }
                            if( rw != 2 ) {
                                ter_set( point( 23, 11 ), t_door_metal_c );
                                ter_set( point( 23, 12 ), t_door_metal_c );
                            }
                            if( bw != 2 ) {
                                ter_set( point( 11, 23 ), t_door_metal_c );
                                ter_set( point( 12, 23 ), t_door_metal_c );
                            }
                        }

                        maybe_insert_stairs( dat.above(), t_stairs_up );
                        maybe_insert_stairs( terrain_type, t_stairs_down );
                    } else { // then weighted roll was in the hardcoded section
                        use_hardcoded_4side_map = true;
                    } // end json maps
                } else { // then no json maps for lab_4side were found
                    use_hardcoded_4side_map = true;
                } // end if no lab_4side was found.
                if( use_hardcoded_4side_map ) {
                    switch( rng( 1, 3 ) ) {
                        case 1: // Cross shaped
                            for( int i = 0; i < SEEX * 2; i++ ) {
                                for( int j = 0; j < SEEY * 2; j++ ) {
                                    if( ( i < lw || i > EAST_EDGE - rw ) ||
                                        ( ( j < SEEY - 1 || j > SEEY ) &&
                                          ( i == SEEX - 2 || i == SEEX + 1 ) ) ) {
                                        ter_set( point( i, j ), t_concrete_wall );
                                    } else if( ( j < tw || j > SOUTH_EDGE - bw ) ||
                                               ( ( i < SEEX - 1 || i > SEEX ) &&
                                                 ( j == SEEY - 2 || j == SEEY + 1 ) ) ) {
                                        ter_set( point( i, j ), t_concrete_wall );
                                    } else {
                                        ter_set( point( i, j ), t_thconc_floor );
                                    }
                                }
                            }
                            if( is_ot_match( "stairs", dat.above(), ot_match_type::contains ) ) {
                                ter_set( point( rng( SEEX - 1, SEEX ), rng( SEEY - 1, SEEY ) ),
                                         t_stairs_up );
                            }
                            // Top left
                            if( one_in( 2 ) ) {
                                ter_set( point( SEEX - 2, int( SEEY / 2 ) ), t_door_glass_frosted_c );
                                science_room( this, lw, tw, SEEX - 3, SEEY - 3, dat.zlevel, 1 );
                            } else {
                                ter_set( point( SEEX / 2, SEEY - 2 ), t_door_glass_frosted_c );
                                science_room( this, lw, tw, SEEX - 3, SEEY - 3, dat.zlevel, 2 );
                            }
                            // Top right
                            if( one_in( 2 ) ) {
                                ter_set( point( SEEX + 1, int( SEEY / 2 ) ), t_door_glass_frosted_c );
                                science_room( this, SEEX + 2, tw, EAST_EDGE - rw, SEEY - 3,
                                              dat.zlevel, 3 );
                            } else {
                                ter_set( point( SEEX + int( SEEX / 2 ), SEEY - 2 ), t_door_glass_frosted_c );
                                science_room( this, SEEX + 2, tw, EAST_EDGE - rw, SEEY - 3,
                                              dat.zlevel, 2 );
                            }
                            // Bottom left
                            if( one_in( 2 ) ) {
                                ter_set( point( SEEX / 2, SEEY + 1 ), t_door_glass_frosted_c );
                                science_room( this, lw, SEEY + 2, SEEX - 3, SOUTH_EDGE - bw,
                                              dat.zlevel, 0 );
                            } else {
                                ter_set( point( SEEX - 2, SEEY + int( SEEY / 2 ) ), t_door_glass_frosted_c );
                                science_room( this, lw, SEEY + 2, SEEX - 3, SOUTH_EDGE - bw,
                                              dat.zlevel, 1 );
                            }
                            // Bottom right
                            if( one_in( 2 ) ) {
                                ter_set( point( SEEX + int( SEEX / 2 ), SEEY + 1 ), t_door_glass_frosted_c );
                                science_room( this, SEEX + 2, SEEY + 2, EAST_EDGE - rw,
                                              SOUTH_EDGE - bw, dat.zlevel, 0 );
                            } else {
                                ter_set( point( SEEX + 1, SEEY + int( SEEY / 2 ) ), t_door_glass_frosted_c );
                                science_room( this, SEEX + 2, SEEY + 2, EAST_EDGE - rw,
                                              SOUTH_EDGE - bw, dat.zlevel, 3 );
                            }
                            if( rw == 1 ) {
                                ter_set( point( EAST_EDGE, SEEY - 1 ), t_door_metal_c );
                                ter_set( point( EAST_EDGE, SEEY ), t_door_metal_c );
                            }
                            if( bw == 1 ) {
                                ter_set( point( SEEX - 1, SOUTH_EDGE ), t_door_metal_c );
                                ter_set( point( SEEX, SOUTH_EDGE ), t_door_metal_c );
                            }
                            if( is_ot_match( "stairs", terrain_type, ot_match_type::contains ) ) { // Stairs going down
                                std::vector<point> stair_points;
                                if( tw != 0 ) {
                                    stair_points.push_back( point( SEEX - 1, 2 ) );
                                    stair_points.push_back( point( SEEX - 1, 2 ) );
                                    stair_points.push_back( point( SEEX, 2 ) );
                                    stair_points.push_back( point( SEEX, 2 ) );
                                }
                                if( rw != 1 ) {
                                    stair_points.push_back( point( SEEX * 2 - 3, SEEY - 1 ) );
                                    stair_points.push_back( point( SEEX * 2 - 3, SEEY - 1 ) );
                                    stair_points.push_back( point( SEEX * 2 - 3, SEEY ) );
                                    stair_points.push_back( point( SEEX * 2 - 3, SEEY ) );
                                }
                                if( bw != 1 ) {
                                    stair_points.push_back( point( SEEX - 1, SEEY * 2 - 3 ) );
                                    stair_points.push_back( point( SEEX - 1, SEEY * 2 - 3 ) );
                                    stair_points.push_back( point( SEEX, SEEY * 2 - 3 ) );
                                    stair_points.push_back( point( SEEX, SEEY * 2 - 3 ) );
                                }
                                if( lw != 0 ) {
                                    stair_points.push_back( point( 2, SEEY - 1 ) );
                                    stair_points.push_back( point( 2, SEEY - 1 ) );
                                    stair_points.push_back( point( 2, SEEY ) );
                                    stair_points.push_back( point( 2, SEEY ) );
                                }
                                stair_points.push_back( point( int( SEEX / 2 ), SEEY ) );
                                stair_points.push_back( point( int( SEEX / 2 ), SEEY - 1 ) );
                                stair_points.push_back( point( int( SEEX / 2 ) + SEEX, SEEY ) );
                                stair_points.push_back( point( int( SEEX / 2 ) + SEEX, SEEY - 1 ) );
                                stair_points.push_back( point( SEEX, int( SEEY / 2 ) ) );
                                stair_points.push_back( point( SEEX + 2, int( SEEY / 2 ) ) );
                                stair_points.push_back( point( SEEX, int( SEEY / 2 ) + SEEY ) );
                                stair_points.push_back( point( SEEX + 2, int( SEEY / 2 ) + SEEY ) );
                                const point p = random_entry( stair_points );
                                ter_set( p, t_stairs_down );
                            }

                            break;

                        case 2: // tic-tac-toe # layout
                            for( int i = 0; i < SEEX * 2; i++ ) {
                                for( int j = 0; j < SEEY * 2; j++ ) {
                                    if( i < lw || i > EAST_EDGE - rw || i == SEEX - 4 ||
                                        i == SEEX + 3 ) {
                                        ter_set( point( i, j ), t_concrete_wall );
                                    } else if( j < tw || j > SOUTH_EDGE - bw || j == SEEY - 4 ||
                                               j == SEEY + 3 ) {
                                        ter_set( point( i, j ), t_concrete_wall );
                                    } else {
                                        ter_set( point( i, j ), t_thconc_floor );
                                    }
                                }
                            }
                            if( is_ot_match( "stairs", dat.above(), ot_match_type::contains ) ) {
                                ter_set( point( SEEX - 1, SEEY - 1 ), t_stairs_up );
                                ter_set( point( SEEX, SEEY - 1 ), t_stairs_up );
                                ter_set( point( SEEX - 1, SEEY ), t_stairs_up );
                                ter_set( point( SEEX, SEEY ), t_stairs_up );
                            }
                            ter_set( point( SEEX - rng( 0, 1 ), SEEY - 4 ), t_door_glass_frosted_c );
                            ter_set( point( SEEX - rng( 0, 1 ), SEEY + 3 ), t_door_glass_frosted_c );
                            ter_set( point( SEEX - 4, SEEY + rng( 0, 1 ) ), t_door_glass_frosted_c );
                            ter_set( point( SEEX + 3, SEEY + rng( 0, 1 ) ), t_door_glass_frosted_c );
                            ter_set( point( SEEX - 4, int( SEEY / 2 ) ), t_door_glass_frosted_c );
                            ter_set( point( SEEX + 3, int( SEEY / 2 ) ), t_door_glass_frosted_c );
                            ter_set( point( SEEX / 2, SEEY - 4 ), t_door_glass_frosted_c );
                            ter_set( point( SEEX / 2, SEEY + 3 ), t_door_glass_frosted_c );
                            ter_set( point( SEEX + int( SEEX / 2 ), SEEY - 4 ), t_door_glass_frosted_c );
                            ter_set( point( SEEX + int( SEEX / 2 ), SEEY + 3 ), t_door_glass_frosted_c );
                            ter_set( point( SEEX - 4, SEEY + int( SEEY / 2 ) ), t_door_glass_frosted_c );
                            ter_set( point( SEEX + 3, SEEY + int( SEEY / 2 ) ), t_door_glass_frosted_c );
                            science_room( this, lw, tw, SEEX - 5, SEEY - 5, dat.zlevel,
                                          rng( 1, 2 ) );
                            science_room( this, SEEX - 3, tw, SEEX + 2, SEEY - 5, dat.zlevel, 2 );
                            science_room( this, SEEX + 4, tw, EAST_EDGE - rw, SEEY - 5,
                                          dat.zlevel, rng( 2, 3 ) );
                            science_room( this, lw, SEEY - 3, SEEX - 5, SEEY + 2, dat.zlevel, 1 );
                            science_room( this, SEEX + 4, SEEY - 3, EAST_EDGE - rw, SEEY + 2,
                                          dat.zlevel, 3 );
                            science_room( this, lw, SEEY + 4, SEEX - 5, SOUTH_EDGE - bw,
                                          dat.zlevel, rng( 0, 1 ) );
                            science_room( this, SEEX - 3, SEEY + 4, SEEX + 2, SOUTH_EDGE - bw,
                                          dat.zlevel, 0 );
                            science_room( this, SEEX + 4, SEEX + 4, EAST_EDGE - rw,
                                          SOUTH_EDGE - bw, dat.zlevel, 3 * rng( 0, 1 ) );
                            if( rw == 1 ) {
                                ter_set( point( EAST_EDGE, SEEY - 1 ), t_door_metal_c );
                                ter_set( point( EAST_EDGE, SEEY ), t_door_metal_c );
                            }
                            if( bw == 1 ) {
                                ter_set( point( SEEX - 1, SOUTH_EDGE ), t_door_metal_c );
                                ter_set( point( SEEX, SOUTH_EDGE ), t_door_metal_c );
                            }
                            if( is_ot_match( "stairs", terrain_type, ot_match_type::contains ) ) {
                                ter_set( point( SEEX - 3 + 5 * rng( 0, 1 ), SEEY - 3 + 5 * rng( 0, 1 ) ),
                                         t_stairs_down );
                            }
                            break;

                        case 3: // Big room
                            for( int i = 0; i < SEEX * 2; i++ ) {
                                for( int j = 0; j < SEEY * 2; j++ ) {
                                    if( i < lw || i >= EAST_EDGE - rw ) {
                                        ter_set( point( i, j ), t_concrete_wall );
                                    } else if( j < tw || j >= SOUTH_EDGE - bw ) {
                                        ter_set( point( i, j ), t_concrete_wall );
                                    } else {
                                        ter_set( point( i, j ), t_thconc_floor );
                                    }
                                }
                            }
                            science_room( this, lw, tw, EAST_EDGE - rw, SOUTH_EDGE - bw,
                                          dat.zlevel, rng( 0, 3 ) );

                            if( rw == 1 ) {
                                ter_set( point( EAST_EDGE, SEEY - 1 ), t_door_metal_c );
                                ter_set( point( EAST_EDGE, SEEY ), t_door_metal_c );
                            }
                            if( bw == 1 ) {
                                ter_set( point( SEEX - 1, SOUTH_EDGE ), t_door_metal_c );
                                ter_set( point( SEEX, SOUTH_EDGE ), t_door_metal_c );
                            }
                            maybe_insert_stairs( dat.above(), t_stairs_up );
                            maybe_insert_stairs( terrain_type, t_stairs_down );
                            break;
                    }
                } // endif use_hardcoded_4side_map
            }  // end 1 vs 4 sides
        } // end aboveground vs belowground

        // Ants will totally wreck up the place
        if( is_ot_match( "ants", terrain_type, ot_match_type::contains ) ) {
            for( int i = 0; i < SEEX * 2; i++ ) {
                for( int j = 0; j < SEEY * 2; j++ ) {
                    // Carve out a diamond area that covers 2 spaces on each edge.
                    if( i + j > 10 && i + j < 36 && abs( i - j ) < 13 ) {
                        // Doors and walls get sometimes destroyed:
                        // 100% at the edge, usually in a central cross, occasionally elsewhere.
                        if( ( has_flag_ter( "DOOR", i, j ) || has_flag_ter( "WALL", i, j ) ) ) {
                            if( ( i == 0 || j == 0 || i == 23 || j == 23 ) ||
                                ( !one_in( 3 ) && ( i == 11 || i == 12 || j == 11 || j == 12 ) ) ||
                                one_in( 4 ) ) {
                                // bash and usually remove the rubble.
                                make_rubble( { i, j, abs_sub.z } );
                                ter_set( point( i, j ), t_rock_floor );
                                if( !one_in( 3 ) ) {
                                    furn_set( point( i, j ), f_null );
                                }
                            }
                            // and then randomly destroy 5% of the remaining nonstairs.
                        } else if( one_in( 20 ) &&
                                   !has_flag_ter( "GOES_DOWN", x, y ) &&
                                   !has_flag_ter( "GOES_UP", x, y ) ) {
                            destroy( { i, j, abs_sub.z } );
                            // bashed squares can create dirt & floors, but we want rock floors.
                            if( t_dirt == ter( i, j ) || t_floor == ter( i, j ) ) {
                                ter_set( point( i, j ), t_rock_floor );
                            }
                        }
                    }
                }
            }
        }

        // Slimes pretty much wreck up the place, too, but only underground
        tw = ( dat.north() == "slimepit" ? SEEY     : 0 );
        rw = ( dat.east()  == "slimepit" ? SEEX + 1 : 0 );
        bw = ( dat.south() == "slimepit" ? SEEY + 1 : 0 );
        lw = ( dat.west()  == "slimepit" ? SEEX     : 0 );
        if( tw != 0 || rw != 0 || bw != 0 || lw != 0 ) {
            for( int i = 0; i < SEEX * 2; i++ ) {
                for( int j = 0; j < SEEY * 2; j++ ) {
                    if( ( ( j <= tw || i >= rw ) && i >= j && ( EAST_EDGE - i ) <= j ) ||
                        ( ( j >= bw || i <= lw ) && i <= j && ( SOUTH_EDGE - j ) <= i ) ) {
                        if( one_in( 5 ) ) {
                            make_rubble( tripoint( i,  j, abs_sub.z ), f_rubble_rock, true,
                                         t_slime );
                        } else if( !one_in( 5 ) ) {
                            ter_set( point( i, j ), t_slime );
                        }
                    }
                }
            }
        }

        int light_odds = 0;
        // central labs are always fully lit, other labs have half chance of some lights.
        if( central_lab ) {
            light_odds = 1;
        } else if( one_in( 2 ) ) {
            // Create a spread of densities, from all possible lights on, to 1/3, ...
            // to ~1 per segment.
            light_odds = pow( rng( 1, 12 ), 1.6 );
        }
        if( light_odds > 0 ) {
            for( int i = 0; i < SEEX * 2; i++ ) {
                for( int j = 0; j < SEEY * 2; j++ ) {
                    if( !( ( i * j ) % 2 || ( i + j ) % 4 ) && one_in( light_odds ) ) {
                        if( t_thconc_floor == ter( i, j ) || t_strconc_floor == ter( i, j ) ) {
                            ter_set( point( i, j ), t_thconc_floor_olight );
                        }
                    }
                }
            }
        }

        if( tower_lab ) {
            place_spawns( GROUP_LAB, 1, 0, 0, EAST_EDGE, EAST_EDGE, abs_sub.z * 0.02f );
        }

        // Lab special effects.
        if( one_in( 10 ) ) {
            switch( rng( 1, 7 ) ) {
                // full flooding/sewage
                case 1: {
                    if( is_ot_match( "stairs", terrain_type, ot_match_type::contains ) ||
                        is_ot_match( "ice", terrain_type, ot_match_type::contains ) ) {
                        // don't flood if stairs because the floor below will not be flooded.
                        // don't flood if ice lab because there's no mechanic for freezing
                        // liquid floors.
                        break;
                    }
                    auto fluid_type = one_in( 3 ) ? t_sewage : t_water_sh;
                    for( int i = 0; i < EAST_EDGE; i++ ) {
                        for( int j = 0; j < SOUTH_EDGE; j++ ) {
                            // We spare some terrain to make it look better visually.
                            if( !one_in( 10 ) && ( t_thconc_floor == ter( i, j ) ||
                                                   t_strconc_floor == ter( i, j ) ||
                                                   t_thconc_floor_olight == ter( i, j ) ) ) {
                                ter_set( point( i, j ), fluid_type );
                            } else if( has_flag_ter( "DOOR", i, j ) && !one_in( 3 ) ) {
                                // We want the actual debris, but not the rubble marker or dirt.
                                make_rubble( { i, j, abs_sub.z } );
                                ter_set( point( i, j ), fluid_type );
                                furn_set( point( i, j ), f_null );
                            }
                        }
                    }
                    break;
                }
                // minor flooding/sewage
                case 2: {
                    if( is_ot_match( "stairs", terrain_type, ot_match_type::contains ) ||
                        is_ot_match( "ice", terrain_type, ot_match_type::contains ) ) {
                        // don't flood if stairs because the floor below will not be flooded.
                        // don't flood if ice lab because there's no mechanic for freezing
                        // liquid floors.
                        break;
                    }
                    auto fluid_type = one_in( 3 ) ? t_sewage : t_water_sh;
                    for( int i = 0; i < 2; ++i ) {
                        draw_rough_circle( [this, fluid_type]( int x, int y ) {
                            if( t_thconc_floor == ter( x, y ) || t_strconc_floor == ter( x, y ) ||
                                t_thconc_floor_olight == ter( x, y ) ) {
                                ter_set( point( x, y ), fluid_type );
                            } else if( has_flag_ter( "DOOR", x, y ) ) {
                                // We want the actual debris, but not the rubble marker or dirt.
                                make_rubble( { x,  y, abs_sub.z } );
                                ter_set( point( x, y ), fluid_type );
                                furn_set( point( x, y ), f_null );
                            }
                        }, rng( 1, SEEX * 2 - 2 ), rng( 1, SEEY * 2 - 2 ), rng( 3, 6 ) );
                    }
                    break;
                }
                // toxic gas leaks and smoke-filled rooms.
                case 3:
                case 4: {
                    bool is_toxic = one_in( 3 );
                    for( int i = 0; i < SEEX * 2; i++ ) {
                        for( int j = 0; j < SEEY * 2; j++ ) {
                            if( one_in( 200 ) && ( t_thconc_floor == ter( i, j ) ||
                                                   t_strconc_floor == ter( i, j ) ) ) {
                                if( is_toxic ) {
                                    add_field( {i, j, abs_sub.z}, fd_gas_vent, 1 );
                                } else {
                                    add_field( {i, j, abs_sub.z}, fd_smoke_vent, 2 );
                                }
                            }
                        }
                    }
                    break;
                }
                // portal with an artifact effect.
                case 5: {
                    tripoint center( rng( 6, SEEX * 2 - 7 ), rng( 6, SEEY * 2 - 7 ), abs_sub.z );
                    std::vector<artifact_natural_property> valid_props = {
                        ARTPROP_BREATHING,
                        ARTPROP_CRACKLING,
                        ARTPROP_WARM,
                        ARTPROP_SCALED,
                        ARTPROP_WHISPERING,
                        ARTPROP_GLOWING
                    };
                    draw_rough_circle( [this]( int x, int y ) {
                        if( has_flag_ter( "GOES_DOWN", x, y ) ||
                            has_flag_ter( "GOES_UP", x, y ) ||
                            has_flag_ter( "CONSOLE", x, y ) ) {
                            return; // spare stairs and consoles.
                        }
                        make_rubble( {x, y, abs_sub.z } );
                        ter_set( point( x, y ), t_thconc_floor );
                    }, center.x, center.y, 4 );
                    furn_set( center.xy(), f_null );
                    trap_set( center, tr_portal );
                    create_anomaly( center, random_entry( valid_props ), false );
                    break;
                }
                // radioactive accident.
                case 6: {
                    tripoint center( rng( 6, SEEX * 2 - 7 ), rng( 6, SEEY * 2 - 7 ), abs_sub.z );
                    if( has_flag_ter( "WALL", center.x, center.y ) ) {
                        // just skip it, we don't want to risk embedding radiation out of sight.
                        break;
                    }
                    draw_rough_circle( [this]( int x, int y ) {
                        set_radiation( x, y, 10 );
                    }, center.x, center.y, rng( 7, 12 ) );
                    draw_circle( [this]( int x, int y ) {
                        set_radiation( x, y, 20 );
                    }, center.x, center.y, rng( 5, 8 ) );
                    draw_circle( [this]( int x, int y ) {
                        set_radiation( x, y, 30 );
                    }, center.x, center.y, rng( 2, 4 ) );
                    draw_circle( [this]( int x, int y ) {
                        set_radiation( x, y, 50 );
                    }, center.x, center.y, 1 );
                    draw_circle( [this]( int x, int y ) {
                        if( has_flag_ter( "GOES_DOWN", x, y ) ||
                            has_flag_ter( "GOES_UP", x, y ) ||
                            has_flag_ter( "CONSOLE", x, y ) ) {
                            return; // spare stairs and consoles.
                        }
                        make_rubble( {x, y, abs_sub.z } );
                        ter_set( point( x, y ), t_thconc_floor );
                    }, center.x, center.y, 1 );

                    place_spawns( GROUP_HAZMATBOT, 1, center.x - 1, center.y,
                                  center.x - 1, center.y, 1, true );
                    place_spawns( GROUP_HAZMATBOT, 2, center.x - 1, center.y,
                                  center.x - 1, center.y, 1, true );

                    // damaged mininuke/plut thrown past edge of rubble so the player can see it.
                    int marker_x = center.x - 2 + 4 * rng( 0, 1 );
                    int marker_y = center.y + rng( -2, 2 );
                    if( one_in( 4 ) ) {
                        spawn_item( marker_x, marker_y,
                                    "mininuke", 1, 1, 0, rng( 2, 4 ) );
                    } else {
                        item newliquid( "plut_slurry_dense", calendar::start_of_cataclysm );
                        newliquid.charges = 1;
                        add_item_or_charges( tripoint( marker_x, marker_y, get_abs_sub().z ),
                                             newliquid );
                    }
                    break;
                }
                // portal with fungal invasion
                case 7: {
                    for( int i = 0; i < EAST_EDGE; i++ ) {
                        for( int j = 0; j < SOUTH_EDGE; j++ ) {
                            // Create a mostly spread fungal area throughout entire lab.
                            if( !one_in( 5 ) && ( has_flag( "FLAT", i, j ) ) ) {
                                ter_set( point( i, j ), t_fungus_floor_in );
                                if( has_flag_furn( "ORGANIC", i, j ) ) {
                                    furn_set( point( i, j ), f_fungal_clump );
                                }
                            } else if( has_flag_ter( "DOOR", i, j ) && !one_in( 5 ) ) {
                                ter_set( point( i, j ), t_fungus_floor_in );
                            } else if( has_flag_ter( "WALL", i, j ) && one_in( 3 ) ) {
                                ter_set( point( i, j ), t_fungus_wall );
                            }
                        }
                    }
                    tripoint center( rng( 6, SEEX * 2 - 7 ), rng( 6, SEEY * 2 - 7 ), abs_sub.z );

                    // Make a portal surrounded by more dense fungal stuff and a fungaloid.
                    draw_rough_circle( [this]( int x, int y ) {
                        if( has_flag_ter( "GOES_DOWN", x, y ) ||
                            has_flag_ter( "GOES_UP", x, y ) ||
                            has_flag_ter( "CONSOLE", x, y ) ) {
                            return; // spare stairs and consoles.
                        }
                        if( has_flag_ter( "WALL", x, y ) ) {
                            ter_set( point( x, y ), t_fungus_wall );
                        } else {
                            ter_set( point( x, y ), t_fungus_floor_in );
                            if( one_in( 3 ) ) {
                                furn_set( point( x, y ), f_flower_fungal );
                            } else if( one_in( 10 ) ) {
                                ter_set( point( x, y ), t_marloss );
                            }
                        }
                    }, center.x, center.y, 3 );
                    ter_set( center.xy(), t_fungus_floor_in );
                    furn_set( center.xy(), f_null );
                    trap_set( center, tr_portal );
                    place_spawns( GROUP_FUNGI_FUNGALOID, 1, center.x - 2, center.y - 2,
                                  center.x + 2, center.y + 2, 1, true );

                    break;
                }
            }
        }
    } else if( terrain_type == "lab_finale" || terrain_type == "ice_lab_finale" ||
               terrain_type == "central_lab_finale" || terrain_type == "tower_lab_finale" ) {

        ice_lab = is_ot_match( "ice_lab", terrain_type, ot_match_type::prefix );
        central_lab = is_ot_match( "central_lab", terrain_type, ot_match_type::prefix );
        tower_lab = is_ot_match( "tower_lab", terrain_type, ot_match_type::prefix );

        if( ice_lab ) {
            int temperature = -20 + 30 * dat.zlevel;
            set_temperature( x, y, temperature );
            set_temperature( x + SEEX, y, temperature );
            set_temperature( x, y + SEEY, temperature );
            set_temperature( x + SEEX, y + SEEY, temperature );
        }

        tw = is_ot_match( "lab", dat.north(), ot_match_type::contains ) ? 0 : 2;
        rw = is_ot_match( "lab", dat.east(), ot_match_type::contains ) ? 1 : 2;
        bw = is_ot_match( "lab", dat.south(), ot_match_type::contains ) ? 1 : 2;
        lw = is_ot_match( "lab", dat.west(), ot_match_type::contains ) ? 0 : 2;

        const std::string function_key = "lab_finale_1level";
        const auto fmapit = oter_mapgen.find( function_key );
        const int hardcoded_finale_map_weight = 500; // weight of all hardcoded maps.
        bool use_hardcoded_finale_map = false;

        if( fmapit != oter_mapgen.end() && !fmapit->second.empty() ) {
            std::map<std::string, std::map<int, int> >::const_iterator weightit = oter_mapgen_weights.find(
                        function_key );
            const int rlast = weightit->second.rbegin()->first;
            const int roll = rng( 1, rlast + hardcoded_finale_map_weight );

            if( roll <= rlast ) {
                const int fidx = weightit->second.lower_bound( roll )->second;
                fmapit->second[fidx]->generate( this, terrain_type, dat, when, density );

                // If the map template hasn't handled borders, handle them in code.
                // Rotated maps cannot handle borders and have to be caught in code.
                // We determine if a border isn't handled by checking the east-facing
                // border space where the door normally is -- it should be a wall or door.
                tripoint east_border( 23, 11, abs_sub.z );
                if( !has_flag_ter( "WALL", east_border ) && !has_flag_ter( "DOOR", east_border ) ) {
                    // TODO: create a ter_reset function that does ter_set, furn_set, and i_clear?
                    ter_id lw_type = tower_lab ? t_reinforced_glass : t_concrete_wall;
                    ter_id tw_type = tower_lab ? t_reinforced_glass : t_concrete_wall;
                    ter_id rw_type = tower_lab && rw == 2 ? t_reinforced_glass : t_concrete_wall;
                    ter_id bw_type = tower_lab && bw == 2 ? t_reinforced_glass : t_concrete_wall;
                    for( int i = 0; i < SEEX * 2; i++ ) {
                        ter_set( point( 23, i ), rw_type );
                        furn_set( point( 23, i ), f_null );
                        i_clear( tripoint( 23, i, get_abs_sub().z ) );

                        ter_set( point( i, 23 ), bw_type );
                        furn_set( point( i, 23 ), f_null );
                        i_clear( tripoint( i, 23, get_abs_sub().z ) );

                        if( lw == 2 ) {
                            ter_set( point( 0, i ), lw_type );
                            furn_set( point( 0, i ), f_null );
                            i_clear( tripoint( 0, i, get_abs_sub().z ) );
                        }
                        if( tw == 2 ) {
                            ter_set( point( i, 0 ), tw_type );
                            furn_set( point( i, 0 ), f_null );
                            i_clear( tripoint( i, 0, get_abs_sub().z ) );
                        }
                    }
                    if( rw != 2 ) {
                        ter_set( point( 23, 11 ), t_door_metal_c );
                        ter_set( point( 23, 12 ), t_door_metal_c );
                    }
                    if( bw != 2 ) {
                        ter_set( point( 11, 23 ), t_door_metal_c );
                        ter_set( point( 12, 23 ), t_door_metal_c );
                    }
                }
            } else { // then weighted roll was in the hardcoded section
                use_hardcoded_finale_map = true;
            } // end json maps
        } else { // then no json maps for lab_finale_1level were found
            use_hardcoded_finale_map = true;
        } // end if no lab_4side was found.

        if( use_hardcoded_finale_map ) {
            // Start by setting up a large, empty room.
            for( int i = 0; i < SEEX * 2; i++ ) {
                for( int j = 0; j < SEEY * 2; j++ ) {
                    if( i < lw || i > EAST_EDGE - rw ) {
                        ter_set( point( i, j ), t_concrete_wall );
                    } else if( j < tw || j > SOUTH_EDGE - bw ) {
                        ter_set( point( i, j ), t_concrete_wall );
                    } else {
                        ter_set( point( i, j ), t_thconc_floor );
                    }
                }
            }
            if( rw == 1 ) {
                ter_set( point( EAST_EDGE, SEEY - 1 ), t_door_metal_c );
                ter_set( point( EAST_EDGE, SEEY ), t_door_metal_c );
            }
            if( bw == 1 ) {
                ter_set( point( SEEX - 1, SOUTH_EDGE ), t_door_metal_c );
                ter_set( point( SEEX, SOUTH_EDGE ), t_door_metal_c );
            }

            int loot_variant; //only used for weapons testing variant.
            computer *tmpcomp = nullptr;
            switch( rng( 1, 5 ) ) {
                // Weapons testing - twice as common because it has 4 variants.
                case 1:
                case 2:
                    loot_variant = rng( 1, 100 ); //The variants have a 67/22/7/4 split.
                    place_spawns( GROUP_ROBOT_SECUBOT, 1, 6, 6, 6, 6, 1, true );
                    place_spawns( GROUP_ROBOT_SECUBOT, 1, SEEX * 2 - 7, 6,
                                  SEEX * 2 - 7, 6, 1, true );
                    place_spawns( GROUP_ROBOT_SECUBOT, 1, 6, SEEY * 2 - 7,
                                  6, SEEY * 2 - 7, 1, true );
                    place_spawns( GROUP_ROBOT_SECUBOT, 1, SEEX * 2 - 7, SEEY * 2 - 7,
                                  SEEX * 2 - 7, SEEY * 2 - 7, 1, true );
                    spawn_item( SEEX - 4, SEEY - 2, "id_science" );
                    if( loot_variant <= 96 ) {
                        mtrap_set( this, SEEX - 3, SEEY - 3, tr_dissector );
                        mtrap_set( this, SEEX + 2, SEEY - 3, tr_dissector );
                        mtrap_set( this, SEEX - 3, SEEY + 2, tr_dissector );
                        mtrap_set( this, SEEX + 2, SEEY + 2, tr_dissector );
                        line( this, t_reinforced_glass, SEEX + 1, SEEY + 1, SEEX - 2, SEEY + 1 );
                        line( this, t_reinforced_glass, SEEX - 2, SEEY, SEEX - 2, SEEY - 2 );
                        line( this, t_reinforced_glass, SEEX - 1, SEEY - 2, SEEX + 1, SEEY - 2 );
                        ter_set( point( SEEX + 1, SEEY - 1 ), t_reinforced_glass );
                        ter_set( point( SEEX + 1, SEEY ), t_reinforced_door_glass_c );
                        furn_set( point( SEEX - 1, SEEY - 1 ), f_table );
                        furn_set( point( SEEX, SEEY - 1 ), f_table );
                        furn_set( point( SEEX - 1, SEEY ), f_table );
                        furn_set( point( SEEX, SEEY ), f_table );
                        if( loot_variant <= 67 ) {
                            spawn_item( SEEX, SEEY - 1, "UPS_off" );
                            spawn_item( SEEX, SEEY - 1, "battery", dice( 4, 3 ) );
                            spawn_item( SEEX - 1, SEEY, "v29" );
                            spawn_item( SEEX - 1, SEEY, "laser_rifle", dice( 1, 0 ) );
                            spawn_item( SEEX, SEEY, "plasma_gun" );
                            spawn_item( SEEX, SEEY, "plasma" );
                            spawn_item( SEEX - 1, SEEY, "recipe_atomic_battery" );
                            spawn_item( SEEX, SEEY  - 1, "solar_panel_v3" );
                        } else if( loot_variant > 67 && loot_variant < 89 ) {
                            spawn_item( SEEX - 1, SEEY - 1, "mininuke", dice( 3, 6 ) );
                            spawn_item( SEEX, SEEY - 1, "mininuke", dice( 3, 6 ) );
                            spawn_item( SEEX - 1, SEEY, "mininuke", dice( 3, 6 ) );
                            spawn_item( SEEX, SEEY, "mininuke", dice( 3, 6 ) );
                            spawn_item( SEEX, SEEY, "recipe_atomic_battery" );
                            spawn_item( SEEX, SEEY, "solar_panel_v3" );
                        }  else { // loot_variant between 90 and 96.
                            spawn_item( SEEX - 1, SEEY - 1, "rm13_armor" );
                            spawn_item( SEEX, SEEY - 1, "plut_cell" );
                            spawn_item( SEEX - 1, SEEY, "plut_cell" );
                            spawn_item( SEEX, SEEY, "recipe_caseless" );
                        }
                    } else { // 4% of the lab ends will be this weapons testing end.
                        mtrap_set( this, SEEX - 4, SEEY - 3, tr_dissector );
                        mtrap_set( this, SEEX + 3, SEEY - 3, tr_dissector );
                        mtrap_set( this, SEEX - 4, SEEY + 2, tr_dissector );
                        mtrap_set( this, SEEX + 3, SEEY + 2, tr_dissector );

                        furn_set( point( SEEX - 2, SEEY - 1 ), f_rack );
                        furn_set( point( SEEX - 1, SEEY - 1 ), f_rack );
                        furn_set( point( SEEX, SEEY - 1 ), f_rack );
                        furn_set( point( SEEX + 1, SEEY - 1 ), f_rack );
                        furn_set( point( SEEX - 2, SEEY ), f_rack );
                        furn_set( point( SEEX - 1, SEEY ), f_rack );
                        furn_set( point( SEEX, SEEY ), f_rack );
                        furn_set( point( SEEX + 1, SEEY ), f_rack );
                        line( this, t_reinforced_door_glass_c, SEEX - 2, SEEY - 2,
                              SEEX + 1, SEEY - 2 );
                        line( this, t_reinforced_door_glass_c, SEEX - 2, SEEY + 1,
                              SEEX + 1, SEEY + 1 );
                        line( this, t_reinforced_glass, SEEX - 3, SEEY - 2, SEEX - 3, SEEY + 1 );
                        line( this, t_reinforced_glass, SEEX + 2, SEEY - 2, SEEX + 2, SEEY + 1 );
                        place_items( "ammo_rare", 96, SEEX - 2, SEEY - 1,
                                     SEEX + 1, SEEY - 1, false, 0 );
                        place_items( "guns_rare", 96, SEEX - 2, SEEY, SEEX + 1, SEEY, false, 0 );
                        spawn_item( SEEX + 1, SEEY, "solar_panel_v3" );
                    }
                    break;
                // Netherworld access
                case 3: {
                    bool monsters_end = false;
                    if( !one_in( 4 ) ) { // Trapped netherworld monsters
                        monsters_end = true;
                        tw = rng( SEEY + 3, SEEY + 5 );
                        bw = tw + 4;
                        lw = rng( SEEX - 6, SEEX - 2 );
                        rw = lw + 6;
                        for( int i = lw; i <= rw; i++ ) {
                            for( int j = tw; j <= bw; j++ ) {
                                if( j == tw || j == bw ) {
                                    if( ( i - lw ) % 2 == 0 ) {
                                        ter_set( point( i, j ), t_concrete_wall );
                                    } else {
                                        ter_set( point( i, j ), t_reinforced_glass );
                                    }
                                } else if( ( i - lw ) % 2 == 0 ) {
                                    ter_set( point( i, j ), t_concrete_wall );
                                } else if( j == tw + 2 ) {
                                    ter_set( point( i, j ), t_concrete_wall );
                                } else { // Empty space holds monsters!
                                    place_spawns( GROUP_NETHER, 1, i, j, i, j, 1, true );
                                }
                            }
                        }
                    }

                    spawn_item( SEEX - 1, 8, "id_science" );
                    tmpcomp = add_computer( tripoint( SEEX,  8, abs_sub.z ),
                                            _( "Sub-prime contact console" ), 7 );
                    if( monsters_end ) { //only add these options when there are monsters.
                        tmpcomp->add_option( _( "Terminate Specimens" ), COMPACT_TERMINATE, 2 );
                        tmpcomp->add_option( _( "Release Specimens" ), COMPACT_RELEASE, 3 );
                    }
                    tmpcomp->add_option( _( "Toggle Portal" ), COMPACT_PORTAL, 8 );
                    tmpcomp->add_option( _( "Activate Resonance Cascade" ), COMPACT_CASCADE, 10 );
                    tmpcomp->add_failure( COMPFAIL_MANHACKS );
                    tmpcomp->add_failure( COMPFAIL_SECUBOTS );
                    ter_set( point( SEEX - 2, 4 ), t_radio_tower );
                    ter_set( point( SEEX + 1, 4 ), t_radio_tower );
                    ter_set( point( SEEX - 2, 7 ), t_radio_tower );
                    ter_set( point( SEEX + 1, 7 ), t_radio_tower );
                }
                break;

                // Bionics
                case 4: {
                    place_spawns( GROUP_ROBOT_SECUBOT, 1, 6, 6, 6, 6, 1, true );
                    place_spawns( GROUP_ROBOT_SECUBOT, 1, SEEX * 2 - 7, 6,
                                  SEEX * 2 - 7, 6, 1, true );
                    place_spawns( GROUP_ROBOT_SECUBOT, 1, 6, SEEY * 2 - 7,
                                  6, SEEY * 2 - 7, 1, true );
                    place_spawns( GROUP_ROBOT_SECUBOT, 1, SEEX * 2 - 7, SEEY * 2 - 7,
                                  SEEX * 2 - 7, SEEY * 2 - 7, 1, true );
                    mtrap_set( this, SEEX - 2, SEEY - 2, tr_dissector );
                    mtrap_set( this, SEEX + 1, SEEY - 2, tr_dissector );
                    mtrap_set( this, SEEX - 2, SEEY + 1, tr_dissector );
                    mtrap_set( this, SEEX + 1, SEEY + 1, tr_dissector );
                    square_furn( this, f_counter, SEEX - 1, SEEY - 1, SEEX, SEEY );
                    int item_count = 0;
                    while( item_count < 5 ) {
                        item_count += place_items( "bionics", 75, SEEX - 1, SEEY - 1,
                                                   SEEX, SEEY, false, 0 ).size();
                    }
                    line( this, t_reinforced_glass, SEEX - 2, SEEY - 2, SEEX + 1, SEEY - 2 );
                    line( this, t_reinforced_glass, SEEX - 2, SEEY + 1, SEEX + 1, SEEY + 1 );
                    line( this, t_reinforced_glass, SEEX - 2, SEEY - 1, SEEX - 2, SEEY );
                    line( this, t_reinforced_glass, SEEX + 1, SEEY - 1, SEEX + 1, SEEY );
                    spawn_item( SEEX - 4, SEEY - 3, "id_science" );
                    ter_set( point( SEEX - 3, SEEY - 3 ), t_console );
                    tmpcomp = add_computer( tripoint( SEEX - 3,  SEEY - 3, abs_sub.z ),
                                            _( "Bionic access" ), 3 );
                    tmpcomp->add_option( _( "Manifest" ), COMPACT_LIST_BIONICS, 0 );
                    tmpcomp->add_option( _( "Open Chambers" ), COMPACT_RELEASE, 5 );
                    tmpcomp->add_failure( COMPFAIL_MANHACKS );
                    tmpcomp->add_failure( COMPFAIL_SECUBOTS );
                }
                break;

                // CVD Forge
                case 5:
                    place_spawns( GROUP_ROBOT_SECUBOT, 1, 6, 6, 6, 6, 1, true );
                    place_spawns( GROUP_ROBOT_SECUBOT, 1, SEEX * 2 - 7, 6,
                                  SEEX * 2 - 7, 6, 1, true );
                    place_spawns( GROUP_ROBOT_SECUBOT, 1, 6, SEEY * 2 - 7,
                                  6, SEEY * 2 - 7, 1, true );
                    place_spawns( GROUP_ROBOT_SECUBOT, 1, SEEX * 2 - 7, SEEY * 2 - 7,
                                  SEEX * 2 - 7, SEEY * 2 - 7, 1, true );
                    line( this, t_cvdbody, SEEX - 2, SEEY - 2, SEEX - 2, SEEY + 1 );
                    line( this, t_cvdbody, SEEX - 1, SEEY - 2, SEEX - 1, SEEY + 1 );
                    line( this, t_cvdbody, SEEX, SEEY - 1, SEEX, SEEY + 1 );
                    line( this, t_cvdbody, SEEX + 1, SEEY - 2, SEEX + 1, SEEY + 1 );
                    ter_set( point( SEEX, SEEY - 2 ), t_cvdmachine );
                    spawn_item( SEEX, SEEY - 3, "id_science" );
                    break;
            }
        } // end use_hardcoded_lab_finale

        // Handle stairs in the unlikely case they are needed.

        const auto maybe_insert_stairs = [this]( const oter_id & terrain,  const ter_id & t_stair_type ) {
            if( is_ot_match( "stairs", terrain, ot_match_type::contains ) ) {
                const auto predicate = [this]( const tripoint & p ) {
                    return ter( p ) == t_thconc_floor && furn( p ) == f_null &&
                           tr_at( p ).is_null();
                };
                const auto range = points_in_rectangle( { 0, 0, abs_sub.z },
                { SEEX * 2 - 2, SEEY * 2 - 2, abs_sub.z } );
                if( const auto p = random_point( range, predicate ) ) {
                    ter_set( *p, t_stair_type );
                }
            }
        };
        maybe_insert_stairs( dat.above(), t_stairs_up );
        maybe_insert_stairs( terrain_type, t_stairs_down );

        int light_odds = 0;
        // central labs are always fully lit, other labs have half chance of some lights.
        if( central_lab ) {
            light_odds = 1;
        } else if( one_in( 2 ) ) {
            light_odds = pow( rng( 1, 12 ), 1.6 );
        }
        if( light_odds > 0 ) {
            for( int i = 0; i < SEEX * 2; i++ ) {
                for( int j = 0; j < SEEY * 2; j++ ) {
                    if( !( ( i * j ) % 2 || ( i + j ) % 4 ) && one_in( light_odds ) ) {
                        if( t_thconc_floor == ter( i, j ) || t_strconc_floor == ter( i, j ) ) {
                            ter_set( point( i, j ), t_thconc_floor_olight );
                        }
                    }
                }
            }
        }
    }
}

void map::draw_silo( const oter_id &terrain_type, mapgendata &dat, const time_point &/*when*/,
                     const float /*density*/ )
{
    int lw = 0;
    int mw = 0;
    int tw = 0;
    computer *tmpcomp = nullptr;

    if( terrain_type == "silo" ) {
        if( dat.zlevel == 0 ) { // We're on ground level
            for( int i = 0; i < SEEX * 2; i++ ) {
                for( int j = 0; j < SEEY * 2; j++ ) {
                    if( trig_dist( i, j, SEEX, SEEY ) <= 6 ) {
                        ter_set( point( i, j ), t_metal_floor );
                    } else {
                        ter_set( point( i, j ), dat.groundcover() );
                    }
                }
            }
            switch( rng( 1, 4 ) ) { // Placement of stairs
                case 1:
                    lw = 3;
                    mw = 5;
                    tw = 3;
                    break;
                case 2:
                    lw = 3;
                    mw = 5;
                    tw = SEEY * 2 - 4;
                    break;
                case 3:
                    lw = SEEX * 2 - 7;
                    mw = lw;
                    tw = 3;
                    break;
                case 4:
                    lw = SEEX * 2 - 7;
                    mw = lw;
                    tw = SEEY * 2 - 4;
                    break;
            }
            for( int i = lw; i <= lw + 2; i++ ) {
                ter_set( point( i, tw ), t_wall_metal );
                ter_set( point( i, tw + 2 ), t_wall_metal );
            }
            ter_set( point( lw, tw + 1 ), t_wall_metal );
            ter_set( point( lw + 1, tw + 1 ), t_stairs_down );
            ter_set( point( lw + 2, tw + 1 ), t_wall_metal );
            ter_set( point( mw, tw + 1 ), t_door_metal_locked );
            ter_set( point( mw, tw + 2 ), t_card_military );
        } else { // We are NOT above ground.
            for( int i = 0; i < SEEX * 2; i++ ) {
                for( int j = 0; j < SEEY * 2; j++ ) {
                    if( trig_dist( i, j, SEEX, SEEY ) > 7 ) {
                        ter_set( point( i, j ), t_rock );
                    } else if( trig_dist( i, j, SEEX, SEEY ) > 5 ) {
                        ter_set( point( i, j ), t_metal_floor );
                        if( one_in( 30 ) ) {
                            add_field( {i, j, abs_sub.z}, fd_nuke_gas, 2 );
                        }
                    } else if( trig_dist( i, j, SEEX, SEEY ) == 5 ) {
                        ter_set( point( i, j ), t_hole );
                    } else {
                        ter_set( point( i, j ), t_missile );
                    }
                }
            }
            silo_rooms( this );
        }
    } else if( terrain_type == "silo_finale" ) {
        for( int i = 0; i < SEEX * 2; i++ ) {
            for( int j = 0; j < SEEY * 2; j++ ) {
                if( i == 5 ) {
                    if( j > 4 && j < SEEY ) {
                        ter_set( point( i, j ), t_reinforced_glass );
                    } else if( j == SEEY * 2 - 4 ) {
                        ter_set( point( i, j ), t_door_metal_c );
                    } else {
                        ter_set( point( i, j ), t_rock );
                    }
                } else {
                    ter_set( point( i, j ), t_rock_floor );
                }
            }
        }
        ter_set( point_zero, t_stairs_up );
        tmpcomp = add_computer( tripoint( 4,  5, abs_sub.z ), _( "Missile Controls" ), 8 );
        tmpcomp->add_option( _( "Launch Missile" ), COMPACT_MISS_LAUNCH, 10 );
        tmpcomp->add_option( _( "Disarm Missile" ), COMPACT_MISS_DISARM,  8 );
        tmpcomp->add_failure( COMPFAIL_SECUBOTS );
        tmpcomp->add_failure( COMPFAIL_DAMAGE );

    }
}

void map::draw_temple( const oter_id &terrain_type, mapgendata &dat, const time_point &/*when*/,
                       const float /*density*/ )
{
    if( terrain_type == "temple" || terrain_type == "temple_stairs" ) {
        if( dat.zlevel == 0 ) { // Ground floor
            // TODO: More varieties?
            fill_background( this, t_dirt );
            square( this, t_grate, SEEX - 1, SEEY - 1, SEEX, SEEX );
            ter_set( point( SEEX + 1, SEEY + 1 ), t_pedestal_temple );
        } else { // Underground!  Shit's about to get interesting!
            // Start with all rock floor
            square( this, t_rock_floor, 0, 0, EAST_EDGE, SOUTH_EDGE );
            // We always start at the south and go north.
            // We use (y / 2 + z) % 4 to guarantee that rooms don't repeat.
            switch( 1 + abs( abs_sub.y / 2 + dat.zlevel + 4 ) % 4 ) { // TODO: More varieties!

                case 1: // Flame bursts
                    square( this, t_rock, 0, 0, SEEX - 1, SOUTH_EDGE );
                    square( this, t_rock, SEEX + 2, 0, EAST_EDGE, SOUTH_EDGE );
                    for( int i = 2; i < SEEY * 2 - 4; i++ ) {
                        add_field( {SEEX, i, abs_sub.z}, fd_fire_vent, rng( 1, 3 ) );
                        add_field( {SEEX + 1, i, abs_sub.z}, fd_fire_vent, rng( 1, 3 ) );
                    }
                    break;

                case 2: // Spreading water
                    square( this, t_water_dp, 4, 4, 5, 5 );
                    // replaced mon_sewer_snake spawn with GROUP_SEWER
                    // Decide whether a group of only sewer snakes be made, probably not worth it
                    place_spawns( GROUP_SEWER, 1, 4, 4, 4, 4, 1, true );

                    square( this, t_water_dp, SEEX * 2 - 5, 4, SEEX * 2 - 4, 6 );
                    place_spawns( GROUP_SEWER, 1, 1, SEEX * 2 - 5, 1, SEEX * 2 - 5, 1, true );

                    square( this, t_water_dp, 4, SEEY * 2 - 5, 6, SEEY * 2 - 4 );

                    square( this, t_water_dp, SEEX * 2 - 5, SEEY * 2 - 5, SEEX * 2 - 4,
                            SEEY * 2 - 4 );

                    square( this, t_rock, 0, SEEY * 2 - 2, SEEX - 1, SOUTH_EDGE );
                    square( this, t_rock, SEEX + 2, SEEY * 2 - 2, EAST_EDGE, SOUTH_EDGE );
                    line( this, t_grate, SEEX, 1, SEEX + 1, 1 ); // To drain the water
                    mtrap_set( this, SEEX, SEEY * 2 - 2, tr_temple_flood );
                    mtrap_set( this, SEEX + 1, SEEY * 2 - 2, tr_temple_flood );
                    for( int y = 2; y < SEEY * 2 - 2; y++ ) {
                        for( int x = 2; x < SEEX * 2 - 2; x++ ) {
                            if( ter( x, y ) == t_rock_floor && one_in( 4 ) ) {
                                mtrap_set( this, x, y, tr_temple_flood );
                            }
                        }
                    }
                    break;

                case 3: { // Flipping walls puzzle
                    line( this, t_rock, 0, 0, SEEX - 1, 0 );
                    line( this, t_rock, SEEX + 2, 0, EAST_EDGE, 0 );
                    line( this, t_rock, SEEX - 1, 1, SEEX - 1, 6 );
                    line( this, t_bars, SEEX + 2, 1, SEEX + 2, 6 );
                    ter_set( point( 14, 1 ), t_switch_rg );
                    ter_set( point( 15, 1 ), t_switch_gb );
                    ter_set( point( 16, 1 ), t_switch_rb );
                    ter_set( point( 17, 1 ), t_switch_even );
                    // Start with clear floors--then work backwards to the starting state
                    line( this, t_floor_red,   SEEX, 1, SEEX + 1, 1 );
                    line( this, t_floor_green, SEEX, 2, SEEX + 1, 2 );
                    line( this, t_floor_blue,  SEEX, 3, SEEX + 1, 3 );
                    line( this, t_floor_red,   SEEX, 4, SEEX + 1, 4 );
                    line( this, t_floor_green, SEEX, 5, SEEX + 1, 5 );
                    line( this, t_floor_blue,  SEEX, 6, SEEX + 1, 6 );
                    // Now, randomly choose actions
                    // Set up an actions vector so that there's not undue repetition
                    std::vector<int> actions;
                    actions.push_back( 1 );
                    actions.push_back( 2 );
                    actions.push_back( 3 );
                    actions.push_back( 4 );
                    actions.push_back( rng( 1, 3 ) );
                    while( !actions.empty() ) {
                        const int action = random_entry_removed( actions );
                        for( int y = 1; y < 7; y++ ) {
                            for( int x = SEEX; x <= SEEX + 1; x++ ) {
                                switch( action ) {
                                    case 1: // Toggle RG
                                        if( ter( x, y ) == t_floor_red ) {
                                            ter_set( point( x, y ), t_rock_red );
                                        } else if( ter( x, y ) == t_rock_red ) {
                                            ter_set( point( x, y ), t_floor_red );
                                        } else if( ter( x, y ) == t_floor_green ) {
                                            ter_set( point( x, y ), t_rock_green );
                                        } else if( ter( x, y ) == t_rock_green ) {
                                            ter_set( point( x, y ), t_floor_green );
                                        }
                                        break;
                                    case 2: // Toggle GB
                                        if( ter( x, y ) == t_floor_blue ) {
                                            ter_set( point( x, y ), t_rock_blue );
                                        } else if( ter( x, y ) == t_rock_blue ) {
                                            ter_set( point( x, y ), t_floor_blue );
                                        } else if( ter( x, y ) == t_floor_green ) {
                                            ter_set( point( x, y ), t_rock_green );
                                        } else if( ter( x, y ) == t_rock_green ) {
                                            ter_set( point( x, y ), t_floor_green );
                                        }
                                        break;
                                    case 3: // Toggle RB
                                        if( ter( x, y ) == t_floor_blue ) {
                                            ter_set( point( x, y ), t_rock_blue );
                                        } else if( ter( x, y ) == t_rock_blue ) {
                                            ter_set( point( x, y ), t_floor_blue );
                                        } else if( ter( x, y ) == t_floor_red ) {
                                            ter_set( point( x, y ), t_rock_red );
                                        } else if( ter( x, y ) == t_rock_red ) {
                                            ter_set( point( x, y ), t_floor_red );
                                        }
                                        break;
                                    case 4: // Toggle Even
                                        if( y % 2 == 0 ) {
                                            if( ter( x, y ) == t_floor_blue ) {
                                                ter_set( point( x, y ), t_rock_blue );
                                            } else if( ter( x, y ) == t_rock_blue ) {
                                                ter_set( point( x, y ), t_floor_blue );
                                            } else if( ter( x, y ) == t_floor_red ) {
                                                ter_set( point( x, y ), t_rock_red );
                                            } else if( ter( x, y ) == t_rock_red ) {
                                                ter_set( point( x, y ), t_floor_red );
                                            } else if( ter( x, y ) == t_floor_green ) {
                                                ter_set( point( x, y ), t_rock_green );
                                            } else if( ter( x, y ) == t_rock_green ) {
                                                ter_set( point( x, y ), t_floor_green );
                                            }
                                        }
                                        break;
                                }
                            }
                        }
                    }
                }
                break;

                case 4: { // Toggling walls maze
                    square( this, t_rock, 0,     0, SEEX     - 1,     1 );
                    square( this, t_rock, 0, SEEY * 2 - 2, SEEX     - 1, SOUTH_EDGE );
                    square( this, t_rock, 0,     2, SEEX     - 4, SEEY * 2 - 3 );
                    square( this, t_rock, SEEX + 2,     0, EAST_EDGE,     1 );
                    square( this, t_rock, SEEX + 2, SEEY * 2 - 2, EAST_EDGE, SOUTH_EDGE );
                    square( this, t_rock, SEEX + 5,     2, EAST_EDGE, SEEY * 2 - 3 );
                    int x = rng( SEEX - 1, SEEX + 2 ), y = 2;
                    std::vector<point> path; // Path, from end to start
                    while( x < SEEX - 1 || x > SEEX + 2 || y < SEEY * 2 - 2 ) {
                        path.push_back( point( x, y ) );
                        ter_set( point( x, y ), ter_id( rng( t_floor_red, t_floor_blue ) ) );
                        if( y == SEEY * 2 - 2 ) {
                            if( x < SEEX - 1 ) {
                                x++;
                            } else if( x > SEEX + 2 ) {
                                x--;
                            }
                        } else {
                            std::vector<point> next;
                            for( int nx = x - 1; nx <= x + 1; nx++ ) {
                                for( int ny = y; ny <= y + 1; ny++ ) {
                                    if( ter( nx, ny ) == t_rock_floor ) {
                                        next.push_back( point( nx, ny ) );
                                    }
                                }
                            }
                            if( next.empty() ) {
                                break;
                            } else {
                                const point p = random_entry( next );
                                x = p.x;
                                y = p.y;
                            }
                        }
                    }
                    // Now go backwards through path (start to finish), toggling any tiles that need
                    bool toggle_red = false;
                    bool toggle_green = false;
                    bool toggle_blue = false;
                    for( int i = path.size() - 1; i >= 0; i-- ) {
                        if( ter( path[i].x, path[i].y ) == t_floor_red ) {
                            toggle_green = !toggle_green;
                            if( toggle_red ) {
                                ter_set( point( path[i].x, path[i].y ), t_rock_red );
                            }
                        } else if( ter( path[i].x, path[i].y ) == t_floor_green ) {
                            toggle_blue = !toggle_blue;
                            if( toggle_green ) {
                                ter_set( point( path[i].x, path[i].y ), t_rock_green );
                            }
                        } else if( ter( path[i].x, path[i].y ) == t_floor_blue ) {
                            toggle_red = !toggle_red;
                            if( toggle_blue ) {
                                ter_set( point( path[i].x, path[i].y ), t_rock_blue );
                            }
                        }
                    }
                    // Finally, fill in the rest with random tiles, and place toggle traps
                    for( int i = SEEX - 3; i <= SEEX + 4; i++ ) {
                        for( int j = 2; j <= SEEY * 2 - 2; j++ ) {
                            mtrap_set( this, i, j, tr_temple_toggle );
                            if( ter( i, j ) == t_rock_floor ) {
                                ter_set( point( i, j ), ter_id( rng( t_rock_red, t_floor_blue ) ) );
                            }
                        }
                    }
                }
                break;
            } // Done with room type switch
            // Stairs down if we need them
            if( terrain_type == "temple_stairs" ) {
                line( this, t_stairs_down, SEEX, 0, SEEX + 1, 0 );
            }
            // Stairs at the south if dat.above() has stairs down.
            if( dat.above() == "temple_stairs" ) {
                line( this, t_stairs_up, SEEX, SOUTH_EDGE, SEEX + 1, SOUTH_EDGE );
            }

        } // Done with underground-only stuff
    } else if( terrain_type == "temple_finale" ) {
        fill_background( this, t_rock );
        square( this, t_rock_floor, SEEX - 1, 1, SEEX + 2, 4 );
        square( this, t_rock_floor, SEEX, 5, SEEX + 1, SOUTH_EDGE );
        line( this, t_stairs_up, SEEX, SOUTH_EDGE, SEEX + 1, SOUTH_EDGE );
        spawn_artifact( tripoint( rng( SEEX, SEEX + 1 ), rng( 2, 3 ), abs_sub.z ) );
        spawn_artifact( tripoint( rng( SEEX, SEEX + 1 ), rng( 2, 3 ), abs_sub.z ) );
        return;

    }
}

<<<<<<< HEAD
=======
void map::draw_sewer( const oter_id &terrain_type, mapgendata &dat, const time_point &/*when*/,
                      const float /*density*/ )
{
    computer *tmpcomp = nullptr;

    if( terrain_type == "sewage_treatment" ) {
        fill_background( this, t_floor ); // Set all to floor
        line( this, t_wall,  0,  0, 23,  0 ); // Top wall
        line( this, t_window,  1,  0,  6,  0 ); // Its windows
        line( this, t_wall,  0, 23, 23, 23 ); // Bottom wall
        line( this, t_wall,  1,  5,  6,  5 ); // Interior wall (front office)
        line( this, t_wall,  1, 14,  6, 14 ); // Interior wall (equipment)
        line( this, t_wall,  1, 20,  7, 20 ); // Interior wall (stairs)
        line( this, t_wall, 14, 15, 22, 15 ); // Interior wall (tank)
        line( this, t_wall,  0,  1,  0, 22 ); // Left wall
        line( this, t_wall, 23,  1, 23, 22 ); // Right wall
        line( this, t_wall,  7,  1,  7,  5 ); // Interior wall (front office)
        line( this, t_wall,  7, 14,  7, 19 ); // Interior wall (stairs)
        line( this, t_wall,  4, 15,  4, 19 ); // Interior wall (mid-stairs)
        line( this, t_wall, 14, 15, 14, 20 ); // Interior wall (tank)
        line( this, t_wall_glass,  7,  6,  7, 13 ); // Interior glass (equipment)
        line( this, t_wall_glass,  8, 20, 13, 20 ); // Interior glass (flow)
        line_furn( this, f_counter,  1,  3,  3,  3 ); // Desk (front office);
        line_furn( this, f_counter,  1,  6,  1, 13 ); // Counter (equipment);
        // Central tanks:
        square( this, t_sewage, 10,  3, 13,  6 );
        square( this, t_sewage, 17,  3, 20,  6 );
        square( this, t_sewage, 10, 10, 13, 13 );
        square( this, t_sewage, 17, 10, 20, 13 );
        // Drainage tank
        square( this, t_sewage, 16, 16, 21, 18 );
        square( this, t_grate,  18, 16, 19, 17 );
        line( this, t_sewage, 17, 19, 20, 19 );
        line( this, t_sewage, 18, 20, 19, 20 );
        line( this, t_sewage,  2, 21, 19, 21 );
        line( this, t_sewage,  2, 22, 19, 22 );
        // Pipes and pumps
        line( this, t_sewage_pipe,  1, 15,  1, 19 );
        line( this, t_sewage_pump,  1, 21,  1, 22 );
        // Stairs down
        ter_set( point( 2, 15 ), t_stairs_down );
        // Now place doors
        ter_set( point( rng( 2, 5 ), 0 ), t_door_c );
        ter_set( point( rng( 3, 5 ), 5 ), t_door_c );
        ter_set( point( 5, 14 ), t_door_c );
        ter_set( point( 7, rng( 15, 17 ) ), t_door_c );
        ter_set( point( 14, rng( 17, 19 ) ), t_door_c );
        if( one_in( 3 ) ) { // back door
            ter_set( point( 23, rng( 19, 22 ) ), t_door_locked );
        }
        ter_set( point( 4, 19 ), t_door_metal_locked );
        ter_set( point( 2, 19 ), t_console );
        ter_set( point( 6, 19 ), t_console );
        // Computers to unlock stair room, and items
        tmpcomp = add_computer( tripoint( 2,  19, abs_sub.z ), _( "EnviroCom OS v2.03" ), 1 );
        tmpcomp->add_option( _( "Unlock stairs" ), COMPACT_OPEN, 0 );
        tmpcomp->add_failure( COMPFAIL_SHUTDOWN );

        tmpcomp = add_computer( tripoint( 6,  19, abs_sub.z ), _( "EnviroCom OS v2.03" ), 1 );
        tmpcomp->add_option( _( "Unlock stairs" ), COMPACT_OPEN, 0 );
        tmpcomp->add_failure( COMPFAIL_SHUTDOWN );
        place_items( "sewage_plant", 80, 1, 6, 1, 13, false, 0 );

    } else if( terrain_type == "sewage_treatment_hub" ) {
        // Stairs up, center of 3x3 of treatment_below

        fill_background( this, t_rock_floor );
        // Top & left walls; right & bottom are handled by adjacent terrain
        line( this, t_wall,  0,  0, 23,  0 );
        line( this, t_wall,  0,  1,  0, 23 );
        // Top-left room
        line( this, t_wall,  8,  1,  8,  8 );
        line( this, t_wall,  1,  9,  9,  9 );
        line( this, t_wall_glass, rng( 1, 3 ), 9, rng( 4, 7 ), 9 );
        ter_set( point( 2, 15 ), t_stairs_up );
        ter_set( point( 8, 8 ), t_door_c );
        ter_set( point( 3, 0 ), t_door_c );

        // Bottom-left room - stairs and equipment
        line( this, t_wall,  1, 14,  8, 14 );
        line( this, t_wall_glass, rng( 1, 3 ), 14, rng( 5, 8 ), 14 );
        line( this, t_wall,  9, 14,  9, 23 );
        line( this, t_wall_glass, 9, 16, 9, 19 );
        square_furn( this, f_counter, 5, 16, 6, 20 );
        place_items( "sewage_plant", 80, 5, 16, 6, 20, false, 0 );
        ter_set( point( 0, 20 ), t_door_c );
        ter_set( point( 9, 20 ), t_door_c );

        // Bottom-right room
        line( this, t_wall, 14, 19, 14, 23 );
        line( this, t_wall, 14, 18, 19, 18 );
        line( this, t_wall, 21, 14, 23, 14 );
        ter_set( point( 14, 18 ), t_wall );
        ter_set( point( 14, 20 ), t_door_c );
        ter_set( point( 15, 18 ), t_door_c );
        line( this, t_wall, 20, 15, 20, 18 );

        // Tanks and their content
        for( int i = 9; i <= 16; i += 7 ) {
            for( int j = 2; j <= 9; j += 7 ) {
                square( this, t_rock, i, j, i + 5, j + 5 );
                square( this, t_sewage, i + 1, j + 1, i + 4, j + 4 );
            }
        }
        square( this, t_rock, 16, 15, 19, 17 ); // Wall around sewage from above
        square( this, t_rock, 10, 15, 14, 17 ); // Extra walls for southward flow
        // Flow in from north, east, and west always connects to the corresponding tank
        square( this, t_sewage, 10,  0, 13,  2 ); // North -> NE tank
        square( this, t_sewage, 21, 10, 23, 13 ); // East  -> SE tank
        square( this, t_sewage,  0, 10,  9, 13 ); // West  -> SW tank
        // Flow from south may go to SW tank or SE tank
        square( this, t_sewage, 10, 16, 13, 23 );
        if( one_in( 2 ) ) { // To SW tank
            square( this, t_sewage, 10, 14, 13, 17 );
            // Then, flow from above may be either to flow from south, to SE tank, or both
            switch( rng( 1, 5 ) ) {
                case 1:
                case 2: // To flow from south
                    square( this, t_sewage, 14, 16, 19, 17 );
                    line( this, t_bridge, 15, 16, 15, 17 );
                    if( !one_in( 4 ) ) {
                        line( this, t_wall_glass, 16, 18, 19, 18 );  // Viewing window
                    }
                    break;
                case 3:
                case 4: // To SE tank
                    square( this, t_sewage, 18, 14, 19, 17 );
                    if( !one_in( 4 ) ) {
                        line( this, t_wall_glass, 20, 15, 20, 17 );  // Viewing window
                    }
                    break;
                case 5: // Both!
                    square( this, t_sewage, 14, 16, 19, 17 );
                    square( this, t_sewage, 18, 14, 19, 17 );
                    line( this, t_bridge, 15, 16, 15, 17 );
                    if( !one_in( 4 ) ) {
                        line( this, t_wall_glass, 16, 18, 19, 18 );  // Viewing window
                    }
                    if( !one_in( 4 ) ) {
                        line( this, t_wall_glass, 20, 15, 20, 17 );  // Viewing window
                    }
                    break;
            }
        } else { // To SE tank, via flow from above
            square( this, t_sewage, 14, 16, 19, 17 );
            square( this, t_sewage, 18, 14, 19, 17 );
            line( this, t_bridge, 15, 16, 15, 17 );
            if( !one_in( 4 ) ) {
                line( this, t_wall_glass, 16, 18, 19, 18 );  // Viewing window
            }
            if( !one_in( 4 ) ) {
                line( this, t_wall_glass, 20, 15, 20, 17 );  // Viewing window
            }
        }

        // Next, determine how the tanks interconnect.
        int rn = rng( 1, 4 ); // Which of the 4 possible connections is missing?
        if( rn != 1 ) {
            line( this, t_sewage, 14,  4, 14,  5 );
            line( this, t_bridge, 15,  4, 15,  5 );
            line( this, t_sewage, 16,  4, 16,  5 );
        }
        if( rn != 2 ) {
            line( this, t_sewage, 18,  7, 19,  7 );
            line( this, t_bridge, 18,  8, 19,  8 );
            line( this, t_sewage, 18,  9, 19,  9 );
        }
        if( rn != 3 ) {
            line( this, t_sewage, 14, 11, 14, 12 );
            line( this, t_bridge, 15, 11, 15, 12 );
            line( this, t_sewage, 16, 11, 16, 12 );
        }
        if( rn != 4 ) {
            line( this, t_sewage, 11,  7, 12,  7 );
            line( this, t_bridge, 11,  8, 12,  8 );
            line( this, t_sewage, 11,  9, 12,  9 );
        }
        // Bridge connecting bottom two rooms
        line( this, t_bridge, 10, 20, 13, 20 );
        // Possibility of extra equipment shelves
        if( !one_in( 3 ) ) {
            line_furn( this, f_rack, 23, 1, 23, 4 );
            place_items( "sewage_plant", 60, 23, 1, 23, 4, false, 0 );
        }

        // Finally, choose what the top-left and bottom-right rooms do.
        if( one_in( 2 ) ) { // Upper left is sampling, lower right valuable finds
            // Upper left...
            line( this, t_wall, 1, 3, 2, 3 );
            line( this, t_wall, 1, 5, 2, 5 );
            line( this, t_wall, 1, 7, 2, 7 );
            ter_set( point( 1, 4 ), t_sewage_pump );
            furn_set( point( 2, 4 ), f_counter );
            ter_set( point( 1, 6 ), t_sewage_pump );
            furn_set( point( 2, 6 ), f_counter );
            ter_set( point( 1, 2 ), t_console );
            tmpcomp = add_computer( tripoint( 1,  2, abs_sub.z ), _( "EnviroCom OS v2.03" ), 0 );
            tmpcomp->add_option( _( "Download Sewer Maps" ), COMPACT_MAP_SEWER, 0 );
            tmpcomp->add_option( _( "Divert sample" ), COMPACT_SAMPLE, 3 );
            tmpcomp->add_failure( COMPFAIL_PUMP_EXPLODE );
            tmpcomp->add_failure( COMPFAIL_PUMP_LEAK );
            // Lower right...
            line_furn( this, f_counter, 15, 23, 22, 23 );
            place_items( "sewer", 65, 15, 23, 22, 23, false, 0 );
            line_furn( this, f_counter, 23, 15, 23, 19 );
            place_items( "sewer", 65, 23, 15, 23, 19, false, 0 );
        } else { // Upper left is valuable finds, lower right is sampling
            // Upper left...
            line_furn( this, f_counter,     1, 1, 1, 7 );
            place_items( "sewer", 65, 1, 1, 1, 7, false, 0 );
            line_furn( this, f_counter,     7, 1, 7, 7 );
            place_items( "sewer", 65, 7, 1, 7, 7, false, 0 );
            // Lower right...
            line( this, t_wall, 17, 22, 17, 23 );
            line( this, t_wall, 19, 22, 19, 23 );
            line( this, t_wall, 21, 22, 21, 23 );
            ter_set( point( 18, 23 ), t_sewage_pump );
            furn_set( point( 18, 22 ), f_counter );
            ter_set( point( 20, 23 ), t_sewage_pump );
            furn_set( point( 20, 22 ), f_counter );
            ter_set( point( 16, 23 ), t_console );
            tmpcomp = add_computer( tripoint( 16,  23, abs_sub.z ), _( "EnviroCom OS v2.03" ), 0 );
            tmpcomp->add_option( _( "Download Sewer Maps" ), COMPACT_MAP_SEWER, 0 );
            tmpcomp->add_option( _( "Divert sample" ), COMPACT_SAMPLE, 3 );
            tmpcomp->add_failure( COMPFAIL_PUMP_EXPLODE );
            tmpcomp->add_failure( COMPFAIL_PUMP_LEAK );
        }

    } else if( terrain_type == "sewage_treatment_under" ) {
        fill_background( this, t_floor );
        if( dat.north() == "sewage_treatment_under" || dat.north() == "sewage_treatment_hub" ||
            ( is_ot_match( "sewer", dat.north(), ot_match_type::type ) && connects_to( dat.north(), 2 ) ) ) {
            if( dat.north() == "sewage_treatment_under" || dat.north() == "sewage_treatment_hub" ) {
                line( this, t_wall,  0,  0, 23,  0 );
                ter_set( point( 3, 0 ), t_door_c );
            }
            dat.n_fac = 1;
            square( this, t_sewage, 10, 0, 13, 13 );
        }
        if( dat.east() == "sewage_treatment_under" || dat.east() == "sewage_treatment_hub" ||
            ( is_ot_match( "sewer", dat.east(), ot_match_type::type ) && connects_to( dat.east(), 3 ) ) ) {
            dat.e_fac = 1;
            square( this, t_sewage, 10, 10, 23, 13 );
        }
        if( dat.south() == "sewage_treatment_under" || dat.south() == "sewage_treatment_hub" ||
            ( is_ot_match( "sewer", dat.south(), ot_match_type::type ) && connects_to( dat.south(), 0 ) ) ) {
            dat.s_fac = 1;
            square( this, t_sewage, 10, 10, 13, 23 );
        }
        if( dat.west() == "sewage_treatment_under" || dat.west() == "sewage_treatment_hub" ||
            ( is_ot_match( "sewer", dat.west(), ot_match_type::type ) && connects_to( dat.west(), 1 ) ) ) {
            if( dat.west() == "sewage_treatment_under" ||
                dat.west() == "sewage_treatment_hub" ) {
                line( this, t_wall,  0,  1,  0, 23 );
                ter_set( point( 0, 20 ), t_door_c );
            }
            dat.w_fac = 1;
            square( this, t_sewage,  0, 10, 13, 13 );
        }
    }
}

>>>>>>> 9857661e
void map::draw_mine( const oter_id &terrain_type, mapgendata &dat, const time_point &/*when*/,
                     const float /*density*/ )
{
    if( terrain_type == "mine_entrance" ) {
        dat.fill_groundcover();
        int tries = 0;
        bool build_shaft = true;
        do {
            int x1 = rng( 1, 2 * SEEX - 10 );
            int y1 = rng( 1, 2 * SEEY - 10 );
            int x2 = x1 + rng( 4, 9 );
            int y2 = y1 + rng( 4, 9 );
            if( build_shaft ) {
                build_mine_room( this, room_mine_shaft, x1, y1, x2, y2, dat );
                build_shaft = false;
            } else {
                bool okay = true;
                for( int x = x1 - 1; x <= x2 + 1 && okay; x++ ) {
                    for( int y = y1 - 1; y <= y2 + 1 && okay; y++ ) {
                        okay = dat.is_groundcover( ter( x, y ) );
                    }
                }
                if( okay ) {
                    room_type type = static_cast<room_type>( rng( room_mine_office, room_mine_housing ) );
                    build_mine_room( this, type, x1, y1, x2, y2, dat );
                    tries = 0;
                } else {
                    tries++;
                }
            }
        } while( tries < 5 );
        int ladderx = rng( 0, EAST_EDGE ), laddery = rng( 0, SOUTH_EDGE );
        while( !dat.is_groundcover( ter( ladderx, laddery ) ) ) {
            ladderx = rng( 0, EAST_EDGE );
            laddery = rng( 0, SOUTH_EDGE );
        }
        ter_set( point( ladderx, laddery ), t_manhole_cover );
    } else if( terrain_type == "mine_shaft" ) {
        // Not intended to actually be inhabited!
        fill_background( this, t_rock );
        square( this, t_hole, SEEX - 3, SEEY - 3, SEEX + 2, SEEY + 2 );
        line( this, t_grate, SEEX - 3, SEEY - 4, SEEX + 2, SEEY - 4 );
        ter_set( point( SEEX - 3, SEEY - 5 ), t_ladder_up );
        ter_set( point( SEEX + 2, SEEY - 5 ), t_ladder_down );
        rotate( rng( 0, 3 ) );
    } else if( terrain_type == "mine" ||
               terrain_type == "mine_down" ) {
        if( is_ot_match( "mine", dat.north(), ot_match_type::prefix ) ) {
            dat.n_fac = ( one_in( 10 ) ? 0 : -2 );
        } else {
            dat.n_fac = 4;
        }
        if( is_ot_match( "mine", dat.east(), ot_match_type::prefix ) ) {
            dat.e_fac = ( one_in( 10 ) ? 0 : -2 );
        } else {
            dat.e_fac = 4;
        }
        if( is_ot_match( "mine", dat.south(), ot_match_type::prefix ) ) {
            dat.s_fac = ( one_in( 10 ) ? 0 : -2 );
        } else {
            dat.s_fac = 4;
        }
        if( is_ot_match( "mine", dat.west(), ot_match_type::prefix ) ) {
            dat.w_fac = ( one_in( 10 ) ? 0 : -2 );
        } else {
            dat.w_fac = 4;
        }

        for( int i = 0; i < SEEX * 2; i++ ) {
            for( int j = 0; j < SEEY * 2; j++ ) {
                if( i >= dat.w_fac + rng( 0, 2 ) && i <= EAST_EDGE - dat.e_fac - rng( 0, 2 ) &&
                    j >= dat.n_fac + rng( 0, 2 ) && j <= SOUTH_EDGE - dat.s_fac - rng( 0, 2 ) &&
                    i + j >= 4 && ( SEEX * 2 - i ) + ( SEEY * 2 - j ) >= 6 ) {
                    ter_set( point( i, j ), t_rock_floor );
                } else {
                    ter_set( point( i, j ), t_rock );
                }
            }
        }

        if( dat.above() == "mine_shaft" ) { // We need the entrance room
            square( this, t_floor, 10, 10, 15, 15 );
            line( this, t_wall,  9,  9, 16,  9 );
            line( this, t_wall,  9, 16, 16, 16 );
            line( this, t_wall,  9, 10,  9, 15 );
            line( this, t_wall, 16, 10, 16, 15 );
            line( this, t_wall, 10, 11, 12, 11 );
            ter_set( point( 10, 10 ), t_elevator_control );
            ter_set( point( 11, 10 ), t_elevator );
            ter_set( point( 10, 12 ), t_ladder_up );
            line_furn( this, f_counter, 10, 15, 15, 15 );
            place_items( "mine_equipment", 86, 10, 15, 15, 15, false, 0 );
            if( one_in( 2 ) ) {
                ter_set( point( 9, 12 ), t_door_c );
            } else {
                ter_set( point( 16, 12 ), t_door_c );
            }

        } else { // Not an entrance; maybe some hazards!
            switch( rng( 0, 6 ) ) {
                case 0:
                    break; // Nothing!  Lucky!

                case 1: { // Toxic gas
                    int cx = rng( 9, 14 );
                    int cy = rng( 9, 14 );
                    ter_set( point( cx, cy ), t_rock );
                    add_field( {cx, cy, abs_sub.z}, fd_gas_vent, 2 );
                }
                break;

                case 2: { // Lava
                    int x1 = rng( 6, SEEX );
                    int y1 = rng( 6, SEEY );
                    int x2 = rng( SEEX + 1, SEEX * 2 - 7 );
                    int y2 = rng( SEEY + 1, SEEY * 2 - 7 );
                    int num = rng( 2, 4 );
                    for( int i = 0; i < num; i++ ) {
                        int lx1 = x1 + rng( -1, 1 ), lx2 = x2 + rng( -1, 1 ),
                            ly1 = y1 + rng( -1, 1 ), ly2 = y2 + rng( -1, 1 );
                        line( this, t_lava, lx1, ly1, lx2, ly2 );
                    }
                }
                break;

                case 3: { // Wrecked equipment
                    int x = rng( 9, 14 );
                    int y = rng( 9, 14 );
                    for( int i = x - 3; i < x + 3; i++ ) {
                        for( int j = y - 3; j < y + 3; j++ ) {
                            if( !one_in( 4 ) ) {
                                make_rubble( tripoint( i,  j, abs_sub.z ), f_wreckage, true );
                            }
                        }
                    }
                    place_items( "wreckage", 70, x - 3, y - 3, x + 2, y + 2, false, 0 );
                }
                break;

                case 4: { // Dead miners
                    int num_bodies = rng( 4, 8 );
                    for( int i = 0; i < num_bodies; i++ ) {
                        if( const auto body = random_point( *this, [this]( const tripoint & p ) {
                        return move_cost( p ) == 2;
                        } ) ) {
                            add_item( *body, item::make_corpse() );
                            place_items( "mine_equipment", 60, *body, *body,
                                         false, 0 );
                        }
                    }
                }
                break;

                case 5: { // Dark worm!
                    int num_worms = rng( 1, 5 );
                    for( int i = 0; i < num_worms; i++ ) {
                        std::vector<direction> sides;
                        if( dat.n_fac == 6 ) {
                            sides.push_back( NORTH );
                        }
                        if( dat.e_fac == 6 ) {
                            sides.push_back( EAST );
                        }
                        if( dat.s_fac == 6 ) {
                            sides.push_back( SOUTH );
                        }
                        if( dat.w_fac == 6 ) {
                            sides.push_back( WEST );
                        }
                        if( sides.empty() ) {
                            place_spawns( GROUP_DARK_WYRM, 1, SEEX, SEEY, SEEX, SEEY, 1, true );
                            i = num_worms;
                        } else {
                            point p;
                            switch( random_entry( sides ) ) {
                                case NORTH:
                                    p = point( rng( 1, SEEX * 2 - 2 ), rng( 1, 5 ) );
                                    break;
                                case EAST:
                                    p = point( SEEX * 2 - rng( 2, 6 ), rng( 1, SEEY * 2 - 2 ) );
                                    break;
                                case SOUTH:
                                    p = point( rng( 1, SEEX * 2 - 2 ), SEEY * 2 - rng( 2, 6 ) );
                                    break;
                                case WEST:
                                    p = point( rng( 1, 5 ), rng( 1, SEEY * 2 - 2 ) );
                                    break;
                                default:
                                    break;
                            }
                            ter_set( p, t_rock_floor );
                            place_spawns( GROUP_DARK_WYRM, 1, p.x, p.y, p.x, p.y, 1, true );
                        }
                    }
                }
                break;

                case 6: { // Spiral
                    int orx = rng( SEEX - 4, SEEX ), ory = rng( SEEY - 4, SEEY );
                    line( this, t_rock, orx, ory, orx + 5, ory );
                    line( this, t_rock, orx + 5, ory, orx + 5, ory + 5 );
                    line( this, t_rock, orx + 1, ory + 5, orx + 5, ory + 5 );
                    line( this, t_rock, orx + 1, ory + 2, orx + 1, ory + 4 );
                    line( this, t_rock, orx + 1, ory + 2, orx + 3, ory + 2 );
                    ter_set( point( orx + 3, ory + 3 ), t_rock );
                    add_item( orx + 2, ory + 3, item::make_corpse() );
                    place_items( "mine_equipment", 60, orx + 2, ory + 3, orx + 2, ory + 3,
                                 false, 0 );
                }
                break;
            }
        }
        if( terrain_type == "mine_down" ) { // Don't forget to build a slope down!
            std::vector<direction> open;
            if( dat.n_fac == 4 ) {
                open.push_back( NORTH );
            }
            if( dat.e_fac == 4 ) {
                open.push_back( EAST );
            }
            if( dat.s_fac == 4 ) {
                open.push_back( SOUTH );
            }
            if( dat.w_fac == 4 ) {
                open.push_back( WEST );
            }

            if( open.empty() ) { // We'll have to build it in the center
                int tries = 0;
                point p;
                bool okay = true;
                do {
                    p.x = rng( SEEX - 6, SEEX + 1 );
                    p.y = rng( SEEY - 6, SEEY + 1 );
                    okay = true;
                    for( int i = p.x; ( i <= p.x + 5 ) && okay; i++ ) {
                        for( int j = p.y; ( j <= p.y + 5 ) && okay; j++ ) {
                            if( ter( i, j ) != t_rock_floor ) {
                                okay = false;
                            }
                        }
                    }
                    if( !okay ) {
                        tries++;
                    }
                } while( !okay && tries < 10 );
                if( tries == 10 ) { // Clear the area around the slope down
                    square( this, t_rock_floor, p.x, p.y, p.x + 5, p.y + 5 );
                }
                square( this, t_slope_down, p.x + 1, p.y + 1, p.x + 2, p.y + 2 );
            } else { // We can build against a wall
                switch( random_entry( open ) ) {
                    case NORTH:
                        square( this, t_rock_floor, SEEX - 3, 6, SEEX + 2, SEEY );
                        line( this, t_slope_down, SEEX - 2, 6, SEEX + 1, 6 );
                        break;
                    case EAST:
                        square( this, t_rock_floor, SEEX + 1, SEEY - 3, SEEX * 2 - 7, SEEY + 2 );
                        line( this, t_slope_down, SEEX * 2 - 7, SEEY - 2, SEEX * 2 - 7, SEEY + 1 );
                        break;
                    case SOUTH:
                        square( this, t_rock_floor, SEEX - 3, SEEY + 1, SEEX + 2, SEEY * 2 - 7 );
                        line( this, t_slope_down, SEEX - 2, SEEY * 2 - 7, SEEX + 1, SEEY * 2 - 7 );
                        break;
                    case WEST:
                        square( this, t_rock_floor, 6, SEEY - 3, SEEX, SEEY + 2 );
                        line( this, t_slope_down, 6, SEEY - 2, 6, SEEY + 1 );
                        break;
                    default:
                        break;
                }
            }
        } // Done building a slope down

        if( dat.above() == "mine_down" ) { // Don't forget to build a slope up!
            std::vector<direction> open;
            if( dat.n_fac == 6 && ter( SEEX, 6 ) != t_slope_down ) {
                open.push_back( NORTH );
            }
            if( dat.e_fac == 6 && ter( SEEX * 2 - 7, SEEY ) != t_slope_down ) {
                open.push_back( EAST );
            }
            if( dat.s_fac == 6 && ter( SEEX, SEEY * 2 - 7 ) != t_slope_down ) {
                open.push_back( SOUTH );
            }
            if( dat.w_fac == 6 && ter( 6, SEEY ) != t_slope_down ) {
                open.push_back( WEST );
            }

            if( open.empty() ) { // We'll have to build it in the center
                int tries = 0;
                point p;
                bool okay = true;
                do {
                    p.x = rng( SEEX - 6, SEEX + 1 );
                    p.y = rng( SEEY - 6, SEEY + 1 );
                    okay = true;
                    for( int i = p.x; ( i <= p.x + 5 ) && okay; i++ ) {
                        for( int j = p.y; ( j <= p.y + 5 ) && okay; j++ ) {
                            if( ter( i, j ) != t_rock_floor ) {
                                okay = false;
                            }
                        }
                    }
                    if( !okay ) {
                        tries++;
                    }
                } while( !okay && tries < 10 );
                if( tries == 10 ) { // Clear the area around the slope down
                    square( this, t_rock_floor, p.x, p.y, p.x + 5, p.y + 5 );
                }
                square( this, t_slope_up, p.x + 1, p.y + 1, p.x + 2, p.y + 2 );

            } else { // We can build against a wall
                switch( random_entry( open ) ) {
                    case NORTH:
                        line( this, t_slope_up, SEEX - 2, 6, SEEX + 1, 6 );
                        break;
                    case EAST:
                        line( this, t_slope_up, SEEX * 2 - 7, SEEY - 2, SEEX * 2 - 7, SEEY + 1 );
                        break;
                    case SOUTH:
                        line( this, t_slope_up, SEEX - 2, SEEY * 2 - 7, SEEX + 1, SEEY * 2 - 7 );
                        break;
                    case WEST:
                        line( this, t_slope_up, 6, SEEY - 2, 6, SEEY + 1 );
                        break;
                    default:
                        break;
                }
            }
        } // Done building a slope up
    } else if( terrain_type == "mine_finale" ) {
        // Set up the basic chamber
        for( int i = 0; i < SEEX * 2; i++ ) {
            for( int j = 0; j < SEEY * 2; j++ ) {
                if( i > rng( 1, 3 ) && i < SEEX * 2 - rng( 2, 4 ) &&
                    j > rng( 1, 3 ) && j < SEEY * 2 - rng( 2, 4 ) ) {
                    ter_set( point( i, j ), t_rock_floor );
                } else {
                    ter_set( point( i, j ), t_rock );
                }
            }
        }
        std::vector<direction> face; // Which walls are solid, and can be a facing?
        // Now draw the entrance(s)
        if( dat.north() == "mine" ) {
            square( this, t_rock_floor, SEEX, 0, SEEX + 1, 3 );
        } else {
            face.push_back( NORTH );
        }

        if( dat.east()  == "mine" ) {
            square( this, t_rock_floor, SEEX * 2 - 4, SEEY, EAST_EDGE, SEEY + 1 );
        } else {
            face.push_back( EAST );
        }

        if( dat.south() == "mine" ) {
            square( this, t_rock_floor, SEEX, SEEY * 2 - 4, SEEX + 1, SOUTH_EDGE );
        } else {
            face.push_back( SOUTH );
        }

        if( dat.west()  == "mine" ) {
            square( this, t_rock_floor, 0, SEEY, 3, SEEY + 1 );
        } else {
            face.push_back( WEST );
        }

        // Now, pick and generate a type of finale!
        int rn = 0;
        if( face.empty() ) {
            rn = rng( 1, 3 );  // Amigara fault is not valid
        } else {
            rn = rng( 1, 4 );
        }

        computer *tmpcomp = nullptr;
        switch( rn ) {
            case 1: { // Wyrms
                int x = rng( SEEX, SEEX + 1 ), y = rng( SEEY, SEEY + 1 );
                ter_set( point( x, y ), t_pedestal_wyrm );
                spawn_item( x, y, "petrified_eye" );
            }
            break; // That's it!  game::examine handles the pedestal/wyrm spawns

            case 2: { // The Thing dog
                int num_bodies = rng( 4, 8 );
                for( int i = 0; i < num_bodies; i++ ) {
                    int x = rng( 4, SEEX * 2 - 5 );
                    int y = rng( 4, SEEX * 2 - 5 );
                    add_item( x, y, item::make_corpse() );
                    place_items( "mine_equipment", 60, x, y, x, y, false, 0 );
                }
                place_spawns( GROUP_DOG_THING, 1, SEEX, SEEX, SEEX + 1, SEEX + 1, 1, true, true );
                spawn_artifact( tripoint( rng( SEEX, SEEX + 1 ), rng( SEEY, SEEY + 1 ), abs_sub.z ) );
            }
            break;

            case 3: { // Spiral down
                line( this, t_rock,  5,  5,  5, 18 );
                line( this, t_rock,  5,  5, 18,  5 );
                line( this, t_rock, 18,  5, 18, 18 );
                line( this, t_rock,  8, 18, 18, 18 );
                line( this, t_rock,  8,  8,  8, 18 );
                line( this, t_rock,  8,  8, 15,  8 );
                line( this, t_rock, 15,  8, 15, 15 );
                line( this, t_rock, 10, 15, 15, 15 );
                line( this, t_rock, 10, 10, 10, 15 );
                line( this, t_rock, 10, 10, 13, 10 );
                line( this, t_rock, 13, 10, 13, 13 );
                ter_set( point( 12, 13 ), t_rock );
                ter_set( point( 12, 12 ), t_slope_down );
                ter_set( point( 12, 11 ), t_slope_down );
            }
            break;

            case 4: { // Amigara fault
                // Construct the fault on the appropriate face
                switch( random_entry( face ) ) {
                    case NORTH:
                        square( this, t_rock, 0, 0, EAST_EDGE, 4 );
                        line( this, t_fault, 4, 4, SEEX * 2 - 5, 4 );
                        break;
                    case EAST:
                        square( this, t_rock, SEEX * 2 - 5, 0, SOUTH_EDGE, EAST_EDGE );
                        line( this, t_fault, SEEX * 2 - 5, 4, SEEX * 2 - 5, SEEY * 2 - 5 );
                        break;
                    case SOUTH:
                        square( this, t_rock, 0, SEEY * 2 - 5, EAST_EDGE, SOUTH_EDGE );
                        line( this, t_fault, 4, SEEY * 2 - 5, SEEX * 2 - 5, SEEY * 2 - 5 );
                        break;
                    case WEST:
                        square( this, t_rock, 0, 0, 4, SOUTH_EDGE );
                        line( this, t_fault, 4, 4, 4, SEEY * 2 - 5 );
                        break;
                    default:
                        break;
                }

                ter_set( point( SEEX, SEEY ), t_console );
                tmpcomp = add_computer( tripoint( SEEX,  SEEY, abs_sub.z ), _( "NEPowerOS" ), 0 );
                tmpcomp->add_option( _( "Read Logs" ), COMPACT_AMIGARA_LOG, 0 );
                tmpcomp->add_option( _( "Initiate Tremors" ), COMPACT_AMIGARA_START, 4 );
                tmpcomp->add_failure( COMPFAIL_AMIGARA );
            }
            break;
        }

    }
}

void map::draw_spiral( const oter_id &terrain_type, mapgendata &/*dat*/, const time_point &/*when*/,
                       const float /*density*/ )
{
    if( terrain_type == "spiral_hub" ) {
        fill_background( this, t_rock_floor );
        line( this, t_rock, 23,  0, 23, 23 );
        line( this, t_rock,  2, 23, 23, 23 );
        line( this, t_rock,  2,  4,  2, 23 );
        line( this, t_rock,  2,  4, 18,  4 );
        line( this, t_rock, 18,  4, 18, 18 ); // bad
        line( this, t_rock,  6, 18, 18, 18 );
        line( this, t_rock,  6,  7,  6, 18 );
        line( this, t_rock,  6,  7, 15,  7 );
        line( this, t_rock, 15,  7, 15, 15 );
        line( this, t_rock,  8, 15, 15, 15 );
        line( this, t_rock,  8,  9,  8, 15 );
        line( this, t_rock,  8,  9, 13,  9 );
        line( this, t_rock, 13,  9, 13, 13 );
        line( this, t_rock, 10, 13, 13, 13 );
        line( this, t_rock, 10, 11, 10, 13 );
        square( this, t_slope_up, 11, 11, 12, 12 );
        rotate( rng( 0, 3 ) );
    } else if( terrain_type == "spiral" ) {
        fill_background( this, t_rock_floor );
        const int num_spiral = rng( 1, 4 );
        std::list<point> offsets;
        const int spiral_width = 8;
        // Divide the room into quadrants, and place a spiral origin
        // at a random offset within each quadrant.
        for( int x = 0; x < 2; ++x ) {
            for( int y = 0; y < 2; ++y ) {
                const int x_jitter = rng( 0, SEEX - spiral_width );
                const int y_jitter = rng( 0, SEEY - spiral_width );
                offsets.push_back( point( ( x * SEEX ) + x_jitter,
                                          ( y * SEEY ) + y_jitter ) );
            }
        }

        // Randomly place from 1 - 4 of the spirals at the chosen offsets.
        for( int i = 0; i < num_spiral; i++ ) {
            const point chosen_point = random_entry_removed( offsets );
            const int orx = chosen_point.x;
            const int ory = chosen_point.y;

            line( this, t_rock, orx, ory, orx + 5, ory );
            line( this, t_rock, orx + 5, ory, orx + 5, ory + 5 );
            line( this, t_rock, orx + 1, ory + 5, orx + 5, ory + 5 );
            line( this, t_rock, orx + 1, ory + 2, orx + 1, ory + 4 );
            line( this, t_rock, orx + 1, ory + 2, orx + 3, ory + 2 );
            ter_set( point( orx + 3, ory + 3 ), t_rock );
            ter_set( point( orx + 2, ory + 3 ), t_rock_floor );
            place_items( "spiral", 60, orx + 2, ory + 3, orx + 2, ory + 3, false, 0 );
        }
    }
}

void map::draw_sarcophagus( const oter_id &terrain_type, mapgendata &dat,
                            const time_point &/*when*/, const float /*density*/ )
{
    computer *tmpcomp = nullptr;

    const auto ter_key = mapf::ter_bind( "R 1 & V C G 5 % Q E , _ r X f F V H 6 x $ ^ . - | "
                                         "# t + = D w T S e o h c d l s !", t_elevator_control_off,
                                         t_sewage_pipe, t_sewage_pump, t_vat, t_floor, t_grate,
                                         t_wall_glass, t_wall_glass, t_sewage, t_elevator,
                                         t_pavement_y, t_pavement, t_floor, t_door_metal_locked,
                                         t_chainfence, t_chainfence, t_wall_glass, t_wall_glass,
                                         t_console, t_console_broken, t_shrub, t_floor, t_floor,
                                         t_wall, t_wall, t_rock, t_floor, t_door_c,
                                         t_door_locked_alarm, t_door_locked, t_window, t_floor,
                                         t_floor, t_floor, t_floor, t_floor, t_floor, t_floor,
                                         t_floor, t_sidewalk, t_thconc_floor );
    const auto fur_key = mapf::furn_bind( "R 1 & V C G 5 % Q E , _ r X f F V H 6 x $ ^ . - | "
                                          "# t + = D w T S e o h c d l s !", f_null, f_null,
                                          f_null, f_null, f_crate_c, f_null, f_null, f_null,
                                          f_null, f_null, f_null, f_null, f_rack, f_null, f_null,
                                          f_null, f_null, f_null, f_null, f_null, f_null,
                                          f_indoor_plant, f_null, f_null, f_null, f_null, f_table,
                                          f_null, f_null, f_null, f_null, f_toilet, f_sink,
                                          f_fridge, f_bookcase, f_chair, f_counter, f_desk,
                                          f_locker, f_null, f_null );
    const auto b_ter_key = mapf::ter_bind( "= + E & 6 H V c h d r M _ $ | - # . , l S T",
                                           t_door_metal_c, t_door_metal_o, t_elevator,
                                           t_elevator_control_off, t_console, t_reinforced_glass,
                                           t_reinforced_glass, t_floor, t_floor, t_floor, t_floor,
                                           t_gates_control_concrete, t_sewage, t_door_metal_locked,
                                           t_concrete_wall, t_concrete_wall, t_rock, t_rock_floor,
                                           t_metal_floor, t_floor, t_floor, t_floor );
    const auto b_fur_key = mapf::furn_bind( "= + E & 6 H V c h d r M _ $ | - # . , l S T", f_null,
                                            f_null, f_null, f_null, f_null, f_null, f_null,
                                            f_counter, f_chair, f_desk, f_rack,  f_null, f_null,
                                            f_null, f_null, f_null, f_null, f_null, f_null,
                                            f_locker, f_sink,  f_toilet );

    // Convenience function because this big block of hardcoded mapgen does a LOT of overmap terrain
    // comparisons and it gets very verbose. What would be better is to convert all this to JSON mapgen.
    const auto match = []( const oter_id & oterid, const std::string & oterstr ) {
        return is_ot_match( oterstr, oterid, ot_match_type::type );
    };

    if( match( terrain_type, "haz_sar_entrance" ) ) {
        // Init to grass & dirt;
        dat.fill_groundcover();
        mapf::formatted_set_simple( this, 0, 0,
                                    " f    |_________%..S| |.\n"
                                    " f    |!!!!!!!!!|..r| |.\n"
                                    " f    |!!!!!!!!!|..r| |.\n"
                                    " f    |l!!!!!!!!=..r| |c\n"
                                    " f    |l!!!!!!!!|..S| |w\n"
                                    " f    |l!!!!!!!!%..r|sss\n"
                                    " f    |!!!!!!!!!%..r|sss\n"
                                    " f    |!!!!!!!!!%..r|ss_\n"
                                    " f    |!!!!!!!!!|x..|ss_\n"
                                    " f    |-XXXXXXX-|-D-|ss_\n"
                                    " f     s_______ssssssss_\n"
                                    " f     s_______ssssssss_\n"
                                    " f     s________________\n"
                                    " f     s________________\n"
                                    " f     s________________\n"
                                    " f  ssss________________\n"
                                    " f  ssss_______ssssssss_\n"
                                    " fF|-D-|XXXXXXX-      s_\n"
                                    "   wxh.D_______f      s_\n"
                                    "   wcdcw_______f      ss\n"
                                    "   |www|_______fFFFFFFFF\n"
                                    "        _______         \n"
                                    "        _______         \n"
                                    "        _______         \n", ter_key, fur_key );
        spawn_item( 19, 3, "cleansuit" );
        place_items( "office", 80,  4, 19, 6, 19, false, 0 );
        place_items( "cleaning", 90,  7,  3, 7,  5, false, 0 );
        place_items( "toxic_dump_equipment", 85,  19,  1, 19,  3, false, 0 );
        place_items( "toxic_dump_equipment", 85,  19,  5, 19,  7, false, 0 );
        place_spawns( GROUP_HAZMATBOT, 2, 10, 5, 10, 5, 1, true );
        //lazy radiation mapping
        for( int x = 0; x < SEEX * 2; x++ ) {
            for( int y = 0; y < SEEY * 2; y++ ) {
                adjust_radiation( x, y, rng( 10, 30 ) );
            }
        }
        if( match( dat.north(), "haz_sar" ) && match( dat.west(), "haz_sar" ) ) {
            rotate( 3 );
        } else if( match( dat.north(), "haz_sar" ) && match( dat.east(), "haz_sar" ) ) {
            rotate( 0 );
        } else if( match( dat.south(), "haz_sar" ) && match( dat.east(), "haz_sar" ) ) {
            rotate( 1 );
        } else if( match( dat.west(), "haz_sar" ) && match( dat.south(), "haz_sar" ) ) {
            rotate( 2 );
        }
    } else if( match( terrain_type, "haz_sar" ) ) {
        dat.fill_groundcover();
        if( ( match( dat.south(), "haz_sar_entrance" ) && match( dat.east(), "haz_sar" ) ) ||
            ( match( dat.north(), "haz_sar" ) && match( dat.east(), "haz_sar_entrance" ) ) ||
            ( match( dat.west(), "haz_sar" ) && match( dat.north(), "haz_sar_entrance" ) ) ||
            ( match( dat.south(), "haz_sar" ) && match( dat.west(), "haz_sar_entrance" ) ) ) {
            mapf::formatted_set_simple( this, 0, 0,
                                        "                        \n"
                                        " fFFFFFFFFFFFFFFFFFFFFFF\n"
                                        " f                      \n"
                                        " f                      \n"
                                        " f     #################\n"
                                        " f    ##################\n"
                                        " f   ##...llrr..........\n"
                                        " f  ##..!!!!!!!!!.......\n"
                                        " f  ##..!!!!!!!!!&&&1111\n"
                                        " f  ##..!!!!!!!!x&&&....\n"
                                        " f  ##..!!!!!!!!!!!!....\n"
                                        " f  ##r.!!!!!!!!!!!!....\n"
                                        " f  ##r.!!!!!!!!!!!!....\n"
                                        " f  ##r.!!!!!!!!!!!!....\n"
                                        " f  ##r.!!!!!!!!!!!!..CC\n"
                                        " f  ##..!!!!!!!!!!!...CC\n"
                                        " f  ##..!!!!!!!!!!....C.\n"
                                        " f  ##..!!!!!!!!!.......\n"
                                        " f  ##..!!!!!!!!........\n"
                                        " f  ###.!!!!!!!x##.#####\n"
                                        " f  ####XXXXXXX###+#####\n"
                                        " f   ##!!!!!!!!x|x.r|   \n"
                                        " f    |!!!!!!!!!%..r| |-\n"
                                        " f    |!!!!!!!!!%..r| |^\n", ter_key, fur_key );
            spawn_item( 19, 22, "cleansuit" );
            place_items( "cleaning", 85,  6,  11, 6,  14, false, 0 );
            place_items( "tools_common", 85,  10,  6, 13,  6, false, 0 );
            place_items( "toxic_dump_equipment", 85,  22,  14, 23,  15, false, 0 );
            place_spawns( GROUP_HAZMATBOT, 2, 22, 12, 22, 12, 1, true );
            place_spawns( GROUP_HAZMATBOT, 2, 23, 18, 23, 18, 1, true );
            //lazy radiation mapping
            for( int x = 0; x < SEEX * 2; x++ ) {
                for( int y = 0; y < SEEY * 2; y++ ) {
                    adjust_radiation( x, y, rng( 10, 30 ) );
                }
            }
            if( match( dat.west(), "haz_sar_entrance" ) ) {
                rotate( 1 );
                if( x_in_y( 1, 4 ) ) {
                    add_vehicle( vproto_id( "military_cargo_truck" ), 10, 11, 0 );
                }
            } else if( match( dat.north(), "haz_sar_entrance" ) ) {
                rotate( 2 );
                if( x_in_y( 1, 4 ) ) {
                    add_vehicle( vproto_id( "military_cargo_truck" ), 12, 10, 90 );
                }
            } else if( match( dat.east(), "haz_sar_entrance" ) ) {
                rotate( 3 );
                if( x_in_y( 1, 4 ) ) {
                    add_vehicle( vproto_id( "military_cargo_truck" ), 13, 12, 180 );
                }
            } else if( x_in_y( 1, 4 ) ) {
                add_vehicle( vproto_id( "military_cargo_truck" ), 11, 13, 270 );
            }

        } else if( ( match( dat.west(), "haz_sar_entrance" ) && match( dat.north(), "haz_sar" ) ) ||
                   ( match( dat.north(), "haz_sar_entrance" ) && match( dat.east(), "haz_sar" ) ) ||
                   ( match( dat.west(), "haz_sar" ) && match( dat.south(), "haz_sar_entrance" ) ) ||
                   ( match( dat.south(), "haz_sar" ) && match( dat.east(), "haz_sar_entrance" ) ) ) {
            mapf::formatted_set_simple( this, 0, 0,
                                        "......|-+-|-+|...h..w f \n"
                                        ".c....|.............w f \n"
                                        "hd....+....ch.....hdw f \n"
                                        "cc....|....cdd...ddd| f \n"
                                        "ww-www|w+w-www--www-| f \n"
                                        "ssssssssssssssssssss  f \n"
                                        "ssssssssssssssssssss  f \n"
                                        "___,____,____,____ss  f \n"
                                        "___,____,____,____ss  f \n"
                                        "___,____,____,____ss  f \n"
                                        "___,____,____,____ss  f \n"
                                        "___,____,____,____ss  f \n"
                                        "__________________ss  f \n"
                                        "__________________ss  f \n"
                                        "__________________ss  f \n"
                                        "__________________ss  f \n"
                                        "________,_________ss  f \n"
                                        "________,_________ss  f \n"
                                        "________,_________ss  f \n"
                                        "ssssssssssssssssssss  f \n"
                                        "FFFFFFFFFFFFFFFFFFFFFFf \n"
                                        "                        \n"
                                        "                        \n"
                                        "                        \n", ter_key, fur_key );
            spawn_item( 1, 2, "id_military" );
            place_items( "office", 85,  1,  1, 1,  3, false, 0 );
            place_items( "office", 85,  11,  3, 13,  3, false, 0 );
            place_items( "office", 85,  17,  3, 19,  3, false, 0 );
            //lazy radiation mapping
            for( int x = 0; x < SEEX * 2; x++ ) {
                for( int y = 0; y < SEEY * 2; y++ ) {
                    adjust_radiation( x, y, rng( 10, 30 ) );
                }
            }
            if( match( dat.north(), "haz_sar_entrance" ) ) {
                rotate( 1 );
            }
            if( match( dat.east(), "haz_sar_entrance" ) ) {
                rotate( 2 );
            }
            if( match( dat.south(), "haz_sar_entrance" ) ) {
                rotate( 3 );
            }
        } else {
            mapf::formatted_set_simple( this, 0, 0,
                                        "                        \n"
                                        "FFFFFFFFFFFFFFFFFFFFFFf \n"
                                        "                      f \n"
                                        "                      f \n"
                                        "################      f \n"
                                        "#################     f \n"
                                        ".V.V.V..........##    f \n"
                                        ".......|G|.......##   f \n"
                                        "11111111111111...##   f \n"
                                        ".......|G|.%515%.##   f \n"
                                        "...........%QQQ%.##   f \n"
                                        "..CC......x%QQQ%.##   f \n"
                                        ".CCC.......%QQQ%.##   f \n"
                                        "...........%QQQ%.##   f \n"
                                        ".....|.R|..%515%.##   f \n"
                                        "......EE|....1...##   f \n"
                                        "......EE|....&...##   f \n"
                                        ".....---|.......##    f \n"
                                        "...............##     f \n"
                                        "################      f \n"
                                        "###############       f \n"
                                        "                      f \n"
                                        "------|---|--|---www| f \n"
                                        ".x6x..|S.T|l.|^.ddd.| f \n", ter_key, fur_key );
            place_items( "office", 85,  16,  23, 18,  23, false, 0 );
            place_items( "cleaning", 85,  11,  23, 12,  23, false, 0 );
            place_items( "robots", 90,  2,  11, 3,  11, false, 0 );
            // TODO: change to monster group
            place_spawns( GROUP_HAZMATBOT, 2, 7, 10, 7, 10, 1, true );
            place_spawns( GROUP_HAZMATBOT, 2, 11, 16, 11, 16, 1, true );
            //lazy radiation mapping
            for( int x = 0; x < SEEX * 2; x++ ) {
                for( int y = 0; y < SEEY * 2; y++ ) {
                    adjust_radiation( x, y, rng( 10, 30 ) );
                }
            }
            tmpcomp = add_computer( tripoint( 2,  23, abs_sub.z ), _( "SRCF Security Terminal" ), 0 );
            tmpcomp->add_option( _( "Security Reminder [1055]" ), COMPACT_SR1_MESS, 0 );
            tmpcomp->add_option( _( "Security Reminder [1056]" ), COMPACT_SR2_MESS, 0 );
            tmpcomp->add_option( _( "Security Reminder [1057]" ), COMPACT_SR3_MESS, 0 );
            //tmpcomp->add_option(_("Security Reminder [1058]"), COMPACT_SR4_MESS, 0); limited to 9 computer options
            tmpcomp->add_option( _( "EPA: Report All Potential Containment Breaches [3873643]" ),
                                 COMPACT_SRCF_1_MESS, 2 );
            tmpcomp->add_option( _( "SRCF: Internal Memo, EPA [2918024]" ), COMPACT_SRCF_2_MESS, 2 );
            tmpcomp->add_option( _( "CDC: Internal Memo, Standby [2918115]" ), COMPACT_SRCF_3_MESS, 2 );
            tmpcomp->add_option( _( "USARMY: SEAL SRCF [987167]" ), COMPACT_SRCF_SEAL_ORDER, 4 );
            tmpcomp->add_option( _( "COMMAND: REACTIVATE ELEVATOR" ), COMPACT_SRCF_ELEVATOR, 0 );
            tmpcomp->add_option( _( "COMMAND: SEAL SRCF [4423]" ), COMPACT_SRCF_SEAL, 5 );
            tmpcomp->add_failure( COMPFAIL_ALARM );
            if( match( dat.west(), "haz_sar" ) && match( dat.north(), "haz_sar" ) ) {
                rotate( 1 );
            }
            if( match( dat.east(), "haz_sar" ) && match( dat.north(), "haz_sar" ) ) {
                rotate( 2 );
            }
            if( match( dat.east(), "haz_sar" ) && match( dat.south(), "haz_sar" ) ) {
                rotate( 3 );
            }
        }
    } else if( match( terrain_type, "haz_sar_entrance_b1" ) ) {
        // Init to grass & dirt;
        dat.fill_groundcover();
        mapf::formatted_set_simple( this, 0, 0,
                                    "#############...........\n"
                                    "#############...........\n"
                                    "|---------|#............\n"
                                    "|_________|M............\n"
                                    "|_________$.............\n"
                                    "|_________$.............\n"
                                    "|_________$.............\n"
                                    "|_________$.............\n"
                                    "|_________$.............\n"
                                    "|_________|.............\n"
                                    "|---------|#............\n"
                                    "############............\n"
                                    "###########.............\n"
                                    "###########M......####..\n"
                                    "#########|--$$$$$--|####\n"
                                    "####|----|_________|----\n"
                                    "####|___________________\n"
                                    "####|___________________\n"
                                    "####|___________________\n"
                                    "####|___________________\n"
                                    "####|___________________\n"
                                    "####|___________________\n"
                                    "####|___________________\n"
                                    "####|-------------------\n", b_ter_key, b_fur_key );
        for( int i = 0; i < SEEX * 2; i++ ) {
            for( int j = 0; j < SEEY * 2; j++ ) {
                if( this->ter( i, j ) == t_rock_floor ) {
                    if( one_in( 250 ) ) {
                        add_item( i, j, item::make_corpse() );
                        place_items( "science",  70, i, j, i, j, true, 0 );
                    }
                    place_spawns( GROUP_PLAIN, 80, i, j, i, j, 1, true );
                }
                if( this->ter( i, j ) != t_metal_floor ) {
                    adjust_radiation( i, j, rng( 10, 70 ) );
                }
                if( this->ter( i, j ) == t_sewage ) {
                    if( one_in( 2 ) ) {
                        ter_set( point( i, j ), t_dirtfloor );
                    }
                    if( one_in( 4 ) ) {
                        ter_set( point( i, j ), t_dirtmound );
                    }
                    if( one_in( 2 ) ) {
                        make_rubble( tripoint( i,  j, abs_sub.z ), f_wreckage, true );
                    }
                    place_items( "trash", 50,  i,  j, i,  j, false, 0 );
                    place_items( "sewer", 50,  i,  j, i,  j, false, 0 );
                    if( one_in( 40 ) ) {
                        spawn_item( i, j, "nanomaterial", 1, 5 );
                    }
                    place_spawns( GROUP_VANILLA, 5, i, j, i, j, 1, true );
                }
            }
        }
        if( match( dat.north(), "haz_sar_b1" ) && match( dat.west(), "haz_sar_b1" ) ) {
            rotate( 3 );
        } else if( match( dat.north(), "haz_sar_b1" ) && match( dat.east(), "haz_sar_b1" ) ) {
            rotate( 0 );
        } else if( match( dat.south(), "haz_sar_b1" ) && match( dat.east(), "haz_sar_b1" ) ) {
            rotate( 1 );
        } else if( match( dat.west(), "haz_sar_b1" ) && match( dat.south(), "haz_sar_b1" ) ) {
            rotate( 2 );
        }
    } else if( match( terrain_type, "haz_sar_b1" ) ) {
        dat.fill_groundcover();
        if( ( match( dat.south(), "haz_sar_entrance_b1" ) && match( dat.east(), "haz_sar_b1" ) ) ||
            ( match( dat.north(), "haz_sar_b1" ) && match( dat.east(), "haz_sar_entrance_b1" ) ) ||
            ( match( dat.west(), "haz_sar_b1" ) && match( dat.north(), "haz_sar_entrance_b1" ) ) ||
            ( match( dat.south(), "haz_sar_b1" ) && match( dat.west(), "haz_sar_entrance_b1" ) ) ) {
            mapf::formatted_set_simple( this, 0, 0,
                                        "########################\n"
                                        "####################.##.\n"
                                        "####|----------|###.....\n"
                                        "####|__________|M.......\n"
                                        "####|__________$........\n"
                                        "####|__________$........\n"
                                        "####|__________$........\n"
                                        "####|__________$........\n"
                                        "####|__________$........\n"
                                        "####|__________|........\n"
                                        "####|----------|........\n"
                                        "###############.........\n"
                                        "##############..........\n"
                                        "#############...........\n"
                                        "############...........#\n"
                                        "|---------|#.........###\n"
                                        "|_________|M.........###\n"
                                        "|_________$..........|--\n"
                                        "|_________$..........|r,\n"
                                        "|_________$..........|r,\n"
                                        "|_________$..........|r,\n"
                                        "|_________$..........|,,\n"
                                        "|_________|..........|,,\n"
                                        "|---------|#.........|-$\n", b_ter_key, b_fur_key );
            for( int i = 0; i < SEEX * 2; i++ ) {
                for( int j = 0; j < SEEY * 2; j++ ) {
                    if( this->furn( i, j ) == f_rack ) {
                        place_items( "mechanics", 60,  i,  j, i,  j, false, 0 );
                    }
                    if( this->ter( i, j ) == t_rock_floor ) {
                        if( one_in( 250 ) ) {
                            add_item( i, j, item::make_corpse() );
                            place_items( "science",  70, i, j, i, j, true, 0 );
                        } else {
                            place_spawns( GROUP_PLAIN, 1, i, j, i, j, 1, true );
                        }
                    }
                    if( this->ter( i, j ) != t_metal_floor ) {
                        adjust_radiation( i, j, rng( 10, 70 ) );
                    }
                    if( this->ter( i, j ) == t_sewage ) {
                        if( one_in( 2 ) ) {
                            ter_set( point( i, j ), t_dirtfloor );
                        }
                        if( one_in( 4 ) ) {
                            ter_set( point( i, j ), t_dirtmound );
                        }
                        if( one_in( 2 ) ) {
                            make_rubble( tripoint( i,  j, abs_sub.z ), f_wreckage, true );
                        }
                        place_items( "trash", 50,  i,  j, i,  j, false, 0 );
                        place_items( "sewer", 50,  i,  j, i,  j, false, 0 );
                        if( one_in( 40 ) ) {
                            spawn_item( i, j, "nanomaterial", 1, 5 );
                        }
                        place_spawns( GROUP_VANILLA, 5, i, j, i, j, 1, true );
                    }
                }
            }
            if( match( dat.west(), "haz_sar_entrance_b1" ) ) {
                rotate( 1 );
            } else if( match( dat.north(), "haz_sar_entrance_b1" ) ) {
                rotate( 2 );
            } else if( match( dat.east(), "haz_sar_entrance_b1" ) ) {
                rotate( 3 );
            }
        } else if( ( match( dat.west(), "haz_sar_entrance_b1" ) && match( dat.north(), "haz_sar_b1" ) ) ||
                   ( match( dat.north(), "haz_sar_entrance_b1" ) && match( dat.east(), "haz_sar_b1" ) ) ||
                   ( match( dat.west(), "haz_sar_b1" ) && match( dat.south(), "haz_sar_entrance_b1" ) ) ||
                   ( match( dat.south(), "haz_sar_b1" ) && match( dat.east(), "haz_sar_entrance_b1" ) ) ) {
            mapf::formatted_set_simple( this, 0, 0,
                                        "....M..|,,,,|........###\n"
                                        ".......|-HH=|.........##\n"
                                        ".....................###\n"
                                        "......................##\n"
                                        ".......................#\n"
                                        "......................##\n"
                                        ".......................#\n"
                                        "......................##\n"
                                        "......................##\n"
                                        ".......................#\n"
                                        ".....................###\n"
                                        "....................####\n"
                                        "..................######\n"
                                        "###....M.........#######\n"
                                        "#####|--$$$$$--|########\n"
                                        "|----|_________|----|###\n"
                                        "|___________________|###\n"
                                        "|___________________|###\n"
                                        "|___________________|###\n"
                                        "|___________________|###\n"
                                        "|___________________|###\n"
                                        "|___________________|###\n"
                                        "|___________________|###\n"
                                        "|-------------------|###\n", b_ter_key, b_fur_key );
            for( int i = 0; i < SEEX * 2; i++ ) {
                for( int j = 0; j < SEEY * 2; j++ ) {
                    if( this->ter( i, j ) == t_rock_floor ) {
                        if( one_in( 250 ) ) {
                            add_item( i, j, item::make_corpse() );
                            place_items( "science",  70, i, j, i, j, true, 0 );
                        }
                        place_spawns( GROUP_PLAIN, 80, i, j, i, j, 1, true );
                    }
                    if( this->ter( i, j ) != t_metal_floor ) {
                        adjust_radiation( i, j, rng( 10, 70 ) );
                    }
                    if( this->ter( i, j ) == t_sewage ) {
                        if( one_in( 2 ) ) {
                            ter_set( point( i, j ), t_dirtfloor );
                        }
                        if( one_in( 4 ) ) {
                            ter_set( point( i, j ), t_dirtmound );
                        }
                        if( one_in( 2 ) ) {
                            make_rubble( tripoint( i,  j, abs_sub.z ), f_wreckage, true );
                        }
                        place_items( "trash", 50,  i,  j, i,  j, false, 0 );
                        place_items( "sewer", 50,  i,  j, i,  j, false, 0 );
                        if( one_in( 20 ) ) {
                            spawn_item( i, j, "nanomaterial", 1, 5 );
                        }
                        place_spawns( GROUP_VANILLA, 5, i, j, i, j, 1, true );
                    }
                }
            }
            if( match( dat.north(), "haz_sar_entrance_b1" ) ) {
                rotate( 1 );
            }
            if( match( dat.east(), "haz_sar_entrance_b1" ) ) {
                rotate( 2 );
            }
            if( match( dat.south(), "haz_sar_entrance_b1" ) ) {
                rotate( 3 );
            }
        } else {
            mapf::formatted_set_simple( this, 0, 0,
                                        "########################\n"
                                        ".#######################\n"
                                        "...#..#|----------|#####\n"
                                        ".......|__________|#####\n"
                                        ".......$__________|#####\n"
                                        ".......$__________|#####\n"
                                        ".......$__________|#####\n"
                                        ".......$__________|#####\n"
                                        ".......$__________|#####\n"
                                        "......M|__________|#####\n"
                                        "......#|----------|#####\n"
                                        ".....###################\n"
                                        "....####|---|----|######\n"
                                        "###.##|-|,,,|,S,T|######\n"
                                        "#|-=-||&|,,,+,,,,|######\n"
                                        "#|,,l|EE+,,,|----|-|####\n"
                                        "#|,,l|EE+,,,|ddd,,l|####\n"
                                        "-|-$-|--|,,,V,h,,,l|####\n"
                                        ",,,,,|,,=,,,V,,,,,,|####\n"
                                        ",,,,,|rr|,,,V,,,,c,|####\n"
                                        ",,,,,|--|,,,|,,,hc,|####\n"
                                        ",,,,,+,,,,,,+,,c6c,|####\n"
                                        ",,,,M|,,,,,,|r,,,,,|####\n"
                                        "$$$$-|-|=HH-|-HHHH-|####\n", b_ter_key, b_fur_key );
            spawn_item( 3, 16, "sarcophagus_access_code" );
            for( int i = 0; i < SEEX * 2; i++ ) {
                for( int j = 0; j < SEEY * 2; j++ ) {
                    if( this->furn( i, j ) == f_locker ) {
                        place_items( "cleaning", 60,  i,  j, i,  j, false, 0 );
                    }
                    if( this->furn( i, j ) == f_desk ) {
                        place_items( "cubical_office", 60,  i,  j, i,  j, false, 0 );
                    }
                    if( this->furn( i, j ) == f_rack ) {
                        place_items( "sewage_plant", 60,  i,  j, i,  j, false, 0 );
                    }
                    if( this->ter( i, j ) == t_rock_floor ) {
                        if( one_in( 250 ) ) {
                            add_item( i, j, item::make_corpse() );
                            place_items( "science",  70, i, j, i, j, true, 0 );
                        }
                        place_spawns( GROUP_PLAIN, 80, i, j, i, j, 1, true );
                    }
                    if( this->ter( i, j ) != t_metal_floor ) {
                        adjust_radiation( i, j, rng( 10, 70 ) );
                    }
                    if( this->ter( i, j ) == t_sewage ) {
                        if( one_in( 2 ) ) {
                            ter_set( point( i, j ), t_dirtfloor );
                        }
                        if( one_in( 4 ) ) {
                            ter_set( point( i, j ), t_dirtmound );
                        }
                        if( one_in( 2 ) ) {
                            make_rubble( tripoint( i,  j, abs_sub.z ), f_wreckage, true );
                        }
                        place_items( "trash", 50,  i,  j, i,  j, false, 0 );
                        place_items( "sewer", 50,  i,  j, i,  j, false, 0 );
                        if( one_in( 40 ) ) {
                            spawn_item( i, j, "nanomaterial", 1, 5 );
                        }
                        place_spawns( GROUP_VANILLA, 5, i, j, i, j, 1, true );
                    }
                }
            }
            tmpcomp = add_computer( tripoint( 16,  21, abs_sub.z ),
                                    _( "SRCF Security Terminal" ), 0 );
            tmpcomp->add_option( _( "Security Reminder [1055]" ), COMPACT_SR1_MESS, 0 );
            tmpcomp->add_option( _( "Security Reminder [1056]" ), COMPACT_SR2_MESS, 0 );
            tmpcomp->add_option( _( "Security Reminder [1057]" ), COMPACT_SR3_MESS, 0 );
            //tmpcomp->add_option(_("Security Reminder [1058]"), COMPACT_SR4_MESS, 0); limited to 9 computer options
            tmpcomp->add_option( _( "EPA: Report All Potential Containment Breaches [3873643]" ),
                                 COMPACT_SRCF_1_MESS, 2 );
            tmpcomp->add_option( _( "SRCF: Internal Memo, EPA [2918024]" ),
                                 COMPACT_SRCF_2_MESS, 2 );
            tmpcomp->add_option( _( "CDC: Internal Memo, Standby [2918115]" ),
                                 COMPACT_SRCF_3_MESS, 2 );
            tmpcomp->add_option( _( "USARMY: SEAL SRCF [987167]" ), COMPACT_SRCF_SEAL_ORDER, 4 );
            tmpcomp->add_option( _( "COMMAND: REACTIVATE ELEVATOR" ), COMPACT_SRCF_ELEVATOR, 0 );
            tmpcomp->add_failure( COMPFAIL_ALARM );
            if( match( dat.west(), "haz_sar_b1" ) && match( dat.north(), "haz_sar_b1" ) ) {
                rotate( 1 );
            }
            if( match( dat.east(), "haz_sar_b1" ) && match( dat.north(), "haz_sar_b1" ) ) {
                rotate( 2 );
            }
            if( match( dat.east(), "haz_sar_b1" ) && match( dat.south(), "haz_sar_b1" ) ) {
                rotate( 3 );
            }
        }
    }
}

void map::draw_megastore( const oter_id &terrain_type, mapgendata &dat, const time_point &/*when*/,
                          const float /*density*/ )
{
    if( terrain_type == "megastore_entrance" ) {
        fill_background( this, t_floor );
        // Construct facing north; below, we'll rotate to face road
        line( this, t_wall_glass, 0, 0, EAST_EDGE, 0 );
        ter_set( point( SEEX, 0 ), t_door_glass_c );
        ter_set( point( SEEX + 1, 0 ), t_door_glass_c );
        //Vending
        std::vector<int> vset;
        vset.reserve( 21 );
        int vnum = rng( 2, 6 );
        for( int a = 0; a < 21; a++ ) {
            vset.push_back( a );
        }
        std::shuffle( vset.begin(), vset.end(), rng_get_engine() );
        for( int a = 0; a < vnum; a++ ) {
            if( vset[a] < 12 ) {
                if( one_in( 2 ) ) {
                    place_vending( vset[a], 1, "vending_food" );
                } else {
                    place_vending( vset[a], 1, "vending_drink" );
                }
            } else {
                if( one_in( 2 ) ) {
                    place_vending( vset[a] + 2, 1, "vending_food" );
                } else {
                    place_vending( vset[a] + 2, 1, "vending_drink" );
                }
            }
        }
        vset.clear();
        // Long checkout lanes
        for( int x = 2; x <= 18; x += 4 ) {
            line_furn( this, f_counter, x, 4, x, 14 );
            line_furn( this, f_rack, x + 3, 4, x + 3, 14 );
            place_items( "snacks",    80, x + 3, 4, x + 3, 14, false, 0 );
            place_items( "magazines", 70, x + 3, 4, x + 3, 14, false, 0 );
        }
        if( const auto p = random_point( *this, [this]( const tripoint & n ) {
        return ter( n ) == t_floor;
        } ) ) {
            place_spawns( GROUP_PLAIN, 1, p->x, p->y, p->x, p->y, 1, true );
        }
        // Finally, figure out where the road is; construct our entrance facing that.
        std::vector<direction> faces_road;
        if( is_ot_match( "road", dat.east(), ot_match_type::type ) ||
            is_ot_match( "bridge", dat.east(), ot_match_type::type ) ) {
            rotate( 1 );
        }
        if( is_ot_match( "road", dat.south(), ot_match_type::type ) ||
            is_ot_match( "bridge", dat.south(), ot_match_type::type ) ) {
            rotate( 2 );
        }
        if( is_ot_match( "road", dat.west(), ot_match_type::type ) ||
            is_ot_match( "bridge", dat.west(), ot_match_type::type ) ) {
            rotate( 3 );
        }
    } else if( terrain_type == "megastore" ) {
        square( this, t_floor, 0, 0, EAST_EDGE, SOUTH_EDGE );
        // Randomly pick contents
        switch( rng( 1, 5 ) ) {
            case 1: { // Groceries
                bool fridge = false;
                for( int x = rng( 2, 3 ); x < EAST_EDGE; x += 3 ) {
                    for( int y = 2; y <= SEEY; y += SEEY - 2 ) {
                        if( one_in( 3 ) ) {
                            fridge = !fridge;
                        }
                        if( fridge ) {
                            line_furn( this, f_glass_fridge, x, y, x, y + SEEY - 4 );
                            if( one_in( 3 ) ) {
                                place_items( "fridgesnacks", 80, x, y, x, y + SEEY - 4, false, 0 );
                            } else {
                                place_items( "fridge",       70, x, y, x, y + SEEY - 4, false, 0 );
                            }
                        } else {
                            line_furn( this, f_rack, x, y, x, y + SEEY - 4 );
                            if( one_in( 3 ) ) {
                                place_items( "cannedfood", 78, x, y, x, y + SEEY - 4, false, 0 );
                            } else if( one_in( 2 ) ) {
                                place_items( "pasta",      82, x, y, x, y + SEEY - 4, false, 0 );
                            } else if( one_in( 2 ) ) {
                                place_items( "produce",    65, x, y, x, y + SEEY - 4, false, 0 );
                            } else {
                                place_items( "snacks",     72, x, y, x, y + SEEY - 4, false, 0 );
                            }
                        }
                    }
                }
            }
            break;
            case 2: // Hardware
                for( int x = 2; x <= 22; x += 4 ) {
                    line_furn( this, f_rack, x, 4, x, SEEY * 2 - 5 );
                    if( one_in( 3 ) ) {
                        place_items( "tools_carpentry", 70, x, 4, x, SEEY * 2 - 5, false, 0 );
                    } else if( one_in( 2 ) ) {
                        place_items( "tools_construction", 70, x, 4, x, SEEY * 2 - 5, false, 0 );
                    } else if( one_in( 3 ) ) {
                        place_items( "hardware", 70, x, 4, x, SEEY * 2 - 5, false, 0 );
                    } else {
                        place_items( "mischw",   70, x, 4, x, SEEY * 2 - 5, false, 0 );
                    }
                }
                break;
            case 3: // Clothing
                for( int x = 2; x < SEEX * 2; x += 6 ) {
                    for( int y = 3; y <= 9; y += 6 ) {
                        square_furn( this, f_rack, x, y, x + 1, y + 1 );
                        if( one_in( 2 ) ) {
                            place_items( "shirts",  75, x, y, x + 1, y + 1, false, 0 );
                        } else if( one_in( 2 ) ) {
                            place_items( "pants",   72, x, y, x + 1, y + 1, false, 0 );
                        } else if( one_in( 2 ) ) {
                            place_items( "jackets", 65, x, y, x + 1, y + 1, false, 0 );
                        } else {
                            place_items( "winter",  62, x, y, x + 1, y + 1, false, 0 );
                        }
                    }
                }
                for( int y = 13; y <= SEEY * 2 - 2; y += 3 ) {
                    line_furn( this, f_rack, 2, y, SEEX * 2 - 3, y );
                    if( one_in( 3 ) ) {
                        place_items( "shirts",     75, 2, y, SEEX * 2 - 3, y, false, 0 );
                    } else if( one_in( 2 ) ) {
                        place_items( "shoes",      75, 2, y, SEEX * 2 - 3, y, false, 0 );
                    } else if( one_in( 2 ) ) {
                        place_items( "bags",       75, 2, y, SEEX * 2 - 3, y, false, 0 );
                    } else {
                        place_items( "allclothes", 75, 2, y, SEEX * 2 - 3, y, false, 0 );
                    }
                }
                break;
            case 4: // Cleaning and soft drugs and novels and junk
                for( int x = rng( 2, 3 ); x < EAST_EDGE; x += 3 ) {
                    for( int y = 2; y <= SEEY; y += SEEY - 2 ) {
                        line_furn( this, f_rack, x, y, x, y + SEEY - 4 );
                        if( one_in( 3 ) ) {
                            place_items( "cleaning",  78, x, y, x, y + SEEY - 4, false, 0 );
                        } else if( one_in( 2 ) ) {
                            place_items( "softdrugs", 72, x, y, x, y + SEEY - 4, false, 0 );
                        } else {
                            place_items( "novels",    84, x, y, x, y + SEEY - 4, false, 0 );
                        }
                    }
                }
                break;
            case 5: // Sporting goods
                for( int x = rng( 2, 3 ); x < EAST_EDGE; x += 3 ) {
                    for( int y = 2; y <= SEEY; y += SEEY - 2 ) {
                        line_furn( this, f_rack, x, y, x, y + SEEY - 4 );
                        if( one_in( 2 ) ) {
                            place_items( "sports",  72, x, y, x, y + SEEY - 4, false, 0 );
                        } else if( one_in( 10 ) ) {
                            place_items( "guns_rifle_common",  20, x, y, x, y + SEEY - 4, false, 0 );
                        } else {
                            place_items( "camping", 68, x, y, x, y + SEEY - 4, false, 0 );
                        }
                    }
                }
                break;
        }

        // Add some spawns
        for( int i = 0; i < 15; i++ ) {
            int x = rng( 0, EAST_EDGE ), y = rng( 0, SOUTH_EDGE );
            if( ter( x, y ) == t_floor ) {
                place_spawns( GROUP_PLAIN, 1, x, y, x, y, 1, true );
            }
        }
        // Rotate randomly...
        rotate( rng( 0, 3 ) );
        // ... then place walls as needed.
        if( dat.north() != "megastore_entrance" && dat.north() != "megastore" ) {
            line( this, t_wall, 0, 0, EAST_EDGE, 0 );
        }
        if( dat.east() != "megastore_entrance" && dat.east() != "megastore" ) {
            line( this, t_wall, EAST_EDGE, 0, EAST_EDGE, SOUTH_EDGE );
        }
        if( dat.south() != "megastore_entrance" && dat.south() != "megastore" ) {
            line( this, t_wall, 0, SOUTH_EDGE, EAST_EDGE, SOUTH_EDGE );
        }
        if( dat.west() != "megastore_entrance" && dat.west() != "megastore" ) {
            line( this, t_wall, 0, 0, 0, SOUTH_EDGE );
        }
    }
}

void map::draw_fema( const oter_id &terrain_type, mapgendata &dat, const time_point &/*when*/,
                     const float /*density*/ )
{
    if( terrain_type == "fema_entrance" ) {
        fill_background( this, t_dirt );
        // Left wall
        line( this, t_chainfence, 0, 23, 23, 23 );
        line( this, t_chaingate_l, 10, 23, 14, 23 );
        line( this, t_chainfence,  0,  0,  0, 23 );
        line( this, t_chainfence,  23,  0,  23, 23 );
        line( this, t_fence_barbed, 1, 4, 9, 12 );
        line( this, t_fence_barbed, 1, 5, 8, 12 );
        line( this, t_fence_barbed, 22, 4, 15, 12 );
        line( this, t_fence_barbed, 22, 5, 16, 12 );
        square( this, t_wall_wood, 2, 13, 9, 21 );
        square( this, t_floor, 3, 14, 8, 20 );
        line( this, t_reinforced_glass, 5, 13, 6, 13 );
        line( this, t_reinforced_glass, 5, 21, 6, 21 );
        line( this, t_reinforced_glass, 9, 15, 9, 18 );
        line( this, t_door_c, 9, 16, 9, 17 );
        line_furn( this, f_locker, 3, 16, 3, 18 );
        line_furn( this, f_chair, 5, 16, 5, 18 );
        line_furn( this, f_desk, 6, 16, 6, 18 );
        line_furn( this, f_chair, 7, 16, 7, 18 );
        place_items( "office", 80, 3, 16, 3, 18, false, 0 );
        place_items( "office", 80, 6, 16, 6, 18, false, 0 );
        place_spawns( GROUP_MIL_WEAK, 1, 3, 15, 4, 17, 0.2 );

        // Rotate to face the road
        if( is_ot_match( "road", dat.east(), ot_match_type::type ) ||
            is_ot_match( "bridge", dat.east(), ot_match_type::type ) ) {
            rotate( 1 );
        }
        if( is_ot_match( "road", dat.south(), ot_match_type::type ) ||
            is_ot_match( "bridge", dat.south(), ot_match_type::type ) ) {
            rotate( 2 );
        }
        if( is_ot_match( "road", dat.west(), ot_match_type::type ) ||
            is_ot_match( "bridge", dat.west(), ot_match_type::type ) ) {
            rotate( 3 );
        }
    } else if( terrain_type == "fema" ) {
        fill_background( this, t_dirt );
        // check all sides for non fema/fema entrance, place fence on those sides
        if( dat.north() != "fema" && dat.north() != "fema_entrance" ) {
            line( this, t_chainfence, 0, 0, 23, 0 );
        }
        if( dat.south() != "fema" && dat.south() != "fema_entrance" ) {
            line( this, t_chainfence, 0, 23, 23, 23 );
        }
        if( dat.west() != "fema" && dat.west() != "fema_entrance" ) {
            line( this, t_chainfence, 0, 0, 0, 23 );
        }
        if( dat.east() != "fema" && dat.east() != "fema_entrance" ) {
            line( this, t_chainfence, 23, 0, 23, 23 );
        }
        if( dat.west() == "fema" && dat.east() == "fema" && dat.south() != "fema" ) {
            //lab bottom side
            square( this, t_dirt, 1, 1, 22, 22 );
            square( this, t_floor, 4, 4, 19, 19 );
            line( this, t_concrete_wall, 4, 4, 19, 4 );
            line( this, t_concrete_wall, 4, 19, 19, 19 );
            line( this, t_concrete_wall, 4, 5, 4, 18 );
            line( this, t_concrete_wall, 19, 5, 19, 18 );
            line( this, t_door_metal_c, 11, 4, 12, 4 );
            line_furn( this, f_glass_fridge, 6, 5, 9, 5 );
            line_furn( this, f_glass_fridge, 14, 5, 17, 5 );
            square( this, t_grate, 6, 8, 8, 9 );
            line_furn( this, f_table, 7, 8, 7, 9 );
            square( this, t_grate, 6, 12, 8, 13 );
            line_furn( this, f_table, 7, 12, 7, 13 );
            square( this, t_grate, 6, 16, 8, 17 );
            line_furn( this, f_table, 7, 16, 7, 17 );
            line_furn( this, f_counter, 10, 8, 10, 17 );
            line_furn( this, f_chair, 14, 8, 14, 10 );
            line_furn( this, f_chair, 17, 8, 17, 10 );
            square( this, t_console_broken, 15, 8, 16, 10 );
            line_furn( this, f_desk, 15, 11, 16, 11 );
            line_furn( this, f_chair, 15, 12, 16, 12 );
            line( this, t_reinforced_glass, 13, 14, 18, 14 );
            line( this, t_reinforced_glass, 13, 14, 13, 18 );
            ter_set( point( 15, 14 ), t_door_metal_locked );
            place_items( "dissection", 90, 10, 8, 10, 17, false, 0 );
            place_items( "hospital_lab", 70, 5, 5, 18, 18, false, 0 );
            place_items( "harddrugs", 50, 6, 5, 9, 5, false, 0 );
            place_items( "harddrugs", 50, 14, 5, 17, 5, false, 0 );
            place_items( "hospital_samples", 50, 6, 5, 9, 5, false, 0 );
            place_items( "hospital_samples", 50, 14, 5, 17, 5, false, 0 );
            place_spawns( GROUP_LAB_FEMA, 1, 11, 12, 16, 17, 0.1 );
        } else if( dat.west() == "fema_entrance" ) {
            square( this, t_dirt, 1, 1, 22, 22 ); //Supply tent
            line_furn( this, f_canvas_wall, 4, 4, 19, 4 );
            line_furn( this, f_canvas_wall, 4, 4, 4, 19 );
            line_furn( this, f_canvas_wall, 19, 19, 19, 4 );
            line_furn( this, f_canvas_wall, 19, 19, 4, 19 );
            square_furn( this, f_fema_groundsheet, 5, 5, 8, 18 );
            square_furn( this, f_fema_groundsheet, 10, 5, 13, 5 );
            square_furn( this, f_fema_groundsheet, 10, 18, 13, 18 );
            square_furn( this, f_fema_groundsheet, 15, 5, 18, 7 );
            square_furn( this, f_fema_groundsheet, 15, 16, 18, 18 );
            square_furn( this, f_fema_groundsheet, 16, 10, 17, 14 );
            square_furn( this, f_fema_groundsheet, 9, 7, 14, 16 );
            line_furn( this, f_canvas_door, 11, 4, 12, 4 );
            line_furn( this, f_canvas_door, 11, 19, 12, 19 );
            square_furn( this, f_crate_c, 5, 6, 7, 7 );
            square_furn( this, f_crate_c, 5, 11, 7, 12 );
            square_furn( this, f_crate_c, 5, 16, 7, 17 );
            line( this, t_chainfence, 9, 6, 14, 6 );
            line( this, t_chainfence, 9, 17, 14, 17 );
            ter_set( point( 9, 5 ), t_chaingate_c );
            ter_set( point( 14, 18 ), t_chaingate_c );
            ter_set( point( 14, 5 ), t_chainfence );
            ter_set( point( 9, 18 ), t_chainfence );
            furn_set( point( 12, 17 ), f_counter );
            furn_set( point( 11, 6 ), f_counter );
            line_furn( this, f_chair, 10, 10, 13, 10 );
            square_furn( this, f_desk, 10, 11, 13, 12 );
            line_furn( this, f_chair, 10, 13, 13, 13 );
            line( this, t_chainfence, 15, 8, 18, 8 );
            line( this, t_chainfence, 15, 15, 18, 15 );
            line( this, t_chainfence, 15, 9, 15, 14 );
            line( this, t_chaingate_c, 15, 11, 15, 12 );
            line_furn( this, f_locker, 18, 9, 18, 14 );
            place_items( "allclothes", 90, 5, 6, 7, 7, false, 0 );
            place_items( "softdrugs", 90, 5, 11, 7, 12, false, 0 );
            place_items( "hardware", 90, 5, 16, 7, 17, false, 0 );
            if( one_in( 3 ) ) {
                place_items( "guns_rifle_milspec", 90, 18, 9, 18, 14, false, 0, 100, 100 );
            }
            place_items( "office", 80, 10, 11, 13, 12, false, 0 );
            place_spawns( GROUP_MIL_WEAK, 1, 3, 15, 4, 17, 0.2 );
        } else {
            switch( rng( 1, 5 ) ) {
                case 1:
                case 2:
                case 3:
                    square( this, t_dirt, 1, 1, 22, 22 );
                    square_furn( this, f_canvas_wall, 4, 4, 19, 19 ); //Lodging
                    square_furn( this, f_fema_groundsheet, 5, 5, 18, 18 );
                    line_furn( this, f_canvas_door, 11, 4, 12, 4 );
                    line_furn( this, f_canvas_door, 11, 19, 12, 19 );
                    line_furn( this, f_makeshift_bed, 6, 6, 6, 17 );
                    line_furn( this, f_makeshift_bed, 8, 6, 8, 17 );
                    line_furn( this, f_makeshift_bed, 10, 6, 10, 17 );
                    line_furn( this, f_makeshift_bed, 13, 6, 13, 17 );
                    line_furn( this, f_makeshift_bed, 15, 6, 15, 17 );
                    line_furn( this, f_makeshift_bed, 17, 6, 17, 17 );
                    line_furn( this, f_fema_groundsheet, 6, 8, 17, 8 );
                    line_furn( this, f_fema_groundsheet, 6, 8, 17, 8 );
                    square_furn( this, f_fema_groundsheet, 6, 11, 17, 12 );
                    line_furn( this, f_fema_groundsheet, 6, 15, 17, 15 );
                    line_furn( this, f_crate_o, 6, 7, 17, 7 );
                    line_furn( this, f_crate_o, 6, 10, 17, 10 );
                    line_furn( this, f_crate_o, 6, 14, 17, 14 );
                    line_furn( this, f_crate_o, 6, 17, 17, 17 );
                    line_furn( this, f_fema_groundsheet, 7, 5, 7, 18 );
                    line_furn( this, f_fema_groundsheet, 9, 5, 9, 18 );
                    square_furn( this, f_fema_groundsheet, 11, 5, 12, 18 );
                    line_furn( this, f_fema_groundsheet, 14, 5, 14, 18 );
                    line_furn( this, f_fema_groundsheet, 16, 5, 16, 18 );
                    place_items( "livingroom", 80, 5, 5, 18, 18, false, 0 );
                    place_spawns( GROUP_PLAIN, 1, 11, 12, 13, 14, 0.1 );
                    break;
                case 4:
                    square( this, t_dirt, 1, 1, 22, 22 );
                    square_furn( this, f_canvas_wall, 4, 4, 19, 19 ); //Mess hall/tent
                    square_furn( this, f_fema_groundsheet, 5, 5, 18, 18 );
                    line_furn( this, f_canvas_door, 11, 4, 12, 4 );
                    line_furn( this, f_canvas_door, 11, 19, 12, 19 );
                    line_furn( this, f_crate_c, 5, 5, 5, 6 );
                    square_furn( this, f_counter, 6, 6, 10, 8 );
                    square( this, t_rock_floor, 6, 5, 9, 7 );
                    furn_set( point( 7, 6 ), f_woodstove );
                    line_furn( this, f_bench, 13, 6, 17, 6 );
                    line_furn( this, f_table, 13, 7, 17, 7 );
                    line_furn( this, f_bench, 13, 8, 17, 8 );

                    line_furn( this, f_bench, 13, 11, 17, 11 );
                    line_furn( this, f_table, 13, 12, 17, 12 );
                    line_furn( this, f_bench, 13, 13, 17, 13 );

                    line_furn( this, f_bench, 13, 15, 17, 15 );
                    line_furn( this, f_table, 13, 16, 17, 16 );
                    line_furn( this, f_bench, 13, 17, 17, 17 );

                    line_furn( this, f_bench, 6, 11, 10, 11 );
                    line_furn( this, f_table, 6, 12, 10, 12 );
                    line_furn( this, f_bench, 6, 13, 10, 13 );

                    line_furn( this, f_bench, 6, 15, 10, 15 );
                    line_furn( this, f_table, 6, 16, 10, 16 );
                    line_furn( this, f_bench, 6, 17, 10, 17 );

                    place_items( "mil_food_nodrugs", 80, 5, 5, 5, 6, false, 0 );
                    place_items( "snacks", 80, 5, 5, 18, 18, false, 0 );
                    place_items( "kitchen", 70, 6, 5, 10, 8, false, 0 );
                    place_items( "dining", 80, 13, 7, 17, 7, false, 0 );
                    place_items( "dining", 80, 13, 12, 17, 12, false, 0 );
                    place_items( "dining", 80, 13, 16, 17, 16, false, 0 );
                    place_items( "dining", 80, 6, 12, 10, 12, false, 0 );
                    place_items( "dining", 80, 6, 16, 10, 16, false, 0 );
                    place_spawns( GROUP_PLAIN, 1, 11, 12, 13, 14, 0.1 );
                    break;
                case 5:
                    square( this, t_dirt, 1, 1, 22, 22 );
                    square( this, t_fence_barbed, 4, 4, 19, 19 );
                    square( this, t_dirt, 5, 5, 18, 18 );
                    square( this, t_pit_corpsed, 6, 6, 17, 17 );
                    place_spawns( GROUP_PLAIN, 1, 11, 12, 13, 14, 0.5 );
                    break;
            }
        }
    }
}

void map::draw_spider_pit( const oter_id &terrain_type, mapgendata &/*dat*/,
                           const time_point &/*when*/, const float /*density*/ )
{
    if( terrain_type == "spider_pit_under" ) {
        for( int i = 0; i < SEEX * 2; i++ ) {
            for( int j = 0; j < SEEY * 2; j++ ) {
                if( ( i >= 3 && i <= SEEX * 2 - 4 && j >= 3 && j <= SEEY * 2 - 4 ) ||
                    one_in( 4 ) ) {
                    ter_set( point( i, j ), t_rock_floor );
                    if( !one_in( 3 ) ) {
                        add_field( {i, j, abs_sub.z}, fd_web, rng( 1, 3 ) );
                    }
                } else {
                    ter_set( point( i, j ), t_rock );
                }
            }
        }
        ter_set( point( rng( 3, SEEX * 2 - 4 ), rng( 3, SEEY * 2 - 4 ) ), t_slope_up );
        place_items( "spider", 85, 0, 0, EAST_EDGE, SOUTH_EDGE, false, 0 );
    }
}

void map::draw_anthill( const oter_id &terrain_type, mapgendata &dat, const time_point &/*when*/,
                        const float /*density*/ )
{
    if( terrain_type == "anthill" || terrain_type == "acid_anthill" ) {
        for( int i = 0; i < SEEX * 2; i++ ) {
            for( int j = 0; j < SEEY * 2; j++ ) {
                if( i < 8 || j < 8 || i > SEEX * 2 - 9 || j > SEEY * 2 - 9 ) {
                    ter_set( point( i, j ), dat.groundcover() );
                } else if( ( i == 11 || i == 12 ) && ( j == 11 || j == 12 ) ) {
                    ter_set( point( i, j ), t_slope_down );
                } else {
                    ter_set( point( i, j ), t_dirtmound );
                }
            }
        }
    }
}

void map::draw_slimepit( const oter_id &terrain_type, mapgendata &dat, const time_point &/*when*/,
                         const float /*density*/ )
{
    if( is_ot_match( "slimepit", terrain_type, ot_match_type::prefix ) ) {
        for( int i = 0; i < SEEX * 2; i++ ) {
            for( int j = 0; j < SEEY * 2; j++ ) {
                if( !one_in( 10 ) && ( j < dat.n_fac * SEEX ||
                                       i < dat.w_fac * SEEX ||
                                       j > SEEY * 2 - dat.s_fac * SEEY ||
                                       i > SEEX * 2 - dat.e_fac * SEEX ) ) {
                    ter_set( point( i, j ), ( !one_in( 10 ) ? t_slime : t_rock_floor ) );
                } else if( rng( 0, SEEX ) > abs( i - SEEX ) && rng( 0, SEEY ) > abs( j - SEEY ) ) {
                    ter_set( point( i, j ), t_slime );
                } else if( dat.zlevel == 0 ) {
                    ter_set( point( i, j ), t_dirt );
                } else {
                    ter_set( point( i, j ), t_rock_floor );
                }
            }
        }
        if( terrain_type == "slimepit_down" ) {
            ter_set( point( rng( 3, SEEX * 2 - 4 ), rng( 3, SEEY * 2 - 4 ) ), t_slope_down );
        }
        if( dat.above() == "slimepit_down" ) {
            switch( rng( 1, 4 ) ) {
                case 1:
                    ter_set( point( rng( 0, 2 ), rng( 0, 2 ) ), t_slope_up );
                    break;
                case 2:
                    ter_set( point( rng( 0, 2 ), SEEY * 2 - rng( 1, 3 ) ), t_slope_up );
                    break;
                case 3:
                    ter_set( point( SEEX * 2 - rng( 1, 3 ), rng( 0, 2 ) ), t_slope_up );
                    break;
                case 4:
                    ter_set( point( SEEX * 2 - rng( 1, 3 ), SEEY * 2 - rng( 1, 3 ) ), t_slope_up );
            }
        }
        place_spawns( GROUP_BLOB, 1, SEEX, SEEY, SEEX, SEEY, 0.15 );
        place_items( "sewer", 40, 0, 0, EAST_EDGE, SOUTH_EDGE, true, 0 );
    }
}

void map::draw_triffid( const oter_id &terrain_type, mapgendata &/*dat*/,
                        const time_point &/*when*/, const float /*density*/ )
{
    if( terrain_type == "triffid_roots" ) {
        fill_background( this, t_root_wall );
        int node = 0;
        int step = 0;
        bool node_built[16];
        bool done = false;
        for( auto &elem : node_built ) {
            elem = false;
        }
        do {
            node_built[node] = true;
            step++;
            int nodex = 1 + 6 * ( node % 4 ), nodey = 1 + 6 * static_cast<int>( node / 4 );
            // Clear a 4x4 dirt square
            square( this, t_dirt, nodex, nodey, nodex + 3, nodey + 3 );
            // Spawn a monster in there
            if( step > 2 ) { // First couple of chambers are safe
                int monrng = rng( 1, 25 );
                int spawnx = nodex + rng( 0, 3 ), spawny = nodey + rng( 0, 3 );
                if( monrng <= 24 ) {
                    place_spawns( GROUP_TRIFFID_OUTER, 1, nodex, nodey,
                                  nodex + 3, nodey + 3, 1, true );
                } else {
                    for( int webx = nodex; webx <= nodex + 3; webx++ ) {
                        for( int weby = nodey; weby <= nodey + 3; weby++ ) {
                            add_field( {webx, weby, abs_sub.z}, fd_web, rng( 1, 3 ) );
                        }
                    }
                    place_spawns( GROUP_SPIDER, 1, spawnx, spawny, spawnx, spawny, 1, true );
                }
            }
            // TODO: Non-monster hazards?
            // Next, pick a cell to move to
            std::vector<direction> move;
            if( node % 4 > 0 && !node_built[node - 1] ) {
                move.push_back( WEST );
            }
            if( node % 4 < 3 && !node_built[node + 1] ) {
                move.push_back( EAST );
            }
            if( static_cast<int>( node / 4 ) > 0 && !node_built[node - 4] ) {
                move.push_back( NORTH );
            }
            if( static_cast<int>( node / 4 ) < 3 && !node_built[node + 4] ) {
                move.push_back( SOUTH );
            }

            if( move.empty() ) { // Nowhere to go!
                square( this, t_slope_down, nodex + 1, nodey + 1, nodex + 2, nodey + 2 );
                done = true;
            } else {
                switch( random_entry( move ) ) {
                    case NORTH:
                        square( this, t_dirt, nodex + 1, nodey - 2, nodex + 2, nodey - 1 );
                        node -= 4;
                        break;
                    case EAST:
                        square( this, t_dirt, nodex + 4, nodey + 1, nodex + 5, nodey + 2 );
                        node++;
                        break;
                    case SOUTH:
                        square( this, t_dirt, nodex + 1, nodey + 4, nodex + 2, nodey + 5 );
                        node += 4;
                        break;
                    case WEST:
                        square( this, t_dirt, nodex - 2, nodey + 1, nodex - 1, nodey + 2 );
                        node--;
                        break;
                    default:
                        break;
                }
            }
        } while( !done );
        square( this, t_slope_up, 2, 2, 3, 3 );
        rotate( rng( 0, 3 ) );
    } else if( terrain_type == "triffid_finale" ) {
        fill_background( this, t_root_wall );
        square( this, t_dirt, 1, 1, 4, 4 );
        square( this, t_dirt, 19, 19, 22, 22 );
        // Drunken walk until we reach the heart (lower right, [19, 19])
        // Chance increases by 1 each turn, and gives the % chance of forcing a move
        // to the right or down.
        int chance = 0;
        int x = 4;
        int y = 4;
        do {
            ter_set( point( x, y ), t_dirt );

            if( chance >= 10 && one_in( 10 ) ) { // Add a spawn
                place_spawns( GROUP_TRIFFID, 1, x, y, x, y, 1, true );
            }

            if( rng( 0, 99 ) < chance ) { // Force movement down or to the right
                if( x >= 19 ) {
                    y++;
                } else if( y >= 19 ) {
                    x++;
                } else {
                    if( one_in( 2 ) ) {
                        x++;
                    } else {
                        y++;
                    }
                }
            } else {
                chance++; // Increase chance of forced movement down/right
                // Weigh movement towards directions with lots of existing walls
                int chance_west = 0;
                int chance_east = 0;
                int chance_north = 0;
                int chance_south = 0;
                for( int dist = 1; dist <= 5; dist++ ) {
                    if( ter( x - dist, y ) == t_root_wall ) {
                        chance_west++;
                    }
                    if( ter( x + dist, y ) == t_root_wall ) {
                        chance_east++;
                    }
                    if( ter( x, y - dist ) == t_root_wall ) {
                        chance_north++;
                    }
                    if( ter( x, y + dist ) == t_root_wall ) {
                        chance_south++;
                    }
                }
                int roll = rng( 0, chance_west + chance_east + chance_north + chance_south );
                if( roll < chance_west && x > 0 ) {
                    x--;
                } else if( roll < chance_west + chance_east && x < EAST_EDGE ) {
                    x++;
                } else if( roll < chance_west + chance_east + chance_north && y > 0 ) {
                    y--;
                } else if( y < SOUTH_EDGE ) {
                    y++;
                }
            } // Done with drunken walk
        } while( x < 19 || y < 19 );
        square( this, t_slope_up, 1, 1, 2, 2 );
        place_spawns( GROUP_TRIFFID_HEART, 1, 21, 21, 21, 21, 1, true );

    }
}

void map::draw_connections( const oter_id &terrain_type, mapgendata &dat,
                            const time_point &/*when*/, const float /*density*/ )
{
    if( is_ot_match( "subway", terrain_type,
                     ot_match_type::type ) ) { // FUUUUU it's IF ELIF ELIF ELIF's mini-me =[
        if( is_ot_match( "sewer", dat.north(), ot_match_type::type ) &&
            !connects_to( terrain_type, 0 ) ) {
            if( connects_to( dat.north(), 2 ) ) {
                for( int i = SEEX - 2; i < SEEX + 2; i++ ) {
                    for( int j = 0; j < SEEY; j++ ) {
                        ter_set( point( i, j ), t_sewage );
                    }
                }
            } else {
                for( int j = 0; j < 3; j++ ) {
                    ter_set( point( SEEX, j ), t_rock_floor );
                    ter_set( point( SEEX - 1, j ), t_rock_floor );
                }
                ter_set( point( SEEX, 3 ), t_door_metal_c );
                ter_set( point( SEEX - 1, 3 ), t_door_metal_c );
            }
        }
        if( is_ot_match( "sewer", dat.east(), ot_match_type::type ) &&
            !connects_to( terrain_type, 1 ) ) {
            if( connects_to( dat.east(), 3 ) ) {
                for( int i = SEEX; i < SEEX * 2; i++ ) {
                    for( int j = SEEY - 2; j < SEEY + 2; j++ ) {
                        ter_set( point( i, j ), t_sewage );
                    }
                }
            } else {
                for( int i = SEEX * 2 - 3; i < SEEX * 2; i++ ) {
                    ter_set( point( i, SEEY ), t_rock_floor );
                    ter_set( point( i, SEEY - 1 ), t_rock_floor );
                }
                ter_set( point( SEEX * 2 - 4, SEEY ), t_door_metal_c );
                ter_set( point( SEEX * 2 - 4, SEEY - 1 ), t_door_metal_c );
            }
        }
        if( is_ot_match( "sewer", dat.south(), ot_match_type::type ) &&
            !connects_to( terrain_type, 2 ) ) {
            if( connects_to( dat.south(), 0 ) ) {
                for( int i = SEEX - 2; i < SEEX + 2; i++ ) {
                    for( int j = SEEY; j < SEEY * 2; j++ ) {
                        ter_set( point( i, j ), t_sewage );
                    }
                }
            } else {
                for( int j = SEEY * 2 - 3; j < SEEY * 2; j++ ) {
                    ter_set( point( SEEX, j ), t_rock_floor );
                    ter_set( point( SEEX - 1, j ), t_rock_floor );
                }
                ter_set( point( SEEX, SEEY * 2 - 4 ), t_door_metal_c );
                ter_set( point( SEEX - 1, SEEY * 2 - 4 ), t_door_metal_c );
            }
        }
        if( is_ot_match( "sewer", dat.west(), ot_match_type::type ) &&
            !connects_to( terrain_type, 3 ) ) {
            if( connects_to( dat.west(), 1 ) ) {
                for( int i = 0; i < SEEX; i++ ) {
                    for( int j = SEEY - 2; j < SEEY + 2; j++ ) {
                        ter_set( point( i, j ), t_sewage );
                    }
                }
            } else {
                for( int i = 0; i < 3; i++ ) {
                    ter_set( point( i, SEEY ), t_rock_floor );
                    ter_set( point( i, SEEY - 1 ), t_rock_floor );
                }
                ter_set( point( 3, SEEY ), t_door_metal_c );
                ter_set( point( 3, SEEY - 1 ), t_door_metal_c );
            }
        }
    } else if( is_ot_match( "sewer", terrain_type, ot_match_type::type ) ) {
        if( dat.above() == "road_nesw_manhole" ) {
            ter_set( point( rng( SEEX - 2, SEEX + 1 ), rng( SEEY - 2, SEEY + 1 ) ), t_ladder_up );
        }
        if( is_ot_match( "subway", dat.north(), ot_match_type::type ) &&
            !connects_to( terrain_type, 0 ) ) {
            for( int j = 0; j < SEEY - 3; j++ ) {
                ter_set( point( SEEX, j ), t_rock_floor );
                ter_set( point( SEEX - 1, j ), t_rock_floor );
            }
            ter_set( point( SEEX, SEEY - 3 ), t_door_metal_c );
            ter_set( point( SEEX - 1, SEEY - 3 ), t_door_metal_c );
        }
        if( is_ot_match( "subway", dat.east(), ot_match_type::type ) &&
            !connects_to( terrain_type, 1 ) ) {
            for( int i = SEEX + 3; i < SEEX * 2; i++ ) {
                ter_set( point( i, SEEY ), t_rock_floor );
                ter_set( point( i, SEEY - 1 ), t_rock_floor );
            }
            ter_set( point( SEEX + 2, SEEY ), t_door_metal_c );
            ter_set( point( SEEX + 2, SEEY - 1 ), t_door_metal_c );
        }
        if( is_ot_match( "subway", dat.south(), ot_match_type::type ) &&
            !connects_to( terrain_type, 2 ) ) {
            for( int j = SEEY + 3; j < SEEY * 2; j++ ) {
                ter_set( point( SEEX, j ), t_rock_floor );
                ter_set( point( SEEX - 1, j ), t_rock_floor );
            }
            ter_set( point( SEEX, SEEY + 2 ), t_door_metal_c );
            ter_set( point( SEEX - 1, SEEY + 2 ), t_door_metal_c );
        }
        if( is_ot_match( "subway", dat.west(), ot_match_type::type ) &&
            !connects_to( terrain_type, 3 ) ) {
            for( int i = 0; i < SEEX - 3; i++ ) {
                ter_set( point( i, SEEY ), t_rock_floor );
                ter_set( point( i, SEEY - 1 ), t_rock_floor );
            }
            ter_set( point( SEEX - 3, SEEY ), t_door_metal_c );
            ter_set( point( SEEX - 3, SEEY - 1 ), t_door_metal_c );
        }
    } else if( is_ot_match( "ants", terrain_type, ot_match_type::type ) ) {
        if( dat.above() == "anthill" ) {
            if( const auto p = random_point( *this, [this]( const tripoint & n ) {
            return ter( n ) == t_rock_floor;
            } ) ) {
                ter_set( *p, t_slope_up );
            }
        }
    }

    // finally, any terrain with SIDEWALKS should contribute sidewalks to neighboring diagonal roads
    if( terrain_type->has_flag( has_sidewalk ) ) {
        for( int dir = 4; dir < 8; dir++ ) { // NE SE SW NW
            bool n_roads_nesw[4] = {};
            int n_num_dirs = terrain_type_to_nesw_array( oter_id( dat.t_nesw[dir] ), n_roads_nesw );
            // only handle diagonal neighbors
            if( n_num_dirs == 2 &&
                n_roads_nesw[( ( dir - 4 ) + 3 ) % 4] &&
                n_roads_nesw[( ( dir - 4 ) + 2 ) % 4] ) {
                // make drawing simpler by rotating the map back and forth
                rotate( 4 - ( dir - 4 ) );
                // draw a small triangle of sidewalk in the northeast corner
                for( int y = 0; y < 4; y++ ) {
                    for( int x = SEEX * 2 - 4; x < SEEX * 2; x++ ) {
                        if( x - y > SEEX * 2 - 4 ) {
                            // TODO: more discriminating conditions
                            if( ter( x, y ) == t_grass || ter( x, y ) == t_dirt ||
                                ter( x, y ) == t_shrub ) {
                                ter_set( point( x, y ), t_sidewalk );
                            }
                        }
                    }
                }
                rotate( ( dir - 4 ) );
            }
        }
    }
}

void map::place_spawns( const mongroup_id &group, const int chance,
                        const int x1, const int y1, const int x2, const int y2, const float density,
                        const bool individual, const bool friendly )
{
    if( !group.is_valid() ) {
        const tripoint omt = sm_to_omt_copy( get_abs_sub() );
        const oter_id &oid = overmap_buffer.ter( omt );
        debugmsg( "place_spawns: invalid mongroup '%s', om_terrain = '%s' (%s)", group.c_str(),
                  oid.id().c_str(), oid->get_mapgen_id().c_str() );
        return;
    }

    // Set chance to be 1 or less to guarantee spawn, else set higher than 1
    if( !one_in( chance ) ) {
        return;
    }

    float spawn_density = 1.0f;
    if( MonsterGroupManager::is_animal( group ) ) {
        spawn_density = get_option< float >( "SPAWN_ANIMAL_DENSITY" );
    } else {
        spawn_density = get_option< float >( "SPAWN_DENSITY" );
    }

    float multiplier = density * spawn_density;
    // Only spawn 1 creature if individual flag set, else scale by density
    float thenum = individual ? 1 : ( multiplier * rng_float( 10.0f, 50.0f ) );
    int num = roll_remainder( thenum );

    // GetResultFromGroup decrements num
    while( num > 0 ) {
        int tries = 10;
        int x = 0;
        int y = 0;

        // Pick a spot for the spawn
        do {
            x = rng( x1, x2 );
            y = rng( y1, y2 );
            tries--;
        } while( impassable( x, y ) && tries > 0 );

        // Pick a monster type
        MonsterGroupResult spawn_details = MonsterGroupManager::GetResultFromGroup( group, &num );

        add_spawn( spawn_details.name, spawn_details.pack_size, x, y, friendly );
    }
}

void map::place_gas_pump( int x, int y, int charges )
{
    std::string fuel_type;
    if( one_in( 4 ) ) {
        fuel_type = "diesel";
    } else {
        fuel_type = "gasoline";
    }
    place_gas_pump( x, y, charges, fuel_type );
}

void map::place_gas_pump( int x, int y, int charges, const std::string &fuel_type )
{
    item fuel( fuel_type, 0 );
    fuel.charges = charges;
    add_item( x, y, fuel );
    ter_set( point( x, y ), ter_id( fuel.fuel_pump_terrain() ) );
}

void map::place_toilet( int x, int y, int charges )
{
    item water( "water", 0 );
    water.charges = charges;
    add_item( x, y, water );
    furn_set( point( x, y ), f_toilet );
}

void map::place_vending( int x, int y, const std::string &type, bool reinforced )
{
    if( reinforced ) {
        furn_set( point( x, y ), f_vending_reinforced );
        place_items( type, 100, x, y, x, y, false, 0 );
    } else {
        const bool broken = one_in( 5 );
        if( broken ) {
            furn_set( point( x, y ), f_vending_o );
        } else {
            furn_set( point( x, y ), f_vending_c );
            place_items( type, 100, x, y, x, y, false, 0 );
        }
    }
}

int map::place_npc( int x, int y, const string_id<npc_template> &type, bool force )
{
    if( !force && !get_option<bool>( "STATIC_NPC" ) ) {
        return -1; //Do not generate an npc.
    }
    std::shared_ptr<npc> temp = std::make_shared<npc>();
    temp->normalize();
    temp->load_npc_template( type );
    temp->spawn_at_precise( { abs_sub.xy() }, { x, y, abs_sub.z } );
    temp->toggle_trait( trait_id( "NPC_STATIC_NPC" ) );
    overmap_buffer.insert_npc( temp );
    return temp->getID();
}

void map::apply_faction_ownership( const int x1, const int y1, const int x2, const int y2,
                                   const faction_id id )
{
    faction *fac = g->faction_manager_ptr->get( id );
    for( const tripoint &p : points_in_rectangle( tripoint( x1, y1, abs_sub.z ), tripoint( x2, y2,
            abs_sub.z ) ) ) {
        auto items = i_at( p.x, p.y );
        for( item &elem : items ) {
            elem.set_owner( fac );
        }
        vehicle *source_veh = veh_pointer_or_null( veh_at( p ) );
        if( source_veh ) {
            if( !source_veh->has_owner() ) {
                source_veh->set_owner( fac );
            }
        }
    }
}

std::vector<item *> map::place_items( const items_location &loc, const int chance,
                                      const tripoint &f,
                                      const tripoint &t, const bool ongrass, const time_point &turn,
                                      const int magazine, const int ammo )
{
    // TODO: implement for 3D
    return place_items( loc, chance, f.x, f.y, t.x, t.y, ongrass, turn, magazine, ammo );
}

// A chance of 100 indicates that items should always spawn,
// the item group should be responsible for determining the amount of items.
std::vector<item *> map::place_items( const items_location &loc, int chance, int x1, int y1,
                                      int x2, int y2, bool ongrass, const time_point &turn,
                                      int magazine, int ammo )
{
    std::vector<item *> res;

    if( chance > 100 || chance <= 0 ) {
        debugmsg( "map::place_items() called with an invalid chance (%d)", chance );
        return res;
    }
    if( !item_group::group_is_defined( loc ) ) {
        const tripoint omt = sm_to_omt_copy( get_abs_sub() );
        const oter_id &oid = overmap_buffer.ter( omt );
        debugmsg( "place_items: invalid item group '%s', om_terrain = '%s' (%s)",
                  loc.c_str(), oid.id().c_str(), oid->get_mapgen_id().c_str() );
        return res;
    }

    const float spawn_rate = get_option<float>( "ITEM_SPAWNRATE" );
    int spawn_count = roll_remainder( chance * spawn_rate / 100.0f );
    for( int i = 0; i < spawn_count; i++ ) {
        // Might contain one item or several that belong together like guns & their ammo
        int tries = 0;
        auto is_valid_terrain = [this, ongrass]( int x, int y ) {
            auto &terrain = ter( x, y ).obj();
            return terrain.movecost == 0           &&
                   !terrain.has_flag( "PLACE_ITEM" ) &&
                   !ongrass                                   &&
                   !terrain.has_flag( "FLAT" );
        };

        int px = 0;
        int py = 0;
        do {
            px = rng( x1, x2 );
            py = rng( y1, y2 );
            tries++;
        } while( is_valid_terrain( px, py ) && tries < 20 );
        if( tries < 20 ) {
            auto put = put_items_from_loc( loc, tripoint( px, py, abs_sub.z ), turn );
            res.insert( res.end(), put.begin(), put.end() );
        }
    }
    for( auto e : res ) {
        if( e->is_tool() || e->is_gun() || e->is_magazine() ) {
            if( rng( 0, 99 ) < magazine && !e->magazine_integral() && !e->magazine_current() ) {
                e->contents.emplace_back( e->magazine_default(), e->birthday() );
            }
            if( rng( 0, 99 ) < ammo && e->ammo_remaining() == 0 ) {
                e->ammo_set( e->ammo_default(), e->ammo_capacity() );
            }
        }
    }
    return res;
}

std::vector<item *> map::put_items_from_loc( const items_location &loc, const tripoint &p,
        const time_point &turn )
{
    const auto items = item_group::items_from( loc, turn );
    return spawn_items( p, items );
}

void map::add_spawn( const mtype_id &type, int count, int x, int y, bool friendly,
                     int faction_id, int mission_id, const std::string &name )
{
    if( x < 0 || x >= SEEX * my_MAPSIZE || y < 0 || y >= SEEY * my_MAPSIZE ) {
        debugmsg( "Bad add_spawn(%s, %d, %d, %d)", type.c_str(), count, x, y );
        return;
    }
    point offset;
    submap *place_on_submap = get_submap_at( { x, y }, offset );

    if( !place_on_submap ) {
        debugmsg( "centadodecamonant doesn't exist in grid; within add_spawn(%s, %d, %d, %d)",
                  type.c_str(), count, x, y );
        return;
    }
    if( MonsterGroupManager::monster_is_blacklisted( type ) ) {
        return;
    }
    spawn_point tmp( type, count, offset, faction_id, mission_id, friendly, name );
    place_on_submap->spawns.push_back( tmp );
}

vehicle *map::add_vehicle( const vproto_id &type, const int x, const int y, const int dir,
                           const int veh_fuel, const int veh_status, const bool merge_wrecks )
{
    return add_vehicle( type, tripoint( x, y, abs_sub.z ),
                        dir, veh_fuel, veh_status, merge_wrecks );
}

vehicle *map::add_vehicle( const vgroup_id &type, const point &p, const int dir,
                           const int veh_fuel, const int veh_status, const bool merge_wrecks )
{
    return add_vehicle( type.obj().pick(), tripoint( p, abs_sub.z ),
                        dir, veh_fuel, veh_status, merge_wrecks );
}

vehicle *map::add_vehicle( const vgroup_id &type, const tripoint &p, const int dir,
                           const int veh_fuel, const int veh_status, const bool merge_wrecks )
{
    return add_vehicle( type.obj().pick(), p,
                        dir, veh_fuel, veh_status, merge_wrecks );
}

vehicle *map::add_vehicle( const vproto_id &type, const tripoint &p, const int dir,
                           const int veh_fuel, const int veh_status, const bool merge_wrecks )
{
    if( !type.is_valid() ) {
        debugmsg( "Nonexistent vehicle type: \"%s\"", type.c_str() );
        return nullptr;
    }
    if( !inbounds( p ) ) {
        dbg( D_WARNING ) << string_format( "Out of bounds add_vehicle t=%s d=%d p=%d,%d,%d", type.c_str(),
                                           dir, p.x, p.y, p.z );
        return nullptr;
    }

    // debugmsg("n=%d x=%d y=%d MAPSIZE=%d ^2=%d", nonant, x, y, MAPSIZE, MAPSIZE*MAPSIZE);
    auto veh = std::make_unique<vehicle>( type, veh_fuel, veh_status );
    tripoint p_ms = p;
    veh->sm_pos = ms_to_sm_remain( p_ms );
    veh->pos = p_ms.xy();
    veh->place_spawn_items();
    veh->face.init( dir );
    veh->turn_dir = dir;
    // for backwards compatibility, we always spawn with a pivot point of (0,0) so
    // that the mount at (0,0) is located at the spawn position.
    veh->precalc_mounts( 0, dir, point() );
    //debugmsg("adding veh: %d, sm: %d,%d,%d, pos: %d, %d", veh, veh->smx, veh->smy, veh->smz, veh->posx, veh->posy);
    std::unique_ptr<vehicle> placed_vehicle_up =
        add_vehicle_to_map( std::move( veh ), merge_wrecks );
    vehicle *placed_vehicle = placed_vehicle_up.get();

    if( placed_vehicle != nullptr ) {
        submap *place_on_submap = get_submap_at_grid( placed_vehicle->sm_pos );
        place_on_submap->vehicles.push_back( std::move( placed_vehicle_up ) );
        place_on_submap->is_uniform = false;

        auto &ch = get_cache( placed_vehicle->sm_pos.z );
        ch.vehicle_list.insert( placed_vehicle );
        add_vehicle_to_cache( placed_vehicle );

        //debugmsg ("grid[%d]->vehicles.size=%d veh.parts.size=%d", nonant, grid[nonant]->vehicles.size(),veh.parts.size());
    }
    return placed_vehicle;
}

/**
 * Takes a vehicle already created with new and attempts to place it on the map,
 * checking for collisions. If the vehicle can't be placed, returns NULL,
 * otherwise returns a pointer to the placed vehicle, which may not necessarily
 * be the one passed in (if wreckage is created by fusing cars).
 * @param veh The vehicle to place on the map.
 * @param merge_wrecks Whether crashed vehicles become part of each other
 * @return The vehicle that was finally placed.
 */
std::unique_ptr<vehicle> map::add_vehicle_to_map(
    std::unique_ptr<vehicle> veh, const bool merge_wrecks )
{
    //We only want to check once per square, so loop over all structural parts
    std::vector<int> frame_indices = veh->all_parts_at_location( "structure" );

    //Check for boat type vehicles that should be placeable in deep water
    const bool can_float = size( veh->get_avail_parts( "FLOATS" ) ) > 2;

    //When hitting a wall, only smash the vehicle once (but walls many times)
    bool needs_smashing = false;

    for( std::vector<int>::const_iterator part = frame_indices.begin();
         part != frame_indices.end(); part++ ) {
        const auto p = veh->global_part_pos3( *part );

        //Don't spawn anything in water
        if( has_flag_ter( TFLAG_DEEP_WATER, p ) && !can_float ) {
            return nullptr;
        }

        // Don't spawn shopping carts on top of another vehicle or other obstacle.
        if( veh->type == vproto_id( "shopping_cart" ) ) {
            if( veh_at( p ) || impassable( p ) ) {
                return nullptr;
            }
        }

        //For other vehicles, simulate collisions with (non-shopping cart) stuff
        vehicle *const other_veh = veh_pointer_or_null( veh_at( p ) );
        if( other_veh != nullptr && other_veh->type != vproto_id( "shopping_cart" ) ) {
            if( !merge_wrecks ) {
                return nullptr;
            }

            // Hard wreck-merging limit: 200 tiles
            // Merging is slow for big vehicles which lags the mapgen
            if( frame_indices.size() + other_veh->all_parts_at_location( "structure" ).size() > 200 ) {
                return nullptr;
            }

            /* There's a vehicle here, so let's fuse them together into wreckage and
             * smash them up. It'll look like a nasty collision has occurred.
             * Trying to do a local->global->local conversion would be a major
             * headache, so instead, let's make another vehicle whose (0, 0) point
             * is the (0, 0) of the existing vehicle, convert the coordinates of both
             * vehicles into global coordinates, find the distance between them and
             * p and then install them that way.
             * Create a vehicle with type "null" so it starts out empty. */
            auto wreckage = std::make_unique<vehicle>();
            wreckage->pos = other_veh->pos;
            wreckage->sm_pos = other_veh->sm_pos;

            //Where are we on the global scale?
            const tripoint global_pos = wreckage->global_pos3();

            for( auto &part : veh->parts ) {
                const tripoint part_pos = veh->global_part_pos3( part ) - global_pos;
                // TODO: change mount points to be tripoint
                wreckage->install_part( part_pos.xy(), part );
            }

            for( auto &part : other_veh->parts ) {
                const tripoint part_pos = other_veh->global_part_pos3( part ) - global_pos;
                wreckage->install_part( part_pos.xy(), part );

            }

            wreckage->name = _( "Wreckage" );

            // Now get rid of the old vehicles
            std::unique_ptr<vehicle> old_veh = detach_vehicle( other_veh );
            // Failure has happened here when caches are corrupted due to bugs.
            // Add an assertion to avoid null-pointer dereference later.
            assert( old_veh );

            // Try again with the wreckage
            std::unique_ptr<vehicle> new_veh = add_vehicle_to_map( std::move( wreckage ), true );
            if( new_veh != nullptr ) {
                new_veh->smash();
                return new_veh;
            }

            // If adding the wreck failed, we want to restore the vehicle we tried to merge with
            add_vehicle_to_map( std::move( old_veh ), false );
            return nullptr;

        } else if( impassable( p ) ) {
            if( !merge_wrecks ) {
                return nullptr;
            }

            // There's a wall or other obstacle here; destroy it
            destroy( p, true );

            // Some weird terrain, don't place the vehicle
            if( impassable( p ) ) {
                return nullptr;
            }

            needs_smashing = true;
        }
    }

    if( needs_smashing ) {
        veh->smash();
    }

    return veh;
}

computer *map::add_computer( const tripoint &p, const std::string &name, int security )
{
    ter_set( p, t_console ); // TODO: Turn this off?
    point l;
    submap *const place_on_submap = get_submap_at( p, l );
    place_on_submap->set_computer( l, computer( name, security ) );
    return place_on_submap->get_computer( l );
}

/**
 * Rotates this map, and all of its contents, by the specified multiple of 90
 * degrees.
 * @param turns How many 90-degree turns to rotate the map.
 */
void map::rotate( int turns )
{

    //Handle anything outside the 1-3 range gracefully; rotate(0) is a no-op.
    turns = turns % 4;
    if( turns == 0 ) {
        return;
    }

    real_coords rc;
    const tripoint &abs_sub = get_abs_sub();
    rc.fromabs( abs_sub.x * SEEX, abs_sub.y * SEEY );

    // TODO: This radius can be smaller - how small?
    const int radius = HALF_MAPSIZE + 3;
    // uses submap coordinates
    const std::vector<std::shared_ptr<npc>> npcs = overmap_buffer.get_npcs_near( abs_sub, radius );
    for( const std::shared_ptr<npc> &i : npcs ) {
        npc &np = *i;
        const tripoint sq = np.global_square_location();
        real_coords np_rc;
        np_rc.fromabs( sq.x, sq.y );
        // Note: We are rotating the entire overmap square (2x2 of submaps)
        if( np_rc.om_pos != rc.om_pos || sq.z != abs_sub.z ) {
            continue;
        }

        // OK, this is ugly: we remove the NPC from the whole map
        // Then we place it back from scratch
        // It could be rewritten to utilize the fact that rotation shouldn't cross overmaps
        auto npc_ptr = overmap_buffer.remove_npc( np.getID() );

        int old_x = np_rc.sub_pos.x;
        int old_y = np_rc.sub_pos.y;
        if( np_rc.om_sub.x % 2 != 0 ) {
            old_x += SEEX;
        }
        if( np_rc.om_sub.y % 2 != 0 ) {
            old_y += SEEY;
        }

        const auto new_pos = point{ old_x, old_y } .rotate( turns, { SEEX * 2, SEEY * 2 } );

        np.spawn_at_precise( { abs_sub.xy() }, { new_pos, abs_sub.z } );
        overmap_buffer.insert_npc( npc_ptr );
    }

    // Move the submaps around.
    if( turns == 2 ) {
        std::swap( *get_submap_at_grid( point_zero ), *get_submap_at_grid( point_south_east ) );
        std::swap( *get_submap_at_grid( point_east ), *get_submap_at_grid( point_south ) );
    } else {
        point p;
        submap tmp;

        std::swap( *get_submap_at_grid( point_south_east - p ), tmp );

        for( int k = 0; k < 4; ++k ) {
            p = p.rotate( turns, { 2, 2 } );
            std::swap( *get_submap_at_grid( point_south_east - p ), tmp );
        }
    }

    // Then rotate them and recalculate vehicle positions.
    for( int j = 0; j < 2; ++j ) {
        for( int i = 0; i < 2; ++i ) {
            point p( i, j );
            auto sm = get_submap_at_grid( p );

            sm->rotate( turns );

            for( auto &veh : sm->vehicles ) {
                veh->sm_pos = abs_sub + p;
            }
        }
    }

    // rotate zones
    zone_manager &mgr = zone_manager::get_manager();
    mgr.rotate_zones( *this, turns );
}

// Hideous function, I admit...
bool connects_to( const oter_id &there, int dir )
{
    switch( dir ) {
        case 2:
            if( there == "sewer_ns"   || there == "sewer_es" || there == "sewer_sw" ||
                there == "sewer_nes"  || there == "sewer_nsw" || there == "sewer_esw" ||
                there == "sewer_nesw" || there == "ants_ns" || there == "ants_es" ||
                there == "ants_sw"    || there == "ants_nes" ||  there == "ants_nsw" ||
                there == "ants_esw"   || there == "ants_nesw" ) {
                return true;
            }
            return false;
        case 3:
            if( there == "sewer_ew"   || there == "sewer_sw" || there == "sewer_wn" ||
                there == "sewer_new"  || there == "sewer_nsw" || there == "sewer_esw" ||
                there == "sewer_nesw" || there == "ants_ew" || there == "ants_sw" ||
                there == "ants_wn"    || there == "ants_new" || there == "ants_nsw" ||
                there == "ants_esw"   || there == "ants_nesw" ) {
                return true;
            }
            return false;
        case 0:
            if( there == "sewer_ns"   || there == "sewer_ne" ||  there == "sewer_wn" ||
                there == "sewer_nes"  || there == "sewer_new" || there == "sewer_nsw" ||
                there == "sewer_nesw" || there == "ants_ns" || there == "ants_ne" ||
                there == "ants_wn"    || there == "ants_nes" || there == "ants_new" ||
                there == "ants_nsw"   || there == "ants_nesw" ) {
                return true;
            }
            return false;
        case 1:
            if( there == "sewer_ew"   || there == "sewer_ne" || there == "sewer_es" ||
                there == "sewer_nes"  || there == "sewer_new" || there == "sewer_esw" ||
                there == "sewer_nesw" || there == "ants_ew" || there == "ants_ne" ||
                there == "ants_es"    || there == "ants_nes" || there == "ants_new" ||
                there == "ants_esw"   || there == "ants_nesw" ) {
                return true;
            }
            return false;
        default:
            debugmsg( "Connects_to with dir of %d", dir );
            return false;
    }
}

void science_room( map *m, int x1, int y1, int x2, int y2, int z, int rotate )
{
    int height = y2 - y1;
    int width  = x2 - x1;
    if( rotate % 2 == 1 ) { // Swap width & height if we're a lateral room
        int tmp = height;
        height  = width;
        width   = tmp;
    }
    for( int i = x1; i <= x2; i++ ) {
        for( int j = y1; j <= y2; j++ ) {
            m->ter_set( point( i, j ), t_thconc_floor );
        }
    }
    int area = height * width;
    std::vector<room_type> valid_rooms;
    if( height < 5 && width < 5 ) {
        valid_rooms.push_back( room_closet );
    }
    if( height > 6 && width > 3 ) {
        valid_rooms.push_back( room_lobby );
    }
    if( height > 4 || width > 4 ) {
        valid_rooms.push_back( room_chemistry );
        valid_rooms.push_back( room_goo );
    }
    if( z != 0 && ( height > 7 || width > 7 ) && height > 2 && width > 2 ) {
        valid_rooms.push_back( room_teleport );
    }
    if( height > 7 && width > 7 ) {
        valid_rooms.push_back( room_bionics );
        valid_rooms.push_back( room_cloning );
    }
    if( area >= 9 ) {
        valid_rooms.push_back( room_vivisect );
    }
    if( height > 5 && width > 4 ) {
        valid_rooms.push_back( room_dorm );
    }
    if( width > 8 ) {
        for( int i = 8; i < width; i += rng( 1, 2 ) ) {
            valid_rooms.push_back( room_split );
        }
    }

    int trapx = rng( x1 + 1, x2 - 1 );
    int trapy = rng( y1 + 1, y2 - 1 );
    switch( random_entry( valid_rooms ) ) {
        case room_closet:
            m->place_items( "cleaning", 80, x1, y1, x2, y2, false, 0 );
            break;
        case room_lobby:
            if( rotate % 2 == 0 ) { // Vertical
                int desk = y1 + rng( static_cast<int>( height / 2 ) - static_cast<int>( height / 4 ),
                                     static_cast<int>( height / 2 ) + 1 );
                for( int x = x1 + static_cast<int>( width / 4 ); x < x2 - static_cast<int>( width / 4 ); x++ ) {
                    m->furn_set( point( x, desk ), f_counter );
                }
                computer *tmpcomp = m->add_computer( tripoint( x2 - static_cast<int>( width / 4 ), desk, z ),
                                                     _( "Log Console" ), 3 );
                tmpcomp->add_option( _( "View Research Logs" ), COMPACT_RESEARCH, 0 );
                tmpcomp->add_option( _( "Download Map Data" ), COMPACT_MAPS, 0 );
                tmpcomp->add_failure( COMPFAIL_SHUTDOWN );
                tmpcomp->add_failure( COMPFAIL_ALARM );
                tmpcomp->add_failure( COMPFAIL_DAMAGE );
                m->place_spawns( GROUP_TURRET_SMG, 1, static_cast<int>( ( x1 + x2 ) / 2 ), desk,
                                 static_cast<int>( ( x1 + x2 ) / 2 ), desk, 1, true );
            } else {
                int desk = x1 + rng( static_cast<int>( height / 2 ) - static_cast<int>( height / 4 ),
                                     static_cast<int>( height / 2 ) + 1 );
                for( int y = y1 + static_cast<int>( width / 4 ); y < y2 - static_cast<int>( width / 4 ); y++ ) {
                    m->furn_set( point( desk, y ), f_counter );
                }
                computer *tmpcomp = m->add_computer( tripoint( desk, y2 - static_cast<int>( width / 4 ), z ),
                                                     _( "Log Console" ), 3 );
                tmpcomp->add_option( _( "View Research Logs" ), COMPACT_RESEARCH, 0 );
                tmpcomp->add_option( _( "Download Map Data" ), COMPACT_MAPS, 0 );
                tmpcomp->add_failure( COMPFAIL_SHUTDOWN );
                tmpcomp->add_failure( COMPFAIL_ALARM );
                tmpcomp->add_failure( COMPFAIL_DAMAGE );
                m->place_spawns( GROUP_TURRET_SMG, 1, desk, static_cast<int>( ( y1 + y2 ) / 2 ),
                                 desk, static_cast<int>( ( y1 + y2 ) / 2 ), 1, true );
            }
            break;
        case room_chemistry:
            if( rotate % 2 == 0 ) { // Vertical
                for( int x = x1; x <= x2; x++ ) {
                    if( x % 3 == 0 ) {
                        for( int y = y1 + 1; y <= y2 - 1; y++ ) {
                            m->furn_set( point( x, y ), f_counter );
                        }
                        if( one_in( 3 ) ) {
                            m->place_items( "mut_lab", 35, x, y1 + 1, x, y2 - 1, false, 0 );
                        } else {
                            m->place_items( "chem_lab", 70, x, y1 + 1, x, y2 - 1, false, 0 );
                        }
                    }
                }
            } else {
                for( int y = y1; y <= y2; y++ ) {
                    if( y % 3 == 0 ) {
                        for( int x = x1 + 1; x <= x2 - 1; x++ ) {
                            m->furn_set( point( x, y ), f_counter );
                        }
                        if( one_in( 3 ) ) {
                            m->place_items( "mut_lab", 35, x1 + 1, y, x2 - 1, y, false, 0 );
                        } else {
                            m->place_items( "chem_lab", 70, x1 + 1, y, x2 - 1, y, false, 0 );
                        }
                    }
                }
            }
            break;
        case room_teleport:
            m->furn_set( point( ( x1 + x2 ) / 2, static_cast<int>( ( y1 + y2 ) / 2 ) ), f_counter );
            m->furn_set( point( static_cast<int>( ( x1 + x2 ) / 2 ) + 1, static_cast<int>( ( y1 + y2 ) / 2 ) ),
                         f_counter );
            m->furn_set( point( ( x1 + x2 ) / 2, static_cast<int>( ( y1 + y2 ) / 2 ) + 1 ),
                         f_counter );
            m->furn_set( point( static_cast<int>( ( x1 + x2 ) / 2 ) + 1,
                                static_cast<int>( ( y1 + y2 ) / 2 ) + 1 ),
                         f_counter );
            mtrap_set( m, trapx, trapy, tr_telepad );
            m->place_items( "teleport", 70, static_cast<int>( ( x1 + x2 ) / 2 ),
                            static_cast<int>( ( y1 + y2 ) / 2 ), static_cast<int>( ( x1 + x2 ) / 2 ) + 1,
                            static_cast<int>( ( y1 + y2 ) / 2 ) + 1, false, 0 );
            break;
        case room_goo:
            do {
                mtrap_set( m, trapx, trapy, tr_goo );
                trapx = rng( x1 + 1, x2 - 1 );
                trapy = rng( y1 + 1, y2 - 1 );
            } while( !one_in( 5 ) );
            if( rotate == 0 ) {
                mremove_trap( m, x1, y2 );
                m->furn_set( point( x1, y2 ), f_fridge );
                m->place_items( "goo", 60, x1, y2, x1, y2, false, 0 );
            } else if( rotate == 1 ) {
                mremove_trap( m, x1, y1 );
                m->furn_set( point( x1, y1 ), f_fridge );
                m->place_items( "goo", 60, x1, y1, x1, y1, false, 0 );
            } else if( rotate == 2 ) {
                mremove_trap( m, x2, y1 );
                m->furn_set( point( x2, y1 ), f_fridge );
                m->place_items( "goo", 60, x2, y1, x2, y1, false, 0 );
            } else {
                mremove_trap( m, x2, y2 );
                m->furn_set( point( x2, y2 ), f_fridge );
                m->place_items( "goo", 60, x2, y2, x2, y2, false, 0 );
            }
            break;
        case room_cloning:
            for( int x = x1 + 1; x <= x2 - 1; x++ ) {
                for( int y = y1 + 1; y <= y2 - 1; y++ ) {
                    if( x % 3 == 0 && y % 3 == 0 ) {
                        m->ter_set( point( x, y ), t_vat );
                        m->place_items( "cloning_vat", 20, x, y, x, y, false, 0 );
                    }
                }
            }
            break;
        case room_vivisect:
            if( rotate == 0 ) {
                for( int x = x1; x <= x2; x++ ) {
                    m->furn_set( point( x, y2 - 1 ), f_counter );
                }
                m->place_items( "dissection", 80, x1, y2 - 1, x2, y2 - 1, false, 0 );
            } else if( rotate == 1 ) {
                for( int y = y1; y <= y2; y++ ) {
                    m->furn_set( point( x1 + 1, y ), f_counter );
                }
                m->place_items( "dissection", 80, x1 + 1, y1, x1 + 1, y2, false, 0 );
            } else if( rotate == 2 ) {
                for( int x = x1; x <= x2; x++ ) {
                    m->furn_set( point( x, y1 + 1 ), f_counter );
                }
                m->place_items( "dissection", 80, x1, y1 + 1, x2, y1 + 1, false, 0 );
            } else if( rotate == 3 ) {
                for( int y = y1; y <= y2; y++ ) {
                    m->furn_set( point( x2 - 1, y ), f_counter );
                }
                m->place_items( "dissection", 80, x2 - 1, y1, x2 - 1, y2, false, 0 );
            }
            mtrap_set( m, static_cast<int>( ( x1 + x2 ) / 2 ), static_cast<int>( ( y1 + y2 ) / 2 ),
                       tr_dissector );
            m->place_spawns( GROUP_LAB_CYBORG, 10, static_cast<int>( ( ( x1 + x2 ) / 2 ) + 1 ),
                             static_cast<int>( ( ( y1 + y2 ) / 2 ) + 1 ), static_cast<int>( ( ( x1 + x2 ) / 2 ) + 1 ),
                             static_cast<int>( ( ( y1 + y2 ) / 2 ) + 1 ), 1, true );
            break;

        case room_bionics:
            if( rotate % 2 == 0 ) {
                int biox = x1 + 2;
                int bioy = static_cast<int>( ( y1 + y2 ) / 2 );
                mapf::formatted_set_simple( m, biox - 1, bioy - 1,
                                            "\
---\n\
|c|\n\
-=-\n",
                                            mapf::ter_bind( "- | =", t_concrete_wall, t_concrete_wall, t_reinforced_glass ),
                                            mapf::furn_bind( "c", f_counter ) );
                m->place_items( "bionics_common", 70, biox, bioy, biox, bioy, false, 0 );

                m->ter_set( point( biox, bioy + 2 ), t_console );
                computer *tmpcomp = m->add_computer( tripoint( biox,  bioy + 2, z ), _( "Bionic access" ), 2 );
                tmpcomp->add_option( _( "Manifest" ), COMPACT_LIST_BIONICS, 0 );
                tmpcomp->add_option( _( "Open Chambers" ), COMPACT_RELEASE_BIONICS, 3 );
                tmpcomp->add_failure( COMPFAIL_MANHACKS );
                tmpcomp->add_failure( COMPFAIL_SECUBOTS );

                biox = x2 - 2;
                mapf::formatted_set_simple( m, biox - 1, bioy - 1,
                                            "\
-=-\n\
|c|\n\
---\n",
                                            mapf::ter_bind( "- | =", t_concrete_wall, t_concrete_wall, t_reinforced_glass ),
                                            mapf::furn_bind( "c", f_counter ) );
                m->place_items( "bionics_common", 70, biox, bioy, biox, bioy, false, 0 );

                m->ter_set( point( biox, bioy - 2 ), t_console );
                computer *tmpcomp2 = m->add_computer( tripoint( biox,  bioy - 2, z ), _( "Bionic access" ), 2 );
                tmpcomp2->add_option( _( "Manifest" ), COMPACT_LIST_BIONICS, 0 );
                tmpcomp2->add_option( _( "Open Chambers" ), COMPACT_RELEASE_BIONICS, 3 );
                tmpcomp2->add_failure( COMPFAIL_MANHACKS );
                tmpcomp2->add_failure( COMPFAIL_SECUBOTS );
            } else {
                int bioy = y1 + 2;
                int biox = static_cast<int>( ( x1 + x2 ) / 2 );
                mapf::formatted_set_simple( m, biox - 1, bioy - 1,
                                            "\
|-|\n\
|c=\n\
|-|\n",
                                            mapf::ter_bind( "- | =", t_concrete_wall, t_concrete_wall, t_reinforced_glass ),
                                            mapf::furn_bind( "c", f_counter ) );
                m->place_items( "bionics_common", 70, biox, bioy, biox, bioy, false, 0 );

                m->ter_set( point( biox + 2, bioy ), t_console );
                computer *tmpcomp = m->add_computer( tripoint( biox + 2,  bioy, z ), _( "Bionic access" ), 2 );
                tmpcomp->add_option( _( "Manifest" ), COMPACT_LIST_BIONICS, 0 );
                tmpcomp->add_option( _( "Open Chambers" ), COMPACT_RELEASE_BIONICS, 3 );
                tmpcomp->add_failure( COMPFAIL_MANHACKS );
                tmpcomp->add_failure( COMPFAIL_SECUBOTS );

                bioy = y2 - 2;
                mapf::formatted_set_simple( m, biox - 1, bioy - 1,
                                            "\
|-|\n\
=c|\n\
|-|\n",
                                            mapf::ter_bind( "- | =", t_concrete_wall, t_concrete_wall, t_reinforced_glass ),
                                            mapf::furn_bind( "c", f_counter ) );
                m->place_items( "bionics_common", 70, biox, bioy, biox, bioy, false, 0 );

                m->ter_set( point( biox - 2, bioy ), t_console );
                computer *tmpcomp2 = m->add_computer( tripoint( biox - 2,  bioy, z ), _( "Bionic access" ), 2 );
                tmpcomp2->add_option( _( "Manifest" ), COMPACT_LIST_BIONICS, 0 );
                tmpcomp2->add_option( _( "Open Chambers" ), COMPACT_RELEASE_BIONICS, 3 );
                tmpcomp2->add_failure( COMPFAIL_MANHACKS );
                tmpcomp2->add_failure( COMPFAIL_SECUBOTS );
            }
            break;
        case room_dorm:
            if( rotate % 2 == 0 ) {
                for( int y = y1 + 1; y <= y2 - 1; y += 3 ) {
                    m->furn_set( point( x1, y ), f_bed );
                    m->place_items( "bed", 60, x1, y, x1, y, false, 0 );
                    m->furn_set( point( x1 + 1, y ), f_bed );
                    m->place_items( "bed", 60, x1 + 1, y, x1 + 1, y, false, 0 );
                    m->furn_set( point( x2, y ), f_bed );
                    m->place_items( "bed", 60, x2, y, x2, y, false, 0 );
                    m->furn_set( point( x2 - 1, y ), f_bed );
                    m->place_items( "bed", 60, x2 - 1, y, x2 - 1, y, false, 0 );
                    m->furn_set( point( x1, y + 1 ), f_dresser );
                    m->furn_set( point( x2, y + 1 ), f_dresser );
                    m->place_items( "dresser", 70, x1, y + 1, x1, y + 1, false, 0 );
                    m->place_items( "dresser", 70, x2, y + 1, x2, y + 1, false, 0 );
                }
            } else if( rotate % 2 == 1 ) {
                for( int x = x1 + 1; x <= x2 - 1; x += 3 ) {
                    m->furn_set( point( x, y1 ), f_bed );
                    m->place_items( "bed", 60, x, y1, x, y1, false, 0 );
                    m->furn_set( point( x, y1 + 1 ), f_bed );
                    m->place_items( "bed", 60, x, y1 + 1, x, y1 + 1, false, 0 );
                    m->furn_set( point( x, y2 ), f_bed );
                    m->place_items( "bed", 60, x, y2, x, y2, false, 0 );
                    m->furn_set( point( x, y2 - 1 ), f_bed );
                    m->place_items( "bed", 60, x, y2 - 1, x, y2 - 1, false, 0 );
                    m->furn_set( point( x + 1, y1 ), f_dresser );
                    m->furn_set( point( x + 1, y2 ), f_dresser );
                    m->place_items( "dresser", 70, x + 1, y1, x + 1, y1, false, 0 );
                    m->place_items( "dresser", 70, x + 1, y2, x + 1, y2, false, 0 );
                }
            }
            m->place_items( "lab_dorm", 84, x1, y1, x2, y2, false, 0 );
            break;
        case room_split:
            if( rotate % 2 == 0 ) {
                int w1 = static_cast<int>( ( x1 + x2 ) / 2 ) - 2;
                int w2 = static_cast<int>( ( x1 + x2 ) / 2 ) + 2;
                for( int y = y1; y <= y2; y++ ) {
                    m->ter_set( point( w1, y ), t_concrete_wall );
                    m->ter_set( point( w2, y ), t_concrete_wall );
                }
                m->ter_set( point( w1, static_cast<int>( ( y1 + y2 ) / 2 ) ), t_door_glass_frosted_c );
                m->ter_set( point( w2, static_cast<int>( ( y1 + y2 ) / 2 ) ), t_door_glass_frosted_c );
                science_room( m, x1, y1, w1 - 1, y2, z, 1 );
                science_room( m, w2 + 1, y1, x2, y2, z, 3 );
            } else {
                int w1 = static_cast<int>( ( y1 + y2 ) / 2 ) - 2;
                int w2 = static_cast<int>( ( y1 + y2 ) / 2 ) + 2;
                for( int x = x1; x <= x2; x++ ) {
                    m->ter_set( point( x, w1 ), t_concrete_wall );
                    m->ter_set( point( x, w2 ), t_concrete_wall );
                }
                m->ter_set( point( ( x1 + x2 ) / 2, w1 ), t_door_glass_frosted_c );
                m->ter_set( point( ( x1 + x2 ) / 2, w2 ), t_door_glass_frosted_c );
                science_room( m, x1, y1, x2, w1 - 1, z, 2 );
                science_room( m, x1, w2 + 1, x2, y2, z, 0 );
            }
            break;
        default:
            break;
    }
}

void set_science_room( map *m, int x1, int y1, bool faces_right, const time_point &when )
{
    // TODO: More types!
    int type = rng( 0, 4 );
    int x2 = x1 + 7;
    int y2 = y1 + 4;
    switch( type ) {
        case 0: // Empty!
            return;
        case 1: // Chemistry.
            // #######.
            // #.......
            // #.......
            // #.......
            // #######.
            for( int i = x1; i <= x2; i++ ) {
                for( int j = y1; j <= y2; j++ ) {
                    if( ( i == x1 || j == y1 || j == y2 ) && i != x1 ) {
                        m->set( point( i, j ), t_floor, f_counter );
                    }
                }
            }
            m->place_items( "chem_lab", 85, x1 + 1, y1, x2 - 1, y1, false, 0 );
            m->place_items( "chem_lab", 85, x1 + 1, y2, x2 - 1, y2, false, 0 );
            m->place_items( "chem_lab", 85, x1, y1 + 1, x1, y2 - 1, false, 0 );
            break;

        case 2: // Hydroponics.
            // #.......
            // #.~~~~~.
            // #.......
            // #.~~~~~.
            // #.......
            for( int i = x1; i <= x2; i++ ) {
                for( int j = y1; j <= y2; j++ ) {
                    if( i == x1 ) {
                        m->set( point( i, j ), t_floor, f_counter );
                    } else if( i > x1 + 1 && i < x2 && ( j == y1 + 1 || j == y2 - 1 ) ) {
                        m->ter_set( point( i, j ), t_water_sh );
                    }
                }
            }
            m->place_items( "chem_lab", 80, x1, y1, x1, y2, false, when - 50_turns );
            m->place_items( "hydro", 92, x1 + 1, y1 + 1, x2 - 1, y1 + 1, false, when );
            m->place_items( "hydro", 92, x1 + 1, y2 - 1, x2 - 1, y2 - 1, false, when );
            break;

        case 3: // Electronics.
            // #######.
            // #.......
            // #.......
            // #.......
            // #######.
            for( int i = x1; i <= x2; i++ ) {
                for( int j = y1; j <= y2; j++ ) {
                    if( ( i == x1 || j == y1 || j == y2 ) && i != x1 ) {
                        m->set( point( i, j ), t_floor, f_counter );
                    }
                }
            }
            m->place_items( "electronics", 85, x1 + 1, y1, x2 - 1, y1, false, when - 50_turns );
            m->place_items( "electronics", 85, x1 + 1, y2, x2 - 1, y2, false, when - 50_turns );
            m->place_items( "electronics", 85, x1, y1 + 1, x1, y2 - 1, false, when - 50_turns );
            break;

        case 4: // Monster research.
            // .|.####.
            // -|......
            // .|......
            // -|......
            // .|.####.
            for( int i = x1; i <= x2; i++ ) {
                for( int j = y1; j <= y2; j++ ) {
                    if( i == x1 + 1 ) {
                        m->ter_set( point( i, j ), t_wall_glass );
                    } else if( i == x1 && ( j == y1 + 1 || j == y2 - 1 ) ) {
                        m->ter_set( point( i, j ), t_wall_glass );
                    } else if( ( j == y1 || j == y2 ) && i >= x1 + 3 && i <= x2 - 1 ) {
                        m->set( point( i, j ), t_floor, f_counter );
                    }
                }
            }
            // TODO: Place a monster in the sealed areas.
            m->place_items( "monparts", 70, x1 + 3, y1, 2 - 1, y1, false, when - 100_turns );
            m->place_items( "monparts", 70, x1 + 3, y2, 2 - 1, y2, false, when - 100_turns );
            break;
    }

    if( !faces_right ) { // Flip it.
        ter_id rotated[SEEX * 2][SEEY * 2];
        std::vector<item> itrot[SEEX * 2][SEEY * 2];
        for( int i = x1; i <= x2; i++ ) {
            for( int j = y1; j <= y2; j++ ) {
                rotated[i][j] = m->ter( i, j );
                auto items = m->i_at( i, j );
                itrot[i][j].reserve( items.size() );
                std::copy( items.begin(), items.end(), std::back_inserter( itrot[i][j] ) );
                m->i_clear( i, j );
            }
        }
        for( int i = x1; i <= x2; i++ ) {
            for( int j = y1; j <= y2; j++ ) {
                m->ter_set( point( i, j ), rotated[x2 - ( i - x1 )][j] );
                m->spawn_items( i, j, itrot[x2 - ( i - x1 )][j] );
            }
        }
    }
}

void silo_rooms( map *m )
{
    // first is room position, second is its size
    std::vector<std::pair<point, point>> rooms;
    bool okay = true;
    int x = 0;
    int y = 0;
    int width = 0;
    int height = 0;
    do {
        if( one_in( 2 ) ) { // True = top/bottom, False = left/right
            x = rng( 0, SEEX * 2 - 6 );
            y = rng( 0, 4 );
            if( one_in( 2 ) ) {
                y = SEEY * 2 - 2 - y;    // Bottom of the screen, not the top
            }
            width  = rng( 2, 5 );
            height = 2;
            if( x + width >= SEEX * 2 - 1 ) {
                width = SEEX * 2 - 2 - x;    // Make sure our room isn't too wide
            }
        } else {
            x = rng( 0, 4 );
            y = rng( 0, SEEY * 2 - 6 );
            if( one_in( 2 ) ) {
                x = SEEX * 2 - 3 - x;    // Right side of the screen, not the left
            }
            width  = 2;
            height = rng( 2, 5 );
            if( y + height >= SEEY * 2 - 1 ) {
                height = SEEY * 2 - 2 - y;    // Make sure our room isn't too tall
            }
        }
        if( !rooms.empty() && // We need at least one room!
            ( m->ter( x, y ) != t_rock || m->ter( x + width, y + height ) != t_rock ) ) {
            okay = false;
        } else {
            rooms.emplace_back( point( x, y ), point( width, height ) );
            for( int i = x; i <= x + width; i++ ) {
                for( int j = y; j <= y + height; j++ ) {
                    if( m->ter( i, j ) == t_rock ) {
                        m->ter_set( point( i, j ), t_floor );
                    }
                }
            }
            items_location used1 = "none", used2 = "none";
            switch( rng( 1, 14 ) ) { // What type of items go here?
                case  1:
                case  2:
                    used1 = "cannedfood";
                    used2 = "fridge";
                    break;
                case  3:
                case  4:
                    used1 = "tools_lighting";
                    break;
                case  5:
                case  6:
                    used1 = "guns_common";
                    used2 = "ammo";
                    break;
                case  7:
                    used1 = "allclothes";
                    break;
                case  8:
                    used1 = "manuals";
                    break;
                case  9:
                case 10:
                case 11:
                    used1 = "electronics";
                    break;
                case 12:
                    used1 = "gear_survival";
                    break;
                case 13:
                case 14:
                    used1 = "radio";
                    break;
            }
            if( used1 != "none" ) {
                m->place_items( used1, 78, x, y, x + width, y + height, false, 0 );
            }
            if( used2 != "none" ) {
                m->place_items( used2, 64, x, y, x + width, y + height, false, 0 );
            }
        }
    } while( okay );

    const point &first_room_position = rooms[0].first;
    m->ter_set( first_room_position, t_stairs_up );
    const auto &room = random_entry( rooms );
    m->ter_set( room.first + room.second, t_stairs_down );
    rooms.emplace_back( point( SEEX, SEEY ), point( 5, 5 ) ); // So the center circle gets connected

    while( rooms.size() > 1 ) {
        int best_dist = 999;
        int closest = 0;
        for( size_t i = 1; i < rooms.size(); i++ ) {
            int dist = trig_dist( first_room_position.x, first_room_position.y, rooms[i].first.x,
                                  rooms[i].first.y );
            if( dist < best_dist ) {
                best_dist = dist;
                closest = i;
            }
        }
        // We chose the closest room; now draw a corridor there
        point origin = first_room_position;
        point origsize = rooms[0].second;
        point dest = rooms[closest].first;
        int x = origin.x + origsize.x;
        int y = origin.y + origsize.y;
        bool x_first = ( abs( origin.x - dest.x ) > abs( origin.y - dest.y ) );
        while( x != dest.x || y != dest.y ) {
            if( m->ter( x, y ) == t_rock ) {
                m->ter_set( point( x, y ), t_floor );
            }
            if( ( x_first && x != dest.x ) || ( !x_first && y == dest.y ) ) {
                if( dest.x < x ) {
                    x--;
                } else {
                    x++;
                }
            } else {
                if( dest.y < y ) {
                    y--;
                } else {
                    y++;
                }
            }
        }
        rooms.erase( rooms.begin() );
    }
}

void build_mine_room( map *m, room_type type, int x1, int y1, int x2, int y2, mapgendata &dat )
{
    ( void )dat;
    std::vector<direction> possibilities;
    int midx = static_cast<int>( ( x1 + x2 ) / 2 ), midy = static_cast<int>( ( y1 + y2 ) / 2 );
    if( x2 < SEEX ) {
        possibilities.push_back( EAST );
    }
    if( x1 > SEEX + 1 ) {
        possibilities.push_back( WEST );
    }
    if( y1 > SEEY + 1 ) {
        possibilities.push_back( NORTH );
    }
    if( y2 < SEEY ) {
        possibilities.push_back( SOUTH );
    }

    if( possibilities.empty() ) { // We're in the middle of the map!
        if( midx <= SEEX ) {
            possibilities.push_back( EAST );
        } else {
            possibilities.push_back( WEST );
        }
        if( midy <= SEEY ) {
            possibilities.push_back( SOUTH );
        } else {
            possibilities.push_back( NORTH );
        }
    }

    const direction door_side = random_entry( possibilities );
    point door_point;
    switch( door_side ) {
        case NORTH:
            door_point.x = midx;
            door_point.y = y1;
            break;
        case EAST:
            door_point.x = x2;
            door_point.y = midy;
            break;
        case SOUTH:
            door_point.x = midx;
            door_point.y = y2;
            break;
        case WEST:
            door_point.x = x1;
            door_point.y = midy;
            break;
        default:
            break;
    }
    square( m, t_floor, x1, y1, x2, y2 );
    line( m, t_wall, x1, y1, x2, y1 );
    line( m, t_wall, x1, y2, x2, y2 );
    line( m, t_wall, x1, y1 + 1, x1, y2 - 1 );
    line( m, t_wall, x2, y1 + 1, x2, y2 - 1 );
    // Main build switch!
    switch( type ) {
        case room_mine_shaft: {
            m->ter_set( point( x1 + 1, y1 + 1 ), t_console );
            line( m, t_wall, x2 - 2, y1 + 2, x2 - 1, y1 + 2 );
            m->ter_set( point( x2 - 2, y1 + 1 ), t_elevator );
            m->ter_set( point( x2 - 1, y1 + 1 ), t_elevator_control_off );
            computer *tmpcomp = m->add_computer( tripoint( x1 + 1,  y1 + 1, m->get_abs_sub().z ),
                                                 _( "NEPowerOS" ), 2 );
            tmpcomp->add_option( _( "Divert power to elevator" ), COMPACT_ELEVATOR_ON, 0 );
            tmpcomp->add_failure( COMPFAIL_ALARM );
        }
        break;

        case room_mine_office:
            line_furn( m, f_counter, midx, y1 + 2, midx, y2 - 2 );
            line( m, t_window, midx - 1, y1, midx + 1, y1 );
            line( m, t_window, midx - 1, y2, midx + 1, y2 );
            line( m, t_window, x1, midy - 1, x1, midy + 1 );
            line( m, t_window, x2, midy - 1, x2, midy + 1 );
            m->place_items( "office", 80, x1 + 1, y1 + 1, x2 - 1, y2 - 1, false, 0 );
            break;

        case room_mine_storage:
            m->place_items( "mine_storage", 85, x1 + 2, y1 + 2, x2 - 2, y2 - 2, false, 0 );
            break;

        case room_mine_fuel: {
            int spacing = rng( 2, 4 );
            if( door_side == NORTH || door_side == SOUTH ) {
                int y = ( door_side == NORTH ? y1 + 2 : y2 - 2 );
                for( int x = x1 + 1; x <= x2 - 1; x += spacing ) {
                    m->place_gas_pump( x, y, rng( 10000, 50000 ) );
                }
            } else {
                int x = ( door_side == EAST ? x2 - 2 : x1 + 2 );
                for( int y = y1 + 1; y <= y2 - 1; y += spacing ) {
                    m->place_gas_pump( x, y, rng( 10000, 50000 ) );
                }
            }
        }
        break;

        case room_mine_housing:
            if( door_side == NORTH || door_side == SOUTH ) {
                for( int y = y1 + 2; y <= y2 - 2; y += 2 ) {
                    m->ter_set( point( x1, y ), t_window );
                    m->furn_set( point( x1 + 1, y ), f_bed );
                    m->place_items( "bed", 60, x1 + 1, y, x1 + 1, y, false, 0 );
                    m->furn_set( point( x1 + 2, y ), f_bed );
                    m->place_items( "bed", 60, x1 + 2, y, x1 + 2, y, false, 0 );
                    m->ter_set( point( x2, y ), t_window );
                    m->furn_set( point( x2 - 1, y ), f_bed );
                    m->place_items( "bed", 60, x2 - 1, y, x2 - 1, y, false, 0 );
                    m->furn_set( point( x2 - 2, y ), f_bed );
                    m->place_items( "bed", 60, x2 - 2, y, x2 - 2, y, false, 0 );
                    m->furn_set( point( x1 + 1, y + 1 ), f_dresser );
                    m->place_items( "dresser", 78, x1 + 1, y + 1, x1 + 1, y + 1, false, 0 );
                    m->furn_set( point( x2 - 1, y + 1 ), f_dresser );
                    m->place_items( "dresser", 78, x2 - 1, y + 1, x2 - 1, y + 1, false, 0 );
                }
            } else {
                for( int x = x1 + 2; x <= x2 - 2; x += 2 ) {
                    m->ter_set( point( x, y1 ), t_window );
                    m->furn_set( point( x, y1 + 1 ), f_bed );
                    m->place_items( "bed", 60, x, y1 + 1, x, y1 + 1, false, 0 );
                    m->furn_set( point( x, y1 + 2 ), f_bed );
                    m->place_items( "bed", 60, x, y1 + 2, x, y1 + 2, false, 0 );
                    m->ter_set( point( x, y2 ), t_window );
                    m->furn_set( point( x, y2 - 1 ), f_bed );
                    m->place_items( "bed", 60, x, y2 - 1, x, y2 - 1, false, 0 );
                    m->furn_set( point( x, y2 - 2 ), f_bed );
                    m->place_items( "bed", 60, x, y2 - 2, x, y2 - 2, false, 0 );
                    m->furn_set( point( x + 1, y1 + 1 ), f_dresser );
                    m->place_items( "dresser", 78, x + 1, y1 + 1, x + 1, y1 + 1, false, 0 );
                    m->furn_set( point( x + 1, y2 - 1 ), f_dresser );
                    m->place_items( "dresser", 78, x + 1, y2 - 1, x + 1, y2 - 1, false, 0 );
                }
            }
            m->place_items( "bedroom", 65, x1 + 1, y1 + 1, x2 - 1, y2 - 1, false, 0 );
            break;
        default:
            //Suppress warnings
            break;
    }

    if( type == room_mine_fuel ) { // Fuel stations are open on one side
        switch( door_side ) {
            case NORTH:
                line( m, t_floor, x1, y1, x2, y1 );
                break;
            case EAST:
                line( m, t_floor, x2, y1 + 1, x2, y2 - 1 );
                break;
            case SOUTH:
                line( m, t_floor, x1, y2, x2, y2 );
                break;
            case WEST:
                line( m, t_floor, x1, y1 + 1, x1, y2 - 1 );
                break;
            default:
                break;
        }
    } else {
        if( type == room_mine_storage ) { // Storage has a locked door
            m->ter_set( door_point, t_door_locked );
        } else {
            m->ter_set( door_point, t_door_c );
        }
    }
}

void map::create_anomaly( int cx, int cy, artifact_natural_property prop )
{
    create_anomaly( tripoint( cx, cy, abs_sub.z ), prop );
}

void map::create_anomaly( const tripoint &cp, artifact_natural_property prop, bool create_rubble )
{
    // TODO: Z
    int cx = cp.x;
    int cy = cp.y;
    if( create_rubble ) {
        rough_circle( this, t_dirt, cx, cy, 11 );
        rough_circle_furn( this, f_rubble, cx, cy, 5 );
        furn_set( point( cx, cy ), f_null );
    }
    switch( prop ) {
        case ARTPROP_WRIGGLING:
        case ARTPROP_MOVING:
            for( int i = cx - 5; i <= cx + 5; i++ ) {
                for( int j = cy - 5; j <= cy + 5; j++ ) {
                    if( furn( i, j ) == f_rubble ) {
                        add_field( {i, j, abs_sub.z}, fd_push_items, 1 );
                        if( one_in( 3 ) ) {
                            spawn_item( i, j, "rock" );
                        }
                    }
                }
            }
            break;

        case ARTPROP_GLOWING:
        case ARTPROP_GLITTERING:
            for( int i = cx - 5; i <= cx + 5; i++ ) {
                for( int j = cy - 5; j <= cy + 5; j++ ) {
                    if( furn( i, j ) == f_rubble && one_in( 2 ) ) {
                        mtrap_set( this, i, j, tr_glow );
                    }
                }
            }
            break;

        case ARTPROP_HUMMING:
        case ARTPROP_RATTLING:
            for( int i = cx - 5; i <= cx + 5; i++ ) {
                for( int j = cy - 5; j <= cy + 5; j++ ) {
                    if( furn( i, j ) == f_rubble && one_in( 2 ) ) {
                        mtrap_set( this, i, j, tr_hum );
                    }
                }
            }
            break;

        case ARTPROP_WHISPERING:
        case ARTPROP_ENGRAVED:
            for( int i = cx - 5; i <= cx + 5; i++ ) {
                for( int j = cy - 5; j <= cy + 5; j++ ) {
                    if( furn( i, j ) == f_rubble && one_in( 3 ) ) {
                        mtrap_set( this, i, j, tr_shadow );
                    }
                }
            }
            break;

        case ARTPROP_BREATHING:
            for( int i = cx - 1; i <= cx + 1; i++ ) {
                for( int j = cy - 1; j <= cy + 1; j++ ) {
                    if( i == cx && j == cy ) {
                        place_spawns( GROUP_BREATHER_HUB, 1, i, j, i, j, 1, true );
                    } else {
                        place_spawns( GROUP_BREATHER, 1, i, j, i, j, 1, true );
                    }
                }
            }
            break;

        case ARTPROP_DEAD:
            for( int i = cx - 5; i <= cx + 5; i++ ) {
                for( int j = cy - 5; j <= cy + 5; j++ ) {
                    if( furn( i, j ) == f_rubble ) {
                        mtrap_set( this, i, j, tr_drain );
                    }
                }
            }
            break;

        case ARTPROP_ITCHY:
            for( int i = cx - 5; i <= cx + 5; i++ ) {
                for( int j = cy - 5; j <= cy + 5; j++ ) {
                    if( furn( i, j ) == f_rubble ) {
                        set_radiation( i, j, rng( 0, 10 ) );
                    }
                }
            }
            break;

        case ARTPROP_ELECTRIC:
        case ARTPROP_CRACKLING:
            add_field( {cx, cy, abs_sub.z}, fd_shock_vent, 3 );
            break;

        case ARTPROP_SLIMY:
            add_field( {cx, cy, abs_sub.z}, fd_acid_vent, 3 );
            break;

        case ARTPROP_WARM:
            for( int i = cx - 5; i <= cx + 5; i++ ) {
                for( int j = cy - 5; j <= cy + 5; j++ ) {
                    if( furn( i, j ) == f_rubble ) {
                        add_field( {i, j, abs_sub.z}, fd_fire_vent, 1 + ( rl_dist( cx, cy, i, j ) % 3 ) );
                    }
                }
            }
            break;

        case ARTPROP_SCALED:
            for( int i = cx - 5; i <= cx + 5; i++ ) {
                for( int j = cy - 5; j <= cy + 5; j++ ) {
                    if( furn( i, j ) == f_rubble ) {
                        mtrap_set( this, i, j, tr_snake );
                    }
                }
            }
            break;

        case ARTPROP_FRACTAL:
            create_anomaly( cx - 4, cy - 4,
                            static_cast<artifact_natural_property>( rng( ARTPROP_NULL + 1, ARTPROP_MAX - 1 ) ) );
            create_anomaly( cx + 4, cy - 4,
                            static_cast<artifact_natural_property>( rng( ARTPROP_NULL + 1, ARTPROP_MAX - 1 ) ) );
            create_anomaly( cx - 4, cy + 4,
                            static_cast<artifact_natural_property>( rng( ARTPROP_NULL + 1, ARTPROP_MAX - 1 ) ) );
            create_anomaly( cx + 4, cy - 4,
                            static_cast<artifact_natural_property>( rng( ARTPROP_NULL + 1, ARTPROP_MAX - 1 ) ) );
            break;
        default:
            break;
    }
}
///////////////////// part of map

void line( map *m, const ter_id type, int x1, int y1, int x2, int y2 )
{
    m->draw_line_ter( type, x1, y1, x2, y2 );
}
void line_furn( map *m, furn_id type, int x1, int y1, int x2, int y2 )
{
    m->draw_line_furn( type, x1, y1, x2, y2 );
}
void fill_background( map *m, ter_id type )
{
    m->draw_fill_background( type );
}
void fill_background( map *m, ter_id( *f )() )
{
    m->draw_fill_background( f );
}
void square( map *m, ter_id type, int x1, int y1, int x2, int y2 )
{
    m->draw_square_ter( type, x1, y1, x2, y2 );
}
void square_furn( map *m, furn_id type, int x1, int y1, int x2, int y2 )
{
    m->draw_square_furn( type, x1, y1, x2, y2 );
}
void square( map *m, ter_id( *f )(), int x1, int y1, int x2, int y2 )
{
    m->draw_square_ter( f, x1, y1, x2, y2 );
}
void square( map *m, const weighted_int_list<ter_id> &f, int x1, int y1, int x2, int y2 )
{
    m->draw_square_ter( f, x1, y1, x2, y2 );
}
void rough_circle( map *m, ter_id type, int x, int y, int rad )
{
    m->draw_rough_circle_ter( type, x, y, rad );
}
void rough_circle_furn( map *m, furn_id type, int x, int y, int rad )
{
    m->draw_rough_circle_furn( type, x, y, rad );
}
void circle( map *m, ter_id type, double x, double y, double rad )
{
    m->draw_circle_ter( type, x, y, rad );
}
void circle( map *m, ter_id type, int x, int y, int rad )
{
    m->draw_circle_ter( type, x, y, rad );
}
void circle_furn( map *m, furn_id type, int x, int y, int rad )
{
    m->draw_circle_furn( type, x, y, rad );
}
void add_corpse( map *m, int x, int y )
{
    m->add_corpse( tripoint( x, y, m->get_abs_sub().z ) );
}

//////////////////// mapgen update
update_mapgen_function_json::update_mapgen_function_json( const std::string &s ) :
    mapgen_function_json_base( s )
{
}

void update_mapgen_function_json::check( const std::string &oter_name ) const
{
    check_common( oter_name );
}

bool update_mapgen_function_json::setup_update( JsonObject &jo )
{
    return setup_common( jo );
}

bool update_mapgen_function_json::setup_internal( JsonObject &/*jo*/ )
{
    fill_ter = t_null;
    /* update_mapgen doesn't care about fill_ter or rows */
    return true;
}

bool update_mapgen_function_json::update_map( const tripoint &omt_pos, const point &offset,
        mission *miss, bool verify ) const
{
    tinymap update_tmap;
    const regional_settings &rsettings = overmap_buffer.get_settings( omt_pos );
    const tripoint sm_pos = omt_to_sm_copy( omt_pos );
    update_tmap.load( sm_pos, false );
    const std::string map_id = overmap_buffer.ter( omt_pos ).id().c_str();
    oter_id north = overmap_buffer.ter( omt_pos + tripoint_north );
    oter_id south = overmap_buffer.ter( omt_pos + tripoint_south );
    oter_id east = overmap_buffer.ter( omt_pos + tripoint_east );
    oter_id west = overmap_buffer.ter( omt_pos + tripoint_west );
    oter_id northeast = overmap_buffer.ter( omt_pos + tripoint_north_east );
    oter_id southeast = overmap_buffer.ter( omt_pos + tripoint_south_east );
    oter_id northwest = overmap_buffer.ter( omt_pos + tripoint_north_west );
    oter_id southwest = overmap_buffer.ter( omt_pos + tripoint_south_west );
    oter_id above = overmap_buffer.ter( omt_pos + tripoint_above );
    oter_id below = overmap_buffer.ter( omt_pos + tripoint_below );

    mapgendata md( north, south, east, west, northeast, southeast, northwest, southwest,
                   above, below, omt_pos.z, rsettings, update_tmap );

    // If the existing map is rotated, we need to rotate it back to the north
    // orientation before applying our updates.
    int rotation = 0;
    if( map_id.size() > 7 ) {
        if( map_id.substr( map_id.size() - 6, 6 ) == "_south" ) {
            rotation = 2;
            md.m.rotate( rotation );
        } else if( map_id.substr( map_id.size() - 5, 5 ) == "_east" ) {
            rotation = 3;
            md.m.rotate( rotation );
        } else if( map_id.substr( map_id.size() - 5, 5 ) == "_west" ) {
            rotation = 1;
            md.m.rotate( rotation );
        }
    }

    const bool applied = update_map( md, offset, miss, verify );

    // If we rotated the map before applying updates, we now need to rotate
    // it back to where we found it.
    if( rotation ) {
        md.m.rotate( 4 - rotation );
    }

    if( applied ) {
        md.m.save();
    }

    g->load_npcs();
    g->m.invalidate_map_cache( md.zlevel );
    g->refresh_all();

    return applied;
}

bool update_mapgen_function_json::update_map( mapgendata &md, const point &offset,
        mission *miss, bool verify ) const
{
    for( auto &elem : setmap_points ) {
        if( verify && elem.has_vehicle_collision( md, offset ) ) {
            return false;
        }
        elem.apply( md, offset );
    }

    if( verify && objects.has_vehicle_collision( md, offset ) ) {
        return false;
    }
    objects.apply( md, offset, 0, miss );

    return true;
}

mapgen_update_func add_mapgen_update_func( JsonObject &jo, bool &defer )
{
    if( jo.has_string( "mapgen_update_id" ) ) {
        const std::string mapgen_update_id = jo.get_string( "mapgen_update_id" );
        const auto update_function = [mapgen_update_id]( const tripoint & omt_pos,
        mission * miss ) {
            run_mapgen_update_func( mapgen_update_id, omt_pos, miss, false );
        };
        return update_function;
    }

    update_mapgen_function_json json_data( "" );
    mapgen_defer::defer = defer;
    if( !json_data.setup_update( jo ) ) {
        const auto null_function = []( const tripoint &, mission * ) {
        };
        return null_function;
    }
    const auto update_function = [json_data]( const tripoint & omt_pos, mission * miss ) {
        json_data.update_map( omt_pos, point_zero, miss );
    };
    defer = mapgen_defer::defer;
    mapgen_defer::jsi = JsonObject();
    return update_function;
}

bool run_mapgen_update_func( const std::string &update_mapgen_id, const tripoint &omt_pos,
                             mission *miss, bool cancel_on_collision )
{
    const auto update_function = update_mapgen.find( update_mapgen_id );

    if( update_function == update_mapgen.end() || update_function->second.empty() ) {
        return false;
    }
    return update_function->second[0]->update_map( omt_pos, point_zero, miss, cancel_on_collision );
}

std::pair<std::map<ter_id, int>, std::map<furn_id, int>> get_changed_ids_from_update(
            const std::string &update_mapgen_id )
{
    std::map<ter_id, int> terrains;
    std::map<furn_id, int> furnitures;

    const auto update_function = update_mapgen.find( update_mapgen_id );

    if( update_function == update_mapgen.end() || update_function->second.empty() ) {
        return std::make_pair( terrains, furnitures );
    }

    tinymap fake_map;
    if( !fake_map.fake_load( f_null, t_dirt, tr_null ) ) {
        return std::make_pair( terrains, furnitures );
    }
    oter_id any = oter_id( "field" );
    // just need a variable here, it doesn't need to be valid
    const regional_settings dummy_settings;

    mapgendata fake_md( any, any, any, any, any, any, any, any,
                        any, any, 0, dummy_settings, fake_map );

    if( update_function->second[0]->update_map( fake_md ) ) {
        for( const tripoint &pos : fake_map.points_in_rectangle( tripoint_zero, { 23, 23, 0 } ) ) {
            ter_id ter_at_pos = fake_map.ter( pos );
            if( ter_at_pos != t_dirt ) {
                if( terrains.find( ter_at_pos ) == terrains.end() ) {
                    terrains[ter_at_pos] = 0;
                }
                terrains[ter_at_pos] += 1;
            }
            if( fake_map.has_furn( pos ) ) {
                furn_id furn_at_pos = fake_map.furn( pos );
                if( furnitures.find( furn_at_pos ) == furnitures.end() ) {
                    furnitures[furn_at_pos] = 0;
                }
                furnitures[furn_at_pos] += 1;
            }
        }
    }
    return std::make_pair( terrains, furnitures );
}

bool run_mapgen_func( const std::string &mapgen_id, map *m, oter_id terrain_type, mapgendata dat,
                      const time_point &turn, float density )
{
    const auto fmapit = oter_mapgen.find( mapgen_id );
    if( fmapit != oter_mapgen.end() && !fmapit->second.empty() ) {
        std::map<std::string, std::map<int, int> >::const_iterator weightit = oter_mapgen_weights.find(
                    mapgen_id );
        const int rlast = weightit->second.rbegin()->first;
        const int roll = rng( 1, rlast );
        const int fidx = weightit->second.lower_bound( roll )->second;
        fmapit->second[fidx]->generate( m, terrain_type, dat, turn, density );
        return true;
    }
    return false;
}<|MERGE_RESOLUTION|>--- conflicted
+++ resolved
@@ -4659,271 +4659,6 @@
     }
 }
 
-<<<<<<< HEAD
-=======
-void map::draw_sewer( const oter_id &terrain_type, mapgendata &dat, const time_point &/*when*/,
-                      const float /*density*/ )
-{
-    computer *tmpcomp = nullptr;
-
-    if( terrain_type == "sewage_treatment" ) {
-        fill_background( this, t_floor ); // Set all to floor
-        line( this, t_wall,  0,  0, 23,  0 ); // Top wall
-        line( this, t_window,  1,  0,  6,  0 ); // Its windows
-        line( this, t_wall,  0, 23, 23, 23 ); // Bottom wall
-        line( this, t_wall,  1,  5,  6,  5 ); // Interior wall (front office)
-        line( this, t_wall,  1, 14,  6, 14 ); // Interior wall (equipment)
-        line( this, t_wall,  1, 20,  7, 20 ); // Interior wall (stairs)
-        line( this, t_wall, 14, 15, 22, 15 ); // Interior wall (tank)
-        line( this, t_wall,  0,  1,  0, 22 ); // Left wall
-        line( this, t_wall, 23,  1, 23, 22 ); // Right wall
-        line( this, t_wall,  7,  1,  7,  5 ); // Interior wall (front office)
-        line( this, t_wall,  7, 14,  7, 19 ); // Interior wall (stairs)
-        line( this, t_wall,  4, 15,  4, 19 ); // Interior wall (mid-stairs)
-        line( this, t_wall, 14, 15, 14, 20 ); // Interior wall (tank)
-        line( this, t_wall_glass,  7,  6,  7, 13 ); // Interior glass (equipment)
-        line( this, t_wall_glass,  8, 20, 13, 20 ); // Interior glass (flow)
-        line_furn( this, f_counter,  1,  3,  3,  3 ); // Desk (front office);
-        line_furn( this, f_counter,  1,  6,  1, 13 ); // Counter (equipment);
-        // Central tanks:
-        square( this, t_sewage, 10,  3, 13,  6 );
-        square( this, t_sewage, 17,  3, 20,  6 );
-        square( this, t_sewage, 10, 10, 13, 13 );
-        square( this, t_sewage, 17, 10, 20, 13 );
-        // Drainage tank
-        square( this, t_sewage, 16, 16, 21, 18 );
-        square( this, t_grate,  18, 16, 19, 17 );
-        line( this, t_sewage, 17, 19, 20, 19 );
-        line( this, t_sewage, 18, 20, 19, 20 );
-        line( this, t_sewage,  2, 21, 19, 21 );
-        line( this, t_sewage,  2, 22, 19, 22 );
-        // Pipes and pumps
-        line( this, t_sewage_pipe,  1, 15,  1, 19 );
-        line( this, t_sewage_pump,  1, 21,  1, 22 );
-        // Stairs down
-        ter_set( point( 2, 15 ), t_stairs_down );
-        // Now place doors
-        ter_set( point( rng( 2, 5 ), 0 ), t_door_c );
-        ter_set( point( rng( 3, 5 ), 5 ), t_door_c );
-        ter_set( point( 5, 14 ), t_door_c );
-        ter_set( point( 7, rng( 15, 17 ) ), t_door_c );
-        ter_set( point( 14, rng( 17, 19 ) ), t_door_c );
-        if( one_in( 3 ) ) { // back door
-            ter_set( point( 23, rng( 19, 22 ) ), t_door_locked );
-        }
-        ter_set( point( 4, 19 ), t_door_metal_locked );
-        ter_set( point( 2, 19 ), t_console );
-        ter_set( point( 6, 19 ), t_console );
-        // Computers to unlock stair room, and items
-        tmpcomp = add_computer( tripoint( 2,  19, abs_sub.z ), _( "EnviroCom OS v2.03" ), 1 );
-        tmpcomp->add_option( _( "Unlock stairs" ), COMPACT_OPEN, 0 );
-        tmpcomp->add_failure( COMPFAIL_SHUTDOWN );
-
-        tmpcomp = add_computer( tripoint( 6,  19, abs_sub.z ), _( "EnviroCom OS v2.03" ), 1 );
-        tmpcomp->add_option( _( "Unlock stairs" ), COMPACT_OPEN, 0 );
-        tmpcomp->add_failure( COMPFAIL_SHUTDOWN );
-        place_items( "sewage_plant", 80, 1, 6, 1, 13, false, 0 );
-
-    } else if( terrain_type == "sewage_treatment_hub" ) {
-        // Stairs up, center of 3x3 of treatment_below
-
-        fill_background( this, t_rock_floor );
-        // Top & left walls; right & bottom are handled by adjacent terrain
-        line( this, t_wall,  0,  0, 23,  0 );
-        line( this, t_wall,  0,  1,  0, 23 );
-        // Top-left room
-        line( this, t_wall,  8,  1,  8,  8 );
-        line( this, t_wall,  1,  9,  9,  9 );
-        line( this, t_wall_glass, rng( 1, 3 ), 9, rng( 4, 7 ), 9 );
-        ter_set( point( 2, 15 ), t_stairs_up );
-        ter_set( point( 8, 8 ), t_door_c );
-        ter_set( point( 3, 0 ), t_door_c );
-
-        // Bottom-left room - stairs and equipment
-        line( this, t_wall,  1, 14,  8, 14 );
-        line( this, t_wall_glass, rng( 1, 3 ), 14, rng( 5, 8 ), 14 );
-        line( this, t_wall,  9, 14,  9, 23 );
-        line( this, t_wall_glass, 9, 16, 9, 19 );
-        square_furn( this, f_counter, 5, 16, 6, 20 );
-        place_items( "sewage_plant", 80, 5, 16, 6, 20, false, 0 );
-        ter_set( point( 0, 20 ), t_door_c );
-        ter_set( point( 9, 20 ), t_door_c );
-
-        // Bottom-right room
-        line( this, t_wall, 14, 19, 14, 23 );
-        line( this, t_wall, 14, 18, 19, 18 );
-        line( this, t_wall, 21, 14, 23, 14 );
-        ter_set( point( 14, 18 ), t_wall );
-        ter_set( point( 14, 20 ), t_door_c );
-        ter_set( point( 15, 18 ), t_door_c );
-        line( this, t_wall, 20, 15, 20, 18 );
-
-        // Tanks and their content
-        for( int i = 9; i <= 16; i += 7 ) {
-            for( int j = 2; j <= 9; j += 7 ) {
-                square( this, t_rock, i, j, i + 5, j + 5 );
-                square( this, t_sewage, i + 1, j + 1, i + 4, j + 4 );
-            }
-        }
-        square( this, t_rock, 16, 15, 19, 17 ); // Wall around sewage from above
-        square( this, t_rock, 10, 15, 14, 17 ); // Extra walls for southward flow
-        // Flow in from north, east, and west always connects to the corresponding tank
-        square( this, t_sewage, 10,  0, 13,  2 ); // North -> NE tank
-        square( this, t_sewage, 21, 10, 23, 13 ); // East  -> SE tank
-        square( this, t_sewage,  0, 10,  9, 13 ); // West  -> SW tank
-        // Flow from south may go to SW tank or SE tank
-        square( this, t_sewage, 10, 16, 13, 23 );
-        if( one_in( 2 ) ) { // To SW tank
-            square( this, t_sewage, 10, 14, 13, 17 );
-            // Then, flow from above may be either to flow from south, to SE tank, or both
-            switch( rng( 1, 5 ) ) {
-                case 1:
-                case 2: // To flow from south
-                    square( this, t_sewage, 14, 16, 19, 17 );
-                    line( this, t_bridge, 15, 16, 15, 17 );
-                    if( !one_in( 4 ) ) {
-                        line( this, t_wall_glass, 16, 18, 19, 18 );  // Viewing window
-                    }
-                    break;
-                case 3:
-                case 4: // To SE tank
-                    square( this, t_sewage, 18, 14, 19, 17 );
-                    if( !one_in( 4 ) ) {
-                        line( this, t_wall_glass, 20, 15, 20, 17 );  // Viewing window
-                    }
-                    break;
-                case 5: // Both!
-                    square( this, t_sewage, 14, 16, 19, 17 );
-                    square( this, t_sewage, 18, 14, 19, 17 );
-                    line( this, t_bridge, 15, 16, 15, 17 );
-                    if( !one_in( 4 ) ) {
-                        line( this, t_wall_glass, 16, 18, 19, 18 );  // Viewing window
-                    }
-                    if( !one_in( 4 ) ) {
-                        line( this, t_wall_glass, 20, 15, 20, 17 );  // Viewing window
-                    }
-                    break;
-            }
-        } else { // To SE tank, via flow from above
-            square( this, t_sewage, 14, 16, 19, 17 );
-            square( this, t_sewage, 18, 14, 19, 17 );
-            line( this, t_bridge, 15, 16, 15, 17 );
-            if( !one_in( 4 ) ) {
-                line( this, t_wall_glass, 16, 18, 19, 18 );  // Viewing window
-            }
-            if( !one_in( 4 ) ) {
-                line( this, t_wall_glass, 20, 15, 20, 17 );  // Viewing window
-            }
-        }
-
-        // Next, determine how the tanks interconnect.
-        int rn = rng( 1, 4 ); // Which of the 4 possible connections is missing?
-        if( rn != 1 ) {
-            line( this, t_sewage, 14,  4, 14,  5 );
-            line( this, t_bridge, 15,  4, 15,  5 );
-            line( this, t_sewage, 16,  4, 16,  5 );
-        }
-        if( rn != 2 ) {
-            line( this, t_sewage, 18,  7, 19,  7 );
-            line( this, t_bridge, 18,  8, 19,  8 );
-            line( this, t_sewage, 18,  9, 19,  9 );
-        }
-        if( rn != 3 ) {
-            line( this, t_sewage, 14, 11, 14, 12 );
-            line( this, t_bridge, 15, 11, 15, 12 );
-            line( this, t_sewage, 16, 11, 16, 12 );
-        }
-        if( rn != 4 ) {
-            line( this, t_sewage, 11,  7, 12,  7 );
-            line( this, t_bridge, 11,  8, 12,  8 );
-            line( this, t_sewage, 11,  9, 12,  9 );
-        }
-        // Bridge connecting bottom two rooms
-        line( this, t_bridge, 10, 20, 13, 20 );
-        // Possibility of extra equipment shelves
-        if( !one_in( 3 ) ) {
-            line_furn( this, f_rack, 23, 1, 23, 4 );
-            place_items( "sewage_plant", 60, 23, 1, 23, 4, false, 0 );
-        }
-
-        // Finally, choose what the top-left and bottom-right rooms do.
-        if( one_in( 2 ) ) { // Upper left is sampling, lower right valuable finds
-            // Upper left...
-            line( this, t_wall, 1, 3, 2, 3 );
-            line( this, t_wall, 1, 5, 2, 5 );
-            line( this, t_wall, 1, 7, 2, 7 );
-            ter_set( point( 1, 4 ), t_sewage_pump );
-            furn_set( point( 2, 4 ), f_counter );
-            ter_set( point( 1, 6 ), t_sewage_pump );
-            furn_set( point( 2, 6 ), f_counter );
-            ter_set( point( 1, 2 ), t_console );
-            tmpcomp = add_computer( tripoint( 1,  2, abs_sub.z ), _( "EnviroCom OS v2.03" ), 0 );
-            tmpcomp->add_option( _( "Download Sewer Maps" ), COMPACT_MAP_SEWER, 0 );
-            tmpcomp->add_option( _( "Divert sample" ), COMPACT_SAMPLE, 3 );
-            tmpcomp->add_failure( COMPFAIL_PUMP_EXPLODE );
-            tmpcomp->add_failure( COMPFAIL_PUMP_LEAK );
-            // Lower right...
-            line_furn( this, f_counter, 15, 23, 22, 23 );
-            place_items( "sewer", 65, 15, 23, 22, 23, false, 0 );
-            line_furn( this, f_counter, 23, 15, 23, 19 );
-            place_items( "sewer", 65, 23, 15, 23, 19, false, 0 );
-        } else { // Upper left is valuable finds, lower right is sampling
-            // Upper left...
-            line_furn( this, f_counter,     1, 1, 1, 7 );
-            place_items( "sewer", 65, 1, 1, 1, 7, false, 0 );
-            line_furn( this, f_counter,     7, 1, 7, 7 );
-            place_items( "sewer", 65, 7, 1, 7, 7, false, 0 );
-            // Lower right...
-            line( this, t_wall, 17, 22, 17, 23 );
-            line( this, t_wall, 19, 22, 19, 23 );
-            line( this, t_wall, 21, 22, 21, 23 );
-            ter_set( point( 18, 23 ), t_sewage_pump );
-            furn_set( point( 18, 22 ), f_counter );
-            ter_set( point( 20, 23 ), t_sewage_pump );
-            furn_set( point( 20, 22 ), f_counter );
-            ter_set( point( 16, 23 ), t_console );
-            tmpcomp = add_computer( tripoint( 16,  23, abs_sub.z ), _( "EnviroCom OS v2.03" ), 0 );
-            tmpcomp->add_option( _( "Download Sewer Maps" ), COMPACT_MAP_SEWER, 0 );
-            tmpcomp->add_option( _( "Divert sample" ), COMPACT_SAMPLE, 3 );
-            tmpcomp->add_failure( COMPFAIL_PUMP_EXPLODE );
-            tmpcomp->add_failure( COMPFAIL_PUMP_LEAK );
-        }
-
-    } else if( terrain_type == "sewage_treatment_under" ) {
-        fill_background( this, t_floor );
-        if( dat.north() == "sewage_treatment_under" || dat.north() == "sewage_treatment_hub" ||
-            ( is_ot_match( "sewer", dat.north(), ot_match_type::type ) && connects_to( dat.north(), 2 ) ) ) {
-            if( dat.north() == "sewage_treatment_under" || dat.north() == "sewage_treatment_hub" ) {
-                line( this, t_wall,  0,  0, 23,  0 );
-                ter_set( point( 3, 0 ), t_door_c );
-            }
-            dat.n_fac = 1;
-            square( this, t_sewage, 10, 0, 13, 13 );
-        }
-        if( dat.east() == "sewage_treatment_under" || dat.east() == "sewage_treatment_hub" ||
-            ( is_ot_match( "sewer", dat.east(), ot_match_type::type ) && connects_to( dat.east(), 3 ) ) ) {
-            dat.e_fac = 1;
-            square( this, t_sewage, 10, 10, 23, 13 );
-        }
-        if( dat.south() == "sewage_treatment_under" || dat.south() == "sewage_treatment_hub" ||
-            ( is_ot_match( "sewer", dat.south(), ot_match_type::type ) && connects_to( dat.south(), 0 ) ) ) {
-            dat.s_fac = 1;
-            square( this, t_sewage, 10, 10, 13, 23 );
-        }
-        if( dat.west() == "sewage_treatment_under" || dat.west() == "sewage_treatment_hub" ||
-            ( is_ot_match( "sewer", dat.west(), ot_match_type::type ) && connects_to( dat.west(), 1 ) ) ) {
-            if( dat.west() == "sewage_treatment_under" ||
-                dat.west() == "sewage_treatment_hub" ) {
-                line( this, t_wall,  0,  1,  0, 23 );
-                ter_set( point( 0, 20 ), t_door_c );
-            }
-            dat.w_fac = 1;
-            square( this, t_sewage,  0, 10, 13, 13 );
-        }
-    }
-}
-
->>>>>>> 9857661e
 void map::draw_mine( const oter_id &terrain_type, mapgendata &dat, const time_point &/*when*/,
                      const float /*density*/ )
 {
