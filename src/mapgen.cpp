#include "mapgen.h"

#include "coordinate_conversions.h"
#include "omdata.h"
#include "output.h"
#include "game.h"
#include "fungal_effects.h"
#include "rng.h"
#include "line.h"
#include "debug.h"
#include "options.h"
#include "ammo.h"
#include "item_group.h"
#include "mapgen_functions.h"
#include "string_formatter.h"
#include "mapgenformat.h"
#include "mapbuffer.h"
#include "overmapbuffer.h"
#include "enums.h"
#include "monstergenerator.h"
#include "vpart_position.h"
#include "mongroup.h"
#include "map.h"
#include "map_extras.h"
#include "translations.h"
#include "trap.h"
#include "submap.h"
#include "mapdata.h"
#include "overmap.h"
#include "mapgen_functions.h"
#include "mtype.h"
#include "itype.h"
#include "computer.h"
#include "optional.h"
#include "map_iterator.h"

#include <algorithm>
#include <cassert>
#include <list>
#include <sstream>
#include "json.h"
#include "coordinates.h"
#include "npc.h"
#include "vehicle.h"
#include "vehicle_group.h"
#include "catalua.h"
#include "text_snippets.h"

#define dbg(x) DebugLog((DebugLevel)(x),D_MAP_GEN) << __FILE__ << ":" << __LINE__ << ": "

#define MON_RADIUS 3

const mtype_id mon_biollante( "mon_biollante" );
const mtype_id mon_blank( "mon_blank" );
const mtype_id mon_blob( "mon_blob" );
const mtype_id mon_boomer( "mon_boomer" );
const mtype_id mon_breather( "mon_breather" );
const mtype_id mon_breather_hub( "mon_breather_hub" );
const mtype_id mon_broken_cyborg( "mon_broken_cyborg" );
const mtype_id mon_chickenbot( "mon_chickenbot" );
const mtype_id mon_crawler( "mon_crawler" );
const mtype_id mon_creeper_hub( "mon_creeper_hub" );
const mtype_id mon_dark_wyrm( "mon_dark_wyrm" );
const mtype_id mon_dog_thing( "mon_dog_thing" );
const mtype_id mon_eyebot( "mon_eyebot" );
const mtype_id mon_flaming_eye( "mon_flaming_eye" );
const mtype_id mon_flying_polyp( "mon_flying_polyp" );
const mtype_id mon_fungal_fighter( "mon_fungal_fighter" );
const mtype_id mon_gelatin( "mon_gelatin" );
const mtype_id mon_gozu( "mon_gozu" );
const mtype_id mon_gracke( "mon_gracke" );
const mtype_id mon_hazmatbot( "mon_hazmatbot" );
const mtype_id mon_hunting_horror( "mon_hunting_horror" );
const mtype_id mon_kreck( "mon_kreck" );
const mtype_id mon_mi_go( "mon_mi_go" );
const mtype_id mon_secubot( "mon_secubot" );
const mtype_id mon_sewer_snake( "mon_sewer_snake" );
const mtype_id mon_shoggoth( "mon_shoggoth" );
const mtype_id mon_spider_web( "mon_spider_web" );
const mtype_id mon_tankbot( "mon_tankbot" );
const mtype_id mon_triffid( "mon_triffid" );
const mtype_id mon_triffid_heart( "mon_triffid_heart" );
const mtype_id mon_turret( "mon_turret" );
const mtype_id mon_turret_bmg( "mon_turret_bmg" );
const mtype_id mon_turret_rifle( "mon_turret_rifle" );
const mtype_id mon_turret_searchlight( "mon_turret_searchlight" );
const mtype_id mon_yugg( "mon_yugg" );
const mtype_id mon_zombie( "mon_zombie" );
const mtype_id mon_zombie_bio_op( "mon_zombie_bio_op" );
const mtype_id mon_zombie_brute( "mon_zombie_brute" );
const mtype_id mon_zombie_child( "mon_zombie_child" );
const mtype_id mon_zombie_cop( "mon_zombie_cop" );
const mtype_id mon_zombie_dog( "mon_zombie_dog" );
const mtype_id mon_zombie_electric( "mon_zombie_electric" );
const mtype_id mon_zombie_flamer( "mon_zombie_flamer" );
const mtype_id mon_zombie_grabber( "mon_zombie_grabber" );
const mtype_id mon_zombie_grenadier( "mon_zombie_grenadier" );
const mtype_id mon_zombie_grenadier_elite( "mon_zombie_grenadier_elite" );
const mtype_id mon_zombie_scientist( "mon_zombie_scientist" );
const mtype_id mon_zombie_shrieker( "mon_zombie_shrieker" );
const mtype_id mon_zombie_smoker( "mon_zombie_smoker" );
const mtype_id mon_zombie_soldier( "mon_zombie_soldier" );
const mtype_id mon_zombie_spitter( "mon_zombie_spitter" );
const mtype_id mon_zombie_tough( "mon_zombie_tough" );

bool connects_to(oter_id there, int dir_from_here);
void science_room(map *m, int x1, int y1, int x2, int y2, int z, int rotate);
void set_science_room(map *m, int x1, int y1, bool faces_right, const time_point &when );
void silo_rooms(map *m);
void build_mine_room(map *m, room_type type, int x1, int y1, int x2, int y2, mapgendata & dat);

void mremove_trap( map *m, int x, int y );
void mtrap_set( map *m, int x, int y, trap_id t );

// (x,y,z) are absolute coordinates of a submap
// x%2 and y%2 must be 0!
void map::generate( const int x, const int y, const int z, const time_point &when )
{
    dbg(D_INFO) << "map::generate( g[" << g << "], x[" << x << "], "
                << "y[" << y << "], z[" << z <<"], when[" << to_string( when ) << "] )";

    set_abs_sub( x, y, z );

    // First we have to create new submaps and initialize them to 0 all over
    // We create all the submaps, even if we're not a tinymap, so that map
    //  generation which overflows won't cause a crash.  At the bottom of this
    //  function, we save the upper-left 4 submaps, and delete the rest.
    // Mapgen is not z-level aware yet. Only actually initialize current z-level
    //  because other submaps won't be touched.
    for( int gridx = 0; gridx < my_MAPSIZE; gridx++ ) {
        for( int gridy = 0; gridy < my_MAPSIZE; gridy++ ) {
            setsubmap( get_nonant( gridx, gridy ), new submap() );
            // TODO: memory leak if the code below throws before the submaps get stored/deleted!
        }
    }
    // x, and y are submap coordinates, convert to overmap terrain coordinates
    int overx = x;
    int overy = y;
    sm_to_omt(overx, overy);
    const regional_settings *rsettings = &overmap_buffer.get_settings(overx, overy, z);
    oter_id terrain_type = overmap_buffer.ter(overx, overy, z);
    oter_id t_above = overmap_buffer.ter( overx    , overy    , z + 1 );
    oter_id t_below = overmap_buffer.ter( overx    , overy    , z - 1 );
    oter_id t_north = overmap_buffer.ter( overx    , overy - 1, z );
    oter_id t_neast = overmap_buffer.ter( overx + 1, overy - 1, z );
    oter_id t_east  = overmap_buffer.ter( overx + 1, overy    , z );
    oter_id t_seast = overmap_buffer.ter( overx + 1, overy + 1, z );
    oter_id t_south = overmap_buffer.ter( overx    , overy + 1, z );
    oter_id t_swest = overmap_buffer.ter( overx - 1, overy + 1, z );
    oter_id t_west  = overmap_buffer.ter( overx - 1, overy    , z );
    oter_id t_nwest = overmap_buffer.ter( overx - 1, overy - 1, z );

    // This attempts to scale density of zombies inversely with distance from the nearest city.
    // In other words, make city centers dense and perimeters sparse.
    float density = 0.0;
    for (int i = overx - MON_RADIUS; i <= overx + MON_RADIUS; i++) {
        for (int j = overy - MON_RADIUS; j <= overy + MON_RADIUS; j++) {
            density += overmap_buffer.ter(i, j, z)->get_mondensity();
        }
    }
    density = density / 100;

    draw_map(terrain_type, t_north, t_east, t_south, t_west, t_neast, t_seast, t_swest, t_nwest,
             t_above, t_below, when, density, z, rsettings);

    // At some point, we should add region information so we can grab the appropriate extras
    map_extras ex = region_settings_map["default"].region_extras[terrain_type->get_extras()];
    if ( ex.chance > 0 && one_in( ex.chance )) {
        std::string* extra = ex.values.pick();
        if(extra == NULL) {
            debugmsg("failed to pick extra for type %s", terrain_type->get_extras().c_str());
        } else {
            auto func = MapExtras::get_function(*(ex.values.pick()));
            if(func != NULL) {
                func(*this, abs_sub);
            }
        }
    }

    const auto &spawns = terrain_type->get_static_spawns();
    if( spawns.group && x_in_y( spawns.chance, 100 ) ) {
        int pop = rng( spawns.population.min, spawns.population.max );
        for( ; pop > 0; pop-- ) {
            MonsterGroupResult spawn_details = MonsterGroupManager::GetResultFromGroup( spawns.group, &pop );
            if( !spawn_details.name ) {
                continue;
            }
            if( const auto p = random_point( *this, [this]( const tripoint &n ) { return passable( n ); } ) ) {
                add_spawn( spawn_details.name, spawn_details.pack_size, p->x, p->y );
            }
        }
    }

    // Okay, we know who are neighbors are.  Let's draw!
    // And finally save used submaps and delete the rest.
    for (int i = 0; i < my_MAPSIZE; i++) {
        for (int j = 0; j < my_MAPSIZE; j++) {
            dbg(D_INFO) << "map::generate: submap (" << i << "," << j << ")";

            if( i <= 1 && j <= 1 ) {
                saven( i, j, z );
            } else {
                delete get_submap_at_grid( i, j, z );
            }
        }
    }
}

void mapgen_function_builtin::generate( map *m, const oter_id &o, const mapgendata &mgd, const time_point &i, float d )
{
    (*fptr)( m, o, mgd, i, d );
}

/////////////////////////////////////////////////////////////////////////////////
/////////////////////////////////////////////////////////////////////////////////
///// mapgen_function class.
///// all sorts of ways to apply our hellish reality to a grid-o-squares

/*
 * ptr storage.
 */
std::map<std::string, std::vector<std::shared_ptr<mapgen_function>> > oter_mapgen;
std::map<std::string, std::vector<std::shared_ptr<mapgen_function_json_nested>> > nested_mapgen;

/*
 * index to the above, adjusted to allow for rarity
 */
std::map<std::string, std::map<int, int> > oter_mapgen_weights;

/*
 * setup oter_mapgen_weights which mapgen uses to diceroll. Also setup mapgen_function_json
 */
void calculate_mapgen_weights() { // @todo: rename as it runs jsonfunction setup too
    oter_mapgen_weights.clear();
    for( auto oit = oter_mapgen.begin(); oit != oter_mapgen.end(); ++oit ) {
        int funcnum = 0;
        int wtotal = 0;
        oter_mapgen_weights[ oit->first ] = std::map<int, int>();
        for( auto fit = oit->second.begin(); fit != oit->second.end(); ++fit ) {
            //
            int weight = (*fit)->weight;
            if ( weight < 1 ) {
                dbg(D_INFO) << "wcalc " << oit->first << "(" << funcnum << "): (rej(1), " << weight << ") = " << wtotal;
                ++funcnum;
                continue; // rejected!
            }
            (*fit)->setup();
            wtotal += weight;
            oter_mapgen_weights[ oit->first ][ wtotal ] = funcnum;
            dbg(D_INFO) << "wcalc " << oit->first << "(" << funcnum << "): +" << weight << " = " << wtotal;
            ++funcnum;
        }
    }
    // Not really calculate weights, but let's keep it here for now
    for( auto &pr : nested_mapgen ) {
        for( auto &ptr : pr.second ) {
            ptr->setup();
        }
    }
}

/////////////////////////////////////////////////////////////////////////////////
///// json mapgen functions
///// 1 - init():

/*
 * load a single mapgen json structure; this can be inside an overmap_terrain, or on it's own.
 */
std::shared_ptr<mapgen_function>
    load_mapgen_function( JsonObject &jio, const std::string id_base,
                          int default_idx, const int x_offset, const int y_offset ) {
    int mgweight = jio.get_int( "weight", 1000 );
    std::shared_ptr<mapgen_function> ret;
    if( mgweight <= 0 || jio.get_bool( "disabled", false ) ) {
        const std::string mgtype = jio.get_string( "method" );
        if( default_idx != -1 && mgtype == "builtin" ) {
            if( jio.has_string( "name" ) ) {
                const std::string mgname = jio.get_string( "name" );
                if( mgname == id_base ) {
                    oter_mapgen[id_base][ default_idx ]->weight = 0;
                }
            }
        }
        return NULL; // nothing
    } else if( jio.has_string( "method" ) ) {
        const std::string mgtype = jio.get_string( "method" );
        if( mgtype == "builtin" ) { // c-function
            if( jio.has_string( "name" ) ) {
                const std::string mgname = jio.get_string( "name" );
                if( const auto ptr = get_mapgen_cfunction( mgname ) ) {
                    ret = std::make_shared<mapgen_function_builtin>( ptr, mgweight );
                    oter_mapgen[id_base].push_back( ret );
                } else {
                    debugmsg( "oter_t[%s]: builtin mapgen function \"%s\" does not exist.", id_base.c_str(), mgname.c_str() );
                }
            } else {
                debugmsg( "oter_t[%s]: Invalid mapgen function (missing \"name\" value).", id_base.c_str() );
            }
        } else if( mgtype == "lua" ) { // lua script
            if( jio.has_string("script") ) { // minified into one\nline
                const std::string mgscript = jio.get_string( "script" );
                ret = std::make_shared<mapgen_function_lua>( mgscript, mgweight );
                oter_mapgen[id_base].push_back( ret );
            } else if( jio.has_array("script") ) { // or 1 line per entry array
                std::string mgscript = "";
                JsonArray jascr = jio.get_array( "script" );
                while( jascr.has_more() ) {
                    mgscript += jascr.next_string();
                    mgscript += "\n";
                }
                ret = std::make_shared<mapgen_function_lua>( mgscript, mgweight );
                oter_mapgen[id_base].push_back( ret );
            // @todo: pass dirname current.json, because the latter two are icky
            // } else if ( jio.has_string("file" ) { // or "same-dir-as-this/json/something.lua
            } else {
                debugmsg( "oter_t[%s]: Invalid mapgen function (missing \"script\" or \"file\" value).", id_base.c_str() );
            }
#ifndef LUA
            dbg( D_ERROR ) << "oter_t " << id_base << ": mapgen entry requires a build with LUA=1.";
#endif
        } else if( mgtype == "json" ) {
            if( jio.has_object( "object" ) ) {
                JsonObject jo = jio.get_object( "object" );
                std::string jstr = jo.str();
                ret = std::make_shared<mapgen_function_json>( jstr, mgweight, x_offset, y_offset );
                oter_mapgen[id_base].push_back( ret );
            } else {
                debugmsg( "oter_t[%s]: Invalid mapgen function (missing \"object\" object)", id_base.c_str() );
            }
        } else {
            debugmsg( "oter_t[%s]: Invalid mapgen function type: %s", id_base.c_str(), mgtype.c_str() );
        }
    } else {
        debugmsg( "oter_t[%s]: Invalid mapgen function (missing \"method\" value, must be \"builtin\", \"lua\", or \"json\").", id_base.c_str() );
    }
    return ret;
}

std::shared_ptr<mapgen_function_json_nested> load_nested_mapgen( JsonObject &jio, const std::string id_base ) {
    std::shared_ptr<mapgen_function_json_nested> ret;
    const std::string mgtype = jio.get_string( "method" );
    if( mgtype == "json" ) {
        if( jio.has_object( "object" ) ) {
            JsonObject jo = jio.get_object( "object" );
            std::string jstr = jo.str();
            ret = std::make_shared<mapgen_function_json_nested>( jstr );
            nested_mapgen[id_base].push_back( ret );
        } else {
            debugmsg( "Nested mapgen: Invalid mapgen function (missing \"object\" object)", id_base.c_str() );
        }
    } else {
        debugmsg( "Nested mapgen: type for id %s was %s, but nested mapgen only supports \"json\"",
                  id_base.c_str(), mgtype.c_str() );
    }
    return ret;
}

/*
 * feed bits `o json from standalone file to load_mapgen_function. (standalone json "type": "mapgen")
 */
void load_mapgen( JsonObject &jo )
{
    if( jo.has_array( "om_terrain" ) ) {
        JsonArray ja = jo.get_array( "om_terrain" );
        if( ja.test_array() ) {
            int x_offset = 0;
            int y_offset = 0;
            while( ja.has_more() ) {
                JsonArray row_items = ja.next_array();
                while( row_items.has_more() ) {
                    const std::string mapgenid = row_items.next_string();
                    const auto mgfunc = load_mapgen_function( jo, mapgenid, -1, x_offset, y_offset );
                    if( mgfunc ) {
                       oter_mapgen[ mapgenid ].push_back( mgfunc );
                    }
                    x_offset++;
                }
                y_offset++;
                x_offset = 0;
            }
        } else {
            std::vector<std::string> mapgenid_list;
            while( ja.has_more() ) {
                mapgenid_list.push_back( ja.next_string() );
            }
            if( !mapgenid_list.empty() ) {
                const std::string mapgenid = mapgenid_list[0];
                const auto mgfunc = load_mapgen_function( jo, mapgenid, -1 );
                if( mgfunc ) {
                   for( auto &i : mapgenid_list ) {
                       oter_mapgen[ i ].push_back( mgfunc );
                   }
                }
            }
        }
    } else if( jo.has_string( "om_terrain" ) ) {
        load_mapgen_function( jo, jo.get_string( "om_terrain" ), -1 );
    } else if( jo.has_string( "nested_mapgen_id" ) ) {
        load_nested_mapgen( jo, jo.get_string( "nested_mapgen_id" ) );
    } else {
        debugmsg( "mapgen entry requires \"om_terrain\" or \"nested_mapgen_id\"(string, array of strings, or array of array of strings)\n%s\n", jo.str().c_str() );
    }
}

void reset_mapgens()
{
    oter_mapgen.clear();
    nested_mapgen.clear();
}

/////////////////////////////////////////////////////////////////////////////////
///// 2 - right after init() finishes parsing all game json and terrain info/etc is set..
/////   ...parse more json! (mapgen_function_json)

size_t mapgen_function_json_base::calc_index( const size_t x, const size_t y ) const
{
    if( x >= mapgensize_x ) {
        debugmsg( "invalid value %lu for x in calc_index", static_cast<unsigned long>( x ) );
    }
    if( y >= mapgensize_y ) {
        debugmsg( "invalid value %lu for y in calc_index", static_cast<unsigned long>( y ) );
    }
    return y * mapgensize_y + x;
}

bool mapgen_function_json_base::check_inbounds( const jmapgen_int &x, const jmapgen_int &y ) const {
    const int min = 0;
    const int max_x = mapgensize_x - 1;
    const int max_y = mapgensize_y - 1;
    if( x.val < min || x.val > max_x || x.valmax < min || x.valmax > max_x ||
        y.val < min || y.val > max_y || y.valmax < min || y.valmax > max_y ) {
        return false;
    }
    return true;
}

mapgen_function_json_base::mapgen_function_json_base( const std::string s )
: jdata( std::move( s ) )
, do_format( false )
, is_ready( false )
, mapgensize_x( 24 )
, mapgensize_y( 24 )
, x_offset( 0 )
, y_offset( 0 )
, format()
, setmap_points()
, objects( 0, 0, mapgensize_x, mapgensize_y )
{
}

mapgen_function_json_base::~mapgen_function_json_base() = default;

mapgen_function_json::mapgen_function_json( const std::string s, const int w,
                                            const int x_grid_offset, const int y_grid_offset )
: mapgen_function( w )
, mapgen_function_json_base( s )
, fill_ter( t_null )
, rotation( 0 )
{
    x_offset = x_grid_offset * mapgensize_x;
    y_offset = y_grid_offset * mapgensize_y;
    objects = jmapgen_objects( x_offset, y_offset, mapgensize_x, mapgensize_y );
}

mapgen_function_json_nested::mapgen_function_json_nested( const std::string s )
: mapgen_function_json_base( s )
, rotation( 0 )
{
}

jmapgen_int::jmapgen_int( point p ) : val( p.x ), valmax( p.y ) {}

jmapgen_int::jmapgen_int( JsonObject &jo, const std::string &tag )
{
    if( jo.has_array( tag ) ) {
        JsonArray sparray = jo.get_array( tag );
        if( sparray.size() < 1 || sparray.size() > 2 ) {
            jo.throw_error( "invalid data: must be an array of 1 or 2 values", tag );
        }
        val = sparray.get_int( 0 );
        if( sparray.size() == 2 ) {
            valmax = sparray.get_int( 1 );
        }
    } else {
        val = valmax = jo.get_int( tag );
    }
}

jmapgen_int::jmapgen_int( JsonObject &jo, const std::string &tag, const short def_val, const short def_valmax )
: val( def_val )
, valmax( def_valmax )
{
    if( jo.has_array( tag ) ) {
        JsonArray sparray = jo.get_array( tag );
        if( sparray.size() > 2 ) {
            jo.throw_error( "invalid data: must be an array of 1 or 2 values", tag );
        }
        if( sparray.size() >= 1 ) {
            val = sparray.get_int( 0 );
        }
        if( sparray.size() >= 2 ) {
            valmax = sparray.get_int( 1 );
        }
    } else if( jo.has_member( tag ) ) {
        val = valmax = jo.get_int( tag );
    }
}

int jmapgen_int::get() const
{
    return val == valmax ? val : rng( val, valmax );
}

/*
 * Turn json gobbldigook into machine friendly gobbldigook, for applying
 * basic map 'set' functions, optionally based on one_in(chance) or repeat value
 */
void mapgen_function_json_base::setup_setmap( JsonArray &parray ) {
    std::string tmpval="";
    std::map<std::string, jmapgen_setmap_op> setmap_opmap;
    setmap_opmap[ "terrain" ] = JMAPGEN_SETMAP_TER;
    setmap_opmap[ "furniture" ] = JMAPGEN_SETMAP_FURN;
    setmap_opmap[ "trap" ] = JMAPGEN_SETMAP_TRAP;
    setmap_opmap[ "radiation" ] = JMAPGEN_SETMAP_RADIATION;
    setmap_opmap[ "bash" ] = JMAPGEN_SETMAP_BASH;
    std::map<std::string, jmapgen_setmap_op>::iterator sm_it;
    jmapgen_setmap_op tmpop;
    int setmap_optype = 0;

    const auto inboundchk = [this]( const jmapgen_int &x, const jmapgen_int &y, JsonObject &jo ) {
        if( !check_inbounds( x, y ) ) {
            jo.throw_error( string_format( "Point must be between [0,0] and [%d,%d]", mapgensize_x, mapgensize_y ) );
        }
    };

    while ( parray.has_more() ) {
        JsonObject pjo = parray.next_object();
        if ( pjo.read("point",tmpval ) ) {
            setmap_optype = JMAPGEN_SETMAP_OPTYPE_POINT;
        } else if ( pjo.read("set",tmpval ) ) {
            setmap_optype = JMAPGEN_SETMAP_OPTYPE_POINT;
            debugmsg("Warning, set: [ { \"set\": ... } is deprecated, use set: [ { \"point\": ... ");
        } else if ( pjo.read("line",tmpval ) ) {
            setmap_optype = JMAPGEN_SETMAP_OPTYPE_LINE;
        } else if ( pjo.read("square",tmpval ) ) {
            setmap_optype = JMAPGEN_SETMAP_OPTYPE_SQUARE;
        } else {
            pjo.throw_error( "invalid data: must contain \"point\", \"set\", \"line\" or \"square\" member" );
        }

        sm_it = setmap_opmap.find( tmpval );
        if ( sm_it == setmap_opmap.end() ) {
            pjo.throw_error( string_format( "invalid subfunction %s", tmpval.c_str() ) );
        }

        tmpop = sm_it->second;
        jmapgen_int tmp_x2(0,0);
        jmapgen_int tmp_y2(0,0);
        jmapgen_int tmp_i(0,0);
        int tmp_chance = 1;
        int tmp_rotation = 0;
        int tmp_fuel = -1;
        int tmp_status = -1;

        const jmapgen_int tmp_x( pjo, "x" );
        const jmapgen_int tmp_y( pjo, "y" );
        inboundchk( tmp_x, tmp_y, pjo );
        if( setmap_optype != JMAPGEN_SETMAP_OPTYPE_POINT ) {
            tmp_x2 = jmapgen_int( pjo, "x2" );
            tmp_y2 = jmapgen_int( pjo, "y2" );
            inboundchk( tmp_x2, tmp_y2, pjo );
        }
        if( tmpop == JMAPGEN_SETMAP_RADIATION ) {
            tmp_i = jmapgen_int( pjo, "amount" );
        } else if( tmpop == JMAPGEN_SETMAP_BASH ){
            //suppress warning
        } else {
            std::string tmpid = pjo.get_string("id");
            switch( tmpop ) {
                case JMAPGEN_SETMAP_TER: {
                    const ter_str_id tid( tmpid );

                    if( !tid.is_valid() ) {
                        pjo.throw_error( "no such terrain", "id" );
                    }
                    tmp_i.val = tid.id();
                } break;
                case JMAPGEN_SETMAP_FURN: {
                    const furn_str_id fid( tmpid );

                    if ( !fid.is_valid() ) {
                        pjo.throw_error( "no such furniture", "id" );
                    }
                    tmp_i.val = fid.id();
                } break;
                case JMAPGEN_SETMAP_TRAP: {
                    const trap_str_id sid( tmpid );
                    if( !sid.is_valid() ) {
                        pjo.throw_error( "no such trap", "id" );
                    }
                    tmp_i.val = sid.id().to_i();
                } break;

                default:
                    //Suppress warnings
                    break;
            }
            tmp_i.valmax = tmp_i.val; // @todo: ... support for random furniture? or not.
        }
        const jmapgen_int tmp_repeat = jmapgen_int( pjo, "repeat", 1, 1 );  // @todo: sanity check?
        pjo.read("chance", tmp_chance );
        pjo.read("rotation", tmp_rotation );
        pjo.read("fuel", tmp_fuel );
        pjo.read("status", tmp_status );
        jmapgen_setmap tmp( tmp_x, tmp_y, tmp_x2, tmp_y2, jmapgen_setmap_op(tmpop+setmap_optype), tmp_i, tmp_chance, tmp_repeat, tmp_rotation, tmp_fuel, tmp_status );

        setmap_points.push_back(tmp);
        tmpval.clear();
    }

}

jmapgen_place::jmapgen_place( JsonObject &jsi )
: x( jsi, "x" )
, y( jsi, "y" )
, repeat( jsi, "repeat", 1, 1 )
{
}

void jmapgen_place::offset( const int x_offset, const int y_offset ) {
    x.val -= x_offset;
    x.valmax -= x_offset;
    y.val -= y_offset;
    y.valmax -= y_offset;
}

/**
 * This is a generic mapgen piece, the template parameter PieceType should be another specific
 * type of jmapgen_piece. This class contains a vector of those objects and will chose one of
 * it at random.
 */
template<typename PieceType>
class jmapgen_alternativly : public jmapgen_piece {
public:
    // Note: this bypasses virtual function system, all items in this vector are of type
    // PieceType, they *can not* be of any other type.
    std::vector<PieceType> alternatives;
    jmapgen_alternativly() = default;
    void apply( const mapgendata &dat, const jmapgen_int &x, const jmapgen_int &y, const float mon_density ) const override
    {
        if( const auto chosen = random_entry_opt( alternatives ) ) {
            chosen->get().apply( dat, x, y, mon_density );
        }
    }
};

/**
 * Places fields on the map.
 * "field": field type ident.
 * "density": initial field density.
 * "age": initial field age.
 */
class jmapgen_field : public jmapgen_piece {
public:
    field_id ftype;
    int density;
    time_duration age;
    jmapgen_field( JsonObject &jsi ) : jmapgen_piece()
    , ftype( field_from_ident( jsi.get_string( "field" ) ) )
    , density( jsi.get_int( "density", 1 ) )
    , age( time_duration::from_turns( jsi.get_int( "age", 0 ) ) )
    {
        if( ftype == fd_null ) {
            jsi.throw_error( "invalid field type", "field" );
        }
    }
    void apply( const mapgendata &dat, const jmapgen_int &x, const jmapgen_int &y, const float /*mon_density*/ ) const override
    {
        dat.m.add_field( tripoint( x.get(), y.get(), dat.m.get_abs_sub().z ), ftype, density, age );
    }
};
/**
 * Place an NPC.
 * "class": the npc class, see @ref map::place_npc
 */
class jmapgen_npc : public jmapgen_piece {
public:
    string_id<npc_template> npc_class;
    jmapgen_npc( JsonObject &jsi ) : jmapgen_piece()
    , npc_class( jsi.get_string( "class" ) )
    {
        if( !npc_class.is_valid() ) {
            jsi.throw_error( "unknown npc class", "class" );
        }
    }
    void apply( const mapgendata &dat, const jmapgen_int &x, const jmapgen_int &y, const float /*mon_density*/ ) const override
    {
        dat.m.place_npc( x.get(), y.get(), npc_class );
    }
};
/**
 * Place a sign with some text.
 * "signage": the text on the sign.
 */
class jmapgen_sign : public jmapgen_piece {
public:
    std::string signage;
    std::string snippet;
    jmapgen_sign( JsonObject &jsi ) : jmapgen_piece()
    , signage( jsi.get_string( "signage", "" ) )
    , snippet( jsi.get_string( "snippet", "" ) )
    {
        if (signage.empty() && snippet.empty()) {
            jsi.throw_error("jmapgen_sign: needs either signage or snippet");
        }
    }
    void apply( const mapgendata &dat, const jmapgen_int &x, const jmapgen_int &y, const float /*mon_density*/ ) const override
    {
        const int rx = x.get();
        const int ry = y.get();
        dat.m.furn_set( rx, ry, f_null );
        dat.m.furn_set( rx, ry, furn_str_id( "f_sign" ) );

        std::string signtext;

        if( !snippet.empty() ) {
            // select a snippet from the category
            signtext = SNIPPET.get( SNIPPET.assign( snippet ) );
        } else if( !signage.empty() ) {
            signtext = signage;
        }
        if (!signtext.empty() ) {
            // replace tags
            signtext = _( signtext.c_str() );

            std::string cityname = "illegible city name";
            tripoint abs_sub = dat.m.get_abs_sub();
            const city* c = overmap_buffer.closest_city(abs_sub).city;
            if (c != nullptr) {
                cityname = c->name;
            }
            signtext = apply_all_tags(signtext, cityname);
        }
        dat.m.set_signage( tripoint( rx, ry, dat.m.get_abs_sub().z ), signtext );
    }
    std::string apply_all_tags(std::string signtext, const std::string &cityname) const
    {
        replace_city_tag(signtext, cityname);
        replace_name_tags(signtext);
        return signtext;
    }
};
/**
 * Place a vending machine with content.
 * "item_group": the item group that is used to generate the content of the vending machine.
 */
class jmapgen_vending_machine : public jmapgen_piece {
public:
    bool reinforced;
    std::string item_group_id;
    jmapgen_vending_machine( JsonObject &jsi ) : jmapgen_piece()
    , reinforced( jsi.get_bool( "reinforced", false ) )
    , item_group_id( jsi.get_string( "item_group", "default_vending_machine" ) )
    {
        if( !item_group::group_is_defined( item_group_id ) ) {
            jsi.throw_error( "no such item group", "item_group" );
        }
    }
    void apply( const mapgendata &dat, const jmapgen_int &x, const jmapgen_int &y, const float /*mon_density*/ ) const override
    {
        const int rx = x.get();
        const int ry = y.get();
        dat.m.furn_set( rx, ry, f_null );
        dat.m.place_vending( rx, ry, item_group_id, reinforced );
    }
};
/**
 * Place a toilet with (dirty) water in it.
 * "amount": number of water charges to place.
 */
class jmapgen_toilet : public jmapgen_piece {
public:
    jmapgen_int amount;
    jmapgen_toilet( JsonObject &jsi ) : jmapgen_piece()
    , amount( jsi, "amount", 0, 0 )
    {
    }
    void apply( const mapgendata &dat, const jmapgen_int &x, const jmapgen_int &y, const float /*mon_density*/ ) const override
    {
        const int rx = x.get();
        const int ry = y.get();
        const long charges = amount.get();
        dat.m.furn_set( rx, ry, f_null );
        if( charges == 0 ) {
            dat.m.place_toilet( rx, ry ); // Use the default charges supplied as default values
        } else {
            dat.m.place_toilet( rx, ry, charges );
        }
    }
};
/**
 * Place a gas pump with fuel in it.
 * "amount": number of fuel charges to place.
 */
class jmapgen_gaspump : public jmapgen_piece {
public:
    jmapgen_int amount;
    std::string fuel;
    jmapgen_gaspump( JsonObject &jsi ) : jmapgen_piece()
    , amount( jsi, "amount", 0, 0 ), fuel()
    {
        if (jsi.has_string("fuel")){
            fuel = jsi.get_string("fuel");

            // may want to not force this, if we want to support other fuels for some reason
            if (fuel != "gasoline" && fuel != "diesel"){
                jsi.throw_error("invalid fuel", "fuel");
            }
        }
    }
    void apply( const mapgendata &dat, const jmapgen_int &x, const jmapgen_int &y, const float /*mon_density*/ ) const override
    {
        const int rx = x.get();
        const int ry = y.get();
        long charges = amount.get();
        dat.m.furn_set( rx, ry, f_null );
        if( charges == 0 ) {
            charges = rng( 10000, 50000 );
        }
        if( !fuel.empty() ) {
            dat.m.place_gas_pump( rx, ry, charges, fuel );
        } else {
            dat.m.place_gas_pump( rx, ry, charges );
        }
    }
};

/**
 * Place a specific liquid into the map.
 * "liquid": id of the liquid item (item should use charges)
 * "amount": quantity of liquid placed (a value of 0 uses the default amount)
 * "chance": chance of liquid being placed, see @ref map::place_items
 */
class jmapgen_liquid_item : public jmapgen_piece {
public:
    jmapgen_int amount;
    std::string liquid;
    jmapgen_int chance;
    jmapgen_liquid_item( JsonObject &jsi ) : jmapgen_piece()
    , amount( jsi, "amount", 0, 0)
    , liquid( jsi.get_string( "liquid" ) )
    , chance( jsi, "chance", 1, 1 )
    {
        if( !item::type_is_defined( itype_id(liquid) ) ) {
            jsi.throw_error( "no such item type", "liquid" );
        }
    }
    void apply( const mapgendata &dat, const jmapgen_int &x, const jmapgen_int &y, const float /*mon_density*/ ) const override
    {
        if ( one_in(chance.get()) ){
            item newliquid( liquid, calendar::time_of_cataclysm );
            if ( amount.valmax > 0 ){
                newliquid.charges = amount.get();
            }
            dat.m.add_item_or_charges( tripoint(x.get(), y.get(), dat.m.get_abs_sub().z), newliquid );
        }
    }
};

/**
 * Place items from an item group.
 * "item": id of the item group.
 * "chance": chance of items being placed, see @ref map::place_items
 */
class jmapgen_item_group : public jmapgen_piece {
public:
    std::string group_id;
    jmapgen_int chance;
    jmapgen_item_group( JsonObject &jsi ) : jmapgen_piece()
    , group_id( jsi.get_string( "item" ) )
    , chance( jsi, "chance", 1, 1 )
    {
        if( !item_group::group_is_defined( group_id ) ) {
            jsi.throw_error( "no such item group", "item" );
        }
    }
    void apply( const mapgendata &dat, const jmapgen_int &x, const jmapgen_int &y, const float /*mon_density*/ ) const override
    {
        dat.m.place_items( group_id, chance.get(), x.val, y.val, x.valmax, y.valmax, true, 0 );
    }
};

/** Place items from an item group */
class jmapgen_loot : public jmapgen_piece {
    friend jmapgen_objects;

    public:
        jmapgen_loot( JsonObject &jsi ) : jmapgen_piece()
        , result_group( Item_group::Type::G_COLLECTION, 100, jsi.get_int( "ammo", 0 ), jsi.get_int( "magazine", 0 ) )
        , chance( jsi.get_int( "chance", 100 ) )
        {
            const std::string group = jsi.get_string( "group", std::string() );
            const std::string name = jsi.get_string( "item", std::string() );

            if( group.empty() == name.empty() ) {
                jsi.throw_error( "must provide either item or group" );
            }
            if( !group.empty() && !item_group::group_is_defined( group ) ) {
                jsi.throw_error( "no such item group", "group" );
            }
            if( !name.empty() && !item::type_is_defined( name ) ) {
                jsi.throw_error( "no such item", "item" );
            }

            // All the probabilities are 100 because we do the roll in @ref apply.
            if( group.empty() ) {
                result_group.add_item_entry( name, 100 );
            } else {
                result_group.add_group_entry( group, 100 );
            }
        }

        void apply( const mapgendata &dat, const jmapgen_int &x, const jmapgen_int &y, const float /*mon_density*/ ) const override
        {
            if( rng( 0, 99 ) < chance ) {
                const Item_spawn_data *const isd = &result_group;
                const std::vector<item> spawn = isd->create( calendar::time_of_cataclysm );
                dat.m.spawn_items( tripoint( rng( x.val, x.valmax ), rng( y.val, y.valmax ), dat.m.get_abs_sub().z ), spawn );
            }
        }

    private:
        Item_group result_group;
        int chance;
};

/**
 * Place spawn points for a monster group (actual monster spawning is done later).
 * "monster": id of the monster group.
 * "chance": see @ref map::place_spawns
 * "density": see @ref map::place_spawns
 */
class jmapgen_monster_group : public jmapgen_piece {
public:
    mongroup_id id;
    float density;
    jmapgen_int chance;
    jmapgen_monster_group( JsonObject &jsi ) : jmapgen_piece()
    , id( jsi.get_string( "monster" ) )
    , density( jsi.get_float( "density", -1.0f ) )
    , chance( jsi, "chance", 1, 1 )
    {
        if( !id.is_valid() ) {
            jsi.throw_error( "no such monster group", "monster" );
        }
    }
    void apply( const mapgendata &dat, const jmapgen_int &x, const jmapgen_int &y, const float mdensity ) const override
    {
        dat.m.place_spawns( id, chance.get(), x.val, y.val, x.valmax, y.valmax, density == -1.0f ? mdensity : density );
    }
};
/**
 * Place spawn points for a specific monster (not a group).
 * "monster": id of the monster.
 * "friendly": whether the new monster is friendly to the player character.
 * "name": the name of the monster (if it has one).
 */
class jmapgen_monster : public jmapgen_piece {
public:
    weighted_int_list<mtype_id> ids;
    bool friendly;
    std::string name;
    jmapgen_monster( JsonObject &jsi ) : jmapgen_piece()
    , friendly( jsi.get_bool( "friendly", false ) )
    , name( jsi.get_string( "name", "NONE" ) )
    {
        if( jsi.has_array( "monster" ) ) {
            JsonArray jarr = jsi.get_array("monster");
            while( jarr.has_more() ) {
                mtype_id id;
                int weight = 100;
                if( jarr.test_array() ) {
                    JsonArray inner = jarr.next_array();
                    id = mtype_id( inner.get_string( 0 ) );
                    weight = inner.get_int( 1 );
                } else {
                    id = mtype_id( jarr.next_string() );
                }
                if( !id.is_valid() ) {
                    jsi.throw_error( "no such monster", "monster" );
                }
                ids.add(id, weight);
            }
        } else {
            mtype_id id = mtype_id( jsi.get_string( "monster" ) );
            if( !id.is_valid() ) {
                jsi.throw_error( "no such monster", "monster" );
            }
            ids.add(id, 100);
        }
    }
    void apply( const mapgendata &dat, const jmapgen_int &x, const jmapgen_int &y, const float /*mdensity*/ ) const override
    {
        dat.m.add_spawn( *(ids.pick()), 1, x.get(), y.get(), friendly, -1, -1, name );
    }
};

/**
 * Place a vehicle.
 * "vehicle": id of the vehicle.
 * "chance": chance of spawning the vehicle: 0...100
 * "rotation": rotation of the vehicle, see @ref vehicle::vehicle
 * "fuel": fuel status of the vehicle, see @ref vehicle::vehicle
 * "status": overall (damage) status of the vehicle, see @ref vehicle::vehicle
 */
class jmapgen_vehicle : public jmapgen_piece {
public:
    vgroup_id type;
    jmapgen_int chance;
    std::vector<int> rotation;
    int fuel;
    int status;
    jmapgen_vehicle( JsonObject &jsi ) : jmapgen_piece()
    , type( jsi.get_string( "vehicle" ) )
    , chance( jsi, "chance", 1, 1 )
    //, rotation( jsi.get_int( "rotation", 0 ) ) // unless there is a way for the json parser to
        // return a single int as a list, we have to manually check this in the constructor below
    , fuel( jsi.get_int( "fuel", -1 ) )
    , status( jsi.get_int( "status", -1 ) )
    {
        if(jsi.has_array("rotation")) {
            rotation = jsi.get_int_array("rotation");
        }
        else {
            rotation.push_back(jsi.get_int( "rotation", 0 ));
        }

        if( !type.is_valid() ) {
            jsi.throw_error( "no such vehicle type or group", "vehicle" );
        }
    }
    void apply( const mapgendata &dat, const jmapgen_int &x, const jmapgen_int &y, const float /*mon_density*/ ) const override
    {
        if( !x_in_y( chance.get(), 100 ) ) {
            return;
        }
        dat.m.add_vehicle( type, point(x.get(), y.get()), random_entry( rotation ), fuel, status );
    }
};
/**
 * Place a specific item.
 * "item": id of item type to spawn.
 * "chance": chance of spawning it (1 = always, otherwise one_in(chance)).
 * "amount": amount of items to spawn.
 */
class jmapgen_spawn_item : public jmapgen_piece {
public:
    itype_id type;
    jmapgen_int amount;
    jmapgen_int chance;
    jmapgen_spawn_item( JsonObject &jsi ) : jmapgen_piece()
    , type( jsi.get_string( "item" ) )
    , amount( jsi, "amount", 1, 1 )
    , chance( jsi, "chance", 1, 1 )
    {
        if( !item::type_is_defined( type ) ) {
            jsi.throw_error( "no such item type", "item" );
        }
    }
    void apply( const mapgendata &dat, const jmapgen_int &x, const jmapgen_int &y, const float /*mon_density*/ ) const override
    {
        const int c = chance.get();
        if ( c == 1 || one_in( c ) ) {
            dat.m.spawn_item( x.get(), y.get(), type, amount.get() );
        }
    }
};
/**
 * Place a trap.
 * "trap": id of the trap.
 */
class jmapgen_trap : public jmapgen_piece {
public:
    trap_id id;
    jmapgen_trap( JsonObject &jsi ) : jmapgen_piece()
    , id( 0 )
    {
        const trap_str_id sid( jsi.get_string( "trap" ) );
        if( !sid.is_valid() ) {
            jsi.throw_error( "no such trap", "trap" );
        }
        id = sid.id();
    }

    jmapgen_trap( const std::string &tid ) : jmapgen_piece()
    , id( 0 )
    {
        const trap_str_id sid( tid );
        if( !sid.is_valid() ) {
            throw std::runtime_error( "unknown trap type" );
        }
        id = sid.id();
    }
    void apply( const mapgendata &dat, const jmapgen_int &x, const jmapgen_int &y, const float /*mdensity*/ ) const override
    {
        const tripoint actual_loc = tripoint( x.get(), y.get(), dat.m.get_abs_sub().z );
        dat.m.trap_set( actual_loc, id );
    }
};
/**
 * Place a furniture.
 * "furn": id of the furniture.
 */
class jmapgen_furniture : public jmapgen_piece {
public:
    furn_id id;
    jmapgen_furniture( JsonObject &jsi ) : jmapgen_furniture( jsi.get_string( "furn" ) ) {}
    jmapgen_furniture( const std::string &fid ) : jmapgen_piece(), id( furn_id( fid ) ) {}
    void apply( const mapgendata &dat, const jmapgen_int &x, const jmapgen_int &y, const float /*mdensity*/ ) const override
    {
        dat.m.furn_set( x.get(), y.get(), id );
    }
};
/**
 * Place terrain.
 * "ter": id of the terrain.
 */
class jmapgen_terrain : public jmapgen_piece {
public:
    ter_id id;
    jmapgen_terrain( JsonObject &jsi ) : jmapgen_terrain( jsi.get_string( "ter" ) ) {}
    jmapgen_terrain( const std::string &tid ) : jmapgen_piece(), id( ter_id( tid ) ) {}
    void apply( const mapgendata &dat, const jmapgen_int &x, const jmapgen_int &y, const float /*mdensity*/ ) const override
    {
        dat.m.ter_set( x.get(), y.get(), id );
        // Delete furniture if a wall was just placed over it.  TODO: need to do anything for fluid, monsters?
        if( dat.m.has_flag_ter("WALL", x.get(), y.get() ) ) {
            dat.m.furn_set( x.get(), y.get(), f_null);
            dat.m.i_clear(tripoint( x.get(), y.get(), dat.m.get_abs_sub().z ) );
        }
    }
};
/**
 * Calls @ref map::make_rubble to create rubble and destroy the existing terrain/furniture.
 * See map::make_rubble for explanation of the parameters.
 */
class jmapgen_make_rubble : public jmapgen_piece {
public:
    furn_id rubble_type = f_rubble;
    bool items = false;
    ter_id floor_type = t_dirt;
    bool overwrite = false;
    jmapgen_make_rubble( JsonObject &jsi ) : jmapgen_piece()
    {
        if( jsi.has_string( "rubble_type" ) ) {
            rubble_type = furn_id( jsi.get_string( "rubble_type" ) );
        }
        jsi.read( "items", items );
        if( jsi.has_string( "floor_type" ) ) {
            floor_type = ter_id( jsi.get_string( "floor_type" ) );
        }
        jsi.read( "overwrite", overwrite );
    }
    void apply( const mapgendata &dat, const jmapgen_int &x, const jmapgen_int &y, const float /*mon_density*/ ) const override
    {
        dat.m.make_rubble( tripoint( x.get(), y.get(), dat.m.get_abs_sub().z ), rubble_type, items, floor_type, overwrite );
    }
};

/**
 * Place a computer (console) with given stats and effects.
 * @param options Array of @ref computer_option
 * @param failures Array of failure effects (see @ref computer_failure)
 */
class jmapgen_computer : public jmapgen_piece {
public:
    std::string name;
    int security;
    std::vector<computer_option> options;
    std::vector<computer_failure> failures;
    jmapgen_computer( JsonObject &jsi ) : jmapgen_piece()
    {
        name = jsi.get_string( "name" );
        security = jsi.get_int( "security", 0 );
        if( jsi.has_array( "options" ) ) {
            JsonArray opts = jsi.get_array( "options" );
            while( opts.has_more() ) {
                JsonObject jo = opts.next_object();
                options.emplace_back( computer_option::from_json( jo ) );
            }
        }
        if( jsi.has_array( "failures" ) ) {
            JsonArray opts = jsi.get_array( "failures" );
            while( opts.has_more() ) {
                JsonObject jo = opts.next_object();
                failures.emplace_back( computer_failure::from_json( jo ) );
            }
        }
    }
    void apply( const mapgendata &dat, const jmapgen_int &x, const jmapgen_int &y, const float /*mon_density*/ ) const override
    {
        const int rx = x.get();
        const int ry = y.get();
        dat.m.ter_set( rx, ry, t_console );
        dat.m.furn_set( rx, ry, f_null );
        computer *cpu = dat.m.add_computer( tripoint( rx, ry, dat.m.get_abs_sub().z ), name, security );
        for( const auto &opt : options ) {
            cpu->add_option( opt );
        }
        for( const auto &opt : failures ) {
            cpu->add_failure( opt );
        }
    }
};

static void load_weighted_entries(JsonObject &jsi, std::string json_key, weighted_int_list<std::string>& list) {
        JsonArray jarr = jsi.get_array( json_key );
        while( jarr.has_more() ) {
            if( jarr.test_array() ) {
                JsonArray inner = jarr.next_array();
                list.add( inner.get_string( 0 ), inner.get_int( 1 ) );
            } else {
                list.add( jarr.next_string(), 100 );
            }
        }
    }

/**
 * Calls another mapgen call inside the current one.
 * Note: can't use regular overmap ids.
 * @param entries list of pairs [nested mapgen id, weight].
 */
class jmapgen_nested : public jmapgen_piece {
private:
    class neighborhood_check {
        private:
            // To speed up the most common case: no checks
            bool has_any = false;
            std::array<std::set<oter_str_id>, om_direction::size> neighbors;
        public:
            neighborhood_check( JsonObject jsi ) {
                for( om_direction::type dir : om_direction::all ) {
                    int index = static_cast<int>( dir );
                    neighbors[index] = jsi.get_tags<oter_str_id>( om_direction::id( dir ) );
                    has_any |= !neighbors[index].empty();
                }
            }

            bool test( const mapgendata &dat ) const {
                if( !has_any ) {
                    return true;
                }

                bool all_directions_match  = true;
                for( om_direction::type dir : om_direction::all ) {
                    int index = static_cast<int>( dir );
                    const std::set<oter_str_id> &allowed_neighbors = neighbors[index];

                    if (allowed_neighbors.empty()) {
                        continue;  // no constraints on this direction, skip.
                    }

                    bool this_direction_matches = false;
                    for( oter_str_id allowed_neighbor : allowed_neighbors ) {
                        this_direction_matches |= is_ot_subtype(allowed_neighbor.c_str(), dat.neighbor_at( dir ).id() );
                    }
                    all_directions_match &= this_direction_matches;
                }
                return all_directions_match;
            }
    };

public:
    weighted_int_list<std::string> entries;
    weighted_int_list<std::string> else_entries;
    neighborhood_check neighbors;
    jmapgen_nested( JsonObject &jsi ) : jmapgen_piece(), neighbors( jsi.get_object( "neighbors" ) )
    {
        load_weighted_entries(jsi, "chunks", entries);
        load_weighted_entries(jsi, "else_chunks", else_entries);
    }
    void apply( const mapgendata &dat, const jmapgen_int &x, const jmapgen_int &y, const float d ) const override
    {
        const std::string *res = neighbors.test( dat ) ? entries.pick() : else_entries.pick();
        if( res == nullptr || res->empty() || *res == "null" ) {
            // This will be common when neighbors.test(...) is false, since else_entires is often empty.
            return;
        }

        const auto iter = nested_mapgen.find( *res );
        if( iter == nested_mapgen.end() ) {
            debugmsg( "Unknown nested mapgen function id %s", res->c_str() );
            return;
        }

        // A second roll? Let's allow it for now
        const auto &ptr = random_entry_ref( iter->second );
        if( ptr == nullptr ) {
            return;
        }

        ptr->nest( dat, x.get(), y.get(), d );
    }
};

jmapgen_objects::jmapgen_objects( int off_x, int off_y, size_t mapsize_x, size_t mapsize_y )
: offset_x( off_x )
, offset_y( off_y )
, mapgensize_x( mapsize_x )
, mapgensize_y( mapsize_y )
{}

bool jmapgen_objects::check_bounds( const jmapgen_place place, JsonObject &jso )
{
    if( place.x.val < 0 || place.x.val > (int)mapgensize_x - 1 ||
        place.y.val < 0 || place.y.val > (int)mapgensize_y - 1 ) {
        return false;
    }

    if( (size_t)place.x.valmax > mapgensize_x - 1 ) {
        jso.throw_error( "coordinate range cannot cross grid boundaries", "x" );
        return false;
    }

    if( (size_t)place.y.valmax > mapgensize_y - 1 ) {
        jso.throw_error( "coordinate range cannot cross grid boundaries", "y" );
        return false;
    }

    return true;
}

void jmapgen_objects::add( const jmapgen_place &place, std::shared_ptr<jmapgen_piece> piece )
{
    objects.emplace_back(place, piece);
}

template<typename PieceType>
void jmapgen_objects::load_objects( JsonArray parray )
{
    while( parray.has_more() ) {
        auto jsi = parray.next_object();

        jmapgen_place where( jsi );
        where.offset( offset_x, offset_y );

        if( check_bounds( where, jsi ) ) {
            add( where, std::make_shared<PieceType>( jsi ) );
        }
    }
}

template<>
void jmapgen_objects::load_objects<jmapgen_loot>( JsonArray parray )
{
    while( parray.has_more() ) {
        auto jsi = parray.next_object();
        jmapgen_place where( jsi );
        where.offset( offset_x, offset_y );

        if( !check_bounds( where, jsi ) ) {
            continue;
        }

        auto loot = std::make_shared<jmapgen_loot>( jsi );
        auto rate = get_option<float>( "ITEM_SPAWNRATE" );

        if( where.repeat.valmax != 1 ) {
            // if loot can repeat scale according to rate
            where.repeat.val = std::max( int( where.repeat.val * rate ), 1 );
            where.repeat.valmax = std::max( int( where.repeat.valmax * rate ), 1 );

        } else if( loot->chance != 100 ) {
            // otherwise except where chance is 100% scale probability
            loot->chance = std::max( std::min( int( loot->chance * rate ), 100 ), 1 );
        }

        add( where, loot );
    }
}

template<typename PieceType>
void jmapgen_objects::load_objects( JsonObject &jsi, const std::string &member_name )
{
    if( !jsi.has_member( member_name ) ) {
        return;
    }
    load_objects<PieceType>( jsi.get_array( member_name ) );
}

template<typename PieceType>
void load_place_mapings( JsonObject jobj, mapgen_palette::placing_map::mapped_type &vect )
{
    vect.push_back( std::make_shared<PieceType>( jobj ) );
}

/*
This is the default load function for mapgen pieces that only support loading from a json object,
not from a simple string.
Most non-trivial mapgen pieces (like item spawn which contains at least the item group and chance)
are like this. Other pieces (trap, furniture ...) can be loaded from a single string and have
an overload below.
The mapgen piece is loaded from the member of the json object named key.
*/
template<typename PieceType>
void load_place_mapings( JsonObject &pjo, const std::string &key, mapgen_palette::placing_map::mapped_type &vect )
{
    if( pjo.has_object( key ) ) {
        load_place_mapings<PieceType>( pjo.get_object( key ), vect );
    } else {
        JsonArray jarr = pjo.get_array( key );
        while( jarr.has_more() ) {
            load_place_mapings<PieceType>( jarr.next_object(), vect );
        }
    }
}

/*
This function allows loading the mapgen pieces from a single string, *or* a json object.
The mapgen piece is loaded from the member of the json object named key.
*/
template<typename PieceType>
void load_place_mapings_string( JsonObject &pjo, const std::string &key, mapgen_palette::placing_map::mapped_type &vect )
{
    if( pjo.has_string( key ) ) {
        try {
            vect.push_back( std::make_shared<PieceType>( pjo.get_string( key ) ) );
        } catch( const std::runtime_error &err ) {
            // Using the json object here adds nice formatting and context information
            pjo.throw_error( err.what(), key );
        }
    } else if( pjo.has_object( key ) ) {
        load_place_mapings<PieceType>( pjo.get_object( key ), vect );
    } else {
        JsonArray jarr = pjo.get_array( key );
        while( jarr.has_more() ) {
            if( jarr.test_string() ) {
                try {
                    vect.push_back( std::make_shared<PieceType>( jarr.next_string() ) );
                } catch( const std::runtime_error &err ) {
                    // Using the json object here adds nice formatting and context information
                    jarr.throw_error( err.what() );
                }
            } else {
                load_place_mapings<PieceType>( jarr.next_object(), vect );
            }
        }
    }
}
/*
This function is like load_place_mapings_string, except if the input is an array it will create an
instance of jmapgen_alternativly which will chose the mapgen piece to apply to the map randomly.
Use this with terrain or traps or other things that can not be applied twice to the same place.
*/
template<typename PieceType>
void load_place_mapings_alternatively( JsonObject &pjo, const std::string &key, mapgen_palette::placing_map::mapped_type &vect )
{
    if( !pjo.has_array( key ) ) {
        load_place_mapings_string<PieceType>( pjo, key, vect );
    } else {
        auto alter = std::make_shared< jmapgen_alternativly<PieceType> >();
        JsonArray jarr = pjo.get_array( key );
        while( jarr.has_more() ) {
            if( jarr.test_string() ) {
                try {
                    alter->alternatives.emplace_back( jarr.next_string() );
                } catch( const std::runtime_error &err ) {
                    // Using the json object here adds nice formatting and context information
                    jarr.throw_error( err.what() );
                }
            } else {
                JsonObject jsi = jarr.next_object();
                alter->alternatives.emplace_back( jsi );
            }
        }
        vect.push_back( alter );
    }
}

template<>
void load_place_mapings<jmapgen_trap>( JsonObject &pjo, const std::string &key, mapgen_palette::placing_map::mapped_type &vect )
{
    load_place_mapings_alternatively<jmapgen_trap>( pjo, key, vect );
}

template<>
void load_place_mapings<jmapgen_furniture>( JsonObject &pjo, const std::string &key, mapgen_palette::placing_map::mapped_type &vect )
{
    load_place_mapings_alternatively<jmapgen_furniture>( pjo, key, vect );
}

template<>
void load_place_mapings<jmapgen_terrain>( JsonObject &pjo, const std::string &key, mapgen_palette::placing_map::mapped_type &vect )
{
    load_place_mapings_alternatively<jmapgen_terrain>( pjo, key, vect );
}

template<typename PieceType>
void mapgen_palette::load_place_mapings( JsonObject &jo, const std::string &member_name, placing_map &format_placings )
{
    if( jo.has_object( "mapping" ) ) {
        JsonObject pjo = jo.get_object( "mapping" );
        for( auto & key : pjo.get_member_names() ) {
            if( key.size() != 1 ) {
                pjo.throw_error( "format map key must be 1 character", key );
            }
            JsonObject sub = pjo.get_object( key );
            if( !sub.has_member( member_name ) ) {
                continue;
            }
            auto &vect = format_placings[ key[0] ];
            ::load_place_mapings<PieceType>( sub, member_name, vect );
        }
    }
    if( !jo.has_object( member_name ) ) {
        return;
    }
    /* This is kind of a hack. Loading furniture/terrain from `jo` is already done in
     * mapgen_palette::load_temp, continuing here would load it again and cause trouble.
     */
    if( member_name == "terrain" || member_name == "furniture" ) {
        return;
    }
    JsonObject pjo = jo.get_object( member_name );
    for( auto & key : pjo.get_member_names() ) {
        if( key.size() != 1 ) {
            pjo.throw_error( "format map key must be 1 character", key );
        }
        auto &vect = format_placings[ key[0] ];
        ::load_place_mapings<PieceType>( pjo, key, vect );
    }
}

std::map<std::string, mapgen_palette> palettes;

mapgen_palette mapgen_palette::load_temp( JsonObject &jo, const std::string &src )
{
    return load_internal( jo, src, false, true );
}

void mapgen_palette::load( JsonObject &jo, const std::string &src )
{
    mapgen_palette ret = load_internal( jo, src, true, false );
    if( ret.id.empty() ) {
        jo.throw_error( "Named palette needs an id" );
    }

    palettes[ ret.id ] = ret;
}

const mapgen_palette &mapgen_palette::get( const palette_id &id )
{
    const auto iter = palettes.find( id );
    if( iter != palettes.end() ) {
        return iter->second;
    }

    debugmsg( "Requested palette with unknown id %s", id.c_str() );
    static mapgen_palette dummy;
    return dummy;
}

void mapgen_palette::add( const palette_id &rh )
{
    add( get( rh ) );
}

void mapgen_palette::add( const mapgen_palette &rh )
{
    for( auto &placing : rh.format_placings ) {
        format_placings[ placing.first ] = placing.second;
    }
    for( auto &placing : rh.format_terrain ) {
        format_terrain[ placing.first ] = placing.second;
    }
    for( auto &placing : rh.format_furniture ) {
        format_furniture[ placing.first ] = placing.second;
    }
}

mapgen_palette mapgen_palette::load_internal( JsonObject &jo, const std::string &, bool require_id, bool allow_recur )
{
    mapgen_palette new_pal;
    auto &format_placings = new_pal.format_placings;
    auto &format_terrain = new_pal.format_terrain;
    auto &format_furniture = new_pal.format_furniture;
    if( require_id ) {
        new_pal.id = jo.get_string( "id" );
    }

    if( jo.has_array( "palettes" ) ) {
        if( allow_recur ) {
            auto pals = jo.get_string_array( "palettes" );
            for( auto &p : pals ) {
                new_pal.add( p );
            }
        } else {
            jo.throw_error( "Recursive palettes are not implemented yet" );
        }
    }

    // mandatory: every character in rows must have matching entry, unless fill_ter is set
    // "terrain": { "a": "t_grass", "b": "t_lava" }
    if( jo.has_object("terrain") ) {
        JsonObject pjo = jo.get_object("terrain");
        for( const auto &key : pjo.get_member_names() ) {
            if( key.size() != 1 ) {
                pjo.throw_error( "format map key must be 1 character", key );
            }
            if( pjo.has_string( key ) ) {
                format_terrain[key[0]] = ter_id( pjo.get_string( key ) );
            } else {
                auto &vect = format_placings[ key[0] ];
                ::load_place_mapings<jmapgen_terrain>( pjo, key, vect );
                if( !vect.empty() ) {
                    // Dummy entry to signal that this terrain is actually defined, because
                    // the code below checks that each square on the map has a valid terrain
                    // defined somehow.
                    format_terrain[key[0]] = t_null;
                }
            }
        }
    }

    if( jo.has_object("furniture") ) {
        JsonObject pjo = jo.get_object("furniture");
        for( const auto &key : pjo.get_member_names() ) {
            if( key.size() != 1 ) {
                pjo.throw_error( "format map key must be 1 character", key );
            }
            if( pjo.has_string( key ) ) {
                format_furniture[key[0]] = furn_id( pjo.get_string( key ) );
            } else {
                auto &vect = format_placings[ key[0] ];
                ::load_place_mapings<jmapgen_furniture>( pjo, key, vect );
            }
        }
    }
    new_pal.load_place_mapings<jmapgen_field>( jo, "fields", format_placings );
    new_pal.load_place_mapings<jmapgen_npc>( jo, "npcs", format_placings );
    new_pal.load_place_mapings<jmapgen_sign>( jo, "signs", format_placings );
    new_pal.load_place_mapings<jmapgen_vending_machine>( jo, "vendingmachines", format_placings );
    new_pal.load_place_mapings<jmapgen_toilet>( jo, "toilets", format_placings );
    new_pal.load_place_mapings<jmapgen_gaspump>( jo, "gaspumps", format_placings );
    new_pal.load_place_mapings<jmapgen_item_group>( jo, "items", format_placings );
    new_pal.load_place_mapings<jmapgen_monster_group>( jo, "monsters", format_placings );
    new_pal.load_place_mapings<jmapgen_vehicle>( jo, "vehicles", format_placings );
    // json member name is not optimal, it should be plural like all the others above, but that conflicts
    // with the items entry with refers to item groups.
    new_pal.load_place_mapings<jmapgen_spawn_item>( jo, "item", format_placings );
    new_pal.load_place_mapings<jmapgen_trap>( jo, "traps", format_placings );
    new_pal.load_place_mapings<jmapgen_monster>( jo, "monster", format_placings );
    new_pal.load_place_mapings<jmapgen_furniture>( jo, "furniture", format_placings );
    new_pal.load_place_mapings<jmapgen_terrain>( jo, "terrain", format_placings );
    new_pal.load_place_mapings<jmapgen_make_rubble>( jo, "rubble", format_placings );
    new_pal.load_place_mapings<jmapgen_computer>( jo, "computers", format_placings );
    new_pal.load_place_mapings<jmapgen_nested>( jo, "nested", format_placings );

    return new_pal;
}

bool mapgen_function_json::setup_internal( JsonObject &jo )
{
    // Just to make sure no one does anything stupid
    if( jo.has_member( "mapgensize" ) ) {
        jo.throw_error( "\"mapgensize\" only allowed for nested mapgen" );
    }

    // something akin to mapgen fill_background.
    if( jo.has_string( "fill_ter" ) ) {
        fill_ter = ter_str_id( jo.get_string( "fill_ter" ) ).id();
    }

    if( jo.has_string("lua") ) { // minified into one\nline
        luascript = jo.get_string("lua");
    } else if( jo.has_array("lua") ) { // or 1 line per entry array
        luascript.clear();
        JsonArray jascr = jo.get_array("lua");
        while ( jascr.has_more() ) {
            luascript += jascr.next_string();
            luascript += "\n";
        }
    }

    if( jo.has_member( "rotation" ) ) {
        rotation = jmapgen_int( jo, "rotation" );
    }

    return fill_ter != t_null;
}

bool mapgen_function_json_nested::setup_internal( JsonObject &jo )
{
    // Mandatory - nested mapgen must be explicitly sized
    if( jo.has_array( "mapgensize" ) ) {
        JsonArray jarr = jo.get_array( "mapgensize" );
        mapgensize_x = jarr.get_int( 0 );
        mapgensize_y = jarr.get_int( 1 );
        if( mapgensize_x == 0 || mapgensize_x != mapgensize_y ) {
            // Non-square sizes not implemented yet
            jo.throw_error( "\"mapgensize\" must be an array of two identical, positive numbers" );
        }
    } else {
        jo.throw_error( "Nested mapgen must have \"mapgensize\" set" );
    }

    if( jo.has_member( "rotation" ) ) {
        rotation = jmapgen_int( jo, "rotation" );
    }

    // Nested mapgen is always halal because it can assume underlying map is.
    return true;
}

void mapgen_function_json::setup()
{
    setup_common();
}

void mapgen_function_json_nested::setup()
{
    setup_common();
}

/*
 * Parse json, pre-calculating values for stuff, then cheerfully throw json away. Faster than regular mapf, in theory
 */
void mapgen_function_json_base::setup_common()
{
    if( is_ready ) {
        return;
    }
    std::istringstream iss( jdata );
    JsonIn jsin( iss );
    JsonObject jo = jsin.get_object();
    bool qualifies = setup_internal( jo );
    JsonArray parray;
    JsonArray sparray;
    JsonObject pjo;

    format.resize( mapgensize_x * mapgensize_y );
    // just like mapf::basic_bind("stuff",blargle("foo", etc) ), only json input and faster when applying
    if ( jo.has_array("rows") ) {
        mapgen_palette palette = mapgen_palette::load_temp( jo, "dda" );
        auto &format_terrain = palette.format_terrain;
        auto &format_furniture = palette.format_furniture;
        auto &format_placings = palette.format_placings;

        if( format_terrain.empty() ) {
            jsin.error( "format: no terrain map" );
        }

        // mandatory: mapgensize rows of mapgensize character lines, each of which must have a matching key in "terrain",
        // unless fill_ter is set
        // "rows:" [ "aaaajustlikeinmapgen.cpp", "this.must!be!exactly.24!", "and_must_match_terrain_", .... ]
        parray = jo.get_array( "rows" );
        if ( parray.size() < mapgensize_y + y_offset ) {
            parray.throw_error( string_format( "  format: rows: must have at least %d rows, not %d",
                                               mapgensize_y + y_offset, parray.size() ));
        }
        for( size_t c = y_offset; c < mapgensize_y + y_offset; c++ ) {
            const auto tmpval = parray.get_string( c );
            if ( tmpval.size() < mapgensize_x + x_offset ) {
                parray.throw_error( string_format( "  format: row %d must have at least %d columns, not %d",
                                                   c + 1, mapgensize_x + x_offset, tmpval.size()));
            }
            for ( size_t i = x_offset; i < mapgensize_x + x_offset; i++ ) {
                const int tmpkey = tmpval[i];
                auto iter_ter = format_terrain.find( tmpkey );
                if ( iter_ter != format_terrain.end() ) {
                    format[ calc_index( i - x_offset, c - y_offset ) ].ter = iter_ter->second;
                } else if ( ! qualifies ) { // fill_ter should make this kosher
                    parray.throw_error( string_format( "  format: rows: row %d column %d: '%c' is not in 'terrain', and no 'fill_ter' is set!",
                                                       c + 1, i + 1, (char)tmpkey ) );
                }
                auto iter_furn = format_furniture.find( tmpkey );
                if ( iter_furn != format_furniture.end() ) {
                    format[ calc_index( i - x_offset, c - y_offset ) ].furn = iter_furn->second;
                }
                const auto fpi = format_placings.find( tmpkey );
                if( fpi != format_placings.end() ) {
                    jmapgen_place where( i - x_offset, c - y_offset );
                    for( auto &what: fpi->second ) {
                        objects.add(where, what);
                    }
                }
            }
        }
        qualifies = true;
        do_format = true;
    }

    // No fill_ter? No format? GTFO.
    if ( ! qualifies ) {
       jo.throw_error("  Need either 'fill_terrain' or 'rows' + 'terrain' (RTFM)");
       // @todo: write TFM.
   }

    if ( jo.has_array("set") ) {
        parray = jo.get_array("set");
        setup_setmap( parray );
    }

    // this is for backwards compatibility, it should better be named place_items
    objects.load_objects<jmapgen_spawn_item>( jo, "add" );
    objects.load_objects<jmapgen_field>( jo, "place_fields" );
    objects.load_objects<jmapgen_npc>( jo, "place_npcs" );
    objects.load_objects<jmapgen_sign>( jo, "place_signs" );
    objects.load_objects<jmapgen_vending_machine>( jo, "place_vendingmachines" );
    objects.load_objects<jmapgen_toilet>( jo, "place_toilets" );
    objects.load_objects<jmapgen_liquid_item>( jo, "place_liquids" );
    objects.load_objects<jmapgen_gaspump>( jo, "place_gaspumps" );
    objects.load_objects<jmapgen_item_group>( jo, "place_items" );
    objects.load_objects<jmapgen_loot>( jo, "place_loot" );
    objects.load_objects<jmapgen_monster_group>( jo, "place_monsters" );
    objects.load_objects<jmapgen_vehicle>( jo, "place_vehicles" );
    objects.load_objects<jmapgen_trap>( jo, "place_traps" );
    objects.load_objects<jmapgen_furniture>( jo, "place_furniture" );
    objects.load_objects<jmapgen_terrain>( jo, "place_terrain" );
    objects.load_objects<jmapgen_monster>( jo, "place_monster" );
    objects.load_objects<jmapgen_make_rubble>( jo, "place_rubble" );
    objects.load_objects<jmapgen_computer>( jo, "place_computers" );
    objects.load_objects<jmapgen_nested>( jo, "place_nested" );

    is_ready = true; // skip setup attempts from any additional pointers
}

/////////////////////////////////////////////////////////////////////////////////
///// 3 - mapgen (gameplay)
///// stuff below is the actual in-game map generation (ill)logic

/*
 * (set|line|square)_(ter|furn|trap|radiation); simple (x, y, int) or (x1,y1,x2,y2, int) functions
 * @todo: optimize, though gcc -O2 optimizes enough that splitting the switch has no effect
 */
bool jmapgen_setmap::apply( const mapgendata &dat, int offset_x, int offset_y ) const {
    if( chance != 1 && !one_in( chance ) ) {
        return true;
    }

    const auto get = []( const jmapgen_int &v, int offset ) {
        return v.get() + offset;
    };
    const auto x_get = std::bind( get, x, offset_x );
    const auto y_get = std::bind( get, y, offset_y );
    const auto x2_get = std::bind( get, x2, offset_x );
    const auto y2_get = std::bind( get, y2, offset_y );

    map &m = dat.m;
    const int trepeat = repeat.get();
    for (int i = 0; i < trepeat; i++) {
        switch(op) {
            case JMAPGEN_SETMAP_TER: {
                // TODO: the ter_id should be stored separately and not be wrapped in an jmapgen_int
                m.ter_set( x_get(), y_get(), ter_id( val.get() ) );
            } break;
            case JMAPGEN_SETMAP_FURN: {
                // TODO: the furn_id should be stored separately and not be wrapped in an jmapgen_int
                m.furn_set( x_get(), y_get(), furn_id( val.get() ) );
            } break;
            case JMAPGEN_SETMAP_TRAP: {
                // TODO: the trap_id should be stored separately and not be wrapped in an jmapgen_int
                mtrap_set( &m, x_get(), y_get(), trap_id( val.get() ) );
            } break;
            case JMAPGEN_SETMAP_RADIATION: {
                m.set_radiation( x_get(), y_get(), val.get());
            } break;
            case JMAPGEN_SETMAP_BASH: {
                m.bash( tripoint( x_get(), y_get(), m.get_abs_sub().z ), 9999);
            } break;

            case JMAPGEN_SETMAP_LINE_TER: {
                // TODO: the ter_id should be stored separately and not be wrapped in an jmapgen_int
                m.draw_line_ter( ter_id( val.get() ), x_get(), y_get(), x2_get(), y2_get() );
            } break;
            case JMAPGEN_SETMAP_LINE_FURN: {
                // TODO: the furn_id should be stored separately and not be wrapped in an jmapgen_int
                m.draw_line_furn( furn_id( val.get() ), x_get(), y_get(), x2_get(), y2_get() );
            } break;
            case JMAPGEN_SETMAP_LINE_TRAP: {
                const std::vector<point> line = line_to(x_get(), y_get(), x2_get(), y2_get(), 0);
                for (auto &i : line) {
                    // TODO: the trap_id should be stored separately and not be wrapped in an jmapgen_int
                    mtrap_set( &m, i.x, i.y, trap_id( val.get() ) );
                }
            } break;
            case JMAPGEN_SETMAP_LINE_RADIATION: {
                const std::vector<point> line = line_to(x_get(), y_get(), x2_get(), y2_get(), 0);
                for (auto &i : line) {
                    m.set_radiation( i.x, i.y, (int)val.get() );
                }
            } break;


            case JMAPGEN_SETMAP_SQUARE_TER: {
                // TODO: the ter_id should be stored separately and not be wrapped in an jmapgen_int
                m.draw_square_ter( ter_id( val.get() ), x_get(), y_get(), x2_get(), y2_get() );
            } break;
            case JMAPGEN_SETMAP_SQUARE_FURN: {
                // TODO: the furn_id should be stored separately and not be wrapped in an jmapgen_int
                m.draw_square_furn( furn_id( val.get() ), x_get(), y_get(), x2_get(), y2_get() );
            } break;
            case JMAPGEN_SETMAP_SQUARE_TRAP: {
                const int cx = x_get();
                const int cy = y_get();
                const int cx2 = x2_get();
                const int cy2 = y2_get();
                for (int tx = cx; tx <= cx2; tx++) {
                   for (int ty = cy; ty <= cy2; ty++) {
                        // TODO: the trap_id should be stored separately and not be wrapped in an jmapgen_int
                       mtrap_set( &m, tx, ty, trap_id( val.get() ) );
                   }
                }
            } break;
            case JMAPGEN_SETMAP_SQUARE_RADIATION: {
                const int cx = x_get();
                const int cy = y_get();
                const int cx2 = x2_get();
                const int cy2 = y2_get();
                for (int tx = cx; tx <= cx2; tx++) {
                    for (int ty = cy; ty <= cy2; ty++) {
                        m.set_radiation( tx, ty, (int)val.get());
                    }
                }
            } break;

            default:
                //Suppress warnings
                break;
        }
    }
    return true;
}

void mapgen_function_json_base::formatted_set_incredibly_simple( map &m, int offset_x, int offset_y ) const
{
    for( size_t y = 0; y < mapgensize_y; y++ ) {
        for( size_t x = 0; x < mapgensize_x; x++ ) {
            const size_t index = calc_index( x, y );
            const ter_furn_id &tdata = format[index];
            int map_x = x + offset_x;
            int map_y = y + offset_y;
            if( tdata.furn != f_null ) {
                if( tdata.ter != t_null ) {
                    m.set( map_x, map_y, tdata.ter, tdata.furn );
                } else {
                    m.furn_set( map_x, map_y, tdata.furn );
                }
            } else if( tdata.ter != t_null ) {
                m.ter_set( map_x, map_y, tdata.ter );
            }
        }
    }
}

/*
 * Apply mapgen as per a derived-from-json recipe; in theory fast, but not very versatile
 */
void mapgen_function_json::generate( map *m, const oter_id &terrain_type, const mapgendata &md, const time_point &t, float d ) {
    if( fill_ter != t_null ) {
        m->draw_fill_background( fill_ter );
    }
    if( do_format ) {
        formatted_set_incredibly_simple( *m, 0, 0 );
    }
    for( auto &elem : setmap_points ) {
        elem.apply( md, 0, 0 );
    }
    if ( ! luascript.empty() ) {
        lua_mapgen( m, terrain_type, md, t, d, luascript );
    }

    place_stairs( m, terrain_type, md );

    objects.apply( md, 0, 0, d );

    m->rotate( rotation.get() );

    if( terrain_type->is_rotatable() ) {
        mapgen_rotate(m, terrain_type, false );
    }
}

void mapgen_function_json_nested::nest( const mapgendata &dat, int offset_x, int offset_y, float density ) const
{
    // TODO: Make rotation work for submaps, then pass this value into elem & objects apply.
    //int chosen_rotation = rotation.get() % 4;

    if( do_format ) {
        formatted_set_incredibly_simple( dat.m, offset_x, offset_y );
    }

    for( auto &elem : setmap_points ) {
        elem.apply( dat, offset_x, offset_y );
    }

    objects.apply( dat, offset_x, offset_y, density );
}

/*
 * Apply mapgen as per a derived-from-json recipe; in theory fast, but not very versatile
 */
void jmapgen_objects::apply( const mapgendata &dat, float density ) const {
    for( auto &obj : objects ) {
        const auto &where = obj.first;
        const auto &what = *obj.second;
        const int repeat = where.repeat.get();
        for( int i = 0; i < repeat; i++ ) {
            what.apply( dat, where.x, where.y, density );
        }
    }
}

void jmapgen_objects::apply( const mapgendata &dat, int offset_x, int offset_y, float density ) const {
    if( offset_x == 0 && offset_y == 0 ) {
        // It's a bit faster
        apply( dat, density );
        return;
    }

    for( auto &obj : objects ) {
        auto where = obj.first;
        where.offset( -offset_x, -offset_y );
        const auto &what = *obj.second;
        const int repeat = where.repeat.get();
        for( int i = 0; i < repeat; i++ ) {
            what.apply( dat, where.x, where.y, density );
        }
    }
}

/////////////////////////////////////////////////////////////////////////////////
///// lua mapgen functions
// wip: need more bindings. Basic stuff works

#ifndef LUA
int lua_mapgen( map *m, const oter_id &id, const mapgendata &md, const time_point &t, float d, const std::string & )
{
    mapgen_crater( m, id, md, to_turn<int>( t ), d );
    mapf::formatted_set_simple(m, 0, 6,
"\
    *   *  ***\n\
    **  * *   *\n\
    * * * *   *\n\
    *  ** *   *\n\
    *   *  ***\n\
\n\
 *     *   *   *\n\
 *     *   *  * *\n\
 *     *   *  ***\n\
 *     *   * *   *\n\
 *****  ***  *   *\n\
", mapf::ter_bind("*", t_paper), mapf::furn_bind("*", f_null));
    return 0;
}
#endif

void mapgen_function_lua::generate( map *m, const oter_id &terrain_type, const mapgendata &dat, const time_point &t, float d ) {
    lua_mapgen( m, terrain_type, dat, t, d, scr );
}

/////////////
// TODO: clean up variable shadowing in this function
// unfortunately, due to how absurdly long the function is (over 8000 lines!), it'll be hard to
// track down what is and isn't supposed to be carried around between bits of code.
// I suggest that we break the function down into smaller parts

void map::draw_map(const oter_id terrain_type, const oter_id t_north, const oter_id t_east,
                   const oter_id t_south, const oter_id t_west, const oter_id t_neast,
                   const oter_id t_seast, const oter_id t_swest, const oter_id t_nwest,
                   const oter_id t_above, const oter_id t_below, const time_point &when, const float density,
                   const int zlevel, const regional_settings * rsettings)
{
    static const mongroup_id GROUP_ZOMBIE( "GROUP_ZOMBIE" );
    static const mongroup_id GROUP_TOWER_LAB( "GROUP_TOWER_LAB" );
    static const mongroup_id GROUP_PUBLICWORKERS( "GROUP_PUBLICWORKERS" );
    static const mongroup_id GROUP_DOMESTIC( "GROUP_DOMESTIC" );
    // Big old switch statement with a case for each overmap terrain type.
    // Many of these can be copied from another type, then rotated; for instance,
    //  "house_east" is identical to "house_north", just rotated 90 degrees to
    //  the right.  The rotate(int) function is at the bottom of this file.

    // Below comment is outdated
    // TODO: Update comment
    // The place_items() function takes a item group ident type,
    //  an "odds" int giving the chance for a single item to be
    //  placed, four ints (x1, y1, x2, y2) corresponding to the upper left corner
    //  and lower right corner of a square where the items are placed, a boolean
    //  that indicates whether items may spawn on grass & dirt, and finally an
    //  integer that indicates on which turn the items were created.  This final
    //  integer should be 0, unless the items are "fresh-grown" like wild fruit.

    //these variables are used in regular house generation. Placed here by Whales
    int rn = 0;
    int lw = 0;
    int rw = 0;
    int mw = 0;
    int tw = 0;
    int bw = 0;

    int x = 0;
    int y = 0;

    // To distinguish between types of labs
    bool ice_lab = true;
    bool central_lab = false;
    bool tower_lab = false;

    std::array<oter_id, 8> t_nesw = {{ t_north, t_east, t_south, t_west, t_neast, t_seast, t_swest, t_nwest }};
    std::array<int, 8> nesw_fac = {{ 0, 0, 0, 0, 0, 0, 0, 0 }};
    int &n_fac = nesw_fac[0];
    int &e_fac = nesw_fac[1];
    int &s_fac = nesw_fac[2];
    int &w_fac = nesw_fac[3];

    mapgendata dat( t_north, t_east, t_south, t_west, t_neast, t_seast, t_swest, t_nwest, t_above, t_below, zlevel, *rsettings, *this );

    computer *tmpcomp = NULL;
    bool terrain_type_found = true;
    const std::string function_key = terrain_type->get_mapgen_id();

    const auto fmapit = oter_mapgen.find( function_key );
    if ( fmapit != oter_mapgen.end() && !fmapit->second.empty() ) {
        // int fidx = rng(0, fmapit->second.size() - 1); // simple unweighted list
        std::map<std::string, std::map<int,int> >::const_iterator weightit = oter_mapgen_weights.find( function_key );
        const int rlast = weightit->second.rbegin()->first;
        const int roll = rng(1, rlast);
        const int fidx = weightit->second.lower_bound( roll )->second;
        //add_msg("draw_map: %s (%s): %d/%d roll %d/%d den %.4f", terrain_type.c_str(), function_key.c_str(), fidx+1, fmapit->second.size(), roll, rlast, density );

        fmapit->second[fidx]->generate(this, terrain_type, dat, when, density);
    // @todo: make these json or mappable functions
    } else if (terrain_type == "office_tower_1_entrance") {

        dat.fill_groundcover();
        mapf::formatted_set_simple(this, 0, 0,
                                   "\
ss%|....+...|...|EEED...\n\
ss%|----|...|...|EEx|...\n\
ss%Vcdc^|...|-+-|---|...\n\
ss%Vch..+...............\n\
ss%V....|...............\n\
ss%|----|-|-+--ccc--|...\n\
ss%|..C..C|.....h..r|-+-\n\
sss=......+..h.....r|...\n\
ss%|r..CC.|.ddd....r|T.S\n\
ss%|------|---------|---\n\
ss%|####################\n\
ss%|#|------||------|###\n\
ss%|#|......||......|###\n\
ss%|||......||......|###\n\
ss%||x......||......||##\n\
ss%|||......||......x|##\n\
ss%|#|......||......||##\n\
ss%|#|......||......|###\n\
ss%|#|XXXXXX||XXXXXX|###\n\
ss%|-|__,,__||__,,__|---\n\
ss%% x_,,,,_  __,,__  %%\n\
ss    __,,__  _,,,,_    \n\
ssssss__,,__ss__,,__ssss\n\
ssssss______ss______ssss\n",
                                   mapf::ter_bind("E > < R # X G C , _ r V H 6 x % ^ . - | t + = D w T S e o h c d l s", t_elevator,
                                           t_stairs_down, t_stairs_up, t_railing, t_rock, t_door_metal_locked, t_door_glass_c, t_floor,
                                           t_pavement_y, t_pavement, t_floor, t_wall_glass, t_wall_glass, t_console, t_console_broken,
                                           t_shrub, t_floor,        t_floor, t_wall, t_wall, t_floor, t_door_c, t_door_locked,
                                           t_door_locked_alarm, t_window, t_floor,  t_floor, t_floor,  t_floor,    t_floor, t_floor,   t_floor,
                                           t_floor,  t_sidewalk),
                                   mapf::furn_bind("E > < R # X G C , _ r V H 6 x % ^ . - | t + = D w T S e o h c d l s", f_null,
                                           f_null,        f_null,      f_null,      f_null, f_null,              f_null,         f_crate_c,
                                           f_null,       f_null,     f_rack,  f_null,         f_null,         f_null,    f_null,
                                           f_null,  f_indoor_plant, f_null,  f_null,   f_null,   f_table, f_null,   f_null,        f_null,
                                           f_null,   f_toilet, f_sink,  f_fridge, f_bookcase, f_chair, f_counter, f_desk,  f_locker, f_null));
        place_items("office", 75, 4, 2, 6, 2, false, 0);
        place_items("office", 75, 19, 6, 19, 6, false, 0);
        place_items("office", 75, 12, 8, 14, 8, false, 0);
        if (density > 1) {
            place_spawns( GROUP_ZOMBIE, 2, 0, 0, 12, 3, density);
        } else {
            if (x_in_y(1, 2)) {
                add_spawn(mon_zombie, 2, 15, 7);
            }
            if (x_in_y(1, 2)) {
                add_spawn(mon_zombie, rng(1, 8), 22, 1);
            }
            if (x_in_y(1, 2)) {
                add_spawn(mon_zombie_cop, 1, 22, 4);
            }
        }
        {
            int num_chairs = rng(0, 6);
            for( int i = 0; i < num_chairs; i++ ) {
                add_vehicle( vproto_id( "swivel_chair" ), rng(6, 16), rng(6, 16), 0, -1, -1, false);
            }
        }
        if (t_north == "office_tower_1" && t_west == "office_tower_1") {
            rotate(3);
        } else if (t_north == "office_tower_1" && t_east == "office_tower_1") {
            rotate(0);
        } else if (t_south == "office_tower_1" && t_east == "office_tower_1") {
            rotate(1);
        } else if (t_west == "office_tower_1" && t_south == "office_tower_1") {
            rotate(2);
        }


    } else if (terrain_type == "office_tower_1") {

        // Init to grass & dirt;
        dat.fill_groundcover();
        if ((t_south == "office_tower_1_entrance" && t_east == "office_tower_1") ||
            (t_north == "office_tower_1" && t_east == "office_tower_1_entrance") ||
            (t_west == "office_tower_1" && t_north == "office_tower_1_entrance") ||
            (t_south == "office_tower_1" && t_west == "office_tower_1_entrance")) {
            mapf::formatted_set_simple(this, 0, 0,
                                       "\
ssssssssssssssssssssssss\n\
ssssssssssssssssssssssss\n\
ss                      \n\
ss%%%%%%%%%%%%%%%%%%%%%%\n\
ss%|-HH-|-HH-|-HH-|HH|--\n\
ss%Vdcxl|dxdl|lddx|..|.S\n\
ss%Vdh..|dh..|..hd|..+..\n\
ss%|-..-|-..-|-..-|..|--\n\
ss%V.................|.T\n\
ss%V.................|..\n\
ss%|-..-|-..-|-..-|..|--\n\
ss%V.h..|..hd|..hd|..|..\n\
ss%Vdxdl|^dxd|.xdd|..G..\n\
ss%|----|----|----|..G..\n\
ss%|llll|..htth......|..\n\
ss%V.................|..\n\
ss%V.ddd..........|+-|..\n\
ss%|..hd|.hh.ceocc|.l|..\n\
ss%|----|---------|--|..\n\
ss%Vcdcl|...............\n\
ss%V.h..+...............\n\
ss%V...^|...|---|---|...\n\
ss%|----|...|.R>|EEE|...\n\
ss%|rrrr|...|.R.|EEED...\n",
                                       mapf::ter_bind("E > R # X G C , _ r V H 6 x % ^ . - | t + = D w T S e o h c d l s", t_elevator,
                                               t_stairs_down, t_railing, t_rock, t_door_metal_locked, t_door_glass_c, t_floor,   t_pavement_y,
                                               t_pavement, t_floor, t_wall_glass, t_wall_glass, t_console, t_console_broken, t_shrub, t_floor,
                                               t_floor, t_wall, t_wall, t_floor, t_door_c, t_door_locked, t_door_locked_alarm, t_window,
                                               t_floor,  t_floor, t_floor,  t_floor,    t_floor, t_floor,   t_floor, t_floor,  t_sidewalk),
                                       mapf::furn_bind("E > R # X G C , _ r V H 6 x % ^ . - | t + = D w T S e o h c d l s", f_null,
                                               f_null,        f_null,      f_null, f_null,              f_null,         f_crate_c, f_null,
                                               f_null,     f_rack,  f_null,         f_null,         f_null,    f_null,           f_null,
                                               f_indoor_plant, f_null,  f_null,   f_null,   f_table, f_null,   f_null,        f_null,
                                               f_null,   f_toilet, f_sink,  f_fridge, f_bookcase, f_chair, f_counter, f_desk,  f_locker, f_null));
            if (density > 1) {
                place_spawns( GROUP_ZOMBIE, 2, 0, 0, 2, 8, density);
            } else {
                add_spawn(mon_zombie, rng(0, 5), 15, 7);
                if (x_in_y(1, 1)) {
                    add_spawn(mon_zombie, 2, 5, 20);
                }
            }
            place_items("office", 75, 4, 23, 7, 23, false, 0);
            place_items("office", 75, 4, 19, 7, 19, false, 0);
            place_items("office", 75, 4, 14, 7, 14, false, 0);
            place_items("office", 75, 5, 16, 7, 16, false, 0);
            place_items("fridge", 80, 14, 17, 14, 17, false, 0);
            place_items("cleaning", 75, 19, 17, 20, 17, false, 0);
            place_items("cubical_office", 75, 6, 12, 7, 12, false, 0);
            place_items("cubical_office", 75, 12, 11, 12, 12, false, 0);
            place_items("cubical_office", 75, 16, 11, 17, 12, false, 0);
            place_items("cubical_office", 75, 4, 5, 5, 5, false, 0);
            place_items("cubical_office", 75, 11, 5, 12, 5, false, 0);
            place_items("cubical_office", 75, 14, 5, 16, 5, false, 0);
            {
                int num_chairs = rng(0, 6);
                for( int i = 0; i < num_chairs; i++ ) {
                    add_vehicle( vproto_id( "swivel_chair" ), rng(6, 16), rng(6, 16), 0, -1, -1, false);
                }
            }
            if (t_west == "office_tower_1_entrance") {
                rotate(1);
            }
            if (t_north == "office_tower_1_entrance") {
                rotate(2);
            }
            if (t_east == "office_tower_1_entrance") {
                rotate(3);
            }
        }

        else if ((t_west == "office_tower_1_entrance" && t_north == "office_tower_1") ||
                 (t_north == "office_tower_1_entrance" && t_east == "office_tower_1") ||
                 (t_west == "office_tower_1" && t_south == "office_tower_1_entrance") ||
                 (t_south == "office_tower_1" && t_east == "office_tower_1_entrance")) {
            mapf::formatted_set_simple(this, 0, 0,
                                       "\
...DEEE|...|..|-----|%ss\n\
...|EEE|...|..|^...lV%ss\n\
...|---|-+-|......hdV%ss\n\
...........G..|..dddV%ss\n\
...........G..|-----|%ss\n\
.......|---|..|...ddV%ss\n\
|+-|...|...+......hdV%ss\n\
|.l|...|rr.|.^|l...dV%ss\n\
|--|...|---|--|-----|%ss\n\
|...........c.......V%ss\n\
|.......cxh.c.#####.Vsss\n\
|.......ccccc.......Gsss\n\
|...................Gsss\n\
|...................Vsss\n\
|#..................Gsss\n\
|#..................Gsss\n\
|#..................Vsss\n\
|#............#####.V%ss\n\
|...................|%ss\n\
--HHHHHGGHHGGHHHHH--|%ss\n\
%%%%% ssssssss %%%%%%%ss\n\
      ssssssss        ss\n\
ssssssssssssssssssssssss\n\
ssssssssssssssssssssssss\n",
                                       mapf::ter_bind("E > < R # X G C , _ r V H 6 x % ^ . - | t + = D w T S e o h c d l s", t_elevator,
                                               t_stairs_down, t_stairs_up, t_railing, t_floor, t_door_metal_locked, t_door_glass_c, t_floor,
                                               t_pavement_y, t_pavement, t_floor, t_wall_glass, t_wall_glass, t_console, t_console_broken,
                                               t_shrub, t_floor,        t_floor, t_wall, t_wall, t_floor, t_door_c, t_door_locked,
                                               t_door_locked_alarm, t_window, t_floor,  t_floor, t_floor,  t_floor,    t_floor, t_floor,   t_floor,
                                               t_floor,  t_sidewalk),
                                       mapf::furn_bind("E > < R # X G C , _ r V H 6 x % ^ . - | t + = D w T S e o h c d l s", f_null,
                                               f_null,        f_null,      f_null,      f_bench, f_null,              f_null,         f_crate_c,
                                               f_null,       f_null,     f_rack,  f_null,         f_null,         f_null,    f_null,
                                               f_null,  f_indoor_plant, f_null,  f_null,   f_null,   f_table, f_null,   f_null,        f_null,
                                               f_null,   f_toilet, f_sink,  f_fridge, f_bookcase, f_chair, f_counter, f_desk,  f_locker, f_null));
            place_items("office", 75, 19, 1, 19, 3, false, 0);
            place_items("office", 75, 17, 3, 18, 3, false, 0);
            place_items("office", 90, 8, 7, 9, 7, false, 0);
            place_items("cubical_office", 75, 19, 5, 19, 7, false, 0);
            place_items("cleaning", 80, 1, 7, 2, 7, false, 0);
            if (density > 1) {
                place_spawns( GROUP_ZOMBIE, 2, 0, 0, 14, 10, density);
            } else {
                add_spawn(mon_zombie, rng(0, 15), 14, 10);
                if (x_in_y(1, 2)) {
                    add_spawn(mon_zombie_cop, 2, 10, 10);
                }
            }
            {
                int num_chairs = rng(0, 6);
                for( int i = 0; i < num_chairs; i++ ) {
                    add_vehicle( vproto_id( "swivel_chair" ), rng(6, 16), rng(6, 16), 0, -1, -1, false);
                }
            }
            if (t_north == "office_tower_1_entrance") {
                rotate(1);
            }
            if (t_east == "office_tower_1_entrance") {
                rotate(2);
            }
            if (t_south == "office_tower_1_entrance") {
                rotate(3);
            }
        }

        else {
            mapf::formatted_set_simple(this, 0, 0,
                                       "\
ssssssssssssssssssssssss\n\
ssssssssssssssssssssssss\n\
                      ss\n\
%%%%%%%%%%%%%%%%%%%%%%ss\n\
--|---|--HHHH-HHHH--|%ss\n\
.T|..l|............^|%ss\n\
..|-+-|...hhhhhhh...V%ss\n\
--|...G...ttttttt...V%ss\n\
.S|...G...ttttttt...V%ss\n\
..+...|...hhhhhhh...V%ss\n\
--|...|.............|%ss\n\
..|...|-------------|%ss\n\
..G....|l.......dxd^|%ss\n\
..G....G...h....dh..V%ss\n\
..|....|............V%ss\n\
..|....|------|llccc|%ss\n\
..|...........|-----|%ss\n\
..|...........|...ddV%ss\n\
..|----|---|......hdV%ss\n\
.......+...|..|l...dV%ss\n\
.......|rrr|..|-----|%ss\n\
...|---|---|..|l.dddV%ss\n\
...|xEE|.R>|......hdV%ss\n\
...DEEE|.R.|..|.....V%ss\n",
                                       mapf::ter_bind("E > R # X G C , _ r V H 6 x % ^ . - | t + = D w T S e o h c d l s", t_elevator,
                                               t_stairs_down, t_railing, t_rock, t_door_metal_locked, t_door_glass_c, t_floor,   t_pavement_y,
                                               t_pavement, t_floor, t_wall_glass, t_wall_glass, t_console, t_console_broken, t_shrub, t_floor,
                                               t_floor, t_wall, t_wall, t_floor, t_door_c, t_door_locked, t_door_locked_alarm, t_window,
                                               t_floor,  t_floor, t_floor,  t_floor,    t_floor, t_floor,   t_floor, t_floor,  t_sidewalk),
                                       mapf::furn_bind("E > R # X G C , _ r V H 6 x % ^ . - | t + = D w T S e o h c d l s", f_null,
                                               f_null,        f_null,      f_null, f_null,              f_null,         f_crate_c, f_null,
                                               f_null,     f_rack,  f_null,         f_null,         f_null,    f_null,           f_null,
                                               f_indoor_plant, f_null,  f_null,   f_null,   f_table, f_null,   f_null,        f_null,
                                               f_null,   f_toilet, f_sink,  f_fridge, f_bookcase, f_chair, f_counter, f_desk,  f_locker, f_null));
            spawn_item(18, 15, "record_accounting");
            place_items("cleaning", 75, 3, 5, 5, 5, false, 0);
            place_items("office", 75, 10, 7, 16, 8, false, 0);
            place_items("cubical_office", 75, 15, 15, 19, 15, false, 0);
            place_items("cubical_office", 75, 16, 12, 16, 13, false, 0);
            place_items("cubical_office", 75, 17, 19, 19, 19, false, 0);
            place_items("office", 75, 17, 21, 19, 21, false, 0);
            place_items("office", 75, 16, 11, 17, 12, false, 0);
            place_items("cleaning", 75, 8, 20, 10, 20, false, 0);
            if (density > 1) {
                place_spawns( GROUP_ZOMBIE, 2, 0, 0, 9, 15, density);
            } else {
                add_spawn(mon_zombie, rng(0, 5), 9, 15);
            }
            {
                int num_chairs = rng(0, 6);
                for( int i = 0; i < num_chairs; i++ ) {
                    add_vehicle( vproto_id( "swivel_chair" ), rng(6, 16), rng(6, 16), 0, -1, -1, false);
                }
            }
            if (t_west == "office_tower_1" && t_north == "office_tower_1") {
                rotate(1);
            } else if (t_east == "office_tower_1" && t_north == "office_tower_1") {
                rotate(2);
            } else if (t_east == "office_tower_1" && t_south == "office_tower_1") {
                rotate(3);
            }
        }


    } else if (terrain_type == "office_tower_b_entrance") {

        dat.fill_groundcover();
        mapf::formatted_set_simple(this, 0, 0,
                                   "\
sss|........|...|EEED___\n\
sss|........|...|EEx|___\n\
sss|........|-+-|---|HHG\n\
sss|....................\n\
sss|....................\n\
sss|....................\n\
sss|....................\n\
sss|....,,......,,......\n\
sss|...,,,,.....,,......\n\
sss|....,,.....,,,,..xS.\n\
sss|....,,......,,...SS.\n\
sss|-|XXXXXX||XXXXXX|---\n\
sss|s|EEEEEE||EEEEEE|sss\n\
sss|||EEEEEE||EEEEEE|sss\n\
sss||xEEEEEE||EEEEEE||ss\n\
sss|||EEEEEE||EEEEEEx|ss\n\
sss|s|EEEEEE||EEEEEE||ss\n\
sss|s|EEEEEE||EEEEEE|sss\n\
sss|s|------||------|sss\n\
sss|--------------------\n\
ssssssssssssssssssssssss\n\
ssssssssssssssssssssssss\n\
ssssssssssssssssssssssss\n\
ssssssssssssssssssssssss\n",
                                   mapf::ter_bind("E s > < R # X G C , . r V H 6 x % ^ _ - | t + = D w T S e o h c d l",
                                           t_elevator, t_rock, t_stairs_down, t_stairs_up, t_railing, t_floor, t_door_metal_locked,
                                           t_door_glass_c, t_floor,   t_pavement_y, t_pavement, t_floor, t_wall_glass, t_wall_glass,
                                           t_console, t_console_broken, t_shrub, t_floor,        t_floor, t_wall, t_wall, t_floor,
                                           t_door_c, t_door_locked, t_door_locked_alarm, t_window, t_floor,  t_sidewalk, t_floor,  t_floor,
                                           t_floor, t_floor,   t_floor, t_floor),
                                   mapf::furn_bind("E s > < R # X G C , . r V H 6 x % ^ _ - | t + = D w T S e o h c d l", f_null,
                                           f_null, f_null,        f_null,      f_null,      f_bench, f_null,              f_null,
                                           f_crate_c, f_null,       f_null,     f_rack,  f_null,         f_null,         f_null,    f_null,
                                           f_null,  f_indoor_plant, f_null,  f_null,   f_null,   f_table, f_null,   f_null,        f_null,
                                           f_null,   f_toilet, f_null,  f_fridge, f_bookcase, f_chair, f_counter, f_desk,  f_locker));
        if (density > 1) {
            place_spawns( GROUP_ZOMBIE, 2, 0, 0, SEEX * 2 - 1, SEEX * 2 - 1, density);
        } else {
            add_spawn(mon_zombie, rng(0, 5), SEEX * 2 - 1, SEEX * 2 - 1);
        }
        if (t_north == "office_tower_b" && t_west == "office_tower_b") {
            rotate(3);
        } else if (t_north == "office_tower_b" && t_east == "office_tower_b") {
            rotate(0);
        } else if (t_south == "office_tower_b" && t_east == "office_tower_b") {
            rotate(1);
        } else if (t_west == "office_tower_b" && t_south == "office_tower_b") {
            rotate(2);
        }


    } else if (terrain_type == "office_tower_b") {

        // Init to grass & dirt;
        dat.fill_groundcover();
        if ((t_south == "office_tower_b_entrance" && t_east == "office_tower_b") ||
            (t_north == "office_tower_b" && t_east == "office_tower_b_entrance") ||
            (t_west == "office_tower_b" && t_north == "office_tower_b_entrance") ||
            (t_south == "office_tower_b" && t_west == "office_tower_b_entrance")) {
            mapf::formatted_set_simple(this, 0, 0,
                                       "\
ssssssssssssssssssssssss\n\
ssssssssssssssssssssssss\n\
sss|--------------------\n\
sss|,.....,.....,.....,S\n\
sss|,.....,.....,.....,S\n\
sss|,.....,.....,.....,S\n\
sss|,.....,.....,.....,S\n\
sss|,.....,.....,.....,S\n\
sss|,.....,.....,.....,S\n\
sss|....................\n\
sss|....................\n\
sss|....................\n\
sss|....................\n\
sss|....................\n\
sss|....................\n\
sss|...,,...,....,....,S\n\
sss|..,,,,..,....,....,S\n\
sss|...,,...,....,....,S\n\
sss|...,,...,....,....,S\n\
sss|........,....,....,S\n\
sss|........,....,....,S\n\
sss|........|---|---|HHG\n\
sss|........|.R<|EEE|___\n\
sss|........|.R.|EEED___\n",
                                       mapf::ter_bind("E s < R # X G C , . r V H 6 x % ^ _ - | t + = D w T S e o h c d l", t_elevator,
                                               t_rock, t_stairs_up, t_railing, t_floor, t_door_metal_locked, t_door_glass_c, t_floor,
                                               t_pavement_y, t_pavement, t_floor, t_wall_glass, t_wall_glass, t_console, t_console_broken,
                                               t_shrub, t_floor,        t_floor, t_wall, t_wall, t_floor, t_door_c, t_door_locked,
                                               t_door_locked_alarm, t_window, t_floor,  t_sidewalk, t_floor,  t_floor,    t_floor, t_floor,   t_floor,
                                               t_floor),
                                       mapf::furn_bind("E s < R # X G C , . r V H 6 x % ^ _ - | t + = D w T S e o h c d l", f_null,
                                               f_null, f_null,      f_null,      f_bench, f_null,              f_null,         f_crate_c, f_null,
                                               f_null,     f_rack,  f_null,         f_null,         f_null,    f_null,           f_null,
                                               f_indoor_plant, f_null,  f_null,   f_null,   f_table, f_null,   f_null,        f_null,
                                               f_null,   f_toilet, f_null,  f_fridge, f_bookcase, f_chair, f_counter, f_desk,  f_locker));
            if (density > 1) {
                place_spawns( GROUP_ZOMBIE, 2, 0, 0, SEEX * 2 - 1, SEEX * 2 - 1, density);
            } else {
                add_spawn(mon_zombie, rng(0, 5), SEEX * 2 - 1, SEEX * 2 - 1);
            }
            if (t_west == "office_tower_b_entrance") {
                rotate(1);
                if (x_in_y(1, 5)) {
                    add_vehicle( vproto_id( "car" ), 17, 7, 180);
                }
                if (x_in_y(1, 3)) {
                    add_vehicle( vproto_id( "motorcycle" ), 17, 13, 180);
                }
                if (x_in_y(1, 5)) {
                    if (one_in(3)) {
                        add_vehicle( vproto_id( "fire_truck" ), 6, 13, 0);
                        }
                    else
                    add_vehicle( vproto_id( "pickup" ), 17, 19, 180);
                }
            } else if (t_north == "office_tower_b_entrance") {
                rotate(2);
                if (x_in_y(1, 5)) {
                    add_vehicle( vproto_id( "car" ), 10, 17, 270);
                }
                if (x_in_y(1, 3)) {
                    add_vehicle( vproto_id( "motorcycle" ), 4, 18, 270);
                }
                if (x_in_y(1, 5)) {
                    if (one_in(3)) {
                        add_vehicle( vproto_id( "fire_truck" ), 6, 13, 0);
                        }
                    else
                    add_vehicle( vproto_id( "pickup" ), 16, 17, 270);
                }
            } else if (t_east == "office_tower_b_entrance") {
                rotate(3);
                if (x_in_y(1, 5)) {
                    add_vehicle( vproto_id( "car" ), 6, 4, 0);
                }
                if (x_in_y(1, 3)) {
                    add_vehicle( vproto_id( "motorcycle" ), 6, 10, 180);
                }
                if (x_in_y(1, 5)) {
                    add_vehicle( vproto_id( "pickup" ), 6, 16, 0);
                }

            } else {
                if (x_in_y(1, 5)) {
                    add_vehicle( vproto_id( "pickup" ), 7, 6, 90);
                }
                if (x_in_y(1, 5)) {
                    add_vehicle( vproto_id( "car" ), 14, 6, 90);
                }
                if (x_in_y(1, 3)) {
                    add_vehicle( vproto_id( "motorcycle" ), 19, 6, 90);
                }
            }
        }

        else if ((t_west == "office_tower_b_entrance" && t_north == "office_tower_b") ||
                 (t_north == "office_tower_b_entrance" && t_east == "office_tower_b") ||
                 (t_west == "office_tower_b" && t_south == "office_tower_b_entrance") ||
                 (t_south == "office_tower_b" && t_east == "office_tower_b_entrance")) {
            mapf::formatted_set_simple(this, 0, 0,
                                       "\
___DEEE|...|...,,...|sss\n\
___|EEE|...|..,,,,..|sss\n\
GHH|---|-+-|...,,...|sss\n\
....................|sss\n\
....................|sss\n\
....................|sss\n\
....................|sss\n\
....................|sss\n\
....................|sss\n\
....................|sss\n\
....................|sss\n\
|...................|sss\n\
|...................|sss\n\
|,.....,.....,.....,|sss\n\
|,.....,.....,.....,|sss\n\
|,.....,.....,.....,|sss\n\
|,.....,.....,.....,|sss\n\
|,.....,.....,.....,|sss\n\
|,.....,.....,.....,|sss\n\
|-------------------|sss\n\
ssssssssssssssssssssssss\n\
ssssssssssssssssssssssss\n\
ssssssssssssssssssssssss\n\
ssssssssssssssssssssssss\n",
                                       mapf::ter_bind("E s > < R # X G C , . r V H 6 x % ^ _ - | t + = D w T S e o h c d l S",
                                               t_elevator, t_rock, t_stairs_down, t_stairs_up, t_railing, t_floor, t_door_metal_locked,
                                               t_door_glass_c, t_floor,   t_pavement_y, t_pavement, t_floor, t_wall_glass, t_wall_glass,
                                               t_console, t_console_broken, t_shrub, t_floor,        t_floor, t_wall, t_wall, t_floor,
                                               t_door_c, t_door_locked, t_door_locked_alarm, t_window, t_floor,  t_floor, t_floor,  t_floor,
                                               t_floor, t_floor,   t_floor, t_floor,  t_sidewalk),
                                       mapf::furn_bind("E s > < R # X G C , . r V H 6 x % ^ _ - | t + = D w T S e o h c d l S", f_null,
                                               f_null, f_null,        f_null,      f_null,      f_bench, f_null,              f_null,
                                               f_crate_c, f_null,       f_null,     f_rack,  f_null,         f_null,         f_null,    f_null,
                                               f_null,  f_indoor_plant, f_null,  f_null,   f_null,   f_table, f_null,   f_null,        f_null,
                                               f_null,   f_toilet, f_sink,  f_fridge, f_bookcase, f_chair, f_counter, f_desk,  f_locker, f_null));
            if (density > 1) {
                place_spawns( GROUP_ZOMBIE, 2, 0, 0, SEEX * 2 - 1, SEEX * 2 - 1, density);
            } else {
                add_spawn(mon_zombie, rng(0, 5), SEEX * 2 - 1, SEEX * 2 - 1);
            }
            if (t_north == "office_tower_b_entrance") {
                rotate(1);
                if (x_in_y(1, 5)) {
                    add_vehicle( vproto_id( "car" ), 8, 15, 0);
                }
                if (x_in_y(1, 5)) {
                    add_vehicle( vproto_id( "pickup" ), 7, 10, 180);
                }
                if (x_in_y(1, 3)) {
                    add_vehicle( vproto_id( "beetle" ), 7, 3, 0);
                }
            } else if (t_east == "office_tower_b_entrance") {
                rotate(2);
                if (x_in_y(1, 5)) {
                    if (one_in(3)) {
                        add_vehicle( vproto_id( "fire_truck" ), 6, 13, 0);
                        }
                    else
                    add_vehicle( vproto_id( "pickup" ), 7, 7, 270);
                }
                if (x_in_y(1, 5)) {
                    add_vehicle( vproto_id( "car" ), 13, 8, 90);
                }
                if (x_in_y(1, 3)) {
                    add_vehicle( vproto_id( "beetle" ), 20, 7, 90);
                }
            } else if (t_south == "office_tower_b_entrance") {
                rotate(3);
                if (x_in_y(1, 5)) {
                    add_vehicle( vproto_id( "pickup" ), 16, 7, 0);
                }
                if (x_in_y(1, 5)) {
                    add_vehicle( vproto_id( "car" ), 15, 13, 180);
                }
                if (x_in_y(1, 3)) {
                    add_vehicle( vproto_id( "beetle" ), 15, 20, 180);
                }
            } else {
                if (x_in_y(1, 5)) {
                    add_vehicle( vproto_id( "pickup" ), 16, 16, 90);
                }
                if (x_in_y(1, 5)) {
                    add_vehicle( vproto_id( "car" ), 9, 15, 270);
                }
                if (x_in_y(1, 3)) {
                    add_vehicle( vproto_id( "beetle" ), 4, 16, 270);
                }
            }
        }

        else {
            mapf::formatted_set_simple(this, 0, 0,
                                       "\
ssssssssssssssssssssssss\n\
ssssssssssssssssssssssss\n\
--------------------|sss\n\
S,.....,.....,.....,|sss\n\
S,.....,.....,.....,|sss\n\
S,.....,.....,.....,|sss\n\
S,.....,.....,.....,|sss\n\
S,.....,.....,.....,|sss\n\
S,.....,.....,.....,|sss\n\
....................|sss\n\
....................|sss\n\
....................|sss\n\
....................|sss\n\
....................|sss\n\
....................|sss\n\
S,....,....,........|sss\n\
S,....,....,........|sss\n\
S,....,....,........|sss\n\
S,....,....,........|sss\n\
S,....,....,........|sss\n\
S,....,....,........|sss\n\
GHH|---|---|........|sss\n\
___|xEE|.R<|........|sss\n\
___DEEE|.R.|...,,...|sss\n",
                                       mapf::ter_bind("E s < R # X G C , . r V H 6 x % ^ _ - | t + = D w T S e o h c d l", t_elevator,
                                               t_rock, t_stairs_up, t_railing, t_floor, t_door_metal_locked, t_door_glass_c, t_floor,
                                               t_pavement_y, t_pavement, t_floor, t_wall_glass, t_wall_glass, t_console, t_console_broken,
                                               t_shrub, t_floor,        t_floor, t_wall, t_wall, t_floor, t_door_c, t_door_locked,
                                               t_door_locked_alarm, t_window, t_floor,  t_sidewalk, t_floor,  t_floor,    t_floor, t_floor,   t_floor,
                                               t_floor),
                                       mapf::furn_bind("E s < R # X G C , . r V H 6 x % ^ _ - | t + = D w T S e o h c d l", f_null,
                                               f_null, f_null,      f_null,      f_bench, f_null,              f_null,         f_crate_c, f_null,
                                               f_null,     f_rack,  f_null,         f_null,         f_null,    f_null,           f_null,
                                               f_indoor_plant, f_null,  f_null,   f_null,   f_table, f_null,   f_null,        f_null,
                                               f_null,   f_toilet, f_null,  f_fridge, f_bookcase, f_chair, f_counter, f_desk,  f_locker));
            if (density > 1) {
                place_spawns( GROUP_ZOMBIE, 2, 0, 0, SEEX * 2 - 1, SEEX * 2 - 1, density);
            } else {
                add_spawn(mon_zombie, rng(0, 5), SEEX * 2 - 1, SEEX * 2 - 1);
            }
            if (t_west == "office_tower_b" && t_north == "office_tower_b") {
                rotate(1);
                if (x_in_y(1, 5)) {
                    if (one_in(3)) {
                        add_vehicle( vproto_id( "cube_van" ), 17, 4, 180);
                    } else {
                        add_vehicle( vproto_id( "cube_van_cheap" ), 17, 4, 180);
                    }
                }
                if (x_in_y(1, 5)) {
                    add_vehicle( vproto_id( "pickup" ), 17, 10, 180);
                }
                if (x_in_y(1, 3)) {
                    add_vehicle( vproto_id( "car" ), 17, 17, 180);
                }
            } else if (t_east == "office_tower_b" && t_north == "office_tower_b") {
                rotate(2);
                if (x_in_y(1, 5)) {
                    if (one_in(3)) {
                        add_vehicle( vproto_id( "cube_van" ), 6, 17, 270);
                    } else {
                        add_vehicle( vproto_id( "cube_van_cheap" ), 6, 17, 270);
                    }
                }
                if (x_in_y(1, 5)) {
                    add_vehicle( vproto_id( "pickup" ), 12, 17, 270);
                }
                if (x_in_y(1, 3)) {
                    add_vehicle( vproto_id( "fire_truck" ), 18, 17, 270);
                }
            } else if (t_east == "office_tower_b" && t_south == "office_tower_b") {
                rotate(3);
                if (x_in_y(1, 5)) {
                    add_vehicle( vproto_id( "cube_van_cheap" ), 6, 6, 0);
                }
                if (x_in_y(1, 5)) {
                    if (one_in(3)) {
                        add_vehicle( vproto_id( "fire_truck" ), 6, 13, 0);
                    } else {
                        add_vehicle( vproto_id( "pickup" ), 6, 13, 0);
                    }
                }
                if (x_in_y(1, 3)) {
                    add_vehicle( vproto_id( "car" ), 5, 19, 180);
                }
            } else {
                if (x_in_y(1, 5)) {
                    add_vehicle( vproto_id( "flatbed_truck" ), 16, 6, 90);
                }
                if (x_in_y(1, 5)) {
                    add_vehicle( vproto_id( "cube_van_cheap" ), 10, 6, 90);
                }
                if (x_in_y(1, 3)) {
                    add_vehicle( vproto_id( "car" ), 4, 6, 90);
                }
            }
        }
    } else if (terrain_type == "lab" ||
               terrain_type == "lab_stairs" ||
               terrain_type == "lab_core" ||
               terrain_type == "ice_lab" ||
               terrain_type == "ice_lab_stairs" ||
               terrain_type == "ice_lab_core" ||
               terrain_type == "central_lab" ||
               terrain_type == "central_lab_stairs" ||
               terrain_type == "central_lab_core" ||
               terrain_type == "tower_lab" ||
               terrain_type == "tower_lab_stairs") {

        ice_lab = is_ot_type("ice_lab", terrain_type);
        central_lab = is_ot_type("central_lab", terrain_type);
        tower_lab = is_ot_type("tower_lab", terrain_type);

        if (ice_lab) {
            int temperature = -20 + 30 * (zlevel);
            set_temperature(x, y, temperature);
        }

        // Check for adjacent sewers; used below
        tw = 0;
        rw = 0;
        bw = 0;
        lw = 0;
        if (is_ot_type("sewer", t_north) && connects_to(t_north, 2)) {
            tw = SEEY * 2;
        }
        if (is_ot_type("sewer", t_east) && connects_to(t_east, 3)) {
            rw = SEEX * 2;
        }
        if (is_ot_type("sewer", t_south) && connects_to(t_south, 0)) {
            bw = SEEY * 2;
        }
        if (is_ot_type("sewer", t_west) && connects_to(t_west, 1)) {
            lw = SEEX * 2;
        }
        if (zlevel == 0) { // We're on ground level
            for (int i = 0; i < SEEX * 2; i++) {
                for (int j = 0; j < SEEY * 2; j++) {
                    if (i <= 1 || i >= SEEX * 2 - 2 ||
                        (j > 1 && j < SEEY * 2 - 2 && (i == SEEX - 2 || i == SEEX + 1))) {
                        ter_set(i, j, t_concrete_wall);
                    } else if (j <= 1 || j >= SEEY * 2 - 2) {
                        ter_set(i, j, t_concrete_wall);
                    } else {
                        ter_set(i, j, t_floor);
                    }
                }
            }
            ter_set(SEEX - 1, 0, t_door_metal_locked);
            ter_set(SEEX - 1, 1, t_floor);
            ter_set(SEEX    , 0, t_door_metal_locked);
            ter_set(SEEX    , 1, t_floor);
            ter_set(SEEX - 2 + rng(0, 1) * 3, 0, t_card_science);
            ter_set(SEEX - 2, SEEY    , t_door_metal_c);
            ter_set(SEEX + 1, SEEY    , t_door_metal_c);
            ter_set(SEEX - 2, SEEY - 1, t_door_metal_c);
            ter_set(SEEX + 1, SEEY - 1, t_door_metal_c);
            ter_set(SEEX - 1, SEEY * 2 - 3, t_stairs_down);
            ter_set(SEEX    , SEEY * 2 - 3, t_stairs_down);
            science_room(this, 2       , 2, SEEX - 3    , SEEY * 2 - 3, zlevel, 1);
            science_room(this, SEEX + 2, 2, SEEX * 2 - 3, SEEY * 2 - 3, zlevel, 3);

            add_spawn(mon_turret, 1, SEEX, 5);

            if (is_ot_type("road", t_east)) {
                rotate(1);
            } else if (is_ot_type("road", t_south)) {
                rotate(2);
            } else if (is_ot_type("road", t_west)) {
                rotate(3);
            }
        } else if (tw != 0 || rw != 0 || lw != 0 || bw != 0) { // Sewers!
            for (int i = 0; i < SEEX * 2; i++) {
                for (int j = 0; j < SEEY * 2; j++) {
                    ter_set(i, j, t_rock_floor);
                    if (((i < lw || i > SEEX * 2 - 1 - rw) && j > SEEY - 3 && j < SEEY + 2) ||
                        ((j < tw || j > SEEY * 2 - 1 - bw) && i > SEEX - 3 && i < SEEX + 2)) {
                        ter_set(i, j, t_sewage);
                    }
                    if( ( i == 0 && is_ot_subtype( "lab", t_east ) ) || i == SEEX * 2 - 1 ) {
                        if (ter(i, j) == t_sewage) {
                            ter_set(i, j, t_bars);
                        } else if (j == SEEY - 1 || j == SEEY) {
                            ter_set(i, j, t_door_metal_c);
                        } else {
                            ter_set(i, j, t_concrete_wall);
                        }
                    } else if( ( j == 0 && is_ot_subtype( "lab", t_north ) ) || j == SEEY * 2 - 1 ) {
                        if (ter(i, j) == t_sewage) {
                            ter_set(i, j, t_bars);
                        } else if (i == SEEX - 1 || i == SEEX) {
                            ter_set(i, j, t_door_metal_c);
                        } else {
                            ter_set(i, j, t_concrete_wall);
                        }
                    }
                }
            }
        } else { // We're below ground, and no sewers
            // Set up the boundaries of walls (connect to adjacent lab squares)
<<<<<<< HEAD
            tw = is_ot_subtype( "lab", t_north) ? 0 : 2;
            rw = is_ot_subtype( "lab", t_east) ? 1 : 2;
            bw = is_ot_subtype( "lab", t_south) ? 1 : 2;
            lw = is_ot_subtype( "lab", t_west) ? 0 : 2;
=======
            tw = is_ot_subtype("lab", t_north) ? 0 : 2;
            rw = is_ot_subtype("lab", t_east) ? 1 : 2;
            bw = is_ot_subtype("lab", t_south) ? 1 : 2;
            lw = is_ot_subtype("lab", t_west) ? 0 : 2;
>>>>>>> d59ed4e6

            int boarders = 0;
            if (tw == 0 ) {
                boarders++;
            }
            if (rw == 1 ) {
                boarders++;
            }
            if (bw == 1 ) {
                boarders++;
            }
            if (lw == 0 ) {
                boarders++;
            }
            //A lab area with only one entrance
            if (boarders == 1) {
                const std::string function_key = "lab_1side"; // terrain_type->get_mapgen_id();
                const auto fmapit = oter_mapgen.find( function_key );

                if ( fmapit != oter_mapgen.end() && !fmapit->second.empty() ) {
                    std::map<std::string, std::map<int,int> >::const_iterator weightit = oter_mapgen_weights.find( function_key );
                    const int rlast = weightit->second.rbegin()->first;
                    const int roll = rng(1, rlast);

                    const int fidx = weightit->second.lower_bound( roll )->second;

                    fmapit->second[fidx]->generate(this, terrain_type, dat, when, density);
                    if (tw == 2) {
                        rotate(2);
                    }
                    if (rw == 2) {
                        rotate(1);
                    }
                    if (lw == 2) {
                        rotate(3);
                    }
                } else {
                    debugmsg("Error: Tried to generate 1-sided lab but no lab_1side json exists.");
                }
                const auto predicate = [this]( const tripoint &p ) { return ter( p ) == t_rock_floor; };
                const auto range = points_in_rectangle( { lw, tw, abs_sub.z }, { SEEX * 2 - 1 - rw, SEEY * 2 - 1 - bw, abs_sub.z } );
                if (is_ot_subtype("stairs", t_above)) {
                    if( const auto p = random_point( range, predicate ) ) {
                        remove_trap( *p );
                        ter_set( *p, t_stairs_up );
                    }
                }

                if (is_ot_subtype("stairs", terrain_type)) {
                    if( const auto p = random_point( range, predicate ) ) {
                        remove_trap( *p );
                        ter_set( *p, t_stairs_down );
                    }
                }
            } else {
                const std::string function_key = "lab_4side";
                const auto fmapit = oter_mapgen.find( function_key );
                const int hardcoded_4side_map_weight = 1500; // weight of all hardcoded maps.
                bool use_hardcoded_4side_map = false;

                if ( fmapit != oter_mapgen.end() && !fmapit->second.empty() ) {
                    std::map<std::string, std::map<int,int> >::const_iterator weightit = oter_mapgen_weights.find( function_key );
                    const int rlast = weightit->second.rbegin()->first;
                    const int roll = rng(1, rlast + hardcoded_4side_map_weight);

                    if (roll <= rlast) {
                        const int fidx = weightit->second.lower_bound( roll )->second;
                        fmapit->second[fidx]->generate(this, terrain_type, dat, when, density);

                        // If the map template hasn't handled borders, handle them in code. Rotated maps cannot handle
                        // borders and have to be caught in code. We determine if a border isn't handled by checking
                        // the east-facing border space where the door normally is -- it should not be a floor.
                        if( ter(tripoint(23, 11, abs_sub.z)) == t_rock_floor ) {
                            // TODO: create a ter_reset function that does ter_set, furn_set, and i_clear?
                            for( int i = 0; i <= 23; i++ ) {
                                ter_set( 23, i, t_concrete_wall );
                                furn_set( 23, i, f_null );
                                i_clear( tripoint( 23, i, get_abs_sub().z ));

                                ter_set( i, 23, t_concrete_wall );
                                furn_set( i, 23, f_null );
                                i_clear( tripoint( i, 23, get_abs_sub().z ));

                                if( lw == 2 ) {
                                    ter_set( 0, i, t_concrete_wall );
                                    furn_set( 0, i, f_null );
                                    i_clear( tripoint( 0, i, get_abs_sub().z ));
                                }
                                if( tw == 2 ) {
                                    ter_set( i, 0, t_concrete_wall );
                                    furn_set( i, 0, f_null );
                                    i_clear( tripoint( i, 0, get_abs_sub().z ));
                                }
                                if( rw != 2 ) {
                                    ter_set( 23, 11, t_door_metal_c );
                                    ter_set( 23, 12, t_door_metal_c );
                                }
                                if( bw != 2 ) {
                                    ter_set( 11, 23, t_door_metal_c );
                                    ter_set( 12, 23, t_door_metal_c );
                                }
                            }
                        }

                        if (is_ot_subtype("stairs", t_above)) {
                            if( const auto p = random_point( points_in_rectangle( { lw, tw, abs_sub.z }, { SEEX * 2 - 1 - rw, SEEY * 2 - 1 - bw, abs_sub.z } ), [this]( const tripoint &n ) { return ter( n ) == t_rock_floor; } ) ) {
                                ter_set( *p, t_stairs_up );
                            }
                        }
                        if (is_ot_subtype("stairs", terrain_type)) {
                            if( const auto p = random_point( points_in_rectangle( { lw, tw, abs_sub.z }, { SEEX * 2 - 1 - rw, SEEY * 2 - 1 - bw, abs_sub.z } ), [this]( const tripoint &n ) { return ter( n ) == t_rock_floor; } ) ) {
                                ter_set( *p, t_stairs_down );
                            }
                        }
                    } else { // then weighted roll was in the hardcoded section
                        use_hardcoded_4side_map = true;
                    } // end json maps
                } else { // then no json maps for lab_4side were found
                        use_hardcoded_4side_map = true;
                } // end if no lab_4side was found.
                if (use_hardcoded_4side_map) {
                    switch (rng(1, 3)) {
                    case 1: // Cross shaped
                        for (int i = 0; i < SEEX * 2; i++) {
                            for (int j = 0; j < SEEY * 2; j++) {
                                if ((i < lw || i > SEEX * 2 - 1 - rw) ||
                                    ((j < SEEY - 1 || j > SEEY) && (i == SEEX - 2 || i == SEEX + 1))) {
                                    ter_set(i, j, t_concrete_wall);
                                } else if ((j < tw || j > SEEY * 2 - 1 - bw) ||
                                           ((i < SEEX - 1 || i > SEEX) && (j == SEEY - 2 || j == SEEY + 1))) {
                                    ter_set(i, j, t_concrete_wall);
                                } else {
                                    ter_set(i, j, t_rock_floor);
                                }
                            }
                        }
                        if (is_ot_subtype("stairs", t_above)) {
                            ter_set(rng(SEEX - 1, SEEX), rng(SEEY - 1, SEEY), t_stairs_up);
                        }
                        // Top left
                        if (one_in(2)) {
                            ter_set(SEEX - 2, int(SEEY / 2), t_door_metal_c);
                            science_room(this, lw, tw, SEEX - 3, SEEY - 3, zlevel, 1);
                        } else {
                            ter_set(int(SEEX / 2), SEEY - 2, t_door_metal_c);
                            science_room(this, lw, tw, SEEX - 3, SEEY - 3, zlevel, 2);
                        }
                        // Top right
                        if (one_in(2)) {
                            ter_set(SEEX + 1, int(SEEY / 2), t_door_metal_c);
                            science_room(this, SEEX + 2, tw, SEEX * 2 - 1 - rw, SEEY - 3, zlevel, 3);
                        } else {
                            ter_set(SEEX + int(SEEX / 2), SEEY - 2, t_door_metal_c);
                            science_room(this, SEEX + 2, tw, SEEX * 2 - 1 - rw, SEEY - 3, zlevel, 2);
                        }
                        // Bottom left
                        if (one_in(2)) {
                            ter_set(int(SEEX / 2), SEEY + 1, t_door_metal_c);
                            science_room(this, lw, SEEY + 2, SEEX - 3, SEEY * 2 - 1 - bw, zlevel, 0);
                        } else {
                            ter_set(SEEX - 2, SEEY + int(SEEY / 2), t_door_metal_c);
                            science_room(this, lw, SEEY + 2, SEEX - 3, SEEY * 2 - 1 - bw, zlevel, 1);
                        }
                        // Bottom right
                        if (one_in(2)) {
                            ter_set(SEEX + int(SEEX / 2), SEEY + 1, t_door_metal_c);
                            science_room(this, SEEX + 2, SEEY + 2, SEEX * 2 - 1 - rw, SEEY * 2 - 1 - bw,
                                         zlevel, 0);
                        } else {
                            ter_set(SEEX + 1, SEEY + int(SEEY / 2), t_door_metal_c);
                            science_room(this, SEEX + 2, SEEY + 2, SEEX * 2 - 1 - rw, SEEY * 2 - 1 - bw,
                                         zlevel, 3);
                        }
                        if (rw == 1) {
                            ter_set(SEEX * 2 - 1, SEEY - 1, t_door_metal_c);
                            ter_set(SEEX * 2 - 1, SEEY    , t_door_metal_c);
                        }
                        if (bw == 1) {
                            ter_set(SEEX - 1, SEEY * 2 - 1, t_door_metal_c);
                            ter_set(SEEX    , SEEY * 2 - 1, t_door_metal_c);
                        }
                        if (is_ot_subtype("stairs", terrain_type)) { // Stairs going down
                            std::vector<point> stair_points;
                            if (tw != 0) {
                                stair_points.push_back(point(SEEX - 1, 2));
                                stair_points.push_back(point(SEEX - 1, 2));
                                stair_points.push_back(point(SEEX    , 2));
                                stair_points.push_back(point(SEEX    , 2));
                            }
                            if (rw != 1) {
                                stair_points.push_back(point(SEEX * 2 - 3, SEEY - 1));
                                stair_points.push_back(point(SEEX * 2 - 3, SEEY - 1));
                                stair_points.push_back(point(SEEX * 2 - 3, SEEY    ));
                                stair_points.push_back(point(SEEX * 2 - 3, SEEY    ));
                            }
                            if (bw != 1) {
                                stair_points.push_back(point(SEEX - 1, SEEY * 2 - 3));
                                stair_points.push_back(point(SEEX - 1, SEEY * 2 - 3));
                                stair_points.push_back(point(SEEX    , SEEY * 2 - 3));
                                stair_points.push_back(point(SEEX    , SEEY * 2 - 3));
                            }
                            if (lw != 0) {
                                stair_points.push_back(point(2, SEEY - 1));
                                stair_points.push_back(point(2, SEEY - 1));
                                stair_points.push_back(point(2, SEEY    ));
                                stair_points.push_back(point(2, SEEY    ));
                            }
                            stair_points.push_back(point(int(SEEX / 2)       , SEEY    ));
                            stair_points.push_back(point(int(SEEX / 2)       , SEEY - 1));
                            stair_points.push_back(point(int(SEEX / 2) + SEEX, SEEY    ));
                            stair_points.push_back(point(int(SEEX / 2) + SEEX, SEEY - 1));
                            stair_points.push_back(point(SEEX    , int(SEEY / 2)       ));
                            stair_points.push_back(point(SEEX + 2, int(SEEY / 2)       ));
                            stair_points.push_back(point(SEEX    , int(SEEY / 2) + SEEY));
                            stair_points.push_back(point(SEEX + 2, int(SEEY / 2) + SEEY));
                            const point p = random_entry( stair_points );
                            ter_set(p.x, p.y, t_stairs_down);
                        }

                        break;

                    case 2: // tic-tac-toe # layout
                        for (int i = 0; i < SEEX * 2; i++) {
                            for (int j = 0; j < SEEY * 2; j++) {
                                if (i < lw || i > SEEX * 2 - 1 - rw || i == SEEX - 4 || i == SEEX + 3) {
                                    ter_set(i, j, t_concrete_wall);
                                } else if (j < lw || j > SEEY * 2 - 1 - bw || j == SEEY - 4 || j == SEEY + 3) {
                                    ter_set(i, j, t_concrete_wall);
                                } else {
                                    ter_set(i, j, t_rock_floor);
                                }
                            }
                        }
                        if (is_ot_subtype("stairs", t_above)) {
                            ter_set(SEEX - 1, SEEY - 1, t_stairs_up);
                            ter_set(SEEX    , SEEY - 1, t_stairs_up);
                            ter_set(SEEX - 1, SEEY    , t_stairs_up);
                            ter_set(SEEX    , SEEY    , t_stairs_up);
                        }
                        ter_set(SEEX - rng(0, 1), SEEY - 4, t_door_metal_c);
                        ter_set(SEEX - rng(0, 1), SEEY + 3, t_door_metal_c);
                        ter_set(SEEX - 4, SEEY + rng(0, 1), t_door_metal_c);
                        ter_set(SEEX + 3, SEEY + rng(0, 1), t_door_metal_c);
                        ter_set(SEEX - 4, int(SEEY / 2), t_door_metal_c);
                        ter_set(SEEX + 3, int(SEEY / 2), t_door_metal_c);
                        ter_set(int(SEEX / 2), SEEY - 4, t_door_metal_c);
                        ter_set(int(SEEX / 2), SEEY + 3, t_door_metal_c);
                        ter_set(SEEX + int(SEEX / 2), SEEY - 4, t_door_metal_c);
                        ter_set(SEEX + int(SEEX / 2), SEEY + 3, t_door_metal_c);
                        ter_set(SEEX - 4, SEEY + int(SEEY / 2), t_door_metal_c);
                        ter_set(SEEX + 3, SEEY + int(SEEY / 2), t_door_metal_c);
                        science_room(this, lw, tw, SEEX - 5, SEEY - 5, zlevel, rng(1, 2));
                        science_room(this, SEEX - 3, tw, SEEX + 2, SEEY - 5, zlevel, 2);
                        science_room(this, SEEX + 4, tw, SEEX * 2 - 1 - rw, SEEY - 5, zlevel, rng(2, 3));
                        science_room(this, lw, SEEY - 3, SEEX - 5, SEEY + 2, zlevel, 1);
                        science_room(this, SEEX + 4, SEEY - 3, SEEX * 2 - 1 - rw, SEEY + 2, zlevel, 3);
                        science_room(this, lw, SEEY + 4, SEEX - 5, SEEY * 2 - 1 - bw, zlevel, rng(0, 1));
                        science_room(this, SEEX - 3, SEEY + 4, SEEX + 2, SEEY * 2 - 1 - bw, zlevel, 0);
                        science_room(this, SEEX + 4, SEEX + 4, SEEX * 2 - 1 - rw, SEEY * 2 - 1 - bw,
                                     zlevel, 3 * rng(0, 1));
                        if (rw == 1) {
                            ter_set(SEEX * 2 - 1, SEEY - 1, t_door_metal_c);
                            ter_set(SEEX * 2 - 1, SEEY    , t_door_metal_c);
                        }
                        if (bw == 1) {
                            ter_set(SEEX - 1, SEEY * 2 - 1, t_door_metal_c);
                            ter_set(SEEX    , SEEY * 2 - 1, t_door_metal_c);
                        }
                        if (is_ot_subtype("stairs", terrain_type)) {
                            ter_set(SEEX - 3 + 5 * rng(0, 1), SEEY - 3 + 5 * rng(0, 1), t_stairs_down);
                        }
                        break;

                    case 3: // Big room
                        for (int i = 0; i < SEEX * 2; i++) {
                            for (int j = 0; j < SEEY * 2; j++) {
                                if (i < lw || i >= SEEX * 2 - 1 - rw) {
                                    ter_set(i, j, t_concrete_wall);
                                } else if (j < tw || j >= SEEY * 2 - 1 - bw) {
                                    ter_set(i, j, t_concrete_wall);
                                } else {
                                    ter_set(i, j, t_rock_floor);
                                }
                            }
                        }
                        science_room(this, lw, tw, SEEX * 2 - 1 - rw, SEEY * 2 - 1 - bw,
                                     zlevel, rng(0, 3));
                        if (is_ot_subtype("stairs", t_above)) {
                            if( const auto p = random_point( points_in_rectangle( { lw, tw, abs_sub.z }, { SEEX * 2 - 1 - rw, SEEY * 2 - 1 - bw, abs_sub.z } ), [this]( const tripoint &n ) { return ter( n ) == t_rock_floor; } ) ) {
                                ter_set( *p, t_stairs_up );
                            }
                        }
                        if (rw == 1) {
                            ter_set(SEEX * 2 - 1, SEEY - 1, t_door_metal_c);
                            ter_set(SEEX * 2 - 1, SEEY    , t_door_metal_c);
                        }
                        if (bw == 1) {
                            ter_set(SEEX - 1, SEEY * 2 - 1, t_door_metal_c);
                            ter_set(SEEX    , SEEY * 2 - 1, t_door_metal_c);
                        }
                        if (is_ot_subtype("stairs", terrain_type)) {
                            if( const auto p = random_point( points_in_rectangle( { lw, tw, abs_sub.z }, { SEEX * 2 - 1 - rw, SEEY * 2 - 1 - bw, abs_sub.z } ), [this]( const tripoint &n ) { return ter( n ) == t_rock_floor; } ) ) {
                                ter_set( *p, t_stairs_down );
                            }
                        }
                        break;
                    }
                } // endif use_hardcoded_4side_map
            }  // end 1 vs 4 sides
        } // end aboveground vs belowground

        // Ants will totally wreck up the place
        tw = 0;
        rw = 0;
        bw = 0;
        lw = 0;
        if (is_ot_type("ants", t_north) && connects_to(t_north, 2)) {
            tw = SEEY;
        }
        if (is_ot_type("ants", t_east) && connects_to(t_east, 3)) {
            rw = SEEX;
        }
        if (is_ot_type("ants", t_south) && connects_to(t_south, 0)) {
            bw = SEEY + 1;
        }
        if (is_ot_type("ants", t_west) && connects_to(t_west, 1)) {
            lw = SEEX + 1;
        }
        if (tw != 0 || rw != 0 || bw != 0 || lw != 0) {
            for (int i = 0; i < SEEX * 2; i++) {
                for (int j = 0; j < SEEY * 2; j++) {
                    if ((i < SEEX * 2 - lw && (!one_in(3) || (j > SEEY - 6 && j < SEEY + 5))) ||
                        (i > rw &&          (!one_in(3) || (j > SEEY - 6 && j < SEEY + 5))) ||
                        (j > tw &&          (!one_in(3) || (i > SEEX - 6 && i < SEEX + 5))) ||
                        (j < SEEY * 2 - bw && (!one_in(3) || (i > SEEX - 6 && i < SEEX + 5)))) {
                        ter_set(i, j, t_rock_floor);
                        if (one_in(5)) {
                            make_rubble( tripoint( i, j, abs_sub.z ), f_rubble_rock, true, t_rock_floor);
                        }
                    }
                }
            }
        }

        // Slimes pretty much wreck up the place, too, but only underground
        tw = (t_north == "slimepit" ? SEEY     : 0);
        rw = (t_east  == "slimepit" ? SEEX + 1 : 0);
        bw = (t_south == "slimepit" ? SEEY + 1 : 0);
        lw = (t_west  == "slimepit" ? SEEX     : 0);
        if (tw != 0 || rw != 0 || bw != 0 || lw != 0) {
            for (int i = 0; i < SEEX * 2; i++) {
                for (int j = 0; j < SEEY * 2; j++) {
                    if (((j <= tw || i >= rw) && i >= j && (SEEX * 2 - 1 - i) <= j) ||
                        ((j >= bw || i <= lw) && i <= j && (SEEY * 2 - 1 - j) <= i)   ) {
                        if (one_in(5)) {
                            make_rubble( tripoint( i,  j, abs_sub.z ), f_rubble_rock, true, t_slime);
                        } else if (!one_in(5)) {
                            ter_set(i, j, t_slime);
                        }
                    }
                }
            }
        }

        // Tower lab effects:
        // - Checkerboard lighting everywhere
        // - Change rock features to match above-ground theme.
        // - Add more monsters the higher the z-level is.
        if (tower_lab) {
            for (int i = 0; i < SEEX * 2; i++) {
                for (int j = 0; j < SEEY * 2; j++) {
                    if (t_rock_floor == ter(i, j)) {
                        ter_set(i, j, ( (i*j) % 2 || (i+j) % 4 ) ? t_floor : t_utility_light );
                    } else if (t_rock == ter(i, j)) {
                        ter_set(i, j, t_concrete_wall);
                    }
                }
            }
            place_spawns( GROUP_TOWER_LAB, 1, 0, 0, SEEX * 2 - 1, SEEX * 2 - 1, abs_sub.z * 0.02f );
        // central lab gets lighting but not other effects.
        } else if (central_lab) {
            for (int i = 0; i < SEEX * 2; i++) {
                for (int j = 0; j < SEEY * 2; j++) {
                    if (t_rock_floor == ter(i, j) && !( (i*j) % 2 || (i+j) % 4 )) {
                        ter_set(i, j, t_utility_light);
                    }
                }
            }
        // Chance of adding occasional lighting through the area.
        } else {
            if (one_in(2)) {
                for (int i = 0; i < SEEX * 2; i++) {
                    for (int j = 0; j < SEEY * 2; j++) {
                        if (t_rock_floor == ter(i, j) && one_in(150)) {
                            ter_set(i, j, t_utility_light);
                        }
                    }
                }
            }
        }

    } else if (terrain_type == "lab_finale" ||
               terrain_type == "ice_lab_finale" ||
               terrain_type == "central_lab_finale" ||
               terrain_type == "tower_lab_finale") {

        ice_lab = is_ot_type("ice_lab", terrain_type);
        central_lab = is_ot_type("central_lab", terrain_type);
        tower_lab = is_ot_type("tower_lab", terrain_type);

        if ( ice_lab ) {
            int temperature = -20 + 30 * zlevel;
            set_temperature(x, y, temperature);
        }

        tw = is_ot_subtype("lab", t_north) ? 0 : 2;
        rw = is_ot_subtype("lab", t_east) ? 1 : 2;
        bw = is_ot_subtype("lab", t_south) ? 1 : 2;
        lw = is_ot_subtype("lab", t_west) ? 0 : 2;

        const std::string function_key = "lab_finale_1level";
        const auto fmapit = oter_mapgen.find( function_key );
        const int hardcoded_finale_map_weight = 500; // weight of all hardcoded maps.
        bool use_hardcoded_finale_map = false;

        if ( fmapit != oter_mapgen.end() && !fmapit->second.empty() ) {
            std::map<std::string, std::map<int,int> >::const_iterator weightit = oter_mapgen_weights.find( function_key );
            const int rlast = weightit->second.rbegin()->first;
            const int roll = rng(1, rlast + hardcoded_finale_map_weight);

            if (roll <= rlast) {
                const int fidx = weightit->second.lower_bound( roll )->second;
                fmapit->second[fidx]->generate(this, terrain_type, dat, when, density);

                // If the map template hasn't handled borders, handle them in code. Rotated maps cannot handle
                // borders and have to be caught in code. We determine if a border isn't handled by checking
                // the east-facing border space where the door normally is -- it should not be a floor.
                if( ter(tripoint(23, 11, abs_sub.z)) == t_rock_floor ) {
                    // TODO: create a ter_reset function that does ter_set, furn_set, and i_clear?
                    for( int i = 0; i <= 23; i++ ) {
                        ter_set( 23, i, t_concrete_wall );
                        furn_set( 23, i, f_null );
                        i_clear( tripoint( 23, i, get_abs_sub().z ));

                        ter_set( i, 23, t_concrete_wall );
                        furn_set( i, 23, f_null );
                        i_clear( tripoint( i, 23, get_abs_sub().z ));

                        if( lw == 2 ) {
                            ter_set( 0, i, t_concrete_wall );
                            furn_set( 0, i, f_null );
                            i_clear( tripoint( 0, i, get_abs_sub().z ));
                        }
                        if( tw == 2 ) {
                            ter_set( i, 0, t_concrete_wall );
                            furn_set( i, 0, f_null );
                            i_clear( tripoint( i, 0, get_abs_sub().z ));
                        }
                        if( rw != 2 ) {
                            ter_set( 23, 11, t_door_metal_c );
                            ter_set( 23, 12, t_door_metal_c );
                        }
                        if( bw != 2 ) {
                            ter_set( 11, 23, t_door_metal_c );
                            ter_set( 12, 23, t_door_metal_c );
                        }
                    }
                }
            } else { // then weighted roll was in the hardcoded section
                use_hardcoded_finale_map = true;
            } // end json maps
        } else { // then no json maps for lab_finale_1level were found
                use_hardcoded_finale_map = true;
        } // end if no lab_4side was found.

        if (use_hardcoded_finale_map) {
            // Start by setting up a large, empty room.
            for (int i = 0; i < SEEX * 2; i++) {
                for (int j = 0; j < SEEY * 2; j++) {
                    if (i < lw || i > SEEX * 2 - 1 - rw) {
                        ter_set(i, j, t_concrete_wall);
                    } else if (j < tw || j > SEEY * 2 - 1 - bw) {
                        ter_set(i, j, t_concrete_wall);
                    } else {
                        ter_set(i, j, t_rock_floor);
                    }
                }
            }
            if (rw == 1) {
                ter_set(SEEX * 2 - 1, SEEY - 1, t_door_metal_c);
                ter_set(SEEX * 2 - 1, SEEY    , t_door_metal_c);
            }
            if (bw == 1) {
                ter_set(SEEX - 1, SEEY * 2 - 1, t_door_metal_c);
                ter_set(SEEX    , SEEY * 2 - 1, t_door_metal_c);
            }

            int loot_variant; //only used for weapons testing variant.
            switch (rng(1, 5)) {

            // Weapons testing - twice as common because it has 4 variants.
            case 1:
            case 2:
                loot_variant = rng(1, 100); //The variants have a 67/22/7/4 split.
                add_spawn(mon_secubot, 1,            6,            6);
                add_spawn(mon_secubot, 1, SEEX * 2 - 7,            6);
                add_spawn(mon_secubot, 1,            6, SEEY * 2 - 7);
                add_spawn(mon_secubot, 1, SEEX * 2 - 7, SEEY * 2 - 7);
                spawn_item( SEEX - 4, SEEY - 2, "id_science" );
                if(loot_variant <= 96) {
                    mtrap_set( this, SEEX - 3, SEEY - 3, tr_dissector);
                    mtrap_set( this, SEEX + 2, SEEY - 3, tr_dissector);
                    mtrap_set( this, SEEX - 3, SEEY + 2, tr_dissector);
                    mtrap_set( this, SEEX + 2, SEEY + 2, tr_dissector);
                    line(this, t_reinforced_glass, SEEX + 1, SEEY + 1, SEEX - 2, SEEY + 1);
                    line(this, t_reinforced_glass, SEEX - 2, SEEY    , SEEX - 2, SEEY - 2);
                    line(this, t_reinforced_glass, SEEX - 1, SEEY - 2, SEEX + 1, SEEY - 2);
                    ter_set (SEEX + 1, SEEY - 1, t_reinforced_glass);
                    ter_set (SEEX + 1, SEEY    , t_reinforced_door_glass_c);
                    furn_set(SEEX - 1, SEEY - 1, f_table);
                    furn_set(SEEX    , SEEY - 1, f_table);
                    furn_set(SEEX - 1, SEEY    , f_table);
                    furn_set(SEEX    , SEEY    , f_table);
                    if (loot_variant <= 67 ) {
                        spawn_item(SEEX - 1, SEEY - 1, "laser_pack", dice(4, 3));
                        spawn_item(SEEX    , SEEY - 1, "UPS_off");
                        spawn_item(SEEX    , SEEY - 1, "battery", dice(4, 3));
                        spawn_item(SEEX - 1, SEEY    , "v29");
                        spawn_item(SEEX - 1, SEEY    , "laser_rifle", dice (1, 0));
                        spawn_item(SEEX    , SEEY    , "ftk93");
                        spawn_item(SEEX - 1, SEEY    , "recipe_atomic_battery");
                        spawn_item(SEEX    , SEEY  -1, "solar_panel_v3"); //quantum solar panel, 6 panels in one!
                    } else if (loot_variant > 67 && loot_variant < 89) {
                        spawn_item(SEEX - 1, SEEY - 1, "mininuke", dice(3, 6));
                        spawn_item(SEEX    , SEEY - 1, "mininuke", dice(3, 6));
                        spawn_item(SEEX - 1, SEEY    , "mininuke", dice(3, 6));
                        spawn_item(SEEX    , SEEY    , "mininuke", dice(3, 6));
                        spawn_item(SEEX    , SEEY    , "recipe_atomic_battery");
                        spawn_item(SEEX    , SEEY    , "solar_panel_v3"); //quantum solar panel, 6 panels in one!
                    }  else { // loot_variant between 90 and 96.
                        spawn_item(SEEX - 1, SEEY - 1, "rm13_armor");
                        spawn_item(SEEX    , SEEY - 1, "plut_cell");
                        spawn_item(SEEX - 1, SEEY    , "plut_cell");
                        spawn_item(SEEX    , SEEY    , "recipe_caseless");
                    }
                } else { // 4% of the lab ends will be this weapons testing end.
                    mtrap_set( this, SEEX - 4, SEEY - 3, tr_dissector);
                    mtrap_set( this, SEEX + 3, SEEY - 3, tr_dissector);
                    mtrap_set( this, SEEX - 4, SEEY + 2, tr_dissector);
                    mtrap_set( this, SEEX + 3, SEEY + 2, tr_dissector);

                    furn_set(SEEX - 2, SEEY - 1, f_rack);
                    furn_set(SEEX - 1, SEEY - 1, f_rack);
                    furn_set(SEEX    , SEEY - 1, f_rack);
                    furn_set(SEEX + 1, SEEY - 1, f_rack);
                    furn_set(SEEX - 2, SEEY    , f_rack);
                    furn_set(SEEX - 1, SEEY    , f_rack);
                    furn_set(SEEX    , SEEY    , f_rack);
                    furn_set(SEEX + 1, SEEY    , f_rack);
                    line(this, t_reinforced_door_glass_c, SEEX - 2, SEEY - 2, SEEX + 1, SEEY - 2);
                    line(this, t_reinforced_door_glass_c, SEEX - 2, SEEY + 1, SEEX + 1, SEEY + 1);
                    line(this, t_reinforced_glass, SEEX - 3, SEEY - 2, SEEX - 3, SEEY + 1);
                    line(this, t_reinforced_glass, SEEX + 2, SEEY - 2, SEEX + 2, SEEY + 1);
                    place_items("ammo_rare", 96, SEEX - 2, SEEY - 1, SEEX + 1, SEEY - 1, false, 0);
                    place_items("guns_rare", 96, SEEX - 2, SEEY, SEEX + 1, SEEY, false, 0);
                    spawn_item(SEEX + 1, SEEY    , "solar_panel_v3"); //quantum solar panel, 6 panels in one!
                }
                break;

            // Netherworld access
            case 3: {
                bool monsters_end = false;
                if (!one_in(4)) { // Trapped netherworld monsters
                    monsters_end = true;
                    static const std::array<mtype_id, 11> nethercreatures = { {
                        mon_flying_polyp, mon_hunting_horror, mon_mi_go, mon_yugg, mon_gelatin,
                        mon_flaming_eye, mon_kreck, mon_gracke, mon_blank, mon_gozu, mon_shoggoth,
                    } };
                    tw = rng(SEEY + 3, SEEY + 5);
                    bw = tw + 4;
                    lw = rng(SEEX - 6, SEEX - 2);
                    rw = lw + 6;
                    for (int i = lw; i <= rw; i++) {
                        for (int j = tw; j <= bw; j++) {
                            if (j == tw || j == bw) {
                                if ((i - lw) % 2 == 0) {
                                    ter_set(i, j, t_concrete_wall);
                                } else {
                                    ter_set(i, j, t_reinforced_glass);
                                }
                            } else if ((i - lw) % 2 == 0) {
                                ter_set(i, j, t_concrete_wall);
                            } else if (j == tw + 2) {
                                ter_set(i, j, t_concrete_wall);
                            } else { // Empty space holds monsters!
                                const mtype_id& type = random_entry( nethercreatures );
                                add_spawn(type, 1, i, j);
                            }
                        }
                    }
                }

                spawn_item( SEEX - 1, 8, "id_science" );
                tmpcomp = add_computer( tripoint( SEEX,  8, abs_sub.z ), _("Sub-prime contact console"), 7);
                if(monsters_end) { //only add these options when there are monsters.
                    tmpcomp->add_option(_("Terminate Specimens"), COMPACT_TERMINATE, 2);
                    tmpcomp->add_option(_("Release Specimens"), COMPACT_RELEASE, 3);
                }
                tmpcomp->add_option(_("Toggle Portal"), COMPACT_PORTAL, 8);
                tmpcomp->add_option(_("Activate Resonance Cascade"), COMPACT_CASCADE, 10);
                tmpcomp->add_failure(COMPFAIL_MANHACKS);
                tmpcomp->add_failure(COMPFAIL_SECUBOTS);
                ter_set(SEEX - 2, 4, t_radio_tower);
                ter_set(SEEX + 1, 4, t_radio_tower);
                ter_set(SEEX - 2, 7, t_radio_tower);
                ter_set(SEEX + 1, 7, t_radio_tower);
            }
            break;

            // Bionics
            case 4: {
                add_spawn(mon_secubot, 1,            6,            6);
                add_spawn(mon_secubot, 1, SEEX * 2 - 7,            6);
                add_spawn(mon_secubot, 1,            6, SEEY * 2 - 7);
                add_spawn(mon_secubot, 1, SEEX * 2 - 7, SEEY * 2 - 7);
                mtrap_set( this, SEEX - 2, SEEY - 2, tr_dissector);
                mtrap_set( this, SEEX + 1, SEEY - 2, tr_dissector);
                mtrap_set( this, SEEX - 2, SEEY + 1, tr_dissector);
                mtrap_set( this, SEEX + 1, SEEY + 1, tr_dissector);
                square_furn(this, f_counter, SEEX - 1, SEEY - 1, SEEX, SEEY);
                int item_count = 0;
                while (item_count < 5) {
                    item_count += place_items( "bionics", 75, SEEX - 1, SEEY - 1, SEEX, SEEY, false, 0 ).size();
                }
                line(this, t_reinforced_glass, SEEX - 2, SEEY - 2, SEEX + 1, SEEY - 2);
                line(this, t_reinforced_glass, SEEX - 2, SEEY + 1, SEEX + 1, SEEY + 1);
                line(this, t_reinforced_glass, SEEX - 2, SEEY - 1, SEEX - 2, SEEY);
                line(this, t_reinforced_glass, SEEX + 1, SEEY - 1, SEEX + 1, SEEY);
                spawn_item( SEEX - 4, SEEY - 3, "id_science" );
                ter_set(SEEX - 3, SEEY - 3, t_console);
                tmpcomp = add_computer( tripoint( SEEX - 3,  SEEY - 3, abs_sub.z ), _("Bionic access"), 3);
                tmpcomp->add_option(_("Manifest"), COMPACT_LIST_BIONICS, 0);
                tmpcomp->add_option(_("Open Chambers"), COMPACT_RELEASE, 5);
                tmpcomp->add_failure(COMPFAIL_MANHACKS);
                tmpcomp->add_failure(COMPFAIL_SECUBOTS);
                }
            break;

            // CVD Forge
            case 5:
                add_spawn(mon_secubot, 1,            6,            6);
                add_spawn(mon_secubot, 1, SEEX * 2 - 7,            6);
                add_spawn(mon_secubot, 1,            6, SEEY * 2 - 7);
                add_spawn(mon_secubot, 1, SEEX * 2 - 7, SEEY * 2 - 7);
                line(this, t_cvdbody, SEEX - 2, SEEY - 2, SEEX - 2, SEEY + 1);
                line(this, t_cvdbody, SEEX - 1, SEEY - 2, SEEX - 1, SEEY + 1);
                line(this, t_cvdbody, SEEX    , SEEY - 1, SEEX    , SEEY + 1);
                line(this, t_cvdbody, SEEX + 1, SEEY - 2, SEEX + 1, SEEY + 1);
                ter_set(SEEX   , SEEY - 2, t_cvdmachine);
                spawn_item( SEEX, SEEY - 3, "id_science" );
                break;
            }

        } // end use_hardcoded_lab_finale

        // Handle stairs in the unlikely case they are needed.
        if (is_ot_subtype("stairs", t_above)) {
            if( const auto p = random_point( points_in_rectangle( { lw, tw, abs_sub.z }, { SEEX * 2 - 1 - rw, SEEY * 2 - 1 - bw, abs_sub.z } ), [this]( const tripoint &n ) { return ter( n ) == t_rock_floor; } ) ) {
                ter_set( *p, t_stairs_up );
            }
        }
        if (is_ot_subtype("stairs", terrain_type)) {
            if( const auto p = random_point( points_in_rectangle( { lw, tw, abs_sub.z }, { SEEX * 2 - 1 - rw, SEEY * 2 - 1 - bw, abs_sub.z } ), [this]( const tripoint &n ) { return ter( n ) == t_rock_floor; } ) ) {
                ter_set( *p, t_stairs_down );
            }
        }

        // Tower lab effects:
        // - Checkerboard lighting everywhere
        // - Change rock features to match above-ground theme.
        if (tower_lab) {
            for (int i = 0; i < SEEX * 2; i++) {
                for (int j = 0; j < SEEY * 2; j++) {
                    if (t_rock_floor == ter(i, j)) {
                        ter_set(i, j, ( (i*j) % 2 || (i+j) % 4 ) ? t_floor : t_utility_light );
                    } else if (t_rock == ter(i, j)) {
                        ter_set(i, j, t_concrete_wall);
                    }
                }
            }
        // central lab gets lighting but not other effects.
        } else if (central_lab) {
            for (int i = 0; i < SEEX * 2; i++) {
                for (int j = 0; j < SEEY * 2; j++) {
                    if (t_rock_floor == ter(i, j) && !( (i*j) % 2 || (i+j) % 4 ) ) {
                        ter_set(i, j, t_utility_light);
                    }
                }
            }
        // Chance of adding occasional lighting through the area.
        } else {
            if (one_in(2)) {
                for (int i = 0; i < SEEX * 2; i++) {
                    for (int j = 0; j < SEEY * 2; j++) {
                        if (t_rock_floor == ter(i, j) && one_in(200)) {
                            ter_set(i, j, t_utility_light);
                        }
                    }
                }
            }
        }

    } else if (terrain_type == "outpost") {

        dat.fill_groundcover();

        line(this, t_chainfence,            0,            0, SEEX * 2 - 1,            0);
        line(this, t_chaingate_l,            11,            0,           12,            0);
        line(this, t_chainfence,            0, SEEY * 2 - 1, SEEX * 2 - 1, SEEY * 2 - 1);
        line(this, t_chaingate_l,            11, SEEY * 2 - 1,           12, SEEY * 2 - 1);
        line(this, t_chainfence,            0,            0,            0, SEEX * 2 - 1);
        line(this, t_chaingate_l,             0,           11,            0,           12);
        line(this, t_chainfence, SEEX * 2 - 1,            0, SEEX * 2 - 1, SEEY * 2 - 1);
        line(this, t_chaingate_l,  SEEX * 2 - 1,           11, SEEX * 2 - 1,           12);
        // Place some random buildings

        bool okay = true;
        while (okay) {
            int buildx = rng(6, 17), buildy = rng(6, 17);
            int buildwidthmax  = (buildx <= 11 ? buildx - 3 : 20 - buildx),
                buildheightmax = (buildy <= 11 ? buildy - 3 : 20 - buildy);
            int buildwidth = rng(3, buildwidthmax), buildheight = rng(3, buildheightmax);
            if( !dat.is_groundcover( ter( buildx, buildy ) ) ) {
                okay = false;
            } else {
                int bx1 = buildx - buildwidth, bx2 = buildx + buildwidth,
                    by1 = buildy - buildheight, by2 = buildy + buildheight;
                bool overlap = false;
                for(int x = bx1; x <= bx2 && !overlap; x++) {
                    for(int y = by1; y <= by2 && !overlap; y++) {
                        if( !dat.is_groundcover( ter( x, y ) ) ) {
                            overlap = true;
                        }
                    }
                }
                if(overlap) {
                    continue;
                }
                square(this, t_floor, bx1, by1, bx2, by2);
                line(this, t_concrete_wall, bx1, by1, bx2, by1);
                line(this, t_concrete_wall, bx1, by2, bx2, by2);
                line(this, t_concrete_wall, bx1, by1, bx1, by2);
                line(this, t_concrete_wall, bx2, by1, bx2, by2);
                switch (rng(1, 3)) {  // What type of building?
                case 1: // Barracks
                    for (int i = by1 + 1; i <= by2 - 1; i += 2) {
                        line_furn(this, f_bed, bx1 + 1, i, bx1 + 2, i);
                        line_furn(this, f_bed, bx2 - 2, i, bx2 - 1, i);
                        place_items("bed", 50, bx1 + 1, i, bx1 + 2, i, false, 0);
                        place_items("bed", 50, bx2 - 2, i, bx2 - 1, i, false, 0);
                    }
                    place_items("bedroom", 84, bx1 + 1, by1 + 1, bx2 - 1, by2 - 1, false, 0);
                    place_items("book_military", 45, bx1 + 1, by1 + 1, bx2 - 1, by2 - 1, false, 0);
                    break;
                case 2: // Armory
                    line_furn(this, f_counter, bx1 + 1, by1 + 1, bx2 - 1, by1 + 1);
                    line_furn(this, f_counter, bx1 + 1, by2 - 1, bx2 - 1, by2 - 1);
                    line_furn(this, f_counter, bx1 + 1, by1 + 2, bx1 + 1, by2 - 2);
                    line_furn(this, f_counter, bx2 - 1, by1 + 2, bx2 - 1, by2 - 2);
                    place_items( "guns_rifle_milspec", 40, bx1 + 1, by1 + 1, bx2 - 1, by1 + 1, false, 0, 100 );
                    place_items( "mags_milspec", 40, bx1 + 1, by1 + 1, bx2 - 1, by1 + 1, false, 0 );
                    place_items( "ammo_milspec", 40, bx1 + 1, by1 + 1, bx2 - 1, by1 + 1, false, 0 );
                    place_items( "guns_launcher_milspec", 40, bx1 + 1, by2 - 1, bx2 - 1, by2 - 1, false, 0 );
                    place_items("grenades",   40, bx1 + 1, by1 + 2, bx1 + 1, by2 - 2, false, 0);
                    place_items("mil_armor",  40, bx2 - 1, by1 + 2, bx2 - 1, by2 - 2, false, 0);
                    break;
                case 3: // Supplies
                    for (int i = by1 + 1; i <= by2 - 1; i += 3) {
                        line_furn(this, f_rack, bx1 + 2, i, bx2 - 2, i);
                        place_items("mil_food", 78, bx1 + 2, i, bx2 - 2, i, false, 0);
                    }
                    break;
                }
                std::vector<direction> doorsides;
                if (bx1 > 3) {
                    doorsides.push_back(WEST);
                }
                if (bx2 < 20) {
                    doorsides.push_back(EAST);
                }
                if (by1 > 3) {
                    doorsides.push_back(NORTH);
                }
                if (by2 < 20) {
                    doorsides.push_back(SOUTH);
                }
                int doorx = 0;
                int doory = 0;
                switch( random_entry( doorsides ) ) {
                case WEST:
                    doorx = bx1;
                    doory = rng(by1 + 1, by2 - 1);
                    break;
                case EAST:
                    doorx = bx2;
                    doory = rng(by1 + 1, by2 - 1);
                    break;
                case NORTH:
                    doorx = rng(bx1 + 1, bx2 - 1);
                    doory = by1;
                    break;
                case SOUTH:
                    doorx = rng(bx1 + 1, bx2 - 1);
                    doory = by2;
                    break;
                default:
                    break;
                }
                for (int i = doorx - 1; i <= doorx + 1; i++) {
                    for (int j = doory - 1; j <= doory + 1; j++) {
                        i_clear(i, j);
                        if (furn(i, j) == f_bed || furn(i, j) == f_rack || furn(i, j) == f_counter) {
                            furn_set(i, j, f_null);
                        }
                    }
                }
                for( int i = -1; i <= +1; i += 2 ) {
                    // Wall from another room, make a double door, doesn't look nice,
                    // but is better than a door leading into wall. Original:
                    // ---     -+-
                    // -+- ==> -+-
                    // ...     ...
                    if( ter( doorx + i, doory ) == t_concrete_wall && ter( doorx - i, doory ) == t_floor ) {
                        ter_set( doorx + i, doory, t_door_c );
                    }
                    if( ter( doorx, doory + i ) == t_concrete_wall && ter( doorx, doory - i ) == t_floor ) {
                        ter_set( doorx, doory + i, t_door_c );
                    }
                }
                ter_set(doorx, doory, t_door_c);
            }
        }

        // Place turrets by (possible) entrances
        add_spawn(mon_turret_rifle, 1,  1, 11);
        add_spawn(mon_turret_rifle, 1,  1, 12);
        add_spawn(mon_turret_rifle, 1, SEEX * 2 - 2, 11);
        add_spawn(mon_turret_rifle, 1, SEEX * 2 - 2, 12);
        add_spawn(mon_turret_rifle, 1, 11,  1);
        add_spawn(mon_turret_rifle, 1, 12,  1);
        add_spawn(mon_turret_rifle, 1, 11, SEEY * 2 - 2);
        add_spawn(mon_turret_rifle, 1, 12, SEEY * 2 - 2);

        // Place searchlights
        if (one_in(3)) {
            if( const auto p = random_point( points_in_rectangle( { 3, 3, abs_sub.z }, { 20, 20, abs_sub.z } ), [this]( const tripoint &n ) { return passable( n ); } ) ) {
                ter_set( *p, t_plut_generator );
                add_spawn(mon_turret_searchlight, 1, 1, 1);
                add_spawn(mon_turret_searchlight, 1, SEEX * 2 - 2, 1);
                add_spawn(mon_turret_searchlight, 1, 1, SEEY * 2 - 2);
                add_spawn(mon_turret_searchlight, 1, SEEX * 2 - 2, SEEY * 2 - 2);
            }
        }

        // Finally, scatter dead bodies / mil zombies
        for (int i = 0; i < 20; i++) {
            if( const auto p = random_point( points_in_rectangle( { 3, 3, abs_sub.z }, { 20, 20, abs_sub.z } ), [this]( const tripoint &n ) { return passable( n ); } ) ) {
                if (one_in(5)) { // Military zombie
                    add_spawn( mon_zombie_soldier, 1, p->x, p->y );
                } else if (one_in(2)) {
                    add_item( *p, item::make_corpse( mon_zombie_soldier ) );
                    if( one_in( 3 ) ) {
                        place_items( "mon_zombie_soldier_death_drops", 100, *p, *p, true, 0, 100 );
                    }
                } else if (one_in(4)) { // Bionic Op zombie!
                    add_spawn( mon_zombie_bio_op, 1, p->x, p->y );
                } else if (one_in(4)) {
                    if (one_in(10)) {
                        add_spawn( mon_zombie_grenadier_elite, 1, p->x, p->y );
                    } else {
                        add_spawn( mon_zombie_grenadier, 1, p->x, p->y );
                    }
                } else if( one_in( 4 ) ) { // Zombie Burner
                    if( one_in( 5 ) ) {
                        add_spawn( mon_zombie_flamer, 1, p->x, p->y );
                    }
                } else if (one_in(20)) {
                    rough_circle_furn( this, f_rubble, p->x, p->y, rng( 3, 6 ) );
                }
            }
        }
        // Oh wait--let's also put radiation in any rubble
        for (int i = 0; i < SEEX * 2; i++) {
            for (int j = 0; j < SEEY * 2; j++) {
                int extra_radiation = (one_in(5) ? rng(1, 2) : 0);
                adjust_radiation(i, j, extra_radiation);
                if (furn(i, j) == f_rubble) {
                    adjust_radiation(i, j, rng(1, 3));
                }
            }
        }


    } else if (terrain_type == "silo") {

        if (zlevel == 0) { // We're on ground level
            for (int i = 0; i < SEEX * 2; i++) {
                for (int j = 0; j < SEEY * 2; j++) {
                    if (trig_dist(i, j, SEEX, SEEY) <= 6) {
                        ter_set(i, j, t_metal_floor);
                    } else {
                        ter_set(i, j, dat.groundcover());
                    }
                }
            }
            switch (rng(1, 4)) { // Placement of stairs
            case 1:
                lw = 3;
                mw = 5;
                tw = 3;
                break;
            case 2:
                lw = 3;
                mw = 5;
                tw = SEEY * 2 - 4;
                break;
            case 3:
                lw = SEEX * 2 - 7;
                mw = lw;
                tw = 3;
                break;
            case 4:
                lw = SEEX * 2 - 7;
                mw = lw;
                tw = SEEY * 2 - 4;
                break;
            }
            for (int i = lw; i <= lw + 2; i++) {
                ter_set(i, tw    , t_wall_metal);
                ter_set(i, tw + 2, t_wall_metal);
            }
            ter_set(lw    , tw + 1, t_wall_metal);
            ter_set(lw + 1, tw + 1, t_stairs_down);
            ter_set(lw + 2, tw + 1, t_wall_metal);
            ter_set(mw    , tw + 1, t_door_metal_locked);
            ter_set(mw    , tw + 2, t_card_military);

        } else { // We are NOT above ground.
            for (int i = 0; i < SEEX * 2; i++) {
                for (int j = 0; j < SEEY * 2; j++) {
                    if (trig_dist(i, j, SEEX, SEEY) > 7) {
                        ter_set(i, j, t_rock);
                    } else if (trig_dist(i, j, SEEX, SEEY) > 5) {
                        ter_set(i, j, t_metal_floor);
                        if (one_in(30)) {
                            add_field( {i, j, abs_sub.z}, fd_nuke_gas, 2 );
                        }
                    } else if (trig_dist(i, j, SEEX, SEEY) == 5) {
                        ter_set(i, j, t_hole);
                    } else {
                        ter_set(i, j, t_missile);
                    }
                }
            }
            silo_rooms(this);
        }


    } else if (terrain_type == "silo_finale") {

        for (int i = 0; i < SEEX * 2; i++) {
            for (int j = 0; j < SEEY * 2; j++) {
                if (i == 5) {
                    if (j > 4 && j < SEEY) {
                        ter_set(i, j, t_reinforced_glass);
                    } else if (j == SEEY * 2 - 4) {
                        ter_set(i, j, t_door_metal_c);
                    } else {
                        ter_set(i, j, t_rock);
                    }
                } else {
                    ter_set(i, j, t_rock_floor);
                }
            }
        }
        ter_set(0, 0, t_stairs_up);
        tmpcomp = add_computer( tripoint( 4,  5, abs_sub.z ), _("Missile Controls"), 8);
        tmpcomp->add_option(_("Launch Missile"), COMPACT_MISS_LAUNCH, 10);
        tmpcomp->add_option(_("Disarm Missile"), COMPACT_MISS_DISARM,  8);
        tmpcomp->add_failure(COMPFAIL_SECUBOTS);
        tmpcomp->add_failure(COMPFAIL_DAMAGE);


    } else if (terrain_type == "temple" ||
               terrain_type == "temple_stairs") {

        if (zlevel == 0) { // Ground floor
            // TODO: More varieties?
            fill_background(this, t_dirt);
            square(this, t_grate, SEEX - 1, SEEY - 1, SEEX, SEEX);
            ter_set(SEEX + 1, SEEY + 1, t_pedestal_temple);
        } else { // Underground!  Shit's about to get interesting!
            // Start with all rock floor
            square(this, t_rock_floor, 0, 0, SEEX * 2 - 1, SEEY * 2 - 1);
            // We always start at the south and go north.
            // We use (y / 2 + z) % 4 to guarantee that rooms don't repeat.
            switch (1 + abs(abs_sub.y / 2 + zlevel + 4) % 4) {// TODO: More varieties!

            case 1: // Flame bursts
                square(this, t_rock, 0, 0, SEEX - 1, SEEY * 2 - 1);
                square(this, t_rock, SEEX + 2, 0, SEEX * 2 - 1, SEEY * 2 - 1);
                for (int i = 2; i < SEEY * 2 - 4; i++) {
                    add_field( {SEEX    , i, abs_sub.z}, fd_fire_vent, rng( 1, 3 ) );
                    add_field( {SEEX + 1, i, abs_sub.z}, fd_fire_vent, rng( 1, 3 ) );
                }
                break;

            case 2: // Spreading water
                square(this, t_water_dp, 4, 4, 5, 5);
                add_spawn(mon_sewer_snake, 1, 4, 4);

                square(this, t_water_dp, SEEX * 2 - 5, 4, SEEX * 2 - 4, 6);
                add_spawn(mon_sewer_snake, 1, SEEX * 2 - 5, 4);

                square(this, t_water_dp, 4, SEEY * 2 - 5, 6, SEEY * 2 - 4);

                square(this, t_water_dp, SEEX * 2 - 5, SEEY * 2 - 5, SEEX * 2 - 4,
                       SEEY * 2 - 4);

                square(this, t_rock, 0, SEEY * 2 - 2, SEEX - 1, SEEY * 2 - 1);
                square(this, t_rock, SEEX + 2, SEEY * 2 - 2, SEEX * 2 - 1, SEEY * 2 - 1);
                line(this, t_grate, SEEX, 1, SEEX + 1, 1); // To drain the water
                mtrap_set( this, SEEX, SEEY * 2 - 2, tr_temple_flood);
                mtrap_set( this, SEEX + 1, SEEY * 2 - 2, tr_temple_flood);
                for (int y = 2; y < SEEY * 2 - 2; y++) {
                    for (int x = 2; x < SEEX * 2 - 2; x++) {
                        if (ter(x, y) == t_rock_floor && one_in(4)) {
                            mtrap_set( this, x, y, tr_temple_flood);
                        }
                    }
                }
                break;

            case 3: { // Flipping walls puzzle
                line(this, t_rock, 0, 0, SEEX - 1, 0);
                line(this, t_rock, SEEX + 2, 0, SEEX * 2 - 1, 0);
                line(this, t_rock, SEEX - 1, 1, SEEX - 1, 6);
                line(this, t_bars, SEEX + 2, 1, SEEX + 2, 6);
                ter_set(14, 1, t_switch_rg);
                ter_set(15, 1, t_switch_gb);
                ter_set(16, 1, t_switch_rb);
                ter_set(17, 1, t_switch_even);
                // Start with clear floors--then work backwards to the starting state
                line(this, t_floor_red,   SEEX, 1, SEEX + 1, 1);
                line(this, t_floor_green, SEEX, 2, SEEX + 1, 2);
                line(this, t_floor_blue,  SEEX, 3, SEEX + 1, 3);
                line(this, t_floor_red,   SEEX, 4, SEEX + 1, 4);
                line(this, t_floor_green, SEEX, 5, SEEX + 1, 5);
                line(this, t_floor_blue,  SEEX, 6, SEEX + 1, 6);
                // Now, randomly choose actions
                // Set up an actions vector so that there's not undue repetition
                std::vector<int> actions;
                actions.push_back(1);
                actions.push_back(2);
                actions.push_back(3);
                actions.push_back(4);
                actions.push_back(rng(1, 3));
                while (!actions.empty()) {
                    const int action = random_entry_removed( actions );
                    for (int y = 1; y < 7; y++) {
                        for (int x = SEEX; x <= SEEX + 1; x++) {
                            switch (action) {
                            case 1: // Toggle RG
                                if (ter(x, y) == t_floor_red) {
                                    ter_set(x, y, t_rock_red);
                                } else if (ter(x, y) == t_rock_red) {
                                    ter_set(x, y, t_floor_red);
                                } else if (ter(x, y) == t_floor_green) {
                                    ter_set(x, y, t_rock_green);
                                } else if (ter(x, y) == t_rock_green) {
                                    ter_set(x, y, t_floor_green);
                                }
                                break;
                            case 2: // Toggle GB
                                if (ter(x, y) == t_floor_blue) {
                                    ter_set(x, y, t_rock_blue);
                                } else if (ter(x, y) == t_rock_blue) {
                                    ter_set(x, y, t_floor_blue);
                                } else if (ter(x, y) == t_floor_green) {
                                    ter_set(x, y, t_rock_green);
                                } else if (ter(x, y) == t_rock_green) {
                                    ter_set(x, y, t_floor_green);
                                }
                                break;
                            case 3: // Toggle RB
                                if (ter(x, y) == t_floor_blue) {
                                    ter_set(x, y, t_rock_blue);
                                } else if (ter(x, y) == t_rock_blue) {
                                    ter_set(x, y, t_floor_blue);
                                } else if (ter(x, y) == t_floor_red) {
                                    ter_set(x, y, t_rock_red);
                                } else if (ter(x, y) == t_rock_red) {
                                    ter_set(x, y, t_floor_red);
                                }
                                break;
                            case 4: // Toggle Even
                                if (y % 2 == 0) {
                                    if (ter(x, y) == t_floor_blue) {
                                        ter_set(x, y, t_rock_blue);
                                    } else if (ter(x, y) == t_rock_blue) {
                                        ter_set(x, y, t_floor_blue);
                                    } else if (ter(x, y) == t_floor_red) {
                                        ter_set(x, y, t_rock_red);
                                    } else if (ter(x, y) == t_rock_red) {
                                        ter_set(x, y, t_floor_red);
                                    } else if (ter(x, y) == t_floor_green) {
                                        ter_set(x, y, t_rock_green);
                                    } else if (ter(x, y) == t_rock_green) {
                                        ter_set(x, y, t_floor_green);
                                    }
                                }
                                break;
                            }
                        }
                    }
                }
            }
            break;

            case 4: { // Toggling walls maze
                square(this, t_rock,        0,            0, SEEX     - 1,            1);
                square(this, t_rock,        0, SEEY * 2 - 2, SEEX     - 1, SEEY * 2 - 1);
                square(this, t_rock,        0,            2, SEEX     - 4, SEEY * 2 - 3);
                square(this, t_rock, SEEX + 2,            0, SEEX * 2 - 1,            1);
                square(this, t_rock, SEEX + 2, SEEY * 2 - 2, SEEX * 2 - 1, SEEY * 2 - 1);
                square(this, t_rock, SEEX + 5,            2, SEEX * 2 - 1, SEEY * 2 - 3);
                int x = rng(SEEX - 1, SEEX + 2), y = 2;
                std::vector<point> path; // Path, from end to start
                while (x < SEEX - 1 || x > SEEX + 2 || y < SEEY * 2 - 2) {
                    path.push_back( point(x, y) );
                    ter_set(x, y, ter_id( rng(t_floor_red, t_floor_blue) ));
                    if (y == SEEY * 2 - 2) {
                        if (x < SEEX - 1) {
                            x++;
                        } else if (x > SEEX + 2) {
                            x--;
                        }
                    } else {
                        std::vector<point> next;
                        for (int nx = x - 1; nx <= x + 1; nx++ ) {
                            for (int ny = y; ny <= y + 1; ny++) {
                                if (ter(nx, ny) == t_rock_floor) {
                                    next.push_back( point(nx, ny) );
                                }
                            }
                        }
                        if(next.empty()) {
                            break;
                        } else {
                            const point p = random_entry( next );
                            x = p.x;
                            y = p.y;
                        }
                    }
                }
                // Now go backwards through path (start to finish), toggling any tiles that need
                bool toggle_red = false;
                bool toggle_green = false;
                bool toggle_blue = false;
                for (int i = path.size() - 1; i >= 0; i--) {
                    if (ter(path[i].x, path[i].y) == t_floor_red) {
                        toggle_green = !toggle_green;
                        if (toggle_red) {
                            ter_set(path[i].x, path[i].y, t_rock_red);
                        }
                    } else if (ter(path[i].x, path[i].y) == t_floor_green) {
                        toggle_blue = !toggle_blue;
                        if (toggle_green) {
                            ter_set(path[i].x, path[i].y, t_rock_green);
                        }
                    } else if (ter(path[i].x, path[i].y) == t_floor_blue) {
                        toggle_red = !toggle_red;
                        if (toggle_blue) {
                            ter_set(path[i].x, path[i].y, t_rock_blue);
                        }
                    }
                }
                // Finally, fill in the rest with random tiles, and place toggle traps
                for (int i = SEEX - 3; i <= SEEX + 4; i++) {
                    for (int j = 2; j <= SEEY * 2 - 2; j++) {
                        mtrap_set( this, i, j, tr_temple_toggle);
                        if (ter(i, j) == t_rock_floor) {
                            ter_set(i, j, ter_id( rng(t_rock_red, t_floor_blue) ));
                        }
                    }
                }
            }
            break;
            } // Done with room type switch
            // Stairs down if we need them
            if (terrain_type == "temple_stairs") {
                line(this, t_stairs_down, SEEX, 0, SEEX + 1, 0);
            }
            // Stairs at the south if t_above has stairs down.
            if (t_above == "temple_stairs") {
                line(this, t_stairs_up, SEEX, SEEY * 2 - 1, SEEX + 1, SEEY * 2 - 1);
            }

        } // Done with underground-only stuff


    } else if (terrain_type == "temple_finale") {

        fill_background(this, t_rock);
        square(this, t_rock_floor, SEEX - 1, 1, SEEX + 2, 4);
        square(this, t_rock_floor, SEEX, 5, SEEX + 1, SEEY * 2 - 1);
        line(this, t_stairs_up, SEEX, SEEY * 2 - 1, SEEX + 1, SEEY * 2 - 1);
        spawn_artifact( tripoint( rng(SEEX, SEEX + 1), rng(2, 3), abs_sub.z ) );
        spawn_artifact( tripoint( rng(SEEX, SEEX + 1), rng(2, 3), abs_sub.z ) );
        return;

    } else if (terrain_type == "sewage_treatment") {

        fill_background(this, t_floor); // Set all to floor
        line(this, t_wall,  0,  0, 23,  0); // Top wall
        line(this, t_window,  1,  0,  6,  0); // Its windows
        line(this, t_wall,  0, 23, 23, 23); // Bottom wall
        line(this, t_wall,  1,  5,  6,  5); // Interior wall (front office)
        line(this, t_wall,  1, 14,  6, 14); // Interior wall (equipment)
        line(this, t_wall,  1, 20,  7, 20); // Interior wall (stairs)
        line(this, t_wall, 14, 15, 22, 15); // Interior wall (tank)
        line(this, t_wall,  0,  1,  0, 22); // Left wall
        line(this, t_wall, 23,  1, 23, 22); // Right wall
        line(this, t_wall,  7,  1,  7,  5); // Interior wall (front office)
        line(this, t_wall,  7, 14,  7, 19); // Interior wall (stairs)
        line(this, t_wall,  4, 15,  4, 19); // Interior wall (mid-stairs)
        line(this, t_wall, 14, 15, 14, 20); // Interior wall (tank)
        line(this, t_wall_glass,  7,  6,  7, 13); // Interior glass (equipment)
        line(this, t_wall_glass,  8, 20, 13, 20); // Interior glass (flow)
        line_furn(this, f_counter,  1,  3,  3,  3); // Desk (front office);
        line_furn(this, f_counter,  1,  6,  1, 13); // Counter (equipment);
        // Central tanks:
        square(this, t_sewage, 10,  3, 13,  6);
        square(this, t_sewage, 17,  3, 20,  6);
        square(this, t_sewage, 10, 10, 13, 13);
        square(this, t_sewage, 17, 10, 20, 13);
        // Drainage tank
        square(this, t_sewage, 16, 16, 21, 18);
        square(this, t_grate,  18, 16, 19, 17);
        line(this, t_sewage, 17, 19, 20, 19);
        line(this, t_sewage, 18, 20, 19, 20);
        line(this, t_sewage,  2, 21, 19, 21);
        line(this, t_sewage,  2, 22, 19, 22);
        // Pipes and pumps
        line(this, t_sewage_pipe,  1, 15,  1, 19);
        line(this, t_sewage_pump,  1, 21,  1, 22);
        // Stairs down
        ter_set(2, 15, t_stairs_down);
        // Now place doors
        ter_set(rng(2, 5), 0, t_door_c);
        ter_set(rng(3, 5), 5, t_door_c);
        ter_set(5, 14, t_door_c);
        ter_set(7, rng(15, 17), t_door_c);
        ter_set(14, rng(17, 19), t_door_c);
        if (one_in(3)) { // back door
            ter_set(23, rng(19, 22), t_door_locked);
        }
        ter_set(4, 19, t_door_metal_locked);
        ter_set(2, 19, t_console);
        ter_set(6, 19, t_console);
        // Computers to unlock stair room, and items
        tmpcomp = add_computer( tripoint( 2,  19, abs_sub.z ), _("EnviroCom OS v2.03"), 1);
        tmpcomp->add_option(_("Unlock stairs"), COMPACT_OPEN, 0);
        tmpcomp->add_failure(COMPFAIL_SHUTDOWN);

        tmpcomp = add_computer( tripoint( 6,  19, abs_sub.z ), _("EnviroCom OS v2.03"), 1);
        tmpcomp->add_option(_("Unlock stairs"), COMPACT_OPEN, 0);
        tmpcomp->add_failure(COMPFAIL_SHUTDOWN);
        place_items("sewage_plant", 80, 1, 6, 1, 13, false, 0);


    } else if (terrain_type == "sewage_treatment_hub") {
        // Stairs up, center of 3x3 of treatment_below

        fill_background(this, t_rock_floor);
        // Top & left walls; right & bottom are handled by adjacent terrain
        line(this, t_wall,  0,  0, 23,  0);
        line(this, t_wall,  0,  1,  0, 23);
        // Top-left room
        line(this, t_wall,  8,  1,  8,  8);
        line(this, t_wall,  1,  9,  9,  9);
        line(this, t_wall_glass, rng(1, 3), 9, rng(4, 7), 9);
        ter_set(2, 15, t_stairs_up);
        ter_set(8, 8, t_door_c);
        ter_set(3, 0, t_door_c);

        // Bottom-left room - stairs and equipment
        line(this, t_wall,  1, 14,  8, 14);
        line(this, t_wall_glass, rng(1, 3), 14, rng(5, 8), 14);
        line(this, t_wall,  9, 14,  9, 23);
        line(this, t_wall_glass, 9, 16, 9, 19);
        square_furn(this, f_counter, 5, 16, 6, 20);
        place_items("sewage_plant", 80, 5, 16, 6, 20, false, 0);
        ter_set(0, 20, t_door_c);
        ter_set(9, 20, t_door_c);

        // Bottom-right room
        line(this, t_wall, 14, 19, 14, 23);
        line(this, t_wall, 14, 18, 19, 18);
        line(this, t_wall, 21, 14, 23, 14);
        ter_set(14, 18, t_wall);
        ter_set(14, 20, t_door_c);
        ter_set(15, 18, t_door_c);
        line(this, t_wall, 20, 15, 20, 18);

        // Tanks and their content
        for (int i = 9; i <= 16; i += 7) {
            for (int j = 2; j <= 9; j += 7) {
                square(this, t_rock, i, j, i + 5, j + 5);
                square(this, t_sewage, i + 1, j + 1, i + 4, j + 4);
            }
        }
        square(this, t_rock, 16, 15, 19, 17); // Wall around sewage from above
        square(this, t_rock, 10, 15, 14, 17); // Extra walls for southward flow
        // Flow in from north, east, and west always connects to the corresponding tank
        square(this, t_sewage, 10,  0, 13,  2); // North -> NE tank
        square(this, t_sewage, 21, 10, 23, 13); // East  -> SE tank
        square(this, t_sewage,  0, 10,  9, 13); // West  -> SW tank
        // Flow from south may go to SW tank or SE tank
        square(this, t_sewage, 10, 16, 13, 23);
        if (one_in(2)) { // To SW tank
            square(this, t_sewage, 10, 14, 13, 17);
            // Then, flow from above may be either to flow from south, to SE tank, or both
            switch (rng(1, 5)) {
            case 1:
            case 2: // To flow from south
                square(this, t_sewage, 14, 16, 19, 17);
                line(this, t_bridge, 15, 16, 15, 17);
                if (!one_in(4)) {
                    line(this, t_wall_glass, 16, 18, 19, 18);    // Viewing window
                }
                break;
            case 3:
            case 4: // To SE tank
                square(this, t_sewage, 18, 14, 19, 17);
                if (!one_in(4)) {
                    line(this, t_wall_glass, 20, 15, 20, 17);    // Viewing window
                }
                break;
            case 5: // Both!
                square(this, t_sewage, 14, 16, 19, 17);
                square(this, t_sewage, 18, 14, 19, 17);
                line(this, t_bridge, 15, 16, 15, 17);
                if (!one_in(4)) {
                    line(this, t_wall_glass, 16, 18, 19, 18);    // Viewing window
                }
                if (!one_in(4)) {
                    line(this, t_wall_glass, 20, 15, 20, 17);    // Viewing window
                }
                break;
            }
        } else { // To SE tank, via flow from above
            square(this, t_sewage, 14, 16, 19, 17);
            square(this, t_sewage, 18, 14, 19, 17);
            line(this, t_bridge, 15, 16, 15, 17);
            if (!one_in(4)) {
                line(this, t_wall_glass, 16, 18, 19, 18);    // Viewing window
            }
            if (!one_in(4)) {
                line(this, t_wall_glass, 20, 15, 20, 17);    // Viewing window
            }
        }

        // Next, determine how the tanks interconnect.
        rn = rng(1, 4); // Which of the 4 possible connections is missing?
        if (rn != 1) {
            line(this, t_sewage, 14,  4, 14,  5);
            line(this, t_bridge, 15,  4, 15,  5);
            line(this, t_sewage, 16,  4, 16,  5);
        }
        if (rn != 2) {
            line(this, t_sewage, 18,  7, 19,  7);
            line(this, t_bridge, 18,  8, 19,  8);
            line(this, t_sewage, 18,  9, 19,  9);
        }
        if (rn != 3) {
            line(this, t_sewage, 14, 11, 14, 12);
            line(this, t_bridge, 15, 11, 15, 12);
            line(this, t_sewage, 16, 11, 16, 12);
        }
        if (rn != 4) {
            line(this, t_sewage, 11,  7, 12,  7);
            line(this, t_bridge, 11,  8, 12,  8);
            line(this, t_sewage, 11,  9, 12,  9);
        }
        // Bridge connecting bottom two rooms
        line(this, t_bridge, 10, 20, 13, 20);
        // Possibility of extra equipment shelves
        if (!one_in(3)) {
            line_furn(this, f_rack, 23, 1, 23, 4);
            place_items("sewage_plant", 60, 23, 1, 23, 4, false, 0);
        }


        // Finally, choose what the top-left and bottom-right rooms do.
        if (one_in(2)) { // Upper left is sampling, lower right valuable finds
            // Upper left...
            line(this, t_wall, 1, 3, 2, 3);
            line(this, t_wall, 1, 5, 2, 5);
            line(this, t_wall, 1, 7, 2, 7);
            ter_set(1, 4, t_sewage_pump);
            furn_set(2, 4, f_counter);
            ter_set(1, 6, t_sewage_pump);
            furn_set(2, 6, f_counter);
            ter_set(1, 2, t_console);
            tmpcomp = add_computer( tripoint( 1,  2, abs_sub.z ), _("EnviroCom OS v2.03"), 0);
            tmpcomp->add_option(_("Download Sewer Maps"), COMPACT_MAP_SEWER, 0);
            tmpcomp->add_option(_("Divert sample"), COMPACT_SAMPLE, 3);
            tmpcomp->add_failure(COMPFAIL_PUMP_EXPLODE);
            tmpcomp->add_failure(COMPFAIL_PUMP_LEAK);
            // Lower right...
            line_furn(this, f_counter, 15, 23, 22, 23);
            place_items("sewer", 65, 15, 23, 22, 23, false, 0);
            line_furn(this, f_counter, 23, 15, 23, 19);
            place_items("sewer", 65, 23, 15, 23, 19, false, 0);
        } else { // Upper left is valuable finds, lower right is sampling
            // Upper left...
            line_furn(this, f_counter,     1, 1, 1, 7);
            place_items("sewer", 65, 1, 1, 1, 7, false, 0);
            line_furn(this, f_counter,     7, 1, 7, 7);
            place_items("sewer", 65, 7, 1, 7, 7, false, 0);
            // Lower right...
            line(this, t_wall, 17, 22, 17, 23);
            line(this, t_wall, 19, 22, 19, 23);
            line(this, t_wall, 21, 22, 21, 23);
            ter_set(18, 23, t_sewage_pump);
            furn_set(18, 22, f_counter);
            ter_set(20, 23, t_sewage_pump);
            furn_set(20, 22, f_counter);
            ter_set(16, 23, t_console);
            tmpcomp = add_computer( tripoint( 16,  23, abs_sub.z ), _("EnviroCom OS v2.03"), 0);
            tmpcomp->add_option(_("Download Sewer Maps"), COMPACT_MAP_SEWER, 0);
            tmpcomp->add_option(_("Divert sample"), COMPACT_SAMPLE, 3);
            tmpcomp->add_failure(COMPFAIL_PUMP_EXPLODE);
            tmpcomp->add_failure(COMPFAIL_PUMP_LEAK);
        }


    } else if (terrain_type == "sewage_treatment_under") {

        fill_background(this, t_floor);

        if (t_north == "sewage_treatment_under" || t_north == "sewage_treatment_hub" ||
            (is_ot_type("sewer", t_north) && connects_to(t_north, 2))) {
            if (t_north == "sewage_treatment_under" ||
                t_north == "sewage_treatment_hub") {
                line(this, t_wall,  0,  0, 23,  0);
                ter_set(3, 0, t_door_c);
            }
            n_fac = 1;
            square(this, t_sewage, 10, 0, 13, 13);
        }

        if (t_east == "sewage_treatment_under" ||
            t_east == "sewage_treatment_hub" ||
            (is_ot_type("sewer", t_east) && connects_to(t_east, 3))) {
            e_fac = 1;
            square(this, t_sewage, 10, 10, 23, 13);
        }

        if (t_south == "sewage_treatment_under" ||
            t_south == "sewage_treatment_hub" ||
            (is_ot_type("sewer", t_south) && connects_to(t_south, 0))) {
            s_fac = 1;
            square(this, t_sewage, 10, 10, 13, 23);
        }

        if (t_west == "sewage_treatment_under" ||
            t_west == "sewage_treatment_hub" ||
            (is_ot_type("sewer", t_west) && connects_to(t_west, 1))) {
            if (t_west == "sewage_treatment_under" ||
                t_west == "sewage_treatment_hub") {
                line(this, t_wall,  0,  1,  0, 23);
                ter_set(0, 20, t_door_c);
            }
            w_fac = 1;
            square(this, t_sewage,  0, 10, 13, 13);
        }


    } else if (terrain_type == "mine_entrance") {

        dat.fill_groundcover();
        int tries = 0;
        bool build_shaft = true;
        do {
            int x1 = rng(1, SEEX * 2 - 10), y1 = rng(1, SEEY * 2 - 10);
            int x2 = x1 + rng(4, 9),        y2 = y1 + rng(4, 9);
            if (build_shaft) {
                build_mine_room(this, room_mine_shaft, x1, y1, x2, y2, dat);
                build_shaft = false;
            } else {
                bool okay = true;
                for (int x = x1 - 1; x <= x2 + 1 && okay; x++) {
                    for (int y = y1 - 1; y <= y2 + 1 && okay; y++) {
                        okay = dat.is_groundcover( ter(x, y) );
                    }
                }
                if (okay) {
                    room_type type = room_type( rng(room_mine_office, room_mine_housing) );
                    build_mine_room(this, type, x1, y1, x2, y2, dat);
                    tries = 0;
                } else {
                    tries++;
                }
            }
        } while (tries < 5);
        int ladderx = rng(0, SEEX * 2 - 1), laddery = rng(0, SEEY * 2 - 1);
        while( !dat.is_groundcover( ter(ladderx, laddery) ) ) {
            ladderx = rng(0, SEEX * 2 - 1);
            laddery = rng(0, SEEY * 2 - 1);
        }
        ter_set(ladderx, laddery, t_manhole_cover);


    } else if (terrain_type == "mine_shaft") {
        // Not intended to actually be inhabited!

        fill_background(this, t_rock);
        square(this, t_hole, SEEX - 3, SEEY - 3, SEEX + 2, SEEY + 2);
        line(this, t_grate, SEEX - 3, SEEY - 4, SEEX + 2, SEEY - 4);
        ter_set(SEEX - 3, SEEY - 5, t_ladder_up);
        ter_set(SEEX + 2, SEEY - 5, t_ladder_down);
        rotate(rng(0, 3));


    } else if (terrain_type == "mine" ||
               terrain_type == "mine_down") {

        if (is_ot_type("mine", t_north)) {
            n_fac = (one_in(10) ? 0 : -2);
        } else {
            n_fac = 4;
        }
        if (is_ot_type("mine", t_east)) {
            e_fac = (one_in(10) ? 0 : -2);
        } else {
            e_fac = 4;
        }
        if (is_ot_type("mine", t_south)) {
            s_fac = (one_in(10) ? 0 : -2);
        } else {
            s_fac = 4;
        }
        if (is_ot_type("mine", t_west)) {
            w_fac = (one_in(10) ? 0 : -2);
        } else {
            w_fac = 4;
        }

        for (int i = 0; i < SEEX * 2; i++) {
            for (int j = 0; j < SEEY * 2; j++) {
                if (i >= w_fac + rng(0, 2) && i <= SEEX * 2 - 1 - e_fac - rng(0, 2) &&
                    j >= n_fac + rng(0, 2) && j <= SEEY * 2 - 1 - s_fac - rng(0, 2) &&
                    i + j >= 4 && (SEEX * 2 - i) + (SEEY * 2 - j) >= 6  ) {
                    ter_set(i, j, t_rock_floor);
                } else {
                    ter_set(i, j, t_rock);
                }
            }
        }

        if (t_above == "mine_shaft") { // We need the entrance room
            square(this, t_floor, 10, 10, 15, 15);
            line(this, t_wall,  9,  9, 16,  9);
            line(this, t_wall,  9, 16, 16, 16);
            line(this, t_wall,  9, 10,  9, 15);
            line(this, t_wall, 16, 10, 16, 15);
            line(this, t_wall, 10, 11, 12, 11);
            ter_set(10, 10, t_elevator_control);
            ter_set(11, 10, t_elevator);
            ter_set(10, 12, t_ladder_up);
            line_furn(this, f_counter, 10, 15, 15, 15);
            place_items("mine_equipment", 86, 10, 15, 15, 15, false, 0);
            if (one_in(2)) {
                ter_set(9, 12, t_door_c);
            } else {
                ter_set(16, 12, t_door_c);
            }

        } else { // Not an entrance; maybe some hazards!
            switch( rng(0, 6) ) {
            case 0:
                break; // Nothing!  Lucky!

            case 1: { // Toxic gas
                int cx = rng(9, 14), cy = rng(9, 14);
                ter_set(cx, cy, t_rock);
                add_field( {cx, cy, abs_sub.z}, fd_gas_vent, 1 );
            }
            break;

            case 2: { // Lava
                int x1 = rng(6, SEEX),                y1 = rng(6, SEEY),
                    x2 = rng(SEEX + 1, SEEX * 2 - 7), y2 = rng(SEEY + 1, SEEY * 2 - 7);
                int num = rng(2, 4);
                for (int i = 0; i < num; i++) {
                    int lx1 = x1 + rng(-1, 1), lx2 = x2 + rng(-1, 1),
                        ly1 = y1 + rng(-1, 1), ly2 = y2 + rng(-1, 1);
                    line(this, t_lava, lx1, ly1, lx2, ly2);
                }
            }
            break;

            case 3: { // Wrecked equipment
                int x = rng(9, 14), y = rng(9, 14);
                for (int i = x - 3; i < x + 3; i++) {
                    for (int j = y - 3; j < y + 3; j++) {
                        if (!one_in(4)) {
                            make_rubble( tripoint( i,  j, abs_sub.z ), f_wreckage, true);
                        }
                    }
                }
                place_items("wreckage", 70, x - 3, y - 3, x + 2, y + 2, false, 0);
            }
            break;

            case 4: { // Dead miners
                int num_bodies = rng(4, 8);
                for (int i = 0; i < num_bodies; i++) {
                    if( const auto body = random_point( *this, [this]( const tripoint &p ) { return move_cost( p ) == 2; } ) ) {
                        add_item( *body, item::make_corpse() );
                        place_items( "mine_equipment", 60, *body, *body,
                                    false, 0);
                    }
                }
            }
            break;

            case 5: { // Dark worm!
                int num_worms = rng(1, 5);
                for (int i = 0; i < num_worms; i++) {
                    std::vector<direction> sides;
                    if (n_fac == 6) {
                        sides.push_back(NORTH);
                    }
                    if (e_fac == 6) {
                        sides.push_back(EAST);
                    }
                    if (s_fac == 6) {
                        sides.push_back(SOUTH);
                    }
                    if (w_fac == 6) {
                        sides.push_back(WEST);
                    }
                    if (sides.empty()) {
                        add_spawn(mon_dark_wyrm, 1, SEEX, SEEY);
                        i = num_worms;
                    } else {
                        point p;
                        switch( random_entry( sides ) ) {
                        case NORTH:
                            p = point(rng(1, SEEX * 2 - 2), rng(1, 5)           );
                            break;
                        case EAST:
                            p = point(SEEX * 2 - rng(2, 6), rng(1, SEEY * 2 - 2));
                            break;
                        case SOUTH:
                            p = point(rng(1, SEEX * 2 - 2), SEEY * 2 - rng(2, 6));
                            break;
                        case WEST:
                            p = point(rng(1, 5)           , rng(1, SEEY * 2 - 2));
                            break;
                        default:
                            break;
                        }
                        ter_set(p.x, p.y, t_rock_floor);
                        add_spawn(mon_dark_wyrm, 1, p.x, p.y);
                    }
                }
            }
            break;

            case 6: { // Spiral
                int orx = rng(SEEX - 4, SEEX), ory = rng(SEEY - 4, SEEY);
                line(this, t_rock, orx    , ory    , orx + 5, ory    );
                line(this, t_rock, orx + 5, ory    , orx + 5, ory + 5);
                line(this, t_rock, orx + 1, ory + 5, orx + 5, ory + 5);
                line(this, t_rock, orx + 1, ory + 2, orx + 1, ory + 4);
                line(this, t_rock, orx + 1, ory + 2, orx + 3, ory + 2);
                ter_set(orx + 3, ory + 3, t_rock);
                add_item( orx + 2, ory + 3, item::make_corpse() );
                place_items("mine_equipment", 60, orx + 2, ory + 3, orx + 2, ory + 3,
                            false, 0);
            }
            break;
            }
        }

        if (terrain_type == "mine_down") { // Don't forget to build a slope down!
            std::vector<direction> open;
            if (n_fac == 4) {
                open.push_back(NORTH);
            }
            if (e_fac == 4) {
                open.push_back(EAST);
            }
            if (s_fac == 4) {
                open.push_back(SOUTH);
            }
            if (w_fac == 4) {
                open.push_back(WEST);
            }

            if (open.empty()) { // We'll have to build it in the center
                int tries = 0;
                point p;
                bool okay = true;
                do {
                    p.x = rng(SEEX - 6, SEEX + 1);
                    p.y = rng(SEEY - 6, SEEY + 1);
                    okay = true;
                    for (int i = p.x; ( i <= p.x + 5 ) && okay; i++) {
                        for (int j = p.y; ( j <= p.y + 5 ) && okay; j++) {
                            if (ter(i, j) != t_rock_floor) {
                                okay = false;
                            }
                        }
                    }
                    if (!okay) {
                        tries++;
                    }
                } while (!okay && tries < 10);
                if (tries == 10) { // Clear the area around the slope down
                    square(this, t_rock_floor, p.x, p.y, p.x + 5, p.y + 5);
                }
                square(this, t_slope_down, p.x + 1, p.y + 1, p.x + 2, p.y + 2);

            } else { // We can build against a wall
                switch( random_entry( open ) ) {
                case NORTH:
                    square(this, t_rock_floor, SEEX - 3, 6, SEEX + 2, SEEY);
                    line(this, t_slope_down, SEEX - 2, 6, SEEX + 1, 6);
                    break;
                case EAST:
                    square(this, t_rock_floor, SEEX + 1, SEEY - 3, SEEX * 2 - 7, SEEY + 2);
                    line(this, t_slope_down, SEEX * 2 - 7, SEEY - 2, SEEX * 2 - 7, SEEY + 1);
                    break;
                case SOUTH:
                    square(this, t_rock_floor, SEEX - 3, SEEY + 1, SEEX + 2, SEEY * 2 - 7);
                    line(this, t_slope_down, SEEX - 2, SEEY * 2 - 7, SEEX + 1, SEEY * 2 - 7);
                    break;
                case WEST:
                    square(this, t_rock_floor, 6, SEEY - 3, SEEX, SEEY + 2);
                    line(this, t_slope_down, 6, SEEY - 2, 6, SEEY + 1);
                    break;
                default:
                    break;
                }
            }
        } // Done building a slope down

        if (t_above == "mine_down") {  // Don't forget to build a slope up!
            std::vector<direction> open;
            if (n_fac == 6 && ter(SEEX, 6) != t_slope_down) {
                open.push_back(NORTH);
            }
            if (e_fac == 6 && ter(SEEX * 2 - 7, SEEY) != t_slope_down) {
                open.push_back(EAST);
            }
            if (s_fac == 6 && ter(SEEX, SEEY * 2 - 7) != t_slope_down) {
                open.push_back(SOUTH);
            }
            if (w_fac == 6 && ter(6, SEEY) != t_slope_down) {
                open.push_back(WEST);
            }

            if (open.empty()) { // We'll have to build it in the center
                int tries = 0;
                point p;
                bool okay = true;
                do {
                    p.x = rng(SEEX - 6, SEEX + 1);
                    p.y = rng(SEEY - 6, SEEY + 1);
                    okay = true;
                    for (int i = p.x; ( i <= p.x + 5 ) && okay; i++) {
                        for (int j = p.y; ( j <= p.y + 5 ) && okay; j++) {
                            if (ter(i, j) != t_rock_floor) {
                                okay = false;
                            }
                        }
                    }
                    if (!okay) {
                        tries++;
                    }
                } while (!okay && tries < 10);
                if (tries == 10) { // Clear the area around the slope down
                    square(this, t_rock_floor, p.x, p.y, p.x + 5, p.y + 5);
                }
                square(this, t_slope_up, p.x + 1, p.y + 1, p.x + 2, p.y + 2);

            } else { // We can build against a wall
                switch( random_entry( open ) ) {
                case NORTH:
                    line(this, t_slope_up, SEEX - 2, 6, SEEX + 1, 6);
                    break;
                case EAST:
                    line(this, t_slope_up, SEEX * 2 - 7, SEEY - 2, SEEX * 2 - 7, SEEY + 1);
                    break;
                case SOUTH:
                    line(this, t_slope_up, SEEX - 2, SEEY * 2 - 7, SEEX + 1, SEEY * 2 - 7);
                    break;
                case WEST:
                    line(this, t_slope_up, 6, SEEY - 2, 6, SEEY + 1);
                    break;
                default:
                    break;
                }
            }
        } // Done building a slope up


    } else if (terrain_type == "mine_finale") {

        // Set up the basic chamber
        for (int i = 0; i < SEEX * 2; i++) {
            for (int j = 0; j < SEEY * 2; j++) {
                if (i > rng(1, 3) && i < SEEX * 2 - rng(2, 4) &&
                    j > rng(1, 3) && j < SEEY * 2 - rng(2, 4)   ) {
                    ter_set(i, j, t_rock_floor);
                } else {
                    ter_set(i, j, t_rock);
                }
            }
        }
        std::vector<direction> face; // Which walls are solid, and can be a facing?
        // Now draw the entrance(s)
        if (t_north == "mine") {
            square(this, t_rock_floor, SEEX, 0, SEEX + 1, 3);
        } else {
            face.push_back(NORTH);
        }

        if (t_east  == "mine") {
            square(this, t_rock_floor, SEEX * 2 - 4, SEEY, SEEX * 2 - 1, SEEY + 1);
        } else {
            face.push_back(EAST);
        }

        if (t_south == "mine") {
            square(this, t_rock_floor, SEEX, SEEY * 2 - 4, SEEX + 1, SEEY * 2 - 1);
        } else {
            face.push_back(SOUTH);
        }

        if (t_west  == "mine") {
            square(this, t_rock_floor, 0, SEEY, 3, SEEY + 1);
        } else {
            face.push_back(WEST);
        }

        // Now, pick and generate a type of finale!
        if (face.empty()) {
            rn = rng(1, 3);    // Amigara fault is not valid
        } else {
            rn = rng(1, 4);
        }

        switch (rn) {
        case 1: { // Wyrms
            int x = rng(SEEX, SEEX + 1), y = rng(SEEY, SEEY + 1);
            ter_set(x, y, t_pedestal_wyrm);
            spawn_item(x, y, "petrified_eye");
        }
        break; // That's it!  game::examine handles the pedestal/wyrm spawns

        case 2: { // The Thing dog
            int num_bodies = rng(4, 8);
            for (int i = 0; i < num_bodies; i++) {
                int x = rng(4, SEEX * 2 - 5), y = rng(4, SEEX * 2 - 5);
                add_item( x, y, item::make_corpse() );
                place_items("mine_equipment", 60, x, y, x, y, false, 0);
            }
            add_spawn(mon_dog_thing, 1, rng(SEEX, SEEX + 1), rng(SEEX, SEEX + 1), true);
            spawn_artifact( tripoint( rng(SEEX, SEEX + 1), rng(SEEY, SEEY + 1), abs_sub.z ) );
        }
        break;

        case 3: { // Spiral down
            line(this, t_rock,  5,  5,  5, 18);
            line(this, t_rock,  5,  5, 18,  5);
            line(this, t_rock, 18,  5, 18, 18);
            line(this, t_rock,  8, 18, 18, 18);
            line(this, t_rock,  8,  8,  8, 18);
            line(this, t_rock,  8,  8, 15,  8);
            line(this, t_rock, 15,  8, 15, 15);
            line(this, t_rock, 10, 15, 15, 15);
            line(this, t_rock, 10, 10, 10, 15);
            line(this, t_rock, 10, 10, 13, 10);
            line(this, t_rock, 13, 10, 13, 13);
            ter_set(12, 13, t_rock);
            ter_set(12, 12, t_slope_down);
            ter_set(12, 11, t_slope_down);
        }
        break;

        case 4: { // Amigara fault
            // Construct the fault on the appropriate face
            switch( random_entry( face ) ) {
            case NORTH:
                square(this, t_rock, 0, 0, SEEX * 2 - 1, 4);
                line(this, t_fault, 4, 4, SEEX * 2 - 5, 4);
                break;
            case EAST:
                square(this, t_rock, SEEX * 2 - 5, 0, SEEY * 2 - 1, SEEX * 2 - 1);
                line(this, t_fault, SEEX * 2 - 5, 4, SEEX * 2 - 5, SEEY * 2 - 5);
                break;
            case SOUTH:
                square(this, t_rock, 0, SEEY * 2 - 5, SEEX * 2 - 1, SEEY * 2 - 1);
                line(this, t_fault, 4, SEEY * 2 - 5, SEEX * 2 - 5, SEEY * 2 - 5);
                break;
            case WEST:
                square(this, t_rock, 0, 0, 4, SEEY * 2 - 1);
                line(this, t_fault, 4, 4, 4, SEEY * 2 - 5);
                break;
            default:
                break;
            }

            ter_set(SEEX, SEEY, t_console);
            tmpcomp = add_computer( tripoint( SEEX,  SEEY, abs_sub.z ), _("NEPowerOS"), 0);
            tmpcomp->add_option(_("Read Logs"), COMPACT_AMIGARA_LOG, 0);
            tmpcomp->add_option(_("Initiate Tremors"), COMPACT_AMIGARA_START, 4);
            tmpcomp->add_failure(COMPFAIL_AMIGARA);
        }
        break;
        }


    } else if (terrain_type == "spiral_hub") {

        fill_background(this, t_rock_floor);
        line(this, t_rock, 23,  0, 23, 23);
        line(this, t_rock,  2, 23, 23, 23);
        line(this, t_rock,  2,  4,  2, 23);
        line(this, t_rock,  2,  4, 18,  4);
        line(this, t_rock, 18,  4, 18, 18); // bad
        line(this, t_rock,  6, 18, 18, 18);
        line(this, t_rock,  6,  7,  6, 18);
        line(this, t_rock,  6,  7, 15,  7);
        line(this, t_rock, 15,  7, 15, 15);
        line(this, t_rock,  8, 15, 15, 15);
        line(this, t_rock,  8,  9,  8, 15);
        line(this, t_rock,  8,  9, 13,  9);
        line(this, t_rock, 13,  9, 13, 13);
        line(this, t_rock, 10, 13, 13, 13);
        line(this, t_rock, 10, 11, 10, 13);
        square(this, t_slope_up, 11, 11, 12, 12);
        rotate(rng(0, 3));


    } else if (terrain_type == "spiral") {

        fill_background(this, t_rock_floor);
        const int num_spiral = rng(1, 4);
        std::list<point> offsets;
        const int spiral_width = 8;
        // Divide the room into quadrants, and place a spiral origin
        // at a random offset within each quadrant.
        for( int x = 0; x < 2; ++x ) {
            for( int y = 0; y < 2; ++y ) {
                const int x_jitter = rng(0, SEEX - spiral_width);
                const int y_jitter = rng(0, SEEY - spiral_width);
                offsets.push_back( point((x * SEEX) + x_jitter,
                                         (y * SEEY) + y_jitter) );
            }
        }

        // Randomly place from 1 - 4 of the spirals at the chosen offsets.
        for (int i = 0; i < num_spiral; i++) {
            const point chosen_point = random_entry_removed( offsets );
            const int orx = chosen_point.x;
            const int ory = chosen_point.y;

            line(this, t_rock, orx    , ory    , orx + 5, ory    );
            line(this, t_rock, orx + 5, ory    , orx + 5, ory + 5);
            line(this, t_rock, orx + 1, ory + 5, orx + 5, ory + 5);
            line(this, t_rock, orx + 1, ory + 2, orx + 1, ory + 4);
            line(this, t_rock, orx + 1, ory + 2, orx + 3, ory + 2);
            ter_set(orx + 3, ory + 3, t_rock);
            ter_set(orx + 2, ory + 3, t_rock_floor);
            place_items("spiral", 60, orx + 2, ory + 3, orx + 2, ory + 3, false, 0);
        }


    } else if (terrain_type == "toxic_dump") {

        fill_background(this, t_dirt);
        for (int n = 0; n < 6; n++) {
            int poolx = rng(4, SEEX * 2 - 5), pooly = rng(4, SEEY * 2 - 5);
            for (int i = poolx - 3; i <= poolx + 3; i++) {
                for (int j = pooly - 3; j <= pooly + 3; j++) {
                    if (rng(2, 5) > rl_dist(poolx, pooly, i, j)) {
                        ter_set(i, j, t_sewage);
                        adjust_radiation(i, j, rng(20, 60));
                    }
                }
            }
        }
        int buildx = rng(6, SEEX * 2 - 7), buildy = rng(6, SEEY * 2 - 7);
        square(this, t_floor, buildx - 3, buildy - 3, buildx + 3, buildy + 3);
        line(this, t_wall, buildx - 4, buildy - 4, buildx + 4, buildy - 4);
        line(this, t_wall, buildx - 4, buildy + 4, buildx + 4, buildy + 4);
        line(this, t_wall, buildx - 4, buildy - 4, buildx - 4, buildy + 4);
        line(this, t_wall, buildx + 4, buildy - 4, buildx + 4, buildy + 4);
        line_furn(this, f_counter, buildx - 3, buildy - 3, buildx + 3, buildy - 3);
        place_items("toxic_dump_equipment", 80,
                    buildx - 3, buildy - 3, buildx + 3, buildy - 3, false, 0);
        spawn_item(buildx, buildy, "id_military");
        ter_set(buildx, buildy + 4, t_door_locked);

        rotate(rng(0, 3));


    } else if (terrain_type == "haz_sar_entrance") {

        // Init to grass & dirt;
        dat.fill_groundcover();
        mapf::formatted_set_simple(this, 0, 0,
                                   "\
 f    |_________%..S| |.\n\
 f    |!!!!!!!!!|..r| |.\n\
 f    |!!!!!!!!!|..r| |.\n\
 f    |l!!!!!!!!=..r| |c\n\
 f    |l!!!!!!!!|..S| |w\n\
 f    |l!!!!!!!!%..r|sss\n\
 f    |!!!!!!!!!%..r|sss\n\
 f    |!!!!!!!!!%..r|ss_\n\
 f    |!!!!!!!!!|x..|ss_\n\
 f    |-XXXXXXX-|-D-|ss_\n\
 f     s_______ssssssss_\n\
 f     s_______ssssssss_\n\
 f     s________________\n\
 f     s________________\n\
 f     s________________\n\
 f  ssss________________\n\
 f  ssss_______ssssssss_\n\
 fF|-D-|XXXXXXX-      s_\n\
   wxh.D_______f      s_\n\
   wcdcw_______f      ss\n\
   |www|_______fFFFFFFFF\n\
        _______         \n\
        _______         \n\
        _______         \n",
                                   mapf::ter_bind("1 & V C G 5 % Q E , _ r X f F 6 x $ ^ . - | # t + = D w T S e o h c d l s !",
                                           t_sewage_pipe, t_sewage_pump, t_vat,  t_floor,   t_grate, t_wall_glass, t_wall_glass, t_sewage,
                                           t_elevator, t_pavement_y, t_pavement, t_floor, t_door_metal_locked, t_chainfence, t_chainfence,
                                           t_console, t_console_broken, t_shrub, t_floor,        t_floor, t_wall, t_wall, t_rock, t_floor,
                                           t_door_c, t_door_metal_c, t_door_locked, t_window, t_floor,  t_floor, t_floor,  t_floor,    t_floor,
                                           t_floor,   t_floor, t_floor,  t_sidewalk, t_thconc_floor),
                                   mapf::furn_bind("1 & V C G 5 % Q E , _ r X f F 6 x $ ^ . - | # t + = D w T S e o h c d l s !",
                                           f_null,        f_null,        f_null, f_crate_c, f_null,  f_null,         f_null,         f_null,
                                           f_null,     f_null,       f_null,     f_rack,  f_null,              f_null,         f_null,
                                           f_null,    f_null,           f_null,  f_indoor_plant, f_null,  f_null,   f_null,   f_null, f_table,
                                           f_null,   f_null,         f_null,        f_null,   f_toilet, f_sink,  f_fridge, f_bookcase, f_chair,
                                           f_counter, f_desk,  f_locker, f_null, f_null));
        spawn_item(19, 3, "cleansuit");
        place_items("office", 80,  4, 19, 6, 19, false, 0);
        place_items("cleaning", 90,  7,  3, 7,  5, false, 0);
        place_items("toxic_dump_equipment", 85,  19,  1, 19,  3, false, 0);
        place_items("toxic_dump_equipment", 85,  19,  5, 19,  7, false, 0);
        if (x_in_y(1, 2)) {
            add_spawn(mon_hazmatbot, 1, 10, 5);
        }
        //lazy radiation mapping
        for (int x = 0; x <= 23; x++) {
            for (int y = 0; y <= 23; y++) {
                adjust_radiation(x, y, rng(10, 30));
            }
        }
        if (t_north == "haz_sar" && t_west == "haz_sar") {
            rotate(3);
        } else if (t_north == "haz_sar" && t_east == "haz_sar") {
            rotate(0);
        } else if (t_south == "haz_sar" && t_east == "haz_sar") {
            rotate(1);
        } else if (t_west == "haz_sar" && t_south == "haz_sar") {
            rotate(2);
        }


    } else if (terrain_type == "haz_sar") {

        dat.fill_groundcover();
        if ((t_south == "haz_sar_entrance" && t_east == "haz_sar") || (t_north == "haz_sar" &&
                t_east == "haz_sar_entrance") || (t_west == "haz_sar" && t_north == "haz_sar_entrance") ||
            (t_south == "haz_sar" && t_west == "haz_sar_entrance")) {
            mapf::formatted_set_simple(this, 0, 0,
                                       "\
                        \n\
 fFFFFFFFFFFFFFFFFFFFFFF\n\
 f                      \n\
 f                      \n\
 f     #################\n\
 f    ##################\n\
 f   ##...llrr..........\n\
 f  ##..!!!!!!!!!.......\n\
 f  ##..!!!!!!!!!&&&1111\n\
 f  ##..!!!!!!!!x&&&....\n\
 f  ##..!!!!!!!!!!!!....\n\
 f  ##r.!!!!!!!!!!!!....\n\
 f  ##r.!!!!!!!!!!!!....\n\
 f  ##r.!!!!!!!!!!!!....\n\
 f  ##r.!!!!!!!!!!!!..CC\n\
 f  ##..!!!!!!!!!!!...CC\n\
 f  ##..!!!!!!!!!!....C.\n\
 f  ##..!!!!!!!!!.......\n\
 f  ##..!!!!!!!!........\n\
 f  ###.!!!!!!!x##.#####\n\
 f  ####XXXXXXX###+#####\n\
 f   ##!!!!!!!!x|x.r|   \n\
 f    |!!!!!!!!!%..r| |-\n\
 f    |!!!!!!!!!%..r| |^\n",
                                       mapf::ter_bind("1 & V C G 5 % Q E , _ r X f F 6 x $ ^ . - | # t + = D w T S e o h c d l s !",
                                               t_sewage_pipe, t_sewage_pump, t_vat,  t_floor,   t_grate, t_wall_glass, t_wall_glass, t_sewage,
                                               t_elevator, t_pavement_y, t_pavement, t_floor, t_door_metal_locked, t_chainfence, t_chainfence,
                                               t_console, t_console_broken, t_shrub, t_floor,        t_floor, t_wall, t_wall, t_rock, t_floor,
                                               t_door_c, t_door_metal_c, t_door_locked, t_window, t_floor,  t_floor, t_floor,  t_floor,    t_floor,
                                               t_floor,   t_floor, t_floor,  t_sidewalk, t_thconc_floor),
                                       mapf::furn_bind("1 & V C G 5 % Q E , _ r X f F 6 x $ ^ . - | # t + = D w T S e o h c d l s !",
                                               f_null,        f_null,        f_null, f_crate_c, f_null,  f_null,         f_null,         f_null,
                                               f_null,     f_null,       f_null,     f_rack,  f_null,              f_null,         f_null,
                                               f_null,    f_null,           f_null,  f_indoor_plant, f_null,  f_null,   f_null,   f_null, f_table,
                                               f_null,   f_null,         f_null,        f_null,   f_toilet, f_sink,  f_fridge, f_bookcase, f_chair,
                                               f_counter, f_desk,  f_locker, f_null, f_null));
            spawn_item(19, 22, "cleansuit");
            place_items("cleaning", 85,  6,  11, 6,  14, false, 0);
            place_items( "tools_common", 85,  10,  6, 13,  6, false, 0 );
            place_items("toxic_dump_equipment", 85,  22,  14, 23,  15, false, 0);
            if (x_in_y(1, 2)) {
                add_spawn(mon_hazmatbot, 1, 22, 12);
            }
            if (x_in_y(1, 2)) {
                add_spawn(mon_hazmatbot, 1, 23, 18);
            }
            //lazy radiation mapping
            for (int x = 0; x <= 23; x++) {
                for (int y = 0; y <= 23; y++) {
                    adjust_radiation(x, y, rng(10, 30));
                }
            }
            if (t_west == "haz_sar_entrance") {
                rotate(1);
                if (x_in_y(1, 4)) {
                    add_vehicle( vproto_id( "military_cargo_truck" ), 10, 11, 0);
                }
            } else if (t_north == "haz_sar_entrance") {
                rotate(2);
                if (x_in_y(1, 4)) {
                    add_vehicle( vproto_id( "military_cargo_truck" ), 12, 10, 90);
                }
            } else if (t_east == "haz_sar_entrance") {
                rotate(3);
                if (x_in_y(1, 4)) {
                    add_vehicle( vproto_id( "military_cargo_truck" ), 13, 12, 180);
                }
            } else if (x_in_y(1, 4)) {
                add_vehicle( vproto_id( "military_cargo_truck" ), 11, 13, 270);
            }

        }

        else if ((t_west == "haz_sar_entrance" && t_north == "haz_sar") || (t_north == "haz_sar_entrance" &&
                 t_east == "haz_sar") || (t_west == "haz_sar" && t_south == "haz_sar_entrance") ||
                 (t_south == "haz_sar" && t_east == "haz_sar_entrance")) {
            mapf::formatted_set_simple(this, 0, 0,
                                       "\
......|-+-|-+|...h..w f \n\
.c....|.............w f \n\
hd....+....ch.....hdw f \n\
cc....|....cdd...ddd| f \n\
ww-www|w+w-www--www-| f \n\
ssssssssssssssssssss  f \n\
ssssssssssssssssssss  f \n\
___,____,____,____ss  f \n\
___,____,____,____ss  f \n\
___,____,____,____ss  f \n\
___,____,____,____ss  f \n\
___,____,____,____ss  f \n\
__________________ss  f \n\
__________________ss  f \n\
__________________ss  f \n\
__________________ss  f \n\
________,_________ss  f \n\
________,_________ss  f \n\
________,_________ss  f \n\
ssssssssssssssssssss  f \n\
FFFFFFFFFFFFFFFFFFFFFFf \n\
                        \n\
                        \n\
                        \n",
                                       mapf::ter_bind("1 & V C G 5 % Q E , _ r X f F V H 6 x $ ^ . - | # t + = D w T S e o h c d l s",
                                               t_sewage_pipe, t_sewage_pump, t_vat,  t_floor,   t_grate, t_wall_glass, t_wall_glass, t_sewage,
                                               t_elevator, t_pavement_y, t_pavement, t_floor, t_door_metal_locked, t_chainfence, t_chainfence,
                                               t_wall_glass, t_wall_glass, t_console, t_console_broken, t_shrub, t_floor,        t_floor,
                                               t_wall, t_wall, t_rock, t_floor, t_door_c, t_door_locked_alarm, t_door_locked, t_window,
                                               t_floor,  t_floor, t_floor,  t_floor,    t_floor, t_floor,   t_floor, t_floor,  t_sidewalk),
                                       mapf::furn_bind("1 & V C G 5 % Q E , _ r X f F V H 6 x $ ^ . - | # t + = D w T S e o h c d l s",
                                               f_null,        f_null,        f_null, f_crate_c, f_null,  f_null,         f_null,         f_null,
                                               f_null,     f_null,       f_null,     f_rack,  f_null,              f_null,         f_null,
                                               f_null,         f_null,         f_null,    f_null,           f_null,  f_indoor_plant, f_null,
                                               f_null,   f_null,   f_null, f_table, f_null,   f_null,              f_null,        f_null,
                                               f_toilet, f_sink,  f_fridge, f_bookcase, f_chair, f_counter, f_desk,  f_locker, f_null));
            spawn_item(1, 2, "id_military");
            place_items("office", 85,  1,  1, 1,  3, false, 0);
            place_items("office", 85,  11,  3, 13,  3, false, 0);
            place_items("office", 85,  17,  3, 19,  3, false, 0);
            //lazy radiation mapping
            for (int x = 0; x <= 23; x++) {
                for (int y = 0; y <= 23; y++) {
                    adjust_radiation(x, y, rng(10, 30));
                }
            }
            if (t_north == "haz_sar_entrance") {
                rotate(1);
            }
            if (t_east == "haz_sar_entrance") {
                rotate(2);
            }
            if (t_south == "haz_sar_entrance") {
                rotate(3);
            }
        }

        else {
            mapf::formatted_set_simple(this, 0, 0,
                                       "\
                        \n\
FFFFFFFFFFFFFFFFFFFFFFf \n\
                      f \n\
                      f \n\
################      f \n\
#################     f \n\
.V.V.V..........##    f \n\
.......|G|.......##   f \n\
11111111111111...##   f \n\
.......|G|.%515%.##   f \n\
...........%QQQ%.##   f \n\
..CC......x%QQQ%.##   f \n\
.CCC.......%QQQ%.##   f \n\
...........%QQQ%.##   f \n\
.....|.R|..%515%.##   f \n\
......EE|....1...##   f \n\
......EE|....&...##   f \n\
.....---|.......##    f \n\
...............##     f \n\
################      f \n\
###############       f \n\
                      f \n\
------|---|--|---www| f \n\
.x6x..|S.T|l.|^.ddd.| f \n",
                                       mapf::ter_bind("R 1 & V C G 5 % Q E , _ r X f F 6 x $ ^ . - | # t + = D w T S e o h c d l s",
                                               t_elevator_control_off, t_sewage_pipe, t_sewage_pump, t_vat,  t_floor,   t_grate, t_wall_glass,
                                               t_wall_glass, t_sewage, t_elevator, t_pavement_y, t_pavement, t_floor, t_door_metal_locked,
                                               t_chainfence, t_chainfence, t_console, t_console_broken, t_shrub, t_floor,        t_floor,
                                               t_wall, t_wall, t_rock, t_floor, t_door_c, t_door_locked_alarm, t_door_locked, t_window,
                                               t_floor,  t_floor, t_floor,  t_floor,    t_floor, t_floor,   t_floor, t_floor,  t_sidewalk),
                                       mapf::furn_bind("R 1 & V C G 5 % Q E , _ r X f F 6 x $ ^ . - | # t + = D w T S e o h c d l s",
                                               f_null,                 f_null,        f_null,        f_null, f_crate_c, f_null,  f_null,
                                               f_null,         f_null,   f_null,     f_null,       f_null,     f_rack,  f_null,
                                               f_null,         f_null,         f_null,    f_null,           f_null,  f_indoor_plant, f_null,
                                               f_null,   f_null,   f_null, f_table, f_null,   f_null,              f_null,        f_null,
                                               f_toilet, f_sink,  f_fridge, f_bookcase, f_chair, f_counter, f_desk,  f_locker, f_null));
            place_items("office", 85,  16,  23, 18,  23, false, 0);
            place_items("cleaning", 85,  11,  23, 12,  23, false, 0);
            place_items("robots", 90,  2,  11, 3,  11, false, 0);
            if (x_in_y(1, 2)) {
                add_spawn(mon_hazmatbot, 1, 7, 10);
            }
            if (x_in_y(1, 2)) {
                add_spawn(mon_hazmatbot, 1, 11, 16);
            }
            //lazy radiation mapping
            for (int x = 0; x <= 23; x++) {
                for (int y = 0; y <= 23; y++) {
                    adjust_radiation(x, y, rng(10, 30));
                }
            }
            tmpcomp = add_computer( tripoint( 2,  23, abs_sub.z ), _("SRCF Security Terminal"), 0);
            tmpcomp->add_option(_("Security Reminder [1055]"), COMPACT_SR1_MESS, 0);
            tmpcomp->add_option(_("Security Reminder [1056]"), COMPACT_SR2_MESS, 0);
            tmpcomp->add_option(_("Security Reminder [1057]"), COMPACT_SR3_MESS, 0);
            //tmpcomp->add_option(_("Security Reminder [1058]"), COMPACT_SR4_MESS, 0); limited to 9 computer options
            tmpcomp->add_option(_("EPA: Report All Potential Containment Breaches [3873643]"),
                                COMPACT_SRCF_1_MESS, 2);
            tmpcomp->add_option(_("SRCF: Internal Memo, EPA [2918024]"), COMPACT_SRCF_2_MESS, 2);
            tmpcomp->add_option(_("CDC: Internal Memo, Standby [2918115]"), COMPACT_SRCF_3_MESS, 2);
            tmpcomp->add_option(_("USARMY: SEAL SRCF [987167]"), COMPACT_SRCF_SEAL_ORDER, 4);
            tmpcomp->add_option(_("COMMAND: REACTIVATE ELEVATOR"), COMPACT_SRCF_ELEVATOR, 0);
            tmpcomp->add_option(_("COMMAND: SEAL SRCF [4423]"), COMPACT_SRCF_SEAL, 5);
            tmpcomp->add_failure(COMPFAIL_ALARM);
            if (t_west == "haz_sar" && t_north == "haz_sar") {
                rotate(1);
            }
            if (t_east == "haz_sar" && t_north == "haz_sar") {
                rotate(2);
            }
            if (t_east == "haz_sar" && t_south == "haz_sar") {
                rotate(3);
            }
        }


    } else if (terrain_type == "haz_sar_entrance_b1") {

        // Init to grass & dirt;
        dat.fill_groundcover();
        mapf::formatted_set_simple(this, 0, 0,
                                   "\
#############...........\n\
#############...........\n\
|---------|#............\n\
|_________|M............\n\
|_________$.............\n\
|_________$.............\n\
|_________$.............\n\
|_________$.............\n\
|_________$.............\n\
|_________|.............\n\
|---------|#............\n\
############............\n\
###########.............\n\
###########M......####..\n\
#########|--$$$$$--|####\n\
####|----|_________|----\n\
####|___________________\n\
####|___________________\n\
####|___________________\n\
####|___________________\n\
####|___________________\n\
####|___________________\n\
####|___________________\n\
####|-------------------\n",
                                   mapf::ter_bind("= + E & 6 H V c h d r M _ $ | - # . , l S T", t_door_metal_c, t_door_metal_o,
                                           t_elevator, t_elevator_control_off, t_console, t_reinforced_glass, t_reinforced_glass, t_floor,
                                           t_floor, t_floor, t_floor, t_gates_control_concrete, t_sewage, t_door_metal_locked, t_concrete_wall,
                                           t_concrete_wall, t_rock, t_rock_floor, t_metal_floor, t_floor,  t_floor, t_floor),
                                   mapf::furn_bind("= + E & 6 H V c h d r M _ $ | - # . , l S T", f_null,         f_null,
                                           f_null,     f_null,                 f_null,    f_null,               f_null,
                                           f_counter, f_chair, f_desk,  f_rack,  f_null,                   f_null,   f_null,
                                           f_null,       f_null,       f_null, f_null,       f_null,        f_locker, f_sink,  f_toilet));
        for (int i = 0; i <= 23; i++) {
            for (int j = 0; j <= 23; j++) {
                if (this->ter(i, j) == t_rock_floor) {
                    if (one_in(250)) {
                        add_item( i, j, item::make_corpse() );
                        place_items("science",  70, i, j, i, j, true, 0);
                    } else if (one_in(80)) {
                        add_spawn(mon_zombie, 1, i, j);
                    }
                }
                if (this->ter(i, j) != t_metal_floor) {
                    adjust_radiation(x, y, rng(10, 70));
                }
                if (this->ter(i, j) == t_sewage) {
                    if (one_in(2)) {
                        ter_set(i, j, t_dirtfloor);
                    }
                    if (one_in(4)) {
                        ter_set(i, j, t_dirtmound);
                    }
                    if (one_in(2)) {
                        make_rubble( tripoint( i,  j, abs_sub.z ), f_wreckage, true);
                    }
                    place_items("trash", 50,  i,  j, i,  j, false, 0);
                    place_items("sewer", 50,  i,  j, i,  j, false, 0);
                    if (one_in(5)) {
                        if (one_in(10)) {
                            add_spawn(mon_zombie_child, 1, i, j);
                        } else if (one_in(15)) {
                            add_spawn(mon_zombie_dog, 1, i, j);
                        } else {
                            add_spawn(mon_zombie, 1, i, j);
                        }
                    }
                }
            }
        }
        if (t_north == "haz_sar_b1" && t_west == "haz_sar_b1") {
            rotate(3);
        } else if (t_north == "haz_sar_b1" && t_east == "haz_sar_b1") {
            rotate(0);
        } else if (t_south == "haz_sar_b1" && t_east == "haz_sar_b1") {
            rotate(1);
        } else if (t_west == "haz_sar_b1" && t_south == "haz_sar_b1") {
            rotate(2);
        }


    } else if (terrain_type == "haz_sar_b1") {

        dat.fill_groundcover();
        if ((t_south == "haz_sar_entrance_b1" && t_east == "haz_sar_b1") || (t_north == "haz_sar_b1" &&
                t_east == "haz_sar_entrance_b1") || (t_west == "haz_sar_b1" && t_north == "haz_sar_entrance_b1") ||
            (t_south == "haz_sar_b1" && t_west == "haz_sar_entrance_b1")) {
            mapf::formatted_set_simple(this, 0, 0,
                                       "\
########################\n\
####################.##.\n\
####|----------|###.....\n\
####|__________|M.......\n\
####|__________$........\n\
####|__________$........\n\
####|__________$........\n\
####|__________$........\n\
####|__________$........\n\
####|__________|........\n\
####|----------|........\n\
###############.........\n\
##############..........\n\
#############...........\n\
############...........#\n\
|---------|#.........###\n\
|_________|M.........###\n\
|_________$..........|--\n\
|_________$..........|r,\n\
|_________$..........|r,\n\
|_________$..........|r,\n\
|_________$..........|,,\n\
|_________|..........|,,\n\
|---------|#.........|-$\n",
                                       mapf::ter_bind("= + E & 6 H V c h d r M _ $ | - # . , l S T", t_door_metal_c, t_door_metal_o,
                                               t_elevator, t_elevator_control_off, t_console, t_reinforced_glass, t_reinforced_glass, t_floor,
                                               t_floor, t_floor, t_floor, t_gates_control_concrete, t_sewage, t_door_metal_locked, t_concrete_wall,
                                               t_concrete_wall, t_rock, t_rock_floor, t_metal_floor, t_floor,  t_floor, t_floor),
                                       mapf::furn_bind("= + E & 6 H V c h d r M _ $ | - # . , l S T", f_null,         f_null,
                                               f_null,     f_null,                 f_null,    f_null,               f_null,
                                               f_counter, f_chair, f_desk,  f_rack,  f_null,                   f_null,   f_null,
                                               f_null,       f_null,       f_null, f_null,       f_null,        f_locker, f_sink,  f_toilet));
            for (int i = 0; i <= 23; i++) {
                for (int j = 0; j <= 23; j++) {
                    if (this->furn(i, j) == f_rack) {
                        place_items("mechanics", 60,  i,  j, i,  j, false, 0);
                    }
                    if (this->ter(i, j) == t_rock_floor) {
                        if (one_in(250)) {
                            add_item( i, j, item::make_corpse() );
                            place_items("science",  70, i, j, i, j, true, 0);
                        } else if (one_in(80)) {
                            add_spawn(mon_zombie, 1, i, j);
                        }
                    }
                    if (this->ter(i, j) != t_metal_floor) {
                        adjust_radiation(x, y, rng(10, 70));
                    }
                    if (this->ter(i, j) == t_sewage) {
                        if (one_in(2)) {
                            ter_set(i, j, t_dirtfloor);
                        }
                        if (one_in(4)) {
                            ter_set(i, j, t_dirtmound);
                        }
                        if (one_in(2)) {
                            make_rubble( tripoint( i,  j, abs_sub.z ), f_wreckage, true);
                        }
                        place_items("trash", 50,  i,  j, i,  j, false, 0);
                        place_items("sewer", 50,  i,  j, i,  j, false, 0);
                        if (one_in(5)) {
                            if (one_in(10)) {
                                add_spawn(mon_zombie_child, 1, i, j);
                            } else if (one_in(15)) {
                                add_spawn(mon_zombie_dog, 1, i, j);
                            } else {
                                add_spawn(mon_zombie, 1, i, j);
                            }
                        }
                    }
                }
            }
            if (t_west == "haz_sar_entrance_b1") {
                rotate(1);
            } else if (t_north == "haz_sar_entrance_b1") {
                rotate(2);
            } else if (t_east == "haz_sar_entrance_b1") {
                rotate(3);
            }
        }

        else if ((t_west == "haz_sar_entrance_b1" && t_north == "haz_sar_b1") ||
                 (t_north == "haz_sar_entrance_b1" && t_east == "haz_sar_b1") || (t_west == "haz_sar_b1" &&
                         t_south == "haz_sar_entrance_b1") ||
                 (t_south == "haz_sar_b1" && t_east == "haz_sar_entrance_b1")) {
            mapf::formatted_set_simple(this, 0, 0,
                                       "\
....M..|,,,,|........###\n\
.......|-HH=|.........##\n\
.....................###\n\
......................##\n\
.......................#\n\
......................##\n\
.......................#\n\
......................##\n\
......................##\n\
.......................#\n\
.....................###\n\
....................####\n\
..................######\n\
###....M.........#######\n\
#####|--$$$$$--|########\n\
|----|_________|----|###\n\
|___________________|###\n\
|___________________|###\n\
|___________________|###\n\
|___________________|###\n\
|___________________|###\n\
|___________________|###\n\
|___________________|###\n\
|-------------------|###\n",
                                       mapf::ter_bind("= + E & 6 H V c h d r M _ $ | - # . , l S T", t_door_metal_c, t_door_metal_o,
                                               t_elevator, t_elevator_control_off, t_console, t_reinforced_glass, t_reinforced_glass, t_floor,
                                               t_floor, t_floor, t_floor, t_gates_control_concrete, t_sewage, t_door_metal_locked, t_concrete_wall,
                                               t_concrete_wall, t_rock, t_rock_floor, t_metal_floor, t_floor,  t_floor, t_floor),
                                       mapf::furn_bind("= + E & 6 H V c h d r M _ $ | - # . , l S T", f_null,         f_null,
                                               f_null,     f_null,                 f_null,    f_null,               f_null,
                                               f_counter, f_chair, f_desk,  f_rack,  f_null,                   f_null,   f_null,
                                               f_null,       f_null,       f_null, f_null,       f_null,        f_locker, f_sink,  f_toilet));
            for (int i = 0; i <= 23; i++) {
                for (int j = 0; j <= 23; j++) {
                    if (this->ter(i, j) == t_rock_floor) {
                        if (one_in(250)) {
                            add_item( i, j, item::make_corpse() );
                            place_items("science",  70, i, j, i, j, true, 0);
                        } else if (one_in(80)) {
                            add_spawn(mon_zombie, 1, i, j);
                        }
                    }
                    if (this->ter(i, j) != t_metal_floor) {
                        adjust_radiation(x, y, rng(10, 70));
                    }
                    if (this->ter(i, j) == t_sewage) {
                        if (one_in(2)) {
                            ter_set(i, j, t_dirtfloor);
                        }
                        if (one_in(4)) {
                            ter_set(i, j, t_dirtmound);
                        }
                        if (one_in(2)) {
                            make_rubble( tripoint( i,  j, abs_sub.z ), f_wreckage, true);
                        }
                        place_items("trash", 50,  i,  j, i,  j, false, 0);
                        place_items("sewer", 50,  i,  j, i,  j, false, 0);
                        if (one_in(5)) {
                            if (one_in(10)) {
                                add_spawn(mon_zombie_child, 1, i, j);
                            } else if (one_in(15)) {
                                add_spawn(mon_zombie_dog, 1, i, j);
                            } else {
                                add_spawn(mon_zombie, 1, i, j);
                            }
                        }
                    }
                }
            }
            if (t_north == "haz_sar_entrance_b1") {
                rotate(1);
            }
            if (t_east == "haz_sar_entrance_b1") {
                rotate(2);
            }
            if (t_south == "haz_sar_entrance_b1") {
                rotate(3);
            }
        }

        else {
            mapf::formatted_set_simple(this, 0, 0,
                                       "\
########################\n\
.#######################\n\
...#..#|----------|#####\n\
.......|__________|#####\n\
.......$__________|#####\n\
.......$__________|#####\n\
.......$__________|#####\n\
.......$__________|#####\n\
.......$__________|#####\n\
......M|__________|#####\n\
......#|----------|#####\n\
.....###################\n\
....####|---|----|######\n\
###.##|-|,,,|,S,T|######\n\
#|-=-||&|,,,+,,,,|######\n\
#|,,l|EE+,,,|----|-|####\n\
#|,,l|EE+,,,|ddd,,l|####\n\
-|-$-|--|,,,V,h,,,l|####\n\
,,,,,|,,=,,,V,,,,,,|####\n\
,,,,,|rr|,,,V,,,,c,|####\n\
,,,,,|--|,,,|,,,hc,|####\n\
,,,,,+,,,,,,+,,c6c,|####\n\
,,,,M|,,,,,,|r,,,,,|####\n\
$$$$-|-|=HH-|-HHHH-|####\n",
                                       mapf::ter_bind("= + E & 6 H V c h d r M _ $ | - # . , l S T", t_door_metal_c, t_door_metal_o,
                                               t_elevator, t_elevator_control_off, t_console, t_reinforced_glass, t_reinforced_glass, t_floor,
                                               t_floor, t_floor, t_floor, t_gates_control_concrete, t_sewage, t_door_metal_locked, t_concrete_wall,
                                               t_concrete_wall, t_rock, t_rock_floor, t_metal_floor, t_floor,  t_floor, t_floor),
                                       mapf::furn_bind("= + E & 6 H V c h d r M _ $ | - # . , l S T", f_null,         f_null,
                                               f_null,     f_null,                 f_null,    f_null,               f_null,
                                               f_counter, f_chair, f_desk,  f_rack,  f_null,                   f_null,   f_null,
                                               f_null,       f_null,       f_null, f_null,       f_null,        f_locker, f_sink,  f_toilet));
            spawn_item(3, 16, "sarcophagus_access_code");
            for (int i = 0; i <= 23; i++) {
                for (int j = 0; j <= 23; j++) {
                    if (this->furn(i, j) == f_locker) {
                        place_items("cleaning", 60,  i,  j, i,  j, false, 0);
                    }
                    if (this->furn(i, j) == f_desk) {
                        place_items("cubical_office", 60,  i,  j, i,  j, false, 0);
                    }
                    if (this->furn(i, j) == f_rack) {
                        place_items("sewage_plant", 60,  i,  j, i,  j, false, 0);
                    }
                    if (this->ter(i, j) == t_rock_floor) {
                        if (one_in(250)) {
                            add_item( i, j, item::make_corpse() );
                            place_items("science",  70, i, j, i, j, true, 0);
                        } else if (one_in(80)) {
                            add_spawn(mon_zombie, 1, i, j);
                        }
                    }
                    if (this->ter(i, j) != t_metal_floor) {
                        adjust_radiation(x, y, rng(10, 70));
                    }
                    if (this->ter(i, j) == t_sewage) {
                        if (one_in(2)) {
                            ter_set(i, j, t_dirtfloor);
                        }
                        if (one_in(4)) {
                            ter_set(i, j, t_dirtmound);
                        }
                        if (one_in(2)) {
                            make_rubble( tripoint( i,  j, abs_sub.z ), f_wreckage, true);
                        }
                        place_items("trash", 50,  i,  j, i,  j, false, 0);
                        place_items("sewer", 50,  i,  j, i,  j, false, 0);
                        if (one_in(5)) {
                            if (one_in(10)) {
                                add_spawn(mon_zombie_child, 1, i, j);
                            } else if (one_in(15)) {
                                add_spawn(mon_zombie_dog, 1, i, j);
                            } else {
                                add_spawn(mon_zombie, 1, i, j);
                            }
                        }
                    }
                }
            }
            tmpcomp = add_computer( tripoint( 16,  21, abs_sub.z ), _("SRCF Security Terminal"), 0);
            tmpcomp->add_option(_("Security Reminder [1055]"), COMPACT_SR1_MESS, 0);
            tmpcomp->add_option(_("Security Reminder [1056]"), COMPACT_SR2_MESS, 0);
            tmpcomp->add_option(_("Security Reminder [1057]"), COMPACT_SR3_MESS, 0);
            //tmpcomp->add_option(_("Security Reminder [1058]"), COMPACT_SR4_MESS, 0); limited to 9 computer options
            tmpcomp->add_option(_("EPA: Report All Potential Containment Breaches [3873643]"),
                                COMPACT_SRCF_1_MESS, 2);
            tmpcomp->add_option(_("SRCF: Internal Memo, EPA [2918024]"), COMPACT_SRCF_2_MESS, 2);
            tmpcomp->add_option(_("CDC: Internal Memo, Standby [2918115]"), COMPACT_SRCF_3_MESS, 2);
            tmpcomp->add_option(_("USARMY: SEAL SRCF [987167]"), COMPACT_SRCF_SEAL_ORDER, 4);
            tmpcomp->add_option(_("COMMAND: REACTIVATE ELEVATOR"), COMPACT_SRCF_ELEVATOR, 0);
            tmpcomp->add_failure(COMPFAIL_ALARM);
            if (t_west == "haz_sar_b1" && t_north == "haz_sar_b1") {
                rotate(1);
            }
            if (t_east == "haz_sar_b1" && t_north == "haz_sar_b1") {
                rotate(2);
            }
            if (t_east == "haz_sar_b1" && t_south == "haz_sar_b1") {
                rotate(3);
            }
        }

    } else {
        terrain_type_found = false;
    }

    // MSVC can't handle a single "if/else if" with this many clauses. Hack to
    // break the clause in two so MSVC compiles work, until this file is refactored.
    // "please, shoot me now" - refactorer
    if (!terrain_type_found) {
    if (terrain_type == "megastore_entrance") {

        fill_background(this, t_floor);
        // Construct facing north; below, we'll rotate to face road
        line(this, t_wall_glass, 0, 0, SEEX * 2 - 1, 0);
        ter_set(SEEX, 0, t_door_glass_c);
        ter_set(SEEX + 1, 0, t_door_glass_c);
        //Vending
        std::vector<int> vset;
        int vnum = rng( 2, 6 );
        for(int a = 0; a < 21; a++ ) {
            vset.push_back(a);
        }
        std::random_shuffle(vset.begin(), vset.end());
        for(int a = 0; a < vnum; a++) {
            if (vset[a] < 12) {
                if (one_in(2)) {
                    place_vending(vset[a], 1, "vending_food");
                } else {
                    place_vending(vset[a], 1, "vending_drink");
                }
            } else {
                if (one_in(2)) {
                    place_vending(vset[a] + 2, 1, "vending_food");
                } else {
                    place_vending(vset[a] + 2, 1, "vending_drink");
                }
            }
        }
        vset.clear();
        // Long checkout lanes
        for (int x = 2; x <= 18; x += 4) {
            line_furn(this, f_counter, x, 4, x, 14);
            line_furn(this, f_rack, x + 3, 4, x + 3, 14);
            place_items("snacks",    80, x + 3, 4, x + 3, 14, false, 0);
            place_items("magazines", 70, x + 3, 4, x + 3, 14, false, 0);
        }
        if( const auto p = random_point( *this, [this]( const tripoint &n ) { return ter( n ) == t_floor; } ) ) {
            add_spawn( mon_zombie, 1, p->x, p->y );
        }
        // Finally, figure out where the road is; construct our entrance facing that.
        std::vector<direction> faces_road;
        if (is_ot_type("road", t_east) || is_ot_type("bridge", t_east)) {
            rotate(1);
        }
        if (is_ot_type("road", t_south) || is_ot_type("bridge", t_south)) {
            rotate(2);
        }
        if (is_ot_type("road", t_west) || is_ot_type("bridge", t_west)) {
            rotate(3);
        }


    } else if (terrain_type == "megastore") {

        square(this, t_floor, 0, 0, SEEX * 2 - 1, SEEY * 2 - 1);

        // Randomly pick contents
        switch (rng(1, 5)) {
        case 1: { // Groceries
            bool fridge = false;
            for (int x = rng(2, 3); x < SEEX * 2 - 1; x += 3) {
                for (int y = 2; y <= SEEY; y += SEEY - 2) {
                    if (one_in(3)) {
                        fridge = !fridge;
                    }
                    if (fridge) {
                        line_furn(this, f_glass_fridge, x, y, x, y + SEEY - 4);
                        if (one_in(3)) {
                            place_items("fridgesnacks", 80, x, y, x, y + SEEY - 4, false, 0);
                        } else {
                            place_items("fridge",       70, x, y, x, y + SEEY - 4, false, 0);
                        }
                    } else {
                        line_furn(this, f_rack, x, y, x, y + SEEY - 4);
                        if (one_in(3)) {
                            place_items("cannedfood", 78, x, y, x, y + SEEY - 4, false, 0);
                        } else if (one_in(2)) {
                            place_items("pasta",      82, x, y, x, y + SEEY - 4, false, 0);
                        } else if (one_in(2)) {
                            place_items("produce",    65, x, y, x, y + SEEY - 4, false, 0);
                        } else {
                            place_items("snacks",     72, x, y, x, y + SEEY - 4, false, 0);
                        }
                    }
                }
            }
        }
        break;
        case 2: // Hardware
            for (int x = 2; x <= 22; x += 4) {
                line_furn(this, f_rack, x, 4, x, SEEY * 2 - 5);
                if (one_in(3)) {
                    place_items( "tools_carpentry", 70, x, 4, x, SEEY * 2 - 5, false, 0 );
                } else if (one_in(2)) {
                    place_items( "tools_construction", 70, x, 4, x, SEEY * 2 - 5, false, 0 );
                } else if (one_in(3)) {
                    place_items("hardware", 70, x, 4, x, SEEY * 2 - 5, false, 0);
                } else {
                    place_items("mischw",   70, x, 4, x, SEEY * 2 - 5, false, 0);
                }
            }
            break;
        case 3: // Clothing
            for (int x = 2; x < SEEX * 2; x += 6) {
                for (int y = 3; y <= 9; y += 6) {
                    square_furn(this, f_rack, x, y, x + 1, y + 1);
                    if (one_in(2)) {
                        place_items("shirts",  75, x, y, x + 1, y + 1, false, 0);
                    } else if (one_in(2)) {
                        place_items("pants",   72, x, y, x + 1, y + 1, false, 0);
                    } else if (one_in(2)) {
                        place_items("jackets", 65, x, y, x + 1, y + 1, false, 0);
                    } else {
                        place_items("winter",  62, x, y, x + 1, y + 1, false, 0);
                    }
                }
            }
            for (int y = 13; y <= SEEY * 2 - 2; y += 3) {
                line_furn(this, f_rack, 2, y, SEEX * 2 - 3, y);
                if (one_in(3)) {
                    place_items("shirts",     75, 2, y, SEEX * 2 - 3, y, false, 0);
                } else if (one_in(2)) {
                    place_items("shoes",      75, 2, y, SEEX * 2 - 3, y, false, 0);
                } else if (one_in(2)) {
                    place_items("bags",       75, 2, y, SEEX * 2 - 3, y, false, 0);
                } else {
                    place_items("allclothes", 75, 2, y, SEEX * 2 - 3, y, false, 0);
                }
            }
            break;
        case 4: // Cleaning and soft drugs and novels and junk
            for (int x = rng(2, 3); x < SEEX * 2 - 1; x += 3) {
                for (int y = 2; y <= SEEY; y += SEEY - 2) {
                    line_furn(this, f_rack, x, y, x, y + SEEY - 4);
                    if (one_in(3)) {
                        place_items("cleaning",  78, x, y, x, y + SEEY - 4, false, 0);
                    } else if (one_in(2)) {
                        place_items("softdrugs", 72, x, y, x, y + SEEY - 4, false, 0);
                    } else {
                        place_items("novels",    84, x, y, x, y + SEEY - 4, false, 0);
                    }
                }
            }
            break;
        case 5: // Sporting goods
            for (int x = rng(2, 3); x < SEEX * 2 - 1; x += 3) {
                for (int y = 2; y <= SEEY; y += SEEY - 2) {
                    line_furn(this, f_rack, x, y, x, y + SEEY - 4);
                    if (one_in(2)) {
                        place_items("sports",  72, x, y, x, y + SEEY - 4, false, 0);
                    } else if (one_in(10)) {
                        place_items("guns_rifle_common",  20, x, y, x, y + SEEY - 4, false, 0);
                    } else {
                        place_items("camping", 68, x, y, x, y + SEEY - 4, false, 0);
                    }
                }
            }
            break;
        }

        // Add some spawns
        for (int i = 0; i < 15; i++) {
            int x = rng(0, SEEX * 2 - 1), y = rng(0, SEEY * 2 - 1);
            if (ter(x, y) == t_floor) {
                add_spawn(mon_zombie, 1, x, y);
            }
        }
        // Rotate randomly...
        rotate(rng(0, 3));
        // ... then place walls as needed.
        if (t_north != "megastore_entrance" && t_north != "megastore") {
            line(this, t_wall, 0, 0, SEEX * 2 - 1, 0);
        }
        if (t_east != "megastore_entrance" && t_east != "megastore") {
            line(this, t_wall, SEEX * 2 - 1, 0, SEEX * 2 - 1, SEEY * 2 - 1);
        }
        if (t_south != "megastore_entrance" && t_south != "megastore") {
            line(this, t_wall, 0, SEEY * 2 - 1, SEEX * 2 - 1, SEEY * 2 - 1);
        }
        if (t_west != "megastore_entrance" && t_west != "megastore") {
            line(this, t_wall, 0, 0, 0, SEEY * 2 - 1);
        }


    } else if (terrain_type == "fema_entrance") {

        fill_background(this, t_dirt);
        // Left wall
        line(this, t_chainfence, 0, 23, 23, 23);
        line(this, t_chaingate_l, 10, 23, 14, 23);
        line(this, t_chainfence,  0,  0,  0, 23);
        line(this, t_chainfence,  23,  0,  23, 23);
        line(this, t_fence_barbed, 1, 4, 9, 12);
        line(this, t_fence_barbed, 1, 5, 8, 12);
        line(this, t_fence_barbed, 22, 4, 15, 12);
        line(this, t_fence_barbed, 22, 5, 16, 12);
        square(this, t_wall_wood, 2, 13, 9, 21);
        square(this, t_floor, 3, 14, 8, 20);
        line(this, t_reinforced_glass, 5, 13, 6, 13);
        line(this, t_reinforced_glass, 5, 21, 6, 21);
        line(this, t_reinforced_glass, 9, 15, 9, 18);
        line(this, t_door_c, 9, 16, 9, 17);
        line_furn(this, f_locker, 3, 16, 3, 18);
        line_furn(this, f_chair, 5, 16, 5, 18);
        line_furn(this, f_desk, 6, 16, 6, 18);
        line_furn(this, f_chair, 7, 16, 7, 18);
        place_items("office", 80, 3, 16, 3, 18, false, 0);
        place_items("office", 80, 6, 16, 6, 18, false, 0);
        add_spawn(mon_zombie_soldier, rng(1, 6), 4, 17);
        add_spawn( mon_zombie_flamer, rng( 1, 2 ), 4, 17 );

        // Rotate to face the road
        if (is_ot_type("road", t_east) || is_ot_type("bridge", t_east)) {
            rotate(1);
        }
        if (is_ot_type("road", t_south) || is_ot_type("bridge", t_south)) {
            rotate(2);
        }
        if (is_ot_type("road", t_west) || is_ot_type("bridge", t_west)) {
            rotate(3);
        }


    } else if (terrain_type == "fema") {

        fill_background(this, t_dirt);
        // check all sides for non fema/fema entrance, place fence on those sides
        if(t_north != "fema" && t_north != "fema_entrance") {
            line(this, t_chainfence, 0, 0, 23, 0);
        }
        if(t_south != "fema" && t_south != "fema_entrance") {
            line(this, t_chainfence, 0, 23, 23, 23);
        }
        if(t_west != "fema" && t_west != "fema_entrance") {
            line(this, t_chainfence, 0, 0, 0, 23);
        }
        if(t_east != "fema" && t_east != "fema_entrance") {
            line(this, t_chainfence, 23, 0, 23, 23);
        }
        if(t_west == "fema" && t_east == "fema" && t_south != "fema") {
            //lab bottom side
            square(this, t_dirt, 1, 1, 22, 22);
            square(this, t_floor, 4, 4, 19, 19);
            line(this, t_concrete_wall, 4, 4, 19, 4);
            line(this, t_concrete_wall, 4, 19, 19, 19);
            line(this, t_concrete_wall, 4, 5, 4, 18);
            line(this, t_concrete_wall, 19, 5, 19, 18);
            line(this, t_door_metal_c, 11, 4, 12, 4);
            line_furn(this, f_glass_fridge, 6, 5, 9, 5);
            line_furn(this, f_glass_fridge, 14, 5, 17, 5);
            square(this, t_grate, 6, 8, 8, 9);
            line_furn(this, f_table, 7, 8, 7, 9);
            square(this, t_grate, 6, 12, 8, 13);
            line_furn(this, f_table, 7, 12, 7, 13);
            square(this, t_grate, 6, 16, 8, 17);
            line_furn(this, f_table, 7, 16, 7, 17);
            line_furn(this, f_counter, 10, 8, 10, 17);
            line_furn(this, f_chair, 14, 8, 14, 10);
            line_furn(this, f_chair, 17, 8, 17, 10);
            square(this, t_console_broken, 15, 8, 16, 10);
            line_furn(this, f_desk, 15, 11, 16, 11);
            line_furn(this, f_chair, 15, 12, 16, 12);
            line(this, t_reinforced_glass, 13, 14, 18, 14);
            line(this, t_reinforced_glass, 13, 14, 13, 18);
            ter_set(15, 14, t_door_metal_locked);
            place_items("dissection", 90, 10, 8, 10, 17, false, 0);
            place_items("hospital_lab", 70, 5, 5, 18, 18, false, 0);
            place_items("harddrugs", 50, 6, 5, 9, 5, false, 0);
            place_items("harddrugs", 50, 14, 5, 17, 5, false, 0);
            place_items("hospital_samples", 50, 6, 5, 9, 5, false, 0);
            place_items("hospital_samples", 50, 14, 5, 17, 5, false, 0);
            add_spawn(mon_zombie_scientist, rng(1, 6), 11, 12);
            if (one_in(2)) {
                add_spawn(mon_zombie_brute, 1, 16, 17);
            }
        } else if (t_west == "fema_entrance") {
            square(this, t_dirt, 1, 1, 22, 22); //Supply tent
            line_furn(this, f_canvas_wall, 4, 4, 19, 4);
            line_furn(this, f_canvas_wall, 4, 4, 4, 19);
            line_furn(this, f_canvas_wall, 19, 19, 19, 4);
            line_furn(this, f_canvas_wall, 19, 19, 4, 19);
            square_furn(this, f_fema_groundsheet, 5, 5, 8, 18);
            square_furn(this, f_fema_groundsheet, 10, 5, 13, 5);
            square_furn(this, f_fema_groundsheet, 10, 18, 13, 18);
            square_furn(this, f_fema_groundsheet, 15, 5, 18, 7);
            square_furn(this, f_fema_groundsheet, 15, 16, 18, 18);
            square_furn(this, f_fema_groundsheet, 16, 10, 17, 14);
            square_furn(this, f_fema_groundsheet, 9, 7, 14, 16);
            line_furn(this, f_canvas_door, 11, 4, 12, 4);
            line_furn(this, f_canvas_door, 11, 19, 12, 19);
            square_furn(this, f_crate_c, 5, 6, 7, 7);
            square_furn(this, f_crate_c, 5, 11, 7, 12);
            square_furn(this, f_crate_c, 5, 16, 7, 17);
            line(this, t_chainfence, 9, 6, 14, 6);
            line(this, t_chainfence, 9, 17, 14, 17);
            ter_set(9, 5, t_chaingate_c);
            ter_set(14, 18, t_chaingate_c);
            ter_set(14, 5, t_chainfence);
            ter_set(9, 18, t_chainfence);
            furn_set(12, 17, f_counter);
            furn_set(11, 6, f_counter);
            line_furn(this, f_chair, 10, 10, 13, 10);
            square_furn(this, f_desk, 10, 11, 13, 12);
            line_furn(this, f_chair, 10, 13, 13, 13);
            line(this, t_chainfence, 15, 8, 18, 8);
            line(this, t_chainfence, 15, 15, 18, 15);
            line(this, t_chainfence, 15, 9, 15, 14);
            line(this, t_chaingate_c, 15, 11, 15, 12);
            line_furn(this, f_locker, 18, 9, 18, 14);
            place_items("allclothes", 90, 5, 6, 7, 7, false, 0);
            place_items("softdrugs", 90, 5, 11, 7, 12, false, 0);
            place_items("hardware", 90, 5, 16, 7, 17, false, 0);
            if( one_in( 3 ) ) {
                place_items( "guns_rifle_milspec", 90, 18, 9, 18, 14, false, 0, 100, 100 );
            }
            place_items("office", 80, 10, 11, 13, 12, false, 0);
            add_spawn(mon_zombie_soldier, rng(1, 6), 12, 14);
            add_spawn( mon_zombie_flamer, rng( 1, 2 ), 12, 14 );
        } else {
            switch (rng(1, 5)) {
            case 1:
            case 2:
            case 3:
                square(this, t_dirt, 1, 1, 22, 22);
                square_furn(this, f_canvas_wall, 4, 4, 19, 19); //Lodging
                square_furn(this, f_fema_groundsheet, 5, 5, 18, 18);
                line_furn(this, f_canvas_door, 11, 4, 12, 4);
                line_furn(this, f_canvas_door, 11, 19, 12, 19);
                line_furn(this, f_makeshift_bed, 6, 6, 6, 17);
                line_furn(this, f_makeshift_bed, 8, 6, 8, 17);
                line_furn(this, f_makeshift_bed, 10, 6, 10, 17);
                line_furn(this, f_makeshift_bed, 13, 6, 13, 17);
                line_furn(this, f_makeshift_bed, 15, 6, 15, 17);
                line_furn(this, f_makeshift_bed, 17, 6, 17, 17);
                line_furn(this, f_fema_groundsheet, 6, 8, 17, 8);
                line_furn(this, f_fema_groundsheet, 6, 8, 17, 8);
                square_furn(this, f_fema_groundsheet, 6, 11, 17, 12);
                line_furn(this, f_fema_groundsheet, 6, 15, 17, 15);
                line_furn(this, f_crate_o, 6, 7, 17, 7);
                line_furn(this, f_crate_o, 6, 10, 17, 10);
                line_furn(this, f_crate_o, 6, 14, 17, 14);
                line_furn(this, f_crate_o, 6, 17, 17, 17);
                line_furn(this, f_fema_groundsheet, 7, 5, 7, 18);
                line_furn(this, f_fema_groundsheet, 9, 5, 9, 18);
                square_furn(this, f_fema_groundsheet, 11, 5, 12, 18);
                line_furn(this, f_fema_groundsheet, 14, 5, 14, 18);
                line_furn(this, f_fema_groundsheet, 16, 5, 16, 18);
                place_items("livingroom", 80, 5, 5, 18, 18, false, 0);
                add_spawn(mon_zombie, rng(1, 5), 11, 12);
                break;
            case 4:
                square(this, t_dirt, 1, 1, 22, 22);
                square_furn(this, f_canvas_wall, 4, 4, 19, 19); //Mess hall/tent
                square_furn(this, f_fema_groundsheet, 5, 5, 18, 18);
                line_furn(this, f_canvas_door, 11, 4, 12, 4);
                line_furn(this, f_canvas_door, 11, 19, 12, 19);
                line_furn(this, f_crate_c, 5, 5, 5, 6);
                square_furn(this, f_counter, 6, 6, 10, 8);
                square(this, t_rock_floor, 6, 5, 9, 7);
                furn_set(7, 6, f_woodstove);
                line_furn(this, f_bench, 13, 6, 17, 6);
                line_furn(this, f_table, 13, 7, 17, 7);
                line_furn(this, f_bench, 13, 8, 17, 8);

                line_furn(this, f_bench, 13, 11, 17, 11);
                line_furn(this, f_table, 13, 12, 17, 12);
                line_furn(this, f_bench, 13, 13, 17, 13);

                line_furn(this, f_bench, 13, 15, 17, 15);
                line_furn(this, f_table, 13, 16, 17, 16);
                line_furn(this, f_bench, 13, 17, 17, 17);

                line_furn(this, f_bench, 6, 11, 10, 11);
                line_furn(this, f_table, 6, 12, 10, 12);
                line_furn(this, f_bench, 6, 13, 10, 13);

                line_furn(this, f_bench, 6, 15, 10, 15);
                line_furn(this, f_table, 6, 16, 10, 16);
                line_furn(this, f_bench, 6, 17, 10, 17);

                place_items("mil_food_nodrugs", 80, 5, 5, 5, 6, false, 0);
                place_items("snacks", 80, 5, 5, 18, 18, false, 0);
                place_items("kitchen", 70, 6, 5, 10, 8, false, 0);
                place_items("dining", 80, 13, 7, 17, 7, false, 0);
                place_items("dining", 80, 13, 12, 17, 12, false, 0);
                place_items("dining", 80, 13, 16, 17, 16, false, 0);
                place_items("dining", 80, 6, 12, 10, 12, false, 0);
                place_items("dining", 80, 6, 16, 10, 16, false, 0);
                add_spawn(mon_zombie, rng(1, 5), 11, 12);
                break;
            case 5:
                square(this, t_dirt, 1, 1, 22, 22);
                square(this, t_fence_barbed, 4, 4, 19, 19);
                square(this, t_dirt, 5, 5, 18, 18);
                square(this, t_pit_corpsed, 6, 6, 17, 17);
                add_spawn(mon_zombie, rng(5, 20), 11, 12);
                break;
            }
        }

    } else if (terrain_type == "spider_pit_under") {

        for (int i = 0; i < SEEX * 2; i++) {
            for (int j = 0; j < SEEY * 2; j++) {
                if ((i >= 3 && i <= SEEX * 2 - 4 && j >= 3 && j <= SEEY * 2 - 4) ||
                    one_in(4)) {
                    ter_set(i, j, t_rock_floor);
                    if (!one_in(3)) {
                        add_field( {x, y, abs_sub.z}, fd_web, rng( 1, 3 ) );
                    }
                } else {
                    ter_set(i, j, t_rock);
                }
            }
        }
        ter_set(rng(3, SEEX * 2 - 4), rng(3, SEEY * 2 - 4), t_slope_up);
        place_items("spider", 85, 0, 0, SEEX * 2 - 1, SEEY * 2 - 1, false, 0);

    } else if ( terrain_type == "anthill" || terrain_type == "acid_anthill" ) {

        for( int i = 0; i < SEEX * 2; i++ ) {
            for( int j = 0; j < SEEY * 2; j++ ) {
                if( i < 8 || j < 8 || i > SEEX * 2 - 9 || j > SEEY * 2 - 9 ) {
                    ter_set( i, j, dat.groundcover() );
                } else if( ( i == 11 || i == 12 ) && ( j == 11 || j == 12 ) ) {
                    ter_set( i, j, t_slope_down );
                } else {
                    ter_set( i, j, t_dirtmound );
                }
            }
        }

    } else if (is_ot_type("slimepit", terrain_type)) {

        for (int i = 0; i < 4; i++) {
            nesw_fac[i] = (t_nesw[i] == "slimepit" || t_nesw[i] == "slimepit_down" ? 1 : 0);
        }

        for (int i = 0; i < SEEX * 2; i++) {
            for (int j = 0; j < SEEY * 2; j++) {
                if (!one_in(10) && (j < n_fac * SEEX        || i < w_fac * SEEX ||
                                    j > SEEY * 2 - s_fac * SEEY || i > SEEX * 2 - e_fac * SEEX)) {
                    ter_set(i, j, (!one_in(10) ? t_slime : t_rock_floor));
                } else if (rng(0, SEEX) > abs(i - SEEX) && rng(0, SEEY) > abs(j - SEEY)) {
                    ter_set(i, j, t_slime);
                } else if (zlevel == 0) {
                    ter_set(i, j, t_dirt);
                } else {
                    ter_set(i, j, t_rock_floor);
                }
            }
        }

        if (terrain_type == "slimepit_down") {
            ter_set(rng(3, SEEX * 2 - 4), rng(3, SEEY * 2 - 4), t_slope_down);
        }

        if (t_above == "slimepit_down") {
            switch (rng(1, 4)) {
            case 1:
                ter_set(rng(0, 2), rng(0, 2), t_slope_up);
                break;
            case 2:
                ter_set(rng(0, 2), SEEY * 2 - rng(1, 3), t_slope_up);
                break;
            case 3:
                ter_set(SEEX * 2 - rng(1, 3), rng(0, 2), t_slope_up);
                break;
            case 4:
                ter_set(SEEX * 2 - rng(1, 3), SEEY * 2 - rng(1, 3), t_slope_up);
            }
        }

        add_spawn(mon_blob, 8, SEEX, SEEY);
        place_items("sewer", 40, 0, 0, SEEX * 2 - 1, SEEY * 2 - 1, true, 0);

    } else if (terrain_type == "triffid_roots") {

        fill_background(this, t_root_wall);
        int node = 0;
        int step = 0;
        bool node_built[16];
        bool done = false;
        for( auto &elem : node_built ) {
            elem = false;
        }
        do {
            node_built[node] = true;
            step++;
            int nodex = 1 + 6 * (node % 4), nodey = 1 + 6 * int(node / 4);
            // Clear a 4x4 dirt square
            square(this, t_dirt, nodex, nodey, nodex + 3, nodey + 3);
            // Spawn a monster in there
            if (step > 2) { // First couple of chambers are safe
                int monrng = rng(1, 25);
                int spawnx = nodex + rng(0, 3), spawny = nodey + rng(0, 3);
                if (monrng <= 5) {
                    add_spawn(mon_triffid, rng(1, 4), spawnx, spawny);
                } else if (monrng <= 13) {
                    add_spawn(mon_creeper_hub, 1, spawnx, spawny);
                } else if (monrng <= 19) {
                    add_spawn(mon_biollante, 1, spawnx, spawny);
                } else if (monrng <= 24) {
                    add_spawn(mon_fungal_fighter, 1, spawnx, spawny);
                } else {
                    for (int webx = nodex; webx <= nodex + 3; webx++) {
                        for (int weby = nodey; weby <= nodey + 3; weby++) {
                            add_field( {webx, weby, abs_sub.z}, fd_web, rng( 1, 3 ) );
                        }
                    }
                    add_spawn(mon_spider_web, 1, spawnx, spawny);
                }
            }
            // TODO: Non-monster hazards?
            // Next, pick a cell to move to
            std::vector<direction> move;
            if (node % 4 > 0 && !node_built[node - 1]) {
                move.push_back(WEST);
            }
            if (node % 4 < 3 && !node_built[node + 1]) {
                move.push_back(EAST);
            }
            if (int(node / 4) > 0 && !node_built[node - 4]) {
                move.push_back(NORTH);
            }
            if (int(node / 4) < 3 && !node_built[node + 4]) {
                move.push_back(SOUTH);
            }

            if (move.empty()) { // Nowhere to go!
                square(this, t_slope_down, nodex + 1, nodey + 1, nodex + 2, nodey + 2);
                done = true;
            } else {
                switch( random_entry( move ) ) {
                case NORTH:
                    square(this, t_dirt, nodex + 1, nodey - 2, nodex + 2, nodey - 1);
                    node -= 4;
                    break;
                case EAST:
                    square(this, t_dirt, nodex + 4, nodey + 1, nodex + 5, nodey + 2);
                    node++;
                    break;
                case SOUTH:
                    square(this, t_dirt, nodex + 1, nodey + 4, nodex + 2, nodey + 5);
                    node += 4;
                    break;
                case WEST:
                    square(this, t_dirt, nodex - 2, nodey + 1, nodex - 1, nodey + 2);
                    node--;
                    break;
                default:
                    break;
                }
            }
        } while (!done);
        square(this, t_slope_up, 2, 2, 3, 3);
        rotate(rng(0, 3));


    } else if (terrain_type == "triffid_finale") {

        fill_background(this, t_root_wall);
        square(this, t_dirt, 1, 1, 4, 4);
        square(this, t_dirt, 19, 19, 22, 22);
        // Drunken walk until we reach the heart (lower right, [19, 19])
        // Chance increases by 1 each turn, and gives the % chance of forcing a move
        // to the right or down.
        int chance = 0;
        int x = 4;
        int y = 4;
        do {
            ter_set(x, y, t_dirt);

            if (chance >= 10 && one_in(10)) { // Add a spawn
                if (one_in(2)) {
                    add_spawn(mon_biollante, 1, x, y);
                } else if (!one_in(4)) {
                    add_spawn(mon_creeper_hub, 1, x, y);
                } else {
                    add_spawn(mon_triffid, 1, x, y);
                }
            }

            if (rng(0, 99) < chance) { // Force movement down or to the right
                if (x >= 19) {
                    y++;
                } else if (y >= 19) {
                    x++;
                } else {
                    if (one_in(2)) {
                        x++;
                    } else {
                        y++;
                    }
                }
            } else {
                chance++; // Increase chance of forced movement down/right
                // Weigh movement towards directions with lots of existing walls
                int chance_west = 0;
                int chance_east = 0;
                int chance_north = 0;
                int chance_south = 0;
                for (int dist = 1; dist <= 5; dist++) {
                    if (ter(x - dist, y) == t_root_wall) {
                        chance_west++;
                    }
                    if (ter(x + dist, y) == t_root_wall) {
                        chance_east++;
                    }
                    if (ter(x, y - dist) == t_root_wall) {
                        chance_north++;
                    }
                    if (ter(x, y + dist) == t_root_wall) {
                        chance_south++;
                    }
                }
                int roll = rng(0, chance_west + chance_east + chance_north + chance_south);
                if (roll < chance_west && x > 0) {
                    x--;
                } else if (roll < chance_west + chance_east && x < 23) {
                    x++;
                } else if (roll < chance_west + chance_east + chance_north && y > 0) {
                    y--;
                } else if (y < 23) {
                    y++;
                }
            } // Done with drunken walk
        } while (x < 19 || y < 19);
        square(this, t_slope_up, 1, 1, 2, 2);
        add_spawn(mon_triffid_heart, 1, 21, 21);

    } else {
        // not one of the hardcoded ones!
        // load from JSON???
        debugmsg("Error: tried to generate map for omtype %s, \"%s\" (id_mapgen %s)",
                 terrain_type.id().c_str(), terrain_type->get_name().c_str(), function_key.c_str() );
        fill_background(this, t_floor);

    }}
    // THE END OF THE HUGE IF ELIF ELIF ELIF ELI FLIE FLIE FLIE FEL OMFG

    // WTF it is still going?...
    // omg why are there two braces I'm so dizzy with vertigo

    // Now, fix sewers and subways so that they interconnect.

    if (is_ot_type("subway", terrain_type)) { // FUUUUU it's IF ELIF ELIF ELIF's mini-me =[
        if (is_ot_type("sewer", t_north) &&
            !connects_to(terrain_type, 0)) {
            if (connects_to(t_north, 2)) {
                for (int i = SEEX - 2; i < SEEX + 2; i++) {
                    for (int j = 0; j < SEEY; j++) {
                        ter_set(i, j, t_sewage);
                    }
                }
            } else {
                for (int j = 0; j < 3; j++) {
                    ter_set(SEEX, j, t_rock_floor);
                    ter_set(SEEX - 1, j, t_rock_floor);
                }
                ter_set(SEEX, 3, t_door_metal_c);
                ter_set(SEEX - 1, 3, t_door_metal_c);
            }
        }
        if (is_ot_type("sewer", t_east) &&
            !connects_to(terrain_type, 1)) {
            if (connects_to(t_east, 3)) {
                for (int i = SEEX; i < SEEX * 2; i++) {
                    for (int j = SEEY - 2; j < SEEY + 2; j++) {
                        ter_set(i, j, t_sewage);
                    }
                }
            } else {
                for (int i = SEEX * 2 - 3; i < SEEX * 2; i++) {
                    ter_set(i, SEEY, t_rock_floor);
                    ter_set(i, SEEY - 1, t_rock_floor);
                }
                ter_set(SEEX * 2 - 4, SEEY, t_door_metal_c);
                ter_set(SEEX * 2 - 4, SEEY - 1, t_door_metal_c);
            }
        }
        if (is_ot_type("sewer", t_south) &&
            !connects_to(terrain_type, 2)) {
            if (connects_to(t_south, 0)) {
                for (int i = SEEX - 2; i < SEEX + 2; i++) {
                    for (int j = SEEY; j < SEEY * 2; j++) {
                        ter_set(i, j, t_sewage);
                    }
                }
            } else {
                for (int j = SEEY * 2 - 3; j < SEEY * 2; j++) {
                    ter_set(SEEX, j, t_rock_floor);
                    ter_set(SEEX - 1, j, t_rock_floor);
                }
                ter_set(SEEX, SEEY * 2 - 4, t_door_metal_c);
                ter_set(SEEX - 1, SEEY * 2 - 4, t_door_metal_c);
            }
        }
        if (is_ot_type("sewer", t_west) &&
            !connects_to(terrain_type, 3)) {
            if (connects_to(t_west, 1)) {
                for (int i = 0; i < SEEX; i++) {
                    for (int j = SEEY - 2; j < SEEY + 2; j++) {
                        ter_set(i, j, t_sewage);
                    }
                }
            } else {
                for (int i = 0; i < 3; i++) {
                    ter_set(i, SEEY, t_rock_floor);
                    ter_set(i, SEEY - 1, t_rock_floor);
                }
                ter_set(3, SEEY, t_door_metal_c);
                ter_set(3, SEEY - 1, t_door_metal_c);
            }
        }
    } else if (is_ot_type("sewer", terrain_type)) {
        if (t_above == "road_nesw_manhole") {
            ter_set(rng(SEEX - 2, SEEX + 1), rng(SEEY - 2, SEEY + 1), t_ladder_up);
        }
        if (is_ot_type("subway", t_north) &&
            !connects_to(terrain_type, 0)) {
            for (int j = 0; j < SEEY - 3; j++) {
                ter_set(SEEX, j, t_rock_floor);
                ter_set(SEEX - 1, j, t_rock_floor);
            }
            ter_set(SEEX, SEEY - 3, t_door_metal_c);
            ter_set(SEEX - 1, SEEY - 3, t_door_metal_c);
        }
        if (is_ot_type("subway", t_east) &&
            !connects_to(terrain_type, 1)) {
            for (int i = SEEX + 3; i < SEEX * 2; i++) {
                ter_set(i, SEEY, t_rock_floor);
                ter_set(i, SEEY - 1, t_rock_floor);
            }
            ter_set(SEEX + 2, SEEY, t_door_metal_c);
            ter_set(SEEX + 2, SEEY - 1, t_door_metal_c);
        }
        if (is_ot_type("subway", t_south) &&
            !connects_to(terrain_type, 2)) {
            for (int j = SEEY + 3; j < SEEY * 2; j++) {
                ter_set(SEEX, j, t_rock_floor);
                ter_set(SEEX - 1, j, t_rock_floor);
            }
            ter_set(SEEX, SEEY + 2, t_door_metal_c);
            ter_set(SEEX - 1, SEEY + 2, t_door_metal_c);
        }
        if (is_ot_type("subway", t_west) &&
            !connects_to(terrain_type, 3)) {
            for (int i = 0; i < SEEX - 3; i++) {
                ter_set(i, SEEY, t_rock_floor);
                ter_set(i, SEEY - 1, t_rock_floor);
            }
            ter_set(SEEX - 3, SEEY, t_door_metal_c);
            ter_set(SEEX - 3, SEEY - 1, t_door_metal_c);
        }
    } else if (is_ot_type("ants", terrain_type)) {
        if (t_above == "anthill") {
            if( const auto p = random_point( *this, [this]( const tripoint &n ) { return ter( n ) == t_rock_floor; } ) ) {
                ter_set( *p, t_slope_up );
            }
        }
    }

    // finally, any terrain with SIDEWALKS should contribute sidewalks to neighboring diagonal roads
    if( terrain_type->has_flag( has_sidewalk ) ) {
        for( int dir = 4; dir < 8; dir++ ) { // NE SE SW NW
            bool n_roads_nesw[4] = {};
            int n_num_dirs = terrain_type_to_nesw_array( oter_id( t_nesw[dir] ), n_roads_nesw );
            // only handle diagonal neighbors
            if( n_num_dirs == 2 &&
                n_roads_nesw[( ( dir - 4 ) + 3 ) % 4] &&
                n_roads_nesw[( ( dir - 4 ) + 2 ) % 4] ) {
                // make drawing simpler by rotating the map back and forth
                rotate( 4 - ( dir - 4 ) );
                // draw a small triangle of sidewalk in the northeast corner
                for( int y = 0; y < 4; y++ ) {
                    for( int x = SEEX * 2 - 4; x < SEEX * 2; x++ ) {
                        if( x - y > SEEX * 2 - 4 ) {
                            //TODO more discriminating conditions
                            if( ter( x, y ) == t_grass ||
                                ter( x, y ) == t_dirt ||
                                ter( x, y ) == t_shrub ) {
                                ter_set( x, y, t_sidewalk );
                            }
                        }
                    }
                }
                rotate( ( dir - 4 ) );
            }
        }
    }
}

void map::place_spawns(const mongroup_id& group, const int chance,
                       const int x1, const int y1, const int x2, const int y2, const float density)
{
    if( !group.is_valid() ) {
        const point omt = sm_to_omt_copy( get_abs_sub().x, get_abs_sub().y );
        const oter_id &oid = overmap_buffer.ter( omt.x, omt.y, get_abs_sub().z );
        debugmsg("place_spawns: invalid mongroup '%s', om_terrain = '%s' (%s)", group.c_str(), oid.id().c_str(), oid->get_mapgen_id().c_str() );
        return;
    }

    if( !one_in( chance ) ) {
        return;
    }

    float multiplier = density * get_option<float>( "SPAWN_DENSITY" );
    float thenum = ( multiplier * rng_float( 10.0f, 50.0f ) );
    int num = roll_remainder( thenum );

    // GetResultFromGroup decrements num
    while( num > 0 ) {
        int tries = 10;
        int x = 0;
        int y = 0;

        // Pick a spot for the spawn
        do {
            x = rng( x1, x2 );
            y = rng( y1, y2 );
            tries--;
        } while( impassable( x, y ) && tries > 0 );

        // Pick a monster type
        MonsterGroupResult spawn_details = MonsterGroupManager::GetResultFromGroup( group, &num );

        add_spawn( spawn_details.name, spawn_details.pack_size, x, y );
    }
}

void map::place_gas_pump(int x, int y, int charges)
{
    if (one_in(4)) {
        item diesel("diesel", 0);
        diesel.charges = charges;
        add_item(x, y, diesel);
        ter_set(x, y, t_diesel_pump);
    } else {
        item gas("gasoline", 0);
        gas.charges = charges;
        add_item(x, y, gas);
        ter_set(x, y, t_gas_pump);
    }
}

void map::place_gas_pump(int x, int y, int charges, const std::string &fuel_type)
{
    item fuel(fuel_type, 0);
    fuel.charges = charges;
    add_item(x, y, fuel);
    if ( fuel_type == "gasoline") {
        ter_set(x, y, t_gas_pump);
    } else if ( fuel_type == "diesel") {
        ter_set(x, y, t_diesel_pump);
    }
}

void map::place_toilet(int x, int y, int charges)
{
    item water("water", 0);
    water.charges = charges;
    add_item(x, y, water);
    furn_set(x, y, f_toilet);
}

void map::place_vending(int x, int y, const std::string &type, bool reinforced)
{
    if ( reinforced ) {
        furn_set( x, y, f_vending_reinforced );
        place_items( type, 100, x, y, x, y, false, 0 );
    } else {
    const bool broken = one_in( 5 );
        if( broken ) {
            furn_set(x, y, f_vending_o);
        } else {
            furn_set(x, y, f_vending_c);
            place_items( type, 100, x, y, x, y, false, 0 );
        }
    }
}

int map::place_npc( int x, int y, const string_id<npc_template> &type )
{
    if(!get_option<bool>( "STATIC_NPC" ) ) {
        return -1; //Do not generate an npc.
    }
    std::shared_ptr<npc> temp = std::make_shared<npc>();
    temp->normalize();
    temp->load_npc_template(type);
    temp->spawn_at_precise( { abs_sub.x, abs_sub.y }, { x, y, abs_sub.z } );
    overmap_buffer.insert_npc( temp );
    return temp->getID();
}

std::vector<item*> map::place_items( const items_location loc, const int chance, const tripoint &f,
                                     const tripoint &t, const bool ongrass, const time_point &turn,
                                     const int magazine, const int ammo )
{
    //@todo: implement for 3D
    return place_items( loc, chance, f.x, f.y, t.x, t.y, ongrass, turn, magazine, ammo );
}

// A chance of 100 indicates that items should always spawn,
// the item group should be responsible for determining the amount of items.
std::vector<item *> map::place_items( items_location loc, int chance, int x1, int y1,
                                      int x2, int y2, bool ongrass, const time_point &turn,
                                      int magazine, int ammo )
{
    std::vector<item *> res;

    if (chance > 100 || chance <= 0) {
        debugmsg("map::place_items() called with an invalid chance (%d)", chance);
        return res;
    }
    if (!item_group::group_is_defined(loc)) {
        const point omt = sm_to_omt_copy( get_abs_sub().x, get_abs_sub().y );
        const oter_id &oid = overmap_buffer.ter( omt.x, omt.y, get_abs_sub().z );
        debugmsg("place_items: invalid item group '%s', om_terrain = '%s' (%s)",
                 loc.c_str(), oid.id().c_str(), oid->get_mapgen_id().c_str() );
        return res;
    }

    const float spawn_rate = get_option<float>( "ITEM_SPAWNRATE" );
    int spawn_count = roll_remainder( chance * spawn_rate / 100.0f );
    for( int i = 0; i < spawn_count; i++ ) {
        // Might contain one item or several that belong together like guns & their ammo
        int tries = 0;
        auto is_valid_terrain = [this,ongrass](int x,int y){
            auto &terrain = ter( x, y ).obj();
            return terrain.movecost == 0           &&
                   !terrain.has_flag("PLACE_ITEM") &&
                   !ongrass                                   &&
                   !terrain.has_flag("FLAT");
        };

        int px = 0;
        int py = 0;
        do {
            px = rng(x1, x2);
            py = rng(y1, y2);
            tries++;
        } while ( is_valid_terrain(px,py) && tries < 20 );
        if (tries < 20) {
            auto put = put_items_from_loc( loc, tripoint( px, py, abs_sub.z ), turn );
            res.insert( res.end(), put.begin(), put.end() );
        }
    }
    for( auto e : res ) {
        if( e->is_tool() || e->is_gun() || e->is_magazine() ) {
            if( rng( 0, 99 ) < magazine && !e->magazine_integral() && !e->magazine_current() ) {
                e->contents.emplace_back( e->magazine_default(), e->birthday() );
            }
            if( rng( 0, 99 ) < ammo && e->ammo_remaining() == 0 ) {
                e->ammo_set( e->ammo_type()->default_ammotype(), e->ammo_capacity() );
            }
        }
    }
    return res;
}

std::vector<item*> map::put_items_from_loc(items_location loc, const tripoint &p, const time_point &turn)
{
    const auto items = item_group::items_from(loc, turn);
    return spawn_items( p, items );
}

void map::add_spawn(const mtype_id& type, int count, int x, int y, bool friendly,
                    int faction_id, int mission_id, const std::string &name)
{
    if (x < 0 || x >= SEEX * my_MAPSIZE || y < 0 || y >= SEEY * my_MAPSIZE) {
        debugmsg("Bad add_spawn(%s, %d, %d, %d)", type.c_str(), count, x, y);
        return;
    }
    int offset_x = 0;
    int offset_y = 0;
    submap *place_on_submap = get_submap_at(x, y, offset_x, offset_y);

    if(!place_on_submap) {
        debugmsg("centadodecamonant doesn't exist in grid; within add_spawn(%s, %d, %d, %d)",
                 type.c_str(), count, x, y);
        return;
    }
    if( get_option<bool>( "CLASSIC_ZOMBIES" ) ) {
        const mtype& mt = type.obj();
        if( !mt.in_category("CLASSIC") && !mt.in_category("WILDLIFE") ) {
            // Don't spawn non-classic monsters in classic zombie mode.
            return;
        }
    }
    if (MonsterGroupManager::monster_is_blacklisted( type )) {
        return;
    }
    spawn_point tmp(type, count, offset_x, offset_y, faction_id, mission_id, friendly, name);
    place_on_submap->spawns.push_back(tmp);
}

vehicle *map::add_vehicle(const vproto_id &type, const int x, const int y, const int dir,
                          const int veh_fuel, const int veh_status, const bool merge_wrecks)
{
    return add_vehicle( type, tripoint( x, y, abs_sub.z ),
                        dir, veh_fuel, veh_status, merge_wrecks);
}

vehicle *map::add_vehicle(const vgroup_id &type, const point &p, const int dir,
                          const int veh_fuel, const int veh_status, const bool merge_wrecks)
{
    return add_vehicle( type.obj().pick(), tripoint( p.x, p.y, abs_sub.z ),
                        dir, veh_fuel, veh_status, merge_wrecks);
}

vehicle *map::add_vehicle(const vgroup_id &type, const tripoint &p, const int dir,
                          const int veh_fuel, const int veh_status, const bool merge_wrecks)
{
    return add_vehicle( type.obj().pick(), p,
                        dir, veh_fuel, veh_status, merge_wrecks);
}

vehicle *map::add_vehicle(const vproto_id &type, const tripoint &p, const int dir,
                          const int veh_fuel, const int veh_status, const bool merge_wrecks)
{
    if( !type.is_valid() ) {
        debugmsg("Nonexistent vehicle type: \"%s\"", type.c_str());
        return nullptr;
    }
    if( !inbounds( p ) ) {
        debugmsg("Out of bounds add_vehicle t=%s d=%d p=%d,%d,%d", type.c_str(), dir, p.x, p.y, p.z );
        return nullptr;
    }

    const int smx = p.x / SEEX;
    const int smy = p.y / SEEY;
    // debugmsg("n=%d x=%d y=%d MAPSIZE=%d ^2=%d", nonant, x, y, MAPSIZE, MAPSIZE*MAPSIZE);
    auto veh = std::unique_ptr<vehicle>( new vehicle( type, veh_fuel, veh_status ) );
    veh->posx = p.x % SEEX;
    veh->posy = p.y % SEEY;
    veh->smx = smx;
    veh->smy = smy;
    veh->smz = p.z;
    veh->place_spawn_items();
    veh->face.init( dir );
    veh->turn_dir = dir;
    // for backwards compatibility, we always spawn with a pivot point of (0,0) so
    // that the mount at (0,0) is located at the spawn position.
    veh->precalc_mounts( 0, dir, point() );
//debugmsg("adding veh: %d, sm: %d,%d,%d, pos: %d, %d", veh, veh->smx, veh->smy, veh->smz, veh->posx, veh->posy);
    vehicle *placed_vehicle = add_vehicle_to_map( std::move( veh ), merge_wrecks );

    if( placed_vehicle != nullptr ) {
        submap *place_on_submap = get_submap_at_grid( placed_vehicle->smx, placed_vehicle->smy, placed_vehicle->smz );
        place_on_submap->vehicles.push_back(placed_vehicle);
        place_on_submap->is_uniform = false;

        auto &ch = get_cache( placed_vehicle->smz );
        ch.vehicle_list.insert(placed_vehicle);
        add_vehicle_to_cache( placed_vehicle );

        //debugmsg ("grid[%d]->vehicles.size=%d veh.parts.size=%d", nonant, grid[nonant]->vehicles.size(),veh.parts.size());
    }
    return placed_vehicle;
}

/**
 * Takes a vehicle already created with new and attempts to place it on the map,
 * checking for collisions. If the vehicle can't be placed, returns NULL,
 * otherwise returns a pointer to the placed vehicle, which may not necessarily
 * be the one passed in (if wreckage is created by fusing cars).
 * @param veh The vehicle to place on the map.
 * @param merge_wrecks Whether crashed vehicles become part of each other
 * @return The vehicle that was finally placed.
 */
vehicle *map::add_vehicle_to_map( std::unique_ptr<vehicle> veh, const bool merge_wrecks )
{
    //We only want to check once per square, so loop over all structural parts
    std::vector<int> frame_indices = veh->all_parts_at_location("structure");

    //Check for boat type vehicles that should be placeable in deep water
    bool can_float = false;
    if(veh->all_parts_with_feature("FLOATS").size() > 2){
        can_float = true;
    }

    //When hitting a wall, only smash the vehicle once (but walls many times)
    bool needs_smashing = false;

    for (std::vector<int>::const_iterator part = frame_indices.begin();
         part != frame_indices.end(); part++) {
        const auto p = veh->global_pos3() + veh->parts[*part].precalc[0];

        //Don't spawn anything in water
        if( has_flag_ter( TFLAG_DEEP_WATER, p ) && !can_float ) {
            return nullptr;
        }

        // Don't spawn shopping carts on top of another vehicle or other obstacle.
        if( veh->type == vproto_id( "shopping_cart" ) ) {
            if( veh_at( p ) || impassable( p ) ) {
                return nullptr;
            }
        }

        //For other vehicles, simulate collisions with (non-shopping cart) stuff
        vehicle *const other_veh = veh_pointer_or_null( veh_at( p ) );
        if( other_veh != nullptr && other_veh->type != vproto_id( "shopping_cart" ) ) {
            if( !merge_wrecks ) {
                return nullptr;
            }

            // Hard wreck-merging limit: 200 tiles
            // Merging is slow for big vehicles which lags the mapgen
            if( frame_indices.size() + other_veh->all_parts_at_location("structure").size() > 200 ) {
                return nullptr;
            }

            /* There's a vehicle here, so let's fuse them together into wreckage and
             * smash them up. It'll look like a nasty collision has occurred.
             * Trying to do a local->global->local conversion would be a major
             * headache, so instead, let's make another vehicle whose (0, 0) point
             * is the (0, 0) of the existing vehicle, convert the coordinates of both
             * vehicles into global coordinates, find the distance between them and
             * p and then install them that way.
             * Create a vehicle with type "null" so it starts out empty. */
            auto wreckage = std::unique_ptr<vehicle>( new vehicle() );
            wreckage->posx = other_veh->posx;
            wreckage->posy = other_veh->posy;
            wreckage->smx = other_veh->smx;
            wreckage->smy = other_veh->smy;
            wreckage->smz = other_veh->smz;

            //Where are we on the global scale?
            const tripoint global_pos = wreckage->global_pos3();

            for( auto &part : veh->parts ) {
                const tripoint part_pos = veh->global_part_pos3( part ) - global_pos;
                wreckage->install_part( part_pos.x, part_pos.y, part );
            }

            for( auto &part : other_veh->parts ) {
                const tripoint part_pos = other_veh->global_part_pos3( part ) - global_pos;
                wreckage->install_part( part_pos.x, part_pos.y, part );

            }

            wreckage->name = _("Wreckage");

            // Now get rid of the old vehicles
            std::unique_ptr<vehicle> old_veh = detach_vehicle( other_veh );

            // Try again with the wreckage
            vehicle *new_veh = add_vehicle_to_map( std::move( wreckage ), true );
            if( new_veh != nullptr ) {
                new_veh->smash();
                return new_veh;
            }

            // If adding the wreck failed, we want to restore the vehicle we tried to merge with
            add_vehicle_to_map( std::move( old_veh ), false );
            return nullptr;

        } else if( impassable( p ) ) {
            if( !merge_wrecks ) {
                return nullptr;
            }

            // There's a wall or other obstacle here; destroy it
            destroy( p, true );

            // Some weird terrain, don't place the vehicle
            if( impassable( p ) ) {
                return nullptr;
            }

            needs_smashing = true;
        }
    }

    if( needs_smashing ) {
        veh->smash();
    }

    return veh.release();
}

computer *map::add_computer( const tripoint &p, const std::string &name, int security )
{
    ter_set( p, t_console ); // TODO: Turn this off?
    submap *place_on_submap = get_submap_at( p );
    place_on_submap->comp.reset( new computer( name, security ) );
    return place_on_submap->comp.get();
}

/**
 * Rotates this map, and all of its contents, by the specified multiple of 90
 * degrees.
 * @param turns How many 90-degree turns to rotate the map.
 */
void map::rotate(int turns)
{

    //Handle anything outside the 1-3 range gracefully; rotate(0) is a no-op.
    turns = turns % 4;
    if(turns == 0) {
        return;
    }

    real_coords rc;
    const tripoint &abs_sub = get_abs_sub();
    rc.fromabs( abs_sub.x * SEEX, abs_sub.y * SEEY );

    // @todo: This radius can be smaller - how small?
    const int radius = int(MAPSIZE / 2) + 3;
    // uses submap coordinates
    const std::vector<std::shared_ptr<npc>> npcs = overmap_buffer.get_npcs_near( abs_sub.x, abs_sub.y, abs_sub.z, radius );
    for( const std::shared_ptr<npc> &i : npcs ) {
        npc &np = *i;
        const tripoint sq = np.global_square_location();
        real_coords np_rc;
        np_rc.fromabs( sq.x, sq.y );
        // Note: We are rotating the entire overmap square (2x2 of submaps)
        if( np_rc.om_pos != rc.om_pos || sq.z != abs_sub.z ){
            continue;
        }

        // OK, this is ugly: we remove the NPC from the whole map
        // Then we place it back from scratch
        // It could be rewritten to utilize the fact that rotation shouldn't cross overmaps
        auto npc_ptr = overmap_buffer.remove_npc( np.getID() );

        int old_x = np_rc.sub_pos.x;
        int old_y = np_rc.sub_pos.y;
        if( np_rc.om_sub.x % 2 != 0 ) {
            old_x += SEEX;
        }
        if( np_rc.om_sub.y % 2 != 0 ) {
            old_y += SEEY;
        }
        int new_x = old_x;
        int new_y = old_y;
        switch( turns ) {
            case 3:
                new_x = old_y;
                new_y = SEEX * 2 - 1 - old_x;
                break;
            case 2:
                new_x = SEEX * 2 - 1 - old_x;
                new_y = SEEY * 2 - 1 - old_y;
                break;
            case 1:
                new_x = SEEY * 2 - 1 - old_y;
                new_y = old_x;
                break;
        }
        np.spawn_at_precise( { abs_sub.x, abs_sub.y }, { new_x, new_y, abs_sub.z } );
        overmap_buffer.insert_npc( npc_ptr );
    }
    ter_id rotated [SEEX * 2][SEEY * 2];
    furn_id furnrot [SEEX * 2][SEEY * 2];
    trap_id traprot [SEEX * 2][SEEY * 2];
    std::vector<item> itrot[SEEX * 2][SEEY * 2];
    std::map<std::string, std::string> cosmetics_rot[SEEX * 2][SEEY * 2];
    field fldrot [SEEX * 2][SEEY * 2];
    int radrot [SEEX * 2][SEEY * 2];

    std::vector<spawn_point> sprot[MAPSIZE * MAPSIZE];
    std::vector<vehicle*> vehrot[MAPSIZE * MAPSIZE];
    std::unique_ptr<computer> tmpcomp[MAPSIZE * MAPSIZE];
    int field_count[MAPSIZE * MAPSIZE];
    int temperature[MAPSIZE * MAPSIZE];

    //Rotate terrain first
    for (int old_x = 0; old_x < SEEX * 2; old_x++) {
        for (int old_y = 0; old_y < SEEY * 2; old_y++) {
            int new_x = old_x;
            int new_y = old_y;
            switch(turns) {
            case 1:
                new_x = old_y;
                new_y = SEEX * 2 - 1 - old_x;
                break;
            case 2:
                new_x = SEEX * 2 - 1 - old_x;
                new_y = SEEY * 2 - 1 - old_y;
                break;
            case 3:
                new_x = SEEY * 2 - 1 - old_y;
                new_y = old_x;
                break;
            }
            int new_lx = 0;
            int new_ly = 0;
            const auto new_sm = get_submap_at( new_x, new_y, new_lx, new_ly );
            new_sm->is_uniform = false;
            std::swap( rotated[old_x][old_y], new_sm->ter[new_lx][new_ly] );
            std::swap( furnrot[old_x][old_y], new_sm->frn[new_lx][new_ly] );
            std::swap( traprot[old_x][old_y], new_sm->trp[new_lx][new_ly] );
            std::swap( fldrot[old_x][old_y], new_sm->fld[new_lx][new_ly] );
            std::swap( radrot[old_x][old_y], new_sm->rad[new_lx][new_ly] );
            std::swap( cosmetics_rot[old_x][old_y], new_sm->cosmetics[new_lx][new_ly] );
            auto items = i_at(new_x, new_y);
            itrot[old_x][old_y].reserve( items.size() );
            // Copy items, if we move them, it'll wreck i_clear().
            std::copy( items.begin(), items.end(), std::back_inserter(itrot[old_x][old_y]) );
            i_clear(new_x, new_y);
        }
    }

    //Next, spawn points
    for (int sx = 0; sx < 2; sx++) {
        for (int sy = 0; sy < 2; sy++) {
            const auto from = get_submap_at_grid( sx, sy );
            size_t gridto = 0;
            switch(turns) {
            case 0:
                gridto = get_nonant( sx, sy );
                break;
            case 1:
                gridto = get_nonant( 1 - sy, sx );
                break;
            case 2:
                gridto = get_nonant( 1 - sx, 1 - sy );
                break;
            case 3:
                gridto = get_nonant( sy, 1 - sx );
                break;
            }
            for (auto &spawn : from->spawns) {
                spawn_point tmp = spawn;
                int new_x = tmp.posx;
                int new_y = tmp.posy;
                switch(turns) {
                case 1:
                    new_x = SEEY - 1 - tmp.posy;
                    new_y = tmp.posx;
                    break;
                case 2:
                    new_x = SEEX - 1 - tmp.posx;
                    new_y = SEEY - 1 - tmp.posy;
                    break;
                case 3:
                    new_x = tmp.posy;
                    new_y = SEEX - 1 - tmp.posx;
                    break;
                }
                tmp.posx = new_x;
                tmp.posy = new_y;
                sprot[gridto].push_back(tmp);
            }
            // as vehrot starts out empty, this clears the other vehicles vector
            vehrot[gridto].swap(from->vehicles);
            tmpcomp[gridto] = std::move( from->comp );
            field_count[gridto] = from->field_count;
            temperature[gridto] = from->temperature;
        }
    }

    // change vehicles' directions
    for( int gridx = 0; gridx < my_MAPSIZE; gridx++ ) {
        for( int gridy = 0; gridy < my_MAPSIZE; gridy++ ) {
            const size_t i = get_nonant( gridx, gridy );
            for (auto &v : vehrot[i]) {
                vehicle *veh = v;
                // turn the steering wheel, vehicle::turn does not actually
                // move the vehicle.
                veh->turn(turns * 90);
                // The facing direction and recalculate the positions of the parts
                veh->face = veh->turn_dir;
                veh->precalc_mounts(0, veh->turn_dir, veh->pivot_anchor[0]);
                // Update coordinates on a submap
                int new_x = veh->posx;
                int new_y = veh->posy;
                switch(turns) {
                case 1:
                    new_x = SEEY - 1 - veh->posy;
                    new_y = veh->posx;
                    break;
                case 2:
                    new_x = SEEX - 1 - veh->posx;
                    new_y = SEEY - 1 - veh->posy;
                    break;
                case 3:
                    new_x = veh->posy;
                    new_y = SEEX - 1 - veh->posx;
                    break;
                }
                veh->posx = new_x;
                veh->posy = new_y;
                // Update submap coordinates
                new_x = veh->smx;
                new_y = veh->smy;
                switch(turns) {
                case 1:
                    new_x = 1 - veh->smy;
                    new_y = veh->smx;
                    break;
                case 2:
                    new_x = 1 - veh->smx;
                    new_y = 1 - veh->smy;
                    break;
                case 3:
                    new_x = veh->smy;
                    new_y = 1 - veh->smx;
                    break;
                }
                veh->smx = new_x;
                veh->smy = new_y;
            }
            const auto to = getsubmap( i );
            // move back to the actual submap object, vehrot is only temporary
            vehrot[i].swap(to->vehicles);
            sprot[i].swap(to->spawns);
            to->comp = std::move( tmpcomp[i] );
            to->field_count = field_count[i];
            to->temperature = temperature[i];
        }
    }

    for (int i = 0; i < SEEX * 2; i++) {
        for (int j = 0; j < SEEY * 2; j++) {
            int lx = 0;
            int ly = 0;
            const auto sm = get_submap_at( i, j, lx, ly );
            sm->is_uniform = false;
            std::swap( rotated[i][j], sm->ter[lx][ly] );
            std::swap( furnrot[i][j], sm->frn[lx][ly] );
            std::swap( traprot[i][j], sm->trp[lx][ly] );
            std::swap( fldrot[i][j], sm->fld[lx][ly] );
            std::swap( radrot[i][j], sm->rad[lx][ly] );
            std::swap( cosmetics_rot[i][j], sm->cosmetics[lx][ly] );
            for( auto &itm : itrot[i][j] ) {
                add_item( i, j, itm );
            }
        }
    }
}

// Hideous function, I admit...
bool connects_to(oter_id there, int dir)
{
    switch (dir) {
    case 2:
        if (there == "sewer_ns"   || there == "sewer_es" || there == "sewer_sw" ||
            there == "sewer_nes"  || there == "sewer_nsw" || there == "sewer_esw" ||
            there == "sewer_nesw" || there == "ants_ns" || there == "ants_es" ||
            there == "ants_sw"    || there == "ants_nes" ||  there == "ants_nsw" ||
            there == "ants_esw"   || there == "ants_nesw") {
            return true;
        }
        return false;
    case 3:
        if (there == "sewer_ew"   || there == "sewer_sw" || there == "sewer_wn" ||
            there == "sewer_new"  || there == "sewer_nsw" || there == "sewer_esw" ||
            there == "sewer_nesw" || there == "ants_ew" || there == "ants_sw" ||
            there == "ants_wn"    || there == "ants_new" || there == "ants_nsw" ||
            there == "ants_esw"   || there == "ants_nesw") {
            return true;
        }
        return false;
    case 0:
        if (there == "sewer_ns"   || there == "sewer_ne" ||  there == "sewer_wn" ||
            there == "sewer_nes"  || there == "sewer_new" || there == "sewer_nsw" ||
            there == "sewer_nesw" || there == "ants_ns" || there == "ants_ne" ||
            there == "ants_wn"    || there == "ants_nes" || there == "ants_new" ||
            there == "ants_nsw"   || there == "ants_nesw") {
            return true;
        }
        return false;
    case 1:
        if (there == "sewer_ew"   || there == "sewer_ne" || there == "sewer_es" ||
            there == "sewer_nes"  || there == "sewer_new" || there == "sewer_esw" ||
            there == "sewer_nesw" || there == "ants_ew" || there == "ants_ne" ||
            there == "ants_es"    || there == "ants_nes" || there == "ants_new" ||
            there == "ants_esw"   || there == "ants_nesw") {
            return true;
        }
        return false;
    default:
        debugmsg("Connects_to with dir of %d", dir);
        return false;
    }
}

void science_room(map *m, int x1, int y1, int x2, int y2, int z, int rotate)
{
    int height = y2 - y1;
    int width  = x2 - x1;
    if (rotate % 2 == 1) { // Swap width & height if we're a lateral room
        int tmp = height;
        height  = width;
        width   = tmp;
    }
    for (int i = x1; i <= x2; i++) {
        for (int j = y1; j <= y2; j++) {
            m->ter_set(i, j, t_rock_floor);
        }
    }
    int area = height * width;
    std::vector<room_type> valid_rooms;
    if (height < 5 && width < 5) {
        valid_rooms.push_back(room_closet);
    }
    if (height > 6 && width > 3) {
        valid_rooms.push_back(room_lobby);
    }
    if (height > 4 || width > 4) {
        valid_rooms.push_back(room_chemistry);
        valid_rooms.push_back(room_goo);
    }
    if ( z != 0 && (height > 7 || width > 7) && height > 2 && width > 2) {
        valid_rooms.push_back(room_teleport);
    }
    if (height > 7 && width > 7) {
        valid_rooms.push_back(room_bionics);
        valid_rooms.push_back(room_cloning);
    }
    if (area >= 9) {
        valid_rooms.push_back(room_vivisect);
    }
    if (height > 5 && width > 4) {
        valid_rooms.push_back(room_dorm);
    }
    if (width > 8) {
        for (int i = 8; i < width; i += rng(1, 2)) {
            valid_rooms.push_back(room_split);
        }
    }

    int trapx = rng(x1 + 1, x2 - 1);
    int trapy = rng(y1 + 1, y2 - 1);
    switch( random_entry( valid_rooms ) ) {
    case room_closet:
        m->place_items("cleaning", 80, x1, y1, x2, y2, false, 0);
        break;
    case room_lobby:
        if (rotate % 2 == 0) { // Vertical
            int desk = y1 + rng(int(height / 2) - int(height / 4), int(height / 2) + 1);
            for (int x = x1 + int(width / 4); x < x2 - int(width / 4); x++) {
                m->furn_set(x, desk, f_counter);
            }
            computer *tmpcomp = m->add_computer( tripoint( x2 - int(width / 4), desk, z ),
                                                _("Log Console"), 3);
            tmpcomp->add_option(_("View Research Logs"), COMPACT_RESEARCH, 0);
            tmpcomp->add_option(_("Download Map Data"), COMPACT_MAPS, 0);
            tmpcomp->add_failure(COMPFAIL_SHUTDOWN);
            tmpcomp->add_failure(COMPFAIL_ALARM);
            tmpcomp->add_failure(COMPFAIL_DAMAGE);
            m->add_spawn(mon_turret, 1, int((x1 + x2) / 2), desk);
        } else {
            int desk = x1 + rng(int(height / 2) - int(height / 4), int(height / 2) + 1);
            for (int y = y1 + int(width / 4); y < y2 - int(width / 4); y++) {
                m->furn_set(desk, y, f_counter);
            }
            computer *tmpcomp = m->add_computer( tripoint( desk, y2 - int(width / 4), z ),
                                                _("Log Console"), 3);
            tmpcomp->add_option(_("View Research Logs"), COMPACT_RESEARCH, 0);
            tmpcomp->add_option(_("Download Map Data"), COMPACT_MAPS, 0);
            tmpcomp->add_failure(COMPFAIL_SHUTDOWN);
            tmpcomp->add_failure(COMPFAIL_ALARM);
            tmpcomp->add_failure(COMPFAIL_DAMAGE);
            m->add_spawn(mon_turret, 1, desk, int((y1 + y2) / 2));
        }
        break;
    case room_chemistry:
        if (rotate % 2 == 0) { // Vertical
            for (int x = x1; x <= x2; x++) {
                if (x % 3 == 0) {
                    for (int y = y1 + 1; y <= y2 - 1; y++) {
                        m->furn_set(x, y, f_counter);
                    }
                    if (one_in(3)) {
                        m->place_items("mut_lab", 35, x, y1 + 1, x, y2 - 1, false, 0);
                    }
                    else {
                        m->place_items("chem_lab", 70, x, y1 + 1, x, y2 - 1, false, 0);
                    }
                }
            }
        } else {
            for (int y = y1; y <= y2; y++) {
                if (y % 3 == 0) {
                    for (int x = x1 + 1; x <= x2 - 1; x++) {
                        m->furn_set(x, y, f_counter);
                    }
                    if (one_in(3)) {
                        m->place_items("mut_lab", 35, x1 + 1, y, x2 - 1, y, false, 0);
                    }
                    else {
                        m->place_items("chem_lab", 70, x1 + 1, y, x2 - 1, y, false, 0);
                    }
                }
            }
        }
        break;
    case room_teleport:
        m->furn_set(int((x1 + x2) / 2)    , int((y1 + y2) / 2)    , f_counter);
        m->furn_set(int((x1 + x2) / 2) + 1, int((y1 + y2) / 2)    , f_counter);
        m->furn_set(int((x1 + x2) / 2)    , int((y1 + y2) / 2) + 1, f_counter);
        m->furn_set(int((x1 + x2) / 2) + 1, int((y1 + y2) / 2) + 1, f_counter);
        mtrap_set( m, trapx, trapy, tr_telepad);
        m->place_items("teleport", 70, int((x1 + x2) / 2),
                       int((y1 + y2) / 2), int((x1 + x2) / 2) + 1,
                       int((y1 + y2) / 2) + 1, false, 0);
        break;
    case room_goo:
        do {
            mtrap_set( m, trapx, trapy, tr_goo);
            trapx = rng(x1 + 1, x2 - 1);
            trapy = rng(y1 + 1, y2 - 1);
        } while(!one_in(5));
        if (rotate == 0) {
            mremove_trap( m, x1, y2);
            m->furn_set(x1, y2, f_fridge);
            m->place_items("goo", 60, x1, y2, x1, y2, false, 0);
        } else if (rotate == 1) {
            mremove_trap( m, x1, y1);
            m->furn_set(x1, y1, f_fridge);
            m->place_items("goo", 60, x1, y1, x1, y1, false, 0);
        } else if (rotate == 2) {
            mremove_trap( m, x2, y1);
            m->furn_set(x2, y1, f_fridge);
            m->place_items("goo", 60, x2, y1, x2, y1, false, 0);
        } else {
            mremove_trap( m, x2, y2);
            m->furn_set(x2, y2, f_fridge);
            m->place_items("goo", 60, x2, y2, x2, y2, false, 0);
        }
        break;
    case room_cloning:
        for (int x = x1 + 1; x <= x2 - 1; x++) {
            for (int y = y1 + 1; y <= y2 - 1; y++) {
                if (x % 3 == 0 && y % 3 == 0) {
                    m->ter_set(x, y, t_vat);
                    m->place_items("cloning_vat", 20, x, y, x, y, false, 0);
                }
            }
        }
        break;
    case room_vivisect:
        if        (rotate == 0) {
            for (int x = x1; x <= x2; x++) {
                m->furn_set(x, y2 - 1, f_counter);
            }
            m->place_items("dissection", 80, x1, y2 - 1, x2, y2 - 1, false, 0);
        } else if (rotate == 1) {
            for (int y = y1; y <= y2; y++) {
                m->furn_set(x1 + 1, y, f_counter);
            }
            m->place_items("dissection", 80, x1 + 1, y1, x1 + 1, y2, false, 0);
        } else if (rotate == 2) {
            for (int x = x1; x <= x2; x++) {
                m->furn_set(x, y1 + 1, f_counter);
            }
            m->place_items("dissection", 80, x1, y1 + 1, x2, y1 + 1, false, 0);
        } else if (rotate == 3) {
            for (int y = y1; y <= y2; y++) {
                m->furn_set(x2 - 1, y, f_counter);
            }
            m->place_items("dissection", 80, x2 - 1, y1, x2 - 1, y2, false, 0);
        }
        mtrap_set( m, int((x1 + x2) / 2), int((y1 + y2) / 2), tr_dissector);
        if (one_in(10)) {
            m->add_spawn(mon_broken_cyborg, 1, int(((x1 + x2) / 2)+1), int(((y1 + y2) / 2)+1));
        }
        break;

    case room_bionics:
        if (rotate % 2 == 0) {
            int biox = x1 + 2, bioy = int((y1 + y2) / 2);
            mapf::formatted_set_simple(m, biox - 1, bioy - 1,
                                       "\
---\n\
|c|\n\
-=-\n",
                                       mapf::ter_bind("- | =", t_concrete_wall, t_concrete_wall, t_reinforced_glass),
                                       mapf::furn_bind("c", f_counter));
            m->place_items("bionics_common", 70, biox, bioy, biox, bioy, false, 0);

            m->ter_set(biox, bioy+2, t_console);
            computer *tmpcomp = m->add_computer( tripoint( biox,  bioy+2, z ), _("Bionic access"), 2);
            tmpcomp->add_option(_("Manifest"), COMPACT_LIST_BIONICS, 0);
            tmpcomp->add_option(_("Open Chambers"), COMPACT_RELEASE_BIONICS, 3);
            tmpcomp->add_failure(COMPFAIL_MANHACKS);
            tmpcomp->add_failure(COMPFAIL_SECUBOTS);

            biox = x2 - 2;
            mapf::formatted_set_simple(m, biox - 1, bioy - 1,
                                       "\
-=-\n\
|c|\n\
---\n",
                                       mapf::ter_bind("- | =", t_concrete_wall, t_concrete_wall, t_reinforced_glass),
                                       mapf::furn_bind("c", f_counter));
            m->place_items("bionics_common", 70, biox, bioy, biox, bioy, false, 0);

            m->ter_set(biox, bioy-2, t_console);
            computer *tmpcomp2 = m->add_computer( tripoint( biox,  bioy-2, z ), _("Bionic access"), 2);
            tmpcomp2->add_option(_("Manifest"), COMPACT_LIST_BIONICS, 0);
            tmpcomp2->add_option(_("Open Chambers"), COMPACT_RELEASE_BIONICS, 3);
            tmpcomp2->add_failure(COMPFAIL_MANHACKS);
            tmpcomp2->add_failure(COMPFAIL_SECUBOTS);
        } else {
            int bioy = y1 + 2, biox = int((x1 + x2) / 2);
            mapf::formatted_set_simple(m, biox - 1, bioy - 1,
                                       "\
|-|\n\
|c=\n\
|-|\n",
                                       mapf::ter_bind("- | =", t_concrete_wall, t_concrete_wall, t_reinforced_glass),
                                       mapf::furn_bind("c", f_counter));
            m->place_items("bionics_common", 70, biox, bioy, biox, bioy, false, 0);

            m->ter_set(biox+2, bioy, t_console);
            computer *tmpcomp = m->add_computer( tripoint( biox+2,  bioy, z ), _("Bionic access"), 2);
            tmpcomp->add_option(_("Manifest"), COMPACT_LIST_BIONICS, 0);
            tmpcomp->add_option(_("Open Chambers"), COMPACT_RELEASE_BIONICS, 3);
            tmpcomp->add_failure(COMPFAIL_MANHACKS);
            tmpcomp->add_failure(COMPFAIL_SECUBOTS);

            bioy = y2 - 2;
            mapf::formatted_set_simple(m, biox - 1, bioy - 1,
                                       "\
|-|\n\
=c|\n\
|-|\n",
                                       mapf::ter_bind("- | =", t_concrete_wall, t_concrete_wall, t_reinforced_glass),
                                       mapf::furn_bind("c", f_counter));
            m->place_items("bionics_common", 70, biox, bioy, biox, bioy, false, 0);

            m->ter_set(biox-2, bioy, t_console);
            computer *tmpcomp2 = m->add_computer( tripoint( biox-2,  bioy, z ), _("Bionic access"), 2);
            tmpcomp2->add_option(_("Manifest"), COMPACT_LIST_BIONICS, 0);
            tmpcomp2->add_option(_("Open Chambers"), COMPACT_RELEASE_BIONICS, 3);
            tmpcomp2->add_failure(COMPFAIL_MANHACKS);
            tmpcomp2->add_failure(COMPFAIL_SECUBOTS);
        }
        break;
    case room_dorm:
        if (rotate % 2 == 0) {
            for (int y = y1 + 1; y <= y2 - 1; y += 3) {
                m->furn_set(x1    , y, f_bed);
                m->place_items("bed", 60, x1, y, x1, y, false, 0);
                m->furn_set(x1 + 1, y, f_bed);
                m->place_items("bed", 60, x1 + 1, y, x1 + 1, y, false, 0);
                m->furn_set(x2    , y, f_bed);
                m->place_items("bed", 60, x2, y, x2, y, false, 0);
                m->furn_set(x2 - 1, y, f_bed);
                m->place_items("bed", 60, x2 - 1, y, x2 - 1, y, false, 0);
                m->furn_set(x1, y + 1, f_dresser);
                m->furn_set(x2, y + 1, f_dresser);
                m->place_items("dresser", 70, x1, y + 1, x1, y + 1, false, 0);
                m->place_items("dresser", 70, x2, y + 1, x2, y + 1, false, 0);
            }
        } else if (rotate % 2 == 1) {
            for (int x = x1 + 1; x <= x2 - 1; x += 3) {
                m->furn_set(x, y1    , f_bed);
                m->place_items("bed", 60, x, y1, x, y1, false, 0);
                m->furn_set(x, y1 + 1, f_bed);
                m->place_items("bed", 60, x, y1 + 1, x, y1 + 1, false, 0);
                m->furn_set(x, y2    , f_bed);
                m->place_items("bed", 60, x, y2, x, y2, false, 0);
                m->furn_set(x, y2 - 1, f_bed);
                m->place_items("bed", 60, x, y2 - 1, x, y2 - 1, false, 0);
                m->furn_set(x + 1, y1, f_dresser);
                m->furn_set(x + 1, y2, f_dresser);
                m->place_items("dresser", 70, x + 1, y1, x + 1, y1, false, 0);
                m->place_items("dresser", 70, x + 1, y2, x + 1, y2, false, 0);
            }
        }
        m->place_items("lab_dorm", 84, x1, y1, x2, y2, false, 0);
        break;
    case room_split:
        if (rotate % 2 == 0) {
            int w1 = int((x1 + x2) / 2) - 2, w2 = int((x1 + x2) / 2) + 2;
            for (int y = y1; y <= y2; y++) {
                m->ter_set(w1, y, t_concrete_wall);
                m->ter_set(w2, y, t_concrete_wall);
            }
            m->ter_set(w1, int((y1 + y2) / 2), t_door_metal_c);
            m->ter_set(w2, int((y1 + y2) / 2), t_door_metal_c);
            science_room(m, x1, y1, w1 - 1, y2, z, 1);
            science_room(m, w2 + 1, y1, x2, y2, z, 3);
        } else {
            int w1 = int((y1 + y2) / 2) - 2, w2 = int((y1 + y2) / 2) + 2;
            for (int x = x1; x <= x2; x++) {
                m->ter_set(x, w1, t_concrete_wall);
                m->ter_set(x, w2, t_concrete_wall);
            }
            m->ter_set(int((x1 + x2) / 2), w1, t_door_metal_c);
            m->ter_set(int((x1 + x2) / 2), w2, t_door_metal_c);
            science_room(m, x1, y1, x2, w1 - 1, z, 2);
            science_room(m, x1, w2 + 1, x2, y2, z, 0);
        }
        break;
    default:
        break;
    }
}

void set_science_room( map *m, int x1, int y1, bool faces_right, const time_point &when )
{
    // TODO: More types!
    int type = rng(0, 4);
    int x2 = x1 + 7;
    int y2 = y1 + 4;
    switch (type) {
    case 0: // Empty!
        return;
    case 1: // Chemistry.
        // #######.
        // #.......
        // #.......
        // #.......
        // #######.
        for (int i = x1; i <= x2; i++) {
            for (int j = y1; j <= y2; j++) {
                if ((i == x1 || j == y1 || j == y2) && i != x1) {
                    m->set(i, j, t_floor, f_counter);
                }
            }
        }
        m->place_items("chem_lab", 85, x1 + 1, y1, x2 - 1, y1, false, 0);
        m->place_items("chem_lab", 85, x1 + 1, y2, x2 - 1, y2, false, 0);
        m->place_items("chem_lab", 85, x1, y1 + 1, x1, y2 - 1, false, 0);
        break;

    case 2: // Hydroponics.
        // #.......
        // #.~~~~~.
        // #.......
        // #.~~~~~.
        // #.......
        for (int i = x1; i <= x2; i++) {
            for (int j = y1; j <= y2; j++) {
                if (i == x1) {
                    m->set(i, j, t_floor, f_counter);
                } else if (i > x1 + 1 && i < x2 && (j == y1 + 1 || j == y2 - 1)) {
                    m->ter_set(i, j, t_water_sh);
                }
            }
        }
        m->place_items("chem_lab", 80, x1, y1, x1, y2, false, when - 50_turns);
        m->place_items("hydro", 92, x1 + 1, y1 + 1, x2 - 1, y1 + 1, false, when);
        m->place_items("hydro", 92, x1 + 1, y2 - 1, x2 - 1, y2 - 1, false, when);
        break;

    case 3: // Electronics.
        // #######.
        // #.......
        // #.......
        // #.......
        // #######.
        for (int i = x1; i <= x2; i++) {
            for (int j = y1; j <= y2; j++) {
                if ((i == x1 || j == y1 || j == y2) && i != x1) {
                    m->set(i, j, t_floor, f_counter);
                }
            }
        }
        m->place_items("electronics", 85, x1 + 1, y1, x2 - 1, y1, false, when - 50_turns);
        m->place_items("electronics", 85, x1 + 1, y2, x2 - 1, y2, false, when - 50_turns);
        m->place_items("electronics", 85, x1, y1 + 1, x1, y2 - 1, false, when - 50_turns);
        break;

    case 4: // Monster research.
        // .|.####.
        // -|......
        // .|......
        // -|......
        // .|.####.
        for (int i = x1; i <= x2; i++) {
            for (int j = y1; j <= y2; j++) {
                if (i == x1 + 1) {
                    m->ter_set(i, j, t_wall_glass);
                } else if (i == x1 && (j == y1 + 1 || j == y2 - 1)) {
                    m->ter_set(i, j, t_wall_glass);
                } else if ((j == y1 || j == y2) && i >= x1 + 3 && i <= x2 - 1) {
                    m->set(i, j, t_floor, f_counter);
                }
            }
        }
        // TODO: Place a monster in the sealed areas.
        m->place_items("monparts", 70, x1 + 3, y1, 2 - 1, y1, false, when - 100_turns);
        m->place_items("monparts", 70, x1 + 3, y2, 2 - 1, y2, false, when - 100_turns);
        break;
    }

    if (!faces_right) { // Flip it.
        ter_id rotated[SEEX * 2][SEEY * 2];
        std::vector<item> itrot[SEEX * 2][SEEY * 2];
        for (int i = x1; i <= x2; i++) {
            for (int j = y1; j <= y2; j++) {
                rotated[i][j] = m->ter(i, j);
                auto items = m->i_at( i, j );
                itrot[i][j].reserve( items.size() );
                std::copy( items.begin(), items.end(), std::back_inserter(itrot[i][j]) );
                m->i_clear( i, j );
            }
        }
        for (int i = x1; i <= x2; i++) {
            for (int j = y1; j <= y2; j++) {
                m->ter_set(i, j, rotated[x2 - (i - x1)][j]);
                m->spawn_items(i, j, itrot[x2 - (i - x1)][j]);
            }
        }
    }
}

void silo_rooms(map *m)
{
    // first is room position, second is its size
    std::vector<std::pair<point, point>> rooms;
    bool okay = true;
    int x = 0;
    int y = 0;
    int width = 0;
    int height = 0;
    do {
        if (one_in(2)) { // True = top/bottom, False = left/right
            x = rng(0, SEEX * 2 - 6);
            y = rng(0, 4);
            if (one_in(2)) {
                y = SEEY * 2 - 2 - y;    // Bottom of the screen, not the top
            }
            width  = rng(2, 5);
            height = 2;
            if (x + width >= SEEX * 2 - 1) {
                width = SEEX * 2 - 2 - x;    // Make sure our room isn't too wide
            }
        } else {
            x = rng(0, 4);
            y = rng(0, SEEY * 2 - 6);
            if (one_in(2)) {
                x = SEEX * 2 - 3 - x;    // Right side of the screen, not the left
            }
            width  = 2;
            height = rng(2, 5);
            if (y + height >= SEEY * 2 - 1) {
                height = SEEY * 2 - 2 - y;    // Make sure our room isn't too tall
            }
        }
        if (!rooms.empty() && // We need at least one room!
            (m->ter(x, y) != t_rock || m->ter(x + width, y + height) != t_rock)) {
            okay = false;
        } else {
            rooms.emplace_back( point( x, y ), point( width, height ) );
            for (int i = x; i <= x + width; i++) {
                for (int j = y; j <= y + height; j++) {
                    if (m->ter(i, j) == t_rock) {
                        m->ter_set(i, j, t_floor);
                    }
                }
            }
            items_location used1 = "none", used2 = "none";
            switch (rng(1, 14)) { // What type of items go here?
            case  1:
            case  2:
                used1 = "cannedfood";
                used2 = "fridge";
                break;
            case  3:
            case  4:
                used1 = "tools_lighting";
                break;
            case  5:
            case  6:
                used1 = "guns_common";
                used2 = "ammo";
                break;
            case  7:
                used1 = "allclothes";
                break;
            case  8:
                used1 = "manuals";
                break;
            case  9:
            case 10:
            case 11:
                used1 = "electronics";
                break;
            case 12:
                used1 = "gear_survival";
                break;
            case 13:
            case 14:
                used1 = "radio";
                break;
            }
            if (used1 != "none") {
                m->place_items(used1, 78, x, y, x + width, y + height, false, 0);
            }
            if (used2 != "none") {
                m->place_items(used2, 64, x, y, x + width, y + height, false, 0);
            }
        }
    } while (okay);

    m->ter_set( rooms[0].first.x, rooms[0].first.y, t_stairs_up );
    const auto &room = random_entry( rooms );
    m->ter_set( room.first.x + room.second.x, room.first.y + room.second.y, t_stairs_down );
    rooms.emplace_back( point( SEEX, SEEY ), point( 5, 5 ) ); // So the center circle gets connected

    while (rooms.size() > 1) {
        int best_dist = 999;
        int closest = 0;
        for (size_t i = 1; i < rooms.size(); i++) {
            int dist = trig_dist( rooms[0].first.x, rooms[0].first.y, rooms[i].first.x, rooms[i].first.y );
            if (dist < best_dist) {
                best_dist = dist;
                closest = i;
            }
        }
        // We chose the closest room; now draw a corridor there
        point origin = rooms[0].first, origsize = rooms[0].second, dest = rooms[closest].first;
        int x = origin.x + origsize.x;
        int y = origin.y + origsize.y;
        bool x_first = (abs(origin.x - dest.x) > abs(origin.y - dest.y));
        while (x != dest.x || y != dest.y) {
            if (m->ter(x, y) == t_rock) {
                m->ter_set(x, y, t_floor);
            }
            if ((x_first && x != dest.x) || (!x_first && y == dest.y)) {
                if (dest.x < x) {
                    x--;
                } else {
                    x++;
                }
            } else {
                if (dest.y < y) {
                    y--;
                } else {
                    y++;
                }
            }
        }
        rooms.erase(rooms.begin());
    }
}

void build_mine_room(map *m, room_type type, int x1, int y1, int x2, int y2, mapgendata & dat)
{
    (void)dat;
    std::vector<direction> possibilities;
    int midx = int( (x1 + x2) / 2), midy = int( (y1 + y2) / 2);
    if (x2 < SEEX) {
        possibilities.push_back(EAST);
    }
    if (x1 > SEEX + 1) {
        possibilities.push_back(WEST);
    }
    if (y1 > SEEY + 1) {
        possibilities.push_back(NORTH);
    }
    if (y2 < SEEY) {
        possibilities.push_back(SOUTH);
    }

    if (possibilities.empty()) { // We're in the middle of the map!
        if (midx <= SEEX) {
            possibilities.push_back(EAST);
        } else {
            possibilities.push_back(WEST);
        }
        if (midy <= SEEY) {
            possibilities.push_back(SOUTH);
        } else {
            possibilities.push_back(NORTH);
        }
    }

    const direction door_side = random_entry( possibilities );
    point door_point;
    switch (door_side) {
    case NORTH:
        door_point.x = midx;
        door_point.y = y1;
        break;
    case EAST:
        door_point.x = x2;
        door_point.y = midy;
        break;
    case SOUTH:
        door_point.x = midx;
        door_point.y = y2;
        break;
    case WEST:
        door_point.x = x1;
        door_point.y = midy;
        break;
    default:
        break;
    }
    square(m, t_floor, x1, y1, x2, y2);
    line(m, t_wall, x1, y1, x2, y1);
    line(m, t_wall, x1, y2, x2, y2);
    line(m, t_wall, x1, y1 + 1, x1, y2 - 1);
    line(m, t_wall, x2, y1 + 1, x2, y2 - 1);
    // Main build switch!
    switch (type) {
    case room_mine_shaft: {
        m->ter_set(x1 + 1, y1 + 1, t_console);
        line(m, t_wall, x2 - 2, y1 + 2, x2 - 1, y1 + 2);
        m->ter_set(x2 - 2, y1 + 1, t_elevator);
        m->ter_set(x2 - 1, y1 + 1, t_elevator_control_off);
        computer *tmpcomp = m->add_computer( tripoint( x1 + 1,  y1 + 1, m->get_abs_sub().z ), _("NEPowerOS"), 2);
        tmpcomp->add_option(_("Divert power to elevator"), COMPACT_ELEVATOR_ON, 0);
        tmpcomp->add_failure(COMPFAIL_ALARM);
    }
    break;

    case room_mine_office:
        line_furn(m, f_counter, midx, y1 + 2, midx, y2 - 2);
        line(m, t_window, midx - 1, y1, midx + 1, y1);
        line(m, t_window, midx - 1, y2, midx + 1, y2);
        line(m, t_window, x1, midy - 1, x1, midy + 1);
        line(m, t_window, x2, midy - 1, x2, midy + 1);
        m->place_items("office", 80, x1 + 1, y1 + 1, x2 - 1, y2 - 1, false, 0);
        break;

    case room_mine_storage:
        m->place_items("mine_storage", 85, x1 + 2, y1 + 2, x2 - 2, y2 - 2, false, 0);
        break;

    case room_mine_fuel: {
        int spacing = rng(2, 4);
        if (door_side == NORTH || door_side == SOUTH) {
            int y = (door_side == NORTH ? y1 + 2 : y2 - 2);
            for (int x = x1 + 1; x <= x2 - 1; x += spacing) {
                m->place_gas_pump(x, y, rng(10000, 50000));
            }
        } else {
            int x = (door_side == EAST ? x2 - 2 : x1 + 2);
            for (int y = y1 + 1; y <= y2 - 1; y += spacing) {
                m->place_gas_pump(x, y, rng(10000, 50000));
            }
        }
    }
    break;

    case room_mine_housing:
        if (door_side == NORTH || door_side == SOUTH) {
            for (int y = y1 + 2; y <= y2 - 2; y += 2) {
                m->ter_set(x1    , y, t_window);
                m->furn_set(x1 + 1, y, f_bed);
                m->place_items("bed", 60, x1 + 1, y, x1 + 1, y, false, 0);
                m->furn_set(x1 + 2, y, f_bed);
                m->place_items("bed", 60, x1 + 2, y, x1 + 2, y, false, 0);
                m->ter_set(x2    , y, t_window);
                m->furn_set(x2 - 1, y, f_bed);
                m->place_items("bed", 60, x2 - 1, y, x2 - 1, y, false, 0);
                m->furn_set(x2 - 2, y, f_bed);
                m->place_items("bed", 60, x2 - 2, y, x2 - 2, y, false, 0);
                m->furn_set(x1 + 1, y + 1, f_dresser);
                m->place_items("dresser", 78, x1 + 1, y + 1, x1 + 1, y + 1, false, 0);
                m->furn_set(x2 - 1, y + 1, f_dresser);
                m->place_items("dresser", 78, x2 - 1, y + 1, x2 - 1, y + 1, false, 0);
            }
        } else {
            for (int x = x1 + 2; x <= x2 - 2; x += 2) {
                m->ter_set(x, y1    , t_window);
                m->furn_set(x, y1 + 1, f_bed);
                m->place_items("bed", 60, x, y1 + 1, x, y1 + 1, false, 0);
                m->furn_set(x, y1 + 2, f_bed);
                m->place_items("bed", 60, x, y1 + 2, x, y1 + 2, false, 0);
                m->ter_set(x, y2    , t_window);
                m->furn_set(x, y2 - 1, f_bed);
                m->place_items("bed", 60, x, y2 - 1, x, y2 - 1, false, 0);
                m->furn_set(x, y2 - 2, f_bed);
                m->place_items("bed", 60, x, y2 - 2, x, y2 - 2, false, 0);
                m->furn_set(x + 1, y1 + 1, f_dresser);
                m->place_items("dresser", 78, x + 1, y1 + 1, x + 1, y1 + 1, false, 0);
                m->furn_set(x + 1, y2 - 1, f_dresser);
                m->place_items("dresser", 78, x + 1, y2 - 1, x + 1, y2 - 1, false, 0);
            }
        }
        m->place_items("bedroom", 65, x1 + 1, y1 + 1, x2 - 1, y2 - 1, false, 0);
        break;
    default:
        //Suppress warnings
        break;
    }

    if (type == room_mine_fuel) { // Fuel stations are open on one side
        switch (door_side) {
        case NORTH:
            line(m, t_floor, x1, y1    , x2, y1    );
            break;
        case EAST:
            line(m, t_floor, x2, y1 + 1, x2, y2 - 1);
            break;
        case SOUTH:
            line(m, t_floor, x1, y2    , x2, y2    );
            break;
        case WEST:
            line(m, t_floor, x1, y1 + 1, x1, y2 - 1);
            break;
        default:
            break;
        }
    } else {
        if (type == room_mine_storage) { // Storage has a locked door
            m->ter_set(door_point.x, door_point.y, t_door_locked);
        } else {
            m->ter_set(door_point.x, door_point.y, t_door_c);
        }
    }
}

void map::create_anomaly(int cx, int cy, artifact_natural_property prop)
{
    create_anomaly( tripoint( cx, cy, abs_sub.z ), prop );
}

void map::create_anomaly( const tripoint &cp, artifact_natural_property prop )
{
    // TODO: Z
    int cx = cp.x;
    int cy = cp.y;
    rough_circle(this, t_dirt, cx, cy, 11);
    rough_circle_furn(this, f_rubble, cx, cy, 5);
    furn_set(cx, cy, f_null);
    switch (prop) {
    case ARTPROP_WRIGGLING:
    case ARTPROP_MOVING:
        for (int i = cx - 5; i <= cx + 5; i++) {
            for (int j = cy - 5; j <= cy + 5; j++) {
                if (furn(i, j) == f_rubble) {
                    add_field( {i, j, abs_sub.z}, fd_push_items, 1 );
                    if (one_in(3)) {
                        spawn_item(i, j, "rock");
                    }
                }
            }
        }
        break;

    case ARTPROP_GLOWING:
    case ARTPROP_GLITTERING:
        for (int i = cx - 5; i <= cx + 5; i++) {
            for (int j = cy - 5; j <= cy + 5; j++) {
                if (furn(i, j) == f_rubble && one_in(2)) {
                    mtrap_set( this, i, j, tr_glow);
                }
            }
        }
        break;

    case ARTPROP_HUMMING:
    case ARTPROP_RATTLING:
        for (int i = cx - 5; i <= cx + 5; i++) {
            for (int j = cy - 5; j <= cy + 5; j++) {
                if (furn(i, j) == f_rubble && one_in(2)) {
                    mtrap_set( this, i, j, tr_hum);
                }
            }
        }
        break;

    case ARTPROP_WHISPERING:
    case ARTPROP_ENGRAVED:
        for (int i = cx - 5; i <= cx + 5; i++) {
            for (int j = cy - 5; j <= cy + 5; j++) {
                if (furn(i, j) == f_rubble && one_in(3)) {
                    mtrap_set( this, i, j, tr_shadow);
                }
            }
        }
        break;

    case ARTPROP_BREATHING:
        for (int i = cx - 1; i <= cx + 1; i++) {
            for (int j = cy - 1; j <= cy + 1; j++)
                if (i == cx && j == cy) {
                    add_spawn(mon_breather_hub, 1, i, j);
                } else {
                    add_spawn(mon_breather, 1, i, j);
                }
        }
        break;

    case ARTPROP_DEAD:
        for (int i = cx - 5; i <= cx + 5; i++) {
            for (int j = cy - 5; j <= cy + 5; j++) {
                if (furn(i, j) == f_rubble) {
                    mtrap_set( this, i, j, tr_drain);
                }
            }
        }
        break;

    case ARTPROP_ITCHY:
        for (int i = cx - 5; i <= cx + 5; i++) {
            for (int j = cy - 5; j <= cy + 5; j++) {
                if (furn(i, j) == f_rubble) {
                    set_radiation(i, j, rng(0, 10));
                }
            }
        }
        break;

    case ARTPROP_ELECTRIC:
    case ARTPROP_CRACKLING:
        add_field( {cx, cy, abs_sub.z}, fd_shock_vent, 3 );
        break;

    case ARTPROP_SLIMY:
        add_field( {cx, cy, abs_sub.z}, fd_acid_vent, 3 );
        break;

    case ARTPROP_WARM:
        for (int i = cx - 5; i <= cx + 5; i++) {
            for (int j = cy - 5; j <= cy + 5; j++) {
                if (furn(i, j) == f_rubble) {
                    add_field( {i, j, abs_sub.z}, fd_fire_vent, 1 + ( rl_dist( cx, cy, i, j ) % 3 ) );
                }
            }
        }
        break;

    case ARTPROP_SCALED:
        for (int i = cx - 5; i <= cx + 5; i++) {
            for (int j = cy - 5; j <= cy + 5; j++) {
                if (furn(i, j) == f_rubble) {
                    mtrap_set( this, i, j, tr_snake);
                }
            }
        }
        break;

    case ARTPROP_FRACTAL:
        create_anomaly(cx - 4, cy - 4,
                       artifact_natural_property(rng(ARTPROP_NULL + 1, ARTPROP_MAX - 1)));
        create_anomaly(cx + 4, cy - 4,
                       artifact_natural_property(rng(ARTPROP_NULL + 1, ARTPROP_MAX - 1)));
        create_anomaly(cx - 4, cy + 4,
                       artifact_natural_property(rng(ARTPROP_NULL + 1, ARTPROP_MAX - 1)));
        create_anomaly(cx + 4, cy - 4,
                       artifact_natural_property(rng(ARTPROP_NULL + 1, ARTPROP_MAX - 1)));
        break;
    default:
        break;
    }
}
///////////////////// part of map

void line( map *m, const ter_id type, int x1, int y1, int x2, int y2 )
{
    m->draw_line_ter( type, x1, y1, x2, y2 );
}
void line_furn( map *m, furn_id type, int x1, int y1, int x2, int y2 )
{
    m->draw_line_furn( type, x1, y1, x2, y2 );
}
void fill_background( map *m, ter_id type )
{
    m->draw_fill_background( type );
}
void fill_background( map *m, ter_id( *f )() )
{
    m->draw_fill_background( f );
}
void fill_background( map *m, const weighted_int_list<ter_id> &f )
{
    m->draw_fill_background( f );
}
void square( map *m, ter_id type, int x1, int y1, int x2, int y2 )
{
    m->draw_square_ter( type, x1, y1, x2, y2 );
}
void square_furn( map *m, furn_id type, int x1, int y1, int x2, int y2 )
{
    m->draw_square_furn( type, x1, y1, x2, y2 );
}
void square( map *m, ter_id( *f )(), int x1, int y1, int x2, int y2 )
{
    m->draw_square_ter( f, x1, y1, x2, y2 );
}
void square( map *m, const weighted_int_list<ter_id> &f, int x1, int y1, int x2, int y2 )
{
    m->draw_square_ter( f, x1, y1, x2, y2 );
}
void rough_circle( map *m, ter_id type, int x, int y, int rad )
{
    m->draw_rough_circle_ter( type, x, y, rad );
}
void rough_circle_furn( map *m, furn_id type, int x, int y, int rad )
{
    m->draw_rough_circle_furn( type, x, y, rad );
}
void circle( map *m, ter_id type, double x, double y, double rad )
{
    m->draw_circle_ter( type, x, y, rad );
}
void circle( map *m, ter_id type, int x, int y, int rad )
{
    m->draw_circle_ter( type, x, y, rad );
}
void circle_furn( map *m, furn_id type, int x, int y, int rad )
{
    m->draw_circle_furn( type, x, y, rad );
}
void add_corpse( map *m, int x, int y )
{
    m->add_corpse( tripoint( x, y, m->get_abs_sub().z ) );
}
<|MERGE_RESOLUTION|>--- conflicted
+++ resolved
@@ -2882,17 +2882,10 @@
             }
         } else { // We're below ground, and no sewers
             // Set up the boundaries of walls (connect to adjacent lab squares)
-<<<<<<< HEAD
-            tw = is_ot_subtype( "lab", t_north) ? 0 : 2;
-            rw = is_ot_subtype( "lab", t_east) ? 1 : 2;
-            bw = is_ot_subtype( "lab", t_south) ? 1 : 2;
-            lw = is_ot_subtype( "lab", t_west) ? 0 : 2;
-=======
             tw = is_ot_subtype("lab", t_north) ? 0 : 2;
             rw = is_ot_subtype("lab", t_east) ? 1 : 2;
             bw = is_ot_subtype("lab", t_south) ? 1 : 2;
             lw = is_ot_subtype("lab", t_west) ? 0 : 2;
->>>>>>> d59ed4e6
 
             int boarders = 0;
             if (tw == 0 ) {
