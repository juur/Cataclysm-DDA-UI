#include "bionics.h"

#include <climits>
#include <cmath>
#include <cstdlib>
#include <algorithm> //std::min
#include <sstream>
#include <array>
#include <iterator>
#include <list>
#include <memory>

#include "action.h"
<<<<<<< HEAD
=======
#include "avatar.h"
#include "avatar_action.h"
>>>>>>> c33633ca
#include "ballistics.h"
#include "cata_utility.h"
#include "debug.h"
#include "effect.h"
#include "explosion.h"
#include "field.h"
#include "game.h"
#include "handle_liquid.h"
#include "input.h"
#include "item.h"
#include "itype.h"
#include "json.h"
#include "map.h"
#include "map_iterator.h"
#include "messages.h"
#include "morale_types.h"
#include "options.h"
#include "output.h"
#include "overmapbuffer.h"
#include "player.h"
#include "projectile.h"
#include "rng.h"
#include "sounds.h"
#include "string_formatter.h"
#include "translations.h"
#include "ui.h"
#include "vehicle.h"
#include "vpart_position.h"
#include "weather.h"
#include "weather_gen.h"
#include "calendar.h"
#include "color.h"
#include "cursesdef.h"
#include "damage.h"
#include "enums.h"
#include "line.h"
#include "optional.h"
#include "pimpl.h"
#include "pldata.h"
#include "units.h"

const skill_id skilll_electronics( "electronics" );
const skill_id skilll_firstaid( "firstaid" );
const skill_id skilll_mechanics( "mechanics" );
const skill_id skilll_computer( "computer" );

const efftype_id effect_adrenaline( "adrenaline" );
const efftype_id effect_adrenaline_mycus( "adrenaline_mycus" );
const efftype_id effect_asthma( "asthma" );
const efftype_id effect_bleed( "bleed" );
const efftype_id effect_bloodworms( "bloodworms" );
const efftype_id effect_brainworms( "brainworms" );
const efftype_id effect_cig( "cig" );
const efftype_id effect_datura( "datura" );
const efftype_id effect_dermatik( "dermatik" );
const efftype_id effect_drunk( "drunk" );
const efftype_id effect_fungus( "fungus" );
const efftype_id effect_hallu( "hallu" );
const efftype_id effect_high( "high" );
const efftype_id effect_iodine( "iodine" );
const efftype_id effect_narcosis( "narcosis" );
const efftype_id effect_meth( "meth" );
const efftype_id effect_paincysts( "paincysts" );
const efftype_id effect_pblue( "pblue" );
const efftype_id effect_pkill1( "pkill1" );
const efftype_id effect_pkill2( "pkill2" );
const efftype_id effect_pkill3( "pkill3" );
const efftype_id effect_pkill_l( "pkill_l" );
const efftype_id effect_poison( "poison" );
const efftype_id effect_stung( "stung" );
const efftype_id effect_tapeworm( "tapeworm" );
const efftype_id effect_teleglow( "teleglow" );
const efftype_id effect_tetanus( "tetanus" );
const efftype_id effect_took_flumed( "took_flumed" );
const efftype_id effect_took_prozac( "took_prozac" );
const efftype_id effect_took_prozac_bad( "took_prozac_bad" );
const efftype_id effect_took_xanax( "took_xanax" );
const efftype_id effect_visuals( "visuals" );
const efftype_id effect_weed_high( "weed_high" );

static const trait_id trait_PROF_MED( "PROF_MED" );
static const trait_id trait_PROF_AUTODOC( "PROF_AUTODOC" );

static const trait_id trait_THRESH_MEDICAL( "THRESH_MEDICAL" );
static const trait_id trait_MASOCHIST( "MASOCHIST" );
static const trait_id trait_MASOCHIST_MED( "MASOCHIST_MED" );
static const trait_id trait_CENOBITE( "CENOBITE" );

static const bionic_id bionic_TOOLS_EXTEND( "bio_tools_extend" );

namespace
{
std::map<bionic_id, bionic_data> bionics;
std::vector<bionic_id> faulty_bionics;
} //namespace

/** @relates string_id */
template<>
bool string_id<bionic_data>::is_valid() const
{
    return bionics.count( *this ) > 0;
}

/** @relates string_id */
template<>
const bionic_data &string_id<bionic_data>::obj() const
{
    const auto it = bionics.find( *this );
    if( it != bionics.end() ) {
        return it->second;
    }

    debugmsg( "bad bionic id %s", c_str() );

    static const bionic_data null_value;
    return null_value;
}

bool bionic_data::is_included( const bionic_id &id ) const
{
    return std::find( included_bionics.begin(), included_bionics.end(), id ) != included_bionics.end();
}

bionic_data::bionic_data()
{
    name = "bad bionic";
    description = "This bionic was not set up correctly, this is a bug";
}

void force_comedown( effect &eff )
{
    if( eff.is_null() || eff.get_effect_type() == nullptr || eff.get_duration() <= 1_turns ) {
        return;
    }

    eff.set_duration( std::min( eff.get_duration(), eff.get_int_dur_factor() ) );
}

// Why put this in a Big Switch?  Why not let bionics have pointers to
// functions, much like monsters and items?
//
// Well, because like diseases, which are also in a Big Switch, bionics don't
// share functions....
bool player::activate_bionic( int b, bool eff_only )
{
    bionic &bio = ( *my_bionics )[b];

    if( bio.incapacitated_time > 0_turns ) {
        add_msg( m_info, _( "Your %s is shorting out and can't be activated." ),
                 bionics[bio.id].name.c_str() );
        return false;
    }

    // Preserve the fake weapon used to initiate bionic gun firing
    static item bio_gun( weapon );

    // Special compatibility code for people who updated saves with their claws out
    if( ( weapon.typeId() == "bio_claws_weapon" && bio.id == "bio_claws_weapon" ) ||
        ( weapon.typeId() == "bio_blade_weapon" && bio.id == "bio_blade_weapon" ) ) {
        return deactivate_bionic( b );
    }

    // eff_only means only do the effect without messing with stats or displaying messages
    if( !eff_only ) {
        if( bio.powered ) {
            // It's already on!
            return false;
        }
        if( power_level < bionics[bio.id].power_activate ) {
            add_msg( m_info, _( "You don't have the power to activate your %s." ),
                     bionics[bio.id].name );
            return false;
        }

        //We can actually activate now, do activation-y things
        charge_power( -bionics[bio.id].power_activate );
        if( bionics[bio.id].toggled || bionics[bio.id].charge_time > 0 ) {
            bio.powered = true;
        }
        if( bionics[bio.id].charge_time > 0 ) {
            bio.charge = bionics[bio.id].charge_time;
        }
        add_msg( m_info, _( "You activate your %s." ), bionics[bio.id].name );
    }

    item tmp_item;
    const w_point weatherPoint = *g->weather_precise;

    // On activation effects go here
    if( bionics[bio.id].gun_bionic ) {
        charge_power( bionics[bio.id].power_activate );
        bio_gun = item( bionics[bio.id].fake_item );
        g->refresh_all();
        avatar_action::fire( g->u, g->m, bio_gun, bionics[bio.id].power_activate );
    } else if( bionics[ bio.id ].weapon_bionic ) {
        if( weapon.has_flag( "NO_UNWIELD" ) ) {
            add_msg( m_info, _( "Deactivate your %s first!" ), weapon.tname() );
            charge_power( bionics[bio.id].power_activate );
            bio.powered = false;
            return false;
        }

        if( !weapon.is_null() ) {
            add_msg( m_warning, _( "You're forced to drop your %s." ), weapon.tname() );
            g->m.add_item_or_charges( pos(), weapon );
        }

        weapon = item( bionics[bio.id].fake_item );
        weapon.invlet = '#';
        if( bio.ammo_count > 0 ) {
            weapon.ammo_set( bio.ammo_loaded, bio.ammo_count );
            avatar_action::fire( g->u, g->m, weapon );
            g->refresh_all();
        }
    } else if( bio.id == "bio_ears" && has_active_bionic( bionic_id( "bio_earplugs" ) ) ) {
        for( auto &i : *my_bionics ) {
            if( i.id == "bio_earplugs" ) {
                i.powered = false;
                add_msg( m_info, _( "Your %s automatically turn off." ), bionics[i.id].name );
            }
        }
    } else if( bio.id == "bio_earplugs" && has_active_bionic( bionic_id( "bio_ears" ) ) ) {
        for( auto &i : *my_bionics ) {
            if( i.id == "bio_ears" ) {
                i.powered = false;
                add_msg( m_info, _( "Your %s automatically turns off." ), bionics[i.id].name );
            }
        }
    } else if( bio.id == "bio_tools" ) {
        invalidate_crafting_inventory();
    } else if( bio.id == "bio_cqb" ) {
        if( !pick_style() ) {
            bio.powered = false;
            add_msg( m_info, _( "You change your mind and turn it off." ) );
            return false;
        }
    } else if( bio.id == "bio_resonator" ) {
        //~Sound of a bionic sonic-resonator shaking the area
        sounds::sound( pos(), 30, sounds::sound_t::combat, _( "VRRRRMP!" ), false, "bionic",
                       "bio_resonator" );
        for( const tripoint &bashpoint : g->m.points_in_radius( pos(), 1 ) ) {
            g->m.bash( bashpoint, 110 );
            g->m.bash( bashpoint, 110 ); // Multibash effect, so that doors &c will fall
            g->m.bash( bashpoint, 110 );
        }

        mod_moves( -100 );
    } else if( bio.id == "bio_time_freeze" ) {
        mod_moves( power_level );
        power_level = 0;
        add_msg( m_good, _( "Your speed suddenly increases!" ) );
        if( one_in( 3 ) ) {
            add_msg( m_bad, _( "Your muscles tear with the strain." ) );
            apply_damage( nullptr, bp_arm_l, rng( 5, 10 ) );
            apply_damage( nullptr, bp_arm_r, rng( 5, 10 ) );
            apply_damage( nullptr, bp_leg_l, rng( 7, 12 ) );
            apply_damage( nullptr, bp_leg_r, rng( 7, 12 ) );
            apply_damage( nullptr, bp_torso, rng( 5, 15 ) );
        }
        if( one_in( 5 ) ) {
            add_effect( effect_teleglow, rng( 5_minutes, 40_minutes ) );
        }
    } else if( bio.id == "bio_teleport" ) {
        g->teleport();
        add_effect( effect_teleglow, 30_minutes );
        mod_moves( -100 );
    } else if( bio.id == "bio_blood_anal" ) {
        static const std::map<efftype_id, std::string> bad_effects = {{
                { effect_fungus, _( "Fungal Infection" ) },
                { effect_dermatik, _( "Insect Parasite" ) },
                { effect_stung, _( "Stung" ) },
                { effect_poison, _( "Poison" ) },
                // Those may be good for the player, but the scanner doesn't like them
                { effect_drunk, _( "Alcohol" ) },
                { effect_cig, _( "Nicotine" ) },
                { effect_meth, _( "Methamphetamines" ) },
                { effect_high, _( "Intoxicant: Other" ) },
                { effect_weed_high, _( "THC Intoxication" ) },
                // This little guy is immune to the blood filter though, as he lives in your bowels.
                { effect_tapeworm, _( "Intestinal Parasite" ) },
                { effect_bloodworms, _( "Hemolytic Parasites" ) },
                // These little guys are immune to the blood filter too, as they live in your brain.
                { effect_brainworms, _( "Intracranial Parasites" ) },
                // These little guys are immune to the blood filter too, as they live in your muscles.
                { effect_paincysts, _( "Intramuscular Parasites" ) },
                // Tetanus infection.
                { effect_tetanus, _( "Clostridium Tetani Infection" ) },
                { effect_datura, _( "Anticholinergic Tropane Alkaloids" ) },
                // TODO: Hallucinations not inducted by chemistry
                { effect_hallu, _( "Hallucinations" ) },
                { effect_visuals, _( "Hallucinations" ) },
            }
        };

        static const std::map<efftype_id, std::string> good_effects = {{
                { effect_pkill1, _( "Minor Painkiller" ) },
                { effect_pkill2, _( "Moderate Painkiller" ) },
                { effect_pkill3, _( "Heavy Painkiller" ) },
                { effect_pkill_l, _( "Slow-Release Painkiller" ) },

                { effect_pblue, _( "Prussian Blue" ) },
                { effect_iodine, _( "Potassium Iodide" ) },

                { effect_took_xanax, _( "Xanax" ) },
                { effect_took_prozac, _( "Prozac" ) },
                { effect_took_flumed, _( "Antihistamines" ) },
                { effect_adrenaline, _( "Adrenaline Spike" ) },
                // Should this be described like that? Does the bionic know what is this?
                { effect_adrenaline_mycus, _( "Mycal Spike" ) },
            }
        };

        std::vector<std::string> good;
        std::vector<std::string> bad;

        if( radiation > 0 ) {
            bad.push_back( _( "Irradiated" ) );
        }

        // TODO: Expose the player's effects to check it in a cleaner way
        for( const auto &pr : bad_effects ) {
            if( has_effect( pr.first ) ) {
                bad.push_back( pr.second );
            }
        }

        for( const auto &pr : good_effects ) {
            if( has_effect( pr.first ) ) {
                good.push_back( pr.second );
            }
        }

        const size_t win_h = std::min( static_cast<size_t>( TERMY ), bad.size() + good.size() + 2 );
        const int win_w = 46;
        catacurses::window w = catacurses::newwin( win_h, win_w, ( TERMY - win_h ) / 2,
                               ( TERMX - win_w ) / 2 );
        draw_border( w, c_red, string_format( " %s ", _( "Blood Test Results" ) ) );
        if( good.empty() && bad.empty() ) {
            trim_and_print( w, 1, 2, win_w - 3, c_white, _( "No effects." ) );
        } else {
            for( size_t line = 1; line < ( win_h - 1 ) && line <= good.size() + bad.size(); ++line ) {
                if( line <= bad.size() ) {
                    trim_and_print( w, line, 2, win_w - 3, c_red, bad[line - 1] );
                } else {
                    trim_and_print( w, line, 2, win_w - 3, c_green,
                                    good[line - 1 - bad.size()] );
                }
            }
        }
        wrefresh( w );
        catacurses::refresh();
        inp_mngr.wait_for_any_key();
    } else if( bio.id == "bio_blood_filter" ) {
        static const std::vector<efftype_id> removable = {{
                effect_fungus, effect_dermatik, effect_bloodworms,
                effect_tetanus, effect_poison, effect_stung,
                effect_pkill1, effect_pkill2, effect_pkill3, effect_pkill_l,
                effect_drunk, effect_cig, effect_high, effect_hallu, effect_visuals,
                effect_pblue, effect_iodine, effect_datura,
                effect_took_xanax, effect_took_prozac, effect_took_prozac_bad,
                effect_took_flumed,
            }
        };

        for( const auto &eff : removable ) {
            remove_effect( eff );
        }
        // Purging the substance won't remove the fatigue it caused
        force_comedown( get_effect( effect_adrenaline ) );
        force_comedown( get_effect( effect_meth ) );
        set_painkiller( 0 );
        stim = 0;
        mod_moves( -100 );
    } else if( bio.id == "bio_evap" ) {
        item water = item( "water_clean", 0 );
        water.set_item_temperature( 283.15 );
        int humidity = weatherPoint.humidity;
        int water_charges = lround( humidity * 3.0 / 100.0 );
        // At 50% relative humidity or more, the player will draw 2 units of water
        // At 16% relative humidity or less, the player will draw 0 units of water
        water.charges = water_charges;
        if( water_charges == 0 ) {
            add_msg_if_player( m_bad,
                               _( "There was not enough moisture in the air from which to draw water!" ) );
        } else if( !liquid_handler::consume_liquid( water ) ) {
            charge_power( bionics[bionic_id( "bio_evap" )].power_activate );
        }
    } else if( bio.id == "bio_torsionratchet" ) {
        add_msg_if_player( m_info, _( "Your torsion ratchet locks onto your joints." ) );
    } else if( bio.id == "bio_jointservo" ) {
        add_msg_if_player( m_info, _( "You can now run faster, assisted by joint servomotors." ) );
    } else if( bio.id == "bio_lighter" ) {
        g->refresh_all();
        const cata::optional<tripoint> pnt = choose_adjacent( _( "Start a fire where?" ) );
        if( pnt && g->m.add_field( *pnt, fd_fire, 1 ) ) {
            mod_moves( -100 );
        } else {
            add_msg_if_player( m_info, _( "You can't light a fire there." ) );
            charge_power( bionics[bionic_id( "bio_lighter" )].power_activate );
        }
    } else if( bio.id == "bio_geiger" ) {
        add_msg( m_info, _( "Your radiation level: %d" ), radiation );
    } else if( bio.id == "bio_radscrubber" ) {
        if( radiation > 4 ) {
            radiation -= 5;
        } else {
            radiation = 0;
        }
    } else if( bio.id == "bio_adrenaline" ) {
        if( has_effect( effect_adrenaline ) ) {
            // Safety
            add_msg_if_player( m_bad, _( "The bionic refuses to activate!" ) );
            charge_power( bionics[bio.id].power_activate );
        } else {
            add_effect( effect_adrenaline, 20_minutes );
        }

    } else if( bio.id == "bio_emp" ) {
        g->refresh_all();
        if( const cata::optional<tripoint> pnt = choose_adjacent( _( "Create an EMP where?" ) ) ) {
            explosion_handler::emp_blast( *pnt );
            mod_moves( -100 );
        } else {
            charge_power( bionics[bionic_id( "bio_emp" )].power_activate );
        }
    } else if( bio.id == "bio_hydraulics" ) {
        add_msg( m_good, _( "Your muscles hiss as hydraulic strength fills them!" ) );
        //~ Sound of hissing hydraulic muscle! (not quite as loud as a car horn)
        sounds::sound( pos(), 19, sounds::sound_t::activity, _( "HISISSS!" ), false, "bionic",
                       "bio_hydraulics" );
    } else if( bio.id == "bio_water_extractor" ) {
        bool extracted = false;
        for( auto it = g->m.i_at( pos() ).begin();
             it != g->m.i_at( pos() ).end(); ++it ) {
            static const auto volume_per_water_charge = units::from_milliliter( 500 );
            if( it->is_corpse() ) {
                const int avail = it->get_var( "remaining_water", it->volume() / volume_per_water_charge );
                if( avail > 0 &&
                    query_yn( _( "Extract water from the %s" ),
                              colorize( it->tname(), it->color_in_inventory() ) ) ) {
                    item water( "water_clean", calendar::turn, avail );
                    water.set_item_temperature( 0.00001 * it->temperature );
                    if( liquid_handler::consume_liquid( water ) ) {
                        extracted = true;
                        it->set_var( "remaining_water", static_cast<int>( water.charges ) );
                    }
                    break;
                }
            }
        }
        if( !extracted ) {
            charge_power( bionics[bionic_id( "bio_water_extractor" )].power_activate );
        }
    } else if( bio.id == "bio_magnet" ) {
        static const std::set<material_id> affected_materials =
        { material_id( "iron" ), material_id( "steel" ) };
        // Remember all items that will be affected, then affect them
        // Don't "snowball" by affecting some items multiple times
        std::vector<std::pair<item, tripoint>> affected;
        const auto weight_cap = weight_capacity();
        for( const tripoint &p : g->m.points_in_radius( pos(), 10 ) ) {
            if( p == pos() || !g->m.has_items( p ) || g->m.has_flag( "SEALED", p ) ) {
                continue;
            }

            auto stack = g->m.i_at( p );
            for( auto it = stack.begin(); it != stack.end(); it++ ) {
                if( it->weight() < weight_cap &&
                    it->made_of_any( affected_materials ) ) {
                    affected.emplace_back( std::make_pair( *it, p ) );
                    stack.erase( it );
                    break;
                }
            }
        }

        g->refresh_all();
        for( const auto &pr : affected ) {
            projectile proj;
            proj.speed  = 50;
            proj.impact = damage_instance::physical( pr.first.weight() / 250_gram, 0, 0, 0 );
            // make the projectile stop one tile short to prevent hitting the player
            proj.range = rl_dist( pr.second, pos() ) - 1;
            proj.proj_effects = {{ "NO_ITEM_DAMAGE", "DRAW_AS_LINE", "NO_DAMAGE_SCALING", "JET" }};

            auto dealt = projectile_attack( proj, pr.second, pos(), 0 );
            g->m.add_item_or_charges( dealt.end_point, pr.first );
        }

        mod_moves( -100 );
    } else if( bio.id == "bio_lockpick" ) {
        tmp_item = item( "pseuso_bio_picklock", 0 );
        g->refresh_all();
        if( invoke_item( &tmp_item ) == 0 ) {
            if( tmp_item.charges > 0 ) {
                // restore the energy since CBM wasn't used
                charge_power( bionics[bio.id].power_activate );
            }
            return true;
        }

        mod_moves( -100 );
    } else if( bio.id == "bio_flashbang" ) {
        explosion_handler::flashbang( pos(), true );
        mod_moves( -100 );
    } else if( bio.id == "bio_shockwave" ) {
        explosion_handler::shockwave( pos(), 3, 4, 2, 8, true );
        add_msg_if_player( m_neutral, _( "You unleash a powerful shockwave!" ) );
        mod_moves( -100 );
    } else if( bio.id == "bio_meteorologist" ) {
        // Calculate local wind power
        int vehwindspeed = 0;
        if( optional_vpart_position vp = g->m.veh_at( pos() ) ) {
            vehwindspeed = abs( vp->vehicle().velocity / 100 ); // vehicle velocity in mph
        }
        const oter_id &cur_om_ter = overmap_buffer.ter( global_omt_location() );
        /* cache g->get_temperature( player location ) since it is used twice. No reason to recalc */
        const auto player_local_temp = g->get_temperature( g->u.pos() );
        /* windpower defined in internal velocity units (=.01 mph) */
        double windpower = 100.0f * get_local_windpower( g->windspeed + vehwindspeed,
                           cur_om_ter, pos(), g->winddirection, g->is_sheltered( pos() ) );
        add_msg_if_player( m_info, _( "Temperature: %s." ), print_temperature( player_local_temp ) );
        add_msg_if_player( m_info, _( "Relative Humidity: %s." ),
                           print_humidity(
                               get_local_humidity( weatherPoint.humidity, g->weather,
                                       g->is_sheltered( g->u.pos() ) ) ) );
        add_msg_if_player( m_info, _( "Pressure: %s." ),
                           print_pressure( static_cast<int>( weatherPoint.pressure ) ) );
        add_msg_if_player( m_info, _( "Wind Speed: %.1f %s." ),
                           convert_velocity( static_cast<int>( windpower ), VU_WIND ),
                           velocity_units( VU_WIND ) );
        add_msg_if_player( m_info, _( "Feels Like: %s." ),
                           print_temperature(
                               get_local_windchill( weatherPoint.temperature, weatherPoint.humidity,
                                       windpower / 100 ) + player_local_temp ) );
        std::string dirstring = get_dirstring( g->winddirection );
        add_msg_if_player( m_info, _( "Wind Direction: From the %s." ), dirstring );
    } else if( bio.id == "bio_remote" ) {
        int choice = uilist( _( "Perform which function:" ), {
            _( "Control vehicle" ), _( "RC radio" )
        } );
        if( choice >= 0 && choice <= 1 ) {
            item ctr;
            if( choice == 0 ) {
                ctr = item( "remotevehcontrol", 0 );
            } else {
                ctr = item( "radiocontrol", 0 );
            }
            ctr.charges = power_level;
            int power_use = invoke_item( &ctr );
            charge_power( -power_use );
            bio.powered = ctr.active;
        } else {
            bio.powered = g->remoteveh() != nullptr || !get_value( "remote_controlling" ).empty();
        }
    } else if( bio.id == "bio_plutdump" ) {
        if( query_yn(
                _( "WARNING: Purging all fuel is likely to result in radiation!  Purge anyway?" ) ) ) {
            slow_rad += ( tank_plut + reactor_plut );
            tank_plut = 0;
            reactor_plut = 0;
        }
    } else if( bio.id == "bio_cable" ) {
        bool has_cable = has_item_with( []( const item & it ) {
            return it.active && it.has_flag( "CABLE_SPOOL" );
        } );
        bool has_connected_cable = has_item_with( []( const item & it ) {
            return it.active && it.has_flag( "CABLE_SPOOL" ) && it.get_var( "state" ) == "solar_pack_link";
        } );

        if( !has_cable ) {
            add_msg_if_player( m_info,
                               _( "You need a jumper cable connected to a vehicle to drain power from it." ) );
        }
        if( is_wearing( "solarpack_on" ) || is_wearing( "q_solarpack_on" ) ) {
            if( has_connected_cable ) {
                add_msg_if_player( m_info, _( "Your plugged-in solar pack is now able to charge"
                                              " your system." ) );
            } else {
                add_msg_if_player( m_info, _( "You need to connect the cable to yourself and the solar pack"
                                              " before your solar pack can charge your system." ) );
            }
        } else if( is_wearing( "solarpack" ) || is_wearing( "q_solarpack" ) ) {
            add_msg_if_player( m_info, _( "You might plug in your solar pack to the cable charging"
                                          " system, if you unfold it." ) );
        }
    }

    // Recalculate stats (strength, mods from pain etc.) that could have been affected
    reset();

    // Also reset crafting inventory cache if this bionic spawned a fake item
    if( !bionics[ bio.id ].fake_item.empty() ) {
        invalidate_crafting_inventory();
    }

    return true;
}

bool player::deactivate_bionic( int b, bool eff_only )
{
    bionic &bio = ( *my_bionics )[b];

    if( bio.incapacitated_time > 0_turns ) {
        add_msg( m_info, _( "Your %s is shorting out and can't be deactivated." ),
                 bionics[bio.id].name.c_str() );
        return false;
    }

    // Just do the effect, no stat changing or messages
    if( !eff_only ) {
        if( !bio.powered ) {
            // It's already off!
            return false;
        }
        // Compatibility with old saves without the toolset hammerspace
        if( bio.id == "bio_tools" && !has_bionic( bionic_TOOLS_EXTEND ) ) {
            add_bionic( bionic_TOOLS_EXTEND ); // E X T E N D    T O O L S
        }
        if( !bionics[bio.id].toggled ) {
            // It's a fire-and-forget bionic, we can't turn it off but have to wait for it to run out of charge
            add_msg( m_info, _( "You can't deactivate your %s manually!" ), bionics[bio.id].name );
            return false;
        }
        if( power_level < bionics[bio.id].power_deactivate ) {
            add_msg( m_info, _( "You don't have the power to deactivate your %s." ), bionics[bio.id].name );
            return false;
        }

        //We can actually deactivate now, do deactivation-y things
        charge_power( -bionics[bio.id].power_deactivate );
        bio.powered = false;
        add_msg( m_neutral, _( "You deactivate your %s." ), bionics[bio.id].name );
    }

    // Deactivation effects go here
    if( bionics[ bio.id ].weapon_bionic ) {
        if( weapon.typeId() == bionics[ bio.id ].fake_item ) {
            add_msg( _( "You withdraw your %s." ), weapon.tname() );
            bio.ammo_loaded = weapon.ammo_data() != nullptr ? weapon.ammo_data()->get_id() : "null";
            bio.ammo_count = static_cast<unsigned int>( weapon.ammo_remaining() );
            weapon = item();
            invalidate_crafting_inventory();
        }
    } else if( bio.id == "bio_cqb" ) {
        // check if player knows current style naturally, otherwise drop them back to style_none
        if( style_selected != matype_id( "style_none" ) && style_selected != matype_id( "style_kicks" ) ) {
            bool has_style = false;
            for( auto &elem : ma_styles ) {
                if( elem == style_selected ) {
                    has_style = true;
                }
            }
            if( !has_style ) {
                style_selected = matype_id( "style_none" );
            }
        }
    } else if( bio.id == "bio_remote" ) {
        if( g->remoteveh() != nullptr && !has_active_item( "remotevehcontrol" ) ) {
            g->setremoteveh( nullptr );
        } else if( !get_value( "remote_controlling" ).empty() && !has_active_item( "radiocontrol" ) ) {
            set_value( "remote_controlling", "" );
        }
    } else if( bio.id == "bio_tools" ) {
        invalidate_crafting_inventory();
    }

    // Recalculate stats (strength, mods from pain etc.) that could have been affected
    reset();

    // Also reset crafting inventory cache if this bionic spawned a fake item
    if( !bionics[ bio.id ].fake_item.empty() ) {
        invalidate_crafting_inventory();
    }

    return true;
}

/**
 * @param p the player
 * @param bio the bionic that is meant to be recharged.
 * @param amount the amount of power that is to be spent recharging the bionic.
 * @param factor multiplies the power cost per turn.
 * @param rate divides the number of turns we may charge (rate of 2 discharges in half the time).
 * @return indicates whether we successfully charged the bionic.
 */
bool attempt_recharge( player &p, bionic &bio, int &amount, int factor = 1, int rate = 1 )
{
    const bionic_data &info = bio.info();
    const int armor_power_cost = 1;
    int power_cost = info.power_over_time * factor;
    bool recharged = false;

    if( power_cost > 0 ) {
        if( info.armor_interface ) {
            // Don't spend any power on armor interfacing unless we're wearing active powered armor.
            bool powered_armor = std::any_of( p.worn.begin(), p.worn.end(),
            []( const item & w ) {
                return w.active && w.is_power_armor();
            } );
            if( !powered_armor ) {
                power_cost -= armor_power_cost * factor;
            }
        }
        if( p.power_level >= power_cost ) {
            // Set the recharging cost and charge the bionic.
            amount = power_cost;
            // This is our first turn of charging, so subtract a turn from the recharge delay.
            bio.charge = info.charge_time - rate;
            recharged = true;
        }
    }

    return recharged;
}

void player::process_bionic( int b )
{
    bionic &bio = ( *my_bionics )[b];
    // Only powered bionics should be processed
    if( !bio.powered ) {
        return;
    }

    // These might be affected by environmental conditions, status effects, faulty bionics, etc.
    int discharge_factor = 1;
    int discharge_rate = 1;

    if( bio.charge > 0 ) {
        bio.charge -= discharge_rate;
    } else {
        if( bio.info().charge_time > 0 ) {
            // Try to recharge our bionic if it is made for it
            int cost = 0;
            bool recharged = attempt_recharge( *this, bio, cost, discharge_factor, discharge_rate );
            if( !recharged ) {
                // No power to recharge, so deactivate
                bio.powered = false;
                add_msg( m_neutral, _( "Your %s powers down." ), bio.info().name );
                // This purposely bypasses the deactivation cost
                deactivate_bionic( b, true );
                return;
            }
            if( cost ) {
                charge_power( -cost );
            }
        }
    }

    // Bionic effects on every turn they are active go here.
    if( bio.id == "bio_night" ) {
        if( calendar::once_every( 5_turns ) ) {
            add_msg( m_neutral, _( "Artificial night generator active!" ) );
        }
    } else if( bio.id == "bio_remote" ) {
        if( g->remoteveh() == nullptr && get_value( "remote_controlling" ).empty() ) {
            bio.powered = false;
            add_msg( m_warning, _( "Your %s has lost connection and is turning off." ),
                     bionics[bio.id].name );
        }
    } else if( bio.id == "bio_hydraulics" ) {
        // Sound of hissing hydraulic muscle! (not quite as loud as a car horn)
        sounds::sound( pos(), 19, sounds::sound_t::activity, _( "HISISSS!" ), false, "bionic",
                       "bio_hydraulics" );
    } else if( bio.id == "bio_nanobots" ) {
        for( int i = 0; i < num_hp_parts; i++ ) {
            if( power_level >= 5 && hp_cur[i] > 0 && hp_cur[i] < hp_max[i] ) {
                heal( static_cast<hp_part>( i ), 1 );
                charge_power( -5 );
            }
        }
        for( const body_part bp : all_body_parts ) {
            if( power_level >= 2 && remove_effect( effect_bleed, bp ) ) {
                charge_power( -2 );
            }
        }
    } else if( bio.id == "bio_painkiller" ) {
        const int pkill = get_painkiller();
        const int pain = get_pain();
        int max_pkill = std::min( 150, pain );
        if( pkill < max_pkill ) {
            mod_painkiller( 1 );
            charge_power( -2 );
        }

        // Only dull pain so extreme that we can't pkill it safely
        if( pkill >= 150 && pain > pkill && stim > -150 ) {
            mod_pain( -1 );
            // Negative side effect: negative stim
            stim--;
            charge_power( -2 );
        }
    } else if( bio.id == "bio_cable" ) {
        if( power_level >= max_power_level ) {
            return;
        }

        const std::vector<item *> cables = items_with( []( const item & it ) {
            return it.active && it.has_flag( "CABLE_SPOOL" );
        } );

        constexpr int battery_per_power = 10;
        int wants_power_amt = battery_per_power;
        for( const item *cable : cables ) {
            const cata::optional<tripoint> target = cable->get_cable_target( this, pos() );
            if( !target ) {
                continue;
            }
            const optional_vpart_position vp = g->m.veh_at( *target );
            if( !vp ) {
                continue;
            }

            wants_power_amt = vp->vehicle().discharge_battery( wants_power_amt );
            if( wants_power_amt == 0 ) {
                charge_power( 1 );
                break;
            }
        }

        if( wants_power_amt < battery_per_power &&
            wants_power_amt > 0 &&
            x_in_y( battery_per_power - wants_power_amt, battery_per_power ) ) {
            charge_power( 1 );
        }
    } else if( bio.id == "bio_gills" ) {
        if( has_effect( effect_asthma ) ) {
            add_msg( m_good, _( "You feel your throat open up and air filling your lungs!" ) );
            remove_effect( effect_asthma );
        }
    } else if( bio.id == "afs_bio_dopamine_stimulators" ) { // Aftershock
        add_morale( MORALE_FEELING_GOOD, 20, 20, 30_minutes, 20_minutes, true );
    }
}

void player::bionics_uninstall_failure( player &installer, int difficulty, int success,
                                        float adjusted_skill )
{
    // "success" should be passed in as a negative integer representing how far off we
    // were for a successful removal.  We use this to determine consequences for failing.
    success = abs( success );

    // failure level is decided by how far off the character was from a successful removal, and
    // this is scaled up or down by the ratio of difficulty/skill.  At high skill levels (or low
    // difficulties), only minor consequences occur.  At low skill levels, severe consequences
    // are more likely.
    const int failure_level = static_cast<int>( sqrt( success * 4.0 * difficulty / adjusted_skill ) );
    const int fail_type = std::min( 5, failure_level );

    if( fail_type <= 0 ) {
        add_msg( m_neutral, _( "The removal fails without incident." ) );
        return;
    }
    switch( rng( 1, 5 ) ) {
        case 1:
            installer.add_msg_player_or_npc( m_neutral,
                                             _( "You flub the removal." ),
                                             _( "<npcname> flubs the removal." ) );
            break;
        case 2:
            installer.add_msg_player_or_npc( m_neutral,
                                             _( "You mess up the removal." ),
                                             _( "<npcname> messes up the removal." ) );
            break;
        case 3:
            add_msg( m_neutral, _( "The removal fails." ) );
            break;
        case 4:
            add_msg( m_neutral, _( "The removal is a failure." ) );
            break;
        case 5:
            installer.add_msg_player_or_npc( m_neutral,
                                             _( "You screw up the removal." ),
                                             _( "<npcname> screws up the removal." ) );
            break;
    }

    switch( fail_type ) {
        case 1:
            if( !has_trait( trait_id( "NOPAIN" ) ) ) {
                add_msg_if_player( m_bad, _( "It really hurts!" ) );
                mod_pain( rng( failure_level * 3, failure_level * 6 ) );
            }
            break;

        case 2:
        case 3:
            add_msg( m_bad, _( "%s body is damaged!" ), disp_name( true ) );
            hurtall( rng( failure_level, failure_level * 2 ), this ); // you hurt yourself
            break;

        case 4:
        case 5:
            add_msg( m_bad, _( "%s body is severely damaged!" ), disp_name( true ) );
            hurtall( rng( 30, 80 ), this ); // stop hurting yourself!
            break;
    }

}

<<<<<<< HEAD
=======
void player::bionics_uninstall_failure( monster &installer, player &patient, int difficulty,
                                        int success,
                                        float adjusted_skill )
{

    // "success" should be passed in as a negative integer representing how far off we
    // were for a successful removal.  We use this to determine consequences for failing.
    success = abs( success );

    // failure level is decided by how far off the monster was from a successful removal, and
    // this is scaled up or down by the ratio of difficulty/skill.  At high skill levels (or low
    // difficulties), only minor consequences occur.  At low skill levels, severe consequences
    // are more likely.
    const int failure_level = static_cast<int>( sqrt( success * 4.0 * difficulty / adjusted_skill ) );
    const int fail_type = std::min( 5, failure_level );

    bool u_see = sees( patient );

    if( u_see || patient.is_player() ) {
        if( fail_type <= 0 ) {
            add_msg( m_neutral, _( "The removal fails without incident." ) );
            return;
        }
        switch( rng( 1, 5 ) ) {
            case 1:
                add_msg( m_mixed, _( "The %s flub the operation." ), installer.name() );
                break;
            case 2:
                add_msg( m_mixed, _( "The %s messes up the operation." ), installer.name() );
                break;
            case 3:
                add_msg( m_mixed, _( "The operation fails." ) );
                break;
            case 4:
                add_msg( m_mixed, _( "The operation is a failure." ) );
                break;
            case 5:
                add_msg( m_mixed, _( "The %s screws up the operation." ), installer.name() );
                break;
        }
    }

    switch( fail_type ) {
        case 1:
            if( !has_trait( trait_id( "NOPAIN" ) ) ) {
                patient.add_msg_if_player( m_bad, _( "It really hurts!" ) );
                patient.mod_pain( rng( failure_level * 3, failure_level * 6 ) );
            }
            break;

        case 2:
        case 3:
            if( u_see ) {
                add_msg( m_bad, _( "%s body is damaged!" ), patient.disp_name( true ) );
            }
            patient.hurtall( rng( failure_level, failure_level * 2 ), this );
            break;

        case 4:
        case 5:
            if( u_see ) {
                add_msg( m_bad, _( "%s body is severely damaged!" ), patient.disp_name( true ) );
            }
            patient.hurtall( rng( 30, 80 ), this );
            break;
    }

}

>>>>>>> c33633ca
// bionic manipulation adjusted skill
float player::bionics_adjusted_skill( const skill_id &most_important_skill,
                                      const skill_id &important_skill,
                                      const skill_id &least_important_skill,
                                      int skill_level )
{
    int pl_skill;
    if( skill_level == -1 ) {
        pl_skill = int_cur                                  * 4 +
                   get_skill_level( most_important_skill )  * 4 +
                   get_skill_level( important_skill )       * 3 +
                   get_skill_level( least_important_skill ) * 1;
    } else {
        // override chance as though all values were skill_level if it is provided
        pl_skill = 12 * skill_level;
    }

    // Medical residents have some idea what they're doing
    if( has_trait( trait_PROF_MED ) ) {
        pl_skill += 3;
        add_msg_player_or_npc( m_neutral, _( "You prep to begin surgery." ),
                               _( "<npcname> prepares for surgery." ) );
    }

    // People trained in bionics gain an additional advantage towards using it
    if( has_trait( trait_PROF_AUTODOC ) ) {
        pl_skill += 7;
        add_msg( m_neutral, _( "A lifetime of augmentation has taught %s a thing or two..." ),
                 disp_name() );
    }

    // for chance_of_success calculation, shift skill down to a float between ~0.4 - 30
    float adjusted_skill = static_cast<float>( pl_skill ) - std::min( static_cast<float>( 40 ),
                           static_cast<float>( pl_skill ) - static_cast<float>( pl_skill ) / static_cast<float>( 10.0 ) );
    return adjusted_skill;
}

// bionic manipulation chance of success
int bionic_manip_cos( float adjusted_skill, bool autodoc, int bionic_difficulty )
{
    if( ( autodoc && get_option < bool > ( "SAFE_AUTODOC" ) ) ||
        g->u.has_trait( trait_id( "DEBUG_BIONICS" ) ) ) {
        return 100;
    }

    int chance_of_success = 0;
    // we will base chance_of_success on a ratio of skill and difficulty
    // when skill=difficulty, this gives us 1.  skill < difficulty gives a fraction.
    float skill_difficulty_parameter = static_cast<float>( adjusted_skill /
                                       ( 4.0 * bionic_difficulty ) );

    // when skill == difficulty, chance_of_success is 50%. Chance of success drops quickly below that
    // to reserve bionics for characters with the appropriate skill.  For more difficult bionics, the
    // curve flattens out just above 80%
    chance_of_success = static_cast<int>( ( 100 * skill_difficulty_parameter ) /
                                          ( skill_difficulty_parameter + sqrt( 1 / skill_difficulty_parameter ) ) );

    return chance_of_success;
}

bool player::uninstall_bionic( const bionic_id &b_id, player &installer, bool autodoc,
                               int skill_level )
{
    // malfunctioning bionics don't have associated items and get a difficulty of 12
    int difficulty = 12;
    if( item::type_is_defined( b_id.c_str() ) ) {
        auto type = item::find_type( b_id.c_str() );
        if( type->bionic ) {
            difficulty = type->bionic->difficulty;
        }
    }

    if( !has_bionic( b_id ) ) {
        popup( _( "%s don't have this bionic installed." ), disp_name() );
        return false;
    }

    if( b_id == "bio_blaster" ) {
        popup( _( "Removing %s Fusion Blaster Arm would leave %s with a useless stump." ),
               disp_name( true ), disp_name() );
        return false;
    }

    if( ( b_id == "bio_reactor" ) || ( b_id == "bio_advreactor" ) ) {
        if( !query_yn(
                _( "WARNING: Removing a reactor may leave radioactive material! Remove anyway?" ) ) ) {
            return false;
        }
    }

    for( const auto &e : bionics ) {
        if( e.second.is_included( b_id ) ) {
            popup( _( "%s must remove the %s bionic to remove the %s." ), installer.disp_name(),
                   e.second.name, b_id->name );
            return false;
        }
    }

    if( b_id == "bio_eye_optic" ) {
        popup( _( "The Telescopic Lenses are part of %s eyes now.  Removing them would leave %s blind." ),
               disp_name( true ), disp_name() );
        return false;
    }

    // removal of bionics adds +2 difficulty over installation
    float adjusted_skill = installer.bionics_adjusted_skill( skilll_firstaid,
                           skilll_computer,
                           skilll_electronics,
                           skill_level );
    int chance_of_success = bionic_manip_cos( adjusted_skill, autodoc, difficulty + 2 );

    if( chance_of_success >= 100 ) {
        if( !g->u.query_yn(
                _( "Are you sure you wish to uninstall the selected bionic?" ),
                100 - chance_of_success ) ) {
            return false;
        }
    } else {
        if( !g->u.query_yn(
                _( "WARNING: %i percent chance of SEVERE damage to all body parts! Continue anyway?" ),
                ( 100 - static_cast<int>( chance_of_success ) ) ) ) {
            return false;
        }
    }
    // Surgery is imminent, retract claws or blade if active
    for( size_t i = 0; i < installer.my_bionics->size(); i++ ) {
        const auto &bio = ( *installer.my_bionics )[ i ];
        if( bio.powered && bio.info().weapon_bionic ) {
            installer.deactivate_bionic( i );
        }
    }

    int success = chance_of_success - rng( 1, 100 );

    if( success > 0 ) {
        if( is_player() ) {
            add_memorial_log( pgettext( "memorial_male", "Removed bionic: %s." ),
                              pgettext( "memorial_female", "Removed bionic: %s." ),
                              bionics[b_id].name );
        }
        // until bionics can be flagged as non-removable
        add_msg_player_or_npc( m_neutral, _( "Your parts are jiggled back into their familiar places." ),
                               _( "<npcname>'s parts are jiggled back into their familiar places." ) );
        add_msg( m_good, _( "Successfully removed %s." ), bionics[b_id].name );
        // remove power bank provided by bionic
        max_power_level -= bionics[b_id].capacity;
        remove_bionic( b_id );
        if( item::type_is_defined( b_id.c_str() ) ) {
            g->m.spawn_item( pos(), b_id.c_str(), 1 );
        } else {
            g->m.spawn_item( pos(), "burnt_out_bionic", 1 );
        }
    } else {
        if( is_player() ) {
            add_memorial_log( pgettext( "memorial_male", "Failed to remove bionic: %s." ),
                              pgettext( "memorial_female", "Failed to remove bionic: %s." ),
                              bionics[b_id].name );
        }
        bionics_uninstall_failure( installer, difficulty, success, adjusted_skill );
    }
    g->m.invalidate_map_cache( g->get_levz() );
    g->refresh_all();
    return true;
}

<<<<<<< HEAD
=======
bool player::uninstall_bionic( const bionic &target_cbm, monster &installer, player &patient,
                               float adjusted_skill, bool autodoc )
{
    const std::string ammo_type( "anesthetic" );

    if( installer.ammo[ammo_type] <= 0 ) {
        if( g->u.sees( installer ) ) {
            add_msg( "The %s's anesthesia kit looks empty", installer.name() );
        }
        return false;
    }

    item bionic_to_uninstall = item( target_cbm.id.str(), 0 );
    const itype *itemtype = bionic_to_uninstall.type;
    int difficulty = itemtype->bionic->difficulty;
    int chance_of_success = bionic_manip_cos( adjusted_skill, autodoc, difficulty + 2 );
    int success = chance_of_success - rng( 1, 100 );

    const time_duration duration = difficulty * 20_minutes;
    if( !installer.has_effect( effect_operating ) ) { // don't stack up the effect
        installer.add_effect( effect_operating, duration + 5_turns );
    }

    if( patient.is_player() ) {
        add_msg( m_bad,
                 _( "You feel a tiny pricking sensation in your right arm, and lose all sensation before abruptly blacking out." ) );
    } else if( g->u.sees( installer ) ) {
        add_msg( m_bad,
                 _( "The %1$s gently inserts a syringe into %2$s's arm and starts injecting something while holding them down." ),
                 installer.name(), patient.disp_name() );
    }

    installer.ammo[ammo_type] -= 1 ;

    patient.add_effect( effect_narcosis, duration );
    patient.add_effect( effect_sleep, duration );

    if( patient.is_player() ) {
        add_msg( "You fall asleep and %1$s starts operating.", installer.disp_name() );
    } else if( g->u.sees( patient ) ) {
        add_msg( "%1$s falls asleep and %2$s starts operating.", patient.disp_name(),
                 installer.disp_name() );
    }

    if( success > 0 ) {

        if( patient.is_player() ) {
            add_msg( m_neutral, _( "Your parts are jiggled back into their familiar places." ) );
            add_msg( m_mixed, _( "Successfully removed %s." ), target_cbm.info().name );
        } else if( patient.is_npc() && g->u.sees( patient ) ) {
            add_msg( m_neutral, _( "%s's parts are jiggled back into their familiar places." ),
                     patient.disp_name() );
            add_msg( m_mixed, _( "Successfully removed %s." ), target_cbm.info().name );
        }

        // remove power bank provided by bionic
        patient.max_power_level -= target_cbm.info().capacity;
        patient.remove_bionic( target_cbm.id );
        if( item::type_is_defined( target_cbm.id.c_str() ) ) {
            g->m.spawn_item( patient.pos(), target_cbm.id.c_str(), 1 );
        } else {
            g->m.spawn_item( patient.pos(), "burnt_out_bionic", 1 );
        }
    } else {
        bionics_uninstall_failure( installer, patient, difficulty, success, adjusted_skill );
    }
    g->refresh_all();

    return false;
}

>>>>>>> c33633ca
bool player::install_bionics( const itype &type, player &installer, bool autodoc, int skill_level )
{
    if( !type.bionic ) {
        debugmsg( "Tried to install NULL bionic" );
        return false;
    }

    const bionic_id &bioid = type.bionic->id;
    const int difficult = type.bionic->difficulty;
    float adjusted_skill;
    if( autodoc ) {
        adjusted_skill = installer.bionics_adjusted_skill( skilll_firstaid,
                         skilll_computer,
                         skilll_electronics,
                         skill_level );
    } else {
        adjusted_skill = installer.bionics_adjusted_skill( skilll_electronics,
                         skilll_firstaid,
                         skilll_mechanics,
                         skill_level );
    }
    int chance_of_success = bionic_manip_cos( adjusted_skill, autodoc, difficult );

    const std::map<body_part, int> &issues = bionic_installation_issues( bioid );
    // show all requirements which are not satisfied
    if( !issues.empty() ) {
        std::string detailed_info;
        for( auto &elem : issues ) {
            //~ <Body part name>: <number of slots> more slot(s) needed.
            detailed_info += string_format( _( "\n%s: %i more slot(s) needed." ),
                                            body_part_name_as_heading( elem.first, 1 ),
                                            elem.second );
        }
        popup( _( "Not enough space for bionic installation!%s" ), detailed_info );
        return false;
    }

    if( chance_of_success >= 100 ) {
        if( !g->u.query_yn(
                _( "Are you sure you wish to install the selected bionic?" ),
                100 - chance_of_success ) ) {
            return false;
        }
    } else {
        if( !g->u.query_yn(
                _( "WARNING: %i percent chance of failure that may result in damage, pain, or a faulty installation! Continue anyway?" ),
                ( 100 - static_cast<int>( chance_of_success ) ) ) ) {
            return false;
        }
    }

    // Practice skills only if conducting manual installation
    if( !autodoc ) {
        installer.practice( skilll_electronics, static_cast<int>( ( 100 - chance_of_success ) * 1.5 ) );
        installer.practice( skilll_firstaid, static_cast<int>( ( 100 - chance_of_success ) * 1.0 ) );
        installer.practice( skilll_mechanics, static_cast<int>( ( 100 - chance_of_success ) * 0.5 ) );
    }

    int success = chance_of_success - rng( 0, 99 );
    if( success > 0 ) {
        if( is_player() ) {
            add_memorial_log( pgettext( "memorial_male", "Installed bionic: %s." ),
                              pgettext( "memorial_female", "Installed bionic: %s." ),
                              bioid->name );
        }
        if( bioid->upgraded_bionic ) {
            remove_bionic( bioid->upgraded_bionic );
            //~ %1$s - name of the bionic to be upgraded (inferior), %2$s - name of the upgraded bionic (superior).
            add_msg( m_good, _( "Successfully upgraded %1$s to %2$s." ),
                     bioid->upgraded_bionic->name, bioid->name );
        } else {
            //~ %s - name of the bionic.
            add_msg( m_good, _( "Successfully installed %s." ), bioid->name );
        }

        add_bionic( bioid );

        for( const auto &mid : bioid->canceled_mutations ) {
            if( has_trait( mid ) ) {
                remove_mutation( mid );
            }
        }
    } else {
        if( is_player() ) {
            add_memorial_log( pgettext( "memorial_male", "Failed install of bionic: %s." ),
                              pgettext( "memorial_female", "Failed install of bionic: %s." ),
                              bioid->name );
        }
        bionics_install_failure( installer, difficult, success, adjusted_skill );
    }
    g->m.invalidate_map_cache( g->get_levz() );
    g->refresh_all();
    return true;
}

void player::bionics_install_failure( player &installer, int difficulty, int success,
                                      float adjusted_skill )
{
    // "success" should be passed in as a negative integer representing how far off we
    // were for a successful install.  We use this to determine consequences for failing.
    success = abs( success );

    // failure level is decided by how far off the character was from a successful install, and
    // this is scaled up or down by the ratio of difficulty/skill.  At high skill levels (or low
    // difficulties), only minor consequences occur.  At low skill levels, severe consequences
    // are more likely.
    int failure_level = static_cast<int>( sqrt( success * 4.0 * difficulty / adjusted_skill ) );
    int fail_type = ( failure_level > 5 ? 5 : failure_level );

    if( fail_type <= 0 ) {
        add_msg( m_neutral, _( "The installation fails without incident." ) );
        return;
    }

    switch( rng( 1, 5 ) ) {
        case 1:
            installer.add_msg_player_or_npc( m_neutral,
                                             _( "You flub the installation." ),
                                             _( "<npcname> flubs the installation." ) );
            break;
        case 2:
            installer.add_msg_player_or_npc( m_neutral,
                                             _( "You mess up the installation." ),
                                             _( "<npcname> messes up the installation." ) );
            break;
        case 3:
            add_msg( m_neutral, _( "The installation fails." ) );
            break;
        case 4:
            add_msg( m_neutral, _( "The installation is a failure." ) );
            break;
        case 5:
            installer.add_msg_player_or_npc( m_neutral,
                                             _( "You screw up the installation." ),
                                             _( "<npcname> screws up the installation." ) );
            break;
    }

    if( installer.has_trait( trait_PROF_MED ) || installer.has_trait( trait_PROF_AUTODOC ) ) {
        //~"Complications" is USian medical-speak for "unintended damage from a medical procedure".
        add_msg( m_neutral, _( "%s training helps %s minimize the complications." ),
                 installer.disp_name( true ), installer.disp_name() );
        // In addition to the bonus, medical residents know enough OR protocol to avoid botching.
        // Take MD and be immune to faulty bionics.
        if( fail_type == 5 ) {
            fail_type = rng( 1, 3 );
        }
    }

    if( fail_type == 3 && num_bionics() == 0 ) {
        fail_type = 2;    // If we have no bionics, take damage instead of losing some
    }

    switch( fail_type ) {

        case 1:
            if( !( has_trait( trait_id( "NOPAIN" ) ) ) ) {
                add_msg_if_player( m_bad, _( "It really hurts!" ) );
                mod_pain( rng( failure_level * 3, failure_level * 6 ) );
            }
            break;

        case 2:
        case 3:
            add_msg( m_bad, _( "%s body is damaged!" ), disp_name( true ) );
            hurtall( rng( failure_level, failure_level * 2 ), this ); // you hurt yourself
            break;

        case 4:
        case 5: {
            add_msg( m_bad, _( "The installation is faulty!" ) );
            std::vector<bionic_id> valid;
            std::copy_if( begin( faulty_bionics ), end( faulty_bionics ), std::back_inserter( valid ),
            [&]( const bionic_id & id ) {
                return !has_bionic( id );
            } );

            if( valid.empty() ) { // We've got all the bad bionics!
                if( max_power_level > 0 ) {
                    int old_power = max_power_level;
                    add_msg( m_bad, _( "%s lose power capacity!" ), disp_name() );
                    max_power_level = rng( 0, max_power_level - 25 );
                    if( is_player() ) {
                        add_memorial_log( pgettext( "memorial_male", "Lost %d units of power capacity." ),
                                          pgettext( "memorial_female", "Lost %d units of power capacity." ),
                                          old_power - max_power_level );
                    }
                }
                // TODO: What if we can't lose power capacity?  No penalty?
            } else {
                const bionic_id &id = random_entry( valid );
                add_bionic( id );
                if( is_player() ) {
                    add_memorial_log( pgettext( "memorial_male", "Installed bad bionic: %s." ),
                                      pgettext( "memorial_female", "Installed bad bionic: %s." ),
                                      bionics[ id ].name );
                }
            }
        }
        break;
    }
}

std::string list_occupied_bps( const bionic_id &bio_id, const std::string &intro,
                               const bool each_bp_on_new_line )
{
    if( bio_id->occupied_bodyparts.empty() ) {
        return "";
    }
    std::ostringstream desc;
    desc << intro;
    for( const auto &elem : bio_id->occupied_bodyparts ) {
        desc << ( each_bp_on_new_line ? "\n" : " " );
        //~ <Bodypart name> (<number of occupied slots> slots);
        desc << string_format( _( "%s (%i slots);" ),
                               body_part_name_as_heading( elem.first, 1 ),
                               elem.second );
    }
    return desc.str();
}

int player::get_used_bionics_slots( const body_part bp ) const
{
    int used_slots = 0;
    for( auto &bio : *my_bionics ) {
        auto search = bionics[bio.id].occupied_bodyparts.find( bp );
        if( search != bionics[bio.id].occupied_bodyparts.end() ) {
            used_slots += search->second;
        }
    }

    return used_slots;
}

std::map<body_part, int> player::bionic_installation_issues( const bionic_id &bioid )
{
    std::map<body_part, int> issues;
    if( !get_option < bool >( "CBM_SLOTS_ENABLED" ) ) {
        return issues;
    }
    for( auto &elem : bioid->occupied_bodyparts ) {
        const int lacked_slots = elem.second - get_free_bionics_slots( elem.first );
        if( lacked_slots > 0 ) {
            issues.emplace( elem.first, lacked_slots );
        }
    }
    return issues;
}

int player::get_total_bionics_slots( const body_part bp ) const
{
    switch( bp ) {
        case bp_torso:
            return 80;

        case bp_head:
            return 18;

        case bp_eyes:
            return 4;

        case bp_mouth:
            return 4;

        case bp_arm_l:
        case bp_arm_r:
            return 20;

        case bp_hand_l:
        case bp_hand_r:
            return 5;

        case bp_leg_l:
        case bp_leg_r:
            return 30;

        case bp_foot_l:
        case bp_foot_r:
            return 7;

        case num_bp:
            debugmsg( "number of slots for incorrect bodypart is requested!" );
            return 0;
    }
    return 0;
}

int player::get_free_bionics_slots( const body_part bp ) const
{
    return get_total_bionics_slots( bp ) - get_used_bionics_slots( bp );
}

void player::add_bionic( const bionic_id &b )
{
    if( has_bionic( b ) ) {
        debugmsg( "Tried to install bionic %s that is already installed!", b.c_str() );
        return;
    }

    int pow_up = bionics[b].capacity;
    max_power_level += pow_up;
    if( b == "bio_power_storage" || b == "bio_power_storage_mkII" ) {
        add_msg_if_player( m_good, _( "Increased storage capacity by %i." ), pow_up );
        // Power Storage CBMs are not real bionic units, so return without adding it to my_bionics
        return;
    }

    my_bionics->push_back( bionic( b, get_free_invlet( *this ) ) );
    if( b == "bio_tools" || b == "bio_ears" ) {
        activate_bionic( my_bionics->size() - 1 );
    }

    for( const auto &inc_bid : bionics[b].included_bionics ) {
        add_bionic( inc_bid );
    }

    recalc_sight_limits();
}

void player::remove_bionic( const bionic_id &b )
{
    bionic_collection new_my_bionics;
    for( auto &i : *my_bionics ) {
        if( b == i.id ) {
            continue;
        }

        // Linked bionics: if either is removed, the other is removed as well.
        if( b->is_included( i.id ) || i.id->is_included( b ) ) {
            continue;
        }

        new_my_bionics.push_back( bionic( i.id, i.invlet ) );
    }
    *my_bionics = new_my_bionics;
    recalc_sight_limits();
}

int player::num_bionics() const
{
    return my_bionics->size();
}

std::pair<int, int> player::amount_of_storage_bionics() const
{
    int lvl = max_power_level;

    // exclude amount of power capacity obtained via non-power-storage CBMs
    for( const auto &it : *my_bionics ) {
        lvl -= bionics[it.id].capacity;
    }

    std::pair<int, int> results( 0, 0 );
    if( lvl <= 0 ) {
        return results;
    }

    int pow_mkI = bionics[bionic_id( "bio_power_storage" )].capacity;
    int pow_mkII = bionics[bionic_id( "bio_power_storage_mkII" )].capacity;

    while( lvl >= std::min( pow_mkI, pow_mkII ) ) {
        if( one_in( 2 ) ) {
            if( lvl >= pow_mkI ) {
                results.first++;
                lvl -= pow_mkI;
            }
        } else {
            if( lvl >= pow_mkII ) {
                results.second++;
                lvl -= pow_mkII;
            }
        }
    }
    return results;
}

bionic &player::bionic_at_index( int i )
{
    return ( *my_bionics )[i];
}

// Returns true if a bionic was removed.
bool player::remove_random_bionic()
{
    const int numb = num_bionics();
    if( numb ) {
        int rem = rng( 0, num_bionics() - 1 );
        const auto bionic = ( *my_bionics )[rem];
        //Todo: Currently, contained/containing bionics don't get explicitly deactivated when the removal of a linked bionic removes them too
        deactivate_bionic( rem, true );
        remove_bionic( bionic.id );
        add_msg( m_bad, _( "Your %s fails, and is destroyed!" ), bionics[ bionic.id ].name );
        recalc_sight_limits();
    }
    return numb;
}

void player::clear_bionics()
{
    my_bionics->clear();
}

void reset_bionics()
{
    bionics.clear();
    faulty_bionics.clear();
}

static bool get_bool_or_flag( JsonObject &jsobj, const std::string &name, const std::string &flag,
                              const bool fallback, const std::string &flags_node = "flags" )
{
    bool value = fallback;
    if( jsobj.has_bool( name ) ) {
        value = jsobj.get_bool( name, fallback );
        debugmsg( "JsonObject contains legacy node `" + name + "`.  Consider replacing it with `" +
                  flag + "` flag in `" + flags_node + "` node." );
    } else {
        const std::set<std::string> flags = jsobj.get_tags( flags_node );
        value = flags.count( flag );
    }
    return value;
}

void load_bionic( JsonObject &jsobj )
{
    bionic_data new_bionic;

    const bionic_id id( jsobj.get_string( "id" ) );
    new_bionic.name = _( jsobj.get_string( "name" ) );
    new_bionic.description = _( jsobj.get_string( "description" ) );
    new_bionic.power_activate = jsobj.get_int( "act_cost", 0 );

    new_bionic.toggled = get_bool_or_flag( jsobj, "toggled", "BIONIC_TOGGLED", false );
    // Requires ability to toggle
    new_bionic.power_deactivate = jsobj.get_int( "deact_cost", 0 );

    new_bionic.charge_time = jsobj.get_int( "time", 0 );
    // Requires a non-zero time
    new_bionic.power_over_time = jsobj.get_int( "react_cost", 0 );

    new_bionic.capacity = jsobj.get_int( "capacity", 0 );

    new_bionic.npc_usable = get_bool_or_flag( jsobj, "npc_usable", "BIONIC_NPC_USABLE", false );
    new_bionic.faulty = get_bool_or_flag( jsobj, "faulty", "BIONIC_FAULTY", false );
    new_bionic.power_source = get_bool_or_flag( jsobj, "power_source", "BIONIC_POWER_SOURCE", false );

    new_bionic.gun_bionic = get_bool_or_flag( jsobj, "gun_bionic", "BIONIC_GUN", false );
    new_bionic.weapon_bionic = get_bool_or_flag( jsobj, "weapon_bionic", "BIONIC_WEAPON", false );
    new_bionic.armor_interface = get_bool_or_flag( jsobj, "armor_interface", "BIONIC_ARMOR_INTERFACE",
                                 false );
    new_bionic.sleep_friendly = get_bool_or_flag( jsobj, "sleep_friendly", "BIONIC_SLEEP_FRIENDLY",
                                false );
    new_bionic.shockproof = get_bool_or_flag( jsobj, "shockproof", "BIONIC_SHOCKPROOF", false );

    if( new_bionic.gun_bionic && new_bionic.weapon_bionic ) {
        debugmsg( "Bionic %s specified as both gun and weapon bionic", id.c_str() );
    }

    new_bionic.fake_item = jsobj.get_string( "fake_item", "" );

    jsobj.read( "canceled_mutations", new_bionic.canceled_mutations );
    jsobj.read( "included_bionics", new_bionic.included_bionics );
    jsobj.read( "upgraded_bionic", new_bionic.upgraded_bionic );

    JsonArray jsarr = jsobj.get_array( "occupied_bodyparts" );
    if( !jsarr.empty() ) {
        while( jsarr.has_more() ) {
            JsonArray ja = jsarr.next_array();
            new_bionic.occupied_bodyparts.emplace( get_body_part_token( ja.get_string( 0 ) ),
                                                   ja.get_int( 1 ) );
        }
    }

    new_bionic.activated = new_bionic.toggled ||
                           new_bionic.power_activate > 0 ||
                           new_bionic.charge_time > 0;

    const auto result = bionics.insert( std::make_pair( id, new_bionic ) );

    if( !result.second ) {
        debugmsg( "duplicate bionic id" );
    } else if( new_bionic.faulty ) {
        faulty_bionics.push_back( id );
    }
}

void check_bionics()
{
    for( const auto &bio : bionics ) {
        if( !bio.second.fake_item.empty() &&
            !item::type_is_defined( bio.second.fake_item ) ) {
            debugmsg( "Bionic %s has unknown fake_item %s",
                      bio.first.c_str(), bio.second.fake_item.c_str() );
        }
        for( const auto &mid : bio.second.canceled_mutations ) {
            if( !mid.is_valid() ) {
                debugmsg( "Bionic %s cancels undefined mutation %s",
                          bio.first.c_str(), mid.c_str() );
            }
        }
        for( const auto &bid : bio.second.included_bionics ) {
            if( !bid.is_valid() ) {
                debugmsg( "Bionic %s includes undefined bionic %s",
                          bio.first.c_str(), bid.c_str() );
            }
            if( !bionics[bid].occupied_bodyparts.empty() ) {
                debugmsg( "Bionic %s (included by %s) consumes slots, those should be part of the containing bionic instead.",
                          bid.c_str(), bio.first.c_str() );
            }
        }
        if( bio.second.upgraded_bionic ) {
            if( bio.second.upgraded_bionic == bio.first ) {
                debugmsg( "Bionic %s is upgraded with itself", bio.first.c_str() );
            } else if( !bio.second.upgraded_bionic.is_valid() ) {
                debugmsg( "Bionic %s upgrades undefined bionic %s",
                          bio.first.c_str(), bio.second.upgraded_bionic.c_str() );
            }
        }
    }
}

void finalize_bionics()
{
    for( const auto &bio : bionics ) {
        if( bio.second.upgraded_bionic ) {
            bionics[ bio.second.upgraded_bionic ].available_upgrades.insert( bio.first );
        }
    }
}

int bionic::get_quality( const quality_id &quality ) const
{
    const auto &i = info();
    if( i.fake_item.empty() ) {
        return INT_MIN;
    }

    return item( i.fake_item ).get_quality( quality );
}

void bionic::serialize( JsonOut &json ) const
{
    json.start_object();
    json.member( "id", id );
    json.member( "invlet", static_cast<int>( invlet ) );
    json.member( "powered", powered );
    json.member( "charge", charge );
    json.member( "ammo_loaded", ammo_loaded );
    json.member( "ammo_count", ammo_count );
    if( incapacitated_time > 0 ) {
        json.member( "incapacitated_time", incapacitated_time );
    }
    json.end_object();
}

void bionic::deserialize( JsonIn &jsin )
{
    JsonObject jo = jsin.get_object();
    id = bionic_id( jo.get_string( "id" ) );
    invlet = jo.get_int( "invlet" );
    powered = jo.get_bool( "powered" );
    charge = jo.get_int( "charge" );
    if( jo.has_string( "ammo_loaded" ) ) {
        ammo_loaded = jo.get_string( "ammo_loaded" );
    }
    if( jo.has_int( "ammo_count" ) ) {
        ammo_count = jo.get_int( "ammo_count" );
    }
    if( jo.has_int( "incapacitated_time" ) ) {
        incapacitated_time = 1_turns * jo.get_int( "incapacitated_time" );
    }
}

void player::introduce_into_anesthesia( const time_duration &duration, player &installer,
                                        bool anesthetic ) //used by the Autodoc
{
    installer.add_msg_player_or_npc( m_info,
                                     _( "You set up the operation step-by-step, configuring the Autodoc to manipulate a CBM" ),
                                     _( "<npcname> sets up the operation, configuring the Autodoc to manipulate a CBM." ) );

    add_msg_player_or_npc( m_info,
                           _( "You settle into position, sliding your right wrist into the couch's strap." ),
                           _( "<npcname> settles into position, sliding their wrist into the couch's strap." ) );
    if( anesthetic ) {
        //post-threshold medical mutants do not fear operations.
        if( has_trait( trait_THRESH_MEDICAL ) ) {
            add_msg_if_player( m_mixed,
                               _( "You feel excited as the operation starts." ) );
        }

        add_msg_if_player( m_mixed,
                           _( "You feel a tiny pricking sensation in your right arm, and lose all sensation before abruptly blacking out." ) );

        //post-threshold medical mutants with Deadened don't need anesthesia due to their inability to feel pain
    } else {
        //post-threshold medical mutants do not fear operations.
        if( has_trait( trait_THRESH_MEDICAL ) ) {
            add_msg_if_player( m_mixed,
                               _( "You feel excited as the Autodoc slices painlessly into you.  You enjoy the sight of scalpels slicing you apart, but as operation proceeds you suddenly feel tired and pass out." ) );
        } else {
            add_msg_if_player( m_mixed,
                               _( "You stay very, very still, focusing intently on an interesting stain on the ceiling, as the Autodoc slices painlessly into you.  Mercifully, you pass out when the blades reach your line of sight." ) );
        }
    }

    //Pain junkies feel sorry about missed pain from operation.
    if( has_trait( trait_MASOCHIST ) || has_trait( trait_MASOCHIST_MED ) ||
        has_trait( trait_CENOBITE ) ) {
        add_msg_if_player( m_mixed,
                           _( "As your conciousness slips away, you feel regret that you won't be able to enjoy the operation." ) );
    }

    add_effect( effect_narcosis, duration );
    fall_asleep( duration );
}<|MERGE_RESOLUTION|>--- conflicted
+++ resolved
@@ -11,11 +11,8 @@
 #include <memory>
 
 #include "action.h"
-<<<<<<< HEAD
-=======
 #include "avatar.h"
 #include "avatar_action.h"
->>>>>>> c33633ca
 #include "ballistics.h"
 #include "cata_utility.h"
 #include "debug.h"
@@ -916,8 +913,6 @@
 
 }
 
-<<<<<<< HEAD
-=======
 void player::bionics_uninstall_failure( monster &installer, player &patient, int difficulty,
                                         int success,
                                         float adjusted_skill )
@@ -987,7 +982,6 @@
 
 }
 
->>>>>>> c33633ca
 // bionic manipulation adjusted skill
 float player::bionics_adjusted_skill( const skill_id &most_important_skill,
                                       const skill_id &important_skill,
@@ -1153,8 +1147,6 @@
     return true;
 }
 
-<<<<<<< HEAD
-=======
 bool player::uninstall_bionic( const bionic &target_cbm, monster &installer, player &patient,
                                float adjusted_skill, bool autodoc )
 {
@@ -1226,7 +1218,6 @@
     return false;
 }
 
->>>>>>> c33633ca
 bool player::install_bionics( const itype &type, player &installer, bool autodoc, int skill_level )
 {
     if( !type.bionic ) {
