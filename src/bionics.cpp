--- conflicted
+++ resolved
@@ -1669,17 +1669,17 @@
                        static_cast<std::string>( bio_hydraulics ) );
     } else if( bio.id == bio_nanobots ) {
         if( get_power_level() >= 40_J ) {
-<<<<<<< HEAD
-            std::vector<bodypart_id> bleeding_bp_parts;
-            for( const bodypart_id &bp : get_all_body_parts() ) {
+            std::forward_list<bodypart_id> bleeding_bp_parts;
+            for( const bodypart_id bp : get_all_body_parts() ) {
                 if( has_effect( effect_bleed, bp->token ) ) {
-                    bleeding_bp_parts.push_back( bp );
+                    bleeding_bp_parts.push_front( bp );
                 }
             }
-            std::vector<int> damaged_hp_parts;
-            for( int i = 0; i < num_hp_parts; i++ ) {
-                if( hp_cur[i] > 0 && hp_cur[i] < hp_max[i] ) {
-                    damaged_hp_parts.push_back( i );
+            std::vector<bodypart_id> damaged_hp_parts;
+            for( const std::pair<const bodypart_str_id, bodypart> &part : get_body() ) {
+                const int hp_cur = part.second.get_hp_cur();
+                if( hp_cur > 0 && hp_cur < part.second.get_hp_max() ) {
+                    damaged_hp_parts.push_back( part.first.id() );
                 }
             }
             for( const bodypart_id &i : bleeding_bp_parts ) {
@@ -1690,21 +1690,6 @@
                 } else {
                     bleeding_bp_parts.clear();
                     break;
-=======
-            std::forward_list<bodypart_id> bleeding_bp_parts;
-            for( const bodypart_id bp : get_all_body_parts() ) {
-                if( has_effect( effect_bleed, bp->token ) ) {
-                    bleeding_bp_parts.push_front( bp );
-                }
-            }
-            std::vector<bodypart_id> damaged_hp_parts;
-            for( const std::pair<const bodypart_str_id, bodypart> &part : get_body() ) {
-                const int hp_cur = part.second.get_hp_cur();
-                if( hp_cur > 0 && hp_cur < part.second.get_hp_max() ) {
-                    damaged_hp_parts.push_back( part.first.id() );
-                    // only healed and non-hp parts will have a chance of bleeding removal
-                    bleeding_bp_parts.remove( part.first.id() );
->>>>>>> 501f1418
                 }
             }
             if( calendar::once_every( 60_turns ) ) {
@@ -1713,20 +1698,7 @@
                     const bodypart_id part_to_heal = damaged_hp_parts[ rng( 0, damaged_hp_parts.size() - 1 ) ];
                     heal( part_to_heal, 1 );
                     mod_stored_kcal( -5 );
-<<<<<<< HEAD
-=======
-                    int hp_percent = static_cast<float>( get_part_hp_cur( part_to_heal ) ) / get_part_hp_max(
-                                         part_to_heal ) * 100;
-                    if( has_effect( effect_bleed, part_to_heal->token ) && rng( 0, 100 ) < hp_percent ) {
-                        remove_effect( effect_bleed, part_to_heal->token );
-                        try_to_heal_bleeding = false;
                     }
-                }
-
-                // if no bleed was removed, try to remove it on some other part
-                if( try_to_heal_bleeding && !bleeding_bp_parts.empty() && rng( 0, 1 ) == 1 ) {
-                    remove_effect( effect_bleed,  bleeding_bp_parts.front()->token );
->>>>>>> 501f1418
                 }
             }
             if( !damaged_hp_parts.empty() || !bleeding_bp_parts.empty() ) {
