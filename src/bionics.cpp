--- conflicted
+++ resolved
@@ -1219,16 +1219,15 @@
         return false;
     }
 
-<<<<<<< HEAD
     if (( b_id == "bio_reactor" ) || ( b_id == "bio_advreactor" )) {
         if (!query_yn(_("WARNING: Removing a reactor may leave radioactive material! Remove anyway?"))) {
             return false;
         }
-=======
+    }
+
     if ( b_id == "bio_earplugs") {
         popup(_("You must remove the Enhanced Hearing bionic to remove the Sound Dampeners."));
         return false;
->>>>>>> 6719298d
     }
 
     // removal of bionics adds +2 difficulty over installation
