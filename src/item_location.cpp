--- conflicted
+++ resolved
@@ -338,62 +338,35 @@
                 obj = *target();
             }
 
-<<<<<<< HEAD
             if( who.is_armed() && &who.weapon == target() ) {
                 // no penalties because we already have this item in our hands
                 mv += dynamic_cast<player &>( who ).item_handling_cost( obj, false, 0 );
             } else {
-                auto parents = who.parents( *target() );
-                if( !parents.empty() && who.is_worn( *parents.back() ) ) {
+                auto parents = who->parents( *target() );
+                if( !parents.empty() && who->is_worn( *parents.back() ) ) {
                     // if outermost parent item is worn status effects (e.g. GRABBED) are not applied
                     // holsters may also adjust the volume cost factor
 
                     if( parents.back()->can_holster( obj, true ) ) {
                         auto ptr = dynamic_cast<const holster_actor *>
                                    ( parents.back()->type->get_use( "holster" )->get_actor_ptr() );
-                        mv += dynamic_cast<player &>( who ).item_handling_cost( obj, false, ptr->draw_cost );
+                        mv += dynamic_cast<player *>( who )->item_handling_cost( obj, false, ptr->draw_cost );
 
                     } else if( parents.back()->is_bandolier() ) {
                         auto ptr = dynamic_cast<const bandolier_actor *>
                                    ( parents.back()->type->get_use( "bandolier" )->get_actor_ptr() );
-                        mv += dynamic_cast<player &>( who ).item_handling_cost( obj, false, ptr->draw_cost );
+                        mv += dynamic_cast<player *>( who )->item_handling_cost( obj, false, ptr->draw_cost );
 
                     } else {
-                        mv += dynamic_cast<player &>( who ).item_handling_cost( obj, false,
+                        mv += dynamic_cast<player *>( who )->item_handling_cost( obj, false,
                                 INVENTORY_HANDLING_PENALTY / 2 );
                     }
 
                 } else {
                     // it is more expensive to obtain items from the inventory
                     // TODO: calculate cost for searching in inventory proportional to item volume
-                    mv += dynamic_cast<player &>( who ).item_handling_cost( obj, true, INVENTORY_HANDLING_PENALTY );
+                    mv += dynamic_cast<player *>( who )->item_handling_cost( obj, true, INVENTORY_HANDLING_PENALTY );
                 }
-=======
-            auto parents = who->parents( *target() );
-            if( !parents.empty() && who->is_worn( *parents.back() ) ) {
-                // if outermost parent item is worn status effects (e.g. GRABBED) are not applied
-                // holsters may also adjust the volume cost factor
-
-                if( parents.back()->can_holster( obj, true ) ) {
-                    auto ptr = dynamic_cast<const holster_actor *>
-                               ( parents.back()->type->get_use( "holster" )->get_actor_ptr() );
-                    mv += dynamic_cast<player *>( who )->item_handling_cost( obj, false, ptr->draw_cost );
-
-                } else if( parents.back()->is_bandolier() ) {
-                    auto ptr = dynamic_cast<const bandolier_actor *>
-                               ( parents.back()->type->get_use( "bandolier" )->get_actor_ptr() );
-                    mv += dynamic_cast<player *>( who )->item_handling_cost( obj, false, ptr->draw_cost );
-
-                } else {
-                    mv += dynamic_cast<player *>( who )->item_handling_cost( obj, false,
-                            INVENTORY_HANDLING_PENALTY / 2 );
-                }
-
-            } else {
-                // it is more expensive to obtain items from the inventory
-                // TODO: calculate cost for searching in inventory proportional to item volume
-                mv += dynamic_cast<player *>( who )->item_handling_cost( obj, true, INVENTORY_HANDLING_PENALTY );
->>>>>>> 32e0c35a
             }
 
             if( &ch != who ) {
