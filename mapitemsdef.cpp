--- conflicted
+++ resolved
@@ -86,11 +86,7 @@
 	"manual_speech", "manual_business", "manual_computers",
 	"lighter", "matches", "sewing_kit", "thread", "scissors", "soldering_iron",
 	"radio", "syringe", "mp3", "usb_drive", "firecracker_pack", "firecracker",
-<<<<<<< HEAD
-    "chips", "cola", "picklocks", "wolfsuit", "glowstick", NULL);
-=======
-    "chips", "cola", "picklocks", "blanket", "house_coat", NULL);
->>>>>>> 4f28b014
+    "chips", "cola", "picklocks", "blanket", "house_coat", "wolfsuit", "glowstick", NULL);
 
  setvector(
    mapitems[mi_homeguns],
@@ -114,13 +110,8 @@
 	"jacket_jean", "blazer", "jacket_leather", "poncho",
 	"trenchcoat", "peacoat", "vest", "mag_porn", "lighter",
 	"sewing_kit", "thread", "flashlight", "suit", "tophat",
-<<<<<<< HEAD
-	"glasses_monocle", "duct_tape", "firecracker_pack", "firecracker", "wolfsuit",
-=======
 	"glasses_monocle", "duct_tape", "firecracker_pack", "firecracker",
-    "snuggie",
->>>>>>> 4f28b014
-    NULL);
+    "snuggie", "wolfsuit", NULL);
 
  setvector(
    mapitems[mi_dining],
@@ -233,14 +224,9 @@
 	"bb", "bolt_steel", "bbgun", "crossbow", "manual_knives","manual_survival",
 	"manual_first_aid", "manual_traps", "lighter", "matches", "sewing_kit", "thread",
 	"hammer", "flashlight", "water_purifier", "radio", "beartrap",
- "UPS_off", "string_36", "longbow", "compbow", "arrow_wood",
- "arrow_cf", "wire", "rollmat", "tent_kit", "canteen", "ax",
-<<<<<<< HEAD
- "heatpack", "glowstick", NULL);
-=======
- "heatpack", "emer_blanket", "cloak", "sleeping_bag", NULL);
->>>>>>> 4f28b014
-
+    "UPS_off", "string_36", "longbow", "compbow", "arrow_wood",
+    "arrow_cf", "wire", "rollmat", "tent_kit", "canteen", "ax",
+    "heatpack", "glowstick", "emer_blanket", "cloak", "sleeping_bag", NULL);
 
  setvector(
    mapitems[mi_allsporting],
