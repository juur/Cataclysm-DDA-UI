#include "options.h"
#include "output.h"

#include <stdlib.h>
#include <fstream>
#include <string>

option_table OPTIONS;

option_key lookup_option_key(std::string id);
bool option_is_bool(option_key id);
void create_default_options();
std::string options_header();

void load_options()
{
 std::ifstream fin;
 fin.open("data/options.txt");
 if (!fin.is_open()) {
  fin.close();
  create_default_options();
  fin.open("data/options.txt");
  if (!fin.is_open()) {
   debugmsg("Could neither read nor create ./data/options.txt");
   return;
  }
 }

 while (!fin.eof()) {
  std::string id;
  fin >> id;
  if (id == "")
   getline(fin, id); // Empty line, chomp it
  else if (id[0] == '#') // # indicates a comment
   getline(fin, id);
  else {
   option_key key = lookup_option_key(id);
   if (key == OPT_NULL) {
    debugmsg("Bad option: %s", id.c_str());
    getline(fin, id);
   } else if (option_is_bool(key)) {
    std::string val;
    fin >> val;
    if (val == "T")
     OPTIONS[key] = 1.;
    else
     OPTIONS[key] = 0.;
   } else {
    std::string check;
    double val;
    fin >> check;

    if (check == "T" || check == "F")
     val = (check == "T") ? 1.: 0.;
    else
     val = atoi(check.c_str());

    OPTIONS[key] = val;
   }
  }
  if (fin.peek() == '\n')
   getline(fin, id); // Chomp
 }
 fin.close();
}

option_key lookup_option_key(std::string id)
{
 if (id == "use_celsius")
  return OPT_USE_CELSIUS;
 if (id == "use_metric_system")
  return OPT_USE_METRIC_SYS;
 if (id == "force_capital_yn")
  return OPT_FORCE_YN;
 if (id == "no_bright_backgrounds")
  return OPT_NO_CBLINK;
 if (id == "24_hour")
  return OPT_24_HOUR;
 if (id == "snap_to_target")
  return OPT_SNAP_TO_TARGET;
 if (id == "safemode")
  return OPT_SAFEMODE;
 if (id == "safemodeproximity")
  return OPT_SAFEMODEPROXIMITY;
 if (id == "autosafemode")
  return OPT_AUTOSAFEMODE;
 if (id == "autosafemodeturns")
  return OPT_AUTOSAFEMODETURNS;
 if (id == "autosave")
  return OPT_AUTOSAVE;
 if (id == "gradual_night_light")
  return OPT_GRADUAL_NIGHT_LIGHT;
 if (id == "query_disassemble")
  return OPT_QUERY_DISASSEMBLE;
 if (id == "drop_empty")
  return OPT_DROP_EMPTY;
 if (id == "skill_rust")
  return OPT_SKILL_RUST;
 if (id == "delete_world")
  return OPT_DELETE_WORLD;
 if (id == "initial_points")
  return OPT_INITIAL_POINTS;
 if (id == "viewport_x")
  return OPT_VIEWPORT_X;
 if (id == "viewport_y")
  return OPT_VIEWPORT_Y;
 return OPT_NULL;
}

std::string option_string(option_key key)
{
 switch (key) {
  case OPT_USE_CELSIUS:		return "use_celsius";
  case OPT_USE_METRIC_SYS: return "use_metric_system";
  case OPT_FORCE_YN:		return "force_capital_yn";
  case OPT_NO_CBLINK:		return "no_bright_backgrounds";
  case OPT_24_HOUR:		return "24_hour";
  case OPT_SNAP_TO_TARGET:	return "snap_to_target";
  case OPT_SAFEMODE:		return "safemode";
  case OPT_SAFEMODEPROXIMITY: return "safemodeproximity";
  case OPT_AUTOSAFEMODE:	return "autosafemode";
  case OPT_AUTOSAFEMODETURNS: return "autosafemodeturns";
  case OPT_AUTOSAVE:    	return "autosave";
  case OPT_GRADUAL_NIGHT_LIGHT: return "gradual_night_light";
  case OPT_QUERY_DISASSEMBLE: return "query_disassemble";
  case OPT_DROP_EMPTY: return "drop_empty";
  case OPT_SKILL_RUST: return "skill_rust";
  case OPT_DELETE_WORLD: return "delete_world";
  case OPT_INITIAL_POINTS: return "initial_points";
  case OPT_VIEWPORT_X: return "viewport_x";
  case OPT_VIEWPORT_Y: return "viewport_y";
  default:			return "unknown_option";
 }
 return "unknown_option";
}

std::string option_desc(option_key key)
{
 switch (key) {
  case OPT_USE_CELSIUS:		return "If true, use C not F";
  case OPT_USE_METRIC_SYS:	return "If true, use Km/h not mph";
  case OPT_FORCE_YN:		return "If true, y/n prompts are case-sensitive\nand y and n are not accepted";
  case OPT_NO_CBLINK:		return "If true, bright backgrounds are not\nused--some consoles are not compatible";
  case OPT_24_HOUR:		return "12h/24h Time:\n0 - AM/PM\n1 - 24h military\n2 - 24h normal";
  case OPT_SNAP_TO_TARGET:	return "If true, automatically follow the\ncrosshair when firing/throwing";
  case OPT_SAFEMODE:		return "If true, safemode will be on after\nstarting a new game or loading";
  case OPT_SAFEMODEPROXIMITY: return "If safemode is enabled,\ndistance to hostiles when safemode\nshould show a warning (0=Viewdistance)";
  case OPT_AUTOSAFEMODE:	return "If true, auto-safemode will be on\nafter starting a new game or loading";
  case OPT_AUTOSAFEMODETURNS: return "Number of turns after safemode\nis reenabled if no hostiles are\nin safemodeproximity distance";
  case OPT_AUTOSAVE:    	return "If true, game will periodically\nsave the map";
  case OPT_GRADUAL_NIGHT_LIGHT: return "If true will add nice gradual-lighting\n(should only make a difference @night)";
  case OPT_QUERY_DISASSEMBLE: return "If true, will query before disassembling\nitems";
  case OPT_DROP_EMPTY: return "Set to drop empty containers after use\n0 - don't drop any\n1 - all except watertight containers\n2 - all containers";
  case OPT_SKILL_RUST: return "Set the level of skill rust\n0 - vanilla Cataclysm\n1 - capped at skill levels\n2 - none at all";
  case OPT_DELETE_WORLD: return "Delete saves upon player death\n0 - no\n1 - yes\n2 - query";
  case OPT_INITIAL_POINTS: return "Initial points available on character\ngeneration.  Default is 6";
  case OPT_VIEWPORT_X: return "Set the expansion of the viewport along\nthe X axis.  Must restart for changes\nto take effect.  Default is 12";
  case OPT_VIEWPORT_Y: return "Set the expansion of the viewport along\nthe Y axis.  Must restart for changes\nto take effect.  Default is 12";
  default:			return " ";
 }
 return "Big ol Bug";
}

std::string option_name(option_key key)
{
 switch (key) {
  case OPT_USE_CELSIUS:		return "Use Celsius";
  case OPT_USE_METRIC_SYS:	return "Use Metric System";
  case OPT_FORCE_YN:		return "Force Y/N in prompts";
  case OPT_NO_CBLINK:		return "No Bright Backgrounds";
  case OPT_24_HOUR:		return "24 Hour Time";
  case OPT_SNAP_TO_TARGET:	return "Snap to Target";
  case OPT_SAFEMODE:		return "Safemode on by default";
  case OPT_SAFEMODEPROXIMITY: return "Safemode proximity distance";
  case OPT_AUTOSAFEMODE:	return "Auto-Safemode on by default";
  case OPT_AUTOSAFEMODETURNS: return "Turns to reenable safemode";
  case OPT_AUTOSAVE:    	return "Periodically Autosave";
  case OPT_GRADUAL_NIGHT_LIGHT: return "Gradual night light";
  case OPT_QUERY_DISASSEMBLE: return "Query on disassembly";
  case OPT_DROP_EMPTY: return "Drop empty containers";
  case OPT_SKILL_RUST: return "Skill Rust";
  case OPT_DELETE_WORLD: return "Delete World";
  case OPT_INITIAL_POINTS: return "Initial points";
  case OPT_VIEWPORT_X: return "Viewport width";
  case OPT_VIEWPORT_Y: return "Viewport height";
  default:			return "Unknown Option (BUG)";
 }
 return "Big ol Bug";
}

bool option_is_bool(option_key id)
{
 switch (id) {
  case OPT_24_HOUR:
  case OPT_SAFEMODEPROXIMITY:
  case OPT_AUTOSAFEMODETURNS:
  case OPT_SKILL_RUST:
  case OPT_DROP_EMPTY:
  case OPT_DELETE_WORLD:
  case OPT_INITIAL_POINTS:
  case OPT_VIEWPORT_X:
  case OPT_VIEWPORT_Y:
<<<<<<< HEAD
    return false;
=======
   return false;
>>>>>>> 3ff88c47
    break;
  default:
   return true;
 }
 return true;
}

char option_max_options(option_key id)
{
  char ret;
  if (option_is_bool(id))
    ret = 2;
  else
    switch (id)
    {
      case OPT_24_HOUR:
        ret = 3;
        break;
      case OPT_SAFEMODEPROXIMITY:
        ret = 61;
        break;
      case OPT_AUTOSAFEMODETURNS:
        ret = 51;
        break;
      case OPT_INITIAL_POINTS:
        ret = 25;
        break;
      case OPT_DELETE_WORLD:
      case OPT_DROP_EMPTY:
      case OPT_SKILL_RUST:
        ret = 3;
        break;
      case OPT_VIEWPORT_X:
      case OPT_VIEWPORT_Y:
<<<<<<< HEAD
		ret = 61; // TODO Set up min/max values so weird numbers don't have to be used.
		break;
=======
        ret = 61; // TODO Set up min/max values so weird numbers don't have to be used.
        break;
>>>>>>> 3ff88c47
      default:
        ret = 2;
        break;
    }
  return ret;
}

void create_default_options()
{
 std::ofstream fout;
 fout.open("data/options.txt");
 if (!fout.is_open())
  return;

 fout << options_header() << "\n\
# If true, use C not F\n\
use_celsius F\n\
# If true, use Km/h not mph\
use_metric_system F\n\
# If true, y/n prompts are case-sensitive, y and n are not accepted\n\
force_capital_yn T\n\
# If true, bright backgrounds are not used--some consoles are not compatible\n\
no_bright_backgrounds F\n\
# 12h/24h Time: 0 = AM/PM, 1 = 24h military, 2 = 24h normal\n\
24_hour 0\n\
# If true, automatically follow the crosshair when firing/throwing\n\
snap_to_target F\n\
# If true, safemode will be on after starting a new game or loading\n\
safemode T\n\
# If safemode is enabled, distance to hostiles when safemode should show a warning (0=Viewdistance)\n\
safemodeproximity 0\n\
# If true, auto-safemode will be on after starting a new game or loading\n\
autosafemode F\n\
# Number of turns after safemode is reenabled when no zombies are in safemodeproximity distance\n\
autosafemodeturns 50\n\
# If true, game will periodically save the map\n\
autosave F\n\
# If true will add nice gradual-lighting (should only make a difference @night)\n\
gradual_night_light F\n\
# If true, will query beefore disassembling items\n\
query_disassemble T\n\
# Player will automatically drop empty containers after use\n\
# 0 - don't drop any, 1 - drop all except watertight containers, 2 - drop all containers\n\
drop_empty 0\n\
# \n\
# GAMEPLAY OPTIONS: CHANGING THESE OPTIONS WILL AFFECT GAMEPLAY DIFFICULTY! \n\
# Level of skill rust: 0 - vanilla Cataclysm, 1 - capped at skill levels, 2 - none at all\n\
skill_rust 0\n\
# Delete world after player death: 0 - no, 1 - yes, 2 - query\n\
delete_world 0\n\
# Initial points available in character generation\n\
initial_points 6\n\
# How far to expand the viewport's width in each direction.\n\
viewport_x 12\n\
# Same as viewport_x, but in height.\n\
viewport_y 12\n\
";
 fout.close();
}

std::string options_header()
{
 return "\
# This is the options file.  It works similarly to keymap.txt: the format is\n\
# <option name> <option value>\n\
# <option value> may be any number, positive or negative.  If you use a\n\
# negative sign, do not put a space between it and the number.\n\
#\n\
# If # is at the start of a line, it is considered a comment and is ignored.\n\
# In-line commenting is not allowed.  I think.\n\
#\n\
# If you want to restore the default options, simply delete this file.\n\
# A new options.txt will be created next time you play.\n\
\n\
";
}

void save_options()
{
 std::ofstream fout;
 fout.open("data/options.txt");
 if (!fout.is_open())
  return;

 fout << options_header() << std::endl;
 for (int i = 1; i < NUM_OPTION_KEYS; i++) {
  option_key key = option_key(i);
  fout << option_string(key) << " ";
  if (option_is_bool(key))
   fout << (OPTIONS[key] ? "T" : "F");
  else
   fout << OPTIONS[key];
  fout << "\n";
 }
}<|MERGE_RESOLUTION|>--- conflicted
+++ resolved
@@ -200,11 +200,7 @@
   case OPT_INITIAL_POINTS:
   case OPT_VIEWPORT_X:
   case OPT_VIEWPORT_Y:
-<<<<<<< HEAD
     return false;
-=======
-   return false;
->>>>>>> 3ff88c47
     break;
   default:
    return true;
@@ -239,13 +235,8 @@
         break;
       case OPT_VIEWPORT_X:
       case OPT_VIEWPORT_Y:
-<<<<<<< HEAD
-		ret = 61; // TODO Set up min/max values so weird numbers don't have to be used.
-		break;
-=======
         ret = 61; // TODO Set up min/max values so weird numbers don't have to be used.
         break;
->>>>>>> 3ff88c47
       default:
         ret = 2;
         break;
