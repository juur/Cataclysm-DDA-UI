#include "map.h"
#include "omdata.h"
#include "mapitems.h"
#include "output.h"
#include "game.h"
#include "rng.h"
#include "line.h"
#include "debug.h"
#include "options.h"
<<<<<<< HEAD
#include "item_manager.h"
=======
#include "mapgenformat.h"

#include <cassert>
>>>>>>> 710439ad

#ifndef sgn
#define sgn(x) (((x) < 0) ? -1 : 1)
#endif

#define dbg(x) dout((DebugLevel)(x),D_MAP_GEN) << __FILE__ << ":" << __LINE__ << ": "

ter_id grass_or_dirt()
{
 if (one_in(4))
  return t_grass;
 return t_dirt;
}

ter_id dirt_or_pile()
{
 if (one_in(4))
  return t_dirtmound;
 return t_dirt;
}

enum room_type {
 room_null,
 room_closet,
 room_lobby,
 room_chemistry,
 room_teleport,
 room_goo,
 room_cloning,
 room_vivisect,
 room_bionics,
 room_dorm,
 room_living,
 room_bathroom,
 room_kitchen,
 room_bedroom,
 room_mine_shaft,
 room_mine_office,
 room_mine_storage,
 room_mine_fuel,
 room_mine_housing,
 room_bunker_bots,
 room_bunker_launcher,
 room_bunker_rifles,
 room_bunker_grenades,
 room_bunker_armor,
 room_mansion_courtyard,
 room_mansion_entry,
 room_mansion_bedroom,
 room_mansion_library,
 room_mansion_kitchen,
 room_mansion_dining,
 room_mansion_game,
 room_mansion_pool,
 room_mansion_bathroom,
 room_mansion_gallery,
 room_split
};

bool connects_to(oter_id there, int dir_from_here);
void house_room(map *m, room_type type, int x1, int y1, int x2, int y2);
void science_room(map *m, int x1, int y1, int x2, int y2, int rotate);
void set_science_room(map *m, int x1, int y1, bool faces_right, int turn);
void silo_rooms(map *m);
void build_mine_room(map *m, room_type type, int x1, int y1, int x2, int y2);
map_extra random_map_extra(map_extras);

room_type pick_mansion_room(int x1, int y1, int x2, int y2);
void build_mansion_room(map *m, room_type type, int x1, int y1, int x2, int y2);
void mansion_room(map *m, int x1, int y1, int x2, int y2); // pick & build

void line(map *m, ter_id type, int x1, int y1, int x2, int y2);
void fill_background(map *m, ter_id type);
void fill_background(map *m, ter_id (*f)());
void square(map *m, ter_id type, int x1, int y1, int x2, int y2);
void square(map *m, ter_id (*f)(), int x1, int y1, int x2, int y2);
void rough_circle(map *m, ter_id type, int x, int y, int rad);
void add_corpse(game *g, map *m, int x, int y);

void map::generate(game *g, overmap *om, const int x, const int y, const int z, const int turn)
{
 dbg(D_INFO) << "map::generate( g["<<g<<"], om["<<(void*)om<<"], x["<<x<<"], "
            << "y["<<y<<"], turn["<<turn<<"] )";

// First we have to create new submaps and initialize them to 0 all over
// We create all the submaps, even if we're not a tinymap, so that map
//  generation which overflows won't cause a crash.  At the bottom of this
//  function, we save the upper-left 4 submaps, and delete the rest.
 for (int i = 0; i < my_MAPSIZE * my_MAPSIZE; i++) {
  grid[i] = new submap;
  grid[i]->active_item_count = 0;
  grid[i]->field_count = 0;
  grid[i]->turn_last_touched = turn;
  grid[i]->comp = computer();
  grid[i]->camp = basecamp();
  for (int x = 0; x < SEEX; x++) {
   for (int y = 0; y < SEEY; y++) {
    grid[i]->ter[x][y] = t_null;
    grid[i]->trp[x][y] = tr_null;
    grid[i]->fld[x][y] = field();
    grid[i]->rad[x][y] = 0;
    grid[i]->graf[x][y] = graffiti();
   }
  }
 }

 oter_id terrain_type, t_north, t_east, t_south, t_west, t_above;
 unsigned zones = 0;
 int overx = x / 2;
 int overy = y / 2;
 if ( x >= OMAPX * 2 || x < 0 || y >= OMAPY * 2 || y < 0) {
  dbg(D_INFO) << "map::generate: In section 1";

// This happens when we're at the very edge of the overmap, and are generating
// terrain for the adjacent overmap.
  int sx = 0, sy = 0;
  overx = (x % (OMAPX * 2)) / 2;
  if (x >= OMAPX * 2)
   sx = 1;
  if (x < 0) {
   sx = -1;
   overx = (OMAPX * 2 + x) / 2;
  }
  overy = (y % (OMAPY * 2)) / 2;
  if (y >= OMAPY * 2)
   sy = 1;
  if (y < 0) {
   overy = (OMAPY * 2 + y) / 2;
   sy = -1;
  }
  overmap tmp(g, om->pos().x + sx, om->pos().y + sy);
  terrain_type = tmp.ter(overx, overy, z);
  //zones = tmp.zones(overx, overy);
  t_above = tmp.ter(overx, overy, z + 1);

  if (overy - 1 >= 0)
   t_north = tmp.ter(overx, overy - 1, z);
  else
   t_north = om->ter(overx, OMAPY - 1, z);
  if (overx + 1 < OMAPX)
   t_east = tmp.ter(overx + 1, overy - 1, z);
  else
   t_east = om->ter(0, overy, z);
  if (overy + 1 < OMAPY)
   t_south = tmp.ter(overx, overy + 1, z);
  else
   t_south = om->ter(overx, 0, z);
  if (overx - 1 >= 0)
   t_west = tmp.ter(overx - 1, overy, z);
  else
   t_west = om->ter(OMAPX - 1, overy, z);
 } else {
  dbg(D_INFO) << "map::generate: In section 2";

  t_above = om->ter(overx, overy, z + 1);
  terrain_type = om->ter(overx, overy, z);
  if (overy - 1 >= 0)
   t_north = om->ter(overx, overy - 1, z);
  else {
   overmap tmp(g, om->pos().x, om->pos().y - 1);
   t_north = tmp.ter(overx, OMAPY - 1, z);
  }
  if (overx + 1 < OMAPX)
   t_east = om->ter(overx + 1, overy, z);
  else {
   overmap tmp(g, om->pos().x + 1, om->pos().y);
   t_east = tmp.ter(0, overy, z);
  }
  if (overy + 1 < OMAPY)
   t_south = om->ter(overx, overy + 1, z);
  else {
   overmap tmp(g, om->pos().x, om->pos().y + 1);
   t_south = tmp.ter(overx, 0, z);
  }
  if (overx - 1 >= 0)
   t_west = om->ter(overx - 1, overy, z);
  else {
   overmap tmp(g, om->pos().x - 1, om->pos().y);
   t_west = tmp.ter(OMAPX - 1, overy, z);
  }
 }

 // This attempts to scale density of zombies inversely with distance from the nearest city.
 // In other words, make city centers dense and perimiters sparse.
 city *closest_city = &om->cities[om->closest_city(point(overx, overy))];
 float density = 0.0;
 if (closest_city) {
  float size = (float)closest_city->s;
  float dist = (float)rl_dist(overx, overy, closest_city->x, closest_city->y);
  density = log(1 + (size - dist) / size);
 }
 draw_map(terrain_type, t_north, t_east, t_south, t_west, t_above, turn, g, density);

 if ( one_in( oterlist[terrain_type].embellishments.chance ))
  add_extra( random_map_extra( oterlist[terrain_type].embellishments ), g);

 post_process(g, zones);

// Okay, we know who are neighbors are.  Let's draw!
// And finally save used submaps and delete the rest.
 for (int i = 0; i < my_MAPSIZE; i++) {
  for (int j = 0; j < my_MAPSIZE; j++) {

   dbg(D_INFO) << "map::generate: submap ("<<i<<","<<j<<")";
   dbg(D_INFO) << grid[i+j];

   if (i <= 1 && j <= 1)
    saven(om, turn, x, y, z, i, j);
   else
    delete grid[i + j * my_MAPSIZE];
  }
 }
}

void map::draw_map(const oter_id terrain_type, const oter_id t_north, const oter_id t_east,
                   const oter_id t_south, const oter_id t_west, const oter_id t_above,
                   const int turn, game *g, const float density)
{
// Big old switch statement with a case for each overmap terrain type.
// Many of these can be copied from another type, then rotated; for instance,
//  ot_house_east is identical to ot_house_north, just rotated 90 degrees to
//  the right.  The rotate(int) function is at the bottom of this file.

// The place_items() function takes a mapitems type (see mapitems.h and
//  mapitemsdef.cpp), an "odds" int giving the chance for a single item to be
//  placed, four ints (x1, y1, x2, y2) corresponding to the upper left corner
//  and lower right corner of a square where the items are placed, a boolean
//  that indicates whether items may spawn on grass & dirt, and finally an
//  integer that indicates on which turn the items were created.  This final
//  integer should be 0, unless the items are "fresh-grown" like wild fruit.

 int rn = 0;
 int lw = 0;
 int rw = 0;
 int mw = 0;
 int tw = 0;
 int bw = 0;
 int cw = 0;
 int x = 0;
 int y = 0;
 int n_fac = 0, e_fac = 0, s_fac = 0, w_fac = 0;
 computer *tmpcomp = NULL;

 switch (terrain_type) {

 case ot_null:
  for (int i = 0; i < SEEX * 2; i++) {
   for (int j = 0; j < SEEY * 2; j++) {
    ter_set(i, j, t_null);
    radiation(i, j) = 0;
   }
  }
  break;

 case ot_crater:
  if (t_north != ot_crater)
   n_fac = 6;
  if (t_east  != ot_crater)
   e_fac = 6;
  if (t_south != ot_crater)
   s_fac = 6;
  if (t_west  != ot_crater)
   w_fac = 6;

  for (int i = 0; i < SEEX * 2; i++) {
   for (int j = 0; j < SEEY * 2; j++) {
    if (rng(0, w_fac) <= i && rng(0, e_fac) <= SEEX * 2 - 1 - i &&
        rng(0, n_fac) <= j && rng(0, s_fac) <= SEEX * 2 - 1 - j   ) {
     ter_set(i, j, t_rubble);
     radiation(i, j) = rng(0, 4) * rng(0, 2);
    } else {
     ter_set(i, j, t_dirt);
     radiation(i, j) = rng(0, 2) * rng(0, 2) * rng(0, 2);
    }
   }
  }
  place_items(mi_wreckage, 83, 0, 0, SEEX * 2 - 1, SEEY * 2 - 1, true, 0);
  break;

 case ot_field:
  for (int i = 0; i < SEEX * 2; i++) {
   for (int j = 0; j < SEEY * 2; j++) {
    ter_set(i, j, grass_or_dirt());
    //------Jovan's-----
    if (one_in(120))
    {
      if (one_in(30))
      {
        ter_set(i, j, t_shrub_blueberry);
      }
      else
      ter_set(i, j, t_shrub);
    }
    else
    if (one_in(1000)) ter_set(i,j, t_mutpoppy);
    //------------------
    }
  }
  place_items(mi_field, 60, 0, 0, SEEX * 2 - 1, SEEY * 2 - 1, true, turn);
  break;
 case ot_dirtlot:
  for (int i = 0; i < SEEX * 2; i++) {
   for (int j = 0; j < SEEY * 2; j++) {
    ter_set(i, j, t_dirt);
    if (one_in(120)) ter_set(i, j, t_pit_shallow); else
    if (one_in(50)) ter_set(i,j, t_grass);
    }
  }
    if (one_in(4))
  {
      add_vehicle (g, veh_truck, 12, 12, 90);
	  }
  break;
 case ot_forest:
 case ot_forest_thick:
 case ot_forest_water:
  switch (terrain_type) {
  case ot_forest_thick:
   n_fac = 8;
   e_fac = 8;
   s_fac = 8;
   w_fac = 8;
   break;
  case ot_forest_water:
   n_fac = 4;
   e_fac = 4;
   s_fac = 4;
   w_fac = 4;
   break;
  case ot_forest:
   n_fac = 0;
   e_fac = 0;
   s_fac = 0;
   w_fac = 0;
  }
       if (t_north == ot_forest || t_north == ot_forest_water)
   n_fac += 14;
  else if (t_north == ot_forest_thick)
   n_fac += 18;
       if (t_east == ot_forest || t_east == ot_forest_water)
   e_fac += 14;
  else if (t_east == ot_forest_thick)
   e_fac += 18;
       if (t_south == ot_forest || t_south == ot_forest_water)
   s_fac += 14;
  else if (t_south == ot_forest_thick)
   s_fac += 18;
       if (t_west == ot_forest || t_west == ot_forest_water)
   w_fac += 14;
  else if (t_west == ot_forest_thick)
   w_fac += 18;
  for (int i = 0; i < SEEX * 2; i++) {
   for (int j = 0; j < SEEY * 2; j++) {
    int forest_chance = 0, num = 0;
    if (j < n_fac) {
     forest_chance += n_fac - j;
     num++;
    }
    if (SEEX * 2 - 1 - i < e_fac) {
     forest_chance += e_fac - (SEEX * 2 - 1 - i);
     num++;
    }
    if (SEEY * 2 - 1 - j < s_fac) {
     forest_chance += s_fac - (SEEX * 2 - 1 - j);
     num++;
    }
    if (i < w_fac) {
     forest_chance += w_fac - i;
     num++;
    }
    if (num > 0)
     forest_chance /= num;
    rn = rng(0, forest_chance);
         if ((forest_chance > 0 && rn > 13) || one_in(100 - forest_chance))
    {
      if (one_in(250))
      {
        ter_set(i, j, t_tree_apple);
        spawn_item(i, j, (*itypes)["apple"], turn);
      }
      else
      ter_set(i, j, t_tree);
    }
    else if ((forest_chance > 0 && rn > 10) || one_in(100 - forest_chance))
     ter_set(i, j, t_tree_young);
    else if ((forest_chance > 0 && rn >  9) || one_in(100 - forest_chance))
    {
      if (one_in(250))
      ter_set(i, j, t_shrub_blueberry);
      else
      ter_set(i, j, t_underbrush);
    }
    else
     ter_set(i, j, t_dirt);
   }
  }
  place_items(mi_forest, 60, 0, 0, SEEX * 2 - 1, SEEY * 2 - 1, true, turn);

  if (terrain_type == ot_forest_water) {
// Reset *_fac to handle where to place water
        if (t_north == ot_forest_water)
    n_fac = 2;
   else if (t_north >= ot_river_center && t_north <= ot_river_nw)
    n_fac = 3;
   else if (t_north == ot_forest || t_north == ot_forest_thick)
    n_fac = 1;
   else
    n_fac = 0;
        if (t_east == ot_forest_water)
    e_fac = 2;
   else if (t_east >= ot_river_center && t_east <= ot_river_nw)
    e_fac = 3;
   else if (t_east == ot_forest || t_east == ot_forest_thick)
    e_fac = 1;
   else
    e_fac = 0;
        if (t_south == ot_forest_water)
    s_fac = 2;
   else if (t_south >= ot_river_center && t_south <= ot_river_nw)
    s_fac = 3;
   else if (t_south == ot_forest || t_south == ot_forest_thick)
    s_fac = 1;
   else
    s_fac = 0;
        if (t_west == ot_forest_water)
    w_fac = 2;
   else if (t_west >= ot_river_center && t_west <= ot_river_nw)
    w_fac = 3;
   else if (t_west == ot_forest || t_west == ot_forest_thick)
    w_fac = 1;
   else
    w_fac = 0;
   x = SEEX / 2 + rng(0, SEEX), y = SEEY / 2 + rng(0, SEEY);
   for (int i = 0; i < 20; i++) {
    if (x >= 0 && x < SEEX * 2 && y >= 0 && y < SEEY * 2) {
     if (ter(x, y) == t_water_sh)
      ter_set(x, y, t_water_dp);
     else if (ter(x, y) == t_dirt || ter(x, y) == t_underbrush)
      ter_set(x, y, t_water_sh);
    } else
     i = 20;
    x += rng(-2, 2);
    y += rng(-2, 2);
    if (x < 0 || x >= SEEX * 2)
     x = SEEX / 2 + rng(0, SEEX);
    if (y < 0 || y >= SEEY * 2)
     y = SEEY / 2 + rng(0, SEEY);
    for (int j = 0; j < n_fac; j++) {
     int wx = rng(0, SEEX * 2 -1), wy = rng(0, SEEY - 1);
     if (ter(wx, wy) == t_dirt || ter(wx, wy) == t_underbrush)
      ter_set(wx, wy, t_water_sh);
    }
    for (int j = 0; j < e_fac; j++) {
     int wx = rng(SEEX, SEEX * 2 - 1), wy = rng(0, SEEY * 2 - 1);
     if (ter(wx, wy) == t_dirt || ter(wx, wy) == t_underbrush)
      ter_set(wx, wy, t_water_sh);
    }
    for (int j = 0; j < s_fac; j++) {
     int wx = rng(0, SEEX * 2 - 1), wy = rng(SEEY, SEEY * 2 - 1);
     if (ter(wx, wy) == t_dirt || ter(wx, wy) == t_underbrush)
      ter_set(wx, wy, t_water_sh);
    }
    for (int j = 0; j < w_fac; j++) {
     int wx = rng(0, SEEX - 1), wy = rng(0, SEEY * 2 - 1);
     if (ter(wx, wy) == t_dirt || ter(wx, wy) == t_underbrush)
      ter_set(wx, wy, t_water_sh);
    }
   }
   rn = rng(0, 2) * rng(0, 1) * (rng(0, 1) + rng(0, 1));// Good chance of 0
   for (int i = 0; i < rn; i++) {
    x = rng(0, SEEX * 2 - 1);
    y = rng(0, SEEY * 2 - 1);
    add_trap(x, y, tr_sinkhole);
    if (ter(x, y) != t_water_sh)
     ter_set(x, y, t_dirt);
   }
  }

  if (one_in(100)) { // One in 100 forests has a spider living in it :o
   for (int i = 0; i < SEEX * 2; i++) {
    for (int j = 0; j < SEEX * 2; j++) {
     if ((ter(i, j) == t_dirt || ter(i, j) == t_underbrush) && !one_in(3))
      add_field(NULL, i, j, fd_web, rng(1, 3));
    }
   }
   add_spawn(mon_spider_web, rng(1, 2), SEEX, SEEY);
  }
  break;

 case ot_hive:
// Start with a basic forest pattern
  for (int i = 0; i < SEEX * 2; i++) {
   for (int j = 0; j < SEEY * 2; j++) {
    rn = rng(0, 14);
    if (rn > 13) {
     ter_set(i, j, t_tree);
    } else if (rn > 11) {
     ter_set(i, j, t_tree_young);
    } else if (rn > 10) {
     ter_set(i, j, t_underbrush);
    } else {
     ter_set(i, j, t_dirt);
    }
   }
  }

// j and i loop through appropriate hive-cell center squares
  for (int j = 5; j < SEEY * 2 - 5; j += 6) {
   for (int i = (j == 5 || j == 17 ? 3 : 6); i < SEEX * 2 - 5; i += 6) {
    if (!one_in(8)) {
// Caps are always there
     ter_set(i    , j - 5, t_wax);
     ter_set(i    , j + 5, t_wax);
     for (int k = -2; k <= 2; k++) {
      for (int l = -1; l <= 1; l++)
       ter_set(i + k, j + l, t_floor_wax);
     }
     add_spawn(mon_bee, 2, i, j);
     add_spawn(mon_beekeeper, 1, i, j);
     ter_set(i    , j - 3, t_floor_wax);
     ter_set(i    , j + 3, t_floor_wax);
     ter_set(i - 1, j - 2, t_floor_wax);
     ter_set(i    , j - 2, t_floor_wax);
     ter_set(i + 1, j - 2, t_floor_wax);
     ter_set(i - 1, j + 2, t_floor_wax);
     ter_set(i    , j + 2, t_floor_wax);
     ter_set(i + 1, j + 2, t_floor_wax);

// Up to two of these get skipped; an entrance to the cell
     int skip1 = rng(0, 23);
     int skip2 = rng(0, 23);

     ter_set(i - 1, j - 4, t_wax);
     ter_set(i    , j - 4, t_wax);
     ter_set(i + 1, j - 4, t_wax);
     ter_set(i - 2, j - 3, t_wax);
     ter_set(i - 1, j - 3, t_wax);
     ter_set(i + 1, j - 3, t_wax);
     ter_set(i + 2, j - 3, t_wax);
     ter_set(i - 3, j - 2, t_wax);
     ter_set(i - 2, j - 2, t_wax);
     ter_set(i + 2, j - 2, t_wax);
     ter_set(i + 3, j - 2, t_wax);
     ter_set(i - 3, j - 1, t_wax);
     ter_set(i - 3, j    , t_wax);
     ter_set(i - 3, j - 1, t_wax);
     ter_set(i - 3, j + 1, t_wax);
     ter_set(i - 3, j    , t_wax);
     ter_set(i - 3, j + 1, t_wax);
     ter_set(i - 2, j + 3, t_wax);
     ter_set(i - 1, j + 3, t_wax);
     ter_set(i + 1, j + 3, t_wax);
     ter_set(i + 2, j + 3, t_wax);
     ter_set(i - 1, j + 4, t_wax);
     ter_set(i    , j + 4, t_wax);
     ter_set(i + 1, j + 4, t_wax);

     if (skip1 ==  0 || skip2 ==  0)
      ter_set(i - 1, j - 4, t_floor_wax);
     if (skip1 ==  1 || skip2 ==  1)
      ter_set(i    , j - 4, t_floor_wax);
     if (skip1 ==  2 || skip2 ==  2)
      ter_set(i + 1, j - 4, t_floor_wax);
     if (skip1 ==  3 || skip2 ==  3)
      ter_set(i - 2, j - 3, t_floor_wax);
     if (skip1 ==  4 || skip2 ==  4)
      ter_set(i - 1, j - 3, t_floor_wax);
     if (skip1 ==  5 || skip2 ==  5)
      ter_set(i + 1, j - 3, t_floor_wax);
     if (skip1 ==  6 || skip2 ==  6)
      ter_set(i + 2, j - 3, t_floor_wax);
     if (skip1 ==  7 || skip2 ==  7)
      ter_set(i - 3, j - 2, t_floor_wax);
     if (skip1 ==  8 || skip2 ==  8)
      ter_set(i - 2, j - 2, t_floor_wax);
     if (skip1 ==  9 || skip2 ==  9)
      ter_set(i + 2, j - 2, t_floor_wax);
     if (skip1 == 10 || skip2 == 10)
      ter_set(i + 3, j - 2, t_floor_wax);
     if (skip1 == 11 || skip2 == 11)
      ter_set(i - 3, j - 1, t_floor_wax);
     if (skip1 == 12 || skip2 == 12)
      ter_set(i - 3, j    , t_floor_wax);
     if (skip1 == 13 || skip2 == 13)
      ter_set(i - 3, j - 1, t_floor_wax);
     if (skip1 == 14 || skip2 == 14)
      ter_set(i - 3, j + 1, t_floor_wax);
     if (skip1 == 15 || skip2 == 15)
      ter_set(i - 3, j    , t_floor_wax);
     if (skip1 == 16 || skip2 == 16)
      ter_set(i - 3, j + 1, t_floor_wax);
     if (skip1 == 17 || skip2 == 17)
      ter_set(i - 2, j + 3, t_floor_wax);
     if (skip1 == 18 || skip2 == 18)
      ter_set(i - 1, j + 3, t_floor_wax);
     if (skip1 == 19 || skip2 == 19)
      ter_set(i + 1, j + 3, t_floor_wax);
     if (skip1 == 20 || skip2 == 20)
      ter_set(i + 2, j + 3, t_floor_wax);
     if (skip1 == 21 || skip2 == 21)
      ter_set(i - 1, j + 4, t_floor_wax);
     if (skip1 == 22 || skip2 == 22)
      ter_set(i    , j + 4, t_floor_wax);
     if (skip1 == 23 || skip2 == 23)
      ter_set(i + 1, j + 4, t_floor_wax);

     if (t_north == ot_hive && t_east == ot_hive && t_south == ot_hive &&
         t_west == ot_hive)
      place_items(mi_hive_center, 90, i - 2, j - 2, i + 2, j + 2, false, turn);
     else
      place_items(mi_hive, 80, i - 2, j - 2, i + 2, j + 2, false, turn);
    }
   }
  }
  break;

 case ot_spider_pit:
// First generate a forest
  n_fac = 0;
  e_fac = 0;
  s_fac = 0;
  w_fac = 0;
  if (t_north == ot_forest || t_north == ot_forest_water)
   n_fac += 14;
  else if (t_north == ot_forest_thick)
   n_fac += 18;
  if (t_east == ot_forest || t_east == ot_forest_water)
   e_fac += 14;
  else if (t_east == ot_forest_thick)
   e_fac += 18;
  if (t_south == ot_forest || t_south == ot_forest_water)
   s_fac += 14;
  else if (t_south == ot_forest_thick)
   s_fac += 18;
  if (t_west == ot_forest || t_west == ot_forest_water)
   w_fac += 14;
  else if (t_west == ot_forest_thick)
   w_fac += 18;
  for (int i = 0; i < SEEX * 2; i++) {
   for (int j = 0; j < SEEY * 2; j++) {
    int forest_chance = 0, num = 0;
    if (j < n_fac) {
     forest_chance += n_fac - j;
     num++;
    }
    if (SEEX * 2 - 1 - i < e_fac) {
     forest_chance += e_fac - (SEEX * 2 - 1 - i);
     num++;
    }
    if (SEEY * 2 - 1 - j < s_fac) {
     forest_chance += s_fac - (SEEX * 2 - 1 - j);
     num++;
    }
    if (i < w_fac) {
     forest_chance += w_fac - i;
     num++;
    }
    if (num > 0)
     forest_chance /= num;
    rn = rng(0, forest_chance);
         if ((forest_chance > 0 && rn > 13) || one_in(100 - forest_chance))
     ter_set(i, j, t_tree);
    else if ((forest_chance > 0 && rn > 10) || one_in(100 - forest_chance))
     ter_set(i, j, t_tree_young);
    else if ((forest_chance > 0 && rn >  9) || one_in(100 - forest_chance))
     ter_set(i, j, t_underbrush);
    else
     ter_set(i, j, t_dirt);
   }
  }
  place_items(mi_forest, 60, 0, 0, SEEX * 2 - 1, SEEY * 2 - 1, true, turn);
// Next, place webs and sinkholes
  for (int i = 0; i < 4; i++) {
   int x = rng(3, SEEX * 2 - 4), y = rng(3, SEEY * 2 - 4);
   if (i == 0)
    ter_set(x, y, t_slope_down);
   else {
    ter_set(x, y, t_dirt);
    add_trap(x, y, tr_sinkhole);
   }
   for (int x1 = x - 3; x1 <= x + 3; x1++) {
    for (int y1 = y - 3; y1 <= y + 3; y1++) {
     add_field(NULL, x1, y1, fd_web, rng(2, 3));
     if (ter(x1, y1) != t_slope_down)
      ter_set(x1, y1, t_dirt);
    }
   }
  }
  break;

 case ot_fungal_bloom:
  for (int i = 0; i < SEEX * 2; i++) {
   for (int j = 0; j < SEEY * 2; j++) {
    if (one_in(10))
     ter_set(i, j, t_tree_fungal);
    else if (one_in(300)) {
     ter_set(i, j, t_marloss);
     spawn_item(i, j, (*itypes)["marloss_berry"], turn);
    } else if (one_in(3))
     ter_set(i, j, t_dirt);
    else
     ter_set(i, j, t_fungus);
   }
  }
  square(this, t_fungus, SEEX - 3, SEEY - 3, SEEX + 3, SEEY + 3);
  add_spawn(mon_fungaloid_queen, 1, 12, 12);
  break;

 case ot_road_ns:
 case ot_road_ew:
  if ((t_west  >= ot_house_north && t_west  <= ot_sub_station_west) ||
      (t_east  >= ot_house_north && t_east  <= ot_sub_station_west) ||
      (t_north >= ot_house_north && t_north <= ot_sub_station_west) ||
      (t_south >= ot_house_north && t_south <= ot_sub_station_west)   )
   rn = 1;	// rn = 1 if this road has sidewalks
  else
   rn = 0;
  for (int i = 0; i < SEEX * 2; i++) {
   for (int j = 0; j < SEEY * 2; j++) {
    if (i < 4 || i >= SEEX * 2 - 4) {
     if (rn == 1)
      ter_set(i, j, t_sidewalk);
     else
      ter_set(i, j, grass_or_dirt());
    } else {
     if ((i == SEEX - 1 || i == SEEX) && j % 4 != 0)
      ter_set(i, j, t_pavement_y);
     else
      ter_set(i, j, t_pavement);
    }
   }
  }
  if (terrain_type == ot_road_ew)
   rotate(1);
  if(rn == 1)
   place_spawns(g, "GROUP_ZOMBIE", 2, 0, 0, SEEX * 2 - 1, SEEX * 2 - 1, density);
  place_items(mi_road, 5, 0, 0, SEEX * 2 - 1, SEEX * 2 - 1, false, turn);
  break;

 case ot_road_ne:
 case ot_road_es:
 case ot_road_sw:
 case ot_road_wn:
  if ((t_west  >= ot_house_north && t_west  <= ot_sub_station_west) ||
      (t_east  >= ot_house_north && t_east  <= ot_sub_station_west) ||
      (t_north >= ot_house_north && t_north <= ot_sub_station_west) ||
      (t_south >= ot_house_north && t_south <= ot_sub_station_west)   )
   rn = 1;	// rn = 1 if this road has sidewalks
  else
   rn = 0;
  for (int i = 0; i < SEEX * 2; i++) {
   for (int j = 0; j < SEEY * 2; j++) {
    if ((i >= SEEX * 2 - 4 && j < 4) || i < 4 || j >= SEEY * 2 - 4) {
     if (rn == 1)
      ter_set(i, j, t_sidewalk);
     else
      ter_set(i, j, grass_or_dirt());
    } else {
     if (((i == SEEX - 1 || i == SEEX) && j % 4 != 0 && j < SEEY - 1) ||
         ((j == SEEY - 1 || j == SEEY) && i % 4 != 0 && i > SEEX))
      ter_set(i, j, t_pavement_y);
     else
      ter_set(i, j, t_pavement);
    }
   }
  }
  if (terrain_type == ot_road_es)
   rotate(1);
  if (terrain_type == ot_road_sw)
   rotate(2);
  if (terrain_type == ot_road_wn)
   rotate(3);
  if(rn == 1)
   place_spawns(g, "GROUP_ZOMBIE", 2, 0, 0, SEEX * 2 - 1, SEEX * 2 - 1, density);
  place_items(mi_road, 5, 0, 0, SEEX * 2 - 1, SEEX * 2 - 1, false, turn);
  break;

 case ot_road_nes:
 case ot_road_new:
 case ot_road_nsw:
 case ot_road_esw:
  if ((t_west  >= ot_house_north && t_west  <= ot_sub_station_west) ||
      (t_east  >= ot_house_north && t_east  <= ot_sub_station_west) ||
      (t_north >= ot_house_north && t_north <= ot_sub_station_west) ||
      (t_south >= ot_house_north && t_south <= ot_sub_station_west)   )
   rn = 1;	// rn = 1 if this road has sidewalks
  else
   rn = 0;
  for (int i = 0; i < SEEX * 2; i++) {
   for (int j = 0; j < SEEY * 2; j++) {
    if (i < 4 || (i >= SEEX * 2 - 4 && (j < 4 || j >= SEEY * 2 - 4))) {
     if (rn == 1)
      ter_set(i, j, t_sidewalk);
     else
      ter_set(i, j, grass_or_dirt());
    } else {
     if (((i == SEEX - 1 || i == SEEX) && j % 4 != 0) ||
         ((j == SEEY - 1 || j == SEEY) && i % 4 != 0 && i > SEEX))
      ter_set(i, j, t_pavement_y);
     else
      ter_set(i, j, t_pavement);
    }
   }
  }
  if (terrain_type == ot_road_esw)
   rotate(1);
  if (terrain_type == ot_road_nsw)
   rotate(2);
  if (terrain_type == ot_road_new)
   rotate(3);
  if(rn == 1)
   place_spawns(g, "GROUP_ZOMBIE", 2, 0, 0, SEEX * 2 - 1, SEEX * 2 - 1, density);
  place_items(mi_road, 5, 0, 0, SEEX * 2 - 1, SEEX * 2 - 1, false, turn);
  break;

 case ot_road_nesw:
 case ot_road_nesw_manhole:
  if ((t_west  == ot_road_nesw || t_west  == ot_road_nesw_manhole) &&
      (t_east  == ot_road_nesw || t_east  == ot_road_nesw_manhole) &&
      (t_north == ot_road_nesw || t_north == ot_road_nesw_manhole) &&
      (t_south == ot_road_nesw || t_south == ot_road_nesw_manhole)   )
   rn = 2;	// rn = 2 if this is actually a plaza
  else
   rn = 1;	// rn = 1 if this road has sidewalks
  for (int i = 0; i < SEEX * 2; i++) {
   for (int j = 0; j < SEEY * 2; j++) {
    if (rn == 2)
     ter_set(i, j, t_sidewalk);
    else if ((i < 4 || i >= SEEX * 2 - 4) && (j < 4 || j >= SEEY * 2 - 4)) {
     if (rn == 1)
      ter_set(i, j, t_sidewalk);
     else
      ter_set(i, j, grass_or_dirt());
    } else {
     if (((i == SEEX - 1 || i == SEEX) && j % 4 != 0) ||
         ((j == SEEY - 1 || j == SEEY) && i % 4 != 0))
      ter_set(i, j, t_pavement_y);
     else
      ter_set(i, j, t_pavement);
    }
   }
  }
  if (rn == 2) {	// Special embellishments for a plaza
   if (one_in(10)) {	// Fountain
    for (int i = SEEX - 2; i <= SEEX + 2; i++) {
     ter_set(i, i, t_water_sh);
     ter_set(i, SEEX * 2 - i, t_water_sh);
    }
   }
   if (one_in(10)) {	// Small trees in center
    mapf::formatted_set_terrain(this, SEEX-2, SEEY-2,
"\
 t t\n\
t   t\n\
\n\
t   t\n\
 t t\n\
", mapf::basic_bind("t", t_tree_young), mapf::end());
   }
   if (one_in(14)) {	// Rows of small trees
    int gap = rng(2, 4);
    int start = rng(0, 4);
    for (int i = 2; i < SEEX * 2 - start; i += gap) {
     ter_set(i               , start, t_tree_young);
     ter_set(SEEX * 2 - 1 - i, start, t_tree_young);
     ter_set(start, i               , t_tree_young);
     ter_set(start, SEEY * 2 - 1 - i, t_tree_young);
    }
   }
   place_items(mi_trash, 5, 0, 0, SEEX * 2 -1, SEEX * 2 - 1, true, 0);
  } else
   place_items(mi_road,  5, 0, 0, SEEX * 2 - 1, SEEX * 2 - 1, false, turn);
  if(rn == 1)
   place_spawns(g, "GROUP_ZOMBIE", 2, 0, 0, SEEX * 2 - 1, SEEX * 2 - 1, density);
  if (terrain_type == ot_road_nesw_manhole)
   ter_set(rng(6, SEEX * 2 - 6), rng(6, SEEX * 2 - 6), t_manhole_cover);
  break;

 case ot_bridge_ns:
 case ot_bridge_ew:
  for (int i = 0; i < SEEX * 2; i++) {
   for (int j = 0; j < SEEY * 2; j++) {
    if (i < 4 || i >= SEEX * 2 - 4)
     ter_set(i, j, t_water_dp);
    else if (i == 4 || i == SEEX * 2 - 5)
     ter_set(i, j, t_railing_v);
    else {
     if ((i == SEEX - 1 || i == SEEX) && j % 4 != 0)
      ter_set(i, j, t_pavement_y);
     else
      ter_set(i, j, t_pavement);
    }
   }
  }
  if (terrain_type == ot_bridge_ew)
   rotate(1);
  place_items(mi_road, 5, 0, 0, SEEX * 2 - 1, SEEX * 2 - 1, false, turn);
  break;

 case ot_hiway_ns:
 case ot_hiway_ew:
  for (int i = 0; i < SEEX * 2; i++) {
   for (int j = 0; j < SEEY * 2; j++) {
    if (i < 3 || i >= SEEX * 2 - 3)
     ter_set(i, j, grass_or_dirt());
    else if (i == 3 || i == SEEX * 2 - 4)
     ter_set(i, j, t_railing_v);
    else {
     if ((i == SEEX - 1 || i == SEEX) && j % 4 != 0)
      ter_set(i, j, t_pavement_y);
     else
      ter_set(i, j, t_pavement);
    }
   }
  }
  if (terrain_type == ot_hiway_ew)
   rotate(1);
  place_items(mi_road, 8, 0, 0, SEEX * 2 - 1, SEEX * 2 - 1, false, turn);
  break;

 case ot_river_center:
  fill_background(this, t_water_dp);
  break;

 case ot_river_c_not_ne:
 case ot_river_c_not_se:
 case ot_river_c_not_sw:
 case ot_river_c_not_nw:
  for (int i = SEEX * 2 - 1; i >= 0; i--) {
   for (int j = 0; j < SEEY * 2; j++) {
    if (j < 4 && i >= SEEX * 2 - 4)
      ter_set(i, j, t_water_sh);
    else
     ter_set(i, j, t_water_dp);
   }
  }
  if (terrain_type == ot_river_c_not_se)
   rotate(1);
  if (terrain_type == ot_river_c_not_sw)
   rotate(2);
  if (terrain_type == ot_river_c_not_nw)
   rotate(3);
  break;

 case ot_river_north:
 case ot_river_east:
 case ot_river_south:
 case ot_river_west:
  for (int i = 0; i < SEEX * 2; i++) {
   for (int j = 0; j < SEEY * 2; j++) {
    if (j < 4)
      ter_set(i, j, t_water_sh);
    else
     ter_set(i, j, t_water_dp);
   }
  }
  if (terrain_type == ot_river_east)
   rotate(1);
  if (terrain_type == ot_river_south)
   rotate(2);
  if (terrain_type == ot_river_west)
   rotate(3);
  break;

 case ot_river_ne:
 case ot_river_se:
 case ot_river_sw:
 case ot_river_nw:
  for (int i = SEEX * 2 - 1; i >= 0; i--) {
   for (int j = 0; j < SEEY * 2; j++) {
    if (i >= SEEX * 2 - 4 || j < 4)
     ter_set(i, j, t_water_sh);
    else
     ter_set(i, j, t_water_dp);
   }
  }
  if (terrain_type == ot_river_se)
   rotate(1);
  if (terrain_type == ot_river_sw)
   rotate(2);
  if (terrain_type == ot_river_nw)
   rotate(3);
  break;

 case ot_house_base_north:
 case ot_house_base_east:
 case ot_house_base_south:
 case ot_house_base_west:
 case ot_house_north:
 case ot_house_east:
 case ot_house_south:
 case ot_house_west:

  lw = rng(0, 4);		// West external wall
  mw = lw + rng(7, 10);		// Middle wall between bedroom & kitchen/bath
  rw = SEEX * 2 - rng(1, 5);	// East external wall
  tw = rng(1, 6);		// North external wall
  bw = SEEX * 2 - rng(2, 5);	// South external wall
  cw = tw + rng(4, 7);		// Middle wall between living room & kitchen/bed
  for (int i = 0; i < SEEX * 2; i++) {
   for (int j = 0; j < SEEY * 2; j++) {
    if (i > lw && i < rw && j > tw && j < bw)
     ter_set(i, j, t_floor);
    else
     ter_set(i, j, grass_or_dirt());
    if (i >= lw && i <= rw && (j == tw || j == bw))
     ter_set(i, j, t_wall_h);
    if ((i == lw || i == rw) && j > tw && j < bw)
     ter_set(i, j, t_wall_v);
   }
  }
  switch(rng(1, 3)) {
  case 1:	// Quadrants, essentially
   mw = rng(lw + 5, rw - 5);
   cw = tw + rng(4, 7);
   house_room(this, room_living,	mw, tw, rw, cw);
   house_room(this, room_kitchen,	lw, tw, mw, cw);
   ter_set(mw, rng(tw + 2, cw - 2), (one_in(3) ? t_door_c : t_floor));
   rn = rng(lw + 1, cw - 2);
   ter_set(rn    , tw, t_window_domestic);
   ter_set(rn + 1, tw, t_window_domestic);
   rn = rng(cw + 1, rw - 2);
   ter_set(rn    , tw, t_window_domestic);
   ter_set(rn + 1, tw, t_window_domestic);
   mw = rng(lw + 3, rw - 3);
   if (mw <= lw + 5) {	// Bedroom on right, bathroom on left
    rn = rng(cw + 2, rw - 2);
    if (bw - cw >= 10 && mw - lw >= 6) {
     house_room(this, room_bathroom, lw, bw - 5, mw, bw);
     house_room(this, room_bedroom, lw, cw, mw, bw - 5);
     ter_set(mw - 1, cw, t_door_c);
    } else {
     if (bw - cw > 4) {	// Too big for a bathroom, not big enough for 2nd bedrm
      house_room(this, room_bathroom, lw, bw - 4, mw, bw);
      for (int i = lw + 1; i <= mw - 1; i++)
       ter_set(i, cw    , t_floor);
     } else
      house_room(this, room_bathroom, lw, cw, mw, bw);
    }
    house_room(this, room_bedroom, mw, cw, rw, bw);
    ter_set(mw, rng(bw - 4, bw - 1), t_door_c);
   } else {	// Bedroom on left, bathroom on right
    rn = rng(lw + 2, cw - 2);
    if (bw - cw >= 10 && rw - mw >= 6) {
     house_room(this, room_bathroom, mw, bw - 5, rw, bw);
     house_room(this, room_bedroom, mw, cw, rw, bw - 5);
     ter_set(rw - 1, cw, t_door_c);
    } else {
     if (bw - cw > 4) {	// Too big for a bathroom, not big enough for 2nd bedrm
      house_room(this, room_bathroom, mw, bw - 4, rw, bw);
      for (int i = mw + 1; i <= rw - 1; i++)
       ter_set(i, cw    , t_floor);
     } else
      house_room(this, room_bathroom, mw, cw, rw, bw);
    }
    house_room(this, room_bedroom, lw, cw, mw, bw);
    ter_set(mw, rng(bw - 4, bw - 1), t_door_c);
   }
   ter_set(rn    , bw, t_window_domestic);
   ter_set(rn + 1, bw, t_window_domestic);
   if (!one_in(3)) {	// Potential side windows
    rn = rng(tw + 2, bw - 5);
    ter_set(rw, rn    , t_window_domestic);
    ter_set(rw, rn + 4, t_window_domestic);
   }
   if (!one_in(3)) {	// Potential side windows
    rn = rng(tw + 2, bw - 5);
    ter_set(lw, rn    , t_window_domestic);
    ter_set(lw, rn + 4, t_window_domestic);
   }
   ter_set(rng(lw + 1, lw + 2), cw, t_door_c);
   if (one_in(4))
    ter_set(rw - 2, cw, t_door_c);
   else
    ter_set(mw, rng(cw + 1, bw - 1), t_door_c);
   if (one_in(2)) {	// Placement of the main door
    ter_set(rng(lw + 2, cw - 1), tw, (one_in(6) ? t_door_c : t_door_locked));
    if (one_in(5))
     ter_set(rw, rng(tw + 2, cw - 2), (one_in(6) ? t_door_c : t_door_locked));
   } else {
    ter_set(rng(cw + 1, rw - 2), tw, (one_in(6) ? t_door_c : t_door_locked));
    if (one_in(5))
     ter_set(lw, rng(tw + 2, cw - 2), (one_in(6) ? t_door_c : t_door_locked));
   }
   break;

  case 2:	// Old-style; simple
   cw = tw + rng(3, 6);
   mw = rng(lw + 7, rw - 4);
// Plop down the rooms
   house_room(this, room_living, lw, tw, rw, cw);
   house_room(this, room_kitchen, mw, cw, rw, bw - 3);
   house_room(this, room_bedroom, lw, cw, mw, bw);
   house_room(this, room_bathroom, mw, bw - 3, rw, bw);
// Space between kitchen & living room:
   rn = rng(mw + 1, rw - 3);
   ter_set(rn    , cw, t_floor);
   ter_set(rn + 1, cw, t_floor);
// Front windows
   rn = rng(2, 5);
   ter_set(lw + rn    , tw, t_window_domestic);
   ter_set(lw + rn + 1, tw, t_window_domestic);
   ter_set(rw - rn    , tw, t_window_domestic);
   ter_set(rw - rn + 1, tw, t_window_domestic);
// Front door
   ter_set(rng(lw + 4, rw - 4), tw, (one_in(6) ? t_door_c : t_door_locked));
   if (one_in(3)) {	// Kitchen windows
    rn = rng(cw + 1, bw - 5);
    ter_set(rw, rn    , t_window_domestic);
    ter_set(rw, rn + 1, t_window_domestic);
   }
   if (one_in(3)) {	// Bedroom windows
    rn = rng(cw + 1, bw - 2);
    ter_set(lw, rn    , t_window_domestic);
    ter_set(lw, rn + 1, t_window_domestic);
   }
// Door to bedroom
   if (one_in(4))
    ter_set(rng(lw + 1, mw - 1), cw, t_door_c);
   else
    ter_set(mw, rng(cw + 3, bw - 4), t_door_c);
// Door to bathrom
   if (one_in(4))
    ter_set(mw, bw - 1, t_door_c);
   else
    ter_set(rng(mw + 2, rw - 2), bw - 3, t_door_c);
// Back windows
   rn = rng(lw + 1, mw - 2);
   ter_set(rn    , bw, t_window_domestic);
   ter_set(rn + 1, bw, t_window_domestic);
   rn = rng(mw + 1, rw - 1);
   ter_set(rn, bw, t_window_domestic);
   break;

  case 3:	// Long center hallway
   mw = int((lw + rw) / 2);
   cw = bw - rng(5, 7);
// Hallway doors and windows
   ter_set(mw    , tw, (one_in(6) ? t_door_c : t_door_locked));
   if (one_in(4)) {
    ter_set(mw - 1, tw, t_window_domestic);
    ter_set(mw + 1, tw, t_window_domestic);
   }
   for (int i = tw + 1; i < cw; i++) {	// Hallway walls
    ter_set(mw - 2, i, t_wall_v);
    ter_set(mw + 2, i, t_wall_v);
   }
   if (one_in(2)) {	// Front rooms are kitchen or living room
    house_room(this, room_living, lw, tw, mw - 2, cw);
    house_room(this, room_kitchen, mw + 2, tw, rw, cw);
   } else {
    house_room(this, room_kitchen, lw, tw, mw - 2, cw);
    house_room(this, room_living, mw + 2, tw, rw, cw);
   }
// Front windows
   rn = rng(lw + 1, mw - 4);
   ter_set(rn    , tw, t_window_domestic);
   ter_set(rn + 1, tw, t_window_domestic);
   rn = rng(mw + 3, rw - 2);
   ter_set(rn    , tw, t_window_domestic);
   ter_set(rn + 1, tw, t_window_domestic);
   if (one_in(4)) {	// Side windows?
    rn = rng(tw + 1, cw - 2);
    ter_set(lw, rn    , t_window_domestic);
    ter_set(lw, rn + 1, t_window_domestic);
   }
   if (one_in(4)) {	// Side windows?
    rn = rng(tw + 1, cw - 2);
    ter_set(rw, rn    , t_window_domestic);
    ter_set(rw, rn + 1, t_window_domestic);
   }
   if (one_in(2)) {	// Bottom rooms are bedroom or bathroom
    house_room(this, room_bedroom, lw, cw, rw - 3, bw);
    house_room(this, room_bathroom, rw - 3, cw, rw, bw);
    ter_set(rng(lw + 2, mw - 3), cw, t_door_c);
    if (one_in(4))
     ter_set(rng(rw - 2, rw - 1), cw, t_door_c);
    else
     ter_set(rw - 3, rng(cw + 2, bw - 2), t_door_c);
    rn = rng(lw + 1, rw - 5);
    ter_set(rn    , bw, t_window_domestic);
    ter_set(rn + 1, bw, t_window_domestic);
    if (one_in(4))
     ter_set(rng(rw - 2, rw - 1), bw, t_window_domestic);
    else
     ter(rw, rng(cw + 1, bw - 1));
   } else {
    house_room(this, room_bathroom, lw, cw, lw + 3, bw);
    house_room(this, room_bedroom, lw + 3, cw, rw, bw);
    if (one_in(4))
     ter_set(rng(lw + 1, lw + 2), cw, t_door_c);
    else
     ter_set(lw + 3, rng(cw + 2, bw - 2), t_door_c);
    rn = rng(lw + 4, rw - 2);
    ter_set(rn    , bw, t_window_domestic);
    ter_set(rn + 1, bw, t_window_domestic);
    if (one_in(4))
     ter_set(rng(lw + 1, lw + 2), bw, t_window_domestic);
    else
     ter(lw, rng(cw + 1, bw - 1));
   }
// Doors off the sides of the hallway
   ter_set(mw - 2, rng(tw + 3, cw - 3), t_door_c);
   ter_set(mw + 2, rng(tw + 3, cw - 3), t_door_c);
   ter_set(mw, cw, t_door_c);
   break;
  }	// Done with the various house structures

  if (rng(2, 7) < tw) {	// Big front yard has a chance for a fence
   for (int i = lw; i <= rw; i++)
    ter_set(i, 0, t_fence_h);
   for (int i = 1; i < tw; i++) {
    ter_set(lw, i, t_fence_v);
    ter_set(rw, i, t_fence_v);
   }
   int hole = rng(SEEX - 3, SEEX + 2);
   ter_set(hole, 0, t_dirt);
   ter_set(hole + 1, 0, t_dirt);
   if (one_in(tw)) {
    ter_set(hole - 1, 1, t_tree_young);
    ter_set(hole + 2, 1, t_tree_young);
   }
  }

  if (terrain_type >= ot_house_base_north &&
      terrain_type <= ot_house_base_west) {
   do
    rn = rng(lw + 1, rw - 1);
   while (ter(rn, bw - 1) != t_floor);
   ter_set(rn, bw - 1, t_stairs_down);
  }
  if (one_in(100)) { // Houses have a 1 in 100 chance of wasps!
   for (int i = 0; i < SEEX * 2; i++) {
    for (int j = 0; j < SEEY * 2; j++) {
     if (ter(i, j) == t_door_c || ter(i, j) == t_door_locked)
      ter_set(i, j, t_door_frame);
     if (ter(i, j) == t_window_domestic && !one_in(3))
      ter_set(i, j, t_window_frame);
     if ((ter(i, j) == t_wall_h || ter(i, j) == t_wall_v) && one_in(8))
      ter_set(i, j, t_paper);
    }
   }
   int num_pods = rng(8, 12);
   for (int i = 0; i < num_pods; i++) {
    int podx = rng(1, SEEX * 2 - 2), pody = rng(1, SEEY * 2 - 2);
    int nonx = 0, nony = 0;
    while (nonx == 0 && nony == 0) {
     nonx = rng(-1, 1);
     nony = rng(-1, 1);
    }
    for (int x = -1; x <= 1; x++) {
     for (int y = -1; y <= 1; y++) {
      if ((x != nonx || y != nony) && (x != 0 || y != 0))
       ter_set(podx + x, pody + y, t_paper);
     }
    }
    add_spawn(mon_wasp, 1, podx, pody);
   }
   place_items(mi_rare, 70, 0, 0, SEEX * 2 - 1, SEEY * 2 - 1, false, turn);

  } else if (one_in(150)) { // No wasps; black widows?
   for (int i = 0; i < SEEX * 2; i++) {
    for (int j = 0; j < SEEY * 2; j++) {
     if (ter(i, j) == t_floor) {
      if (one_in(15)) {
       add_spawn(mon_spider_widow, rng(1, 2), i, j);
       for (int x = i - 1; x <= i + 1; x++) {
        for (int y = j - 1; y <= j + 1; y++) {
         if (ter(x, y) == t_floor)
          add_field(NULL, x, y, fd_web, rng(2, 3));
        }
       }
      } else if (move_cost(i, j) > 0 && field_at(i, j).is_null() && one_in(5))
       add_field(NULL, x, y, fd_web, 1);
     }
    }
   }
   place_items(mi_rare, 60, 0, 0, SEEX * 2 - 1, SEEY * 2 - 1, false, turn);
  } else { // Just boring old zombies
   place_spawns(g, "GROUP_ZOMBIE", 2, 0, 0, SEEX * 2 - 1, SEEX * 2 - 1, density);
  }

  if (terrain_type == ot_house_east  || terrain_type == ot_house_base_east)
   rotate(1);
  if (terrain_type == ot_house_south || terrain_type == ot_house_base_south)
   rotate(2);
  if (terrain_type == ot_house_west  || terrain_type == ot_house_base_west)
   rotate(3);
  break;

 case ot_s_lot:
  for (int i = 0; i < SEEX * 2; i++) {
   for (int j = 0; j < SEEY * 2; j++) {
    if ((j == 5 || j == 9 || j == 13 || j == 17 || j == 21) &&
        ((i > 1 && i < 8) || (i > 14 && i < SEEX * 2 - 2)))
     ter_set(i, j, t_pavement_y);
    else if ((j < 2 && i > 7 && i < 17) ||
             (j >= 2 && j < SEEY * 2 - 2 && i > 1 && i < SEEX * 2 - 2))
     ter_set(i, j, t_pavement);
    else
     ter_set(i, j, grass_or_dirt());
   }
  }
  if (x_in_y(2,3))
  {
      int vx = rng (0, 3) * 4 + 5;
      int vy = 4;
		vhtype_id vt = veh_null;
		int r = rng(1, 100);
		if (r <= 10)//specials
     		{
			int ra = rng(1, 100);
				if (ra <= 3)
					vt = veh_armytruck;
				else if (ra <= 10)
					vt = veh_bubblecar;
				else if (ra <= 20)
					vt = veh_schoolbus;
				else
					vt = veh_sandbike;
			}
		else if (r <= 30)//commercial
			{
			int rb = rng(1, 100);
				if (rb <= 25)
					vt = veh_trucktrailer;
				else if (rb <= 35)
					vt = veh_semi;
				else
					vt = veh_truck;
			}
		else//commons
			{
			int rc = rng(1, 100);
				if (rc <= 4)
					vt = veh_golfcart;
				else if (rc <= 11)
					vt = veh_scooter;
				else if (rc <= 21)
					vt = veh_bug;
				else if (rc <= 50)
					vt = veh_car;
				else if (rc <= 75)
					vt = veh_bicycle;
				else
					vt = veh_motorcycle;
			}

      add_vehicle (g, vt, vx, vy, one_in(2)? 90 : 270);
  }
  place_items(mi_road, 8, 0, 0, SEEX * 2 - 1, SEEY * 2 - 1, false, turn);
  if (t_east  >= ot_road_null && t_east  <= ot_road_nesw_manhole)
   rotate(1);
  if (t_south >= ot_road_null && t_south <= ot_road_nesw_manhole)
   rotate(2);
  if (t_west  >= ot_road_null && t_west  <= ot_road_nesw_manhole)
   rotate(3);
  break;

 case ot_park: {
  if (one_in(3)) { // Playground
   fill_background(this, t_grass);
   mapf::formatted_set_terrain(this, 0, 0,
"\n\n\n\
             t          \n\
      t         ##      \n\
                ##      \n\
                        \n\
    mmm                 \n\
    mmm    s        t   \n\
   tmmm    s            \n\
           s            \n\
           s            \n\
                        \n\
                        \n\
      -            t    \n\
     t-                 \n\
               t        \n\
         t              \n\
",
mapf::basic_bind( "# m s - t", t_sandbox, t_monkey_bars, t_slide, t_bench, t_tree ),
   mapf::end() );
   rotate(rng(0, 3));

  } else { // Basketball court
   fill_background(this, t_pavement);
   mapf::formatted_set_terrain(this, 0, 0,
"\n\
|-+------------------+-|\n\
|     .  . 7 .  .      |\n\
|     .  .   .  .      |\n\
|#    .  .....  .     #|\n\
|#    .         .     #|\n\
|#    .         .     #|\n\
|#    .         .     #|\n\
|#    .         .     #|\n\
|#     .       .      #|\n\
|#      .     .       #|\n\
|......................|\n\
|#      .     .       #|\n\
|#     .       .      #|\n\
|#    .         .     #|\n\
|#    .         .     #|\n\
|#    .         .     #|\n\
|#    .         .     #|\n\
|#    .  .....  .     #|\n\
|     .  .   .  .      |\n\
|     .  . 7 .  .      |\n\
|-+------------------+-|\n\
\n\n",
  mapf::basic_bind(". 7 # | - +", t_pavement_y, t_backboard, t_bench, t_chainfence_v, t_chainfence_h, t_chaingate_l),
  mapf::end() );

  rotate(rng(0, 3));
  }
  add_spawn(mon_zombie_child, rng(2, 8), SEEX, SEEY);
 } break;

 case ot_s_gas_north:
 case ot_s_gas_east:
 case ot_s_gas_south:
 case ot_s_gas_west:
  tw = rng(5, 14);
  bw = SEEY * 2 - rng(1, 2);
  mw = rng(tw + 5, bw - 3);
  if (mw < bw - 5)
   mw = bw - 5;
  lw = rng(0, 3);
  rw = SEEX * 2 - rng(1, 4);
  cw = rng(lw + 4, rw - 5);
  rn = rng(3, 6);	// Frequency of gas pumps
  for (int i = 0; i < SEEX * 2; i++) {
   for (int j = 0; j < SEEX * 2; j++) {
    if (j < tw && (tw - j) % 4 == 0 && i > lw && i < rw &&
        (i - (1 + lw)) % rn == 0)
     ter_set(i, j, t_gas_pump);
    else if ((j < 2 && i > 7 && i < 16) || (j < tw && i > lw && i < rw))
     ter_set(i, j, t_pavement);
    else if (j == tw && (i == lw+6 || i == lw+7 || i == rw-7 || i == rw-6))
     ter_set(i, j, t_window);
    else if (((j == tw || j == bw) && i >= lw && i <= rw) ||
             (j == mw && (i >= cw && i < rw)))
     ter_set(i, j, t_wall_h);
    else if (((i == lw || i == rw) && j > tw && j < bw) ||
             (j > mw && j < bw && (i == cw || i == rw - 2)))
     ter_set(i, j, t_wall_v);
    else if (i == lw + 1 && j > tw && j < bw)
     ter_set(i, j, t_glass_fridge);
    else if (i > lw + 2 && i < lw + 12 && i < cw && i % 2 == 1 &&
             j > tw + 1 && j < mw - 1)
     ter_set(i, j, t_rack);
    else if ((i == rw - 5 && j > tw + 1 && j < tw + 4) ||
             (j == tw + 3 && i > rw - 5 && i < rw))
     ter_set(i, j, t_counter);
    else if (i > lw && i < rw && j > tw && j < bw)
     ter_set(i, j, t_floor);
    else
     ter_set(i, j, grass_or_dirt());
   }
  }
  ter_set(cw, rng(mw + 1, bw - 1), t_door_c);
  ter_set(rw - 1, mw, t_door_c);
  ter_set(rw - 1, bw - 1, t_toilet);
  ter_set(rng(10, 13), tw, t_door_c);
  if (one_in(5))
   ter_set(rng(lw + 1, cw - 1), bw, (one_in(4) ? t_door_c : t_door_locked));
  for (int i = lw + (lw % 2 == 0 ? 3 : 4); i < cw && i < lw + 12; i += 2) {
   if (!one_in(3))
    place_items(mi_snacks,	74, i, tw + 2, i, mw - 2, false, 0);
   else
    place_items(mi_magazines,	74, i, tw + 2, i, mw - 2, false, 0);
  }
  place_items(mi_fridgesnacks,	82, lw + 1, tw + 1, lw + 1, bw - 1, false, 0);
  place_items(mi_road,		12, 0,      0,  SEEX*2 - 1, tw - 1, false, 0);
  place_items(mi_behindcounter,	70, rw - 4, tw + 1, rw - 1, tw + 2, false, 0);
  place_items(mi_softdrugs,	12, rw - 1, bw - 2, rw - 1, bw - 2, false, 0);
  if (terrain_type == ot_s_gas_east)
   rotate(1);
  if (terrain_type == ot_s_gas_south)
   rotate(2);
  if (terrain_type == ot_s_gas_west)
   rotate(3);
  place_spawns(g, "GROUP_ZOMBIE", 2, 0, 0, SEEX * 2 - 1, SEEX * 2 - 1, density);
  break;

 case ot_s_pharm_north:
 case ot_s_pharm_east:
 case ot_s_pharm_south:
 case ot_s_pharm_west:
  tw = rng(0, 4);
  bw = SEEY * 2 - rng(1, 5);
  mw = bw - rng(3, 4);	// Top of the storage room
  lw = rng(0, 4);
  rw = SEEX * 2 - rng(1, 5);
  cw = rng(13, rw - 5);	// Left side of the storage room
  for (int i = 0; i < SEEX * 2; i++) {
   for (int j = 0; j < SEEY * 2; j++) {
    if (j == tw && ((i > lw + 2 && i < lw + 6) || (i > rw - 6 && i < rw - 2)))
     ter_set(i, j, t_window);
    else if ((j == tw && (i == lw + 8 || i == lw + 9)) ||
             (i == cw && j == mw + 1))
     ter_set(i, j, t_door_c);
    else if (((j == tw || j == bw) && i >= lw && i <= rw) ||
             (j == mw && i >= cw && i < rw))
     ter_set(i, j, t_wall_h);
    else if (((i == lw || i == rw) && j > tw && j < bw) ||
             (i == cw && j > mw && j < bw))
     ter_set(i, j, t_wall_v);
    else if (((i == lw + 8 || i == lw + 9 || i == rw - 4 || i == rw - 3) &&
              j > tw + 3 && j < mw - 2) ||
             (j == bw - 1 && i > lw + 1 && i < cw - 1))
     ter_set(i, j, t_rack);
    else if ((i == lw + 1 && j > tw + 8 && j < mw - 1) ||
             (j == mw - 1 && i > cw + 1 && i < rw))
     ter_set(i, j, t_glass_fridge);
    else if ((j == mw     && i > lw + 1 && i < cw) ||
             (j == tw + 6 && i > lw + 1 && i < lw + 6) ||
             (i == lw + 5 && j > tw     && j < tw + 7))
     ter_set(i, j, t_counter);
    else if (i > lw && i < rw && j > tw && j < bw)
     ter_set(i, j, t_floor);
    else
     ter_set(i, j, grass_or_dirt());
   }
  }
  if (one_in(3))
   place_items(mi_snacks,	74, lw + 8, tw + 4, lw + 8, mw - 3, false, 0);
  else if (one_in(4))
   place_items(mi_cleaning,	74, lw + 8, tw + 4, lw + 8, mw - 3, false, 0);
  else
   place_items(mi_magazines,	74, lw + 8, tw + 4, lw + 8, mw - 3, false, 0);
  if (one_in(5))
   place_items(mi_softdrugs,	84, lw + 9, tw + 4, lw + 9, mw - 3, false, 0);
  else if (one_in(4))
   place_items(mi_cleaning,	74, lw + 9, tw + 4, lw + 9, mw - 3, false, 0);
  else
   place_items(mi_snacks,	74, lw + 9, tw + 4, lw + 9, mw - 3, false, 0);
  if (one_in(5))
   place_items(mi_softdrugs,	84, rw - 4, tw + 4, rw - 4, mw - 3, false, 0);
  else
   place_items(mi_snacks,	74, rw - 4, tw + 4, rw - 4, mw - 3, false, 0);
  if (one_in(3))
   place_items(mi_snacks,	70, rw - 3, tw + 4, rw - 3, mw - 3, false, 0);
  else
   place_items(mi_softdrugs,	80, rw - 3, tw + 4, rw - 3, mw - 3, false, 0);
  place_items(mi_fridgesnacks,	74, lw + 1, tw + 9, lw + 1, mw - 2, false, 0);
  place_items(mi_fridgesnacks,	74, cw + 2, mw - 1, rw - 1, mw - 1, false, 0);
  place_items(mi_harddrugs,	88, lw + 2, bw - 1, cw - 2, bw - 1, false, 0);
  place_items(mi_behindcounter,	78, lw + 1, tw + 1, lw + 4, tw + 5, false, 0);
  if (terrain_type == ot_s_pharm_east)
   rotate(1);
  if (terrain_type == ot_s_pharm_south)
   rotate(2);
  if (terrain_type == ot_s_pharm_west)
   rotate(3);
  place_spawns(g, "GROUP_PHARM", 2, 0, 0, SEEX * 2 - 1, SEEX * 2 - 1, density);
  break;

 case ot_s_grocery_north:
 case ot_s_grocery_east:
 case ot_s_grocery_south:
 case ot_s_grocery_west:
  for (int i = 0; i < SEEX * 2; i++) {
   for (int j = 0; j < SEEY * 2; j++) {
    if (j == 2 && ((i > 4 && i < 8) || (i > 15 && i < 19)))
     ter_set(i, j, t_window);
    else if ((j == 2 && (i == 11 || i == 12)) || (i == 6 && j == 20))
     ter_set(i, j, t_door_c);
    else if (((j == 2 || j == SEEY * 2 - 3) && i > 1 && i < SEEX * 2 - 2) ||
               (j == 18 && i > 2 && i < 7))
     ter_set(i, j, t_wall_h);
    else if (((i == 2 || i == SEEX * 2 - 3) && j > 2 && j < SEEY * 2 - 3) ||
               (i == 6 && j == 19))
     ter_set(i, j, t_wall_v);
    else if (j > 4 && j < 8) {
     if (i == 5 || i == 9 || i == 13 || i == 17)
      ter_set(i, j, t_counter);
     else if (i == 8 || i == 12 || i == 16 || i == 20)
      ter_set(i, j, t_rack);
     else if (i > 2 && i < SEEX * 2 - 3)
      ter_set(i, j, t_floor);
     else
      ter_set(i, j, grass_or_dirt());
    } else if ((j == 7 && (i == 3 || i == 4)) ||
               ((j == 11 || j == 14) && (i == 18 || i == 19)) ||
               ((j > 9 && j < 16) && (i == 6 || i == 7 || i == 10 ||
                                      i == 11 || i == 14 || i == 15 ||
                                      i == 20)))
     ter_set(i, j, t_rack);
    else if ((j == 18 && i > 15 && i < 21) || (j == 19 && i == 16))
     ter_set(i, j, t_counter);
    else if ((i == 3 && j > 9 && j < 16) ||
             (j == 20 && ((i > 7 && i < 15) || (i > 18 && i < 21))))
     ter_set(i, j, t_glass_fridge);
    else if (i > 2 && i < SEEX * 2 - 3 && j > 2 && j < SEEY * 2 - 3)
     ter_set(i, j, t_floor);
    else
     ter_set(i, j, grass_or_dirt());
   }
  }
  place_items(mi_fridgesnacks,	65,  3, 10,  3, 15, false, 0);
  place_items(mi_fridge,	70,  8, 20, 14, 20, false, 0);
  place_items(mi_fridge,	50, 19, 20, 20, 20, false, 0);
  place_items(mi_softdrugs,	55,  6, 10,  6, 15, false, 0);
  place_items(mi_cleaning,	88,  7, 10,  7, 15, false, 0);
  place_items(mi_kitchen,	75, 10, 10, 10, 15, false, 0);
  place_items(mi_snacks,	78, 11, 10, 11, 15, false, 0);
  place_items(mi_cannedfood,	80, 14, 10, 14, 15, false, 0);
  place_items(mi_pasta,		74, 15, 10, 15, 15, false, 0);
  place_items(mi_produce,	60, 20, 10, 20, 15, false, 0);
  place_items(mi_produce,	50, 18, 11, 19, 11, false, 0);
  place_items(mi_produce,	50, 18, 10, 20, 15, false, 0);
  for (int i = 8; i < 21; i +=4) {	// Checkout snacks & magazines
   place_items(mi_snacks,    50, i, 5, i, 6, false, 0);
   place_items(mi_magazines, 70, i, 7, i, 7, false, 0);
  }
  if (terrain_type == ot_s_grocery_east)
   rotate(1);
  if (terrain_type == ot_s_grocery_south)
   rotate(2);
  if (terrain_type == ot_s_grocery_west)
   rotate(3);
  place_spawns(g, "GROUP_GROCERY", 2, 0, 0, SEEX * 2 - 1, SEEX * 2 - 1, density);
  break;

 case ot_s_hardware_north:
 case ot_s_hardware_east:
 case ot_s_hardware_south:
 case ot_s_hardware_west:
  rn = 0;	// No back door
//  if (!one_in(3))
//   rn = 1;	// Old-style back door
  if (!one_in(6))
   rn = 2;	// Paved back area
  for (int i = 0; i < SEEX * 2; i++) {
   for (int j = 0; j < SEEY * 2; j++) {
    if (j == 3 && ((i > 5 && i < 9) || (i > 14 && i < 18)))
     ter_set(i, j, t_window);
    else if ((j == 3 && i > 1 && i < SEEX * 2 - 2) ||
             (j == 15 && i > 1 && i < 14) ||
             (j == SEEY * 2 - 3 && i > 12 && i < SEEX * 2 - 2))
     ter_set(i, j, t_wall_h);
    else if ((i == 2 && j > 3 && j < 15) ||
             (i == SEEX * 2 - 3 && j > 3 && j < SEEY * 2 - 3) ||
             (i == 13 && j > 15 && j < SEEY * 2 - 3))
     ter_set(i, j, t_wall_v);
    else if ((i > 3 && i < 10 && j == 6) || (i == 9 && j > 3 && j < 7))
     ter_set(i, j, t_counter);
    else if (((i == 3 || i == 6 || i == 7 || i == 10 || i == 11) &&
               j > 8 && j < 15) ||
              (i == SEEX * 2 - 4 && j > 3 && j < SEEX * 2 - 4) ||
              (i > 14 && i < 18 &&
               (j == 8 || j == 9 || j == 12 || j == 13)) ||
              (j == SEEY * 2 - 4 && i > 13 && i < SEEX * 2 - 4) ||
              (i > 15 && i < 18 && j > 15 && j < 18) ||
              (i == 9 && j == 7))
     ter_set(i, j, t_rack);
    else if ((i > 2 && i < SEEX * 2 - 3 && j > 3 && j < 15) ||
             (i > 13 && i < SEEX * 2 - 3 && j > 14 && j < SEEY * 2 - 3))
     ter_set(i, j, t_floor);
    else if (rn == 2 && i > 1 && i < 13 && j > 15 && j < SEEY * 2 - 3)
     ter_set(i, j, t_pavement);
    else
     ter_set(i, j, grass_or_dirt());
   }
  }
  ter_set(rng(10, 13), 3, t_door_c);
  if (rn > 0)
   ter_set(13, rng(16, 19), (one_in(3) ? t_door_c : t_door_locked));
  if (rn == 2) {
   if (one_in(5))
    ter_set(rng(4, 10), 16, t_gas_pump);
      else ter_set(rng(4, 10), 16, t_recycler);
   if (one_in(3)) {	// Place a dumpster
    int startx = rng(2, 11), starty = rng(18, 19);
    if (startx == 11)
     starty = 18;
    bool hori = (starty == 18 ? false : true);
    for (int i = startx; i <= startx + (hori ? 3 : 2); i++) {
     for (int j = starty; j <= starty + (hori ? 2 : 3); j++)
      ter_set(i, j, t_dumpster);
    }
    if (hori)
     place_items(mi_trash, 30, startx, starty, startx+3, starty+2, false, 0);
    else
     place_items(mi_trash, 30, startx, starty, startx+2, starty+3, false, 0);
   }
   place_items(mi_road, 30, 2, 16, 12, SEEY * 2 - 3, false, 0);
  }

  place_items(mi_magazines,	70,  9,  7,  9,  7, false, 0);
  if (one_in(4))
   place_items(mi_snacks,	70,  9,  7,  9,  7, false, 0);

  if (!one_in(3))
   place_items(mi_hardware,	80,  3,  9,  3, 14, false, 0);
  else if (!one_in(3))
   place_items(mi_tools,	80,  3,  9,  3, 14, false, 0);
  else
   place_items(mi_bigtools,	80,  3,  9,  3, 14, false, 0);

  if (!one_in(3))
   place_items(mi_hardware,	80,  6,  9,  6, 14, false, 0);
  else if (!one_in(3))
   place_items(mi_tools,	80,  6,  9,  6, 14, false, 0);
  else
   place_items(mi_bigtools,	80,  6,  9,  6, 14, false, 0);

  if (!one_in(4))
   place_items(mi_tools,	80,  7,  9,  7, 14, false, 0);
  else if (one_in(4))
   place_items(mi_mischw,	80,  7,  9,  7, 14, false, 0);
  else
   place_items(mi_hardware,	80,  7,  9,  7, 14, false, 0);
  if (!one_in(4))
   place_items(mi_tools,	80, 10,  9, 10, 14, false, 0);
  else if (one_in(4))
   place_items(mi_mischw,	80, 10,  9, 10, 14, false, 0);
  else
   place_items(mi_hardware,	80, 10,  9, 10, 14, false, 0);

  if (!one_in(3))
   place_items(mi_bigtools,	75, 11,  9, 11, 14, false, 0);
  else if (one_in(2))
   place_items(mi_cleaning,	75, 11,  9, 11, 14, false, 0);
  else
   place_items(mi_tools,	75, 11,  9, 11, 14, false, 0);
  if (one_in(2))
   place_items(mi_cleaning,	65, 15,  8, 17,  8, false, 0);
  else
   place_items(mi_snacks,	65, 15,  8, 17,  8, false, 0);
  if (one_in(4))
   place_items(mi_hardware,	74, 15,  9, 17,  9, false, 0);
  else
   place_items(mi_cleaning,	74, 15,  9, 17,  9, false, 0);
  if (one_in(4))
   place_items(mi_hardware,	74, 15, 12, 17, 12, false, 0);
  else
   place_items(mi_cleaning,	74, 15, 12, 17, 12, false, 0);
  place_items(mi_mischw,	90, 20,  4, 20, 19, false, 0);
  if (terrain_type == ot_s_hardware_east)
   rotate(1);
  if (terrain_type == ot_s_hardware_south)
   rotate(2);
  if (terrain_type == ot_s_hardware_west)
   rotate(3);
  place_spawns(g, "GROUP_ZOMBIE", 2, 0, 0, SEEX * 2 - 1, SEEX * 2 - 1, density);
  break;

 case ot_s_electronics_north:
 case ot_s_electronics_east:
 case ot_s_electronics_south:
 case ot_s_electronics_west:
  fill_background(this, &grass_or_dirt);
  square(this, t_floor, 4, 4, SEEX * 2 - 4, SEEY * 2 - 4);
  line(this, t_wall_v, 3, 4, 3, SEEY * 2 - 4);
  line(this, t_wall_v, SEEX * 2 - 3, 4, SEEX * 2 - 3, SEEY * 2 - 4);
  line(this, t_wall_h, 3, 3, SEEX * 2 - 3, 3);
  line(this, t_wall_h, 3, SEEY * 2 - 3, SEEX * 2 - 3, SEEY * 2 - 3);
  ter_set(13, 3, t_door_c);
  line(this, t_window, 10, 3, 11, 3);
  line(this, t_window, 16, 3, 18, 3);
  line(this, t_window, SEEX * 2 - 3, 9,  SEEX * 2 - 3, 11);
  line(this, t_window, SEEX * 2 - 3, 14,  SEEX * 2 - 3, 16);
  line(this, t_counter, 4, SEEY * 2 - 4, SEEX * 2 - 4, SEEY * 2 - 4);
  line(this, t_counter, 4, SEEY * 2 - 5, 4, SEEY * 2 - 9);
  line(this, t_counter, SEEX * 2 - 4, SEEY * 2 - 5, SEEX * 2 - 4, SEEY * 2 - 9);
  line(this, t_counter, SEEX * 2 - 7, 4, SEEX * 2 - 7, 6);
  line(this, t_counter, SEEX * 2 - 7, 7, SEEX * 2 - 5, 7);
  line(this, t_rack, 9, SEEY * 2 - 5, 9, SEEY * 2 - 9);
  line(this, t_rack, SEEX * 2 - 9, SEEY * 2 - 5, SEEX * 2 - 9, SEEY * 2 - 9);
  line(this, t_rack, 4, 4, 4, SEEY * 2 - 10);
  line(this, t_rack, 5, 4, 8, 4);
  place_items(mi_consumer_electronics, 85, 4, SEEY * 2 - 4, SEEX * 2 - 4,
              SEEY * 2 - 4, false, turn - 50);
  place_items(mi_consumer_electronics, 85, 4, SEEY * 2 - 5, 4, SEEY * 2 - 9,
              false, turn - 50);
  place_items(mi_consumer_electronics, 85, SEEX * 2 - 4, SEEY * 2 - 5,
              SEEX * 2 - 4, SEEY * 2 - 9, false, turn - 50);
  place_items(mi_consumer_electronics, 85, 9, SEEY * 2 - 5, 9, SEEY * 2 - 9,
              false, turn - 50);
  place_items(mi_consumer_electronics, 85, SEEX * 2 - 9, SEEY * 2 - 5,
              SEEX * 2 - 9, SEEY * 2 - 9, false, turn - 50);
  place_items(mi_consumer_electronics, 85, 4, 4, 4, SEEY * 2 - 10, false,
              turn - 50);
  place_items(mi_consumer_electronics, 85, 5, 4, 8, 4, false, turn - 50);
  if (terrain_type == ot_s_electronics_east)
   rotate(1);
  if (terrain_type == ot_s_electronics_south)
   rotate(2);
  if (terrain_type == ot_s_electronics_west)
   rotate(3);
  place_spawns(g, "GROUP_ELECTRO", 2, 0, 0, SEEX * 2 - 1, SEEX * 2 - 1, density);
  break;

 case ot_s_sports_north:
 case ot_s_sports_east:
 case ot_s_sports_south:
 case ot_s_sports_west:
  lw = rng(0, 3);
  rw = SEEX * 2 - 1 - rng(0, 3);
  tw = rng(3, 10);
  bw = SEEY * 2 - 1 - rng(0, 3);
  cw = bw - rng(3, 5);
  for (int i = 0; i < SEEX * 2; i++) {
   for (int j = 0; j < SEEY * 2; j++) {
    if (((j == tw || j == bw) && i >= lw && i <= rw) ||
        (j == cw && i > lw && i < rw))
     ter_set(i, j, t_wall_h);
    else if ((i == lw || i == rw) && j > tw && j < bw)
     ter_set(i, j, t_wall_v);
    else if ((j == cw - 1 && i > lw && i < rw - 4) ||
             (j < cw - 3 && j > tw && (i == lw + 1 || i == rw - 1)))
     ter_set(i, j, t_rack);
    else if (j == cw - 3 && i > lw && i < rw - 4)
     ter_set(i, j, t_counter);
    else if (j > tw && j < bw && i > lw && i < rw)
     ter_set(i, j, t_floor);
    else if (tw >= 6 && j >= tw - 6 && j < tw && i >= lw && i <= rw) {
     if ((i - lw) % 4 == 0)
      ter_set(i, j, t_pavement_y);
     else
      ter_set(i, j, t_pavement);
    } else
     ter_set(i, j, grass_or_dirt());
   }
  }
  rn = rng(tw + 2, cw - 6);
  for (int i = lw + 3; i <= rw - 5; i += 4) {
   if (cw - 6 > tw + 1) {
    ter_set(i    , rn + 1, t_rack);
    ter_set(i    , rn    , t_rack);
    ter_set(i + 1, rn + 1, t_rack);
    ter_set(i + 1, rn    , t_rack);
    place_items(mi_camping,	86, i, rn, i + 1, rn + 1, false, 0);
   } else if (cw - 5 > tw + 1) {
    ter_set(i    , cw - 5, t_rack);
    ter_set(i + 1, cw - 5, t_rack);
    place_items(mi_camping,	80, i, cw - 5, i + 1, cw - 5, false, 0);
   }
  }
  ter_set(rw - rng(2, 3), cw, t_door_c);
  rn = rng(2, 4);
  for (int i = lw + 2; i <= lw + 2 + rn; i++)
   ter_set(i, tw, t_window);
  for (int i = rw - 2; i >= rw - 2 - rn; i--)
   ter_set(i, tw, t_window);
  ter_set(rng(lw + 3 + rn, rw - 3 - rn), tw, t_door_c);
  if (one_in(4))
   ter_set(rng(lw + 2, rw - 2), bw, t_door_locked);
  place_items(mi_allsporting,	90, lw + 1, cw - 1, rw - 5, cw - 1, false, 0);
  place_items(mi_sports,	82, lw + 1, tw + 1, lw + 1, cw - 4, false, 0);
  place_items(mi_sports,	82, rw - 1, tw + 1, rw - 1, cw - 4, false, 0);
  if (!one_in(4))
   place_items(mi_allsporting,	92, lw + 1, cw + 1, rw - 1, bw - 1, false, 0);

  if (terrain_type == ot_s_sports_east)
   rotate(1);
  if (terrain_type == ot_s_sports_south)
   rotate(2);
  if (terrain_type == ot_s_sports_west)
   rotate(3);
  place_spawns(g, "GROUP_ZOMBIE", 2, 0, 0, SEEX * 2 - 1, SEEX * 2 - 1, density);
  break;

 case ot_s_liquor_north:
 case ot_s_liquor_east:
 case ot_s_liquor_south:
 case ot_s_liquor_west:
  fill_background(this, &grass_or_dirt);
  square(this, t_pavement, 3, 13, SEEX*2-4, SEEY*2-1);
  square(this, t_floor, 3, 2, SEEX*2-4, 12);
  mapf::formatted_set_terrain(this, 3, 2,
"\
--:------------:--\n\
|#  #####    c   |\n\
|#  ##       c   |\n\
|#  ##  ##   ccc |\n\
|#  ##  ##       |\n\
|#  ##          &|\n\
|       #####   &|\n\
|----   #####   &|\n\
|   |           &|\n\
|   |         &&&|\n\
------------------\
", mapf::basic_bind("- | : # c &", t_wall_h, t_wall_v, t_window, t_rack, t_counter, t_glass_fridge),
  mapf::end());
  square(this, t_dumpster, 5, 13, 7, 14);
  square(this, t_dumpster, SEEX*2-6, 15, SEEX*2-5, 17);

  ter_set(rng(13, 15), 2, t_door_c);
  ter_set(rng(4, 6), 9, t_door_c);
  ter_set(rng(9, 16), 12, t_door_c);

  place_items(mi_alcohol,	96,  4,  3,  4,  7, false, 0);
  place_items(mi_alcohol,	96,  7,  3, 11,  3, false, 0);
  place_items(mi_alcohol,	96,  7,  4,  8,  7, false, 0);
  place_items(mi_alcohol,	96, 11,  8, 15,  9, false, 0);
  place_items(mi_snacks,	85, 11,  5, 12,  6, false, 0);
  place_items(mi_fridgesnacks,	90, 19,  7, 19, 10, false, 0);
  place_items(mi_fridgesnacks,	90, 17, 11, 19, 11, false, 0);
  place_items(mi_behindcounter,	80, 17,  3, 19,  4, false, 0);
  place_items(mi_trash,		30,  5, 14,  7, 14, false, 0);
  place_items(mi_trash,		30, 18, 15, 18, 17, false, 0);

  if (terrain_type == ot_s_liquor_east)
   rotate(1);
  if (terrain_type == ot_s_liquor_south)
   rotate(2);
  if (terrain_type == ot_s_liquor_west)
   rotate(3);
  place_spawns(g, "GROUP_ZOMBIE", 2, 0, 0, SEEX * 2 - 1, SEEX * 2 - 1, density);
  break;

 case ot_s_gun_north:
 case ot_s_gun_east:
 case ot_s_gun_south:
 case ot_s_gun_west:
  for (int i = 0; i < SEEX * 2; i++) {
   for (int j = 0; j < SEEY * 2; j++) {
    if ((i == 2 || i == SEEX * 2 - 3) && j > 6 && j < SEEY * 2 - 1)
     ter_set(i, j, t_wall_v);
    else if ((i == 8 && j > 6 && j < 13) ||
             (j == 16 && (i == 5 || i == 8 || i == 11 || i == 14 || i == 17)))
     ter_set(i, j, t_counter);
    else if ((j == 6 && ((i > 4 && i < 8) || (i > 15 && i < 19))))
     ter_set(i, j, t_window);
    else if ((j == 14 && i > 3 && i < 15))
     ter_set(i, j, t_wall_glass_h);
    else if (j == 16 && i == SEEX * 2 - 4)
     ter_set(i, j, t_door_c);
    else if (((j == 6 || j == SEEY * 2 - 1) && i > 1 && i < SEEX * 2 - 2) ||
             ((j == 16 || j == 14) && i > 2 && i < SEEX * 2 - 3))
     ter_set(i, j, t_wall_h);
    else if (((i == 3 || i == SEEX * 2 - 4) && j > 6 && j < 14) ||
             ((j > 8 && j < 12) && (i == 12 || i == 13 || i == 16)) ||
             (j == 13 && i > 15 && i < SEEX * 2 - 4))
     ter_set(i, j, t_rack);
    else if (i > 2 && i < SEEX * 2 - 3 && j > 6 && j < SEEY * 2 - 1)
     ter_set(i, j, t_floor);
    else if ((j > 0 && j < 6 &&
             (i == 2 || i == 6 || i == 10 || i == 17 || i == SEEX * 2 - 3)))
     ter_set(i, j, t_pavement_y);
    else if (j < 6 && i > 1 && i < SEEX * 2 - 2)
     ter_set(i, j, t_pavement);
    else
     ter_set(i, j, grass_or_dirt());
   }
  }
  ter_set(rng(11, 14), 6, t_door_c);
  ter_set(rng(5, 14), 14, t_door_c);
  place_items(mi_pistols,	70, 12,  9, 13, 11, false, 0);
  place_items(mi_shotguns,	60, 16,  9, 16, 11, false, 0);
  place_items(mi_rifles,	80, 20,  7, 20, 12, false, 0);
  place_items(mi_smg,		25,  3,  7,  3,  8, false, 0);
  place_items(mi_assault,	18,  3,  9,  3, 10, false, 0);
  place_items(mi_ammo,		93,  3, 11,  3, 13, false, 0);
  place_items(mi_allguns,	12,  5, 16, 17, 16, false, 0);
  place_items(mi_gunxtras,	67, 16, 13, 19, 13, false, 0);
  if (terrain_type == ot_s_gun_east)
   rotate(1);
  if (terrain_type == ot_s_gun_south)
   rotate(2);
  if (terrain_type == ot_s_gun_west)
   rotate(3);
  place_spawns(g, "GROUP_ZOMBIE", 2, 0, 0, SEEX * 2 - 1, SEEX * 2 - 1, density);
  break;

 case ot_s_clothes_north:
 case ot_s_clothes_east:
 case ot_s_clothes_south:
 case ot_s_clothes_west:
  for (int i = 0; i < SEEX * 2; i++) {
   for (int j = 0; j < SEEY * 2; j++) {
    if (j == 2 && (i == 11 || i == 12))
     ter_set(i, j, t_door_glass_c);
    else if (j == 2 && i > 3 && i < SEEX * 2 - 4)
     ter_set(i, j, t_wall_glass_h);
    else if (((j == 2 || j == SEEY * 2 - 2) && i > 1 && i < SEEX * 2 - 2) ||
             (j == 4 && i > 12 && i < SEEX * 2 - 3) ||
             (j == 17 && i > 2 && i < 12) ||
             (j == 20 && i > 2 && i < 11))
     ter_set(i, j, t_wall_h);
    else if (((i == 2 || i == SEEX * 2 - 3) && j > 1 && j < SEEY * 2 - 1) ||
             (i == 11 && (j == 18 || j == 20 || j == 21)) ||
             (j == 21 && (i == 5 || i == 8)))
     ter_set(i, j, t_wall_v);
    else if ((i == 16 && j > 4 && j < 9) ||
             (j == 8 && (i == 17 || i == 18)) ||
             (j == 18 && i > 2 && i < 11))
     ter_set(i, j, t_counter);
    else if ((i == 3 && j > 4 && j < 13) ||
             (i == SEEX * 2 - 4 && j > 9 && j < 20) ||
             ((j == 10 || j == 11) && i > 6 && i < 13) ||
             ((j == 14 || j == 15) && i > 4 && i < 13) ||
             ((i == 15 || i == 16) && j > 10 && j < 18) ||
             (j == SEEY * 2 - 3 && i > 11 && i < 18))
     ter_set(i, j, t_rack);
    else if (i > 2 && i < SEEX * 2 - 3 && j > 2 && j < SEEY * 2 - 2)
     ter_set(i, j, t_floor);
    else
     ter_set(i, j, grass_or_dirt());
   }
  }

  for (int i = 3; i <= 9; i += 3) {
   if (one_in(2))
    ter_set(i, SEEY * 2 - 4, t_door_c);
   else
    ter_set(i + 1, SEEY * 2 - 4, t_door_c);
  }

  place_items(mi_shoes,		70,  7, 10, 12, 10, false, 0);
  place_items(mi_pants,		88,  5, 14, 12, 14, false, 0);
  place_items(mi_shirts,	88,  7, 11, 12, 11, false, 0);
  place_items(mi_jackets,	80,  3,  5,  3, 12, false, 0);
  place_items(mi_winter,	60,  5, 15, 12, 15, false, 0);
  place_items(mi_bags,		70, 15, 11, 15, 17, false, 0);
  place_items(mi_dresser,	50, 12, 21, 17, 21, false, 0);
  place_items(mi_allclothes,	20,  3, 21, 10, 21, false, 0);
  place_items(mi_allclothes,	20,  3, 18, 10, 18, false, 0);
  switch (rng(0, 2)) {
   case 0:
    place_items(mi_pants,	70, 16, 11, 16, 17, false, 0);
    break;
   case 1:
    place_items(mi_shirts,	70, 16, 11, 16, 17, false, 0);
    break;
   case 2:
    place_items(mi_bags,	70, 16, 11, 16, 17, false, 0);
    break;
  }
  switch (rng(0, 2)) {
   case 0:
    place_items(mi_pants,	75, 20, 10, 20, 19, false, 0);
    break;
   case 1:
    place_items(mi_shirts,	75, 20, 10, 20, 19, false, 0);
    break;
   case 2:
    place_items(mi_jackets,	75, 20, 10, 20, 19, false, 0);
    break;
  }

  if (terrain_type == ot_s_clothes_east)
   rotate(1);
  if (terrain_type == ot_s_clothes_south)
   rotate(2);
  if (terrain_type == ot_s_clothes_west)
   rotate(3);
  place_spawns(g, "GROUP_ZOMBIE", 2, 0, 0, SEEX * 2 - 1, SEEX * 2 - 1, density);
  break;

 case ot_s_library_north:
 case ot_s_library_east:
 case ot_s_library_south:
 case ot_s_library_west:
  for (int i = 0; i < SEEX * 2; i++) {
   for (int j = 0; j < SEEY * 2; j++) {
    if (j == 2) {
     if (i == 5 || i == 6 || i == 17 || i == 18)
      ter_set(i, j, t_window_domestic);
     else if (i == 11 || i == 12)
      ter_set(i, j, t_door_c);
     else if (i > 1 && i < SEEX * 2 - 2)
      ter_set(i, j, t_wall_h);
     else
      ter_set(i, j, grass_or_dirt());
    } else if (j == 17 && i > 1 && i < SEEX * 2 - 2)
      ter_set(i, j, t_wall_h);
    else if (i == 2) {
     if (j == 6 || j == 7 || j == 10 || j == 11 || j == 14 || j == 15)
      ter_set(i, j, t_window_domestic);
     else if (j > 1 && j < 17)
      ter_set(i, j, t_wall_v);
     else
      ter_set(i, j, grass_or_dirt());
    } else if (i == SEEX * 2 - 3) {
     if (j == 6 || j == 7)
      ter_set(i, j, t_window_domestic);
     else if (j > 1 && j < 17)
      ter_set(i, j, t_wall_v);
     else
      ter_set(i, j, grass_or_dirt());
    } else if (((j == 4 || j == 5) && i > 2 && i < 10) ||
               ((j == 8 || j == 9 || j == 12 || j == 13 || j == 16) &&
                i > 2 && i < 16) || (i == 20 && j > 7 && j < 17))
     ter_set(i, j, t_bookcase);
    else if ((i == 14 && j < 6 && j > 2) || (j == 5 && i > 14 && i < 19))
     ter_set(i, j, t_counter);
    else if (i > 2 && i < SEEX * 2 - 3 && j > 2 && j < 17)
     ter_set(i, j, t_floor);
    else
     ter_set(i, j, grass_or_dirt());
   }
  }
  if (!one_in(3))
   ter_set(18, 17, t_door_c);
  place_items(mi_magazines, 	70,  3,  4,  9,  4, false, 0);
  place_items(mi_magazines,	70, 20,  8, 20, 16, false, 0);
  place_items(mi_novels, 	96,  3,  5,  9,  5, false, 0);
  place_items(mi_novels,	96,  3,  8, 15,  9, false, 0);
  place_items(mi_manuals,	92,  3, 12, 15, 13, false, 0);
  place_items(mi_textbooks,	88,  3, 16, 15, 16, false, 0);
  if (terrain_type == ot_s_library_east)
   rotate(1);
  if (terrain_type == ot_s_library_south)
   rotate(2);
  if (terrain_type == ot_s_library_west)
   rotate(3);
  place_spawns(g, "GROUP_ZOMBIE", 2, 0, 0, SEEX * 2 - 1, SEEX * 2 - 1, density);
  break;

 case ot_s_restaurant_north:
 case ot_s_restaurant_east:
 case ot_s_restaurant_south:
 case ot_s_restaurant_west: {
// Init to grass/dirt
  fill_background(this, &grass_or_dirt);
  ter_id doortype = (one_in(4) ? t_door_c : t_door_glass_c);
  lw = rng(0, 4);
  rw = rng(19, 23);
  tw = rng(0, 4);
  bw = rng(17, 23);
// Fill in with floor
  square(this, t_floor, lw + 1, tw + 1, rw - 1, bw - 1);
// Draw the walls
  line(this, t_wall_h, lw, tw, rw, tw);
  line(this, t_wall_h, lw, bw, rw, bw);
  line(this, t_wall_v, lw, tw + 1, lw, bw - 1);
  line(this, t_wall_v, rw, tw + 1, rw, bw - 1);

// What's the front wall look like?
  switch (rng(1, 3)) {
  case 1: // Door to one side
  case 2:
// Mirror it?
   if (one_in(2))
    ter_set(lw + 2, tw, doortype);
   else
    ter_set(rw - 2, tw, doortype);
   break;
  case 3: // Double-door in center
   line(this, doortype, (lw + rw) / 2, tw, 1 + ((lw + rw) / 2), tw);
   break;
  }
// What type of windows?
  switch (rng(1, 6)) {
  case 1: // None!
   break;
  case 2:
  case 3: // Glass walls everywhere
   for (int i = lw + 1; i <= rw - 1; i++) {
    if (ter(i, tw) == t_wall_h)
     ter_set(i, tw, t_wall_glass_h);
   }
   while (!one_in(3)) { // 2 in 3 chance of having some walls too
    rn = rng(1, 3);
    if (ter(lw + rn, tw) == t_wall_glass_h)
     ter_set(lw + rn, tw, t_wall_h);
    if (ter(rw - rn, tw) == t_wall_glass_h)
     ter_set(rw - rn, tw, t_wall_h);
   }
   break;
  case 4:
  case 5:
  case 6: { // Just some windows
   rn = rng(1, 3);
   int win_width = rng(1, 3);
   for (int i = rn; i <= rn + win_width; i++) {
    if (ter(lw + i, tw) == t_wall_h)
     ter_set(lw + i, tw, t_window);
    if (ter(rw - i, tw) == t_wall_h)
     ter_set(rw - i, tw, t_window);
   }
   } break;
  } // Done building windows
// Build a kitchen
  mw = rng(bw - 6, bw - 3);
  cw = (one_in(3) ? rw - 3 : rw - 1); // 1 in 3 chance for corridor to back
  line(this, t_wall_h, lw + 1, mw, cw, mw);
  line(this, t_wall_v, cw, mw + 1, cw, bw - 1);
  ter_set(lw + 1, mw + 1, t_fridge);
  ter_set(lw + 2, mw + 1, t_fridge);
  place_items(mi_fridge, 80, lw + 1, mw + 1, lw + 2, mw + 1, false, 0);
  line(this, t_counter, lw + 3, mw + 1, cw - 1, mw + 1);
  place_items(mi_kitchen, 70, lw + 3, mw + 1, cw - 1, mw + 1, false, 0);
// Place a door to the kitchen
  if (cw != rw - 1 && one_in(2)) // side door
   ter_set(cw, rng(mw + 2, bw - 1), t_door_c);
  else { // north-facing door
   rn = rng(lw + 4, cw - 2);
// Clear the counters around the door
   line(this, t_floor, rn - 1, mw + 1, rn + 1, mw + 1);
   ter_set(rn, mw, t_door_c);
  }
// Back door?
  if (bw <= 19 || one_in(3)) {
// If we have a corridor, put it over there
   if (cw == rw - 3) {
// One in two chance of a double-door
    if (one_in(2))
     line(this, t_door_locked, cw + 1, bw, rw - 1, bw);
    else
     ter_set( rng(cw + 1, rw - 1), bw, t_door_locked);
   } else // No corridor
    ter_set( rng(lw + 1, rw - 1), bw, t_door_locked);
  }
// Build a dining area
  int table_spacing = rng(2, 4);
  for (int i = lw + table_spacing + 1; i <= rw - 2 - table_spacing;
           i += table_spacing + 2) {
   for (int j = tw + table_spacing + 1; j <= mw - 1 - table_spacing;
            j += table_spacing + 2) {
    square(this, t_table, i, j, i + 1, j + 1);
    place_items(mi_dining, 70, i, j, i + 1, j + 1, false, 0);
   }
  }
// Dumpster out back?
  if (rng(18, 21) > bw) {
   square(this, t_pavement, lw, bw + 1, rw, 24);
   rn = rng(lw + 1, rw - 4);
   square(this, t_dumpster, rn, 22, rn + 2, 23);
   place_items(mi_trash,  40, rn, 22, rn + 3, 23, false, 0);
   place_items(mi_fridge, 50, rn, 22, rn + 3, 23, false, 0);
  }

  if (terrain_type == ot_s_restaurant_east)
   rotate(1);
  if (terrain_type == ot_s_restaurant_south)
   rotate(2);
  if (terrain_type == ot_s_restaurant_west)
   rotate(3);
  }
  place_spawns(g, "GROUP_GROCERY", 2, 0, 0, SEEX * 2 - 1, SEEX * 2 - 1, density);
  break;

//....
case ot_shelter: {
// Init to grass & dirt;
  fill_background(this, &grass_or_dirt);
  square(this, t_floor, 5, 5, SEEX * 2 - 6, SEEY * 2 - 6);
   mapf::formatted_set_terrain(this, 4, 4,
"\
|----:-++-:----|\n\
|llll      c  6|\n\
| b b b    c   |\n\
| b b b    c   |\n\
| b b b    c   |\n\
: b b b        :\n\
|              |\n\
+      >>      +\n\
+      >>      +\n\
|              |\n\
: b b b        :\n\
| b b b    c   |\n\
| b b b    c   |\n\
| b b b    c   |\n\
|          c  x|\n\
|----:-++-:----|\
",
   mapf::basic_bind("- | + : b c 6 x > l",
         t_wall_h, t_wall_v, t_door_c, t_window_domestic, t_bench, t_counter, t_console, t_console_broken, t_stairs_down, t_locker),
   mapf::end() );

  tmpcomp = add_computer(SEEX+6, 5, "Evac shelter computer", 0);
 	tmpcomp->add_option("Emergency Message", COMPACT_EMERG_MESS, 0);
 }

  break;
//....

 case ot_shelter_under:
  square(this, t_rock, 0, 0, SEEX * 2 - 1, SEEY * 2 - 1);
  square(this, t_rock_floor, 8, 8, SEEX * 2 - 9, SEEY * 2 - 9);
  line(this, t_stairs_up, SEEX - 1, SEEY * 2 - 8, SEEX, SEEY * 2 - 8);
  place_items(mi_shelter, 80, 8, 8, SEEX * 2 - 9, SEEY * 2 - 9, false, 0);
  break;

  //....
case ot_lmoe: {
// Init to grass & dirt;
  fill_background(this, &grass_or_dirt);
	square(this, t_shrub, 7, 6, 16, 12);
	square(this, t_rock, 10, 9, 13, 12);
	square(this, t_rock_floor, 11, 10, 12, 11);
	line(this, t_stairs_down, 11, 10, 12, 10);
	ter_set(11, 12, t_door_metal_c);
	line(this, t_tree, 9, 8, 14, 8);
	line(this, t_tree, 9, 8, 9, 12);
	line(this, t_tree, 14, 8, 14, 12);
	square(this, t_shrub, 13, 13, 15, 14);
	square(this, t_shrub, 8, 13, 10, 14);
	ter_set(10, 6, t_tree_young);
	ter_set(14, 6, t_tree_young);
	line(this, t_tree_young, 9, 7, 10, 7);
	ter_set(12, 7, t_tree_young);
	ter_set(14, 7, t_tree_young);
	ter_set(8, 9, t_tree_young);
	line(this, t_tree_young, 7, 11, 8, 11);
	line(this, t_tree_young, 15, 10, 15, 11);
	ter_set(16, 12, t_tree_young);
	ter_set(9, 13, t_tree_young);
	ter_set(12, 13, t_tree_young);
	ter_set(16, 12, t_tree_young);
	line(this, t_tree_young, 14, 13, 15, 13);
	ter_set(10, 14, t_tree_young);
	ter_set(13, 14, t_tree_young);
        }

  break;
//....

 case ot_lmoe_under:
  fill_background(this, t_rock);
  square(this, t_rock_floor, 3, 3, 20, 20);
  line(this, t_stairs_up, 11, 20, 12, 20);
  line(this, t_wall_metal_h, 3, 12, 20, 12);
  line(this, t_wall_metal_v, 10, 12, 10, 20);
  line(this, t_wall_metal_v, 13, 12, 13, 20);
  line(this, t_chainfence_v, 7, 3, 7, 6);
  line(this, t_chainfence_h, 3, 6, 6, 6);
  line(this, t_wall_metal_v, 15, 3, 15, 10);
  line(this, t_wall_metal_h, 15, 9, 20, 9);
  line(this, t_wall_metal_v, 17, 10, 17, 11);
  ter_set(10, 16, t_door_metal_c);
  ter_set(13, 16, t_door_metal_c);
  ter_set(5, 6, t_chaingate_c);
  line(this, t_door_metal_c, 11, 12, 12, 12);
  ter_set(17, 11, t_door_metal_c);
  ter_set(15, 6, t_door_metal_c);
  square(this, t_rubble, 18, 18, 20, 20);
  line(this, t_rubble, 16, 20, 20, 16);
  line(this, t_rubble, 17, 20, 20, 17);
  line(this, t_water_sh, 15, 20, 20, 15);
  //square(this, t_emergency_light_flicker, 11, 13, 12, 19);
  ter_set(17, 16, t_woodstove);
  ter_set(14, 13, t_chair);
  ter_set(14, 18, t_chair);
  square(this, t_crate_c, 18, 13, 20, 14);
  line(this, t_crate_c, 17, 13, 19, 15);
  line(this, t_counter, 3, 13, 3, 20);
  line(this, t_counter, 3, 20, 9, 20);
  line(this, t_bookcase, 5, 13, 8, 13);
  square(this, t_table, 5, 15, 6, 17);
  ter_set(7, 16, t_chair);
  line(this, t_rack, 3, 11, 7, 11);
  line(this, t_rack, 3, 9, 7, 9);
  line(this, t_rack, 3, 3, 6, 3);
  ter_set(10, 7, t_column);
  ter_set(13, 7, t_column);
  line(this, t_bookcase, 16, 3, 16, 5);
  square(this, t_bed, 19, 3, 20, 4);
  ter_set(19, 7, t_chair);
  ter_set(20, 7, t_desk);
  line(this, t_rubble, 15, 10, 16, 10);
  ter_set(19, 10, t_sink);
  ter_set(20, 11, t_toilet);
  place_items(mi_allguns, 80, 3, 3, 6, 3, false, 0);
  place_items(mi_ammo, 80, 3, 3, 6, 3, false, 0);
  place_items(mi_cannedfood, 90, 3, 9, 7, 9, false, 0);
  place_items(mi_survival_tools, 80, 3, 11, 7, 11, false, 0);
  place_items(mi_bags, 50, 3, 11, 7, 11, false, 0);
  place_items(mi_softdrugs, 50, 3, 11, 7, 11, false, 0);
  place_items(mi_manuals, 60, 5, 13, 8, 13, false, 0);
  place_items(mi_textbooks, 60, 5, 13, 8, 13, false, 0);
  place_items(mi_tools, 90, 5, 15, 6, 17, false, 0);
  place_items(mi_hardware, 70, 3, 13, 3, 20, false, 0);
  place_items(mi_stash_wood, 70, 3, 20, 9, 20, false, 0);
  place_items(mi_shelter, 70, 18, 13, 20, 14, false, 0);
  place_items(mi_novels, 70, 16, 3, 16, 5, false, 0);
  place_items(mi_office, 50, 20, 7, 20, 7, false, 0);



  //place_items(whatever, 80, 0, 0, 0, 0, false, 0);
  break;

 case ot_lab:
 case ot_lab_stairs:
 case ot_lab_core:
// Check for adjacent sewers; used below
  tw = 0;
  rw = 0;
  bw = 0;
  lw = 0;
  if (t_north>=ot_sewer_ns && t_north<=ot_sewer_nesw && connects_to(t_north,2))
   tw = SEEY * 2;
  if (t_east >=ot_sewer_ns && t_east <=ot_sewer_nesw && connects_to(t_east, 3))
   rw = SEEX * 2;
  if (t_south>=ot_sewer_ns && t_south<=ot_sewer_nesw && connects_to(t_south,0))
   bw = SEEY * 2;
  if (t_west >=ot_sewer_ns && t_west <=ot_sewer_nesw && connects_to(t_west, 1))
   lw = SEEX * 2;
  if (t_above == ot_null) {	// We're on ground level
   for (int i = 0; i < SEEX * 2; i++) {
    for (int j = 0; j < SEEY * 2; j++) {
     if (i <= 1 || i >= SEEX * 2 - 2 ||
         (j > 1 && j < SEEY * 2 - 2 && (i == SEEX - 2 || i == SEEX + 1)))
      ter_set(i, j, t_wall_v);
     else if (j <= 1 || j >= SEEY * 2 - 2)
      ter_set(i, j, t_wall_h);
     else
      ter_set(i, j, t_floor);
    }
   }
   ter_set(SEEX - 1, 0, t_dirt);
   ter_set(SEEX - 1, 1, t_door_metal_locked);
   ter_set(SEEX    , 0, t_dirt);
   ter_set(SEEX    , 1, t_door_metal_locked);
   ter_set(SEEX - 2 + rng(0, 1) * 4, 0, t_card_science);
   ter_set(SEEX - 2, SEEY    , t_door_metal_c);
   ter_set(SEEX + 1, SEEY    , t_door_metal_c);
   ter_set(SEEX - 2, SEEY - 1, t_door_metal_c);
   ter_set(SEEX + 1, SEEY - 1, t_door_metal_c);
   ter_set(SEEX - 1, SEEY * 2 - 3, t_stairs_down);
   ter_set(SEEX    , SEEY * 2 - 3, t_stairs_down);
   science_room(this, 2       , 2, SEEX - 3    , SEEY * 2 - 3, 1);
   science_room(this, SEEX + 2, 2, SEEX * 2 - 3, SEEY * 2 - 3, 3);

   add_spawn(mon_turret, 1, SEEX, 5);

   if (t_east > ot_road_null && t_east <= ot_road_nesw_manhole)
    rotate(1);
   else if (t_south > ot_road_null && t_south <= ot_road_nesw_manhole)
    rotate(2);
   else if (t_west > ot_road_null && t_west <= ot_road_nesw_manhole)
    rotate(3);
  } else if (tw != 0 || rw != 0 || lw != 0 || bw != 0) {	// Sewers!
   for (int i = 0; i < SEEX * 2; i++) {
    for (int j = 0; j < SEEY * 2; j++) {
     ter_set(i, j, t_rock_floor);
     if (((i < lw || i > SEEX * 2 - 1 - rw) && j > SEEY - 3 && j < SEEY + 2) ||
         ((j < tw || j > SEEY * 2 - 1 - bw) && i > SEEX - 3 && i < SEEX + 2))
      ter_set(i, j, t_sewage);
     if ((i == 0 && t_east >= ot_lab && t_east <= ot_lab_core) ||
         i == SEEX * 2 - 1) {
      if (ter(i, j) == t_sewage)
       ter_set(i, j, t_bars);
      else if (j == SEEY - 1 || j == SEEY)
       ter_set(i, j, t_door_metal_c);
      else
       ter_set(i, j, t_concrete_v);
     } else if ((j == 0 && t_north >= ot_lab && t_north <= ot_lab_core) ||
                j == SEEY * 2 - 1) {
      if (ter(i, j) == t_sewage)
       ter_set(i, j, t_bars);
      else if (i == SEEX - 1 || i == SEEX)
       ter_set(i, j, t_door_metal_c);
      else
       ter_set(i, j, t_concrete_h);
     }
    }
   }
  } else { // We're below ground, and no sewers
// Set up the boudaries of walls (connect to adjacent lab squares)
   tw = (t_north >= ot_lab && t_north <= ot_lab_finale) ? 0 : 2;
   rw = (t_east  >= ot_lab && t_east  <= ot_lab_finale) ? 1 : 2;
   bw = (t_south >= ot_lab && t_south <= ot_lab_finale) ? 1 : 2;
   lw = (t_west  >= ot_lab && t_west  <= ot_lab_finale) ? 0 : 2;
   switch (rng(1, 3)) {	// Pick a random lab layout
   case 1:	// Cross shaped
    for (int i = 0; i < SEEX * 2; i++) {
     for (int j = 0; j < SEEY * 2; j++) {
      if ((i < lw || i > SEEX * 2 - 1 - rw) ||
          ((j < SEEY - 1 || j > SEEY) && (i == SEEX - 2 || i == SEEX + 1)))
       ter_set(i, j, t_concrete_v);
      else if ((j < tw || j > SEEY * 2 - 1 - bw) ||
               ((i < SEEX - 1 || i > SEEX) && (j == SEEY - 2 || j == SEEY + 1)))
       ter_set(i, j, t_concrete_h);
      else
       ter_set(i, j, t_rock_floor);
     }
    }
    if (t_above == ot_lab_stairs)
     ter_set(rng(SEEX - 1, SEEX), rng(SEEY - 1, SEEY), t_stairs_up);
// Top left
    if (one_in(2)) {
     ter_set(SEEX - 2, int(SEEY / 2), t_door_metal_c);
     science_room(this, lw, tw, SEEX - 3, SEEY - 3, 1);
    } else {
     ter_set(int(SEEX / 2), SEEY - 2, t_door_metal_c);
     science_room(this, lw, tw, SEEX - 3, SEEY - 3, 2);
    }
// Top right
    if (one_in(2)) {
     ter_set(SEEX + 1, int(SEEY / 2), t_door_metal_c);
     science_room(this, SEEX + 2, tw, SEEX * 2 - 1 - rw, SEEY - 3, 3);
    } else {
     ter_set(SEEX + int(SEEX / 2), SEEY - 2, t_door_metal_c);
     science_room(this, SEEX + 2, tw, SEEX * 2 - 1 - rw, SEEY - 3, 2);
    }
// Bottom left
    if (one_in(2)) {
     ter_set(int(SEEX / 2), SEEY + 1, t_door_metal_c);
     science_room(this, lw, SEEY + 2, SEEX - 3, SEEY * 2 - 1 - bw, 0);
    } else {
     ter_set(SEEX - 2, SEEY + int(SEEY / 2), t_door_metal_c);
     science_room(this, lw, SEEY + 2, SEEX - 3, SEEY * 2 - 1 - bw, 1);
    }
// Bottom right
    if (one_in(2)) {
     ter_set(SEEX + int(SEEX / 2), SEEY + 1, t_door_metal_c);
     science_room(this, SEEX +2, SEEY + 2, SEEX*2 - 1 - rw, SEEY*2 - 1 - bw, 0);
    } else {
     ter_set(SEEX + 1, SEEY + int(SEEY / 2), t_door_metal_c);
     science_room(this, SEEX +2, SEEY + 2, SEEX*2 - 1 - rw, SEEY*2 - 1 - bw, 3);
    }
    if (rw == 1) {
     ter_set(SEEX * 2 - 1, SEEY - 1, t_door_metal_c);
     ter_set(SEEX * 2 - 1, SEEY    , t_door_metal_c);
    }
    if (bw == 1) {
     ter_set(SEEX - 1, SEEY * 2 - 1, t_door_metal_c);
     ter_set(SEEX    , SEEY * 2 - 1, t_door_metal_c);
    }
    if (terrain_type == ot_lab_stairs) {	// Stairs going down
     std::vector<point> stair_points;
     if (tw != 0) {
      stair_points.push_back(point(SEEX - 1, 2));
      stair_points.push_back(point(SEEX - 1, 2));
      stair_points.push_back(point(SEEX    , 2));
      stair_points.push_back(point(SEEX    , 2));
     }
     if (rw != 1) {
      stair_points.push_back(point(SEEX * 2 - 3, SEEY - 1));
      stair_points.push_back(point(SEEX * 2 - 3, SEEY - 1));
      stair_points.push_back(point(SEEX * 2 - 3, SEEY    ));
      stair_points.push_back(point(SEEX * 2 - 3, SEEY    ));
     }
     if (bw != 1) {
      stair_points.push_back(point(SEEX - 1, SEEY * 2 - 3));
      stair_points.push_back(point(SEEX - 1, SEEY * 2 - 3));
      stair_points.push_back(point(SEEX    , SEEY * 2 - 3));
      stair_points.push_back(point(SEEX    , SEEY * 2 - 3));
     }
     if (lw != 0) {
      stair_points.push_back(point(2, SEEY - 1));
      stair_points.push_back(point(2, SEEY - 1));
      stair_points.push_back(point(2, SEEY    ));
      stair_points.push_back(point(2, SEEY    ));
     }
     stair_points.push_back(point(int(SEEX / 2)       , SEEY    ));
     stair_points.push_back(point(int(SEEX / 2)       , SEEY - 1));
     stair_points.push_back(point(int(SEEX / 2) + SEEX, SEEY    ));
     stair_points.push_back(point(int(SEEX / 2) + SEEX, SEEY - 1));
     stair_points.push_back(point(SEEX    , int(SEEY / 2)       ));
     stair_points.push_back(point(SEEX + 2, int(SEEY / 2)       ));
     stair_points.push_back(point(SEEX    , int(SEEY / 2) + SEEY));
     stair_points.push_back(point(SEEX + 2, int(SEEY / 2) + SEEY));
     rn = rng(0, stair_points.size() - 1);
     ter_set(stair_points[rn].x, stair_points[rn].y, t_stairs_down);
    }

    break;

   case 2:	// tic-tac-toe # layout
    for (int i = 0; i < SEEX * 2; i++) {
     for (int j = 0; j < SEEY * 2; j++) {
      if (i < lw || i > SEEX * 2 - 1 - rw || i == SEEX - 4 || i == SEEX + 3)
       ter_set(i, j, t_concrete_v);
      else if (j < lw || j > SEEY*2 - 1 - bw || j == SEEY - 4 || j == SEEY + 3)
       ter_set(i, j, t_concrete_h);
      else
       ter_set(i, j, t_rock_floor);
     }
    }
    if (t_above == ot_lab_stairs) {
     ter_set(SEEX - 1, SEEY - 1, t_stairs_up);
     ter_set(SEEX    , SEEY - 1, t_stairs_up);
     ter_set(SEEX - 1, SEEY    , t_stairs_up);
     ter_set(SEEX    , SEEY    , t_stairs_up);
    }
    ter_set(SEEX - rng(0, 1), SEEY - 4, t_door_metal_c);
    ter_set(SEEX - rng(0, 1), SEEY + 3, t_door_metal_c);
    ter_set(SEEX - 4, SEEY + rng(0, 1), t_door_metal_c);
    ter_set(SEEX + 3, SEEY + rng(0, 1), t_door_metal_c);
    ter_set(SEEX - 4, int(SEEY / 2), t_door_metal_c);
    ter_set(SEEX + 3, int(SEEY / 2), t_door_metal_c);
    ter_set(int(SEEX / 2), SEEY - 4, t_door_metal_c);
    ter_set(int(SEEX / 2), SEEY + 3, t_door_metal_c);
    ter_set(SEEX + int(SEEX / 2), SEEY - 4, t_door_metal_c);
    ter_set(SEEX + int(SEEX / 2), SEEY + 3, t_door_metal_c);
    ter_set(SEEX - 4, SEEY + int(SEEY / 2), t_door_metal_c);
    ter_set(SEEX + 3, SEEY + int(SEEY / 2), t_door_metal_c);
    science_room(this, lw, tw, SEEX - 5, SEEY - 5, rng(1, 2));
    science_room(this, SEEX - 3, tw, SEEX + 2, SEEY - 5, 2);
    science_room(this, SEEX + 4, tw, SEEX * 2 - 1 - rw, SEEY - 5, rng(2, 3));
    science_room(this, lw, SEEY - 3, SEEX - 5, SEEY + 2, 1);
    science_room(this, SEEX + 4, SEEY - 3, SEEX * 2 - 1 - rw, SEEY + 2, 3);
    science_room(this, lw, SEEY + 4, SEEX - 5, SEEY * 2 - 1 - bw, rng(0, 1));
    science_room(this, SEEX - 3, SEEY + 4, SEEX + 2, SEEY * 2 - 1 - bw, 0);
    science_room(this, SEEX+4, SEEX+4, SEEX*2-1-rw, SEEY*2-1-bw, 3 * rng(0, 1));
    if (rw == 1) {
     ter_set(SEEX * 2 - 1, SEEY - 1, t_door_metal_c);
     ter_set(SEEX * 2 - 1, SEEY    , t_door_metal_c);
    }
    if (bw == 1) {
     ter_set(SEEX - 1, SEEY * 2 - 1, t_door_metal_c);
     ter_set(SEEX    , SEEY * 2 - 1, t_door_metal_c);
    }
    if (terrain_type == ot_lab_stairs)
     ter_set(SEEX - 3 + 5 * rng(0, 1), SEEY - 3 + 5 * rng(0, 1), t_stairs_down);
    break;

   case 3:	// Big room
    for (int i = 0; i < SEEX * 2; i++) {
     for (int j = 0; j < SEEY * 2; j++) {
      if (i < lw || i >= SEEX * 2 - 1 - rw)
       ter_set(i, j, t_concrete_v);
      else if (j < tw || j >= SEEY * 2 - 1 - bw)
       ter_set(i, j, t_concrete_h);
      else
       ter_set(i, j, t_rock_floor);
     }
    }
    science_room(this, lw, tw, SEEX * 2 - 1 - rw, SEEY * 2 - 1 - bw, rng(0, 3));
    if (t_above == ot_lab_stairs) {
     int sx, sy;
     do {
      sx = rng(lw, SEEX * 2 - 1 - rw);
      sy = rng(tw, SEEY * 2 - 1 - bw);
     } while (ter(sx, sy) != t_rock_floor);
     ter_set(sx, sy, t_stairs_up);
    }
    if (rw == 1) {
     ter_set(SEEX * 2 - 1, SEEY - 1, t_door_metal_c);
     ter_set(SEEX * 2 - 1, SEEY    , t_door_metal_c);
    }
    if (bw == 1) {
     ter_set(SEEX - 1, SEEY * 2 - 1, t_door_metal_c);
     ter_set(SEEX    , SEEY * 2 - 1, t_door_metal_c);
    }
    if (terrain_type == ot_lab_stairs) {
     int sx, sy;
     do {
      sx = rng(lw, SEEX * 2 - 1 - rw);
      sy = rng(tw, SEEY * 2 - 1 - bw);
     } while (ter(sx, sy) != t_rock_floor);
     ter_set(sx, sy, t_stairs_down);
    }
    break;
   }
  }
// Ants will totally wreck up the place
  tw = 0;
  rw = 0;
  bw = 0;
  lw = 0;
  if (t_north >= ot_ants_ns && t_north <=ot_ants_nesw && connects_to(t_north,2))
   tw = SEEY;
  if (t_east  >= ot_ants_ns && t_east <= ot_ants_nesw && connects_to(t_east, 3))
   rw = SEEX;
  if (t_south >= ot_ants_ns && t_south <=ot_ants_nesw && connects_to(t_south,0))
   bw = SEEY + 1;
  if (t_west  >= ot_ants_ns && t_west <= ot_ants_nesw && connects_to(t_west, 1))
   lw = SEEX + 1;
  if (tw != 0 || rw != 0 || bw != 0 || lw != 0) {
   for (int i = 0; i < SEEX * 2; i++) {
    for (int j = 0; j < SEEY * 2; j++) {
     if ((i < SEEX*2 - lw && (!one_in(3) || (j > SEEY - 6 && j < SEEY + 5))) ||
         (i > rw &&          (!one_in(3) || (j > SEEY - 6 && j < SEEY + 5))) ||
         (j > tw &&          (!one_in(3) || (i > SEEX - 6 && i < SEEX + 5))) ||
         (j < SEEY*2 - bw && (!one_in(3) || (i > SEEX - 6 && i < SEEX + 5)))) {
      if (one_in(5))
       ter_set(i, j, t_rubble);
      else
       ter_set(i, j, t_rock_floor);
     }
    }
   }
  }

// Slimes pretty much wreck up the place, too, but only underground
  tw = (t_north == ot_slimepit ? SEEY     : 0);
  rw = (t_east  == ot_slimepit ? SEEX + 1 : 0);
  bw = (t_south == ot_slimepit ? SEEY + 1 : 0);
  lw = (t_west  == ot_slimepit ? SEEX     : 0);
  if (tw != 0 || rw != 0 || bw != 0 || lw != 0) {
   for (int i = 0; i < SEEX * 2; i++) {
    for (int j = 0; j < SEEY * 2; j++) {
     if (((j <= tw || i >= rw) && i >= j && (SEEX * 2 - 1 - i) <= j) ||
         ((j >= bw || i <= lw) && i <= j && (SEEY * 2 - 1 - j) <= i)   ) {
      if (one_in(5))
       ter_set(i, j, t_rubble);
      else if (!one_in(5))
       ter_set(i, j, t_slime);
     }
    }
   }
  }

 break;

 case ot_lab_finale:
  tw = (t_north >= ot_lab && t_north <= ot_lab_finale) ? 0 : 2;
  rw = (t_east  >= ot_lab && t_east  <= ot_lab_finale) ? 1 : 2;
  bw = (t_south >= ot_lab && t_south <= ot_lab_finale) ? 1 : 2;
  lw = (t_west  >= ot_lab && t_west  <= ot_lab_finale) ? 0 : 2;
// Start by setting up a large, empty room.
  for (int i = 0; i < SEEX * 2; i++) {
   for (int j = 0; j < SEEY * 2; j++) {
    if (i < lw || i > SEEX * 2 - 1 - rw)
     ter_set(i, j, t_concrete_v);
    else if (j < tw || j > SEEY * 2 - 1 - bw)
     ter_set(i, j, t_concrete_h);
    else
     ter_set(i, j, t_floor);
   }
  }
  if (rw == 1) {
   ter_set(SEEX * 2 - 1, SEEY - 1, t_door_metal_c);
   ter_set(SEEX * 2 - 1, SEEY    , t_door_metal_c);
  }
  if (bw == 1) {
   ter_set(SEEX - 1, SEEY * 2 - 1, t_door_metal_c);
   ter_set(SEEX    , SEEY * 2 - 1, t_door_metal_c);
  }

  switch (rng(1, 3)) {
  case 1:	// Weapons testing
   add_spawn(mon_secubot, 1,            6,            6);
   add_spawn(mon_secubot, 1, SEEX * 2 - 7,            6);
   add_spawn(mon_secubot, 1,            6, SEEY * 2 - 7);
   add_spawn(mon_secubot, 1, SEEX * 2 - 7, SEEY * 2 - 7);
   add_trap(SEEX - 2, SEEY - 2, tr_dissector);
   add_trap(SEEX + 1, SEEY - 2, tr_dissector);
   add_trap(SEEX - 2, SEEY + 1, tr_dissector);
   add_trap(SEEX + 1, SEEY + 1, tr_dissector);
   if (!one_in(3)) {
    rn = dice(4, 3);
    for (int i = 0; i < rn; i++) {
     spawn_item(SEEX - 1, SEEY - 1, (*itypes)["laser_pack"], 0);
     spawn_item(SEEX + 1, SEEY - 1, (*itypes)["laser_pack"], 0);
    }
    spawn_item(SEEX - 1, SEEY    , (*itypes)["v29"], 0);
    spawn_item(SEEX + 1, SEEY    , (*itypes)["ftk93"], 0);
   } else if (!one_in(3)) {
    rn = dice(3, 6);
    for (int i = 0; i < rn; i++) {
     spawn_item(SEEX - 1, SEEY - 1, (*itypes)["mininuke"], 0);
     spawn_item(SEEX    , SEEY - 1, (*itypes)["mininuke"], 0);
     spawn_item(SEEX - 1, SEEY    , (*itypes)["mininuke"], 0);
     spawn_item(SEEX    , SEEY    , (*itypes)["mininuke"], 0);
    }
   } else {
    ter_set(SEEX - 2, SEEY - 1, t_rack);
    ter_set(SEEX - 1, SEEY - 1, t_rack);
    ter_set(SEEX    , SEEY - 1, t_rack);
    ter_set(SEEX + 1, SEEY - 1, t_rack);
    ter_set(SEEX - 2, SEEY    , t_rack);
    ter_set(SEEX - 1, SEEY    , t_rack);
    ter_set(SEEX    , SEEY    , t_rack);
    ter_set(SEEX + 1, SEEY    , t_rack);
    place_items(mi_ammo, 96, SEEX - 2, SEEY - 1, SEEX + 1, SEEY - 1, false, 0);
    place_items(mi_allguns, 96, SEEX - 2, SEEY, SEEX + 1, SEEY, false, 0);
   }
   break;

  case 2: {	// Netherworld access
   if (!one_in(4)) {	// Trapped netherworld monsters
    tw = rng(SEEY + 3, SEEY + 5);
    bw = tw + 4;
    lw = rng(SEEX - 6, SEEX - 2);
    rw = lw + 6;
    for (int i = lw; i <= rw; i++) {
     for (int j = tw; j <= bw; j++) {
      if (j == tw || j == bw) {
       if ((i - lw) % 2 == 0)
        ter_set(i, j, t_concrete_h);
       else
        ter_set(i, j, t_reinforced_glass_h);
      } else if ((i - lw) % 2 == 0)
       ter_set(i, j, t_concrete_v);
      else if (j == tw + 2)
       ter_set(i, j, t_concrete_h);
      else {	// Empty space holds monsters!
       mon_id type = mon_id(rng(mon_flying_polyp, mon_gozu));
       add_spawn(type, 1, i, j);
      }
     }
    }
   }
   tmpcomp = add_computer(SEEX, 8, "Sub-prime contact console", 7);
   tmpcomp->add_option("Terminate Specimens", COMPACT_TERMINATE, 2);
   tmpcomp->add_option("Release Specimens", COMPACT_RELEASE, 3);
   tmpcomp->add_option("Toggle Portal", COMPACT_PORTAL, 8);
   tmpcomp->add_option("Activate Resonance Cascade", COMPACT_CASCADE, 10);
   tmpcomp->add_failure(COMPFAIL_MANHACKS);
   tmpcomp->add_failure(COMPFAIL_SECUBOTS);
   ter_set(SEEX - 2, 4, t_radio_tower);
   ter_set(SEEX + 1, 4, t_radio_tower);
   ter_set(SEEX - 2, 7, t_radio_tower);
   ter_set(SEEX + 1, 7, t_radio_tower);
   } break;

  case 3: // Bionics
   add_spawn(mon_secubot, 1,            6,            6);
   add_spawn(mon_secubot, 1, SEEX * 2 - 7,            6);
   add_spawn(mon_secubot, 1,            6, SEEY * 2 - 7);
   add_spawn(mon_secubot, 1, SEEX * 2 - 7, SEEY * 2 - 7);
   add_trap(SEEX - 2, SEEY - 2, tr_dissector);
   add_trap(SEEX + 1, SEEY - 2, tr_dissector);
   add_trap(SEEX - 2, SEEY + 1, tr_dissector);
   add_trap(SEEX + 1, SEEY + 1, tr_dissector);
   square(this, t_counter, SEEX - 1, SEEY - 1, SEEX, SEEY);
   place_items(mi_bionics, 75, SEEX - 1, SEEY - 1, SEEX, SEEY, false, 0);
   line(this, t_reinforced_glass_h, SEEX - 2, SEEY - 2, SEEX + 1, SEEY - 2);
   line(this, t_reinforced_glass_h, SEEX - 2, SEEY + 1, SEEX + 1, SEEY + 1);
   line(this, t_reinforced_glass_v, SEEX - 2, SEEY - 1, SEEX - 2, SEEY);
   line(this, t_reinforced_glass_v, SEEX + 1, SEEY - 1, SEEX + 1, SEEY);
   ter_set(SEEX - 3, SEEY - 3, t_console);
   tmpcomp = add_computer(SEEX - 3, SEEY - 3, "Bionic access", 3);
   tmpcomp->add_option("Manifest", COMPACT_LIST_BIONICS, 0);
   tmpcomp->add_option("Open Chambers", COMPACT_RELEASE, 5);
   tmpcomp->add_failure(COMPFAIL_MANHACKS);
   tmpcomp->add_failure(COMPFAIL_SECUBOTS);
   break;
  }
  break;

 case ot_bunker:
  if (t_above == ot_null) {	// We're on ground level
   fill_background(this, &grass_or_dirt);
   line(this, t_wall_metal_h,  7,  7, 16,  7);
   line(this, t_wall_metal_h,  8,  8, 15,  8);
   line(this, t_wall_metal_h,  8, 15, 15, 15);
   line(this, t_wall_metal_h,  7, 16, 10, 16);
   line(this, t_wall_metal_h, 14, 16, 16, 16);
   line(this, t_wall_metal_v,  7,  8,  7, 15);
   line(this, t_wall_metal_v, 16,  8, 16, 15);
   line(this, t_wall_metal_v,  8,  9,  8, 14);
   line(this, t_wall_metal_v, 15,  9, 15, 14);
   square(this, t_floor, 9, 10, 14, 14);
   line(this, t_stairs_down,  11,  9, 12,  9);
   line(this, t_door_metal_locked, 11, 15, 12, 15);
   for (int i = 9; i <= 13; i += 2) {
    line(this, t_wall_metal_h,  9, i, 10, i);
    line(this, t_wall_metal_h, 13, i, 14, i);
    add_spawn(mon_turret, 1, 9, i + 1);
    add_spawn(mon_turret, 1, 14, i + 1);
   }
   ter_set(13, 16, t_card_military);

  } else { // Below ground!

   fill_background(this, t_rock);
   square(this, t_floor, 1, 1, SEEX * 2 - 2, SEEY * 2 - 2);
   line(this, t_wall_metal_h,  2,  8,  8,  8);
   line(this, t_wall_metal_h, 15,  8, 21,  8);
   line(this, t_wall_metal_h,  2, 15,  8, 15);
   line(this, t_wall_metal_h, 15, 15, 21, 15);
   for (int j = 2; j <= 16; j += 7) {
    ter_set( 9, j    , t_card_military);
    ter_set(14, j    , t_card_military);
    ter_set( 9, j + 1, t_door_metal_locked);
    ter_set(14, j + 1, t_door_metal_locked);
    line(this, t_reinforced_glass_v,  9, j + 2,  9, j + 4);
    line(this, t_reinforced_glass_v, 14, j + 2, 14, j + 4);
    line(this, t_wall_metal_v,  9, j + 5,  9, j + 6);
    line(this, t_wall_metal_v, 14, j + 5, 14, j + 6);

// Fill rooms with items!
    for (int i = 2; i <= 15; i += 13) {
     items_location goods;
     int size;
     switch (rng(1, 14)) {
      case  1:
      case  2: goods = mi_bots; size = 85; break;
      case  3:
      case  4: goods = mi_launchers; size = 83; break;
      case  5:
      case  6: goods = mi_mil_rifles; size = 87; break;
      case  7:
      case  8: goods = mi_grenades; size = 88; break;
      case  9:
      case 10: goods = mi_mil_armor; size = 85; break;
      case 11:
      case 12:
      case 13: goods = mi_mil_food; size = 90; break;
      case 14: goods = mi_bionics_mil; size = 78; break;
     }
     place_items(goods, size, i, j, i + 6, j + 5, false, 0);
    }
   }
   line(this, t_wall_metal_h, 1, 1, SEEX * 2 - 2, 1);
   line(this, t_wall_metal_h, 1, SEEY * 2 - 2, SEEX * 2 - 2, SEEY * 2 - 2);
   line(this, t_wall_metal_v, 1, 2, 1, SEEY * 2 - 3);
   line(this, t_wall_metal_v, SEEX * 2 - 2, 2, SEEX * 2 - 2, SEEY * 2 - 3);
   ter_set(SEEX - 1, 21, t_stairs_up);
   ter_set(SEEX,     21, t_stairs_up);
  }
  break;

 case ot_outpost: {
  fill_background(this, &grass_or_dirt);

  square(this, t_dirt, 3, 3, 20, 20);
  line(this, t_chainfence_h,  2,  2, 10,  2);
  line(this, t_chainfence_h, 13,  2, 21,  2);
  line(this, t_chaingate_l,      11,  2, 12,  2);
  line(this, t_chainfence_h,  2, 21, 10, 21);
  line(this, t_chainfence_h, 13, 21, 21, 21);
  line(this, t_chaingate_l,      11, 21, 12, 21);
  line(this, t_chainfence_v,  2,  3,  2, 10);
  line(this, t_chainfence_v, 21,  3, 21, 10);
  line(this, t_chaingate_l,       2, 11,  2, 12);
  line(this, t_chainfence_v,  2, 13,  2, 20);
  line(this, t_chainfence_v, 21, 13, 21, 20);
  line(this, t_chaingate_l,      21, 11, 21, 12);
// Place some random buildings

  bool okay = true;
  while (okay) {
   int buildx = rng(6, 17), buildy = rng(6, 17);
   int buildwidthmax  = (buildx <= 11 ? buildx - 3 : 20 - buildx),
       buildheightmax = (buildy <= 11 ? buildy - 3 : 20 - buildy);
   int buildwidth = rng(3, buildwidthmax), buildheight = rng(3, buildheightmax);
   if (ter(buildx, buildy) != t_dirt)
    okay = false;
   else {
    int bx1 = buildx - buildwidth, bx2 = buildx + buildwidth,
        by1 = buildy - buildheight, by2 = buildy + buildheight;
    square(this, t_floor, bx1, by1, bx2, by2);
    line(this, t_concrete_h, bx1, by1, bx2, by1);
    line(this, t_concrete_h, bx1, by2, bx2, by2);
    line(this, t_concrete_v, bx1, by1, bx1, by2);
    line(this, t_concrete_v, bx2, by1, bx2, by2);
    switch (rng(1, 3)) {  // What type of building?
    case 1: // Barracks
     for (int i = by1 + 1; i <= by2 - 1; i += 2) {
      line(this, t_bed, bx1 + 1, i, bx1 + 2, i);
      line(this, t_bed, bx2 - 2, i, bx2 - 1, i);
     }
     place_items(mi_bedroom, 84, bx1 + 1, by1 + 1, bx2 - 1, by2 - 1, false, 0);
     break;
    case 2: // Armory
     line(this, t_counter, bx1 + 1, by1 + 1, bx2 - 1, by1 + 1);
     line(this, t_counter, bx1 + 1, by2 - 1, bx2 - 1, by2 - 1);
     line(this, t_counter, bx1 + 1, by1 + 2, bx1 + 1, by2 - 2);
     line(this, t_counter, bx2 - 1, by1 + 2, bx2 - 1, by2 - 2);
     place_items(mi_mil_rifles, 40, bx1+1, by1+1, bx2-1, by1+1, false, 0);
     place_items(mi_launchers,  40, bx1+1, by2-1, bx2-1, by2-1, false, 0);
     place_items(mi_grenades,   40, bx1+1, by1+2, bx1+1, by2-2, false, 0);
     place_items(mi_mil_armor,  40, bx2-1, by1+2, bx2-1, by2-2, false, 0);
     break;
    case 3: // Supplies
     for (int i = by1 + 1; i <= by2 - 1; i += 3) {
      line(this, t_rack, bx1 + 2, i, bx2 - 2, i);
      place_items(mi_mil_food, 78, bx1 + 2, i, bx2 - 2, i, false, 0);
     }
     break;
    }
    std::vector<direction> doorsides;
    if (bx1 > 3)
     doorsides.push_back(WEST);
    if (bx2 < 20)
     doorsides.push_back(EAST);
    if (by1 > 3)
     doorsides.push_back(NORTH);
    if (by2 < 20)
     doorsides.push_back(SOUTH);
    int doorx, doory;
    switch (doorsides[rng(0, doorsides.size() - 1)]) {
     case WEST:
      doorx = bx1;
      doory = rng(by1 + 1, by2 - 1);
      break;
     case EAST:
      doorx = bx2;
      doory = rng(by1 + 1, by2 - 1);
      break;
     case NORTH:
      doorx = rng(bx1 + 1, bx2 - 1);
      doory = by1;
      break;
     case SOUTH:
      doorx = rng(bx1 + 1, bx2 - 1);
      doory = by2;
      break;
    }
    for (int i = doorx - 1; i <= doorx + 1; i++) {
     for (int j = doory - 1; j <= doory + 1; j++) {
      i_clear(i, j);
      if (ter(i, j) == t_bed || ter(i, j) == t_rack || ter(i, j) == t_counter)
       ter_set(i, j, t_floor);
     }
    }
    ter_set(doorx, doory, t_door_c);
   }
  }
// Seal up the entrances if there's walls there
  if (ter(11,  3) != t_dirt)
   ter_set(11,  2, t_concrete_h);
  if (ter(12,  3) != t_dirt)
   ter_set(12,  2, t_concrete_h);

  if (ter(11, 20) != t_dirt)
   ter_set(11,  2, t_concrete_h);
  if (ter(12, 20) != t_dirt)
   ter_set(12,  2, t_concrete_h);

  if (ter( 3, 11) != t_dirt)
   ter_set( 2, 11, t_concrete_v);
  if (ter( 3, 12) != t_dirt)
   ter_set( 2, 12, t_concrete_v);

  if (ter( 3, 11) != t_dirt)
   ter_set( 2, 11, t_concrete_v);
  if (ter( 3, 12) != t_dirt)
   ter_set( 2, 12, t_concrete_v);

// Place turrets by (possible) entrances
  add_spawn(mon_turret, 1,  3, 11);
  add_spawn(mon_turret, 1,  3, 12);
  add_spawn(mon_turret, 1, 20, 11);
  add_spawn(mon_turret, 1, 20, 12);
  add_spawn(mon_turret, 1, 11,  3);
  add_spawn(mon_turret, 1, 12,  3);
  add_spawn(mon_turret, 1, 11, 20);
  add_spawn(mon_turret, 1, 12, 20);

// Finally, scatter dead bodies / mil zombies
  for (int i = 0; i < 20; i++) {
   int rnx = rng(3, 20), rny = rng(3, 20);
   if (move_cost(rnx, rny) != 0) {
    if (one_in(5)) // Military zombie
     add_spawn(mon_zombie_soldier, 1, rnx, rny);
    else if (one_in(2)) {
     item body;
     body.make_corpse(g->itypes["corpse"], g->mtypes[mon_null], 0);
     add_item(rnx, rny, body);
     place_items(mi_launchers,  10, rnx, rny, rnx, rny, true, 0);
     place_items(mi_mil_rifles, 30, rnx, rny, rnx, rny, true, 0);
     place_items(mi_mil_armor,  70, rnx, rny, rnx, rny, true, 0);
     place_items(mi_mil_food,   40, rnx, rny, rnx, rny, true, 0);
     spawn_item(rnx, rny, (*itypes)["id_military"], 0);
    } else if (one_in(20))
     rough_circle(this, t_rubble, rnx, rny, rng(3, 6));
   }
  }
// Oh wait--let's also put radiation in any rubble
  for (int i = 0; i < SEEX * 2; i++) {
   for (int j = 0; j < SEEY * 2; j++) {
    radiation(i, j) += (one_in(5) ? rng(1, 2) : 0);
    if (ter(i, j) == t_rubble)
     radiation(i, j) += rng(1, 3);
   }
  }

 } break;

 case ot_silo:
  if (t_above == ot_null) {	// We're on ground level
   for (int i = 0; i < SEEX * 2; i++) {
    for (int j = 0; j < SEEY * 2; j++) {
     if (trig_dist(i, j, SEEX, SEEY) <= 6)
      ter_set(i, j, t_metal_floor);
     else
      ter_set(i, j, grass_or_dirt());
    }
   }
   switch (rng(1, 4)) {	// Placement of stairs
   case 1:
    lw = 3;
    mw = 5;
    tw = 3;
    break;
   case 2:
    lw = 3;
    mw = 5;
    tw = SEEY * 2 - 4;
    break;
   case 3:
    lw = SEEX * 2 - 7;
    mw = lw;
    tw = 3;
    break;
   case 4:
    lw = SEEX * 2 - 7;
    mw = lw;
    tw = SEEY * 2 - 4;
    break;
   }
   for (int i = lw; i <= lw + 2; i++) {
    ter_set(i, tw    , t_wall_metal_h);
    ter_set(i, tw + 2, t_wall_metal_h);
   }
   ter_set(lw    , tw + 1, t_wall_metal_v);
   ter_set(lw + 1, tw + 1, t_stairs_down);
   ter_set(lw + 2, tw + 1, t_wall_metal_v);
   ter_set(mw    , tw + 1, t_door_metal_locked);
   ter_set(mw    , tw + 2, t_card_military);

  } else {	// We are NOT above ground.
   for (int i = 0; i < SEEX * 2; i++) {
    for (int j = 0; j < SEEY * 2; j++) {
     if (trig_dist(i, j, SEEX, SEEY) > 7)
      ter_set(i, j, t_rock);
     else if (trig_dist(i, j, SEEX, SEEY) > 5) {
      ter_set(i, j, t_metal_floor);
      if (one_in(30))
       add_field(NULL, i, j, fd_nuke_gas, 2);	// NULL game; no messages
     } else if (trig_dist(i, j, SEEX, SEEY) == 5) {
      ter_set(i, j, t_hole);
      add_trap(i, j, tr_ledge);
     } else
      ter_set(i, j, t_missile);
    }
   }
   silo_rooms(this);
  }
  break;

 case ot_silo_finale: {
  for (int i = 0; i < SEEX * 2; i++) {
   for (int j = 0; j < SEEY * 2; j++) {
    if (i == 5) {
     if (j > 4 && j < SEEY)
      ter_set(i, j, t_reinforced_glass_v);
     else if (j == SEEY * 2 - 4)
      ter_set(i, j, t_door_metal_c);
     else
      ter_set(i, j, t_rock);
    } else
     ter_set(i, j, t_rock_floor);
   }
  }
  ter_set(0, 0, t_stairs_up);
  tmpcomp = add_computer(4, 5, "Missile Controls", 8);
  tmpcomp->add_option("Launch Missile", COMPACT_MISS_LAUNCH, 10);
  tmpcomp->add_option("Disarm Missile", COMPACT_MISS_DISARM,  8);
  tmpcomp->add_failure(COMPFAIL_SECUBOTS);
  tmpcomp->add_failure(COMPFAIL_DAMAGE);
  } break;

 case ot_temple:
 case ot_temple_stairs:
  if (t_above == ot_null) { // Ground floor
// TODO: More varieties?
   fill_background(this, t_dirt);
   square(this, t_grate, SEEX - 1, SEEY - 1, SEEX, SEEX);
   ter_set(SEEX + 1, SEEY + 1, t_pedestal_temple);
  } else { // Underground!  Shit's about to get interesting!
// Start with all rock floor
   square(this, t_rock_floor, 0, 0, SEEX * 2 - 1, SEEY * 2 - 1);
// We always start at the south and go north.
// We use (g->levx / 2 + g->levz) % 5 to guarantee that rooms don't repeat.
   switch (1 + int(g->levy / 2 + g->levz) % 4) {// TODO: More varieties!

    case 1: // Flame bursts
     square(this, t_rock, 0, 0, SEEX - 1, SEEY * 2 - 1);
     square(this, t_rock, SEEX + 2, 0, SEEX * 2 - 1, SEEY * 2 - 1);
     for (int i = 2; i < SEEY * 2 - 4; i++) {
      add_field(g, SEEX    , i, fd_fire_vent, rng(1, 3));
      add_field(g, SEEX + 1, i, fd_fire_vent, rng(1, 3));
     }
     break;

    case 2: // Spreading water
     square(this, t_water_dp, 4, 4, 5, 5);
     add_spawn(mon_sewer_snake, 1, 4, 4);

     square(this, t_water_dp, SEEX * 2 - 5, 4, SEEX * 2 - 4, 6);
     add_spawn(mon_sewer_snake, 1, SEEX * 2 - 5, 4);

     square(this, t_water_dp, 4, SEEY * 2 - 5, 6, SEEY * 2 - 4);

     square(this, t_water_dp, SEEX * 2 - 5, SEEY * 2 - 5, SEEX * 2 - 4,
                              SEEY * 2 - 4);

     square(this, t_rock, 0, SEEY * 2 - 2, SEEX - 1, SEEY * 2 - 1);
     square(this, t_rock, SEEX + 2, SEEY * 2 - 2, SEEX * 2 - 1, SEEY * 2 - 1);
     line(this, t_grate, SEEX, 1, SEEX + 1, 1); // To drain the water
     add_trap(SEEX, SEEY * 2 - 2, tr_temple_flood);
     add_trap(SEEX + 1, SEEY * 2 - 2, tr_temple_flood);
     for (int y = 2; y < SEEY * 2 - 2; y++) {
      for (int x = 2; x < SEEX * 2 - 2; x++) {
       if (ter(x, y) == t_rock_floor && one_in(4))
        add_trap(x, y, tr_temple_flood);
      }
     }
     break;

    case 3: { // Flipping walls puzzle
     line(this, t_rock, 0, 0, SEEX - 1, 0);
     line(this, t_rock, SEEX + 2, 0, SEEX * 2 - 1, 0);
     line(this, t_rock, SEEX - 1, 1, SEEX - 1, 6);
     line(this, t_bars, SEEX + 2, 1, SEEX + 2, 6);
     ter_set(14, 1, t_switch_rg);
     ter_set(15, 1, t_switch_gb);
     ter_set(16, 1, t_switch_rb);
     ter_set(17, 1, t_switch_even);
// Start with clear floors--then work backwards to the starting state
     line(this, t_floor_red,   SEEX, 1, SEEX + 1, 1);
     line(this, t_floor_green, SEEX, 2, SEEX + 1, 2);
     line(this, t_floor_blue,  SEEX, 3, SEEX + 1, 3);
     line(this, t_floor_red,   SEEX, 4, SEEX + 1, 4);
     line(this, t_floor_green, SEEX, 5, SEEX + 1, 5);
     line(this, t_floor_blue,  SEEX, 6, SEEX + 1, 6);
// Now, randomly choose actions
// Set up an actions vector so that there's not undue repetion
     std::vector<int> actions;
     actions.push_back(1);
     actions.push_back(2);
     actions.push_back(3);
     actions.push_back(4);
     actions.push_back(rng(1, 3));
     while (!actions.empty()) {
      int index = rng(0, actions.size() - 1);
      int action = actions[index];
      actions.erase(actions.begin() + index);
      for (int y = 1; y < 7; y++) {
       for (int x = SEEX; x <= SEEX + 1; x++) {
        switch (action) {
         case 1: // Toggle RG
          if (ter(x, y) == t_floor_red)
           ter_set(x, y, t_rock_red);
          else if (ter(x, y) == t_rock_red)
           ter_set(x, y, t_floor_red);
          else if (ter(x, y) == t_floor_green)
           ter_set(x, y, t_rock_green);
          else if (ter(x, y) == t_rock_green)
           ter_set(x, y, t_floor_green);
          break;
         case 2: // Toggle GB
          if (ter(x, y) == t_floor_blue)
           ter_set(x, y, t_rock_blue);
          else if (ter(x, y) == t_rock_blue)
           ter_set(x, y, t_floor_blue);
          else if (ter(x, y) == t_floor_green)
           ter_set(x, y, t_rock_green);
          else if (ter(x, y) == t_rock_green)
           ter_set(x, y, t_floor_green);
          break;
         case 3: // Toggle RB
          if (ter(x, y) == t_floor_blue)
           ter_set(x, y, t_rock_blue);
          else if (ter(x, y) == t_rock_blue)
           ter_set(x, y, t_floor_blue);
          else if (ter(x, y) == t_floor_red)
           ter_set(x, y, t_rock_red);
          else if (ter(x, y) == t_rock_red)
           ter_set(x, y, t_floor_red);
          break;
         case 4: // Toggle Even
          if (y % 2 == 0) {
           if (ter(x, y) == t_floor_blue)
            ter_set(x, y, t_rock_blue);
           else if (ter(x, y) == t_rock_blue)
            ter_set(x, y, t_floor_blue);
           else if (ter(x, y) == t_floor_red)
            ter_set(x, y, t_rock_red);
           else if (ter(x, y) == t_rock_red)
            ter_set(x, y, t_floor_red);
           else if (ter(x, y) == t_floor_green)
            ter_set(x, y, t_rock_green);
           else if (ter(x, y) == t_rock_green)
            ter_set(x, y, t_floor_green);
          }
          break;
        }
       }
      }
     }
    } break;

    case 4: { // Toggling walls maze
     square(this, t_rock,        0,            0, SEEX     - 1,            1);
     square(this, t_rock,        0, SEEY * 2 - 2, SEEX     - 1, SEEY * 2 - 1);
     square(this, t_rock,        0,            2, SEEX     - 4, SEEY * 2 - 3);
     square(this, t_rock, SEEX + 2,            0, SEEX * 2 - 1,            1);
     square(this, t_rock, SEEX + 2, SEEY * 2 - 2, SEEX * 2 - 1, SEEY * 2 - 1);
     square(this, t_rock, SEEX + 5,            2, SEEX * 2 - 1, SEEY * 2 - 3);
     int x = rng(SEEX - 1, SEEX + 2), y = 2;
     std::vector<point> path; // Path, from end to start
     while (x < SEEX - 1 || x > SEEX + 2 || y < SEEY * 2 - 2) {
      path.push_back( point(x, y) );
      ter_set(x, y, ter_id( rng(t_floor_red, t_floor_blue) ));
      if (y == SEEY * 2 - 2) {
       if (x < SEEX - 1)
        x++;
       else if (x > SEEX + 2)
        x--;
      } else {
       std::vector<point> next;
       for (int nx = x - 1; nx <= x + 1; nx++ ) {
        for (int ny = y; ny <= y + 1; ny++) {
         if (ter(nx, ny) == t_rock_floor)
          next.push_back( point(nx, ny) );
        }
       }
       int index = rng(0, next.size() - 1);
       x = next[index].x;
       y = next[index].y;
      }
     }
// Now go backwards through path (start to finish), toggling any tiles that need
     bool toggle_red = false, toggle_green = false, toggle_blue = false;
     for (int i = path.size() - 1; i >= 0; i--) {
      if (ter(path[i].x, path[i].y) == t_floor_red) {
       toggle_green = !toggle_green;
       if (toggle_red)
        ter_set(path[i].x, path[i].y, t_rock_red);
      } else if (ter(path[i].x, path[i].y) == t_floor_green) {
       toggle_blue = !toggle_blue;
       if (toggle_green)
        ter_set(path[i].x, path[i].y, t_rock_green);
      } else if (ter(path[i].x, path[i].y) == t_floor_blue) {
       toggle_red = !toggle_red;
       if (toggle_blue)
        ter_set(path[i].x, path[i].y, t_rock_blue);
      }
     }
// Finally, fill in the rest with random tiles, and place toggle traps
     for (int i = SEEX - 3; i <= SEEX + 4; i++) {
      for (int j = 2; j <= SEEY * 2 - 2; j++) {
       add_trap(i, j, tr_temple_toggle);
       if (ter(i, j) == t_rock_floor)
        ter_set(i, j, ter_id( rng(t_rock_red, t_floor_blue) ));
      }
     }
    } break;
   } // Done with room type switch
// Stairs down if we need them
   if (terrain_type == ot_temple_stairs)
    line(this, t_stairs_down, SEEX, 0, SEEX + 1, 0);
// Stairs at the south if t_above has stairs down.
   if (t_above == ot_temple_stairs)
    line(this, t_stairs_up, SEEX, SEEY * 2 - 1, SEEX + 1, SEEY * 2 - 1);

  } // Done with underground-only stuff
  break;

 case ot_temple_finale:
  fill_background(this, t_rock);
  square(this, t_rock_floor, SEEX - 1, 1, SEEX + 2, 4);
  square(this, t_rock_floor, SEEX, 5, SEEX + 1, SEEY * 2 - 1);
  line(this, t_stairs_up, SEEX, SEEY * 2 - 1, SEEX + 1, SEEY * 2 - 1);
  spawn_item(rng(SEEX, SEEX + 1), rng(2, 3), g->new_artifact(), 0);
  spawn_item(rng(SEEX, SEEX + 1), rng(2, 3), g->new_artifact(), 0);
  return;

 case ot_sewage_treatment:
  fill_background(this, t_floor); // Set all to floor
  line(this, t_wall_h,  0,  0, 23,  0); // Top wall
  line(this, t_window,  1,  0,  6,  0); // Its windows
  line(this, t_wall_h,  0, 23, 23, 23); // Bottom wall
  line(this, t_wall_h,  1,  5,  6,  5); // Interior wall (front office)
  line(this, t_wall_h,  1, 14,  6, 14); // Interior wall (equipment)
  line(this, t_wall_h,  1, 20,  7, 20); // Interior wall (stairs)
  line(this, t_wall_h, 14, 15, 22, 15); // Interior wall (tank)
  line(this, t_wall_v,  0,  1,  0, 22); // Left wall
  line(this, t_wall_v, 23,  1, 23, 22); // Right wall
  line(this, t_wall_v,  7,  1,  7,  5); // Interior wall (front office)
  line(this, t_wall_v,  7, 14,  7, 19); // Interior wall (stairs)
  line(this, t_wall_v,  4, 15,  4, 19); // Interior wall (mid-stairs)
  line(this, t_wall_v, 14, 15, 14, 20); // Interior wall (tank)
  line(this, t_wall_glass_v,  7,  6,  7, 13); // Interior glass (equipment)
  line(this, t_wall_glass_h,  8, 20, 13, 20); // Interior glass (flow)
  line(this, t_counter,  1,  3,  3,  3); // Desk (front office);
  line(this, t_counter,  1,  6,  1, 13); // Counter (equipment);
// Central tanks:
  square(this, t_sewage, 10,  3, 13,  6);
  square(this, t_sewage, 17,  3, 20,  6);
  square(this, t_sewage, 10, 10, 13, 13);
  square(this, t_sewage, 17, 10, 20, 13);
// Drainage tank
  square(this, t_sewage, 16, 16, 21, 18);
  square(this, t_grate,  18, 16, 19, 17);
  line(this, t_sewage, 17, 19, 20, 19);
  line(this, t_sewage, 18, 20, 19, 20);
  line(this, t_sewage,  2, 21, 19, 21);
  line(this, t_sewage,  2, 22, 19, 22);
// Pipes and pumps
  line(this, t_sewage_pipe,  1, 15,  1, 19);
  line(this, t_sewage_pump,  1, 21,  1, 22);
// Stairs down
  ter_set(2, 15, t_stairs_down);
// Now place doors
  ter_set(rng(2, 5), 0, t_door_c);
  ter_set(rng(3, 5), 5, t_door_c);
  ter_set(5, 14, t_door_c);
  ter_set(7, rng(15, 17), t_door_c);
  ter_set(14, rng(17, 19), t_door_c);
  if (one_in(3)) // back door
   ter_set(23, rng(19, 22), t_door_locked);
  ter_set(4, 19, t_door_metal_locked);
  ter_set(2, 19, t_console);
  ter_set(6, 19, t_console);
// Computers to unlock stair room, and items
  tmpcomp = add_computer(2, 19, "EnviroCom OS v2.03", 1);
  tmpcomp->add_option("Unlock stairs", COMPACT_OPEN, 0);
  tmpcomp->add_failure(COMPFAIL_SHUTDOWN);

  tmpcomp = add_computer(6, 19, "EnviroCom OS v2.03", 1);
  tmpcomp->add_option("Unlock stairs", COMPACT_OPEN, 0);
  tmpcomp->add_failure(COMPFAIL_SHUTDOWN);
  place_items(mi_sewage_plant, 80, 1, 6, 1, 13, false, 0);

  break;

 case ot_sewage_treatment_hub: // Stairs up, center of 3x3 of treatment_below
  fill_background(this, t_rock_floor);
// Top & left walls; right & bottom are handled by adjacent terrain
  line(this, t_wall_h,  0,  0, 23,  0);
  line(this, t_wall_v,  0,  1,  0, 23);
// Top-left room
  line(this, t_wall_v,  8,  1,  8,  8);
  line(this, t_wall_h,  1,  9,  9,  9);
  line(this, t_wall_glass_h, rng(1, 3), 9, rng(4, 7), 9);
  ter_set(2, 15, t_stairs_up);
  ter_set(8, 8, t_door_c);
  ter_set(3, 0, t_door_c);

// Bottom-left room - stairs and equipment
  line(this, t_wall_h,  1, 14,  8, 14);
  line(this, t_wall_glass_h, rng(1, 3), 14, rng(5, 8), 14);
  line(this, t_wall_v,  9, 14,  9, 23);
  line(this, t_wall_glass_v, 9, 16, 9, 19);
  square(this, t_counter, 5, 16, 6, 20);
  place_items(mi_sewage_plant, 80, 5, 16, 6, 20, false, 0);
  ter_set(0, 20, t_door_c);
  ter_set(9, 20, t_door_c);

// Bottom-right room
  line(this, t_wall_v, 14, 19, 14, 23);
  line(this, t_wall_h, 14, 18, 19, 18);
  line(this, t_wall_h, 21, 14, 23, 14);
  ter_set(14, 18, t_wall_h);
  ter_set(14, 20, t_door_c);
  ter_set(15, 18, t_door_c);
  line(this, t_wall_v, 20, 15, 20, 18);

// Tanks and their content
  for (int i = 9; i <= 16; i += 7) {
   for (int j = 2; j <= 9; j += 7) {
    square(this, t_rock, i, j, i + 5, j + 5);
    square(this, t_sewage, i + 1, j + 1, i + 4, j + 4);
   }
  }
  square(this, t_rock, 16, 15, 19, 17); // Wall around sewage from above
  square(this, t_rock, 10, 15, 14, 17); // Extra walls for southward flow
// Flow in from north, east, and west always connects to the corresponding tank
  square(this, t_sewage, 10,  0, 13,  2); // North -> NE tank
  square(this, t_sewage, 21, 10, 23, 13); // East  -> SE tank
  square(this, t_sewage,  0, 10,  9, 13); // West  -> SW tank
// Flow from south may go to SW tank or SE tank
  square(this, t_sewage, 10, 16, 13, 23);
  if (one_in(2)) { // To SW tank
   square(this, t_sewage, 10, 14, 13, 17);
// Then, flow from above may be either to flow from south, to SE tank, or both
   switch (rng(1, 5)) {
   case 1:
   case 2: // To flow from south
    square(this, t_sewage, 14, 16, 19, 17);
    line(this, t_bridge, 15, 16, 15, 17);
    if (!one_in(4))
     line(this, t_wall_glass_h, 16, 18, 19, 18); // Viewing window
    break;
   case 3:
   case 4: // To SE tank
    square(this, t_sewage, 18, 14, 19, 17);
    if (!one_in(4))
     line(this, t_wall_glass_v, 20, 15, 20, 17); // Viewing window
    break;
   case 5: // Both!
    square(this, t_sewage, 14, 16, 19, 17);
    square(this, t_sewage, 18, 14, 19, 17);
   line(this, t_bridge, 15, 16, 15, 17);
    if (!one_in(4))
     line(this, t_wall_glass_h, 16, 18, 19, 18); // Viewing window
    if (!one_in(4))
     line(this, t_wall_glass_v, 20, 15, 20, 17); // Viewing window
    break;
   }
  } else { // To SE tank, via flow from above
   square(this, t_sewage, 14, 16, 19, 17);
   square(this, t_sewage, 18, 14, 19, 17);
   line(this, t_bridge, 15, 16, 15, 17);
   if (!one_in(4))
    line(this, t_wall_glass_h, 16, 18, 19, 18); // Viewing window
   if (!one_in(4))
    line(this, t_wall_glass_v, 20, 15, 20, 17); // Viewing window
  }

// Next, determine how the tanks interconnect.
  rn = rng(1, 4); // Which of the 4 possible connections is missing?
  if (rn != 1) {
   line(this, t_sewage, 14,  4, 14,  5);
   line(this, t_bridge, 15,  4, 15,  5);
   line(this, t_sewage, 16,  4, 16,  5);
  }
  if (rn != 2) {
   line(this, t_sewage, 18,  7, 19,  7);
   line(this, t_bridge, 18,  8, 19,  8);
   line(this, t_sewage, 18,  9, 19,  9);
  }
  if (rn != 3) {
   line(this, t_sewage, 14, 11, 14, 12);
   line(this, t_bridge, 15, 11, 15, 12);
   line(this, t_sewage, 16, 11, 16, 12);
  }
  if (rn != 4) {
   line(this, t_sewage, 11,  7, 12,  7);
   line(this, t_bridge, 11,  8, 12,  8);
   line(this, t_sewage, 11,  9, 12,  9);
  }
// Bridge connecting bottom two rooms
  line(this, t_bridge, 10, 20, 13, 20);
// Possibility of extra equipment shelves
  if (!one_in(3)) {
   line(this, t_rack, 23, 1, 23, 4);
   place_items(mi_sewage_plant, 60, 23, 1, 23, 4, false, 0);
  }


// Finally, choose what the top-left and bottom-right rooms do.
  if (one_in(2)) { // Upper left is sampling, lower right valuable finds
// Upper left...
   line(this, t_wall_h, 1, 3, 2, 3);
   line(this, t_wall_h, 1, 5, 2, 5);
   line(this, t_wall_h, 1, 7, 2, 7);
   ter_set(1, 4, t_sewage_pump);
   ter_set(2, 4, t_counter);
   ter_set(1, 6, t_sewage_pump);
   ter_set(2, 6, t_counter);
   ter_set(1, 2, t_console);
   tmpcomp = add_computer(1, 2, "EnviroCom OS v2.03", 0);
   tmpcomp->add_option("Download Sewer Maps", COMPACT_MAP_SEWER, 0);
   tmpcomp->add_option("Divert sample", COMPACT_SAMPLE, 3);
   tmpcomp->add_failure(COMPFAIL_PUMP_EXPLODE);
   tmpcomp->add_failure(COMPFAIL_PUMP_LEAK);
// Lower right...
   line(this, t_counter, 15, 23, 22, 23);
   place_items(mi_sewer, 65, 15, 23, 22, 23, false, 0);
   line(this, t_counter, 23, 15, 23, 19);
   place_items(mi_sewer, 65, 23, 15, 23, 19, false, 0);
  } else { // Upper left is valuable finds, lower right is sampling
// Upper left...
   line(this, t_counter,     1, 1, 1, 7);
   place_items(mi_sewer, 65, 1, 1, 1, 7, false, 0);
   line(this, t_counter,     7, 1, 7, 7);
   place_items(mi_sewer, 65, 7, 1, 7, 7, false, 0);
// Lower right...
   line(this, t_wall_v, 17, 22, 17, 23);
   line(this, t_wall_v, 19, 22, 19, 23);
   line(this, t_wall_v, 21, 22, 21, 23);
   ter_set(18, 23, t_sewage_pump);
   ter_set(18, 22, t_counter);
   ter_set(20, 23, t_sewage_pump);
   ter_set(20, 22, t_counter);
   ter_set(16, 23, t_console);
   tmpcomp = add_computer(16, 23, "EnviroCom OS v2.03", 0);
   tmpcomp->add_option("Download Sewer Maps", COMPACT_MAP_SEWER, 0);
   tmpcomp->add_option("Divert sample", COMPACT_SAMPLE, 3);
   tmpcomp->add_failure(COMPFAIL_PUMP_EXPLODE);
   tmpcomp->add_failure(COMPFAIL_PUMP_LEAK);
  }
  break;

 case ot_sewage_treatment_under:
  fill_background(this, t_floor);

  if (t_north == ot_sewage_treatment_under || t_north == ot_sewage_treatment_hub ||
      (t_north >= ot_sewer_ns && t_north <= ot_sewer_nesw &&
       connects_to(t_north, 2))) {
   if (t_north == ot_sewage_treatment_under ||
       t_north == ot_sewage_treatment_hub) {
    line(this, t_wall_h,  0,  0, 23,  0);
    ter_set(3, 0, t_door_c);
   }
   n_fac = 1;
   square(this, t_sewage, 10, 0, 13, 13);
  }

  if (t_east == ot_sewage_treatment_under ||
      t_east == ot_sewage_treatment_hub ||
      (t_east >= ot_sewer_ns && t_east <= ot_sewer_nesw &&
       connects_to(t_east, 3))) {
   e_fac = 1;
   square(this, t_sewage, 10, 10, 23, 13);
  }

  if (t_south == ot_sewage_treatment_under ||
      t_south == ot_sewage_treatment_hub ||
      (t_south >= ot_sewer_ns && t_south <= ot_sewer_nesw &&
       connects_to(t_south, 0))) {
   s_fac = 1;
   square(this, t_sewage, 10, 10, 13, 23);
  }

  if (t_west == ot_sewage_treatment_under ||
      t_west == ot_sewage_treatment_hub ||
      (t_west >= ot_sewer_ns && t_west <= ot_sewer_nesw &&
       connects_to(t_west, 1))) {
   if (t_west == ot_sewage_treatment_under ||
       t_west == ot_sewage_treatment_hub) {
    line(this, t_wall_v,  0,  1,  0, 23);
    ter_set(0, 20, t_door_c);
   }
   w_fac = 1;
   square(this, t_sewage,  0, 10, 13, 13);
  }
  break;

 case ot_mine_entrance: {
  fill_background(this, &grass_or_dirt);
  int tries = 0;
  bool build_shaft = true;
  do {
   int x1 = rng(1, SEEX * 2 - 10), y1 = rng(1, SEEY * 2 - 10);
   int x2 = x1 + rng(4, 9),        y2 = y1 + rng(4, 9);
   if (build_shaft) {
    build_mine_room(this, room_mine_shaft, x1, y1, x2, y2);
    build_shaft = false;
   } else {
    bool okay = true;
    for (int x = x1; x <= x2 && okay; x++) {
     for (int y = y1; y <= y2 && okay; y++) {
      if (ter(x, y) != t_grass && ter(x, y) != t_dirt)
       okay = false;
     }
    }
    if (okay) {
     room_type type = room_type( rng(room_mine_office, room_mine_housing) );
     build_mine_room(this, type, x1, y1, x2, y2);
     tries = 0;
    } else
     tries++;
   }
  } while (tries < 5);
  int ladderx = rng(0, SEEX * 2 - 1), laddery = rng(0, SEEY * 2 - 1);
  while (ter(ladderx, laddery) != t_dirt && ter(ladderx, laddery) != t_grass) {
   ladderx = rng(0, SEEX * 2 - 1);
   laddery = rng(0, SEEY * 2 - 1);
  }
  ter_set(ladderx, laddery, t_manhole_cover);

 } break;

 case ot_mine_shaft: // Not intended to actually be inhabited!
  fill_background(this, t_rock);
  square(this, t_hole, SEEX - 3, SEEY - 3, SEEX + 2, SEEY + 2);
  line(this, t_grate, SEEX - 3, SEEY - 4, SEEX + 2, SEEY - 4);
  ter_set(SEEX - 3, SEEY - 5, t_ladder_up);
  ter_set(SEEX + 2, SEEY - 5, t_ladder_down);
  rotate(rng(0, 3));
  break;

 case ot_mine:
 case ot_mine_down:
  if (t_north >= ot_mine && t_north <= ot_mine_finale)
   n_fac = (one_in(10) ? 0 : -2);
  else
   n_fac = 4;
  if (t_east >= ot_mine  && t_east <= ot_mine_finale)
   e_fac = (one_in(10) ? 0 : -2);
  else
   e_fac = 4;
  if (t_south >= ot_mine && t_south <= ot_mine_finale)
   s_fac = (one_in(10) ? 0 : -2);
  else
   s_fac = 4;
  if (t_west >= ot_mine  && t_west <= ot_mine_finale)
   w_fac = (one_in(10) ? 0 : -2);
  else
   w_fac = 4;

  for (int i = 0; i < SEEX * 2; i++) {
   for (int j = 0; j < SEEY * 2; j++) {
    if (i >= w_fac + rng(0, 2) && i <= SEEX * 2 - 1 - e_fac - rng(0, 2) &&
        j >= n_fac + rng(0, 2) && j <= SEEY * 2 - 1 - s_fac - rng(0, 2) &&
        i + j >= 4 && (SEEX * 2 - i) + (SEEY * 2 - j) >= 6  )
     ter_set(i, j, t_rock_floor);
    else
     ter_set(i, j, t_rock);
   }
  }

  if (t_above == ot_mine_shaft) { // We need the entrance room
   square(this, t_floor, 10, 10, 15, 15);
   line(this, t_wall_h,  9,  9, 16,  9);
   line(this, t_wall_h,  9, 16, 16, 16);
   line(this, t_wall_v,  9, 10,  9, 15);
   line(this, t_wall_v, 16, 10, 16, 15);
   line(this, t_wall_h, 10, 11, 12, 11);
   ter_set(10, 10, t_elevator_control);
   ter_set(11, 10, t_elevator);
   ter_set(10, 12, t_ladder_up);
   line(this, t_counter, 10, 15, 15, 15);
   place_items(mi_mine_equipment, 86, 10, 15, 15, 15, false, 0);
   if (one_in(2))
    ter_set(9, 12, t_door_c);
   else
    ter_set(16, 12, t_door_c);

  } else { // Not an entrance; maybe some hazards!
   switch( rng(0, 6) ) {
    case 0: break; // Nothing!  Lucky!

    case 1: { // Toxic gas
     int cx = rng(9, 14), cy = rng(9, 14);
     ter_set(cx, cy, t_rock);
     add_field(g, cx, cy, fd_gas_vent, 1);
    } break;

    case 2: { // Lava
     int x1 = rng(6, SEEX),                y1 = rng(6, SEEY),
         x2 = rng(SEEX + 1, SEEX * 2 - 7), y2 = rng(SEEY + 1, SEEY * 2 - 7);
     int num = rng(2, 4);
     for (int i = 0; i < num; i++) {
      int lx1 = x1 + rng(-1, 1), lx2 = x2 + rng(-1, 1),
          ly1 = y1 + rng(-1, 1), ly2 = y2 + rng(-1, 1);
      line(this, t_lava, lx1, ly1, lx2, ly2);
     }
    } break;

    case 3: { // Wrecked equipment
     int x = rng(9, 14), y = rng(9, 14);
     for (int i = x - 3; i < x + 3; i++) {
      for (int j = y - 3; j < y + 3; j++) {
       if (!one_in(4))
        ter_set(i, j, t_wreckage);
      }
     }
     place_items(mi_wreckage, 70, x - 3, y - 3, x + 2, y + 2, false, 0);
    } break;

    case 4: { // Dead miners
     int num_bodies = rng(4, 8);
     for (int i = 0; i < num_bodies; i++) {
      int tries = 0;
      point body;
      do {
       body = point(-1, -1);
       int x = rng(0, SEEX * 2 - 1), y = rng(0, SEEY * 2 - 1);
       if (move_cost(x, y) == 2)
        body = point(x, y);
       else
        tries++;
      } while (body.x == -1 && tries < 10);
      if (tries < 10) {
       item miner;
       miner.make_corpse(g->itypes["corpse"], g->mtypes[mon_null], 0);
       add_item(body.x, body.y, miner);
       place_items(mi_mine_equipment, 60, body.x, body.y, body.x, body.y,
                   false, 0);
      }
     }
    } break;

    case 5: { // Dark worm!
     int num_worms = rng(1, 5);
     for (int i = 0; i < num_worms; i++) {
      std::vector<direction> sides;
      if (n_fac == 6)
       sides.push_back(NORTH);
      if (e_fac == 6)
       sides.push_back(EAST);
      if (s_fac == 6)
       sides.push_back(SOUTH);
      if (w_fac == 6)
       sides.push_back(WEST);
      if (sides.empty()) {
       add_spawn(mon_dark_wyrm, 1, SEEX, SEEY);
       i = num_worms;
      } else {
       direction side = sides[rng(0, sides.size() - 1)];
       point p;
       switch (side) {
        case NORTH: p = point(rng(1, SEEX * 2 - 2), rng(1, 5)           );break;
        case EAST:  p = point(SEEX * 2 - rng(2, 6), rng(1, SEEY * 2 - 2));break;
        case SOUTH: p = point(rng(1, SEEX * 2 - 2), SEEY * 2 - rng(2, 6));break;
        case WEST:  p = point(rng(1, 5)           , rng(1, SEEY * 2 - 2));break;
       }
       ter_set(p.x, p.y, t_rock_floor);
       add_spawn(mon_dark_wyrm, 1, p.x, p.y);
      }
     }
    } break;

    case 6: { // Spiral
     int orx = rng(SEEX - 4, SEEX), ory = rng(SEEY - 4, SEEY);
     line(this, t_rock, orx    , ory    , orx + 5, ory    );
     line(this, t_rock, orx + 5, ory    , orx + 5, ory + 5);
     line(this, t_rock, orx + 1, ory + 5, orx + 5, ory + 5);
     line(this, t_rock, orx + 1, ory + 2, orx + 1, ory + 4);
     line(this, t_rock, orx + 1, ory + 2, orx + 3, ory + 2);
     ter_set(orx + 3, ory + 3, t_rock);
     item miner;
     miner.make_corpse(g->itypes["corpse"], g->mtypes[mon_null], 0);
     add_item(orx + 2, ory + 3, miner);
     place_items(mi_mine_equipment, 60, orx + 2, ory + 3, orx + 2, ory + 3,
                 false, 0);
    } break;
   }
  }

  if (terrain_type == ot_mine_down) { // Don't forget to build a slope down!
   std::vector<direction> open;
   if (n_fac == 4)
    open.push_back(NORTH);
   if (e_fac == 4)
    open.push_back(EAST);
   if (s_fac == 4)
    open.push_back(SOUTH);
   if (w_fac == 4)
    open.push_back(WEST);

   if (open.empty()) { // We'll have to build it in the center
    int tries = 0;
    point p;
    bool okay = true;
    do {
     p.x = rng(SEEX - 6, SEEX + 1);
     p.y = rng(SEEY - 6, SEEY + 1);
     okay = true;
     for (int i = p.x; i <= p.x + 5 && okay; i++) {
      for (int j = p.y; j <= p.y + 5 && okay; j++) {
       if (ter(i, j) != t_rock_floor)
        okay = false;
      }
     }
     if (!okay)
      tries++;
    } while (!okay && tries < 10);
    if (tries == 10) // Clear the area around the slope down
     square(this, t_rock_floor, p.x, p.y, p.x + 5, p.y + 5);
    square(this, t_slope_down, p.x + 1, p.y + 1, p.x + 2, p.y + 2);

   } else { // We can build against a wall
    direction side = open[rng(0, open.size() - 1)];
    switch (side) {
     case NORTH:
      square(this, t_rock_floor, SEEX - 3, 6, SEEX + 2, SEEY);
      line(this, t_slope_down, SEEX - 2, 6, SEEX + 1, 6);
      break;
     case EAST:
      square(this, t_rock_floor, SEEX + 1, SEEY - 3, SEEX * 2 - 7, SEEY + 2);
      line(this, t_slope_down, SEEX * 2 - 7, SEEY - 2, SEEX * 2 - 7, SEEY + 1);
      break;
     case SOUTH:
      square(this, t_rock_floor, SEEX - 3, SEEY + 1, SEEX + 2, SEEY * 2 - 7);
      line(this, t_slope_down, SEEX - 2, SEEY * 2 - 7, SEEX + 1, SEEY * 2 - 7);
      break;
     case WEST:
      square(this, t_rock_floor, 6, SEEY - 3, SEEX, SEEY + 2);
      line(this, t_slope_down, 6, SEEY - 2, 6, SEEY + 1);
      break;
    }
   }
  } // Done building a slope down

  if (t_above == ot_mine_down) {  // Don't forget to build a slope up!
   std::vector<direction> open;
   if (n_fac == 6 && ter(SEEX, 6) != t_slope_down)
    open.push_back(NORTH);
   if (e_fac == 6 && ter(SEEX * 2 - 7, SEEY) != t_slope_down)
    open.push_back(EAST);
   if (s_fac == 6 && ter(SEEX, SEEY * 2 - 7) != t_slope_down)
    open.push_back(SOUTH);
   if (w_fac == 6 && ter(6, SEEY) != t_slope_down)
    open.push_back(WEST);

   if (open.empty()) { // We'll have to build it in the center
    int tries = 0;
    point p;
    bool okay = true;
    do {
     p.x = rng(SEEX - 6, SEEX + 1);
     p.y = rng(SEEY - 6, SEEY + 1);
     okay = true;
     for (int i = p.x; i <= p.x + 5 && okay; i++) {
      for (int j = p.y; j <= p.y + 5 && okay; j++) {
       if (ter(i, j) != t_rock_floor)
        okay = false;
      }
     }
     if (!okay)
      tries++;
    } while (!okay && tries < 10);
    if (tries == 10) // Clear the area around the slope down
     square(this, t_rock_floor, p.x, p.y, p.x + 5, p.y + 5);
    square(this, t_slope_up, p.x + 1, p.y + 1, p.x + 2, p.y + 2);

   } else { // We can build against a wall
    direction side = open[rng(0, open.size() - 1)];
    switch (side) {
     case NORTH:
      line(this, t_slope_up, SEEX - 2, 6, SEEX + 1, 6);
      break;
     case EAST:
      line(this, t_slope_up, SEEX * 2 - 7, SEEY - 2, SEEX * 2 - 7, SEEY + 1);
      break;
     case SOUTH:
      line(this, t_slope_up, SEEX - 2, SEEY * 2 - 7, SEEX + 1, SEEY * 2 - 7);
      break;
     case WEST:
      line(this, t_slope_up, 6, SEEY - 2, 6, SEEY + 1);
      break;
    }
   }
  } // Done building a slope up
  break;

 case ot_mine_finale: {
// Set up the basic chamber
  for (int i = 0; i < SEEX * 2; i++) {
   for (int j = 0; j < SEEY * 2; j++) {
    if (i > rng(1, 3) && i < SEEX * 2 - rng(2, 4) &&
        j > rng(1, 3) && j < SEEY * 2 - rng(2, 4)   )
     ter_set(i, j, t_rock_floor);
    else
     ter_set(i, j, t_rock);
   }
  }
  std::vector<direction> face; // Which walls are solid, and can be a facing?
// Now draw the entrance(s)
  if (t_north == ot_mine)
   square(this, t_rock_floor, SEEX, 0, SEEX + 1, 3);
  else
   face.push_back(NORTH);

  if (t_east  == ot_mine)
   square(this, t_rock_floor, SEEX * 2 - 4, SEEY, SEEX * 2 - 1, SEEY + 1);
  else
   face.push_back(EAST);

  if (t_south == ot_mine)
   square(this, t_rock_floor, SEEX, SEEY * 2 - 4, SEEX + 1, SEEY * 2 - 1);
  else
   face.push_back(SOUTH);

  if (t_west  == ot_mine)
   square(this, t_rock_floor, 0, SEEY, 3, SEEY + 1);
  else
   face.push_back(WEST);

// Now, pick and generate a type of finale!
  if (face.empty())
   rn = rng(1, 3); // Amigara fault is not valid
  else
   rn = rng(1, 4);

  switch (rn) {
   case 1: { // Wyrms
    int x = rng(SEEX, SEEX + 1), y = rng(SEEY, SEEY + 1);
    ter_set(x, y, t_pedestal_wyrm);
    spawn_item(x, y, (*itypes)["petrified_eye"], 0);
   } break; // That's it!  game::examine handles the pedestal/wyrm spawns

   case 2: { // The Thing dog
    item miner;
    miner.make_corpse(g->itypes["corpse"], g->mtypes[mon_null], 0);
    int num_bodies = rng(4, 8);
    for (int i = 0; i < num_bodies; i++) {
     int x = rng(4, SEEX * 2 - 5), y = rng(4, SEEX * 2 - 5);
     add_item(x, y, miner);
     place_items(mi_mine_equipment, 60, x, y, x, y, false, 0);
    }
    add_spawn(mon_dog_thing, 1, rng(SEEX, SEEX + 1), rng(SEEX, SEEX + 1), true);
    spawn_item(rng(SEEX, SEEX + 1), rng(SEEY, SEEY + 1), g->new_artifact(), 0);
   } break;

   case 3: { // Spiral down
    line(this, t_rock,  5,  5,  5, 18);
    line(this, t_rock,  5,  5, 18,  5);
    line(this, t_rock, 18,  5, 18, 18);
    line(this, t_rock,  8, 18, 18, 18);
    line(this, t_rock,  8,  8,  8, 18);
    line(this, t_rock,  8,  8, 15,  8);
    line(this, t_rock, 15,  8, 15, 15);
    line(this, t_rock, 10, 15, 15, 15);
    line(this, t_rock, 10, 10, 10, 15);
    line(this, t_rock, 10, 10, 13, 10);
    line(this, t_rock, 13, 10, 13, 13);
    ter_set(12, 13, t_rock);
    ter_set(12, 12, t_slope_down);
    ter_set(12, 11, t_slope_down);
   } break;

   case 4: { // Amigara fault
    direction fault = face[rng(0, face.size() - 1)];
// Construct the fault on the appropriate face
    switch (fault) {
     case NORTH:
      square(this, t_rock, 0, 0, SEEX * 2 - 1, 4);
      line(this, t_fault, 4, 4, SEEX * 2 - 5, 4);
      break;
     case EAST:
      square(this, t_rock, SEEX * 2 - 5, 0, SEEY * 2 - 1, SEEX * 2 - 1);
      line(this, t_fault, SEEX * 2 - 5, 4, SEEX * 2 - 5, SEEY * 2 - 5);
      break;
     case SOUTH:
      square(this, t_rock, 0, SEEY * 2 - 5, SEEX * 2 - 1, SEEY * 2 - 1);
      line(this, t_fault, 4, SEEY * 2 - 5, SEEX * 2 - 5, SEEY * 2 - 5);
      break;
     case WEST:
      square(this, t_rock, 0, 0, 4, SEEY * 2 - 1);
      line(this, t_fault, 4, 4, 4, SEEY * 2 - 5);
      break;
    }

    ter_set(SEEX, SEEY, t_console);
    tmpcomp = add_computer(SEEX, SEEY, "NEPowerOS", 0);
    tmpcomp->add_option("Read Logs", COMPACT_AMIGARA_LOG, 0);
    tmpcomp->add_option("Initiate Tremors", COMPACT_AMIGARA_START, 4);
    tmpcomp->add_failure(COMPFAIL_AMIGARA);
   } break;
  }
  } break;

 case ot_spiral_hub:
  fill_background(this, t_rock_floor);
  line(this, t_rock, 23,  0, 23, 23);
  line(this, t_rock,  2, 23, 23, 23);
  line(this, t_rock,  2,  4,  2, 23);
  line(this, t_rock,  2,  4, 18,  4);
  line(this, t_rock, 18,  4, 18, 18); // bad
  line(this, t_rock,  6, 18, 18, 18);
  line(this, t_rock,  6,  7,  6, 18);
  line(this, t_rock,  6,  7, 15,  7);
  line(this, t_rock, 15,  7, 15, 15);
  line(this, t_rock,  8, 15, 15, 15);
  line(this, t_rock,  8,  9,  8, 15);
  line(this, t_rock,  8,  9, 13,  9);
  line(this, t_rock, 13,  9, 13, 13);
  line(this, t_rock, 10, 13, 13, 13);
  line(this, t_rock, 10, 11, 10, 13);
  square(this, t_slope_up, 11, 11, 12, 12);
  rotate(rng(0, 3));
  break;

 case ot_spiral: {
  fill_background(this, t_rock_floor);
  int num_spiral = rng(1, 4);
  for (int i = 0; i < num_spiral; i++) {
   int orx = rng(SEEX - 4, SEEX), ory = rng(SEEY - 4, SEEY);
   line(this, t_rock, orx    , ory    , orx + 5, ory    );
   line(this, t_rock, orx + 5, ory    , orx + 5, ory + 5);
   line(this, t_rock, orx + 1, ory + 5, orx + 5, ory + 5);
   line(this, t_rock, orx + 1, ory + 2, orx + 1, ory + 4);
   line(this, t_rock, orx + 1, ory + 2, orx + 3, ory + 2);
   ter_set(orx + 3, ory + 3, t_rock);
   ter_set(orx + 2, ory + 3, t_rock_floor);
   place_items(mi_spiral, 60, orx + 2, ory + 3, orx + 2, ory + 3, false, 0);
  }
 } break;

 case ot_radio_tower:
  fill_background(this, &grass_or_dirt);
  lw = rng(1, SEEX * 2 - 2);
  tw = rng(1, SEEY * 2 - 2);
  for (int i = lw; i < lw + 4; i++) {
   for (int j = tw; j < tw + 4; j++)
    ter_set(i, j, t_radio_tower);
  }
  rw = -1;
  bw = -1;
  if (lw <= 4)
   rw = rng(lw + 5, 10);
  else if (lw >= 16)
   rw = rng(3, lw - 13);
  if (tw <= 3)
   bw = rng(tw + 5, 10);
  else if (tw >= 16)
   bw = rng(3, tw - 7);
  if (rw != -1 && bw != -1) {
   for (int i = rw; i < rw + 12; i++) {
    for (int j = bw; j < bw + 6; j++) {
     if (j == bw || j == bw + 5)
      ter_set(i, j, t_wall_h);
     else if (i == rw || i == rw + 11)
      ter_set(i, j, t_wall_v);
     else if (j == bw + 1)
      ter_set(i, j, t_counter);
     else
      ter_set(i, j, t_floor);
    }
   }
   cw = rng(rw + 2, rw + 8);
   ter_set(cw, bw + 5, t_window);
   ter_set(cw + 1, bw + 5, t_window);
   ter_set(rng(rw + 2, rw + 8), bw + 5, t_door_c);
   ter_set(rng(rw + 2, rw + 8), bw + 1, t_radio_controls);
   place_items(mi_radio, 60, rw + 1, bw + 2, rw + 10, bw + 4, true, 0);
  } else	// No control room... simple controls near the tower
   ter_set(rng(lw, lw + 3), tw + 4, t_radio_controls);
  break;

 case ot_toxic_dump: {
  fill_background(this, t_dirt);
  for (int n = 0; n < 6; n++) {
   int poolx = rng(4, SEEX * 2 - 5), pooly = rng(4, SEEY * 2 - 5);
   for (int i = poolx - 3; i <= poolx + 3; i++) {
    for (int j = pooly - 3; j <= pooly + 3; j++) {
     if (rng(2, 5) > rl_dist(poolx, pooly, i, j)) {
      ter_set(i, j, t_sewage);
      radiation(i, j) += rng(20, 60);
     }
    }
   }
  }
  int buildx = rng(6, SEEX * 2 - 7), buildy = rng(6, SEEY * 2 - 7);
  square(this, t_floor, buildx - 3, buildy - 3, buildx + 3, buildy + 3);
  line(this, t_wall_h, buildx - 4, buildy - 4, buildx + 4, buildy - 4);
  line(this, t_wall_h, buildx - 4, buildy + 4, buildx + 4, buildy + 4);
  line(this, t_wall_v, buildx - 4, buildy - 4, buildx - 4, buildy + 4);
  line(this, t_wall_v, buildx + 4, buildy - 4, buildx + 4, buildy + 4);
  line(this, t_counter, buildx - 3, buildy - 3, buildx + 3, buildy - 3);
  place_items(mi_toxic_dump_equipment, 80,
              buildx - 3, buildy - 3, buildx + 3, buildy - 3, false, 0);
  spawn_item(buildx, buildy, g->itypes["id_military"], 0);
  ter_set(buildx, buildy + 4, t_door_locked);

  rotate(rng(0, 3));
 } break;


 case ot_cave:
  if (t_above == ot_cave) { // We're underground!
   for (int i = 0; i < SEEX * 2; i++) {
    for (int j = 0; j < SEEY * 2; j++) {
     if (rng(0, 6) < i || SEEX * 2 - rng(1, 7) > i ||
         rng(0, 6) < j || SEEY * 2 - rng(1, 7) > j   )
      ter_set(i, j, t_rock_floor);
     else
      ter_set(i, j, t_rock);
    }
   }
   square(this, t_slope_up, SEEX - 1, SEEY - 1, SEEX, SEEY);

   switch (rng(1, 3)) { // What type of cave is it?
   case 1: // Bear cave
    add_spawn(mon_bear, 1, rng(SEEX - 6, SEEX + 5), rng(SEEY - 6, SEEY + 5));
    if (one_in(4))
     add_spawn(mon_bear, 1, rng(SEEX - 6, SEEX + 5), rng(SEEY - 6, SEEY + 5));
    place_items(mi_ant_food, 80, 0, 0, SEEX * 2 - 1, SEEY * 2 - 1, true, 0);
    break;
   case 2: // Wolf cave!
    do
     add_spawn(mon_wolf, 1, rng(SEEX - 6, SEEX + 5), rng(SEEY - 6, SEEY + 5));
    while (one_in(2));
    place_items(mi_ant_food, 86, 0, 0, SEEX * 2 - 1, SEEY * 2 - 1, true, 0);
    break;
   case 3: { // Hermit cave
    int origx = rng(SEEX - 1, SEEX), origy = rng(SEEY - 1, SEEY),
        hermx = rng(SEEX - 6, SEEX + 5), hermy = rng(SEEX - 6, SEEY + 5);
    std::vector<point> bloodline = line_to(origx, origy, hermx, hermy, 0);
    for (int ii = 0; ii < bloodline.size(); ii++)
     add_field(g, bloodline[ii].x, bloodline[ii].y, fd_blood, 2);
    item body;
    body.make_corpse(g->itypes["corpse"], g->mtypes[mon_null], g->turn);
    add_item(hermx, hermy, body);
    place_items(mi_rare, 25, hermx - 1, hermy - 1, hermx + 1, hermy + 1,true,0);
   } break;
   }

  } else { // We're above ground!
// First, draw a forest
    draw_map(ot_forest, t_north, t_east, t_south, t_west, t_above, turn, g, density);
// Clear the center with some rocks
   square(this, t_rock, SEEX - 6, SEEY - 6, SEEX + 5, SEEY + 5);
   int pathx, pathy;
   if (one_in(2)) {
    pathx = rng(SEEX - 6, SEEX + 5);
    pathy = (one_in(2) ? SEEY - 8 : SEEY + 7);
   } else {
    pathx = (one_in(2) ? SEEX - 8 : SEEX + 7);
    pathy = rng(SEEY - 6, SEEY + 5);
   }
   std::vector<point> pathline = line_to(pathx, pathy, SEEX - 1, SEEY - 1, 0);
   for (int ii = 0; ii < pathline.size(); ii++)
    square(this, t_dirt, pathline[ii].x,     pathline[ii].y,
                         pathline[ii].x + 1, pathline[ii].y + 1);
   while (!one_in(8))
    ter_set(rng(SEEX - 6, SEEX + 5), rng(SEEY - 6, SEEY + 5), t_dirt);
   square(this, t_slope_down, SEEX - 1, SEEY - 1, SEEX, SEEY);
  }
  break;

 case ot_cave_rat:
  fill_background(this, t_rock);

  if (t_above == ot_cave_rat) { // Finale
   rough_circle(this, t_rock_floor, SEEX, SEEY, 8);
   square(this, t_rock_floor, SEEX - 1, SEEY, SEEX, SEEY * 2 - 2);
   line(this, t_slope_up, SEEX - 1, SEEY * 2 - 3, SEEX, SEEY * 2 - 2);
   for (int i = SEEX - 4; i <= SEEX + 4; i++) {
    for (int j = SEEY - 4; j <= SEEY + 4; j++) {
     if ((i <= SEEX - 2 || i >= SEEX + 2) && (j <= SEEY - 2 || j >= SEEY + 2))
      add_spawn(mon_sewer_rat, 1, i, j);
    }
   }
   add_spawn(mon_rat_king, 1, SEEX, SEEY);
   place_items(mi_rare, 75, SEEX - 4, SEEY - 4, SEEX + 4, SEEY + 4, true, 0);
  } else { // Level 1
   int cavex = SEEX, cavey = SEEY * 2 - 3;
   int stairsx = SEEX - 1, stairsy = 1; // Default stairs location--may change
   int centerx;
   do {
    cavex += rng(-1, 1);
    cavey -= rng(0, 1);
    for (int cx = cavex - 1; cx <= cavex + 1; cx++) {
     for (int cy = cavey - 1; cy <= cavey + 1; cy++) {
      ter_set(cx, cy, t_rock_floor);
      if (one_in(10))
       add_field(g, cx, cy, fd_blood, rng(1, 3));
      if (one_in(20))
       add_spawn(mon_sewer_rat, 1, cx, cy);
     }
    }
    if (cavey == SEEY - 1)
     centerx = cavex;
   } while (cavey > 2);
// Now draw some extra passages!
   do {
    int tox = (one_in(2) ? 2 : SEEX * 2 - 3), toy = rng(2, SEEY * 2 - 3);
    std::vector<point> path = line_to(centerx, SEEY - 1, tox, toy, 0);
    for (int i = 0; i < path.size(); i++) {
     for (int cx = path[i].x - 1; cx <= path[i].x + 1; cx++) {
      for (int cy = path[i].y - 1; cy <= path[i].y + 1; cy++) {
       ter_set(cx, cy, t_rock_floor);
       if (one_in(10))
        add_field(g, cx, cy, fd_blood, rng(1, 3));
       if (one_in(20))
        add_spawn(mon_sewer_rat, 1, cx, cy);
      }
     }
    }
    if (one_in(2)) {
     stairsx = tox;
     stairsy = toy;
    }
   } while (one_in(2));
// Finally, draw the stairs up and down.
   ter_set(SEEX - 1, SEEX * 2 - 2, t_slope_up);
   ter_set(SEEX    , SEEX * 2 - 2, t_slope_up);
   ter_set(stairsx, stairsy, t_slope_down);
  }
  break;

 case ot_sub_station_north:
 case ot_sub_station_east:
 case ot_sub_station_south:
 case ot_sub_station_west:
  for (int i = 0; i < SEEX * 2; i++) {
   for (int j = 0; j < SEEY * 2; j++) {
    if (j < 9 || j > 12 || i < 4 || i > 19)
     ter_set(i, j, t_pavement);
    else if (j < 12 && j > 8 && (i == 4 || i == 19))
     ter_set(i, j, t_wall_v);
    else if (i > 3 && i < 20 && j == 12)
     ter_set(i, j, t_wall_h);
    else
     ter_set(i, j, t_floor);
   }
  }
  ter_set(16, 10, t_stairs_down);
  if (terrain_type == ot_sub_station_east)
   rotate(1);
  if (terrain_type == ot_sub_station_south)
   rotate(2);
  if (terrain_type == ot_sub_station_west)
   rotate(3);
  break;

case ot_s_garage_north:
  case ot_s_garage_east:
  case ot_s_garage_south:
  case ot_s_garage_west:
  {
        fill_background(this, &grass_or_dirt);
        int yard_wdth = 5;
        square(this, t_floor, 0, yard_wdth, SEEX * 2 - 4, SEEY * 2 - 4);
        line(this, t_wall_v, 0, yard_wdth, 0, SEEY*2-4);
        line(this, t_wall_v, SEEX * 2 - 3, yard_wdth, SEEX * 2 - 3, SEEY*2-4);
        line(this, t_wall_h, 0, SEEY*2-4, SEEX * 2 - 3, SEEY*2-4);
        line(this, t_window, 0, SEEY*2-4, SEEX * 2 - 14, SEEY*2-4);
        line(this, t_wall_h, 0, SEEY*2-4, SEEX * 2 - 20, SEEY*2-4);
        line(this, t_wall_h, 0, yard_wdth, 2, yard_wdth);
        line(this, t_wall_h, 8, yard_wdth, 13, yard_wdth);
        line(this, t_wall_h, 20, yard_wdth, 21, yard_wdth);
        line(this, t_counter, 1, yard_wdth+1, 1, yard_wdth+7);
        line(this, t_wall_h, 1, SEEY*2-9, 3, SEEY*2-9);
        line(this, t_wall_v, 3, SEEY*2-8, 3, SEEY*2-5);
        ter_set(3, SEEY*2-7, t_door_frame);
        ter_set(21, SEEY*2-7, t_door_c);
        line(this, t_counter,4, SEEY*2-5, 15, SEEY*2-5);
        //office
        line(this, t_wall_glass_h, 16, SEEY*2-9 ,20, SEEY*2-9);
        line(this, t_wall_glass_v, 16, SEEY*2-8, 16, SEEY*2-5);
        ter_set(16, SEEY*2-7, t_door_glass_c);
        line(this, t_bench, SEEX*2-6, SEEY*2-8, SEEX*2-4, SEEY*2-8);
        ter_set(SEEX*2-6, SEEY*2-6, t_console_broken);
        ter_set(SEEX*2-5, SEEY*2-6, t_bench);
        line(this, t_locker, SEEX*2-6, SEEY*2-5, SEEX*2-4, SEEY*2-5);
        //gates
        line(this, t_door_metal_locked, 3, yard_wdth, 8, yard_wdth);
        ter_set(2, yard_wdth+1, t_gates_mech_control);
        ter_set(2, yard_wdth-1, t_gates_mech_control);
        line(this, t_door_metal_locked, 14, yard_wdth, 19, yard_wdth );
        ter_set(13, yard_wdth+1, t_gates_mech_control);
        ter_set(13, yard_wdth-1, t_gates_mech_control);

        //place items
        place_items(mi_mechanics, 90, 1, yard_wdth+1, 1, yard_wdth+7, true, 0);
        place_items(mi_mechanics, 90, 4, SEEY*2-5, 15, SEEY*2-5, true, 0);

        // rotate garage

        int vy = 0, vx = 0, theta = 0;

        if (terrain_type == ot_s_garage_north) {
          vx = 5, vy = yard_wdth + 6;
          theta = 90;
        } else if (terrain_type == ot_s_garage_east) {
          rotate(1);
          vx = yard_wdth + 8, vy = 4;
          theta = 0;
        } else if (terrain_type == ot_s_garage_south) {
          rotate(2);
          vx = SEEX * 2 - 6, vy = SEEY * 2 - (yard_wdth + 3);
          theta = 270;
        } else if (terrain_type == ot_s_garage_west) {
          rotate(3);
          vx = SEEX * 2 - yard_wdth - 9, vy = SEEY * 2 - 5;
          theta = 180;
        }

        // place vehicle, if any
        if (one_in(3)) {
          vhtype_id vt;
          if (one_in(3))
            vt = one_in(2) ? veh_car : veh_car_chassis;
          else if(one_in(2))
            vt = one_in(2) ? veh_sandbike : veh_sandbike_chassis;
          else
            vt = one_in(2) ? veh_motorcycle : veh_motorcycle_chassis;
          add_vehicle (g, vt, vx, vy, theta);
        }
  }
  break;

 case ot_cabin:
	{
	fill_background(this, t_grass);

	//Cabin design 1 Quad
	if(one_in(2)){
	square(this, t_wall_log, 2, 3, 21, 20);
	square(this, t_floor, 2, 17, 21, 20);//Front porch
	line(this, t_fence_v, 2, 17, 2, 20);
	line(this, t_fence_v, 21, 17, 21, 20);
	line(this, t_fence_h, 2, 20, 21, 20);
	ter_set(2, 17, t_column);
	ter_set(2, 20, t_column);
	ter_set(21, 17, t_column);
	ter_set(21, 20, t_column);
	ter_set(10, 20, t_column);
	ter_set(13, 20, t_column);
	line(this, t_fencegate_c, 11, 20, 12, 20);
	line(this, t_bench, 4, 17, 7, 17);
	square(this, t_rubble, 19, 18, 20, 19);
	ter_set(20, 17, t_rubble);
	ter_set(18, 19, t_rubble); //Porch done
	line(this, t_door_c, 11, 16, 12, 16);//Interior
	square(this, t_floor, 3, 4, 9, 9);
	square(this, t_floor, 3, 11, 9, 15);
	square(this, t_floor, 11, 4, 12, 15);
	square(this, t_floor, 14, 4, 20, 9);
	square(this, t_floor, 14, 11, 20, 15);
	line(this, t_wall_log, 7, 4, 7, 8);
	square(this, t_wall_log, 8, 8, 9, 9);
	line(this, t_rack, 3, 4, 3, 9); //Pantry Racks
	line(this, t_curtains, 2, 6, 2, 7); //Windows start
	line(this, t_curtains, 2, 12, 2, 13);
	line(this, t_window_domestic, 5, 16, 6, 16);
	line(this, t_window_domestic, 17, 16, 18, 16);
	line(this, t_curtains, 21, 12, 21, 13);
	line(this, t_window_empty, 21, 6, 21, 7);
	ter_set(8, 3, t_curtains);//Windows End
	line(this, t_door_c, 11, 3, 12, 3);//Rear Doors
	square(this, t_rubble, 20, 3, 21, 4);
	ter_set(19, 3, t_rubble);
	ter_set(21, 5, t_rubble);
	ter_set(6, 4, t_desk);
	ter_set(6, 5, t_chair);
	ter_set(7, 9, t_locker);
	ter_set(6, 10, t_door_c);
	ter_set(10, 6, t_door_c);
	square(this, t_table, 3, 11, 4, 12);
	line(this, t_bench, 5, 11, 5, 12);
	line(this, t_bench, 3, 13, 4, 13);
	line(this, t_cupboard, 3, 15, 7, 15);
	ter_set(4, 15, t_fridge);
	ter_set(5, 15, t_sink);
	ter_set(6, 15, t_oven);
	ter_set(10, 13, t_door_c);
	ter_set(13, 13, t_door_c);
	ter_set(14, 11, t_armchair);
	line(this, t_sofa, 16, 11, 18, 11);
	square(this, t_rock_floor, 18, 13, 20, 15);
	ter_set(19, 14, t_woodstove);
	ter_set(19, 10, t_door_c);
	line(this, t_bookcase, 14, 9, 17, 9);
	square(this, t_bed, 17, 4, 18, 5);
	ter_set(16, 4, t_dresser);
	ter_set(19, 4, t_dresser);
	ter_set(13, 6, t_door_c);
	ter_set(9, 4, t_toilet);
	line(this, t_bathtub, 8, 7, 9, 7);
	ter_set(8, 5, t_sink);
	place_items(mi_fridge, 65, 4, 15, 4, 15, false, 0);
	place_items(mi_homeguns, 30, 7, 9, 7, 9, false, 0);
	place_items(mi_home_hw, 60, 7, 9, 7, 9, false, 0);
	place_items(mi_kitchen, 60, 3, 15, 3, 15, false, 0);
	place_items(mi_kitchen, 60, 7, 15, 7, 15, false, 0);
	place_items(mi_dining, 60, 3, 11, 4, 12, false, 0);
	place_items(mi_trash, 60, 0, 0, 23, 23, false, 0);
	place_items(mi_survival_tools, 30, 3, 4, 3, 9, false, 0);
	place_items(mi_cannedfood, 50, 3, 4, 3, 9, false, 0);
	place_items(mi_camping, 50, 4, 4, 6, 9, false, 0);
	place_items(mi_magazines, 60, 14, 9, 17, 9, false, 0);
	place_items(mi_manuals, 30, 14, 9, 17, 9, false, 0);
	place_items(mi_dresser, 50, 16, 4, 16, 4, false, 0);
	place_items(mi_dresser, 50, 19, 4, 19, 4, false, 0);
	place_items(mi_softdrugs, 60, 8, 4, 9, 7, false, 0);
	place_items(mi_livingroom, 50, 14, 12, 17, 15, false, 0);
	add_spawn(mon_zombie, rng(1, 5), 11, 12);
	}
	else {

	square(this, t_wall_log, 4, 2, 10, 6);
	square(this, t_floor, 5, 3, 9, 5);
	square(this, t_wall_log, 3, 9, 20, 20);
	square(this, t_floor, 4, 10, 19, 19);
	line(this, t_fence_h, 0, 0, 23, 0);
	line(this, t_fence_v, 0, 0, 0, 22);
	line(this, t_fence_v, 23, 0, 23, 22);
	line(this, t_fence_h, 0, 23, 23, 23);
	line(this, t_fencegate_c, 11, 23, 12, 23);
	line(this, t_locker, 5, 3, 9, 3);
	line(this, t_counter, 6, 3, 8, 3);
	ter_set(4, 4, t_window_boarded);
	ter_set(10, 4, t_window_boarded);
	ter_set(7, 6, t_door_c);
	ter_set(9, 9, t_door_c);
	line(this, t_window_domestic, 13, 9, 14, 9);
	square(this, t_rock, 5, 10, 7, 11);
	line(this, t_rock_floor, 5, 12, 7, 12);
	ter_set(6, 11, t_woodstove);
	line(this, t_dresser, 16, 10, 19, 10);
	square(this, t_bed, 17, 10, 18, 11);
	line(this, t_window_domestic, 3, 14, 3, 15);
	line(this, t_sofa, 5, 16, 7, 16);
	square(this, t_chair, 10, 14, 13, 15);
	square(this, t_table, 11, 14, 12, 15);
	line(this, t_window_domestic, 20, 14, 20, 15);
	line(this, t_window_domestic, 7, 20, 8, 20);
	line(this, t_window_domestic, 16, 20, 17, 20);
	ter_set(12, 20, t_door_c);
	place_items(mi_livingroom, 60, 4, 13, 8, 18, false, 0);
	place_items(mi_dining, 60, 11, 14, 12, 15, false, 0);
	place_items(mi_camping, 70, 19, 16, 19, 19, false, 0);
	place_items(mi_dresser, 70, 16, 10, 16, 10, false, 0);
	place_items(mi_dresser, 70, 19, 10, 19, 10, false, 0);
	place_items(mi_tools, 70, 5, 3, 9, 3, false, 0);
	add_spawn(mon_zombie, rng(1, 5), 7, 4);
	}
}
break;

 case ot_farm:
		{
		fill_background(this, t_grass); //basic lot
		square(this, t_floor, 0, 0, 14, 9);  //house floor #1
		square(this, t_wall_wood, 16, 0, 23, 9); //Barn exterior #2

		for (int i = 0; i < SEEX * 2; i++) {
		for (int j = 13; j < SEEY * 2; j++)
		ter_set(i, j, grass_or_dirt());
		}

		line(this, t_wall_h, 0, 0, 14, 0); // House north wall #4
		line(this, t_wall_h, 0, 9, 14, 9); // House south wall #5
		line(this, t_wall_h, 1, 5, 8, 5); // House interior wall 1 horizontal #6
		line(this, t_wall_h, 10, 4, 13, 4); // House interior wall 2 horizontal #7
		line(this, t_wall_v, 0, 1, 0, 8); // House west wall #8
		line(this, t_wall_v, 14, 1, 14, 8);// House east wall #9
		line(this, t_wall_v, 9, 4, 9, 5);// House interior wall 3 vertical #10
		line(this, t_wall_v, 10, 1, 10, 3);// House interior wall 4 Vertical #11
		square(this, t_dirtfloor, 17, 1, 22, 8); // Barn Floor #None
		ter_set( 5,  0, t_window_domestic); // Begin placing items left-right, top-down
		ter_set( 12,  0, t_window_domestic);//House window
		ter_set( 19,  0, t_door_c);//Barn door N1
		ter_set( 20,  0, t_door_c);//Barn door N2
		ter_set( 1,  1, t_dresser);//Bedroom dresser 1
		square(this, t_bed, 2, 1, 3, 2); //Big old bed in bedroom
		ter_set( 4,  1, t_dresser);//Bedroom dresser 2
		ter_set( 11,  1, t_toilet);//Toilet in bathroom
		ter_set( 12,  1, t_sink);//Sink in bathroom
		ter_set( 17,  1, t_locker);//Locker in barn
		ter_set( 18,  1, t_locker);//Locker in barn
		ter_set( 10,  2, t_door_c);//bedroom to bathroom door
		ter_set( 13,  2, t_bathtub);//Bathtub
		ter_set( 0,  3, t_window_domestic);//West bedroom window
		ter_set( 18,  3, t_column); //Barn pillar 1
		ter_set( 21,  3, t_column); //Barn pillar 2
		ter_set( 7,  4, t_chair); //Chair in bedroom
		ter_set( 8,  4, t_desk); //Desk in bedroom
		ter_set( 12,  4, t_door_c); //Kitchen to bathroom door
		ter_set( 5,  5, t_door_c); //Living room to bedroom door
		ter_set( 13,  5, t_cupboard); //Bleck so many cupboards
		ter_set( 2,  6, t_armchair); //Armchair in living room
		ter_set( 13,  6, t_cupboard); //cupboard....
		ter_set( 18,  6, t_column); //Barn pillar 3
		ter_set( 21,  6, t_column); //Barn pillar 4
		ter_set( 13,  7, t_oven); //oven
		ter_set( 22,  7, t_dirtmound); //oven
		line(this, t_cupboard, 8, 8, 13, 8); //Row of cupboards
		ter_set( 10,  8, t_fridge); //Refridgerator
		ter_set( 12,  8, t_sink); //Kitchen sink
		line(this, t_dirtmound, 21, 8, 22, 8); //Dirt corner of barn
		ter_set( 2,  9, t_window_domestic);//House window living room
		ter_set( 7,  9, t_door_c); //House entrance
		ter_set( 12,  9, t_window_domestic);//House window kitchen
		ter_set( 19,  9, t_door_c);//Barn door S1
		ter_set( 20,  9, t_door_c);//Barn door S2
		line(this, t_shrub, 1, 10, 3, 10); //Bushes 1
		line(this, t_shrub, 11, 10, 13, 10); //Bushes 2
        place_items(mi_fridge, 65, 10, 8, 10, 8, false, 0);
		place_items(mi_kitchen, 70, 10, 5, 12, 7, false, 0);
		place_items(mi_livingroom, 65, 1, 6, 6, 8, false, 0);
		place_items(mi_dresser, 80, 1, 1, 1, 1, false, 0);
		place_items(mi_dresser, 80, 4, 1, 4, 1, false, 0);
		place_items(mi_bedroom, 65, 5, 1, 9, 3, false, 0);
		place_items(mi_softdrugs, 70, 11, 2, 12, 3, false, 0);
		place_items(mi_bigtools, 50, 17, 1, 22, 8, true, 0);
		place_items(mi_homeguns, 20, 17, 1, 22, 8, true, 0);

		if(one_in(2)){
		add_spawn(mon_zombie, rng(1, 6), 20, 4);}
		else {
		add_spawn(mon_zombie, rng(1, 6), 6, 3);
		}
		rotate(2);
		}
		break;
		case ot_farm_field:
		if(t_east == ot_farm)
		{

		fill_background(this, &grass_or_dirt);
		square(this, t_wall_wood, 3, 3, 20, 20);
		square(this, t_dirtfloor, 4, 4, 19, 19);
		line(this, t_door_metal_locked, 8, 20, 15, 20);
				ter_set(16, 19, t_barndoor);
				ter_set(16, 21, t_barndoor);
		line(this, t_door_metal_locked, 8, 3, 15, 3);
				ter_set(16, 2, t_barndoor);
				ter_set(16, 4, t_barndoor);
		square(this, t_hay, 4, 4, 6, 6);
		line(this, t_fence_h, 4, 8, 6, 8);
		line(this, t_fence_v, 6, 9, 6, 14);
		line(this, t_fence_h, 4, 15, 6, 15);
		line(this, t_fencegate_c, 6, 11, 6, 12);

		line(this, t_fence_h, 17, 8, 19, 8);
		line(this, t_fence_v, 17, 9, 17, 14);
		line(this, t_fence_h, 17, 15, 19, 15);
		line(this, t_fencegate_c, 17, 11, 17, 12);
		line(this, t_locker, 4, 19, 7, 19);
		ter_set(7, 7, t_column);
		ter_set(16, 7, t_column);
		ter_set(7, 16, t_column);
		ter_set(16, 16, t_column);
		ter_set(5, 3, t_window_boarded);
		ter_set(18, 3, t_window_boarded);
		line(this, t_window_boarded, 3, 5, 3, 6);
		line(this, t_window_boarded, 3, 11, 3, 12);
		line(this, t_window_boarded, 3, 17, 3, 18);
		line(this, t_window_boarded, 20, 5, 20, 6);
		line(this, t_window_boarded, 20, 11, 20, 12);
		line(this, t_window_boarded, 20, 17, 20, 18);
		ter_set(5, 20, t_window_boarded);
		ter_set(18, 20, t_window_boarded);


		place_items(mi_bigtools, 60, 4, 4, 7, 19, true, 0);
		place_items(mi_bigtools, 60, 16, 5, 19, 19, true, 0);
		place_items(mi_mechanics, 40, 8, 4, 15, 19, true, 0);
		place_items(mi_home_hw, 50, 4, 19, 7, 19, true, 0);
		place_items(mi_tools, 50, 4, 19, 7, 19, true, 0);

		if(one_in(10)){
			add_spawn(mon_zombie, rng(3, 6), 12, 12);
			}


		}
		else
		{
		fill_background(this, t_grass); // basic lot
		square(this, t_fence_barbed, 1, 1, 22, 22);
		square(this, t_dirt, 2, 2, 21, 21);
		ter_set(1, 1, t_fence_post);
		ter_set(22, 1, t_fence_post);
		ter_set(1, 22, t_fence_post);
		ter_set(22, 22, t_fence_post);
		line(this, t_dirtmound, 3, 3, 20, 3); //Crop rows
		line(this, t_dirtmound, 3, 5, 20, 5);
		line(this, t_dirtmound, 3, 7, 20, 7);
		line(this, t_dirtmound, 3, 9, 20, 9);
		line(this, t_dirtmound, 3, 11, 20, 11);
		line(this, t_dirtmound, 3, 13, 20, 13);
		line(this, t_dirtmound, 3, 15, 20, 15);
		line(this, t_dirtmound, 3, 17, 20, 17);
		line(this, t_dirtmound, 3, 19, 20, 19);

		place_items(mi_hydro, 70, 3, 3, 20, 3, true, turn); //Spawn crops
		place_items(mi_hydro, 70, 3, 5, 20, 5, true, turn);
		place_items(mi_hydro, 70, 3, 7, 20, 7, true, turn);
		place_items(mi_hydro, 70, 3, 9, 20, 9, true, turn);
		place_items(mi_hydro, 70, 3, 11, 20, 11, true, turn);
		place_items(mi_hydro, 70, 3, 13, 20, 13, true, turn);
		place_items(mi_hydro, 70, 3, 15, 20, 15, true, turn);
		place_items(mi_hydro, 70, 3, 17, 20, 17, true, turn);
		place_items(mi_hydro, 70, 3, 19, 20, 19, true, turn);
		}
		break;

 case ot_police_north:
 case ot_police_east:
 case ot_police_south:
 case ot_police_west: {
  for (int i = 0; i < SEEX * 2; i++) {
   for (int j = 0; j < SEEY * 2; j++) {
    if ((j ==  7 && i != 17 && i != 18) ||
        (j == 12 && i !=  0 && i != 17 && i != 18 && i != SEEX * 2 - 1) ||
        (j == 14 && ((i > 0 && i < 6) || i == 9 || i == 13 || i == 17)) ||
        (j == 15 && i > 17  && i < SEEX * 2 - 1) ||
        (j == 17 && i >  0  && i < 17) ||
        (j == 20))
     ter_set(i, j, t_wall_h);
    else if (((i == 0 || i == SEEX * 2 - 1) && j > 7 && j < 20) ||
             ((i == 5 || i == 10 || i == 16 || i == 19) && j > 7 && j < 12) ||
             ((i == 5 || i ==  9 || i == 13) && j > 14 && j < 17) ||
             (i == 17 && j > 14 && j < 20))
     ter_set(i, j, t_wall_v);
    else if (j == 14 && i > 5 && i < 17 && i % 2 == 0)
     ter_set(i, j, t_bars);
    else if ((i > 1 && i < 4 && j > 8 && j < 11) ||
             (j == 17 && i > 17 && i < 21))
     ter_set(i, j, t_counter);
    else if ((i == 20 && j > 7 && j < 12) || (j == 8 && i > 19 && i < 23) ||
             (j == 15 && i > 0 && i < 5))
     ter_set(i, j, t_locker);
    else if (j < 7)
     ter_set(i, j, t_pavement);
    else if (j > 20)
     ter_set(i, j, t_sidewalk);
    else
     ter_set(i, j, t_floor);
   }
  }
  ter_set(17, 7, t_door_locked);
  ter_set(18, 7, t_door_locked);
  ter_set(rng( 1,  4), 12, t_door_c);
  ter_set(rng( 6,  9), 12, t_door_c);
  ter_set(rng(11, 15), 12, t_door_c);
  ter_set(21, 12, t_door_metal_locked);
  tmpcomp = add_computer(22, 13, "PolCom OS v1.47", 3);
  tmpcomp->add_option("Open Supply Room", COMPACT_OPEN, 3);
  tmpcomp->add_failure(COMPFAIL_SHUTDOWN);
  tmpcomp->add_failure(COMPFAIL_ALARM);
  tmpcomp->add_failure(COMPFAIL_MANHACKS);
  ter_set( 7, 14, t_door_c);
  ter_set(11, 14, t_door_c);
  ter_set(15, 14, t_door_c);
  ter_set(rng(20, 22), 15, t_door_c);
  ter_set(2, 17, t_door_metal_locked);
  tmpcomp = add_computer(22, 13, "PolCom OS v1.47", 3);
  tmpcomp->add_option("Open Evidence Locker", COMPACT_OPEN, 3);
  tmpcomp->add_failure(COMPFAIL_SHUTDOWN);
  tmpcomp->add_failure(COMPFAIL_ALARM);
  tmpcomp->add_failure(COMPFAIL_MANHACKS);
  ter_set(17, 18, t_door_c);
  for (int i = 18; i < SEEX * 2 - 1; i++)
   ter_set(i, 20, t_window);
  if (one_in(3)) {
   for (int j = 16; j < 20; j++)
    ter_set(SEEX * 2 - 1, j, t_window);
  }
  rn = rng(18, 21);
  if (one_in(4)) {
   ter_set(rn    , 20, t_door_c);
   ter_set(rn + 1, 20, t_door_c);
  } else {
   ter_set(rn    , 20, t_door_locked);
   ter_set(rn + 1, 20, t_door_locked);
  }
  rn = rng(1, 5);
  ter_set(rn, 20, t_window);
  ter_set(rn + 1, 20, t_window);
  rn = rng(10, 14);
  ter_set(rn, 20, t_window);
  ter_set(rn + 1, 20, t_window);
  if (one_in(2)) {
   for (int i = 6; i < 10; i++)
    ter_set(i, 8, t_counter);
  }
  if (one_in(3)) {
   for (int j = 8; j < 12; j++)
    ter_set(6, j, t_counter);
  }
  if (one_in(3)) {
   for (int j = 8; j < 12; j++)
    ter_set(9, j, t_counter);
  }

  place_items(mi_kitchen,      40,  6,  8,  9, 11,    false, 0);
  place_items(mi_cop_weapons,  70, 20,  8, 22,  8,    false, 0);
  place_items(mi_cop_weapons,  70, 20,  8, 20, 11,    false, 0);
  place_items(mi_cop_evidence, 60,  1, 15,  4, 15,    false, 0);

  if (terrain_type == ot_police_west)
   rotate(1);
  if (terrain_type == ot_police_north)
   rotate(2);
  if (terrain_type == ot_police_east)
   rotate(3);

  place_spawns(g, "GROUP_POLICE", 2, 0, 0, SEEX * 2 - 1, SEEX * 2 - 1, density);
 } break;

 case ot_bank_north:
 case ot_bank_east:
 case ot_bank_south:
 case ot_bank_west: {
  fill_background(this, &grass_or_dirt);

  square(this, t_floor, 1,  1, 22, 22);
  line(this, t_wall_h,  1,  1, 22,  1);
  line(this, t_wall_h,  2,  6, 19,  6);
  line(this, t_wall_h,  2, 13, 18, 13);
  line(this, t_wall_h,  1, 22, 22, 22);
  line(this, t_wall_h,  9,  9, 18,  9);
  line(this, t_wall_v,  1,  2,  1, 21);
  line(this, t_wall_v, 22,  2, 22, 21);
  line(this, t_wall_v, 19,  9, 19, 21);
  line(this, t_wall_v, 13, 14, 13, 16);
  line(this, t_wall_v, 13, 19, 13, 21);
  line(this, t_wall_v,  8,  7,  8, 12);
  line(this, t_wall_metal_h,  3, 14, 11, 14);
  line(this, t_wall_metal_h,  3, 21, 11, 21);
  line(this, t_wall_metal_v,  2, 14,  2, 21);
  line(this, t_wall_metal_v, 12, 14, 12, 16);
  line(this, t_wall_metal_v, 12, 19, 12, 21);
  line(this, t_counter,  2,  4,  14,  4);
  ter_set(13, 17, t_door_metal_locked);
  ter_set(13, 18, t_door_metal_locked);
  tmpcomp = add_computer(14, 16, "First United Bank", 3);
  tmpcomp->add_option("Open Vault", COMPACT_OPEN, 3);
  tmpcomp->add_failure(COMPFAIL_SHUTDOWN);
  tmpcomp->add_failure(COMPFAIL_ALARM);
// Front wall--glass or windows?
  if (!one_in(4)) {
   line(this, t_wall_glass_h_alarm, 2, 1, 21, 1);
   if (one_in(2))
    line(this, t_wall_glass_v_alarm, 1, 2, 1, 5); // Side wall for teller room
  } else {
   if (one_in(4))
    line(this, t_wall_glass_v_alarm, 1, 2, 1, 5); // Side wall for teller room
   rn = rng(3, 7);
   ter_set(rn    , 1, t_window_alarm);
   ter_set(rn + 1, 1, t_window_alarm);
   rn = rng(13, 18);
   ter_set(rn    , 1, t_window_alarm);
   ter_set(rn + 1, 1, t_window_alarm);
  }
// Doors for offices
  ter_set(8, rng(7, 8), t_door_c);
  ter_set(rng(10, 17), 9, t_door_c);
  ter_set(19, rng(15, 20), t_door_c);
// Side and back windows
  ter_set(1, rng(7, 12), t_window_alarm);
  ter_set(1, rng(7, 12), t_window_alarm);
  ter_set(rng(14, 18), 22, t_window_alarm);
  if (one_in(2))
   ter_set(rng(14, 18), 22, t_window_alarm);
  if (one_in(10))
   line(this, t_wall_glass_v, 22, 2, 22, 21); // Right side is glass wall!
  else {
   rn = rng(7, 12);
   ter_set(22, rn    , t_window_alarm);
   ter_set(22, rn + 1, t_window_alarm);
   rn = rng(13, 19);
   ter_set(22, rn    , t_window_alarm);
   ter_set(22, rn + 1, t_window_alarm);
  }
// Finally, place the front doors.
  if (one_in(4)) { // 1 in 4 are unlocked
   ter_set(10, 1, t_door_c);
   ter_set(11, 1, t_door_c);
  } else if (one_in(4)) { // 1 in 4 locked ones are un-alarmed
   ter_set(10, 1, t_door_locked);
   ter_set(11, 1, t_door_locked);
  } else {
   ter_set(10, 1, t_door_locked_alarm);
   ter_set(11, 1, t_door_locked_alarm);
  }

  place_items(mi_office,       60,  2,  7,  7, 12,    false, 0);
  place_items(mi_office,       60,  9, 10, 18, 12,    false, 0);
  place_items(mi_office,       70, 14, 14, 18, 21,    false, 0);
  place_items(mi_vault,        45,  3, 15, 11, 20,    false, 0);

  if (terrain_type == ot_bank_east)
   rotate(1);
  if (terrain_type == ot_bank_south)
   rotate(2);
  if (terrain_type == ot_bank_west)
   rotate(3);
  } break;

 case ot_bar_north:
 case ot_bar_east:
 case ot_bar_south:
 case ot_bar_west: {
  fill_background(this, t_pavement);
  square(this, t_floor, 2, 2, 21, 15);
  square(this, t_floor, 18, 17, 21, 18);

  mapf::formatted_set_terrain(this, 1, 1,
"\
|---------++---------|\n\
|                    |\n\
|  ##   ##   ##   ccc|\n\
|  ##   ##   ##   c &|\n\
|                 c B|\n\
|                 c B|\n\
|                 c B|\n\
|  ##   ##   ##   c B|\n\
|  ##   ##   ##   c  |\n\
|                 cc |\n\
|                    |\n\
|                    |\n\
|  xxxxx    xxxxx    |\n\
|  xxxxx    xxxxx    |\n\
|                    |\n\
|------------------D-|\n\
                D   &|\n\
                |cccc|\n\
                |----|\
", mapf::basic_bind("- | + D # c x & B", t_wall_h, t_wall_v, t_door_c, t_door_locked, t_table, t_counter, t_pool_table, t_fridge, t_rack),
  mapf::end());

  // Pool table items
  place_items(mi_pool_table, 50,  4, 13,  8, 14, false, 0);
  place_items(mi_pool_table, 50, 13, 13, 17, 14, false, 0);

  // 1 in 4 chance to have glass walls in front
  if (one_in(4)) {
   mapf::formatted_set_terrain(this, 1, 1, "  === ===    === ===  ", mapf::basic_bind("=", t_wall_glass_h), mapf::end() );
   mapf::formatted_set_terrain(this, 1, 1, "\n\n=\n=\n=\n\n=\n=\n=\n\n=\n=\n=\n\n", mapf::basic_bind("=", t_wall_glass_v), mapf::end());
  } else {
   mapf::formatted_set_terrain(this, 1, 1, "  : : :        : : :  ", mapf::basic_bind(":", t_window), mapf::end() );
   mapf::formatted_set_terrain(this, 1, 1, "\n\n\n\n\n:\n\n\n\n\n:\n\n\n\n", mapf::basic_bind(":", t_window), mapf::end());
  }

  // Item placement
  place_items(mi_snacks, 30, 19, 3, 19, 10, false, 0); //counter
  place_items(mi_snacks, 50, 18, 18, 21, 18, false, 0);
  place_items(mi_fridgesnacks, 60, 21, 4, 21, 4, false, 0); // fridge
  place_items(mi_fridgesnacks, 60, 21, 17, 21, 17, false, 0);
  place_items(mi_alcohol, 70, 21, 5, 21, 8, false, 0); // rack
  place_items(mi_trash, 15, 2, 17, 16, 19, true, 0);

  if (terrain_type == ot_bar_east)
   rotate(1);
  if (terrain_type == ot_bar_south)
   rotate(2);
  if (terrain_type == ot_bar_west)
   rotate(3);
 } break;

 case ot_pawn_north:
 case ot_pawn_east:
 case ot_pawn_south:
 case ot_pawn_west:
// Init to plain grass/dirt
  fill_background(this, &grass_or_dirt);

  tw = rng(0, 10);
  bw = SEEY * 2 - rng(1, 2) - rng(0, 1) * rng(0, 1);
  lw = rng(0, 4);
  rw = SEEX * 2 - rng(1, 5);
  if (tw >= 6) { // Big enough for its own parking lot
   square(this, t_pavement, 0, 0, SEEX * 2 - 1, tw - 1);
   for (int i = rng(0, 1); i < SEEX * 2; i += 4)
    line(this, t_pavement_y, i, 1, i, tw - 1);
  }
// Floor and walls
  square(this, t_floor, lw, tw, rw, bw);
  line(this, t_wall_h, lw, tw, rw, tw);
  line(this, t_wall_h, lw, bw, rw, bw);
  line(this, t_wall_v, lw, tw + 1, lw, bw - 1);
  line(this, t_wall_v, rw, tw + 1, rw, bw - 1);
// Doors and windows--almost certainly alarmed
  if (one_in(15)) {
   line(this, t_window, lw + 2, tw, lw + 5, tw);
   line(this, t_window, rw - 5, tw, rw - 2, tw);
   line(this, t_door_locked, SEEX, tw, SEEX + 1, tw);
  } else {
   line(this, t_window_alarm, lw + 2, tw, lw + 5, tw);
   line(this, t_window_alarm, rw - 5, tw, rw - 2, tw);
   line(this, t_door_locked_alarm, SEEX, tw, SEEX + 1, tw);
  }
// Some display racks by the left and right walls
  line(this, t_rack, lw + 1, tw + 1, lw + 1, bw - 1);
  place_items(mi_pawn, 86, lw + 1, tw + 1, lw + 1, bw - 1, false, 0);
  line(this, t_rack, rw - 1, tw + 1, rw - 1, bw - 1);
  place_items(mi_pawn, 86, rw - 1, tw + 1, rw - 1, bw - 1, false, 0);
// Some display counters
  line(this, t_counter, lw + 4, tw + 2, lw + 4, bw - 3);
  place_items(mi_pawn, 80, lw + 4, tw + 2, lw + 4, bw - 3, false, 0);
  line(this, t_counter, rw - 4, tw + 2, rw - 4, bw - 3);
  place_items(mi_pawn, 80, rw - 4, tw + 2, rw - 4, bw - 3, false, 0);
// More display counters, if there's room for them
  if (rw - lw >= 18 && one_in(rw - lw - 17)) {
   for (int j = tw + rng(3, 5); j <= bw - 3; j += 3) {
    line(this, t_counter, lw + 6, j, rw - 6, j);
    place_items(mi_pawn, 75, lw + 6, j, rw - 6, j, false, 0);
   }
  }
// Finally, place an office sometimes
  if (!one_in(5)) {
   if (one_in(2)) { // Office on the left side
    int office_top = bw - rng(3, 5), office_right = lw + rng(4, 7);
// Clear out any items in that area!  And reset to floor.
    for (int i = lw + 1; i <= office_right; i++) {
     for (int j = office_top; j <= bw - 1; j++) {
      i_clear(i, j);
      ter_set(i, j, t_floor);
     }
    }
    line(this, t_wall_h, lw + 1, office_top, office_right, office_top);
    line(this, t_wall_v, office_right, office_top + 1, office_right, bw - 1);
    ter_set(office_right, rng(office_top + 1, bw - 1), t_door_locked);
    if (one_in(4)) // Back door
     ter_set(rng(lw + 1, office_right - 1), bw, t_door_locked_alarm);
// Finally, add some stuff in there
    place_items(mi_office, 70, lw + 1, office_top + 1, office_right - 1, bw - 1,
                false, 0);
    place_items(mi_homeguns, 50, lw + 1, office_top + 1, office_right - 1,
                bw - 1, false, 0);
    place_items(mi_harddrugs, 20, lw + 1, office_top + 1, office_right - 1,
                bw - 1, false, 0);
   } else { // Office on the right side
    int office_top = bw - rng(3, 5), office_left = rw - rng(4, 7);
    for (int i = office_left; i <= rw - 1; i++) {
     for (int j = office_top; j <= bw - 1; j++) {
      i_clear(i, j);
      ter_set(i, j, t_floor);
     }
    }
    line(this, t_wall_h, office_left, office_top, rw - 1, office_top);
    line(this, t_wall_v, office_left, office_top + 1, office_left, bw - 1);
    ter_set(office_left, rng(office_top + 1, bw - 1), t_door_locked);
    if (one_in(4)) // Back door
     ter_set(rng(office_left + 1, rw - 1), bw, t_door_locked_alarm);
    place_items(mi_office, 70, office_left + 1, office_top + 1, rw - 1, bw - 1,
                false, 0);
    place_items(mi_homeguns, 50, office_left + 1, office_top + 1, rw - 1,
                bw - 1, false, 0);
    place_items(mi_harddrugs, 20, office_left + 1, office_top + 1, rw - 1,
                bw - 1, false, 0);
   }
  }
  if (terrain_type == ot_pawn_east)
   rotate(1);
  if (terrain_type == ot_pawn_south)
   rotate(2);
  if (terrain_type == ot_pawn_west)
   rotate(3);
  break;

 case ot_mil_surplus_north:
 case ot_mil_surplus_east:
 case ot_mil_surplus_south:
 case ot_mil_surplus_west:
// Init to plain grass/dirt
  fill_background(this, &grass_or_dirt);
  lw = rng(0, 2);
  rw = SEEX * 2 - rng(1, 3);
  tw = rng(0, 4);
  bw = SEEY * 2 - rng(3, 8);
  square(this, t_floor, lw, tw, rw, bw);
  line(this, t_wall_h, lw, tw, rw, tw);
  line(this, t_wall_h, lw, bw, rw, bw);
  line(this, t_wall_v, lw, tw + 1, lw, bw - 1);
  line(this, t_wall_v, rw, tw + 1, rw, bw - 1);
  rn = rng(4, 7);
  line(this, t_window, lw + 2, tw, lw + rn, tw);
  line(this, t_window, rw - rn, tw, rw - 2, tw);
  line(this, t_door_c, SEEX, tw, SEEX + 1, tw);
  if (one_in(2)) // counter on left
   line(this, t_counter, lw + 2, tw + 1, lw + 2, tw + rng(3, 4));
  else // counter on right
   line(this, t_counter, rw - 2, tw + 1, rw - 2, tw + rng(3, 4));
  for (int i = lw + 1; i <= SEEX; i += 2) {
   line(this, t_rack, i, tw + 5, i, bw - 2);
   items_location loc;
   if (one_in(3))
    loc = mi_mil_armor;
   else if (one_in(3))
    loc = mi_mil_surplus;
   else
    loc = mi_mil_food_nodrugs;
   place_items(loc, 70, i, tw + 5, i, bw - 2, false, 0);
  }
  for (int i = rw - 1; i >= SEEX + 1; i -= 2) {
   line(this, t_rack, i, tw + 5, i, bw - 2);
   items_location loc;
   if (one_in(3))
    loc = mi_mil_armor;
   else if (one_in(3))
    loc = mi_mil_surplus;
   else
    loc = mi_mil_food_nodrugs;
   place_items(loc, 70, i, tw + 5, i, bw - 2, false, 0);
  }
  if (terrain_type == ot_mil_surplus_east)
   rotate(1);
  if (terrain_type == ot_mil_surplus_south)
   rotate(2);
  if (terrain_type == ot_mil_surplus_west)
   rotate(3);
  break;

 case ot_megastore_entrance: {
  fill_background(this, t_floor);
// Construct facing north; below, we'll rotate to face road
  line(this, t_wall_glass_h, 0, 0, SEEX * 2 - 1, 0);
  ter_set(SEEX, 0, t_door_glass_c);
  ter_set(SEEX + 1, 0, t_door_glass_c);
// Long checkout lanes
  for (int x = 2; x <= 18; x += 4) {
   line(this, t_counter, x, 4, x, 14);
   line(this, t_rack, x + 3, 4, x + 3, 14);
   place_items(mi_snacks,    80, x + 3, 4, x + 3, 14, false, 0);
   place_items(mi_magazines, 70, x + 3, 4, x + 3, 14, false, 0);
  }
  for (int i = 0; i < 10; i++) {
   int x = rng(0, SEEX * 2 - 1), y = rng(0, SEEY * 2 - 1);
   if (ter(x, y) == t_floor)
    add_spawn(mon_zombie, 1, x, y);
  }
// Finally, figure out where the road is; contruct our entrance facing that.
  std::vector<direction> faces_road;
  if (t_east >= ot_road_null && t_east <= ot_bridge_ew)
   rotate(1);
  if (t_south >= ot_road_null && t_south <= ot_bridge_ew)
   rotate(2);
  if (t_west >= ot_road_null && t_west <= ot_bridge_ew)
   rotate(3);
 } break;

 case ot_megastore:
  square(this, t_floor, 0, 0, SEEX * 2 - 1, SEEY * 2 - 1);

// Randomly pick contents
  switch (rng(1, 5)) {
  case 1: { // Groceries
   bool fridge = false;
   for (int x = rng(2, 3); x < SEEX * 2 - 1; x += 3) {
    for (int y = 2; y <= SEEY; y += SEEY - 2) {
     if (one_in(3))
      fridge = !fridge;
     if (fridge) {
      line(this, t_glass_fridge, x, y, x, y + SEEY - 4);
      if (one_in(3))
       place_items(mi_fridgesnacks, 80, x, y, x, y + SEEY - 4, false, 0);
      else
       place_items(mi_fridge,       70, x, y, x, y + SEEY - 4, false, 0);
     } else {
      line(this, t_rack, x, y, x, y + SEEY - 4);
      if (one_in(3))
       place_items(mi_cannedfood, 78, x, y, x, y + SEEY - 4, false, 0);
      else if (one_in(2))
       place_items(mi_pasta,      82, x, y, x, y + SEEY - 4, false, 0);
      else if (one_in(2))
       place_items(mi_produce,    65, x, y, x, y + SEEY - 4, false, 0);
      else
       place_items(mi_snacks,     72, x, y, x, y + SEEY - 4, false, 0);
     }
    }
   }
  } break;
  case 2: // Hardware
   for (int x = 2; x <= 22; x += 4) {
    line(this, t_rack, x, 4, x, SEEY * 2 - 5);
    if (one_in(3))
     place_items(mi_tools,    70, x, 4, x, SEEY * 2 - 5, false, 0);
    else if (one_in(2))
     place_items(mi_bigtools, 70, x, 4, x, SEEY * 2 - 5, false, 0);
    else if (one_in(3))
     place_items(mi_hardware, 70, x, 4, x, SEEY * 2 - 5, false, 0);
    else
     place_items(mi_mischw,   70, x, 4, x, SEEY * 2 - 5, false, 0);
   }
   break;
  case 3: // Clothing
   for (int x = 2; x < SEEX * 2; x += 6) {
    for (int y = 3; y <= 9; y += 6) {
     square(this, t_rack, x, y, x + 1, y + 1);
     if (one_in(2))
      place_items(mi_shirts,  75, x, y, x + 1, y + 1, false, 0);
     else if (one_in(2))
      place_items(mi_pants,   72, x, y, x + 1, y + 1, false, 0);
     else if (one_in(2))
      place_items(mi_jackets, 65, x, y, x + 1, y + 1, false, 0);
     else
      place_items(mi_winter,  62, x, y, x + 1, y + 1, false, 0);
    }
   }
   for (int y = 13; y <= SEEY * 2 - 2; y += 3) {
    line(this, t_rack, 2, y, SEEX * 2 - 3, y);
    if (one_in(3))
     place_items(mi_shirts,     75, 2, y, SEEX * 2 - 3, y, false, 0);
    else if (one_in(2))
     place_items(mi_shoes,      75, 2, y, SEEX * 2 - 3, y, false, 0);
    else if (one_in(2))
     place_items(mi_bags,       75, 2, y, SEEX * 2 - 3, y, false, 0);
    else
     place_items(mi_allclothes, 75, 2, y, SEEX * 2 - 3, y, false, 0);
   }
   break;
  case 4: // Cleaning and soft drugs and novels and junk
   for (int x = rng(2, 3); x < SEEX * 2 - 1; x += 3) {
    for (int y = 2; y <= SEEY; y += SEEY - 2) {
     line(this, t_rack, x, y, x, y + SEEY - 4);
     if (one_in(3))
      place_items(mi_cleaning,  78, x, y, x, y + SEEY - 4, false, 0);
     else if (one_in(2))
      place_items(mi_softdrugs, 72, x, y, x, y + SEEY - 4, false, 0);
     else
      place_items(mi_novels,    84, x, y, x, y + SEEY - 4, false, 0);
    }
   }
   break;
  case 5: // Sporting goods
   for (int x = rng(2, 3); x < SEEX * 2 - 1; x += 3) {
    for (int y = 2; y <= SEEY; y += SEEY - 2) {
     line(this, t_rack, x, y, x, y + SEEY - 4);
     if (one_in(2))
      place_items(mi_sports,  72, x, y, x, y + SEEY - 4, false, 0);
     else if (one_in(10))
      place_items(mi_rifles,  20, x, y, x, y + SEEY - 4, false, 0);
     else
      place_items(mi_camping, 68, x, y, x, y + SEEY - 4, false, 0);
    }
   }
   break;
  }

// Add some spawns
  for (int i = 0; i < 15; i++) {
   int x = rng(0, SEEX * 2 - 1), y = rng(0, SEEY * 2 - 1);
   if (ter(x, y) == t_floor)
    add_spawn(mon_zombie, 1, x, y);
  }
// Rotate randomly...
  rotate(rng(0, 3));
// ... then place walls as needed.
  if (t_north != ot_megastore_entrance && t_north != ot_megastore)
   line(this, t_wall_h, 0, 0, SEEX * 2 - 1, 0);
  if (t_east != ot_megastore_entrance && t_east != ot_megastore)
   line(this, t_wall_v, SEEX * 2 - 1, 0, SEEX * 2 - 1, SEEY * 2 - 1);
  if (t_south != ot_megastore_entrance && t_south != ot_megastore)
   line(this, t_wall_h, 0, SEEY * 2 - 1, SEEX * 2 - 1, SEEY * 2 - 1);
  if (t_west != ot_megastore_entrance && t_west != ot_megastore)
   line(this, t_wall_v, 0, 0, 0, SEEY * 2 - 1);
  break;

 case ot_hospital_entrance:
  square(this, t_pavement, 0, 0, SEEX * 2 - 1, 5);
  square(this, t_floor, 0, 6, SEEX * 2 - 1, SEEY * 2 - 1);
// Ambulance parking place
  line(this, t_pavement_y,  5, 1, 22, 1);
  line(this, t_pavement_y,  5, 2,  5, 5);
  line(this, t_pavement_y, 22, 2, 22, 5);
// Top wall
  line(this, t_wall_h, 0, 6, 6, 6);
  line(this, t_door_glass_c, 3, 6, 4, 6);
  line(this, t_wall_glass_h, 7, 6, 19, 6);
  line(this, t_wall_h, 20, 6, SEEX * 2 - 1, 6);
// Left wall
  line(this, t_wall_v, 0, 0, 0, SEEY * 2 - 1);
  line(this, t_floor, 0, 11, 0, 12);
// Waiting area
  line(this, t_bench,  8, 7, 11,  7);
  line(this, t_bench, 13, 7, 17,  7);
  line(this, t_bench, 20, 7, 22,  7);
  line(this, t_bench, 22, 8, 22, 10);
  place_items(mi_magazines, 70, 8, 7, 22, 10, false, 0);
// Reception and examination rooms
  line(this, t_counter, 8, 13, 9, 13);
  line(this, t_wall_h, 10, 13, SEEX * 2 - 1, 13);
  line(this, t_door_c, 15, 13, 16, 13);
  line(this, t_wall_h,  8, 17, 13, 17);
  line(this, t_wall_h, 18, 17, 22, 17);
  line(this, t_wall_h,  8, 20, 13, 20);
  line(this, t_wall_h, 18, 20, 22, 20);
  line(this, t_wall_v,  7, 13,  7, 22);
  line(this, t_wall_v, 14, 15, 14, 20);
  line(this, t_wall_v, 17, 14, 17, 22);
  line(this, t_bed,  8, 19,  9, 19);
  line(this, t_bed, 21, 19, 22, 19);
  line(this, t_bed, 21, 22, 22, 22);
  line(this, t_rack, 18, 14, 22, 14);
  place_items(mi_harddrugs, 80, 18, 14, 22, 14, false, 0);
  line(this, t_rack, 8, 21, 8, 22);
  place_items(mi_softdrugs, 70, 8, 21, 8, 22, false, 0);
  ter_set(14, rng(18, 19), t_door_c);
  ter_set(17, rng(15, 16), t_door_locked); // Hard drugs room is locked
  ter_set(17, rng(18, 19), t_door_c);
  ter_set(17, rng(21, 22), t_door_c);
// ER and bottom wall
  line(this, t_wall_h, 0, 16, 6, 16);
  line(this, t_door_c, 3, 16, 4, 16);
  square(this, t_bed, 3, 19, 4, 20);
  line(this, t_counter, 1, 22, 6, 22);
  place_items(mi_surgery, 78, 1, 22, 6, 22, false, 0);
  line(this, t_wall_h, 1, 23, 22, 23);
  line(this, t_floor, 11, 23, 12, 23);
// Right side wall (needed sometimes!)
  line(this, t_wall_v, 23,  0, 23, 10);
  line(this, t_wall_v, 23, 13, 23, 23);

/*
// Generate bodies / zombies
  rn = rng(10, 15);
  for (int i = 0; i < rn; i++) {
   item body;
   body.make_corpse(g->itypes["corpse"], g->mtypes[mon_null], g->turn);
   int zx = rng(0, SEEX * 2 - 1), zy = rng(0, SEEY * 2 - 1);
   if (ter(zx, zy) == t_bed || one_in(3))
    add_item(zx, zy, body);
   else if (move_cost(zx, zy) > 0) {
    mon_id zom = mon_zombie;
    if (one_in(6))
     zom = mon_zombie_spitter;
    else if (!one_in(3))
     zom = mon_boomer;
    add_spawn(zom, 1, zx, zy);
   }
  }
*/
// Rotate to face the road
  if (t_east >= ot_road_null && t_east <= ot_bridge_ew)
   rotate(1);
  if (t_south >= ot_road_null && t_south <= ot_bridge_ew)
   rotate(2);
  if (t_west >= ot_road_null && t_west <= ot_bridge_ew)
   rotate(3);
  break;

 case ot_hospital:
  fill_background(this, t_floor);
// We always have walls on the left and bottom
  line(this, t_wall_v, 0,  0,  0, 22);
  line(this, t_wall_h, 0, 23, 23, 23);
// These walls contain doors if they lead to more hospital
  if (t_west == ot_hospital_entrance || t_west == ot_hospital)
   line(this, t_door_c, 0, 11, 0, 12);
  if (t_south == ot_hospital_entrance || t_south == ot_hospital)
   line(this, t_door_c, 11, 23, 12, 23);

  if ((t_north == ot_hospital_entrance || t_north == ot_hospital) &&
      (t_east  == ot_hospital_entrance || t_east  == ot_hospital) &&
      (t_south == ot_hospital_entrance || t_south == ot_hospital) &&
      (t_west  == ot_hospital_entrance || t_west  == ot_hospital)   ) {
// We're in the center; center is always blood lab
// Large lab
   line(this, t_wall_h,  1,  2, 21,  2);
   line(this, t_wall_h,  1, 10, 21, 10);
   line(this, t_wall_v, 21,  3, 21,  9);
   line(this, t_counter, 2,  3,  2,  9);
   place_items(mi_hospital_lab, 70, 2, 3, 2, 9, false, 0);
   square(this, t_counter,  5,  4,  6,  8);
   place_items(mi_hospital_lab, 74, 5, 4, 6, 8, false, 0);
   square(this, t_counter, 10,  4, 11,  8);
   place_items(mi_hospital_lab, 74, 10, 4, 11, 8, false, 0);
   square(this, t_counter, 15,  4, 16,  8);
   place_items(mi_hospital_lab, 74, 15, 4, 16, 8, false, 0);
   ter_set(rng(3, 18),  2, t_door_c);
   ter_set(rng(3, 18), 10, t_door_c);
   if (one_in(4)) // Door on the right side
    ter_set(21, rng(4, 8), t_door_c);
   else { // Counter on the right side
    line(this, t_counter, 20, 3, 20, 9);
    place_items(mi_hospital_lab, 70, 20, 3, 20, 9, false, 0);
   }
// Blood testing facility
   line(this, t_wall_h,  1, 13, 10, 13);
   line(this, t_wall_v, 10, 14, 10, 22);
   rn = rng(1, 3);
   if (rn == 1 || rn == 3)
    ter_set(rng(3, 8), 13, t_door_c);
   if (rn == 2 || rn == 3)
    ter_set(10, rng(15, 21), t_door_c);
   line(this, t_counter, 2, 14,  2, 22);
   place_items(mi_hospital_lab, 60, 2, 14, 2, 22, false, 0);
   square(this, t_counter, 4, 17, 6, 19);
   ter_set(4, 18, t_centrifuge);
   line(this, t_floor, 5, 18, 6, rng(17, 19)); // Clear path to console
   tmpcomp = add_computer(5, 18, "Centrifuge", 0);
   tmpcomp->add_option("Analyze blood", COMPACT_BLOOD_ANAL, 4);
   tmpcomp->add_failure(COMPFAIL_DESTROY_BLOOD);
// Sample storage
   line(this, t_wall_h, 13, 13, 23, 13);
   line(this, t_wall_v, 13, 14, 13, 23);
   rn = rng(1, 3);
   if (rn == 1 || rn == 3)
    ter_set(rng(14, 22), 13, t_door_c);
   if (rn == 2 || rn == 3)
    ter_set(13, rng(14, 21), t_door_c);
   square(this, t_rack, 16, 16, 21, 17);
   place_items(mi_hospital_samples, 68, 16, 16, 21, 17, false, 0);
   square(this, t_rack, 16, 19, 21, 20);
   place_items(mi_hospital_samples, 68, 16, 19, 21, 20, false, 0);
   line(this, t_rack, 14, 22, 23, 22);
   place_items(mi_hospital_samples, 62, 14, 22, 23, 22, false, 0);

  } else { // We're NOT in the center; a random hospital type!

   switch (rng(1, 4)) { // What type?
   case 1: // Dorms
// Upper left rooms
    line(this, t_wall_h, 1, 5, 9, 5);
    for (int i = 1; i <= 7; i += 3) {
     line(this, t_bed, i, 1, i, 2);
     line(this, t_wall_v, i + 2, 0, i + 2, 4);
     ter_set(rng(i, i + 1), 5, t_door_c);
    }
// Upper right rooms
    line(this, t_wall_h, 14, 5, 23, 5);
    line(this, t_wall_v, 14, 0, 14, 4);
    line(this, t_bed, 15, 1, 15, 2);
    ter_set(rng(15, 16), 5, t_door_c);
    line(this, t_wall_v, 17, 0, 17, 4);
    line(this, t_bed, 18, 1, 18, 2);
    ter_set(rng(18, 19), 5, t_door_c);
    line(this, t_wall_v, 20, 0, 20, 4);
    line(this, t_bed, 21, 1, 21, 2);
    ter_set(rng(21, 22), 5, t_door_c);
// Waiting area
    for (int i = 1; i <= 9; i += 4)
     line(this, t_bench, i, 7, i, 10);
    line(this, t_table, 3, 8, 3, 9);
    place_items(mi_magazines, 50, 3, 8, 3, 9, false, 0);
    line(this, t_table, 7, 8, 7, 9);
    place_items(mi_magazines, 50, 7, 8, 7, 9, false, 0);
// Middle right rooms
    line(this, t_wall_v, 14, 7, 14, 10);
    line(this, t_wall_h, 15, 7, 23, 7);
    line(this, t_wall_h, 15, 10, 23, 10);
    line(this, t_wall_v, 19, 8, 19, 9);
    line(this, t_bed, 18, 8, 18, 9);
    line(this, t_bed, 20, 8, 20, 9);
    if (one_in(3)) { // Doors to north
     ter_set(rng(15, 16), 7, t_door_c);
     ter_set(rng(21, 22), 7, t_door_c);
    } else { // Doors to south
     ter_set(rng(15, 16), 10, t_door_c);
     ter_set(rng(21, 22), 10, t_door_c);
    }
    line(this, t_wall_v, 14, 13, 14, 16);
    line(this, t_wall_h, 15, 13, 23, 13);
    line(this, t_wall_h, 15, 16, 23, 16);
    line(this, t_wall_v, 19, 14, 19, 15);
    line(this, t_bed, 18, 14, 18, 15);
    line(this, t_bed, 20, 14, 20, 15);
    if (one_in(3)) { // Doors to south
     ter_set(rng(15, 16), 16, t_door_c);
     ter_set(rng(21, 22), 16, t_door_c);
    } else { // Doors to north
     ter_set(rng(15, 16), 13, t_door_c);
     ter_set(rng(21, 22), 13, t_door_c);
    }
// Lower left rooms
    line(this, t_wall_v, 5, 13, 5, 22);
    line(this, t_wall_h, 1, 13, 4, 13);
    line(this, t_bed, 1, 14, 1, 15);
    line(this, t_wall_h, 1, 17, 4, 17);
    line(this, t_bed, 1, 18, 1, 19);
    line(this, t_wall_h, 1, 20, 4, 20);
    line(this, t_bed, 1, 21, 1, 22);
    ter_set(5, rng(14, 16), t_door_c);
    ter_set(5, rng(18, 19), t_door_c);
    ter_set(5, rng(21, 22), t_door_c);
    line(this, t_wall_h, 7, 13, 10, 13);
    line(this, t_wall_v, 7, 14, 7, 22);
    line(this, t_wall_v, 10, 14, 10, 22);
    line(this, t_wall_h, 8, 18, 9, 18);
    line(this, t_bed, 8, 17, 9, 17);
    line(this, t_bed, 8, 22, 9, 22);
    if (one_in(3)) { // Doors to west
     ter_set(7, rng(14, 16), t_door_c);
     ter_set(7, rng(19, 21), t_door_c);
    } else { // Doors to east
     ter_set(10, rng(14, 16), t_door_c);
     ter_set(10, rng(19, 21), t_door_c);
    }
// Lower-right rooms
    line(this, t_wall_h, 14, 18, 23, 18);
    for (int i = 14; i <= 20; i += 3) {
     line(this, t_wall_v, i, 19, i, 22);
     line(this, t_bed, i + 1, 21, i + 1, 22);
     ter_set(rng(i + 1, i + 2), 18, t_door_c);
    }
    break;

   case 2: // Offices and cafeteria
// Offices to north
    line(this, t_wall_v, 10, 0, 10, 8);
    line(this, t_wall_v, 13, 0, 13, 8);
    line(this, t_wall_h,  1, 5,  9, 5);
    line(this, t_wall_h, 14, 5, 23, 5);
    line(this, t_wall_h,  1, 9, 23, 9);
    line(this, t_door_c, 11, 9, 12, 9);
    line(this, t_table,  3, 3,  7, 3);
    line(this, t_table, 16, 3, 20, 3);
    line(this, t_table,  3, 8,  7, 8);
    line(this, t_table, 16, 8, 20, 8);
    ter_set(10, rng(2, 3), t_door_c);
    ter_set(13, rng(2, 3), t_door_c);
    ter_set(10, rng(6, 7), t_door_c);
    ter_set(13, rng(6, 7), t_door_c);
    place_items(mi_office, 70,  1, 1,  9, 3, false, 0);
    place_items(mi_office, 70, 14, 1, 22, 3, false, 0);
    place_items(mi_office, 70,  1, 5,  9, 8, false, 0);
    place_items(mi_office, 70, 14, 5, 22, 8, false, 0);
// Cafeteria to south
    line(this, t_wall_h,  1, 14,  8, 14);
    line(this, t_wall_h, 15, 14, 23, 14);
    for (int i = 16; i <= 19; i += 3) {
     for (int j = 17; j <= 20; j += 3) {
      square(this, t_table, i, j, i + 1, j + 1);
      place_items(mi_snacks,  60, i, j, i + 1, j + 1, false, 0);
      place_items(mi_produce, 65, i, j, i + 1, j + 1, false, 0);
     }
    }
    for (int i = 3; i <= 6; i += 3) {
     for (int j = 17; j <= 20; j += 3) {
      square(this, t_table, i, j, i + 1, j + 1);
      place_items(mi_snacks,  60, i, j, i + 1, j + 1, false, 0);
      place_items(mi_produce, 65, i, j, i + 1, j + 1, false, 0);
     }
    }
    break;

   case 3: // Operating rooms
// First, walls and doors; divide it into four big operating rooms
    line(this, t_wall_v, 10,  0, 10,  9);
    line(this, t_door_c, 10,  4, 10,  5);
    line(this, t_wall_v, 13,  0, 13,  9);
    line(this, t_door_c, 13,  4, 13,  5);
    line(this, t_wall_v, 10, 14, 10, 22);
    line(this, t_door_c, 10, 18, 10, 19);
    line(this, t_wall_v, 13, 14, 13, 22);
    line(this, t_door_c, 13, 18, 13, 19);
// Horizontal walls/doors
    line(this, t_wall_h,  1, 10, 10, 10);
    line(this, t_door_c,  5, 10,  6, 10);
    line(this, t_wall_h, 13, 10, 23, 10);
    line(this, t_door_c, 18, 10, 19, 10);
    line(this, t_wall_h,  1, 13, 10, 13);
    line(this, t_door_c,  5, 13,  6, 13);
    line(this, t_wall_h, 13, 13, 23, 13);
    line(this, t_door_c, 18, 13, 19, 13);
// Next, the contents of each operating room
    line(this, t_counter, 1, 0, 1, 9);
    place_items(mi_surgery, 70, 1, 1, 1, 9, false, 0);
    square(this, t_bed, 5, 4, 6, 5);

    line(this, t_counter, 1, 14, 1, 22);
    place_items(mi_surgery, 70, 1, 14, 1, 22, false, 0);
    square(this, t_bed, 5, 18, 6, 19);

    line(this, t_counter, 14, 6, 14, 9);
    place_items(mi_surgery, 60, 14, 6, 14, 9, false, 0);
    line(this, t_counter, 15, 9, 17, 9);
    place_items(mi_surgery, 60, 15, 9, 17, 9, false, 0);
    square(this, t_bed, 18, 4, 19, 5);

    line(this, t_counter, 14, 14, 14, 17);
    place_items(mi_surgery, 60, 14, 14, 14, 17, false, 0);
    line(this, t_counter, 15, 14, 17, 14);
    place_items(mi_surgery, 60, 15, 14, 17, 14, false, 0);
    square(this, t_bed, 18, 18, 19, 19);
    // computer to begin healing broken bones,
    tmpcomp = add_computer(16, 16, "Mr. Stem Cell", 3);
    tmpcomp->add_option("Stem Cell Treatment", COMPACT_STEMCELL_TREATMENT, 3);
    tmpcomp->add_failure(COMPFAIL_ALARM);

    break;

   case 4: // Storage
// Soft drug storage
    line(this, t_wall_h, 3,  2, 12,  2);
    line(this, t_wall_h, 3, 10, 12, 10);
    line(this, t_wall_v, 3,  3,  3,  9);
    ter_set(3, 6, t_door_c);
    line(this, t_rack,   4,  3, 11,  3);
    place_items(mi_softdrugs, 90, 4, 3, 11, 3, false, 0);
    line(this, t_rack,   4,  9, 11,  9);
    place_items(mi_softdrugs, 90, 4, 9, 11, 9, false, 0);
    line(this, t_rack, 6, 5, 10, 5);
    place_items(mi_softdrugs, 80, 6, 5, 10, 5, false, 0);
    line(this, t_rack, 6, 7, 10, 7);
    place_items(mi_softdrugs, 80, 6, 7, 10, 7, false, 0);
// Hard drug storage
    line(this, t_wall_v, 13, 0, 13, 19);
    ter_set(13, 6, t_door_locked);
    line(this, t_rack, 14, 0, 14, 4);
    place_items(mi_harddrugs, 78, 14, 1, 14, 4, false, 0);
    line(this, t_rack, 17, 0, 17, 7);
    place_items(mi_harddrugs, 85, 17, 0, 17, 7, false, 0);
    line(this, t_rack, 20, 0, 20, 7);
    place_items(mi_harddrugs, 85, 20, 0, 20, 7, false, 0);
    line(this, t_wall_h, 20, 10, 23, 10);
    line(this, t_rack, 16, 10, 19, 10);
    place_items(mi_harddrugs, 78, 16, 10, 19, 10, false, 0);
    line(this, t_rack, 16, 12, 19, 12);
    place_items(mi_harddrugs, 78, 16, 12, 19, 12, false, 0);
    line(this, t_wall_h, 14, 14, 19, 14);
    ter_set(rng(14, 15), 14, t_door_locked);
    ter_set(rng(16, 18), 14, t_bars);
    line(this, t_wall_v, 20, 11, 20, 19);
    line(this, t_wall_h, 13, 20, 20, 20);
    line(this, t_door_c, 16, 20, 17, 20);
// Laundry room
    line(this, t_wall_h, 1, 13, 10, 13);
    ter_set(rng(3, 8), 13, t_door_c);
    line(this, t_wall_v, 10, 14, 10, 22);
    ter_set(10, rng(16, 20), t_door_c);
    line(this, t_counter, 1, 14, 1, 22);
    place_items(mi_allclothes, 70, 1, 14, 1, 22, false, 0);
    for (int j = 15; j <= 21; j += 3) {
     line(this, t_rack, 4, j, 7, j);
     if (one_in(2))
      place_items(mi_cleaning, 92, 4, j, 7, j, false, 0);
     else if (one_in(5))
      place_items(mi_cannedfood, 75, 4, j, 7, j, false, 0);
     else
      place_items(mi_allclothes, 50, 4, j, 7, j, false, 0);
    }
    break;
   }


// We have walls to the north and east if they're not hospitals
   if (t_east != ot_hospital_entrance && t_east != ot_hospital)
    line(this, t_wall_v, 23, 0, 23, 23);
   if (t_north != ot_hospital_entrance && t_north != ot_hospital)
    line(this, t_wall_h, 0, 0, 23, 0);
  }
// Generate bodies / zombies
  rn = rng(15, 20);
  for (int i = 0; i < rn; i++) {
   item body;
   body.make_corpse(g->itypes["corpse"], g->mtypes[mon_null], g->turn);
   int zx = rng(0, SEEX * 2 - 1), zy = rng(0, SEEY * 2 - 1);
   if (ter(zx, zy) == t_bed || one_in(3))
    add_item(zx, zy, body);
   else if (move_cost(zx, zy) > 0) {
    mon_id zom = mon_zombie;
    if (one_in(6))
     zom = mon_zombie_spitter;
    else if (!one_in(3))
     zom = mon_boomer;
    add_spawn(zom, 1, zx, zy);
   }
  }
  break;

 case ot_mansion_entrance: {
// Left wall
  line(this, t_wall_v,  0,  0,  0, SEEY * 2 - 2);
  line(this, t_door_c,  0, SEEY - 1, 0, SEEY);
// Front wall
  line(this, t_wall_h,  1, 10,  SEEX * 2 - 1, 10);
  line(this, t_door_locked, SEEX - 1, 10, SEEX, 10);
  int winx1 = rng(2, 4);
  int winx2 = rng(4, 6);
  line(this, t_window, winx1, 10, winx2, 10);
  line(this, t_window, SEEX * 2 - 1 - winx1, 10, SEEX * 2 - 1 - winx2, 10);
  winx1 = rng(7, 10);
  winx2 = rng(10, 11);
  line(this, t_window, winx1, 10, winx2, 10);
  line(this, t_window, SEEX * 2 - 1 - winx1, 10, SEEX * 2 - 1 - winx2, 10);
  line(this, t_door_c, SEEX - 1, 10, SEEX, 10);
// Bottom wall
  line(this, t_wall_h,  0, SEEY * 2 - 1, SEEX * 2 - 1, SEEY * 2 - 1);
  line(this, t_door_c, SEEX - 1, SEEY * 2 - 1, SEEX, SEEY * 2 - 1);

  build_mansion_room(this, room_mansion_courtyard, 1, 0, SEEX * 2 - 1, 9);
  square(this, t_floor, 1, 11, SEEX * 2 - 1, SEEY * 2 - 2);
  build_mansion_room(this, room_mansion_entry, 1, 11, SEEX * 2 - 1, SEEY*2 - 2);
// Rotate to face the road
  if (t_east >= ot_road_null && t_east <= ot_bridge_ew)
   rotate(1);
  if (t_south >= ot_road_null && t_south <= ot_bridge_ew)
   rotate(2);
  if (t_west >= ot_road_null && t_west <= ot_bridge_ew)
   rotate(3);
 } break;

 case ot_mansion:
// Start with floors all over
  square(this, t_floor, 1, 0, SEEX * 2 - 1, SEEY * 2 - 2);
// We always have a left and bottom wall
  line(this, t_wall_v, 0, 0, 0, SEEY * 2 - 2);
  line(this, t_wall_h, 0, SEEY * 2 - 1, SEEX * 2 - 1, SEEY * 2 - 1);
// tw and rw are the boundaries of the rooms inside...
  tw = 0;
  rw = SEEX * 2 - 1;
// ...if we need outside walls, adjust tw & rw and build them
// We build windows below.
  if (t_north != ot_mansion_entrance && t_north != ot_mansion) {
   tw = 1;
   line(this, t_wall_h, 0, 0, SEEX * 2 - 1, 0);
  }
  if (t_east != ot_mansion_entrance && t_east != ot_mansion) {
   rw = SEEX * 2 - 2;
   line(this, t_wall_v, SEEX * 2 - 1, 0, SEEX * 2 - 1, SEEX * 2 - 1);
  }
// Now pick a random layout
  switch (rng(1, 4)) {

  case 1: // Just one. big. room.
   mansion_room(this, 1, tw, rw, SEEY * 2 - 2);
   if (t_west == ot_mansion_entrance || t_west == ot_mansion)
    line(this, t_door_c, 0, SEEY - 1, 0, SEEY);
   if (t_south == ot_mansion_entrance || t_south == ot_mansion)
    line(this, t_door_c, SEEX - 1, SEEY * 2 - 1, SEEX, SEEY * 2 - 1);
   break;

  case 2: // Wide hallway, two rooms.
   if (one_in(2)) { // vertical hallway
    line(this, t_wall_v,  9,  tw,  9, SEEY * 2 - 2);
    line(this, t_wall_v, 14,  tw, 14, SEEY * 2 - 2);
    line(this, t_floor, SEEX - 1, SEEY * 2 - 1, SEEX, SEEY * 2 - 1);
    line(this, t_door_c, 0, SEEY - 1, 0, SEEY);
    mansion_room(this, 1, tw, 8, SEEY * 2 - 2);
    mansion_room(this, 15, tw, rw, SEEY * 2 - 2);
    ter_set( 9, rng(tw + 2, SEEX * 2 - 4), t_door_c);
    ter_set(14, rng(tw + 2, SEEX * 2 - 4), t_door_c);
   } else { // horizontal hallway
    line(this, t_wall_h, 1,  9, rw,  9);
    line(this, t_wall_h, 1, 14, rw, 14);
    line(this, t_door_c, SEEX - 1, SEEY * 2 - 1, SEEX, SEEY * 2 - 1);
    line(this, t_floor, 0, SEEY - 1, 0, SEEY);
    mansion_room(this, 1, tw, rw, 8);
    mansion_room(this, 1, 15, rw, SEEY * 2 - 2);
    ter_set(rng(3, rw - 2),  9, t_door_c);
    ter_set(rng(3, rw - 2), 14, t_door_c);
   }
   if (t_west == ot_mansion_entrance || t_west == ot_mansion)
    line(this, t_door_c, 0, SEEY - 1, 0, SEEY);
   if (t_south == ot_mansion_entrance || t_south == ot_mansion)
    line(this, t_floor, SEEX - 1, SEEY * 2 - 1, SEEX, SEEY * 2 - 1);
   break;

  case 3: // Four corners rooms
   line(this, t_wall_v, 10, tw, 10,  9);
   line(this, t_wall_v, 13, tw, 13,  9);
   line(this, t_wall_v, 10, 14, 10, SEEY * 2 - 2);
   line(this, t_wall_v, 13, 14, 13, SEEY * 2 - 2);
   line(this, t_wall_h,  1, 10, 10, 10);
   line(this, t_wall_h,  1, 13, 10, 13);
   line(this, t_wall_h, 13, 10, rw, 10);
   line(this, t_wall_h, 13, 13, rw, 13);
// Doors
   if (one_in(2))
    ter_set(10, rng(tw + 1, 8), t_door_c);
   else
    ter_set(rng(2, 8), 10, t_door_c);

   if (one_in(2))
    ter_set(13, rng(tw + 1, 8), t_door_c);
   else
    ter_set(rng(15, rw - 1), 10, t_door_c);

   if (one_in(2))
    ter_set(10, rng(15, SEEY * 2 - 3), t_door_c);
   else
    ter_set(rng(2, 8), 13, t_door_c);

   if (one_in(2))
    ter_set(13, rng(15, SEEY * 2 - 3), t_door_c);
   else
    ter_set(rng(15, rw - 1), 13, t_door_c);

   mansion_room(this,  1, tw,  9,  9);
   mansion_room(this, 14, tw, rw,  9);
   mansion_room(this,  1, 14,  9, SEEY * 2 - 2);
   mansion_room(this, 14, 14, rw, SEEY * 2 - 2);
   if (t_west == ot_mansion_entrance || t_west == ot_mansion)
    line(this, t_floor, 0, SEEY - 1, 0, SEEY);
   if (t_south == ot_mansion_entrance || t_south == ot_mansion)
    line(this, t_floor, SEEX - 1, SEEY * 2 - 1, SEEX, SEEY * 2 - 1);
   break;

  case 4: // One large room in lower-left
   mw = rng( 4, 10);
   cw = rng(13, 19);
   x = rng(5, 10);
   y = rng(13, 18);
   line(this, t_wall_h,  1, mw, cw, mw);
   ter_set( rng(x + 1, cw - 1), mw, t_door_c);
   line(this, t_wall_v, cw, mw + 1, cw, SEEY * 2 - 2);
   ter_set(cw, rng(y + 2, SEEY * 2 - 3) , t_door_c);
   mansion_room(this, 1, mw + 1, cw - 1, SEEY * 2 - 2);
// And a couple small rooms in the UL LR corners
   line(this, t_wall_v, x, tw, x, mw - 1);
   mansion_room(this, 1, tw, x - 1, mw - 1);
   if (one_in(2))
    ter_set(rng(2, x - 2), mw, t_door_c);
   else
    ter_set(x, rng(tw + 2, mw - 2), t_door_c);
   line(this, t_wall_h, cw + 1, y, rw, y);
   mansion_room(this, cw + 1, y, rw, SEEY * 2 - 2);
   if (one_in(2))
    ter_set(rng(cw + 2, rw - 1), y, t_door_c);
   else
    ter_set(cw, rng(y + 2, SEEY * 2 - 3), t_door_c);

   if (t_west == ot_mansion_entrance || t_west == ot_mansion)
    line(this, t_floor, 0, SEEY - 1, 0, SEEY);
   if (t_south == ot_mansion_entrance || t_south == ot_mansion)
    line(this, t_floor, SEEX - 1, SEEY * 2 - 1, SEEX, SEEY * 2 - 1);
   break;
  } // switch (rng(1, 4))

// Finally, place windows on outside-facing walls if necessary
  if (t_west != ot_mansion_entrance && t_west != ot_mansion) {
   int consecutive = 0;
   for (int i = 1; i < SEEY; i++) {
    if (move_cost(1, i) != 0 && move_cost(1, SEEY * 2 - 1 - i) != 0) {
     if (consecutive == 3)
      consecutive = 0; // No really long windows
     else {
      consecutive++;
      ter_set(0, i, t_window);
      ter_set(0, SEEY * 2 - 1 - i, t_window);
     }
    } else
     consecutive = 0;
   }
  }
  if (t_south != ot_mansion_entrance && t_south != ot_mansion) {
   int consecutive = 0;
   for (int i = 1; i < SEEX; i++) {
    if (move_cost(i, SEEY * 2 - 2) != 0 &&
        move_cost(SEEX * 2 - 1 - i, SEEY * 2 - 2) != 0) {
     if (consecutive == 3)
      consecutive = 0; // No really long windows
     else {
      consecutive++;
      ter_set(i, SEEY * 2 - 1, t_window);
      ter_set(SEEX * 2 - 1 - i, SEEY * 2 - 1, t_window);
     }
    } else
     consecutive = 0;
   }
  }
  if (t_east != ot_mansion_entrance && t_east != ot_mansion) {
   int consecutive = 0;
   for (int i = 1; i < SEEY; i++) {
    if (move_cost(SEEX * 2 - 2, i) != 0 &&
        move_cost(SEEX * 2 - 2, SEEY * 2 - 1 - i) != 0) {
     if (consecutive == 3)
      consecutive = 0; // No really long windows
     else {
      consecutive++;
      ter_set(SEEX * 2 - 1, i, t_window);
      ter_set(SEEX * 2 - 1, SEEY * 2 - 1 - i, t_window);
     }
    } else
     consecutive = 0;
   }
  }

  if (t_north != ot_mansion_entrance && t_north != ot_mansion) {
   int consecutive = 0;
   for (int i = 1; i < SEEX; i++) {
    if (move_cost(i, 1) != 0 && move_cost(SEEX * 2 - 1 - i, 1) != 0) {
     if (consecutive == 3)
      consecutive = 0; // No really long windows
     else {
      consecutive++;
      ter_set(i, 0, t_window);
      ter_set(SEEX * 2 - 1 - i, 0, t_window);
     }
    } else
     consecutive = 0;
   }
  }
  break;

   case ot_fema_entrance: {
  fill_background(this, t_dirt);
// Left wall
  line(this, t_chainfence_v,  0,  0,  0, SEEY * 2 - 2);
  line(this, t_fence_barbed, 1, 4, 9, 12);
  line(this, t_fence_barbed, 1, 5, 8, 12);
  line(this, t_fence_barbed, 23, 4, 15, 12);
  line(this, t_fence_barbed, 23, 5, 16, 12);
  square(this, t_wall_wood, 2, 13, 9, 21);
  square(this, t_floor, 3, 14, 8, 20);
  line(this, t_reinforced_glass_h, 5, 13, 6, 13);
  line(this, t_reinforced_glass_h, 5, 21, 6, 21);
  line(this, t_reinforced_glass_v, 9, 15, 9, 18);
  line(this, t_door_c, 9, 16, 9, 17);
  line(this, t_locker, 3, 16, 3, 18);
  line(this, t_chair, 5, 16, 5, 18);
  line(this, t_desk, 6, 16, 6, 18);
  line(this, t_chair, 7, 16, 7, 18);
  place_items(mi_office, 80, 3, 16, 3, 18, false, 0);
  place_items(mi_office, 80, 6, 16, 6, 18, false, 0);
  add_spawn(mon_zombie_soldier, rng(1, 6), 4, 17);

  // Rotate to face the road
  if (t_east >= ot_road_null && t_east <= ot_bridge_ew)
   rotate(1);
  if (t_south >= ot_road_null && t_south <= ot_bridge_ew)
   rotate(2);
  if (t_west >= ot_road_null && t_west <= ot_bridge_ew)
   rotate(3);
 } break;

 case ot_fema: {
  fill_background(this, t_dirt);
  line(this, t_chainfence_v, 0, 0, 0, 23);
  line(this, t_chainfence_h, 0, 23, 23, 23);
  if (t_north != ot_fema_entrance && t_north != ot_fema) {
   line(this, t_chainfence_h, 0, 0, 23, 0);
  }
  if (t_east != ot_fema_entrance && t_east != ot_fema) {
   line(this, t_chainfence_v, 23, 0, 23, 23);
  }
   if (t_south == ot_fema) {
   line(this, t_dirt, 0, 23, 23, 23);
   }
   if (t_west == ot_fema) {
   line(this, t_dirt, 0, 0, 0, 23);
  }
  if(t_west == ot_fema && t_east == ot_fema && t_south != ot_fema){ //lab bottom side
  square(this, t_dirt, 1, 1, 22, 22);
  square(this, t_floor, 4, 4, 19, 19);
  line(this, t_concrete_h, 4, 4, 19, 4);
  line(this, t_concrete_h, 4, 19, 19, 19);
  line(this, t_concrete_v, 4, 5, 4, 18);
  line(this, t_concrete_v, 19, 5, 19, 18);
  line(this, t_door_metal_c, 11, 4, 12, 4);
  line(this, t_glass_fridge, 6, 5, 9, 5);
  line(this, t_glass_fridge, 14, 5, 17, 5);
  square(this, t_grate, 6, 8, 8, 9);
  line(this, t_table, 7, 8, 7, 9);
  square(this, t_grate, 6, 12, 8, 13);
  line(this, t_table, 7, 12, 7, 13);
  square(this, t_grate, 6, 16, 8, 17);
  line(this, t_table, 7, 16, 7, 17);
  line(this, t_counter, 10, 8, 10, 17);
  square(this, t_chair, 14, 8, 17, 10);
  square(this, t_console_broken, 15, 8, 16, 10);
  line(this, t_desk, 15, 11, 16, 11);
  line(this, t_chair, 15, 12, 16, 12);
  line(this, t_reinforced_glass_h, 13, 14, 18, 14);
  line(this, t_reinforced_glass_v, 13, 14, 13, 18);
  ter_set(15, 14, t_door_metal_locked);
  place_items(mi_dissection, 90, 10, 8, 10, 17, false, 0);
  place_items(mi_hospital_lab, 70, 5, 5, 18, 18, false, 0);
  place_items(mi_harddrugs, 50, 6, 5, 9, 5, false, 0);
  place_items(mi_harddrugs, 50, 14, 5, 17, 5, false, 0);
  place_items(mi_hospital_samples, 50, 6, 5, 9, 5, false, 0);
  place_items(mi_hospital_samples, 50, 14, 5, 17, 5, false, 0);
  add_spawn(mon_zombie_scientist, rng(1, 6), 11, 12);
  if(one_in(2))
  add_spawn(mon_zombie_brute, 1, 16, 17);
  }
  else if (t_west == ot_fema_entrance) {

  square(this, t_dirt, 1, 1, 22, 22);
  square(this, t_canvas_wall, 4, 4, 19, 19); //Supply tent
  square(this, t_fema_groundsheet, 5, 5, 18, 18);
  line(this, t_canvas_door, 11, 4, 12, 4);
  line(this, t_canvas_door, 11, 19, 12, 19);
  square(this, t_crate_c, 5, 6, 7, 7);
  square(this, t_crate_c, 5, 11, 7, 12);
  square(this, t_crate_c, 5, 16, 7, 17);
  line(this, t_chainfence_h, 9, 6, 14, 6);
  line(this, t_chainfence_h, 9, 17, 14, 17);
  ter_set(9, 5, t_chaingate_c);
  ter_set(14, 18, t_chaingate_c);
  ter_set(14, 5, t_chainfence_h);
  ter_set(9, 18, t_chainfence_h);
  ter_set(12, 17, t_counter);
  ter_set(11, 6, t_counter);
  line(this, t_chair, 10, 10, 13, 10);
  square(this, t_desk, 10, 11, 13, 12);
  line(this, t_chair, 10, 13, 13, 13);
  line(this, t_chainfence_h, 15, 8, 18, 8);
  line(this, t_chainfence_h, 15, 15, 18, 15);
  line(this, t_chainfence_v, 15, 9, 15, 14);
  line(this, t_chaingate_c, 15, 11, 15, 12);
  line(this, t_locker, 18, 9, 18, 14);
  place_items(mi_allclothes, 90, 5, 6, 7, 7, false, 0);
  place_items(mi_softdrugs, 90, 5, 11, 7, 12, false, 0);
  place_items(mi_hardware, 90, 5, 16, 7, 17, false, 0);
  place_items(mi_mil_rifles, 90, 18, 9, 18, 14, false, 0);
  place_items(mi_office, 80, 10, 11, 13, 12, false, 0);
  add_spawn(mon_zombie_soldier, rng(1, 6), 12, 14);

   }


  else{
  switch (rng(1, 5)) {

  case 1:
  case 2:
  case 3:
  square(this, t_dirt, 1, 1, 22, 22);
  square(this, t_canvas_wall, 4, 4, 19, 19); //Lodging
  square(this, t_fema_groundsheet, 5, 5, 18, 18);
  line(this, t_canvas_door, 11, 4, 12, 4);
  line(this, t_canvas_door, 11, 19, 12, 19);
  line(this, t_makeshift_bed, 6, 6, 6, 17);
  line(this, t_makeshift_bed, 8, 6, 8, 17);
  line(this, t_makeshift_bed, 10, 6, 10, 17);
  line(this, t_makeshift_bed, 13, 6, 13, 17);
  line(this, t_makeshift_bed, 15, 6, 15, 17);
  line(this, t_makeshift_bed, 17, 6, 17, 17);
  line(this, t_fema_groundsheet, 6, 8, 17, 8);
  line(this, t_fema_groundsheet, 6, 8, 17, 8);
  square(this, t_fema_groundsheet, 6, 11, 17, 12);
  line(this, t_fema_groundsheet, 6, 15, 17, 15);
  line(this, t_crate_o, 6, 7, 17, 7);
  line(this, t_crate_o, 6, 10, 17, 10);
  line(this, t_crate_o, 6, 14, 17, 14);
  line(this, t_crate_o, 6, 17, 17, 17);
  line(this, t_fema_groundsheet, 7, 5, 7, 18);
  line(this, t_fema_groundsheet, 9, 5, 9, 18);
  square(this, t_fema_groundsheet, 11, 5, 12, 18);
  line(this, t_fema_groundsheet, 14, 5, 14, 18);
  line(this, t_fema_groundsheet, 16, 5, 16, 18);
  place_items(mi_livingroom, 80, 5, 5, 18, 18, false, 0);
  add_spawn(mon_zombie, rng(1, 5), 11, 12);




   break;

  case 4:
  square(this, t_dirt, 1, 1, 22, 22);
  square(this, t_canvas_wall, 4, 4, 19, 19); //Mess hall/tent
  square(this, t_fema_groundsheet, 5, 5, 18, 18);
  line(this, t_canvas_door, 11, 4, 12, 4);
  line(this, t_canvas_door, 11, 19, 12, 19);
  line(this, t_crate_c, 5, 5, 5, 6);
  square(this, t_counter, 6, 6, 10, 8);
  square(this, t_rock_floor, 6, 5, 9, 7);
  ter_set(7, 6, t_woodstove);
  line(this, t_bench, 13, 6, 17, 6);
  line(this, t_table, 13, 7, 17, 7);
  line(this, t_bench, 13, 8, 17, 8);

  line(this, t_bench, 13, 11, 17, 11);
  line(this, t_table, 13, 12, 17, 12);
  line(this, t_bench, 13, 13, 17, 13);

  line(this, t_bench, 13, 15, 17, 15);
  line(this, t_table, 13, 16, 17, 16);
  line(this, t_bench, 13, 17, 17, 17);

  line(this, t_bench, 6, 11, 10, 11);
  line(this, t_table, 6, 12, 10, 12);
  line(this, t_bench, 6, 13, 10, 13);

  line(this, t_bench, 6, 15, 10, 15);
  line(this, t_table, 6, 16, 10, 16);
  line(this, t_bench, 6, 17, 10, 17);

  place_items(mi_mil_food_nodrugs, 80, 5, 5, 5, 6, false, 0);
  place_items(mi_snacks, 80, 5, 5, 18, 18, false, 0);
  place_items(mi_kitchen, 70, 6, 5, 10, 8, false, 0);
  place_items(mi_dining, 80, 13, 7, 17, 7, false, 0);
  place_items(mi_dining, 80, 13, 12, 17, 12, false, 0);
  place_items(mi_dining, 80, 13, 16, 17, 16, false, 0);
  place_items(mi_dining, 80, 6, 12, 10, 12, false, 0);
  place_items(mi_dining, 80, 6, 16, 10, 16, false, 0);
  add_spawn(mon_zombie, rng(1, 5), 11, 12);


   break;

  case 5:
  square(this, t_dirtfloor, 1, 1, 22, 22);
  square(this, t_fence_barbed, 4, 4, 19, 19);
  square(this, t_dirt, 5, 5, 18, 18);
  square(this, t_pit_corpsed, 6, 6, 17, 17);
  add_spawn(mon_zombie, rng(5, 20), 11, 12);

   break;

  }
  }
  }

  break;

 case ot_spider_pit_under:
  for (int i = 0; i < SEEX * 2; i++) {
   for (int j = 0; j < SEEY * 2; j++) {
    if ((i >= 3 && i <= SEEX * 2 - 4 && j >= 3 && j <= SEEY * 2 - 4) ||
        one_in(4)) {
     ter_set(i, j, t_rock_floor);
     if (!one_in(3))
      add_field(NULL, x, y, fd_web, rng(1, 3));
    } else
     ter_set(i, j, t_rock);
   }
  }
  ter_set(rng(3, SEEX * 2 - 4), rng(3, SEEY * 2 - 4), t_slope_up);
  place_items(mi_spider, 85, 0, 0, SEEX * 2 - 1, SEEY * 2 - 1, false, 0);
  add_spawn(mon_spider_trapdoor, 1, rng(3, SEEX * 2 - 5), rng(3, SEEY * 2 - 4));
  break;

 case ot_anthill:
  for (int i = 0; i < SEEX * 2; i++) {
   for (int j = 0; j < SEEY * 2; j++) {
    if (i < 8 || j < 8 || i > SEEX * 2 - 9 || j > SEEY * 2 - 9)
     ter_set(i, j, grass_or_dirt());
    else if ((i == 11 || i == 12) && (j == 11 || j == 12))
     ter_set(i, j, t_slope_down);
    else
     ter_set(i, j, t_dirtmound);
   }
  }
  break;

 case ot_rock:
  if (t_north == ot_cavern || t_north == ot_slimepit ||
      t_north == ot_slimepit_down)
   n_fac = 6;
  else
   n_fac = 0;
  if (t_east == ot_cavern || t_east == ot_slimepit ||
      t_east == ot_slimepit_down)
   e_fac = 6;
  else
   e_fac = 0;
  if (t_south == ot_cavern || t_south == ot_slimepit ||
      t_south == ot_slimepit_down)
   s_fac = 6;
  else
   s_fac = 0;
  if (t_west == ot_cavern || t_west == ot_slimepit ||
      t_west == ot_slimepit_down)
   w_fac = 6;
  else
   w_fac = 0;

  for (int i = 0; i < SEEX * 2; i++) {
   for (int j = 0; j < SEEY * 2; j++) {
    if (rng(0, n_fac) > j || rng(0, e_fac) > SEEX * 2 - 1 - i ||
        rng(0, w_fac) > i || rng(0, s_fac) > SEEY * 2 - 1 - j   )
     ter_set(i, j, t_rock_floor);
    else
     ter_set(i, j, t_rock);
   }
  }
  break;

 case ot_rift:
  if (t_north != ot_rift && t_north != ot_hellmouth) {
   if (connects_to(t_north, 2))
    n_fac = rng(-6, -2);
   else
    n_fac = rng(2, 6);
  }
  if (t_east != ot_rift && t_east != ot_hellmouth) {
   if (connects_to(t_east, 3))
    e_fac = rng(-6, -2);
   else
    e_fac = rng(2, 6);
  }
  if (t_south != ot_rift && t_south != ot_hellmouth) {
   if (connects_to(t_south, 0))
    s_fac = rng(-6, -2);
   else
    s_fac = rng(2, 6);
  }
  if (t_west != ot_rift && t_west != ot_hellmouth) {
   if (connects_to(t_west, 1))
    w_fac = rng(-6, -2);
   else
    w_fac = rng(2, 6);
  }
// Negative *_fac values indicate rock floor connection, otherwise solid rock
// Of course, if we connect to a rift, *_fac = 0, and thus lava extends all the
//  way.
  for (int i = 0; i < SEEX * 2; i++) {
   for (int j = 0; j < SEEY * 2; j++) {
    if ((n_fac < 0 && j < n_fac * -1) || (s_fac < 0 && j >= SEEY * 2 - s_fac) ||
        (w_fac < 0 && i < w_fac * -1) || (e_fac < 0 && i >= SEEX * 2 - e_fac)  )
     ter_set(i, j, t_rock_floor);
    else if (j < n_fac || j >= SEEY * 2 - s_fac ||
             i < w_fac || i >= SEEX * 2 - e_fac   )
     ter_set(i, j, t_rock);
    else
     ter_set(i, j, t_lava);
   }
  }
  break;

 case ot_hellmouth:
  if (t_north != ot_rift && t_north != ot_hellmouth)
   n_fac = 6;
  if (t_east != ot_rift && t_east != ot_hellmouth)
   e_fac = 6;
  if (t_south != ot_rift && t_south != ot_hellmouth)
   s_fac = 6;
  if (t_west != ot_rift && t_west != ot_hellmouth)
   w_fac = 6;

  for (int i = 0; i < SEEX * 2; i++) {
   for (int j = 0; j < SEEY * 2; j++) {
    if (j < n_fac || j >= SEEY*2 - s_fac || i < w_fac || i >= SEEX*2 - e_fac ||
        (i >= 6 && i < SEEX * 2 - 6 && j >= 6 && j < SEEY * 2 - 6))
     ter_set(i, j, t_rock_floor);
    else
     ter_set(i, j, t_lava);
    if (i >= SEEX - 1 && i <= SEEX && j >= SEEY - 1 && j <= SEEY)
     ter_set(i, j, t_slope_down);
   }
  }
  switch (rng(0, 4)) {	// Randomly chosen "altar" design
  case 0:
   for (int i = 7; i <= 16; i += 3) {
    ter_set(i, 6, t_rock);
    ter_set(i, 17, t_rock);
    ter_set(6, i, t_rock);
    ter_set(17, i, t_rock);
    if (i > 7 && i < 16) {
     ter_set(i, 10, t_rock);
     ter_set(i, 13, t_rock);
    } else {
     ter_set(i - 1, 6 , t_rock);
     ter_set(i - 1, 10, t_rock);
     ter_set(i - 1, 13, t_rock);
     ter_set(i - 1, 17, t_rock);
    }
   }
   break;
  case 1:
   for (int i = 6; i < 11; i++) {
    ter_set(i, i, t_lava);
    ter_set(SEEX * 2 - 1 - i, i, t_lava);
    ter_set(i, SEEY * 2 - 1 - i, t_lava);
    ter_set(SEEX * 2 - 1 - i, SEEY * 2 - 1 - i, t_lava);
    if (i < 10) {
     ter_set(i + 1, i, t_lava);
     ter_set(SEEX * 2 - i, i, t_lava);
     ter_set(i + 1, SEEY * 2 - 1 - i, t_lava);
     ter_set(SEEX * 2 - i, SEEY * 2 - 1 - i, t_lava);

     ter_set(i, i + 1, t_lava);
     ter_set(SEEX * 2 - 1 - i, i + 1, t_lava);
     ter_set(i, SEEY * 2 - i, t_lava);
     ter_set(SEEX * 2 - 1 - i, SEEY * 2 - i, t_lava);
    }
    if (i < 9) {
     ter_set(i + 2, i, t_rock);
     ter_set(SEEX * 2 - i + 1, i, t_rock);
     ter_set(i + 2, SEEY * 2 - 1 - i, t_rock);
     ter_set(SEEX * 2 - i + 1, SEEY * 2 - 1 - i, t_rock);

     ter_set(i, i + 2, t_rock);
     ter_set(SEEX * 2 - 1 - i, i + 2, t_rock);
     ter_set(i, SEEY * 2 - i + 1, t_rock);
     ter_set(SEEX * 2 - 1 - i, SEEY * 2 - i + 1, t_rock);
    }
   }
   break;
  case 2:
   for (int i = 7; i < 17; i++) {
    ter_set(i, 6, t_rock);
    ter_set(6, i, t_rock);
    ter_set(i, 17, t_rock);
    ter_set(17, i, t_rock);
    if (i != 7 && i != 16 && i != 11 && i != 12) {
     ter_set(i, 8, t_rock);
     ter_set(8, i, t_rock);
     ter_set(i, 15, t_rock);
     ter_set(15, i, t_rock);
    }
    if (i == 11 || i == 12) {
     ter_set(i, 10, t_rock);
     ter_set(10, i, t_rock);
     ter_set(i, 13, t_rock);
     ter_set(13, i, t_rock);
    }
   }
   break;
  case 3:
   for (int i = 6; i < 11; i++) {
    for (int j = 6; j < 11; j++) {
     ter_set(i, j, t_lava);
     ter_set(SEEX * 2 - 1 - i, j, t_lava);
     ter_set(i, SEEY * 2 - 1 - j, t_lava);
     ter_set(SEEX * 2 - 1 - i, SEEY * 2 - 1 - j, t_lava);
    }
   }
   break;
  }
  break;

 case ot_slimepit:
 case ot_slimepit_down:
  n_fac = (t_north == ot_slimepit || t_north == ot_slimepit_down ? 1 : 0);
  e_fac = (t_east  == ot_slimepit || t_east  == ot_slimepit_down ? 1 : 0);
  s_fac = (t_south == ot_slimepit || t_south == ot_slimepit_down ? 1 : 0);
  w_fac = (t_west  == ot_slimepit || t_west  == ot_slimepit_down ? 1 : 0);

  for (int i = 0; i < SEEX * 2; i++) {
   for (int j = 0; j < SEEY * 2; j++) {
    if (!one_in(10) && (j < n_fac * SEEX        || i < w_fac * SEEX ||
                        j > SEEY*2 - s_fac*SEEY || i > SEEX*2 - e_fac*SEEX))
     ter_set(i, j, (!one_in(10) ? t_slime : t_rock_floor));
    else if (rng(0, SEEX) > abs(i - SEEX) && rng(0, SEEY) > abs(j - SEEY))
     ter_set(i, j, t_slime);
    else if (t_above == ot_null)
     ter_set(i, j, t_dirt);
    else
     ter_set(i, j, t_rock_floor);
   }
  }

  if (terrain_type == ot_slimepit_down)
   ter_set(rng(3, SEEX * 2 - 4), rng(3, SEEY * 2 - 4), t_slope_down);

  if (t_above == ot_slimepit_down) {
   switch (rng(1, 4)) {
    case 1: ter_set(rng(0, 2), rng(0, 2), t_slope_up);
    case 2: ter_set(rng(0, 2), SEEY * 2 - rng(1, 3), t_slope_up);
    case 3: ter_set(SEEX * 2 - rng(1, 3), rng(0, 2), t_slope_up);
    case 4: ter_set(SEEX * 2 - rng(1, 3), SEEY * 2 - rng(1, 3), t_slope_up);
   }
  }

  add_spawn(mon_blob, 8, SEEX, SEEY);
  place_items(mi_sewer, 40, 0, 0, SEEX * 2 - 1, SEEY * 2 - 1, true, 0);

  break;

 case ot_triffid_grove:
  fill_background(this, t_dirt);
  for (int rad = 5; rad < SEEX - 2; rad += rng(2, 3)) {
   square(this, t_tree, rad, rad, 23 - rad, 23 - rad);
   square(this, t_dirt, rad + 1, rad + 1, 22 - rad, 22 - rad);
   if (one_in(2)) { // Vertical side opening
    int x = (one_in(2) ? rad : 23 - rad), y = rng(rad + 1, 22 - rad);
    ter_set(x, y, t_dirt);
   } else { // Horizontal side opening
    int x = rng(rad + 1, 22 - rad), y = (one_in(2) ? rad : 23 - rad);
    ter_set(x, y, t_dirt);
   }
   add_spawn( (one_in(3) ? mon_biollante : mon_triffid), 1, rad + 1, rad + 1);
   add_spawn( (one_in(3) ? mon_biollante : mon_triffid), 1, 22 - rad, rad + 1);
   add_spawn( (one_in(3) ? mon_biollante : mon_triffid), 1, rad + 1, 22 - rad);
   add_spawn( (one_in(3) ? mon_biollante : mon_triffid), 1, 22 - rad, 22 - rad);
  }
  square(this, t_slope_down, SEEX - 1, SEEY - 1, SEEX, SEEY);
  break;

 case ot_triffid_roots: {
  fill_background(this, t_root_wall);
  int node = 0;
  int step = 0;
  bool node_built[16];
  bool done = false;
  for (int i = 0; i < 16; i++)
   node_built[i] = false;
  do {
   node_built[node] = true;
   step++;
   int nodex = 1 + 6 * (node % 4), nodey = 1 + 6 * int(node / 4);
// Clear a 4x4 dirt square
   square(this, t_dirt, nodex, nodey, nodex + 3, nodey + 3);
// Spawn a monster in there
   if (step > 2) { // First couple of chambers are safe
    int monrng = rng(1, 20);
    int spawnx = nodex + rng(0, 3), spawny = nodey + rng(0, 3);
    if (monrng <= 5)
     add_spawn(mon_triffid, rng(1, 4), spawnx, spawny);
    else if (monrng <= 13)
     add_spawn(mon_creeper_hub, 1, spawnx, spawny);
    else if (monrng <= 19)
     add_spawn(mon_biollante, 1, spawnx, spawny);
    else {
     for (int webx = nodex; webx <= nodex + 3; webx++) {
      for (int weby = nodey; weby <= nodey + 3; weby++)
       add_field(g, webx, weby, fd_web, rng(1, 3));
     }
     add_spawn(mon_spider_web, 1, spawnx, spawny);
    }
   }
// TODO: Non-monster hazards?
// Next, pick a cell to move to
   std::vector<direction> move;
   if (node % 4 > 0 && !node_built[node - 1])
    move.push_back(WEST);
   if (node % 4 < 3 && !node_built[node + 1])
    move.push_back(EAST);
   if (int(node / 4) > 0 && !node_built[node - 4])
    move.push_back(NORTH);
   if (int(node / 4) < 3 && !node_built[node + 4])
    move.push_back(SOUTH);

   if (move.empty()) { // Nowhere to go!
    square(this, t_slope_down, nodex + 1, nodey + 1, nodex + 2, nodey + 2);
    done = true;
   } else {
    int index = rng(0, move.size() - 1);
    switch (move[index]) {
     case NORTH:
      square(this, t_dirt, nodex + 1, nodey - 2, nodex + 2, nodey - 1);
      node -= 4;
      break;
     case EAST:
      square(this, t_dirt, nodex + 4, nodey + 1, nodex + 5, nodey + 2);
      node++;
      break;
     case SOUTH:
      square(this, t_dirt, nodex + 1, nodey + 4, nodex + 2, nodey + 5);
      node += 4;
      break;
     case WEST:
      square(this, t_dirt, nodex - 2, nodey + 1, nodex - 1, nodey + 2);
      node--;
      break;
    }
   }
  } while (!done);
  square(this, t_slope_up, 2, 2, 3, 3);
  rotate(rng(0, 3));
 } break;

 case ot_triffid_finale: {
  fill_background(this, t_root_wall);
  square(this, t_dirt, 1, 1, 4, 4);
  square(this, t_dirt, 19, 19, 22, 22);
// Drunken walk until we reach the heart (lower right, [19, 19])
// Chance increases by 1 each turn, and gives the % chance of forcing a move
// to the right or down.
  int chance = 0;
  int x = 4, y = 4;
  do {
   ter_set(x, y, t_dirt);

   if (chance >= 10 && one_in(10)) { // Add a spawn
    if (one_in(2))
     add_spawn(mon_biollante, 1, x, y);
    else if (!one_in(4))
     add_spawn(mon_creeper_hub, 1, x, y);
    else
     add_spawn(mon_triffid, 1, x, y);
   }

   if (rng(0, 99) < chance) { // Force movement down or to the right
    if (x >= 19)
     y++;
    else if (y >= 19)
     x++;
    else {
     if (one_in(2))
      x++;
     else
      y++;
    }
   } else {
    chance++; // Increase chance of forced movement down/right
// Weigh movement towards directions with lots of existing walls
    int chance_west = 0, chance_east = 0, chance_north = 0, chance_south = 0;
    for (int dist = 1; dist <= 5; dist++) {
     if (ter(x - dist, y) == t_root_wall)
      chance_west++;
     if (ter(x + dist, y) == t_root_wall)
      chance_east++;
     if (ter(x, y - dist) == t_root_wall)
      chance_north++;
     if (ter(x, y + dist) == t_root_wall)
      chance_south++;
    }
    int roll = rng(0, chance_west + chance_east + chance_north + chance_south);
    if (roll < chance_west && x > 0)
     x--;
    else if (roll < chance_west + chance_east && x < 23)
     x++;
    else if (roll < chance_west + chance_east + chance_north && y > 0)
     y--;
    else if (y < 23)
     y++;
   } // Done with drunken walk
  } while (x < 19 || y < 19);
  square(this, t_slope_up, 1, 1, 2, 2);
  add_spawn(mon_triffid_heart, 1, 21, 21);
 } break;

 case ot_basement:
  for (int i = 0; i < SEEX * 2; i++) {
   for (int j = 0; j < SEEY * 2; j++) {
    if (i == 0 || j == 0 || i == SEEX * 2 - 1 || j == SEEY * 2 - 1)
     ter_set(i, j, t_rock);
    else
     ter_set(i, j, t_rock_floor);
   }
  }
  switch (rng(0, 4)) {	// TODO: More types!

  case 0:	// Junk!
   ter_set(SEEX - 1, SEEY * 2 - 2, t_stairs_up);
   ter_set(SEEX    , SEEY * 2 - 2, t_stairs_up);
   place_items(mi_bedroom, 60, 1, 1, SEEX * 2 - 2, SEEY * 2 - 2, false, 0);
   place_items(mi_home_hw, 80, 1, 1, SEEX * 2 - 2, SEEY * 2 - 2, false, 0);
   place_items(mi_homeguns, 10, 1, 1, SEEX * 2 - 2, SEEY * 2 - 2, false, 0);
   break;


  case 1:	// Weapons cache
   for (int i = 2; i < SEEX * 2 - 2; i++) {
    ter_set(i, 1, t_rack);
    ter_set(i, 5, t_rack);
    ter_set(i, 9, t_rack);
   }
   place_items(mi_allguns, 80, 2, 1, SEEX * 2 - 3, 1, false, 0);
   place_items(mi_ammo,    94, 2, 5, SEEX * 2 - 3, 5, false, 0);
   place_items(mi_weapons, 88, 2, 9, SEEX * 2 - 3, 9, false, 0);
   ter_set(SEEX - 1, SEEY * 2 - 2, t_stairs_up);
   ter_set(SEEX    , SEEY * 2 - 2, t_stairs_up);
   break;

  case 2:	// Survival Bunker
   ter_set(1, 1, t_bed);
   ter_set(1, 2, t_bed);
   ter_set(SEEX * 2 - 2, 1, t_bed);
   ter_set(SEEX * 2 - 2, 2, t_bed);
   for (int i = 1; i < SEEY; i++) {
    ter_set(SEEX - 1, i, t_rack);
    ter_set(SEEX    , i, t_rack);
   }
   place_items(mi_softdrugs,	 86, SEEX - 1,  1, SEEX,  2, false, 0);
   place_items(mi_cannedfood,	 92, SEEX - 1,  3, SEEX,  6, false, 0);
   place_items(mi_homeguns,	 72, SEEX - 1,  7, SEEX,  7, false, 0);
   place_items(mi_survival_tools,83, SEEX - 1,  8, SEEX, 10, false, 0);
   place_items(mi_manuals,	 60, SEEX - 1, 11, SEEX, 11, false, 0);
   ter_set(SEEX - 1, SEEY * 2 - 2, t_stairs_up);
   ter_set(SEEX    , SEEY * 2 - 2, t_stairs_up);
   break;

  case 3:	// Chem lab
   for (int i = 1; i < SEEY + 4; i++) {
    ter_set(1           , i, t_counter);
    ter_set(SEEX * 2 - 2, i, t_counter);
   }
   place_items(mi_chemistry,	90,        1, 1,        1, SEEY + 3, false, 0);
   if (one_in(3))
    place_items(mi_chemistry,	90, SEEX*2-2, 1, SEEX*2-2, SEEY + 3, false, 0);
   else
    place_items(mi_electronics,	90, SEEX*2-2, 1, SEEX*2-2, SEEY + 3, false, 0);
   ter_set(SEEX - 1, SEEY * 2 - 2, t_stairs_up);
   ter_set(SEEX    , SEEY * 2 - 2, t_stairs_up);
   break;

  case 4:	// Weed grow
   line(this, t_counter, 1, 1, 1, SEEY * 2 - 2);
   line(this, t_counter, SEEX * 2 - 2, 1, SEEX * 2 - 2, SEEY * 2 - 2);
   ter_set(SEEX - 1, SEEY * 2 - 2, t_stairs_up);
   ter_set(SEEX    , SEEY * 2 - 2, t_stairs_up);
   line(this, t_rock, SEEX - 2, SEEY * 2 - 4, SEEX - 2, SEEY * 2 - 2);
   line(this, t_rock, SEEX + 1, SEEY * 2 - 4, SEEX + 1, SEEY * 2 - 2);
   line(this, t_door_locked, SEEX - 1, SEEY * 2 - 4, SEEX, SEEY * 2 - 4);
   for (int i = 3; i < SEEX * 2 - 3; i += 5) {
    for (int j = 3; j < 16; j += 5) {
     square(this, t_dirt, i, j, i + 2, j + 2);
     int num_weed = rng(0, 3) * rng(0, 1);
     for (int n = 0; n < num_weed; n++) {
      int x = rng(i, i + 2), y = rng(j, j + 2);
      spawn_item(x, y, (*itypes)["weed"], 0);
     }
    }
   }
   break;
  }
  break;

// TODO: Maybe subway systems could have broken down trains in them?
 case ot_subway_station:
  if (t_north >= ot_subway_ns && t_north <= ot_subway_nesw &&
      connects_to(t_north, 2))
   n_fac = 1;
  if (t_east >= ot_subway_ns && t_east <= ot_subway_nesw &&
      connects_to(t_east, 3))
   e_fac = 1;
  if (t_south >= ot_subway_ns && t_south <= ot_subway_nesw &&
      connects_to(t_south, 0))
   s_fac = 1;
  if (t_west >= ot_subway_ns && t_west <= ot_subway_nesw &&
      connects_to(t_west, 1))
   w_fac = 1;
  for (int i = 0; i < SEEX * 2; i++) {
   for (int j = 0; j < SEEY * 2; j++) {
    if ((i < 4 && (w_fac == 0 || j < 4 || j > SEEY * 2 - 5)) ||
        (j < 4 && (n_fac == 0 || i < 4 || i > SEEX * 2 - 5)) ||
        (i > SEEX * 2 - 5 && (e_fac == 0 || j < 4 || j > SEEY * 2 - 5)) ||
        (j > SEEY * 2 - 5 && (s_fac == 0 || i < 4 || i > SEEX * 2 - 5)))
     ter_set(i, j, t_rock_floor);
    else
     ter_set(i, j, t_rock_floor);
   }
  }
  ter_set(2,            2           , t_stairs_up);
  ter_set(SEEX * 2 - 3, 2           , t_stairs_up);
  ter_set(2,            SEEY * 2 - 3, t_stairs_up);
  ter_set(SEEX * 2 - 3, SEEY * 2 - 3, t_stairs_up);
  if (ter(2, SEEY) == t_floor)
   ter_set(2, SEEY, t_stairs_up);
  if (ter(SEEX * 2 - 3, SEEY) == t_floor)
   ter_set(SEEX * 2 - 3, SEEY, t_stairs_up);
  if (ter(SEEX, 2) == t_floor)
   ter_set(SEEX, 2, t_stairs_up);
  if (ter(SEEX, SEEY * 2 - 3) == t_floor)
   ter_set(SEEX, SEEY * 2 - 3, t_stairs_up);
  break;
 case ot_subway_ns:
 case ot_subway_ew:
  if (terrain_type == ot_subway_ns) {
   w_fac = (t_west  == ot_cavern ? 0 : 4);
   e_fac = (t_east  == ot_cavern ? SEEX * 2 : SEEX * 2 - 5);
  } else {
   w_fac = (t_north == ot_cavern ? 0 : 4);
   e_fac = (t_south == ot_cavern ? SEEX * 2 : SEEX * 2 - 5);
  }
  for (int i = 0; i < SEEX * 2; i++) {
   for (int j = 0; j < SEEY * 2; j++) {
    if (i < w_fac || i > e_fac)
     ter_set(i, j, t_rock);
    else if (one_in(90))
     ter_set(i, j, t_rubble);
    else
     ter_set(i, j, t_rock_floor);
   }
  }
  if (t_above >= ot_sub_station_north && t_above <= ot_sub_station_west)
   ter_set(SEEX * 2 - 5, rng(SEEY - 5, SEEY + 4), t_stairs_up);
  place_items(mi_subway, 30, 4, 0, SEEX * 2 - 5, SEEY * 2 - 1, true, 0);
  if (terrain_type == ot_subway_ew)
   rotate(1);
  break;

 case ot_subway_ne:
 case ot_subway_es:
 case ot_subway_sw:
 case ot_subway_wn:
  for (int i = 0; i < SEEX * 2; i++) {
   for (int j = 0; j < SEEY * 2; j++) {
    if ((i >= SEEX * 2 - 4 && j < 4) || i < 4 || j >= SEEY * 2 - 4)
     ter_set(i, j, t_rock);
    else if (one_in(30))
     ter_set(i, j, t_rubble);
    else
     ter_set(i, j, t_rock_floor);
   }
  }
  if (t_above >= ot_sub_station_north && t_above <= ot_sub_station_west)
   ter_set(SEEX * 2 - 5, rng(SEEY - 5, SEEY + 4), t_stairs_up);
  place_items(mi_subway, 30, 0, 0, SEEX * 2 - 1, SEEY * 2 - 1, true, 0);
  if (terrain_type == ot_subway_es)
   rotate(1);
  if (terrain_type == ot_subway_sw)
   rotate(2);
  if (terrain_type == ot_subway_wn)
   rotate(3);
  break;

 case ot_subway_nes:
 case ot_subway_new:
 case ot_subway_nsw:
 case ot_subway_esw:
  for (int i = 0; i < SEEX * 2; i++) {
   for (int j = 0; j < SEEY * 2; j++) {
    if (i < 4 || (i >= SEEX * 2 - 4 && (j < 4 || j >= SEEY * 2 - 4)))
     ter_set(i, j, t_rock);
    else if (one_in(30))
     ter_set(i, j, t_rubble);
    else
     ter_set(i, j, t_rock_floor);
   }
  }
  if (t_above >= ot_sub_station_north && t_above <= ot_sub_station_west)
   ter_set(4, rng(SEEY - 5, SEEY + 4), t_stairs_up);
  place_items(mi_subway, 35, 0, 0, SEEX * 2 - 1, SEEY * 2 - 1, true, 0);
  if (terrain_type == ot_subway_esw)
   rotate(1);
  if (terrain_type == ot_subway_nsw)
   rotate(2);
  if (terrain_type == ot_subway_new)
   rotate(3);
  break;

 case ot_subway_nesw:
  for (int i = 0; i < SEEX * 2; i++) {
   for (int j = 0; j < SEEY * 2; j++) {
    if ((i < 4 || i >= SEEX * 2 - 4) &&
        (j < 4 || j >= SEEY * 2 - 4))
      ter_set(i, j, t_rock);
    else if (one_in(30))
     ter_set(i, j, t_rubble);
    else
     ter_set(i, j, t_rock_floor);
   }
  }
  if (t_above >= ot_sub_station_north && t_above <= ot_sub_station_west)
   ter_set(4 + rng(0,1)*(SEEX * 2 - 9), 4 + rng(0,1)*(SEEY * 2 - 9), t_stairs_up);
  place_items(mi_subway, 40, 0, 0, SEEX * 2 - 1, SEEY * 2 - 1, true, 0);
  break;

 case ot_sewer_ns:
 case ot_sewer_ew:
  for (int i = 0; i < SEEX * 2; i++) {
   for (int j = 0; j < SEEY * 2; j++) {
    if (i < SEEX - 2 || i > SEEX + 1)
     ter_set(i, j, t_rock);
    else
     ter_set(i, j, t_sewage);
   }
  }
  place_items(mi_sewer, 10, 0, 0, SEEX * 2 - 1, SEEY * 2 - 1, true, 0);
  if (terrain_type == ot_sewer_ew)
   rotate(1);
  break;

 case ot_sewer_ne:
 case ot_sewer_es:
 case ot_sewer_sw:
 case ot_sewer_wn:
  for (int i = 0; i < SEEX * 2; i++) {
   for (int j = 0; j < SEEY * 2; j++) {
    if ((i > SEEX + 1 && j < SEEY - 2) || i < SEEX - 2 || j > SEEY + 1)
     ter_set(i, j, t_rock);
    else
     ter_set(i, j, t_sewage);
   }
  }
  place_items(mi_sewer, 18, 0, 0, SEEX * 2 - 1, SEEY * 2 - 1, true, 0);
  if (terrain_type == ot_sewer_es)
   rotate(1);
  if (terrain_type == ot_sewer_sw)
   rotate(2);
  if (terrain_type == ot_sewer_wn)
   rotate(3);
  break;

 case ot_sewer_nes:
 case ot_sewer_new:
 case ot_sewer_nsw:
 case ot_sewer_esw:
  for (int i = 0; i < SEEX * 2; i++) {
   for (int j = 0; j < SEEY * 2; j++) {
    if (i < SEEX - 2 || (i > SEEX + 1 && (j < SEEY - 2 || j > SEEY + 1)))
     ter_set(i, j, t_rock);
    else
     ter_set(i, j, t_sewage);
   }
  }
  place_items(mi_sewer, 23, 0, 0, SEEX * 2 - 1, SEEY * 2 - 1, true, 0);
  if (terrain_type == ot_sewer_esw)
   rotate(1);
  if (terrain_type == ot_sewer_nsw)
   rotate(2);
  if (terrain_type == ot_sewer_new)
   rotate(3);
  break;

 case ot_sewer_nesw:
  rn = rng(0, 3);
  for (int i = 0; i < SEEX * 2; i++) {
   for (int j = 0; j < SEEY * 2; j++) {
    if ((i < SEEX - 2 || i > SEEX + 1) && (j < SEEY - 2 || j > SEEY + 1))
      ter_set(i, j, t_rock);
    else
     ter_set(i, j, t_sewage);
    if (rn == 0 && (trig_dist(i, j, SEEX - 1, SEEY - 1) <= 6 ||
                    trig_dist(i, j, SEEX - 1, SEEY    ) <= 6 ||
                    trig_dist(i, j, SEEX,     SEEY - 1) <= 6 ||
                    trig_dist(i, j, SEEX,     SEEY    ) <= 6   ))
     ter_set(i, j, t_sewage);
    if (rn == 0 && (i == SEEX - 1 || i == SEEX) && (j == SEEY - 1 || j == SEEY))
     ter_set(i, j, t_grate);
   }
  }
  place_items(mi_sewer, 28, 0, 0, SEEX * 2 - 1, SEEY * 2 - 1, true, 0);
  break;

 case ot_ants_ns:
 case ot_ants_ew:
  x = SEEX;
  fill_background(this, t_rock);
  for (int j = 0; j < SEEY * 2; j++) {
   for (int i = x - 2; i <= x + 3; i++) {
    if (i >= 1 && i < SEEX * 2 - 1)
     ter_set(i, j, t_rock_floor);
   }
   x += rng(-1, 1);
   while (abs(SEEX - x) > SEEX * 2 - j - 1) {
    if (x < SEEX) x++;
    if (x > SEEX) x--;
   }
  }
  if (terrain_type == ot_ants_ew)
   rotate(1);
  break;

 case ot_ants_ne:
 case ot_ants_es:
 case ot_ants_sw:
 case ot_ants_wn:
  x = SEEX;
  y = 1;
  rn = 0;
// First, set it all to rock
  fill_background(this, t_rock);

  for (int i = SEEX - 2; i <= SEEX + 3; i++) {
   ter_set(i, 0, t_rock_floor);
   ter_set(i, 1, t_rock_floor);
   ter_set(i, 2, t_rock_floor);
   ter_set(SEEX * 2 - 1, i, t_rock_floor);
   ter_set(SEEX * 2 - 2, i, t_rock_floor);
   ter_set(SEEX * 2 - 3, i, t_rock_floor);
  }
  do {
   for (int i = x - 2; i <= x + 3; i++) {
    for (int j = y - 2; j <= y + 3; j++) {
     if (i > 0 && i < SEEX * 2 - 1 && j > 0 && j < SEEY * 2 - 1)
      ter_set(i, j, t_rock_floor);
    }
   }
   if (rn < SEEX) {
    x += rng(-1, 1);
    y++;
   } else {
    x++;
    if (!one_in(x - SEEX))
     y += rng(-1, 1);
    else if (y < SEEY)
     y++;
    else if (y > SEEY)
     y--;
   }
   rn++;
  } while (x < SEEX * 2 - 1 || y != SEEY);
  for (int i = x - 2; i <= x + 3; i++) {
   for (int j = y - 2; j <= y + 3; j++) {
    if (i > 0 && i < SEEX * 2 - 1 && j > 0 && j < SEEY * 2 - 1)
     ter_set(i, j, t_rock_floor);
   }
  }
  if (terrain_type == ot_ants_es)
   rotate(1);
  if (terrain_type == ot_ants_sw)
   rotate(2);
  if (terrain_type == ot_ants_wn)
   rotate(3);
  break;

 case ot_ants_nes:
 case ot_ants_new:
 case ot_ants_nsw:
 case ot_ants_esw:
  fill_background(this, t_rock);
  x = SEEX;
  for (int j = 0; j < SEEY * 2; j++) {
   for (int i = x - 2; i <= x + 3; i++) {
    if (i >= 1 && i < SEEX * 2 - 1)
     ter_set(i, j, t_rock_floor);
   }
   x += rng(-1, 1);
   while (abs(SEEX - x) > SEEY * 2 - j - 1) {
    if (x < SEEX) x++;
    if (x > SEEX) x--;
   }
  }
  y = SEEY;
  for (int i = SEEX; i < SEEX * 2; i++) {
   for (int j = y - 2; j <= y + 3; j++) {
    if (j >= 1 && j < SEEY * 2 - 1)
     ter_set(i, j, t_rock_floor);
   }
   y += rng(-1, 1);
   while (abs(SEEY - y) > SEEX * 2 - 1 - i) {
    if (y < SEEY) y++;
    if (y > SEEY) y--;
   }
  }
  if (terrain_type == ot_ants_new)
   rotate(3);
  if (terrain_type == ot_ants_nsw)
   rotate(2);
  if (terrain_type == ot_ants_esw)
   rotate(1);
  break;

 case ot_ants_nesw:
  fill_background(this, t_rock);
  x = SEEX;
  for (int j = 0; j < SEEY * 2; j++) {
   for (int i = x - 2; i <= x + 3; i++) {
    if (i >= 1 && i < SEEX * 2 - 1)
     ter_set(i, j, t_rock_floor);
   }
   x += rng(-1, 1);
   while (abs(SEEX - x) > SEEY * 2 - j - 1) {
    if (x < SEEX) x++;
    if (x > SEEX) x--;
   }
  }

  y = SEEY;
  for (int i = 0; i < SEEX * 2; i++) {
   for (int j = y - 2; j <= y + 3; j++) {
    if (j >= 1 && j < SEEY * 2 - 1)
     ter_set(i, j, t_rock_floor);
   }
   y += rng(-1, 1);
   while (abs(SEEY - y) > SEEX * 2 - i - 1) {
    if (y < SEEY) y++;
    if (y > SEEY) y--;
   }
  }
  break;

 case ot_ants_food:
 case ot_ants_larvae:
 case ot_ants_queen:
  for (int i = 0; i < SEEX * 2; i++) {
   for (int j = 0; j < SEEY * 2; j++) {
    if (i < SEEX - 4 || i > SEEX + 5 || j < SEEY - 4 || j > SEEY + 5)
     ter_set(i, j, t_rock);
    else
     ter_set(i, j, t_rock_floor);
   }
  }
  rn = rng(10, 20);
  for (int n = 0; n < rn; n++) {
   cw = rng(1, 8);
   do {
    x = rng(1 + cw, SEEX * 2 - 2 - cw);
    y = rng(1 + cw, SEEY * 2 - 2 - cw);
   } while (ter(x, y) == t_rock);
   for (int i = x - cw; i <= x + cw; i++) {
    for (int j = y - cw; j <= y + cw; j++) {
     if (trig_dist(x, y, i, j) <= cw)
      ter_set(i, j, t_rock_floor);
    }
   }
  }
  if (connects_to(t_north, 2)) {
   for (int i = SEEX - 2; i <= SEEX + 3; i++) {
    for (int j = 0; j <= SEEY; j++)
     ter_set(i, j, t_rock_floor);
   }
  }
  if (connects_to(t_east, 3)) {
   for (int i = SEEX; i <= SEEX * 2 - 1; i++) {
    for (int j = SEEY - 2; j <= SEEY + 3; j++)
     ter_set(i, j, t_rock_floor);
   }
  }
  if (connects_to(t_south, 0)) {
   for (int i = SEEX - 2; i <= SEEX + 3; i++) {
    for (int j = SEEY; j <= SEEY * 2 - 1; j++)
     ter_set(i, j, t_rock_floor);
   }
  }
  if (connects_to(t_west, 1)) {
   for (int i = 0; i <= SEEX; i++) {
    for (int j = SEEY - 2; j <= SEEY + 3; j++)
     ter_set(i, j, t_rock_floor);
   }
  }
  if (terrain_type == ot_ants_food)
   place_items(mi_ant_food, 92, 0, 0, SEEX * 2 - 1, SEEY * 2 - 1, true, 0);
  else
   place_items(mi_ant_egg,  98, 0, 0, SEEX * 2 - 1, SEEY * 2 - 1, true, 0);
  if (terrain_type == ot_ants_queen)
   add_spawn(mon_ant_queen, 1, SEEX, SEEY);
  else if (terrain_type == ot_ants_larvae)
   add_spawn(mon_ant_larva, 10, SEEX, SEEY);
  break;

 case ot_tutorial:
  for (int i = 0; i < SEEX * 2; i++) {
   for (int j = 0; j < SEEY * 2; j++) {
    if (j == 0 || j == SEEY * 2 - 1)
     ter_set(i, j, t_wall_h);
    else if (i == 0 || i == SEEX * 2 - 1)
     ter_set(i, j, t_wall_v);
    else if (j == SEEY) {
     if (i % 4 == 2)
      ter_set(i, j, t_door_c);
     else if (i % 5 == 3)
      ter_set(i, j, t_window);
     else
      ter_set(i, j, t_wall_h);
    } else
     ter_set(i, j, t_floor);
   }
  }
  ter_set(7, SEEY * 2 - 4, t_rack);
  ter_set(SEEX * 2 - 2, SEEY * 2 - 4, t_gas_pump);
  if (t_above != ot_null) {
   ter_set(SEEX - 2, SEEY + 2, t_stairs_up);
   ter_set(2, 2, t_water_sh);
   ter_set(2, 3, t_water_sh);
   ter_set(3, 2, t_water_sh);
   ter_set(3, 3, t_water_sh);
  } else {
   spawn_item(           5, SEEY + 1, (*itypes)["helmet_bike"], 0);
   spawn_item(           4, SEEY + 1, (*itypes)["backpack"], 0);
   spawn_item(           3, SEEY + 1, (*itypes)["pants_cargo"], 0);
   spawn_item(           7, SEEY * 2 - 4, (*itypes)["machete"], 0);
   spawn_item(           7, SEEY * 2 - 4, (*itypes)["9mm"], 0);
   spawn_item(           7, SEEY * 2 - 4, (*itypes)["9mmP"], 0);
   spawn_item(           7, SEEY * 2 - 4, (*itypes)["uzi"], 0);
   spawn_item(SEEX * 2 - 2, SEEY + 5, (*itypes)["bubblewrap"], 0);
   spawn_item(SEEX * 2 - 2, SEEY + 6, (*itypes)["grenade"], 0);
   spawn_item(SEEX * 2 - 3, SEEY + 6, (*itypes)["flashlight"], 0);
   spawn_item(SEEX * 2 - 2, SEEY + 7, (*itypes)["cig"], 0);
   spawn_item(SEEX * 2 - 2, SEEY + 7, (*itypes)["codeine"], 0);
   spawn_item(SEEX * 2 - 3, SEEY + 7, (*itypes)["water"], 0);
   ter_set(SEEX - 2, SEEY + 2, t_stairs_down);
  }
  break;

 case ot_cavern:
  n_fac = (t_north == ot_cavern || t_north == ot_subway_ns ||
           t_north == ot_subway_ew ? 0 : 3);
  e_fac = (t_east  == ot_cavern || t_east  == ot_subway_ns ||
           t_east  == ot_subway_ew ? SEEX * 2 - 1 : SEEX * 2 - 4);
  s_fac = (t_south == ot_cavern || t_south == ot_subway_ns ||
           t_south == ot_subway_ew ? SEEY * 2 - 1 : SEEY * 2 - 4);
  w_fac = (t_west  == ot_cavern || t_west  == ot_subway_ns ||
           t_west  == ot_subway_ew ? 0 : 3);
  for (int i = 0; i < SEEX * 2; i++) {
   for (int j = 0; j < SEEY * 2; j++) {
    if ((j < n_fac || j > s_fac || i < w_fac || i > e_fac) &&
        (!one_in(3) || j == 0 || j == SEEY*2 - 1 || i == 0 || i == SEEX*2 - 1))
     ter_set(i, j, t_rock);
    else
     ter_set(i, j, t_rock_floor);
   }
  }

  rn = rng(0, 2) * rng(0, 3) + rng(0, 1);	// Number of pillars
  for (int n = 0; n < rn; n++) {
   int px = rng(5, SEEX * 2 - 6);
   int py = rng(5, SEEY * 2 - 6);
   for (int i = px - 1; i <= px + 1; i++) {
    for (int j = py - 1; j <= py + 1; j++)
     ter_set(i, j, t_rock);
   }
  }

  if (connects_to(t_north, 2)) {
   for (int i = SEEX - 2; i <= SEEX + 3; i++) {
    for (int j = 0; j <= SEEY; j++)
     ter_set(i, j, t_rock_floor);
   }
  }
  if (connects_to(t_east, 3)) {
   for (int i = SEEX; i <= SEEX * 2 - 1; i++) {
    for (int j = SEEY - 2; j <= SEEY + 3; j++)
     ter_set(i, j, t_rock_floor);
   }
  }
  if (connects_to(t_south, 0)) {
   for (int i = SEEX - 2; i <= SEEX + 3; i++) {
    for (int j = SEEY; j <= SEEY * 2 - 1; j++)
     ter_set(i, j, t_rock_floor);
   }
  }
  if (connects_to(t_west, 1)) {
   for (int i = 0; i <= SEEX; i++) {
    for (int j = SEEY - 2; j <= SEEY + 3; j++)
     ter_set(i, j, t_rock_floor);
   }
  }
  place_items(mi_cavern, 60, 0, 0, SEEX * 2 - 1, SEEY * 2 - 1, false, 0);
  if (one_in(6)) {	// Miner remains
   int x, y;
   do {
    x = rng(0, SEEX * 2 - 1);
    y = rng(0, SEEY * 2 - 1);
   } while (move_cost(x, y) == 0);
   if (!one_in(3))
    spawn_item(x, y, (*itypes)["jackhammer"], 0);
   if (one_in(3))
    spawn_item(x, y, (*itypes)["mask_dust"], 0);
   if (one_in(2))
    spawn_item(x, y, (*itypes)["hat_hard"], 0);
   while (!one_in(3)){
    spawn_item(x, y, item_controller->template_from("CAN"), 0);
   }
  }
  break;

 default:
  debugmsg("Error: tried to generate map for omtype %d, \"%s\"", terrain_type,
           oterlist[terrain_type].name.c_str());
  fill_background(this, t_floor);
  break;
 }

// Now, fix sewers and subways so that they interconnect.

 if (terrain_type >= ot_subway_ns && terrain_type <= ot_subway_nesw) {
  if (t_north >= ot_sewer_ns && t_north <= ot_sewer_nesw &&
      !connects_to(terrain_type, 0)) {
   if (connects_to(t_north, 2)) {
    for (int i = SEEX - 2; i < SEEX + 2; i++) {
     for (int j = 0; j < SEEY; j++)
      ter_set(i, j, t_sewage);
    }
   } else {
    for (int j = 0; j < 3; j++) {
     ter_set(SEEX, j, t_rock_floor);
     ter_set(SEEX - 1, j, t_rock_floor);
    }
    ter_set(SEEX, 3, t_door_metal_c);
    ter_set(SEEX - 1, 3, t_door_metal_c);
   }
  }
  if (t_east >= ot_sewer_ns && t_east <= ot_sewer_nesw &&
      !connects_to(terrain_type, 1)) {
   if (connects_to(t_east, 3)) {
    for (int i = SEEX; i < SEEX * 2; i++) {
     for (int j = SEEY - 2; j < SEEY + 2; j++)
      ter_set(i, j, t_sewage);
    }
   } else {
    for (int i = SEEX * 2 - 3; i < SEEX * 2; i++) {
     ter_set(i, SEEY, t_rock_floor);
     ter_set(i, SEEY - 1, t_rock_floor);
    }
    ter_set(SEEX * 2 - 4, SEEY, t_door_metal_c);
    ter_set(SEEX * 2 - 4, SEEY - 1, t_door_metal_c);
   }
  }
  if (t_south >= ot_sewer_ns && t_south <= ot_sewer_nesw &&
      !connects_to(terrain_type, 2)) {
   if (connects_to(t_south, 0)) {
    for (int i = SEEX - 2; i < SEEX + 2; i++) {
     for (int j = SEEY; j < SEEY * 2; j++)
      ter_set(i, j, t_sewage);
    }
   } else {
    for (int j = SEEY * 2 - 3; j < SEEY * 2; j++) {
     ter_set(SEEX, j, t_rock_floor);
     ter_set(SEEX - 1, j, t_rock_floor);
    }
    ter_set(SEEX, SEEY * 2 - 4, t_door_metal_c);
    ter_set(SEEX - 1, SEEY * 2 - 4, t_door_metal_c);
   }
  }
  if (t_west >= ot_sewer_ns && t_west <= ot_sewer_nesw &&
      !connects_to(terrain_type, 3)) {
   if (connects_to(t_west, 1)) {
    for (int i = 0; i < SEEX; i++) {
     for (int j = SEEY - 2; j < SEEY + 2; j++)
      ter_set(i, j, t_sewage);
    }
   } else {
    for (int i = 0; i < 3; i++) {
     ter_set(i, SEEY, t_rock_floor);
     ter_set(i, SEEY - 1, t_rock_floor);
    }
    ter_set(3, SEEY, t_door_metal_c);
    ter_set(3, SEEY - 1, t_door_metal_c);
   }
  }
 } else if (terrain_type >= ot_sewer_ns && terrain_type <= ot_sewer_nesw) {
  if (t_above == ot_road_nesw_manhole)
   ter_set(rng(SEEX - 2, SEEX + 1), rng(SEEY - 2, SEEY + 1), t_ladder_up);
  if (t_north >= ot_subway_ns && t_north <= ot_subway_nesw &&
      !connects_to(terrain_type, 0)) {
   for (int j = 0; j < SEEY - 3; j++) {
    ter_set(SEEX, j, t_rock_floor);
    ter_set(SEEX - 1, j, t_rock_floor);
   }
   ter_set(SEEX, SEEY - 3, t_door_metal_c);
   ter_set(SEEX - 1, SEEY - 3, t_door_metal_c);
  }
  if (t_east >= ot_subway_ns && t_east <= ot_subway_nesw &&
      !connects_to(terrain_type, 1)) {
   for (int i = SEEX + 3; i < SEEX * 2; i++) {
    ter_set(i, SEEY, t_rock_floor);
    ter_set(i, SEEY - 1, t_rock_floor);
   }
   ter_set(SEEX + 2, SEEY, t_door_metal_c);
   ter_set(SEEX + 2, SEEY - 1, t_door_metal_c);
  }
  if (t_south >= ot_subway_ns && t_south <= ot_subway_nesw &&
      !connects_to(terrain_type, 2)) {
   for (int j = SEEY + 3; j < SEEY * 2; j++) {
    ter_set(SEEX, j, t_rock_floor);
    ter_set(SEEX - 1, j, t_rock_floor);
   }
   ter_set(SEEX, SEEY + 2, t_door_metal_c);
   ter_set(SEEX - 1, SEEY + 2, t_door_metal_c);
  }
  if (t_west >= ot_subway_ns && t_west <= ot_subway_nesw &&
      !connects_to(terrain_type, 3)) {
   for (int i = 0; i < SEEX - 3; i++) {
    ter_set(i, SEEY, t_rock_floor);
    ter_set(i, SEEY - 1, t_rock_floor);
   }
   ter_set(SEEX - 3, SEEY, t_door_metal_c);
   ter_set(SEEX - 3, SEEY - 1, t_door_metal_c);
  }
 } else if (terrain_type >= ot_ants_ns && terrain_type <= ot_ants_queen) {
  if (t_above == ot_anthill) {
   bool done = false;
   do {
    int x = rng(0, SEEX * 2 - 1), y = rng(0, SEEY * 2 - 1);
    if (ter(x, y) == t_rock_floor) {
     done = true;
     ter_set(x, y, t_slope_up);
    }
   } while (!done);
  }
 }

}

void map::post_process(game *g, unsigned zones)
{
 std::string junk;
 if (zones & mfb(OMZONE_CITY)) {
  if (!one_in(10)) { // 90% chance of smashing stuff up
   for (int x = 0; x < 24; x++) {
    for (int y = 0; y < 24; y++)
     bash(x, y, 20, junk);
   }
  }
  if (one_in(10)) { // 10% chance of corpses
   int num_corpses = rng(1, 8);
   for (int i = 0; i < num_corpses; i++) {
    int x = rng(0, 23), y = rng(0, 23);
    if (move_cost(x, y) > 0)
     add_corpse(g, this, x, y);
   }
  }
 } // OMZONE_CITY

 if (zones & mfb(OMZONE_BOMBED)) {
  while (one_in(4)) {
   point center( rng(4, 19), rng(4, 19) );
   int radius = rng(1, 4);
   for (int x = center.x - radius; x <= center.x + radius; x++) {
    for (int y = center.y - radius; y <= center.y + radius; y++) {
     if (rl_dist(x, y, center.x, center.y) <= rng(1, radius))
      destroy(g, x, y, false);
    }
   }
  }
 }

}

void map::place_spawns(game *g, std::string group, const int chance,
                       const int x1, const int y1, const int x2, const int y2, const float density)
{
 if (!OPTIONS[OPT_STATIC_SPAWN])
  return;

 if (one_in(chance))
 {
  int num = density * (float)rng(10, 50);

  for (int i = 0; i < num; i++)
  {
   int tries = 10;
   int x = 0;
   int y = 0;

   // Pick a spot for the spawn
   do {
    x = rng(x1, x2);
    y = rng(y1, y2);
    tries--;
   } while( move_cost(x, y) == 0 && tries );

   // Pick a monster type
   mon_id monster = MonsterGroupManager::GetMonsterFromGroup(group, &g->mtypes);

   add_spawn(monster, 1, x, y);
  }
 }
}


void map::place_items(items_location loc, int chance, int x1, int y1,
                      int x2, int y2, bool ongrass, int turn)
{
 std::vector<itype_id> eligible = (*mapitems)[loc];

 if (chance >= 100 || chance <= 0) {
  debugmsg("map::place_items() called with an invalid chance (%d)", chance);
  return;
 }
 if (eligible.size() == 0) { // No items here! (Why was it called?)
  debugmsg("map::place_items() called for an empty items list (list #%d)", loc);
  return;
 }

 int item_chance = 0;	// # of items
 for (int i = 0; i < eligible.size(); i++)
  item_chance += (*itypes)[eligible[i]]->rarity;
 int selection, randnum;
 int px, py;
 while (rng(0, 99) < chance) {
  randnum = rng(1, item_chance);
  selection = -1;
  while (randnum > 0) {
   selection++;
   if (selection >= eligible.size())
    debugmsg("OOB selection (%d of %d); randnum is %d, item_chance %d",
             selection, eligible.size(), randnum, item_chance);
   randnum -= (*itypes)[eligible[selection]]->rarity;
  }
  int tries = 0;
  do {
   px = rng(x1, x2);
   py = rng(y1, y2);
   tries++;
// Only place on valid terrain
  } while (((terlist[ter(px, py)].movecost == 0 &&
             !(terlist[ter(px, py)].flags & mfb(place_item))) ||
            (!ongrass && (ter(px, py) == t_dirt || ter(px, py) == t_grass))) &&
           tries < 20);
  if (tries < 20) {
   spawn_item(px, py, (*itypes)[eligible[selection]], turn);
// Guns in the home and behind counters are generated with their ammo
// TODO: Make this less of a hack
   if ((*itypes)[eligible[selection]]->is_gun() &&
       (loc == mi_homeguns || loc == mi_behindcounter)) {
    it_gun* tmpgun = dynamic_cast<it_gun*> ((*itypes)[eligible[selection]]);
    spawn_item(px, py, (*itypes)[default_ammo(tmpgun->ammo)], turn);
   }
  }
 }
}

void map::put_items_from(items_location loc, int num, int x, int y, int turn)
{
 std::vector<itype_id> eligible = (*mapitems)[loc];
 int item_chance = 0;	// # of items
 for (int i = 0; i < eligible.size(); i++)
  item_chance += (*itypes)[eligible[i]]->rarity;

 for (int i = 0; i < num; i++) {
  int selection, randnum;
  randnum = rng(1, item_chance);
  selection = -1;
  while (randnum > 0) {
   selection++;
   if (selection >= eligible.size())
    debugmsg("OOB selection (%d of %d); randnum is %d, item_chance %d",
             selection, eligible.size(), randnum, item_chance);
   randnum -= (*itypes)[eligible[selection]]->rarity;
  }
  spawn_item(x, y, (*itypes)[eligible[selection]], turn);
 }
}

void map::add_spawn(mon_id type, int count, int x, int y, bool friendly,
                    int faction_id, int mission_id, std::string name)
{
 if (x < 0 || x >= SEEX * my_MAPSIZE || y < 0 || y >= SEEY * my_MAPSIZE) {
  debugmsg("Bad add_spawn(%d, %d, %d, %d)", type, count, x, y);
  return;
 }
 int nonant = int(x / SEEX) + int(y / SEEY) * my_MAPSIZE;
 if(!grid[nonant]){
  debugmsg("centadodecamonant doesn't exist in grid; within add_spawn(%d, %d, %d, %d)",
            type, count, x, y);
  return;
 }
 x %= SEEX;
 y %= SEEY;
 spawn_point tmp(type, count, x, y, faction_id, mission_id, friendly, name);
 grid[nonant]->spawns.push_back(tmp);
}

void map::add_spawn(monster *mon)
{
 int spawnx, spawny;
 std::string spawnname = (mon->unique_name == "" ? "NONE" : mon->unique_name);
 if (mon->spawnmapx != -1) {
  spawnx = mon->spawnposx;
  spawny = mon->spawnposy;
 } else {
  spawnx = mon->posx;
  spawny = mon->posy;
 }
 while (spawnx < 0)
  spawnx += SEEX;
 while (spawny < 0)
  spawny += SEEY;
 spawnx %= SEEX;
 spawny %= SEEY;
 add_spawn(mon_id(mon->type->id), 1, spawnx, spawny, (mon->friendly < 0),
           mon->faction_id, mon->mission_id, spawnname);
}

vehicle *map::add_vehicle(game *g, vhtype_id type, int x, int y, int dir)
{
 if (x < 0 || x >= SEEX * my_MAPSIZE || y < 0 || y >= SEEY * my_MAPSIZE) {
  debugmsg("Bad add_vehicle t=%d d=%d x=%d y=%d", type, dir, x, y);
  return 0;
 }
// debugmsg("add_vehicle t=%d d=%d x=%d y=%d", type, dir, x, y);

 int smx = x / SEEX;
 int smy = y / SEEY;
 int nonant = smx + smy * my_MAPSIZE;
 x %= SEEX;
 y %= SEEY;
// debugmsg("n=%d x=%d y=%d MAPSIZE=%d ^2=%d", nonant, x, y, MAPSIZE, MAPSIZE*MAPSIZE);
 vehicle * veh = new vehicle(g, type);
 veh->posx = x;
 veh->posy = y;
 veh->smx = smx;
 veh->smy = smy;
 veh->face.init(dir);
 veh->turn_dir = dir;
 veh->precalc_mounts (0, dir);

 grid[nonant]->vehicles.push_back(veh);

 vehicle_list.insert(veh);
 update_vehicle_cache(veh,true);

 //debugmsg ("grid[%d]->vehicles.size=%d veh.parts.size=%d", nonant, grid[nonant]->vehicles.size(),veh.parts.size());
 return veh;
}

computer* map::add_computer(int x, int y, std::string name, int security)
{
 ter_set(x, y, t_console); // TODO: Turn this off?
 int nonant = int(x / SEEX) + int(y / SEEY) * my_MAPSIZE;
 grid[nonant]->comp = computer(name, security);
 return &(grid[nonant]->comp);
}

void map::rotate(int turns)
{
 ter_id rotated         [SEEX*2][SEEY*2];
 trap_id traprot        [SEEX*2][SEEY*2];
 std::vector<item> itrot[SEEX*2][SEEY*2];
 std::vector<spawn_point> sprot[MAPSIZE * MAPSIZE];
 computer tmpcomp;
 std::vector<vehicle*> tmpveh;

 switch (turns) {
 case 1:
  for (int i = 0; i < SEEX * 2; i++) {
   for (int j = 0; j < SEEY * 2; j++) {
    rotated[i][j] = ter  (j, SEEX * 2 - 1 - i);
    itrot  [i][j] = i_at (j, SEEX * 2 - 1 - i);
    traprot[i][j] = tr_at(j, SEEX * 2 - 1 - i);
    i_clear(j, SEEX * 2 - 1 - i);
   }
  }
// Now, spawn points
  for (int sx = 0; sx < 2; sx++) {
   for (int sy = 0; sy < 2; sy++) {
    int gridfrom = sx + sy * my_MAPSIZE;
    int gridto = sx * my_MAPSIZE + 1 - sy;
    for (int j = 0; j < grid[gridfrom]->spawns.size(); j++) {
     spawn_point tmp = grid[gridfrom]->spawns[j];
     int tmpy = tmp.posy;
     tmp.posy = tmp.posx;
     tmp.posx = SEEY - 1 - tmpy;
     sprot[gridto].push_back(tmp);
    }
   }
  }
// Finally, computers
  tmpcomp = grid[0]->comp;
  grid[0]->comp = grid[my_MAPSIZE]->comp;
  grid[my_MAPSIZE]->comp = grid[my_MAPSIZE + 1]->comp;
  grid[my_MAPSIZE + 1]->comp = grid[1]->comp;
  grid[1]->comp = tmpcomp;
// ...and vehicles
  tmpveh = grid[0]->vehicles;
  grid[0]->vehicles = grid[my_MAPSIZE]->vehicles;
  grid[my_MAPSIZE]->vehicles = grid[my_MAPSIZE + 1]->vehicles;
  grid[my_MAPSIZE + 1]->vehicles = grid[1]->vehicles;
  grid[1]->vehicles = tmpveh;
  break;

 case 2:
  for (int i = 0; i < SEEX * 2; i++) {
   for (int j = 0; j < SEEY * 2; j++) {
    rotated[i][j] = ter  (SEEX * 2 - 1 - i, SEEY * 2 - 1 - j);
    itrot  [i][j] = i_at (SEEX * 2 - 1 - i, SEEY * 2 - 1 - j);
    traprot[i][j] = tr_at(SEEX * 2 - 1 - i, SEEY * 2 - 1 - j);
    i_clear(SEEX * 2 - 1 - i, SEEY * 2 - 1 - j);
   }
  }
// Now, spawn points
  for (int sx = 0; sx < 2; sx++) {
   for (int sy = 0; sy < 2; sy++) {
    int gridfrom = sx + sy * my_MAPSIZE;
    int gridto = (1 - sy) * my_MAPSIZE + 1 - sx;
    for (int j = 0; j < grid[gridfrom]->spawns.size(); j++) {
     spawn_point tmp = grid[gridfrom]->spawns[j];
     tmp.posy = SEEY - 1 - tmp.posy;
     tmp.posx = SEEX - 1 - tmp.posx;
     sprot[gridto].push_back(tmp);
    }
   }
  }
  tmpcomp = grid[0]->comp;
  grid[0]->comp = grid[my_MAPSIZE + 1]->comp;
  grid[my_MAPSIZE + 1]->comp = tmpcomp;
  tmpcomp = grid[1]->comp;
  grid[1]->comp = grid[my_MAPSIZE]->comp;
  grid[my_MAPSIZE]->comp = tmpcomp;
// ...and vehicles
  tmpveh = grid[0]->vehicles;
  grid[0]->vehicles = grid[my_MAPSIZE + 1]->vehicles;
  grid[my_MAPSIZE + 1]->vehicles = tmpveh;
  tmpveh = grid[1]->vehicles;
  grid[1]->vehicles = grid[my_MAPSIZE]->vehicles;
  grid[my_MAPSIZE]->vehicles = tmpveh;
  break;

 case 3:
  for (int i = 0; i < SEEX * 2; i++) {
   for (int j = 0; j < SEEY * 2; j++) {
    rotated[i][j] = ter  (SEEY * 2 - 1 - j, i);
    itrot  [i][j] = i_at (SEEY * 2 - 1 - j, i);
    traprot[i][j] = tr_at(SEEY * 2 - 1 - j, i);
    i_clear(SEEY * 2 - 1 - j, i);
   }
  }
// Now, spawn points
  for (int sx = 0; sx < 2; sx++) {
   for (int sy = 0; sy < 2; sy++) {
    int gridfrom = sx + sy * my_MAPSIZE;
    int gridto = (1 - sx) * my_MAPSIZE + sy;
    for (int j = 0; j < grid[gridfrom]->spawns.size(); j++) {
     spawn_point tmp = grid[gridfrom]->spawns[j];
     int tmpy = tmp.posy;
     tmp.posy = SEEX - 1 - tmp.posx;
     tmp.posx = tmpy;
     sprot[gridto].push_back(tmp);
    }
   }
  }
  tmpcomp = grid[0]->comp;
  grid[0]->comp = grid[1]->comp;
  grid[1]->comp = grid[my_MAPSIZE + 1]->comp;
  grid[my_MAPSIZE + 1]->comp = grid[my_MAPSIZE]->comp;
  grid[my_MAPSIZE]->comp = tmpcomp;
// ...and vehicles
  tmpveh = grid[0]->vehicles;
  grid[0]->vehicles = grid[1]->vehicles;
  grid[1]->vehicles = grid[my_MAPSIZE + 1]->vehicles;
  grid[my_MAPSIZE + 1]->vehicles = grid[my_MAPSIZE]->vehicles;
  grid[my_MAPSIZE]->vehicles = tmpveh;
  break;

 default:
  return;
 }

// change vehicles' directions
 for (int i = 0; i < my_MAPSIZE * my_MAPSIZE; i++)
     for (int v = 0; v < grid[i]->vehicles.size(); v++)
         if (turns >= 1 && turns <= 3)
            grid[i]->vehicles[v]->turn (turns * 90);

// Set the spawn points
 grid[0]->spawns = sprot[0];
 grid[1]->spawns = sprot[1];
 grid[my_MAPSIZE]->spawns = sprot[my_MAPSIZE];
 grid[my_MAPSIZE + 1]->spawns = sprot[my_MAPSIZE + 1];
 for (int i = 0; i < SEEX * 2; i++) {
  for (int j = 0; j < SEEY * 2; j++) {
   ter_set(i, j, rotated[i][j]);
   i_at (i, j) = itrot  [i][j];
   tr_at(i, j) = traprot[i][j];
   if (turns % 2 == 1) { 	// Rotate things like walls 90 degrees
    if (ter(i, j) == t_wall_v)
     ter_set(i, j, t_wall_h);
    else if (ter(i, j) == t_wall_h)
     ter_set(i, j, t_wall_v);
    else if (ter(i, j) == t_wall_metal_v)
     ter_set(i, j, t_wall_metal_h);
    else if (ter(i, j) == t_wall_metal_h)
     ter_set(i, j, t_wall_metal_v);
    else if (ter(i, j) == t_railing_v)
     ter_set(i, j, t_railing_h);
    else if (ter(i, j) == t_railing_h)
     ter_set(i, j, t_railing_v);
    else if (ter(i, j) == t_wall_glass_h)
     ter_set(i, j, t_wall_glass_v);
    else if (ter(i, j) == t_wall_glass_v)
     ter_set(i, j, t_wall_glass_h);
    else if (ter(i, j) == t_wall_glass_h_alarm)
     ter_set(i, j, t_wall_glass_v_alarm);
    else if (ter(i, j) == t_wall_glass_v_alarm)
     ter_set(i, j, t_wall_glass_h_alarm);
    else if (ter(i, j) == t_reinforced_glass_h)
     ter_set(i, j, t_reinforced_glass_v);
    else if (ter(i, j) == t_reinforced_glass_v)
     ter_set(i, j, t_reinforced_glass_h);
    else if (ter(i, j) == t_fence_v)
     ter_set(i, j, t_fence_h);
    else if (ter(i, j) == t_fence_h)
     ter_set(i, j, t_fence_v);
    else if (ter(i,j) == t_chainfence_h)
     ter_set(i, j, t_chainfence_v);
    else if (ter(i, j) == t_chainfence_v)
     ter_set(i, j, t_chainfence_h);
   }
  }
 }
}

// Hideous function, I admit...
bool connects_to(oter_id there, int dir)
{
 switch (dir) {
 case 2:
  if (there == ot_subway_ns  || there == ot_subway_es || there == ot_subway_sw||
      there == ot_subway_nes || there == ot_subway_nsw ||
      there == ot_subway_esw || there == ot_subway_nesw ||
      there == ot_sewer_ns   || there == ot_sewer_es || there == ot_sewer_sw ||
      there == ot_sewer_nes  || there == ot_sewer_nsw || there == ot_sewer_esw||
      there == ot_sewer_nesw || there == ot_ants_ns || there == ot_ants_es ||
      there == ot_ants_sw    || there == ot_ants_nes ||  there == ot_ants_nsw ||
      there == ot_ants_esw   || there == ot_ants_nesw)
   return true;
  return false;
 case 3:
  if (there == ot_subway_ew  || there == ot_subway_sw || there == ot_subway_wn||
      there == ot_subway_new || there == ot_subway_nsw ||
      there == ot_subway_esw || there == ot_subway_nesw ||
      there == ot_sewer_ew   || there == ot_sewer_sw || there == ot_sewer_wn ||
      there == ot_sewer_new  || there == ot_sewer_nsw || there == ot_sewer_esw||
      there == ot_sewer_nesw || there == ot_ants_ew || there == ot_ants_sw ||
      there == ot_ants_wn    || there == ot_ants_new || there == ot_ants_nsw ||
      there == ot_ants_esw   || there == ot_ants_nesw)
   return true;
  return false;
 case 0:
  if (there == ot_subway_ns  || there == ot_subway_ne || there == ot_subway_wn||
      there == ot_subway_nes || there == ot_subway_new ||
      there == ot_subway_nsw || there == ot_subway_nesw ||
      there == ot_sewer_ns   || there == ot_sewer_ne ||  there == ot_sewer_wn ||
      there == ot_sewer_nes  || there == ot_sewer_new || there == ot_sewer_nsw||
      there == ot_sewer_nesw || there == ot_ants_ns || there == ot_ants_ne ||
      there == ot_ants_wn    || there == ot_ants_nes || there == ot_ants_new ||
      there == ot_ants_nsw   || there == ot_ants_nesw)
   return true;
  return false;
 case 1:
  if (there == ot_subway_ew  || there == ot_subway_ne || there == ot_subway_es||
      there == ot_subway_nes || there == ot_subway_new ||
      there == ot_subway_esw || there == ot_subway_nesw ||
      there == ot_sewer_ew   || there == ot_sewer_ne || there == ot_sewer_es ||
      there == ot_sewer_nes  || there == ot_sewer_new || there == ot_sewer_esw||
      there == ot_sewer_nesw || there == ot_ants_ew || there == ot_ants_ne ||
      there == ot_ants_es    || there == ot_ants_nes || there == ot_ants_new ||
      there == ot_ants_esw   || there == ot_ants_nesw)
   return true;
  return false;
 default:
  debugmsg("Connects_to with dir of %d", dir);
  return false;
 }
}

void house_room(map *m, room_type type, int x1, int y1, int x2, int y2)
{
 int pos_x1=0;
 int pos_y1=0;
 for (int i = x1; i <= x2; i++) {
  for (int j = y1; j <= y2; j++) {
   if (m->ter(i, j) == t_grass || m->ter(i, j) == t_dirt ||
       m->ter(i, j) == t_floor) {
    if (j == y1 || j == y2) {
     m->ter_set(i, j, t_wall_h);
     m->ter_set(i, j, t_wall_h);
    } else if (i == x1 || i == x2) {
     m->ter_set(i, j, t_wall_v);
     m->ter_set(i, j, t_wall_v);
    } else
     m->ter_set(i, j, t_floor);
   }
  }
 }
 for (int i = y1 + 1; i <= y2 - 1; i++) {
  m->ter_set(x1, i, t_wall_v);
  m->ter_set(x2, i, t_wall_v);
 }

 items_location placed = mi_none;
 int chance = 0, rn;
 switch (type) {
 case room_living:
  placed = mi_livingroom;
  chance = 83;
  //choose random wall
  switch (rng(1,4)) { //some bookshelves
    case 1:
      pos_x1=x1+2;
      pos_y1=y1+1;
      m->ter_set(x1+2, y2-1, t_desk);
      while (pos_x1<x2) {
      pos_x1+=1;
        if ((m->ter(pos_x1,pos_y1)==t_wall_h)||(m->ter(pos_x1,pos_y1)==t_wall_v)) break;
        m->ter_set(pos_x1,pos_y1,t_bookcase);
      pos_x1+=1;
        if ((m->ter(pos_x1,pos_y1)==t_wall_h)||(m->ter(pos_x1,pos_y1)==t_wall_v)) break;
        m->ter_set(pos_x1,pos_y1,t_bookcase);
        pos_x1+=2;
      }
      break;
    case 2:
      pos_x1=x2-2;
      pos_y1=y1+1;
      m->ter_set(x1+2, y2-1, t_desk);
      while (pos_x1>x1) {
      pos_x1-=1;
        if ((m->ter(pos_x1,pos_y1)==t_wall_h)||(m->ter(pos_x1,pos_y1)==t_wall_v)) break;
        m->ter_set(pos_x1,pos_y1,t_bookcase);
      pos_x1-=1;
        if ((m->ter(pos_x1,pos_y1)==t_wall_h)||(m->ter(pos_x1,pos_y1)==t_wall_v)) break;
        m->ter_set(pos_x1,pos_y1,t_bookcase);
      pos_x1-=2;
      }
      break;
    case 3:
      pos_x1=x1+2;
      pos_y1=y2-1;
      m->ter_set(x1-2, y2-1, t_desk);
      while (pos_x1<x2) {
      pos_x1+=1;
        if ((m->ter(pos_x1,pos_y1)==t_wall_h)||(m->ter(pos_x1,pos_y1)==t_wall_v)) break;
        m->ter_set(pos_x1,pos_y1,t_bookcase);
      pos_x1+=1;
        if ((m->ter(pos_x1,pos_y1)==t_wall_h)||(m->ter(pos_x1,pos_y1)==t_wall_v)) break;
        m->ter_set(pos_x1,pos_y1,t_bookcase);
        pos_x1+=2;
      }
      break;
    case 4:
      pos_x1=x2-2;
      pos_y1=y2-1;
      m->ter_set(x1+2, y2-1, t_desk);
      while (pos_x1>x1) {
      pos_x1-=1;
        if ((m->ter(pos_x1,pos_y1)==t_wall_h)||(m->ter(pos_x1,pos_y1)==t_wall_v)) break;
        m->ter_set(pos_x1,pos_y1,t_bookcase);
      pos_x1-=1;
        if ((m->ter(pos_x1,pos_y1)==t_wall_h)||(m->ter(pos_x1,pos_y1)==t_wall_v)) break;
        m->ter_set(pos_x1,pos_y1,t_bookcase);
      pos_x1-=2;
      }
      break;
        m->ter_set(rng(x1+2, x2-2), rng(y1+1, y2-1), t_armchair);
  }


  break;
 case room_kitchen:
  placed = mi_kitchen;
  chance = 75;
  m->place_items(mi_cleaning,  58, x1 + 1, y1 + 1, x2 - 1, y2 - 2, false, 0);
  m->place_items(mi_home_hw,   40, x1 + 1, y1 + 1, x2 - 1, y2 - 2, false, 0);
  switch (rng(1, 4)) { //fridge, sink, oven and some cupboards near them
  case 1:
   m->ter_set(x1 + 2, y1 + 1, t_fridge);
   m->place_items(mi_fridge, 82, x1 + 2, y1 + 1, x1 + 2, y1 + 1, false, 0);
   m->ter_set(x1+1, y1+1, t_sink);
   if (x1+4<x2) { m->ter_set(x1+3,y1+1,t_oven);  m->ter_set(x1+4,y1+1, t_cupboard);}

   break;
  case 2:
   m->ter_set(x2 - 2, y1 + 1, t_fridge);
   m->place_items(mi_fridge, 82, x2 - 2, y1 + 1, x2 - 2, y1 + 1, false, 0);
   m->ter_set(x2-1, y1+1, t_sink);
   if (x2-4>x1) { m->ter_set(x2-3,y1+1, t_oven);  m->ter_set(x2-4,y1+1, t_cupboard);}

   break;
  case 3:
   m->ter_set(x1 + 2, y2 - 1, t_fridge);
   m->place_items(mi_fridge, 82, x1 + 2, y2 - 1, x1 + 2, y2 - 1, false, 0);
      m->ter_set(x1+1, y2-1, t_sink);
      if (x1+4<x2) { m->ter_set(x1+3,y2-1, t_oven);  m->ter_set(x1+4,y2-1, t_cupboard);}
   break;
  case 4:
   m->ter_set(x2 - 2, y2 - 1, t_fridge);
   m->place_items(mi_fridge, 82, x2 - 2, y2 - 1, x2 - 2, y2 - 1, false, 0);
      m->ter_set(x2-1, y2-1, t_sink);
      if (x2-4>x1) { m->ter_set(x2-3,y2-1, t_oven);  m->ter_set(x2-4,y2-1, t_cupboard);}
   break;
  }
    if (one_in(2)) { //dining table in the kitchen
    square(m, t_table, int((x1+x2) / 2)-1, int((y1+y2) / 2)-1, int((x1+x2) / 2), int((y1+y2) / 2) ); }
    if (one_in(2)) {
    for (int i=0; i<=2; i++) {
        pos_x1=rng(x1+2,x2-2); pos_y1=rng(y1+1,y2-1);
        if (m->ter(pos_x1, pos_y1)==t_floor) {
            m->ter_set(pos_x1, pos_y1,t_chair);
        }
    }              }

  break;
 case room_bedroom:
  placed = mi_bedroom;
  chance = 78;
  if (one_in(14))
   m->place_items(mi_homeguns, 58, x1 + 1, y1 + 1, x2 - 1, y2 - 1, false, 0);
  if (one_in(10))
   m->place_items(mi_home_hw,  40, x1 + 1, y1 + 1, x2 - 1, y2 - 1, false, 0);
  switch (rng(1, 5)) {
  case 1:
   m->ter_set(x1 + 1, y1 + 2, t_bed);
   m->ter_set(x1 + 1, y1 + 3, t_bed);
   break;
  case 2:
   m->ter_set(x1 + 2, y2 - 1, t_bed);
   m->ter_set(x1 + 3, y2 - 1, t_bed);
   break;
  case 3:
   m->ter_set(x2 - 1, y2 - 3, t_bed);
   m->ter_set(x2 - 1, y2 - 2, t_bed);
   break;
  case 4:
   m->ter_set(x2 - 3, y1 + 1, t_bed);
   m->ter_set(x2 - 2, y1 + 1, t_bed);
   break;
  case 5:
   m->ter_set(int((x1 + x2) / 2)    , y2 - 1, t_bed);
   m->ter_set(int((x1 + x2) / 2) + 1, y2 - 1, t_bed);
   m->ter_set(int((x1 + x2) / 2)    , y2 - 2, t_bed);
   m->ter_set(int((x1 + x2) / 2) + 1, y2 - 2, t_bed);
   break;
  }
  switch (rng(1, 4)) {
  case 1:
   m->ter_set(x1 + 2, y1 + 1, t_dresser);
   m->place_items(mi_dresser, 80, x1 + 2, y1 + 1, x1 + 2, y1 + 1, false, 0);
   break;
  case 2:
   m->ter_set(x2 - 2, y2 - 1, t_dresser);
   m->place_items(mi_dresser, 80, x2 - 2, y2 - 1, x2 - 2, y2 - 1, false, 0);
   break;
  case 3:
   rn = int((x1 + x2) / 2);
   m->ter_set(rn, y1 + 1, t_dresser);
   m->place_items(mi_dresser, 80, rn, y1 + 1, rn, y1 + 1, false, 0);
   break;
  case 4:
   rn = int((y1 + y2) / 2);
   m->ter_set(x1 + 1, rn, t_dresser);
   m->place_items(mi_dresser, 80, x1 + 1, rn, x1 + 1, rn, false, 0);
   break;
  }
  break;
 case room_bathroom:
  m->ter_set(x2 - 1, y2 - 1, t_toilet);
  m->place_items(mi_harddrugs, 18, x1 + 1, y1 + 1, x2 - 1, y2 - 2, false, 0);
  m->place_items(mi_cleaning,  48, x1 + 1, y1 + 1, x2 - 1, y2 - 2, false, 0);
  placed = mi_softdrugs;
  chance = 72;
        m->ter_set(x2-1, y2-2, t_bathtub);
        if (!((m->ter(x2-3, y2-2)==t_wall_v)||(m->ter(x2-3, y2-2)==t_wall_h))) {
        m->ter_set(x2-3, y2-2, t_sink); }
  break;
 }
 m->place_items(placed, chance, x1 + 1, y1 + 1, x2 - 1, y2 - 1, false, 0);
}

void science_room(map *m, int x1, int y1, int x2, int y2, int rotate)
{
 int height = y2 - y1;
 int width  = x2 - x1;
 if (rotate % 2 == 1) {	// Swamp width & height if we're a lateral room
  int tmp = height;
  height  = width;
  width   = tmp;
 }
 for (int i = x1; i <= x2; i++) {
  for (int j = y1; j <= y2; j++)
   m->ter_set(i, j, t_rock_floor);
 }
 int area = height * width;
 std::vector<room_type> valid_rooms;
 if (height < 5 && width < 5)
 valid_rooms.push_back(room_closet);
 if (height > 6 && width > 3)
  valid_rooms.push_back(room_lobby);
 if (height > 4 || width > 4)
  valid_rooms.push_back(room_chemistry);
 if ((height > 7 || width > 7) && height > 2 && width > 2)
  valid_rooms.push_back(room_teleport);
 if (height > 4 && width > 4)
  valid_rooms.push_back(room_goo);
 if (height > 7 && width > 7)
  valid_rooms.push_back(room_bionics);
 if (height > 7 && width > 7)
  valid_rooms.push_back(room_cloning);
 if (area >= 9)
  valid_rooms.push_back(room_vivisect);
 if (height > 5 && width > 4)
  valid_rooms.push_back(room_dorm);
 if (width > 8) {
  for (int i = 8; i < width; i += rng(1, 2))
   valid_rooms.push_back(room_split);
 }

 room_type chosen = valid_rooms[rng(0, valid_rooms.size() - 1)];
 int trapx = rng(x1 + 1, x2 - 1);
 int trapy = rng(y1 + 1, y2 - 1);
 switch (chosen) {
  case room_closet:
   m->place_items(mi_cleaning, 80, x1, y1, x2, y2, false, 0);
   break;
  case room_lobby:
   if (rotate % 2 == 0)	{	// Vertical
    int desk = y1 + rng(int(height / 2) - int(height / 4), int(height / 2) + 1);
    for (int x = x1 + int(width / 4); x < x2 - int(width / 4); x++)
     m->ter_set(x, desk, t_counter);
    computer* tmpcomp = m->add_computer(x2 - int(width / 4), desk,
                                        "Log Console", 3);
    tmpcomp->add_option("View Research Logs", COMPACT_RESEARCH, 0);
    tmpcomp->add_option("Download Map Data", COMPACT_MAPS, 0);
    tmpcomp->add_failure(COMPFAIL_SHUTDOWN);
    tmpcomp->add_failure(COMPFAIL_ALARM);
    tmpcomp->add_failure(COMPFAIL_DAMAGE);
    m->add_spawn(mon_turret, 1, int((x1 + x2) / 2), desk);
   } else {
    int desk = x1 + rng(int(height / 2) - int(height / 4), int(height / 2) + 1);
    for (int y = y1 + int(width / 4); y < y2 - int(width / 4); y++)
     m->ter_set(desk, y, t_counter);
    computer* tmpcomp = m->add_computer(desk, y2 - int(width / 4),
                                        "Log Console", 3);
    tmpcomp->add_option("View Research Logs", COMPACT_RESEARCH, 0);
    tmpcomp->add_option("Download Map Data", COMPACT_MAPS, 0);
    tmpcomp->add_failure(COMPFAIL_SHUTDOWN);
    tmpcomp->add_failure(COMPFAIL_ALARM);
    tmpcomp->add_failure(COMPFAIL_DAMAGE);
    m->add_spawn(mon_turret, 1, desk, int((y1 + y2) / 2));
   }
   break;
  case room_chemistry:
   if (rotate % 2 == 0) {	// Vertical
    for (int x = x1; x <= x2; x++) {
     if (x % 3 == 0) {
      for (int y = y1 + 1; y <= y2 - 1; y++) {
       m->ter_set(x, y, t_counter);
      }
      m->place_items(mi_chemistry, 70, x, y1 + 1, x, y2 - 1, false, 0);
     }
    }
   } else {
    for (int y = y1; y <= y2; y++) {
     if (y % 3 == 0) {
      for (int x = x1 + 1; x <= x2 - 1; x++) {
       m->ter_set(x, y, t_counter);
      }
      m->place_items(mi_chemistry, 70, x1 + 1, y, x2 - 1, y, false, 0);
     }
    }
   }
   break;
  case room_teleport:
   m->ter_set(int((x1 + x2) / 2)    , int((y1 + y2) / 2)    , t_counter);
   m->ter_set(int((x1 + x2) / 2) + 1, int((y1 + y2) / 2)    , t_counter);
   m->ter_set(int((x1 + x2) / 2)    , int((y1 + y2) / 2) + 1, t_counter);
   m->ter_set(int((x1 + x2) / 2) + 1, int((y1 + y2) / 2) + 1, t_counter);
   m->add_trap(trapx, trapy, tr_telepad);
   m->place_items(mi_teleport, 70, int((x1 + x2) / 2),
                  int((y1 + y2) / 2), int((x1 + x2) / 2) + 1,
                  int((y1 + y2) / 2) + 1, false, 0);
   break;
  case room_goo:
   do {
    m->add_trap(trapx, trapy, tr_goo);
    trapx = rng(x1 + 1, x2 - 1);
    trapy = rng(y1 + 1, y2 - 1);
   } while(!one_in(5));
   if (rotate == 0) {
    m->tr_at(x1, y2) = tr_null;
    m->ter_set(x1, y2, t_fridge);
    m->place_items(mi_goo, 60, x1, y2, x1, y2, false, 0);
   } else if (rotate == 1) {
    m->tr_at(x1, y1) = tr_null;
    m->ter_set(x1, y1, t_fridge);
    m->place_items(mi_goo, 60, x1, y1, x1, y1, false, 0);
   } else if (rotate == 2) {
    m->tr_at(x2, y1) = tr_null;
    m->ter_set(x2, y1, t_fridge);
    m->place_items(mi_goo, 60, x2, y1, x2, y1, false, 0);
   } else {
    m->tr_at(x2, y2) = tr_null;
    m->ter_set(x2, y2, t_fridge);
    m->place_items(mi_goo, 60, x2, y2, x2, y2, false, 0);
   }
   break;
  case room_cloning:
   for (int x = x1 + 1; x <= x2 - 1; x++) {
    for (int y = y1 + 1; y <= y2 - 1; y++) {
     if (x % 3 == 0 && y % 3 == 0) {
      m->ter_set(x, y, t_vat);
      m->place_items(mi_cloning_vat, 20, x, y, x, y, false, 0);
     }
    }
   }
   break;
  case room_vivisect:
   if        (rotate == 0) {
    for (int x = x1; x <= x2; x++)
     m->ter_set(x, y2 - 1, t_counter);
    m->place_items(mi_dissection, 80, x1, y2 - 1, x2, y2 - 1, false, 0);
   } else if (rotate == 1) {
    for (int y = y1; y <= y2; y++)
     m->ter_set(x1 + 1, y, t_counter);
    m->place_items(mi_dissection, 80, x1 + 1, y1, x1 + 1, y2, false, 0);
   } else if (rotate == 2) {
    for (int x = x1; x <= x2; x++)
     m->ter_set(x, y1 + 1, t_counter);
    m->place_items(mi_dissection, 80, x1, y1 + 1, x2, y1 + 1, false, 0);
   } else if (rotate == 3) {
    for (int y = y1; y <= y2; y++)
     m->ter_set(x2 - 1, y, t_counter);
    m->place_items(mi_dissection, 80, x2 - 1, y1, x2 - 1, y2, false, 0);
   }
   m->add_trap(int((x1 + x2) / 2), int((y1 + y2) / 2), tr_dissector);
   break;

  case room_bionics:
   if (rotate % 2 == 0) {
    int biox = x1 + 2, bioy = int((y1 + y2) / 2);
    mapf::formatted_set_terrain(m, biox-1, bioy-1,
"\
---\n\
|c=\n\
---\n\
", mapf::basic_bind("c - | =", t_counter, t_wall_h, t_wall_v, t_reinforced_glass_v), mapf::end());
    m->place_items(mi_bionics_common, 70, biox, bioy, biox, bioy, false, 0);

    biox = x2 - 2;
    mapf::formatted_set_terrain(m, biox-1, bioy-1,
"\
---\n\
=c|\n\
---\n\
", mapf::basic_bind("c - | =", t_counter, t_wall_h, t_wall_v, t_reinforced_glass_v), mapf::end());
    m->place_items(mi_bionics_common, 70, biox, bioy, biox, bioy, false, 0);

    int compx = int((x1 + x2) / 2), compy = int((y1 + y2) / 2);
    m->ter_set(compx, compy, t_console);
    computer* tmpcomp = m->add_computer(compx, compy, "Bionic access", 2);
    tmpcomp->add_option("Manifest", COMPACT_LIST_BIONICS, 0);
    tmpcomp->add_option("Open Chambers", COMPACT_RELEASE, 3);
    tmpcomp->add_failure(COMPFAIL_MANHACKS);
    tmpcomp->add_failure(COMPFAIL_SECUBOTS);
   } else {
    int bioy = y1 + 2, biox = int((x1 + x2) / 2);
    mapf::formatted_set_terrain(m, biox-1, bioy-1,
"\
|-|\n\
|c|\n\
|=|\n\
", mapf::basic_bind("c - | =", t_counter, t_wall_h, t_wall_v, t_reinforced_glass_h), mapf::end());
    m->place_items(mi_bionics_common, 70, biox, bioy, biox, bioy, false, 0);

    bioy = y2 - 2;
    mapf::formatted_set_terrain(m, biox-1, bioy-1,
"\
|=|\n\
|c|\n\
|-|\n\
", mapf::basic_bind("c - | =", t_counter, t_wall_h, t_wall_v, t_reinforced_glass_h), mapf::end());
    m->place_items(mi_bionics_common, 70, biox, bioy, biox, bioy, false, 0);

    int compx = int((x1 + x2) / 2), compy = int((y1 + y2) / 2);
    m->ter_set(compx, compy, t_console);
    computer* tmpcomp = m->add_computer(compx, compy, "Bionic access", 2);
    tmpcomp->add_option("Manifest", COMPACT_LIST_BIONICS, 0);
    tmpcomp->add_option("Open Chambers", COMPACT_RELEASE, 3);
    tmpcomp->add_failure(COMPFAIL_MANHACKS);
    tmpcomp->add_failure(COMPFAIL_SECUBOTS);
   }
   break;
  case room_dorm:
   if (rotate % 2 == 0) {
    for (int y = y1 + 1; y <= y2 - 1; y += 3) {
     m->ter_set(x1    , y, t_bed);
     m->ter_set(x1 + 1, y, t_bed);
     m->ter_set(x2    , y, t_bed);
     m->ter_set(x2 - 1, y, t_bed);
     m->ter_set(x1, y + 1, t_dresser);
     m->ter_set(x2, y + 1, t_dresser);
     m->place_items(mi_dresser, 70, x1, y + 1, x1, y + 1, false, 0);
     m->place_items(mi_dresser, 70, x2, y + 1, x2, y + 1, false, 0);
    }
   } else if (rotate % 2 == 1) {
    for (int x = x1 + 1; x <= x2 - 1; x += 3) {
     m->ter_set(x, y1    , t_bed);
     m->ter_set(x, y1 + 1, t_bed);
     m->ter_set(x, y2    , t_bed);
     m->ter_set(x, y2 - 1, t_bed);
     m->ter_set(x + 1, y1, t_dresser);
     m->ter_set(x + 1, y2, t_dresser);
     m->place_items(mi_dresser, 70, x + 1, y1, x + 1, y1, false, 0);
     m->place_items(mi_dresser, 70, x + 1, y2, x + 1, y2, false, 0);
    }
   }
   m->place_items(mi_bedroom, 84, x1, y1, x2, y2, false, 0);
   break;
  case room_split:
   if (rotate % 2 == 0) {
    int w1 = int((x1 + x2) / 2) - 2, w2 = int((x1 + x2) / 2) + 2;
    for (int y = y1; y <= y2; y++) {
     m->ter_set(w1, y, t_wall_v);
     m->ter_set(w2, y, t_wall_v);
    }
    m->ter_set(w1, int((y1 + y2) / 2), t_door_metal_c);
    m->ter_set(w2, int((y1 + y2) / 2), t_door_metal_c);
    science_room(m, x1, y1, w1 - 1, y2, 1);
    science_room(m, w2 + 1, y1, x2, y2, 3);
   } else {
    int w1 = int((y1 + y2) / 2) - 2, w2 = int((y1 + y2) / 2) + 2;
    for (int x = x1; x <= x2; x++) {
     m->ter_set(x, w1, t_wall_h);
     m->ter_set(x, w2, t_wall_h);
    }
    m->ter_set(int((x1 + x2) / 2), w1, t_door_metal_c);
    m->ter_set(int((x1 + x2) / 2), w2, t_door_metal_c);
    science_room(m, x1, y1, x2, w1 - 1, 2);
    science_room(m, x1, w2 + 1, x2, y2, 0);
   }
   break;
 }
}

void set_science_room(map *m, int x1, int y1, bool faces_right, int turn)
{
// TODO: More types!
 int type = rng(0, 4);
 int x2 = x1 + 7;
 int y2 = y1 + 4;
 switch (type) {
 case 0:	// Empty!
  return;
 case 1: // Chemistry.
// #######.
// #.......
// #.......
// #.......
// #######.
  for (int i = x1; i <= x2; i++) {
   for (int j = y1; j <= y2; j++) {
    if ((i == x1 || j == y1 || j == y2) && i != x1)
     m->ter_set(i, j, t_counter);
   }
  }
  m->place_items(mi_chemistry,	85, x1 + 1, y1, x2 - 1, y1, false, 0);
  m->place_items(mi_chemistry,	85, x1 + 1, y2, x2 - 1, y2, false, 0);
  m->place_items(mi_chemistry,	85, x1, y1 + 1, x1, y2 - 1, false, 0);
  break;

 case 2: // Hydroponics.
// #.......
// #.~~~~~.
// #.......
// #.~~~~~.
// #.......
  for (int i = x1; i <= x2; i++) {
   for (int j = y1; j <= y2; j++) {
    if (i == x1)
     m->ter_set(i, j, t_counter);
    else if (i > x1 + 1 && i < x2 && (j == y1 + 1 || j == y2 - 1))
     m->ter_set(i, j, t_water_sh);
   }
  }
  m->place_items(mi_chemistry,	80, x1, y1, x1, y2, false, turn - 50);
  m->place_items(mi_hydro,	92, x1 + 1, y1 + 1, x2 - 1, y1 + 1, false,turn);
  m->place_items(mi_hydro,	92, x1 + 1, y2 - 1, x2 - 1, y2 - 1, false,turn);
  break;

 case 3: // Electronics.
// #######.
// #.......
// #.......
// #.......
// #######.
  for (int i = x1; i <= x2; i++) {
   for (int j = y1; j <= y2; j++) {
    if ((i == x1 || j == y1 || j == y2) && i != x1)
     m->ter_set(i, j, t_counter);
   }
  }
  m->place_items(mi_electronics,85, x1 + 1, y1, x2 - 1, y1, false, turn - 50);
  m->place_items(mi_electronics,85, x1 + 1, y2, x2 - 1, y2, false, turn - 50);
  m->place_items(mi_electronics,85, x1, y1 + 1, x1, y2 - 1, false, turn - 50);
  break;

 case 4: // Monster research.
// .|.####.
// -|......
// .|......
// -|......
// .|.####.
  for (int i = x1; i <= x2; i++) {
   for (int j = y1; j <= y2; j++) {
    if (i == x1 + 1)
     m->ter_set(i, j, t_wall_glass_v);
    else if (i == x1 && (j == y1 + 1 || j == y2 - 1))
     m->ter_set(i, j, t_wall_glass_h);
    else if ((j == y1 || j == y2) && i >= x1 + 3 && i <= x2 - 1)
     m->ter_set(i, j, t_counter);
   }
  }
// TODO: Place a monster in the sealed areas.
  m->place_items(mi_monparts,	70, x1 + 3, y1, 2 - 1, y1, false, turn - 100);
  m->place_items(mi_monparts,	70, x1 + 3, y2, 2 - 1, y2, false, turn - 100);
  break;
 }

 if (!faces_right) { // Flip it.
  ter_id rotated[SEEX*2][SEEY*2];
  std::vector<item> itrot[SEEX*2][SEEY*2];
  for (int i = x1; i <= x2; i++) {
   for (int j = y1; j <= y2; j++) {
    rotated[i][j] = m->ter(i, j);
    itrot[i][j] = m->i_at(i, j);
   }
  }
  for (int i = x1; i <= x2; i++) {
   for (int j = y1; j <= y2; j++) {
    m->ter_set(i, j, rotated[x2 - (i - x1)][j]);
    m->i_at(i, j) = itrot[x2 - (i - x1)][j];
   }
  }
 }
}

void silo_rooms(map *m)
{
 std::vector<point> rooms;
 std::vector<point> room_sizes;
 bool okay = true;
 do {
  int x, y, height, width;
  if (one_in(2)) {	// True = top/bottom, False = left/right
   x = rng(0, SEEX * 2 - 6);
   y = rng(0, 4);
   if (one_in(2))
    y = SEEY * 2 - 2 - y;	// Bottom of the screen, not the top
   width  = rng(2, 5);
   height = 2;
   if (x + width >= SEEX * 2 - 1)
    width = SEEX * 2 - 2 - x;	// Make sure our room isn't too wide
  } else {
   x = rng(0, 4);
   y = rng(0, SEEY * 2 - 6);
   if (one_in(2))
    x = SEEX * 2 - 3 - x;	// Right side of the screen, not the left
   width  = 2;
   height = rng(2, 5);
   if (y + height >= SEEY * 2 - 1)
    height = SEEY * 2 - 2 - y;	// Make sure our room isn't too tall
  }
  if (!rooms.empty() &&	// We need at least one room!
      (m->ter(x, y) != t_rock || m->ter(x + width, y + height) != t_rock))
   okay = false;
  else {
   rooms.push_back(point(x, y));
   room_sizes.push_back(point(width, height));
   for (int i = x; i <= x + width; i++) {
    for (int j = y; j <= y + height; j++) {
     if (m->ter(i, j) == t_rock)
      m->ter_set(i, j, t_floor);
    }
   }
   items_location used1 = mi_none, used2 = mi_none;
   switch (rng(1, 14)) {	// What type of items go here?
    case  1:
    case  2: used1 = mi_cannedfood;
             used2 = mi_fridge;		break;
    case  3:
    case  4: used1 = mi_tools;		break;
    case  5:
    case  6: used1 = mi_allguns;
             used2 = mi_ammo;		break;
    case  7: used1 = mi_allclothes;	break;
    case  8: used1 = mi_manuals;	break;
    case  9:
    case 10:
    case 11: used1 = mi_electronics;	break;
    case 12: used1 = mi_survival_tools;	break;
    case 13:
    case 14: used1 = mi_radio;		break;
   }
   if (used1 != mi_none)
    m->place_items(used1, 78, x, y, x + width, y + height, false, 0);
   if (used2 != mi_none)
    m->place_items(used2, 64, x, y, x + width, y + height, false, 0);
  }
 } while (okay);

 m->ter_set(rooms[0].x, rooms[0].y, t_stairs_up);
 int down_room = rng(0, rooms.size() - 1);
 point dp = rooms[down_room], ds = room_sizes[down_room];
 m->ter_set(dp.x + ds.x, dp.y + ds.y, t_stairs_down);
 rooms.push_back(point(SEEX, SEEY)); // So the center circle gets connected
 room_sizes.push_back(point(5, 5));

 while (rooms.size() > 1) {
  int best_dist = 999, closest = 0;
  for (int i = 1; i < rooms.size(); i++) {
   int dist = trig_dist(rooms[0].x, rooms[0].y, rooms[i].x, rooms[i].y);
   if (dist < best_dist) {
    best_dist = dist;
    closest = i;
   }
  }
// We chose the closest room; now draw a corridor there
  point origin = rooms[0], origsize = room_sizes[0], dest = rooms[closest];
  int x = origin.x + origsize.x, y = origin.y + origsize.y;
  bool x_first = (abs(origin.x - dest.x) > abs(origin.y - dest.y));
  while (x != dest.x || y != dest.y) {
   if (m->ter(x, y) == t_rock)
    m->ter_set(x, y, t_floor);
   if ((x_first && x != dest.x) || (!x_first && y == dest.y)) {
    if (dest.x < x)
     x--;
    else
     x++;
   } else {
    if (dest.y < y)
     y--;
    else
     y++;
   }
  }
  rooms.erase(rooms.begin());
  room_sizes.erase(room_sizes.begin());
 }
}

void build_mine_room(map *m, room_type type, int x1, int y1, int x2, int y2)
{
 direction door_side;
 std::vector<direction> possibilities;
 int midx = int( (x1 + x2) / 2), midy = int( (y1 + y2) / 2);
 if (x2 < SEEX)
  possibilities.push_back(EAST);
 if (x1 > SEEX + 1)
  possibilities.push_back(WEST);
 if (y1 > SEEY + 1)
  possibilities.push_back(NORTH);
 if (y2 < SEEY)
  possibilities.push_back(SOUTH);

 if (possibilities.empty()) { // We're in the middle of the map!
  if (midx <= SEEX)
   possibilities.push_back(EAST);
  else
   possibilities.push_back(WEST);
  if (midy <= SEEY)
   possibilities.push_back(SOUTH);
  else
   possibilities.push_back(NORTH);
 }

 door_side = possibilities[rng(0, possibilities.size() - 1)];
 point door_point;
 switch (door_side) {
  case NORTH:
   door_point.x = midx;
   door_point.y = y1;
   break;
  case EAST:
   door_point.x = x2;
   door_point.y = midy;
   break;
  case SOUTH:
   door_point.x = midx;
   door_point.y = y2;
   break;
  case WEST:
   door_point.x = x1;
   door_point.y = midy;
   break;
 }
 square(m, t_floor, x1, y1, x2, y2);
 line(m, t_wall_h, x1, y1, x2, y1);
 line(m, t_wall_h, x1, y2, x2, y2);
 line(m, t_wall_v, x1, y1 + 1, x1, y2 - 1);
 line(m, t_wall_v, x2, y1 + 1, x2, y2 - 1);
// Main build switch!
 switch (type) {
  case room_mine_shaft: {
   m->ter_set(x1 + 1, y1 + 1, t_console);
   line(m, t_wall_h, x2 - 2, y1 + 2, x2 - 1, y1 + 2);
   m->ter_set(x2 - 2, y1 + 1, t_elevator);
   m->ter_set(x2 - 1, y1 + 1, t_elevator_control_off);
   computer* tmpcomp = m->add_computer(x1 + 1, y1 + 1, "NEPowerOS", 2);
   tmpcomp->add_option("Divert power to elevator", COMPACT_ELEVATOR_ON, 0);
   tmpcomp->add_failure(COMPFAIL_ALARM);
  } break;

  case room_mine_office:
   line(m, t_counter, midx, y1 + 2, midx, y2 - 2);
   line(m, t_window, midx - 1, y1, midx + 1, y1);
   line(m, t_window, midx - 1, y2, midx + 1, y2);
   line(m, t_window, x1, midy - 1, x1, midy + 1);
   line(m, t_window, x2, midy - 1, x2, midy + 1);
   m->place_items(mi_office, 80, x1 + 1, y1 + 1, x2 - 1, y2 - 1, false, 0);
   break;

  case room_mine_storage:
   m->place_items(mi_mine_storage,85, x1 + 2, y1 + 2, x2 - 2, y2 - 2, false, 0);
   break;

  case room_mine_fuel: {
   int spacing = rng(2, 4);
   if (door_side == NORTH || door_side == SOUTH) {
    int y = (door_side == NORTH ? y1 + 2 : y2 - 2);
    for (int x = x1 + 1; x <= x2 - 1; x += spacing)
     m->ter_set(x, y, t_gas_pump);
   } else {
    int x = (door_side == EAST ? x2 - 2 : x1 + 2);
    for (int y = y1 + 1; y <= y2 - 1; y += spacing)
     m->ter_set(x, y, t_gas_pump);
   }
  } break;

  case room_mine_housing:
   if (door_side == NORTH || door_side == SOUTH) {
    for (int y = y1 + 2; y <= y2 - 2; y += 2) {
     m->ter_set(x1    , y, t_window);
     m->ter_set(x1 + 1, y, t_bed);
     m->ter_set(x1 + 2, y, t_bed);
     m->ter_set(x2    , y, t_window);
     m->ter_set(x2 - 1, y, t_bed);
     m->ter_set(x2 - 2, y, t_bed);
     m->ter_set(x1 + 1, y + 1, t_dresser);
     m->place_items(mi_dresser, 78, x1 + 1, y + 1, x1 + 1, y + 1, false, 0);
     m->ter_set(x2 - 1, y + 1, t_dresser);
     m->place_items(mi_dresser, 78, x2 - 1, y + 1, x2 - 1, y + 1, false, 0);
    }
   } else {
    for (int x = x1 + 2; x <= x2 - 2; x += 2) {
     m->ter_set(x, y1    , t_window);
     m->ter_set(x, y1 + 1, t_bed);
     m->ter_set(x, y1 + 2, t_bed);
     m->ter_set(x, y2    , t_window);
     m->ter_set(x, y2 - 1, t_bed);
     m->ter_set(x, y2 - 2, t_bed);
     m->ter_set(x + 1, y1 + 1, t_dresser);
     m->place_items(mi_dresser, 78, x + 1, y1 + 1, x + 1, y1 + 1, false, 0);
     m->ter_set(x + 1, y2 - 1, t_dresser);
     m->place_items(mi_dresser, 78, x + 1, y2 - 1, x + 1, y2 - 1, false, 0);
    }
   }
   m->place_items(mi_bedroom, 65, x1 + 1, y1 + 1, x2 - 1, y2 - 1, false, 0);
   break;
 }

 if (type == room_mine_fuel) { // Fuel stations are open on one side
  switch (door_side) {
   case NORTH: line(m, t_floor, x1, y1    , x2, y1    ); break;
   case EAST:  line(m, t_floor, x2, y1 + 1, x2, y2 - 1); break;
   case SOUTH: line(m, t_floor, x1, y2    , x2, y2    ); break;
   case WEST:  line(m, t_floor, x1, y1 + 1, x1, y2 - 1); break;
  }
 } else {
  if (type == room_mine_storage) // Storage has a locked door
   m->ter_set(door_point.x, door_point.y, t_door_locked);
  else
   m->ter_set(door_point.x, door_point.y, t_door_c);
 }
}

map_extra random_map_extra(map_extras embellishments)
{
    int pick = 0;
    // Set pick to the total of all the chances for map extras
    for (int i = 0; i < num_map_extras; i++)
    {
        if (!OPTIONS[OPT_CLASSIC_ZOMBIES] || mfb(i) & classic_extras)
        {
            pick += embellishments.chances[i];
        }
    }
    // Set pick to a number between 0 and the total
    pick = rng(0, pick - 1);
    int choice = -1;
    while (pick >= 0)
    {
        choice++;
        if(!OPTIONS[OPT_CLASSIC_ZOMBIES] || mfb(choice) & classic_extras)
        {
            pick -= embellishments.chances[choice];
        }
    }
    return map_extra(choice);
}

room_type pick_mansion_room(int x1, int y1, int x2, int y2)
{
 int dx = abs(x1 - x2), dy = abs(y1 - y2), area = dx * dy;
 int shortest = (dx < dy ? dx : dy), longest = (dx > dy ? dx : dy);
 std::vector<room_type> valid;
 if (shortest >= 12)
  valid.push_back(room_mansion_courtyard);
 if (shortest >= 7 && area >= 64 && area <= 100)
  valid.push_back(room_mansion_bedroom);
 if (shortest >= 9)
  valid.push_back(room_mansion_library);
 if (shortest >= 6 && area <= 60)
  valid.push_back(room_mansion_kitchen);
 if (longest >= 7 && shortest >= 5)
  valid.push_back(room_mansion_dining);
 if (shortest >= 6 && longest <= 10)
  valid.push_back(room_mansion_game);
 if (shortest >= 10)
  valid.push_back(room_mansion_pool);
 if (longest <= 6 || shortest <= 4)
  valid.push_back(room_mansion_bathroom);
 if (longest >= 8 && shortest <= 6)
  valid.push_back(room_mansion_gallery);

 if (valid.empty()) {
  debugmsg("x: %d - %d, dx: %d\n\
       y: %d - %d, dy: %d", x1, x2, dx,
                            y1, y2, dy);
  return room_null;
 }

 return valid[ rng(0, valid.size() - 1) ];
}

void build_mansion_room(map *m, room_type type, int x1, int y1, int x2, int y2)
{
 int dx = abs(x1 - x2), dy = abs(y1 - y2);
 int cx_low = (x1 + x2) / 2, cx_hi = (x1 + x2 + 1) / 2,
     cy_low = (y1 + y2) / 2, cy_hi = (y1 + y2 + 1) / 2;

/*
 debugmsg("\
x: %d - %d, dx: %d cx: %d/%d\n\
x: %d - %d, dx: %d cx: %d/%d", x1, x2, dx, cx_low, cx_hi,
                               y1, y2, dy, cy_low, cy_hi);
*/
 bool walled_south = (y2 >= SEEY * 2 - 2);

 switch (type) {

 case room_mansion_courtyard:
  square(m, &grass_or_dirt, x1, y1, x2, y2);
  if (one_in(4)) { // Tree grid
   for (int x = 1; x <= dx / 2; x += 4) {
    for (int y = 1; y <= dx / 2; y += 4) {
     m->ter_set(x1 + x, y1 + y, t_tree);
     m->ter_set(x2 - x, y2 - y, t_tree);
    }
   }
  }
  if (one_in(3)) { // shrub-lined
   for (int i = x1; i <= x2; i++) {
    if (m->ter(i, y2 + 1) != t_door_c)
     m->ter_set(i, y2, t_shrub);
   }
   if (walled_south && x1 <= SEEX && SEEX <= x2) {
    m->ter_set(SEEX - 1, y2, grass_or_dirt());
    m->ter_set(SEEX,     y2, grass_or_dirt());
   }
  }
  break;

 case room_mansion_entry:
  if (!one_in(3)) { // Columns
   for (int y = y1 + 2; y <= y2; y += 3) {
    m->ter_set(cx_low - 3, y, t_column);
    m->ter_set(cx_low + 3, y, t_column);
   }
  }
  if (one_in(6)) { // Suits of armor
   int start = y1 + rng(2, 4), end = y2 - rng(0, 4), step = rng(3, 6);
   for (int y = start; y <= end; y += step) {
    m->spawn_item(x1 + 1, y, (*(m->itypes))["helmet_plate"], 0);
    m->spawn_item(x1 + 1, y, (*(m->itypes))["armor_plate"],  0);
    if (one_in(2))
     m->spawn_item(x1 + 1, y, (*(m->itypes))["pike"],  0);
    else if (one_in(3))
     m->spawn_item(x1 + 1, y, (*(m->itypes))["broadsword"],  0);
    else if (one_in(6))
     m->spawn_item(x1 + 1, y, (*(m->itypes))["mace"],  0);
    else if (one_in(6))
     m->spawn_item(x1 + 1, y, (*(m->itypes))["morningstar"],  0);

    m->spawn_item(x2 - 1, y, (*(m->itypes))["helmet_plate"], 0);
    m->spawn_item(x2 - 1, y, (*(m->itypes))["armor_plate"],  0);
    if (one_in(2))
     m->spawn_item(x2 - 1, y, (*(m->itypes))["pike"],  0);
    else if (one_in(3))
     m->spawn_item(x2 - 1, y, (*(m->itypes))["broadsword"],  0);
    else if (one_in(6))
     m->spawn_item(x2 - 1, y, (*(m->itypes))["mace"],  0);
    else if (one_in(6))
     m->spawn_item(x2 - 1, y, (*(m->itypes))["morningstar"],  0);
   }
  }
  break;

 case room_mansion_bedroom:
  if (dx > dy || (dx == dy && one_in(2))) { // horizontal
   int dressy = (one_in(2) ? cy_low - 2 : cy_low + 2);
   if (one_in(2)) { // bed on left
    square(m, t_bed, x1 + 1, cy_low - 1, x1 + 3, cy_low + 1);
    m->ter_set(x1 + 1, dressy, t_dresser);
    m->place_items(mi_dresser, 80, x1 + 1, dressy, x1 + 1, dressy, false, 0);
   } else { // bed on right
    square(m, t_bed, x2 - 3, cy_low - 1, x2 - 1, cy_low + 1);
    m->ter_set(x1 + 1, dressy, t_dresser);
    m->place_items(mi_dresser, 80, x2 - 1, dressy, x2 - 1, dressy, false, 0);
   }
  } else { // vertical
   int dressx = (one_in(2) ? cx_low - 2 : cx_low + 2);
   if (one_in(2)) { // bed at top
    square(m, t_bed, cx_low - 1, y1 + 1, cx_low + 1, y1 + 3);
    m->ter_set(dressx, y1 + 1, t_dresser);
    m->place_items(mi_dresser, 80, dressx, y1 + 1, dressx, y1 + 1, false, 0);
   } else { // bed at bottom
    square(m, t_bed, cx_low - 1, y2 - 3, cx_low + 1, y2 - 1);
    m->ter_set(dressx, y2 - 1, t_dresser);
    m->place_items(mi_dresser, 80, dressx, y2 - 1, dressx, y2 - 1, false, 0);
   }
  }
  m->place_items(mi_bedroom, 75, x1, y1, x2, y2, false, 0);
  if (one_in(10))
   m->place_items(mi_homeguns, 58, x1, y1, x2, y2, false, 0);
  break;

 case room_mansion_library:
  if (dx < dy || (dx == dy && one_in(2))) { // vertically-aligned bookshelves
   for (int x = x1 + 1; x <= cx_low - 2; x += 3) {
    for (int y = y1 + 1; y <= y2 - 3; y += 4) {
     square(m, t_bookcase, x, y, x + 1, y + 2);
     m->place_items(mi_novels,    85, x, y, x + 1, y + 2, false, 0);
     m->place_items(mi_manuals,   62, x, y, x + 1, y + 2, false, 0);
     m->place_items(mi_textbooks, 40, x, y, x + 1, y + 2, false, 0);
    }
   }
   for (int x = x2 - 1; x >= cx_low + 2; x -= 3) {
    for (int y = y1 + 1; y <= y2 - 3; y += 4) {
     square(m, t_bookcase, x - 1, y, x, y + 2);
     m->place_items(mi_novels,    85, x - 1, y, x, y + 2, false, 0);
     m->place_items(mi_manuals,   62, x - 1, y, x, y + 2, false, 0);
     m->place_items(mi_textbooks, 40, x - 1, y, x, y + 2, false, 0);
    }
   }
  } else { // horizontally-aligned bookshelves
   for (int y = y1 + 1; y <= cy_low - 2; y += 3) {
    for (int x = x1 + 1; x <= x2 - 3; x += 4) {
     square(m, t_bookcase, x, y, x + 2, y + 1);
     m->place_items(mi_novels,    85, x, y, x + 2, y + 1, false, 0);
     m->place_items(mi_manuals,   62, x, y, x + 2, y + 1, false, 0);
     m->place_items(mi_textbooks, 40, x, y, x + 2, y + 1, false, 0);
    }
   }
   for (int y = y2 - 1; y >= cy_low + 2; y -= 3) {
    for (int x = x1 + 1; x <= x2 - 3; x += 4) {
     square(m, t_bookcase, x, y - 1, x + 2, y);
     m->place_items(mi_novels,    85, x, y - 1, x + 2, y, false, 0);
     m->place_items(mi_manuals,   62, x, y - 1, x + 2, y, false, 0);
     m->place_items(mi_textbooks, 40, x, y - 1, x + 2, y, false, 0);
    }
   }
  }
  break;

 case room_mansion_kitchen:
  square(m, t_counter, cx_low, cy_low, cx_hi, cy_hi);
  m->place_items(mi_cleaning,  58, x1 + 1, y1 + 1, x2 - 1, y2 - 1, false, 0);
  if (one_in(2)) { // Fridge/racks on left/right
   line(m, t_fridge, cx_low - 1, cy_low, cx_low - 1, cy_hi);
   m->place_items(mi_fridge, 82, cx_low - 1, cy_low, cx_low - 1, cy_hi,
                  false, 0);
   line(m, t_rack, cx_hi + 1, cy_low, cx_hi + 1, cy_hi);
   m->place_items(mi_cannedfood, 50, cx_hi + 1, cy_low, cx_hi + 1, cy_hi,
                  false, 0);
   m->place_items(mi_pasta,      50, cx_hi + 1, cy_low, cx_hi + 1, cy_hi,
                  false, 0);
  } else { // Fridge/racks on top/bottom
   line(m, t_fridge, cx_low, cy_low - 1, cx_hi, cy_low - 1);
   m->place_items(mi_fridge, 82, cx_low, cy_low - 1, cx_hi, cy_low - 1,
                  false, 0);
   line(m, t_rack, cx_low, cy_hi + 1, cx_hi, cy_hi + 1);
   m->place_items(mi_cannedfood, 50, cx_low, cy_hi + 1, cx_hi, cy_hi + 1,
                  false, 0);
   m->place_items(mi_pasta,      50, cx_low, cy_hi + 1, cx_hi, cy_hi + 1,
                  false, 0);
  }
  break;

 case room_mansion_dining:
  if (dx < dy || (dx == dy && one_in(2))) { // vertically-aligned table
   line(m, t_table, cx_low, y1 + 2, cx_low, y2 - 2);
   line(m, t_bench, cx_low - 1, y1 + 2, cx_low - 1, y2 - 2);
   line(m, t_bench, cx_low + 1, y1 + 2, cx_low + 1, y2 - 2);
   m->place_items(mi_dining, 78, cx_low, y1 + 2, cx_low, y2 - 2, false, 0);
  } else { // horizontally-aligned table
   line(m, t_table, x1 + 2, cy_low, x2 - 2, cy_low);
   line(m, t_bench, x1 + 2, cy_low - 1, x2 - 2, cy_low - 1);
   line(m, t_bench, x1 + 2, cy_low + 1, x2 - 2, cy_low + 1);
   m->place_items(mi_dining, 78, x1 + 2, cy_low, x2 - 2, cy_low, false, 0);
  }
  break;

 case room_mansion_game:
  if (dx < dy || one_in(2)) { // vertically-aligned table
   square(m, t_pool_table, cx_low, cy_low - 1, cx_low + 1, cy_low + 1);
   m->place_items(mi_pool_table, 80, cx_low, cy_low - 1, cx_low + 1, cy_low + 1,
                  false, 0);
  } else { // horizontally-aligned table
   square(m, t_pool_table, cx_low - 1, cy_low, cx_low + 1, cy_low + 1);
   m->place_items(mi_pool_table, 80, cx_low - 1, cy_low, cx_low + 1, cy_low + 1,
                  false, 0);
  }
  break;

 case room_mansion_pool:
  square(m, t_water_sh, x1 + 2, y1 + 2, x2 - 2, y2 - 2);
  break;

 case room_mansion_bathroom:
  m->ter_set( rng(x1 + 1, x2 - 1), rng(y1 + 1, y2 - 1) , t_toilet);
  m->place_items(mi_harddrugs, 20, x1 + 1, y1 + 1, x2 - 1, y2 - 1, false, 0);
  m->place_items(mi_softdrugs, 72, x1 + 1, y1 + 1, x2 - 1, y2 - 1, false, 0);
  m->place_items(mi_cleaning,  48, x1 + 1, y1 + 1, x2 - 1, y2 - 1, false, 0);
  break;

 case room_mansion_gallery:
  for (int x = x1 + 1; x <= cx_low - 1; x += rng(2, 4)) {
   for (int y = y1 + 1; y <= cy_low - 1; y += rng(2, 4)) {
    if (one_in(10)) { // Suit of armor
     m->spawn_item(x, y, (*(m->itypes))["helmet_plate"], 0);
     m->spawn_item(x, y, (*(m->itypes))["armor_plate"],  0);
     if (one_in(2))
      m->spawn_item(x, y, (*(m->itypes))["pike"],  0);
     else if (one_in(3))
      m->spawn_item(x, y, (*(m->itypes))["broadsword"],  0);
     else if (one_in(6))
      m->spawn_item(x, y, (*(m->itypes))["mace"],  0);
     else if (one_in(6))
      m->spawn_item(x, y, (*(m->itypes))["morningstar"],  0);
    } else { // Objets d'art
     m->ter_set(x, y, t_counter);
     m->place_items(mi_art, 70, x, y, x, y, false, 0);
    }
   }
  }
  for (int x = x2 - 1; x >= cx_hi + 1; x -= rng(2, 4)) {
   for (int y = y2 - 1; y >= cy_hi + 1; y -= rng(2, 4)) {
    if (one_in(10)) { // Suit of armor
     m->spawn_item(x, y, (*(m->itypes))["helmet_plate"], 0);
     m->spawn_item(x, y, (*(m->itypes))["armor_plate"],  0);
     if (one_in(2))
      m->spawn_item(x, y, (*(m->itypes))["pike"],  0);
     else if (one_in(3))
      m->spawn_item(x, y, (*(m->itypes))["broadsword"],  0);
     else if (one_in(6))
      m->spawn_item(x, y, (*(m->itypes))["mace"],  0);
     else if (one_in(6))
      m->spawn_item(x, y, (*(m->itypes))["morningstar"],  0);
    } else { // Objets d'art
     m->ter_set(x, y, t_counter);
     m->place_items(mi_art, 70, x, y, x, y, false, 0);
    }
   }
  }
  break;
 }
}

void mansion_room(map *m, int x1, int y1, int x2, int y2)
{
 room_type type = pick_mansion_room(x1, y1, x2, y2);
 build_mansion_room(m, type, x1, y1, x2, y2);
}

void map::add_extra(map_extra type, game *g)
{
 item body;
 body.make_corpse(g->itypes["corpse"], g->mtypes[mon_null], g->turn);

 switch (type) {

 case mx_null:
  debugmsg("Tried to generate null map extra.");
  break;

 case mx_helicopter:
 {
  int cx = rng(4, SEEX * 2 - 5), cy = rng(4, SEEY * 2 - 5);
  for (int x = 0; x < SEEX * 2; x++) {
   for (int y = 0; y < SEEY * 2; y++) {
    if (x >= cx - 4 && x <= cx + 4 && y >= cy - 4 && y <= cy + 4) {
     if (!one_in(5))
      ter_set(x, y, t_wreckage);
     else if (has_flag(bashable, x, y)) {
      std::string junk;
      bash(x, y, 500, junk);	// Smash the fuck out of it
      bash(x, y, 500, junk);	// Smash the fuck out of it some more
     }
    } else if (one_in(10))	// 1 in 10 chance of being wreckage anyway
     ter_set(x, y, t_wreckage);
   }
  }

  place_items(mi_helicopter, 90, cx - 4, cy - 4, cx + 4, cy + 4, true, 0);
  place_items(mi_helicopter, 20, 0, 0, SEEX * 2 - 1, SEEY * 2 - 1, true, 0);
  items_location extra_items = mi_helicopter;
  switch (rng(1, 4)) {
   case 1: extra_items = mi_military;	break;
   case 2: extra_items = mi_science;	break;
   case 3: extra_items = mi_allguns;	break;
   case 4: extra_items = mi_bionics;	break;
  }
  place_spawns(g, "GROUP_MAYBE_MIL", 2, 0, 0, SEEX * 2 - 1, SEEX * 2 - 1, 0.1);//0.1 = 1-5
  place_items(extra_items, 70, cx - 4, cy - 4, cx + 4, cy + 4, true, 0);
 }
 break;

 case mx_military:
 {
  int num_bodies = dice(2, 6);
  for (int i = 0; i < num_bodies; i++) {
   int x, y, tries = 0;;
   do {	// Loop until we find a valid spot to dump a body, or we give up
    x = rng(0, SEEX * 2 - 1);
    y = rng(0, SEEY * 2 - 1);
    tries++;
   } while (tries < 10 && move_cost(x, y) == 0);

   if (tries < 10) {	// We found a valid spot!
    add_item(x, y, body);
    place_items(mi_military, 86, x, y, x, y, true, 0);
    if (one_in(8))
     spawn_item(x, y, (*itypes)["id_military"], 0);
   }
  }
  place_spawns(g, "GROUP_MAYBE_MIL", 2, 0, 0, SEEX * 2 - 1, SEEX * 2 - 1, 0.1);//0.1 = 1-5
  place_items(mi_rare, 25, 0, 0, SEEX * 2 - 1, SEEY * 2 - 1, true, 0);
 }
 break;

 case mx_science:
 {
  int num_bodies = dice(2, 5);
  for (int i = 0; i < num_bodies; i++) {
   int x, y, tries = 0;
   do {	// Loop until we find a valid spot to dump a body, or we give up
    x = rng(0, SEEX * 2 - 1);
    y = rng(0, SEEY * 2 - 1);
    tries++;
   } while (tries < 10 && move_cost(x, y) == 0);

   if (tries < 10) {	// We found a valid spot!
    add_item(x, y, body);
    spawn_item(x, y, (*itypes)["id_science"], 0);
    place_items(mi_science, 84, x, y, x, y, true, 0);
   }
  }
  place_items(mi_rare, 45, 0, 0, SEEX * 2 - 1, SEEY * 2 - 1, true, 0);
 }
 break;

 case mx_stash:
 {
  int x = rng(0, SEEX * 2 - 1), y = rng(0, SEEY * 2 - 1);
  if (move_cost(x, y) != 0)
   ter_set(x, y, t_dirt);

  int size;
  items_location stash;
  switch (rng(1, 6)) {	// What kind of stash?
   case 1: stash = mi_stash_food;	size = 90;	break;
   case 2: stash = mi_stash_ammo;	size = 80;	break;
   case 3: stash = mi_rare;		size = 70;	break;
   case 4: stash = mi_stash_wood;	size = 90;	break;
   case 5: stash = mi_stash_drugs;	size = 85;	break;
   case 6: stash = mi_trash;		size = 92;	break;
  }

  if (move_cost(x, y) == 0)
   ter_set(x, y, t_dirt);
  place_items(stash, size, x, y, x, y, true, 0);

// Now add traps around that stash
  for (int i = x - 4; i <= x + 4; i++) {
   for (int j = y - 4; j <= y + 4; j++) {
    if (i >= 0 && j >= 0 && i < SEEX * 2 && j < SEEY * 2 && one_in(4)) {
     trap_id placed;
     switch (rng(1, 7)) {
      case 1:
      case 2:
      case 3: placed = tr_beartrap;	break;
      case 4:
      case 5: placed = tr_nailboard;	break;
      case 6: placed = tr_crossbow;	break;
      case 7: placed = tr_shotgun_2;	break;
     }
     if (placed == tr_beartrap && has_flag(diggable, i, j)) {
      if (one_in(8))
       placed = tr_landmine_buried;
      else
       placed = tr_beartrap_buried;
     }
     add_trap(i, j,  placed);
    }
   }
  }
 }
 break;

 case mx_drugdeal: {
// Decide on a drug type
  int num_drugs;
  itype* drugtype;
  switch (rng(1, 10)) {
   case 1: // Weed
    num_drugs = rng(20, 30);
    drugtype = (*itypes)["weed"];
    break;
   case 2:
   case 3:
   case 4:
   case 5: // Cocaine
    num_drugs = rng(10, 20);
    drugtype = (*itypes)["coke"];
    break;
   case 6:
   case 7:
   case 8: // Meth
    num_drugs = rng(8, 14);
    drugtype = (*itypes)["meth"];
    break;
   case 9:
   case 10: // Heroin
    num_drugs = rng(6, 12);
    drugtype = (*itypes)["heroin"];
    break;
  }
  int num_bodies_a = dice(3, 3);
  int num_bodies_b = dice(3, 3);
  bool north_south = one_in(2);
  bool a_has_drugs = one_in(2);

  for (int i = 0; i < num_bodies_a; i++) {
    int x, y, x_offset, y_offset, tries = 0;
   do {	// Loop until we find a valid spot to dump a body, or we give up
    if (north_south) {
     x = rng(0, SEEX * 2 - 1);
     y = rng(0, SEEY - 4);
     x_offset = 0;
     y_offset = -1;
    } else {
     x = rng(0, SEEX - 4);
     y = rng(0, SEEY * 2 - 1);
     x_offset = -1;
     y_offset = 0;
    }
    tries++;
   } while (tries < 10 && move_cost(x, y) == 0);

   if (tries < 10) {	// We found a valid spot!
    add_item(x, y, body);
    int splatter_range = rng(1, 3);
    for (int j = 0; j <= splatter_range; j++) {
     add_field(g, x + (j * x_offset), y + (j * y_offset), fd_blood, 1);
    }
    place_items(mi_drugdealer, 75, x, y, x, y, true, 0);
    if (a_has_drugs && num_drugs > 0) {
     int drugs_placed = rng(2, 6);
     if (drugs_placed > num_drugs) {
      drugs_placed = num_drugs;
      num_drugs = 0;
     }
     spawn_item(x, y, drugtype, 0, 0, drugs_placed);
    }
   }
  }
  for (int i = 0; i < num_bodies_b; i++) {
    int x, y, x_offset, y_offset, tries = 0;
   do {	// Loop until we find a valid spot to dump a body, or we give up
    if (north_south) {
     x = rng(0, SEEX * 2 - 1);
     y = rng(SEEY + 3, SEEY * 2 - 1);
     x_offset = 0;
     y_offset = 1;
    } else {
     x = rng(SEEX + 3, SEEX * 2 - 1);
     y = rng(0, SEEY * 2 - 1);
     x_offset = 1;
     y_offset = 0;
    }
    tries++;
   } while (tries < 10 && move_cost(x, y) == 0);

   if (tries < 10) {	// We found a valid spot!
    add_item(x, y, body);
    int splatter_range = rng(1, 3);
    for (int j = 0; j <= splatter_range; j++) {
     add_field(g, x + (j * x_offset), y + (j * y_offset), fd_blood, 1);
    }
    place_items(mi_drugdealer, 75, x, y, x, y, true, 0);
    if (!a_has_drugs && num_drugs > 0) {
     int drugs_placed = rng(2, 6);
     if (drugs_placed > num_drugs) {
      drugs_placed = num_drugs;
      num_drugs = 0;
     }
     spawn_item(x, y, drugtype, 0, 0, drugs_placed);
    }
   }
  }
 } break;

 case mx_supplydrop: {
  int num_crates = rng(1, 5);
  for (int i = 0; i < num_crates; i++) {
   int x, y, tries = 0;
   do {	// Loop until we find a valid spot to dump a body, or we give up
    x = rng(0, SEEX * 2 - 1);
    y = rng(0, SEEY * 2 - 1);
    tries++;
   } while (tries < 10 && move_cost(x, y) == 0);
   ter_set(x, y, t_crate_c);
   switch (rng(1, 10)) {
    case 1:
    case 2:
    case 3:
    case 4:
     place_items(mi_mil_food, 88, x, y, x, y, true, 0);
     break;
    case 5:
    case 6:
    case 7:
     place_items(mi_grenades, 82, x, y, x, y, true, 0);
     break;
    case 8:
    case 9:
     place_items(mi_mil_armor, 75, x, y, x, y, true, 0);
     break;
    case 10:
     place_items(mi_mil_rifles, 80, x, y, x, y, true, 0);
     break;
   }
  }
 }
 break;

 case mx_portal:
 {
  int x = rng(1, SEEX * 2 - 2), y = rng(1, SEEY * 2 - 2);
  for (int i = x - 1; i <= x + 1; i++) {
   for (int j = y - 1; j <= y + 1; j++)
    ter_set(i, j, t_rubble);
  }
  add_trap(x, y, tr_portal);
  int num_monsters = rng(0, 4);
  for (int i = 0; i < num_monsters; i++) {
   mon_id type = mon_id( rng(mon_gelatin, mon_blank) );
   int mx = rng(1, SEEX * 2 - 2), my = rng(1, SEEY * 2 - 2);
   ter_set(mx, my, t_rubble);
   add_spawn(type, 1, mx, my);
  }
 }
 break;

 case mx_minefield:
 {
  int num_mines = rng(6, 20);
  for (int x = 0; x < SEEX * 2; x++) {
   for (int y = 0; y < SEEY * 2; y++) {
    if (one_in(3))
     ter_set(x, y, t_dirt);
   }
  }
  for (int i = 0; i < num_mines; i++) {
   int x = rng(0, SEEX * 2 - 1), y = rng(0, SEEY * 2 - 1);
   if (!has_flag(diggable, x, y) || one_in(8))
    ter_set(x, y, t_dirtmound);
   add_trap(x, y, tr_landmine_buried);
  }
 }
 break;

 case mx_wolfpack:
  add_spawn(mon_wolf, rng(3, 6), SEEX, SEEY);
  break;

  case mx_cougar:
  add_spawn(mon_cougar, 1, SEEX, SEEY);
  break;

 case mx_crater:
 {
  int size = rng(2, 6);
  int x = rng(size, SEEX * 2 - 1 - size), y = rng(size, SEEY * 2 - 1 - size);
  for (int i = x - size; i <= x + size; i++) {
   for (int j = y - size; j <= y + size; j++) {
    ter_set(i, j, t_rubble);
    radiation(i, j) += rng(20, 40);
   }
  }
 }
 break;

 case mx_fumarole:
 {
  int x1 = rng(0,    SEEX     - 1), y1 = rng(0,    SEEY     - 1),
      x2 = rng(SEEX, SEEX * 2 - 1), y2 = rng(SEEY, SEEY * 2 - 1);
  std::vector<point> fumarole = line_to(x1, y1, x2, y2, 0);
  for (int i = 0; i < fumarole.size(); i++)
   ter_set(fumarole[i].x, fumarole[i].y, t_lava);
 }
 break;

 case mx_portal_in:
 {
  int x = rng(5, SEEX * 2 - 6), y = rng(5, SEEY * 2 - 6);
  add_field(g, x, y, fd_fatigue, 3);
  for (int i = x - 5; i <= x + 5; i++) {
   for (int j = y - 5; j <= y + 5; j++) {
    if (rng(0, 9) > trig_dist(x, y, i, j)) {
     marlossify(i, j);
     if (ter(i, j) == t_marloss)
      spawn_item(x, y, (*itypes)["marloss_berry"], g->turn);
     if (one_in(15)) {
      monster creature(g->mtypes[mon_id(rng(mon_gelatin, mon_blank))]);
      creature.spawn(i, j);
      g->z.push_back(creature);
     }
    }
   }
  }
 }
 break;

 case mx_anomaly: {
  point center( rng(6, SEEX * 2 - 7), rng(6, SEEY * 2 - 7) );
  artifact_natural_property prop =
   artifact_natural_property(rng(ARTPROP_NULL + 1, ARTPROP_MAX - 1));
  create_anomaly(center.x, center.y, prop);
  spawn_item(center.x, center.y, g->new_natural_artifact(prop), 0);
 } break;

 } // switch (prop)
}

void map::create_anomaly(int cx, int cy, artifact_natural_property prop)
{
 rough_circle(this, t_rubble, cx, cy, 5);
 switch (prop) {
  case ARTPROP_WRIGGLING:
  case ARTPROP_MOVING:
   for (int i = cx - 5; i <= cx + 5; i++) {
    for (int j = cy - 5; j <= cy + 5; j++) {
     if (ter(i, j) == t_rubble) {
      add_field(NULL, i, j, fd_push_items, 1);
      if (one_in(3))
       spawn_item(i, j, (*itypes)["rock"], 0);
     }
    }
   }
   break;

  case ARTPROP_GLOWING:
  case ARTPROP_GLITTERING:
   for (int i = cx - 5; i <= cx + 5; i++) {
    for (int j = cy - 5; j <= cy + 5; j++) {
     if (ter(i, j) == t_rubble && one_in(2))
      add_trap(i, j, tr_glow);
    }
   }
   break;

  case ARTPROP_HUMMING:
  case ARTPROP_RATTLING:
   for (int i = cx - 5; i <= cx + 5; i++) {
    for (int j = cy - 5; j <= cy + 5; j++) {
     if (ter(i, j) == t_rubble && one_in(2))
      add_trap(i, j, tr_hum);
    }
   }
   break;

  case ARTPROP_WHISPERING:
  case ARTPROP_ENGRAVED:
   for (int i = cx - 5; i <= cx + 5; i++) {
    for (int j = cy - 5; j <= cy + 5; j++) {
     if (ter(i, j) == t_rubble && one_in(3))
      add_trap(i, j, tr_shadow);
    }
   }
   break;

  case ARTPROP_BREATHING:
   for (int i = cx - 1; i <= cx + 1; i++) {
    for (int j = cy - 1; j <= cy + 1; j++)
     if (i == cx && j == cy)
      add_spawn(mon_breather_hub, 1, i, j);
     else
      add_spawn(mon_breather, 1, i, j);
   }
   break;

  case ARTPROP_DEAD:
   for (int i = cx - 5; i <= cx + 5; i++) {
    for (int j = cy - 5; j <= cy + 5; j++) {
     if (ter(i, j) == t_rubble)
      add_trap(i, j, tr_drain);
    }
   }
   break;

  case ARTPROP_ITCHY:
   for (int i = cx - 5; i <= cx + 5; i++) {
    for (int j = cy - 5; j <= cy + 5; j++) {
     if (ter(i, j) == t_rubble)
      radiation(i, j) = rng(0, 10);
    }
   }
   break;

  case ARTPROP_ELECTRIC:
  case ARTPROP_CRACKLING:
   add_field(NULL, cx, cy, fd_shock_vent, 3);
   break;

  case ARTPROP_SLIMY:
   add_field(NULL, cx, cy, fd_acid_vent, 3);
   break;

  case ARTPROP_WARM:
   for (int i = cx - 5; i <= cx + 5; i++) {
    for (int j = cy - 5; j <= cy + 5; j++) {
     if (ter(i, j) == t_rubble)
      add_field(NULL, i, j, fd_fire_vent, 1 + (rl_dist(cx, cy, i, j) % 3));
    }
   }
   break;

  case ARTPROP_SCALED:
   for (int i = cx - 5; i <= cx + 5; i++) {
    for (int j = cy - 5; j <= cy + 5; j++) {
     if (ter(i, j) == t_rubble)
      add_trap(i, j, tr_snake);
    }
   }
   break;

  case ARTPROP_FRACTAL:
   create_anomaly(cx - 4, cy - 4,
               artifact_natural_property(rng(ARTPROP_NULL + 1, ARTPROP_MAX - 1)));
   create_anomaly(cx + 4, cy - 4,
               artifact_natural_property(rng(ARTPROP_NULL + 1, ARTPROP_MAX - 1)));
   create_anomaly(cx - 4, cy + 4,
               artifact_natural_property(rng(ARTPROP_NULL + 1, ARTPROP_MAX - 1)));
   create_anomaly(cx + 4, cy - 4,
               artifact_natural_property(rng(ARTPROP_NULL + 1, ARTPROP_MAX - 1)));
   break;

 }
}

void line(map *m, ter_id type, int x1, int y1, int x2, int y2)
{
 std::vector<point> line = line_to(x1, y1, x2, y2, 0);
 for (int i = 0; i < line.size(); i++)
  m->ter_set(line[i].x, line[i].y, type);
 m->ter_set(x1, y1, type);
}

void fill_background(map *m, ter_id type)
{
 square(m, type, 0, 0, SEEX*2-1, SEEY*2-1);
}

void fill_background(map *m, ter_id (*f)())
{
 square(m, f, 0, 0, SEEX*2-1, SEEY*2-1);
}

void square(map *m, ter_id type, int x1, int y1, int x2, int y2)
{
 for (int x = x1; x <= x2; x++)
  for (int y = y1; y <= y2; y++)
   m->ter_set(x, y, type);
}

void square(map *m, ter_id (*f)(), int x1, int y1, int x2, int y2)
{
 for (int x = x1; x <= x2; x++)
  for (int y = y1; y <= y2; y++)
   m->ter_set(x, y, f());
}

void rough_circle(map *m, ter_id type, int x, int y, int rad)
{
 for (int i = x - rad; i <= x + rad; i++) {
  for (int j = y - rad; j <= y + rad; j++) {
   if (rl_dist(x, y, i, j) + rng(0, 3) <= rad)
    m->ter_set(i, j, type);
  }
 }
}

void add_corpse(game *g, map *m, int x, int y)
{
 item body;
 body.make_corpse(g->itypes["corpse"], g->mtypes[mon_null], 0);
 m->add_item(x, y, body);
 m->put_items_from(mi_shoes,  1, x, y);
 m->put_items_from(mi_pants,  1, x, y);
 m->put_items_from(mi_shirts, 1, x, y);
 if (one_in(6))
  m->put_items_from(mi_jackets, 1, x, y);
 if (one_in(15))
  m->put_items_from(mi_bags, 1, x, y);
}<|MERGE_RESOLUTION|>--- conflicted
+++ resolved
@@ -7,13 +7,10 @@
 #include "line.h"
 #include "debug.h"
 #include "options.h"
-<<<<<<< HEAD
 #include "item_manager.h"
-=======
 #include "mapgenformat.h"
 
 #include <cassert>
->>>>>>> 710439ad
 
 #ifndef sgn
 #define sgn(x) (((x) < 0) ? -1 : 1)
