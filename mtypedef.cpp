#include "game.h"
#include "mondeath.h"
#include "monattack.h"
#include "itype.h"
#include "setvector.h"

// This function populates the master list of monster types.
// If you edit this function, you'll also need to edit:
//  * mtype.h - enum mon_id MUST match the order of this list!
//  * monster.cpp - void make_fungus() should be edited, or fungal infection
//                  will simply kill the monster
//  * mongroupdef.cpp - void init_moncats() should be edited, so the monster
//                      spawns with the proper group
// PLEASE NOTE: The description is AT MAX 4 lines of 46 characters each.

void game::init_mtypes ()
{
 int id = 0;
// Null monster named "None".
 mtypes.push_back(new mtype);

#define mon(name, species, sym, color, size, mat, \
            freq, diff, agro, morale, speed, melee_skill, melee_dice,\
            melee_sides, melee_cut, dodge, arm_bash, arm_cut, item_chance, HP,\
            sp_freq, death, sp_att, desc) \
id++;\
mtypes.push_back(new mtype(id, name, species, sym, color, size, mat,\
freq, diff, agro, morale, speed, melee_skill, melee_dice, melee_sides,\
melee_cut, dodge, arm_bash, arm_cut, item_chance, HP, sp_freq, death, sp_att,\
desc))

#define FLAGS(...)   setvector(mtypes[id]->flags,   __VA_ARGS__, NULL)
#define ANGER(...)   setvector(mtypes[id]->anger,   __VA_ARGS__, NULL)
#define FEARS(...)   setvector(mtypes[id]->fear,    __VA_ARGS__, NULL)
#define PLACATE(...) setvector(mtypes[id]->placate, __VA_ARGS__, NULL)

// PLEASE NOTE: The description is AT MAX 4 lines of 46 characters each.

// FOREST ANIMALS
mon("squirrel",	species_mammal, 's',	c_ltgray,	MS_TINY,	FLESH,
//	frq dif agr mor spd msk mdi m## cut dge bsh cut itm  HP special freq
	 50,  0,-99, -8,140,  0,  1,  1,  0,  4,  0,  0,  0,  1,  0,
	&mdeath::normal,	&mattack::none, "\
A small woodland animal."
);
FLAGS(MF_SEES, MF_HEARS, MF_SMELLS, MF_ANIMAL, MF_WARM, MF_FUR);

mon("rabbit",	species_mammal, 'r',	c_white,	MS_TINY,	FLESH,
//	frq dif agr mor spd msk mdi m## cut dge bsh cut itm  HP special freq
	 10,  0,-99, -7,180, 0,  0,  0,  0,  6,  0,  0,  0,  4,  0,
	&mdeath::normal,	&mattack::none, "\
A cute wiggling nose, cotton tail, and\n\
delicious flesh."
);
FLAGS(MF_SEES, MF_HEARS, MF_SMELLS, MF_ANIMAL, MF_WARM, MF_FUR);

mon("deer",	species_mammal, 'd',	c_brown,	MS_LARGE,	FLESH,
//	frq dif agr mor spd msk mdi m## cut dge bsh cut itm  HP special freq
	  3,  1,-99, -5,300,  4,  3,  3,  0,  3,  0,  0,  0, 80, 0,
	&mdeath::normal,	&mattack::none, "\
A large buck, fast-moving and strong."
);
FLAGS(MF_SEES, MF_HEARS, MF_SMELLS, MF_ANIMAL, MF_WARM, MF_FUR);

mon("wolf",	species_mammal, 'w',	c_dkgray,	MS_MEDIUM,	FLESH,
//	frq dif agr mor spd msk mdi m## cut dge bsh cut itm  HP special freq
	  4, 12,  0, 20,165, 9,  1,  7,  4,  4,  1,  0,  0, 28,  0,
	&mdeath::normal,	&mattack::none, "\
A vicious and fast pack hunter."
);
FLAGS(MF_SEES, MF_HEARS, MF_SMELLS, MF_ANIMAL, MF_WARM, MF_FUR, MF_HIT_AND_RUN, MF_KEENNOSE, MF_BLEED, MF_ATTACKMON);
<<<<<<< HEAD
ANGER(MTRIG_TIME, MTRIG_PLAYER_WEAK, MTRIG_HURT, MF_VIS30);
=======
ANGER(MTRIG_TIME, MTRIG_PLAYER_WEAK, MTRIG_HURT, MF_VIS50);
>>>>>>> 0512166a
PLACATE(MTRIG_MEAT);
FEARS(MTRIG_FIRE, MTRIG_FRIEND_DIED);

mon("bear",	species_mammal, 'B',	c_dkgray,	MS_LARGE,	FLESH,
//	frq dif agr mor spd msk mdi m## cut dge bsh cut itm  HP special freq
	  2, 10,-10, 40,140, 10,  3,  4,  6,  3,  2,  0,  0, 90, 0,
	&mdeath::normal,	&mattack::none, "\
Remember, only YOU can prevent forest fires."
);
<<<<<<< HEAD
FLAGS(MF_SEES, MF_HEARS, MF_SMELLS, MF_ANIMAL, MF_WARM, MF_FUR, MF_BLEED, MF_VIS20);
=======
FLAGS(MF_SEES, MF_HEARS, MF_SMELLS, MF_ANIMAL, MF_WARM, MF_FUR, MF_BLEED, MF_VIS40);
>>>>>>> 0512166a
ANGER(MTRIG_PLAYER_CLOSE);
PLACATE(MTRIG_MEAT);
FEARS(MTRIG_FIRE);

mon("cougar",	species_mammal, 'C',	c_dkgray,	MS_MEDIUM,	FLESH,
//	frq dif agr mor spd msk mdi m## cut dge bsh cut itm  HP special freq
	  3, 12,  0, 20,180, 10,  1,  7,  4,  4,  0,  0,  0, 15,  5,
	&mdeath::normal,	&mattack::leap, "\
A vicious and fast hunter."
);
<<<<<<< HEAD
FLAGS(MF_SEES, MF_HEARS, MF_SMELLS, MF_ANIMAL, MF_WARM, MF_FUR, MF_HIT_AND_RUN, MF_KEENNOSE, MF_BLEED, MF_VIS40);
=======
FLAGS(MF_SEES, MF_HEARS, MF_SMELLS, MF_ANIMAL, MF_WARM, MF_FUR, MF_HIT_AND_RUN, MF_KEENNOSE, MF_BLEED, MF_VIS50);
>>>>>>> 0512166a
ANGER(MTRIG_TIME, MTRIG_PLAYER_WEAK, MTRIG_HURT);
PLACATE(MTRIG_MEAT);
FEARS(MTRIG_FIRE, MTRIG_FRIEND_DIED);

<<<<<<< HEAD
mon("crow",	species_mammal, 'v',	c_dkgray,	MS_TINY,	FLESH, 
//	frq dif agr mor spd msk mdi m## cut dge bsh cut itm  HP special freq  // OddzBall likes crows
=======
mon("crow",	species_mammal, 'v',	c_dkgray,	MS_TINY,	FLESH,
//	frq dif agr mor spd msk mdi m## cut dge bsh cut itm  HP special freq
>>>>>>> 0512166a
	 3,  10,-99, -8,140,  0,  1,  1,  0,  4,  0,  0,  0,  1,  0,
	&mdeath::normal,	&mattack::none, "\
A small woodland animal."
);
<<<<<<< HEAD
FLAGS(MF_SEES, MF_HEARS, MF_SMELLS, MF_ANIMAL, MF_WARM, MF_FLIES, MF_VIS30);
=======
FLAGS(MF_SEES, MF_HEARS, MF_SMELLS, MF_ANIMAL, MF_WARM, MF_FLIES, MF_VIS40);
>>>>>>> 0512166a

// DOMESICATED ANIMALS
mon("dog",	species_mammal, 'd',	c_white,	MS_SMALL,	FLESH,
//	frq dif agr mor spd msk mdi m## cut dge bsh cut itm  HP special freq
	 2,   0,  -30, 15,140, 5,  1,  7,  4,  3,  0,  0,  0, 15,  0,
	&mdeath::normal,	&mattack::none, "\
A medium-sized domesticated dog, gone feral."
);
FLAGS(MF_SEES, MF_HEARS, MF_SMELLS, MF_ANIMAL, MF_WARM, MF_FUR, MF_HIT_AND_RUN, MF_KEENNOSE, MF_BLEED, MF_ATTACKMON, MF_VIS40);
ANGER(MTRIG_HURT);
PLACATE(MTRIG_MEAT);
FEARS(MTRIG_FIRE);

mon("cat",	species_mammal, 'c',	c_white,	MS_TINY,	FLESH,      //Oddzball-Added Feral Cat
//	frq dif agr mor spd msk mdi m## cut dge bsh cut itm  HP special freq
	 2,   0,  -40, 15,150, 12,  1,  3,  2,  0,  0,  0,  0, 10,  0,
	&mdeath::normal,	&mattack::none, "\
A small domesticated cat, gone feral."
);
FLAGS(MF_SEES, MF_HEARS, MF_SMELLS, MF_ANIMAL, MF_WARM, MF_FUR, MF_HIT_AND_RUN, MF_VIS40);
ANGER(MTRIG_HURT);
PLACATE(MTRIG_MEAT);
FEARS(MTRIG_FIRE, MTRIG_SOUND);

// INSECTOIDS
mon("ant larva",species_insect, 'a',	c_white,	MS_SMALL,	FLESH,
//	frq dif agr mor spd msk mdi m## cut dge bsh cut itm  HP special freq
	  1,  0, -1, 10, 65,  4,  1,  3,  0,  0,  0,  0,  0, 10,  0,
	&mdeath::normal,	&mattack::none, "\
The size of a large cat, this pulsating mass\n\
of glistening white flesh turns your stomach."
);
FLAGS(MF_SMELLS, MF_POISON);

mon("giant ant",species_insect, 'a',	c_brown,	MS_MEDIUM,	FLESH,
//	frq dif agr mor spd msk mdi m## cut dge bsh cut itm  HP special freq
	 20,  7, 15, 60,100,  9,  1,  6,  4,  2,  4,  8,-40, 40,  0,
	&mdeath::normal,	&mattack::none, "\
A red ant the size of a crocodile. It is\n\
covered in chitinous armor, and has a pair of\n\
vicious mandibles."
);
FLAGS(MF_SMELLS);

mon("soldier ant",species_insect, 'a',	c_blue,		MS_MEDIUM,	FLESH,
//	frq dif agr mor spd msk mdi m## cut dge bsh cut itm  HP special freq
	  2, 16, 25,100,115, 12,  2,  4,  6,  2,  5, 10,-50, 80,  0,
	&mdeath::normal,	&mattack::none, "\
Darker in color than the other ants, this\n\
more aggresive variety has even larger\n\
mandibles."
);
FLAGS(MF_SMELLS);

mon("queen ant",species_insect, 'a',	c_ltred,	MS_LARGE,	FLESH,
//	frq dif agr mor spd msk mdi m## cut dge bsh cut itm  HP special freq
	  0, 13,  0,100, 60,  6,  3,  4,  4,  1,  6, 14,-40,180, 1,
	&mdeath::normal,	&mattack::antqueen, "\
This ant has a long, bloated thorax, bulging\n\
with hundreds of small ant eggs.  It moves\n\
slowly, tending to nearby eggs and laying\n\
still more."
);
FLAGS(MF_SMELLS, MF_QUEEN);

mon("fungal insect",species_fungus, 'a',c_ltgray,	MS_MEDIUM,	VEGGY,
//	frq dif agr mor spd msk mdi m## cut dge bsh cut itm  HP special freq
	  0,  5, 80,100, 75,  5,  1,  5,  3,  1,  1,  1,  0, 30, 60,
	&mdeath::normal,	&mattack::fungus, "\
This insect is pale gray in color, its\n\
chitin weakened by the fungus sprouting\n\
from every joint on its body."
);
FLAGS(MF_SMELLS, MF_POISON);

mon("giant fly",species_insect, 'a',	c_ltgray,	MS_SMALL,	FLESH,
//	frq dif agr mor spd msk mdi m## cut dge bsh cut itm  HP special freq
	  0,  8, 50, 30,120,  3,  1,  3,  0,  5,  0,  0,  0, 25,  0,
	&mdeath::normal,	&mattack::none, "\
A large housefly the size of a small dog.\n\
It buzzes around incessantly."
);
FLAGS(MF_SMELLS, MF_FLIES, MF_STUMBLES, MF_HIT_AND_RUN);

mon("giant bee",species_insect, 'a',	c_yellow,	MS_SMALL,	FLESH,
//	frq dif agr mor spd msk mdi m## cut dge bsh cut itm  HP special freq
	  2, 15,-10, 50,140,  4,  1,  1,  5,  6,  0,  5,-50, 20,  0,
	&mdeath::normal,	&mattack::none, "\
A honey bee the size of a small dog. It\n\
buzzes angrily through the air, dagger-\n\
sized sting pointed forward."
);
FLAGS(MF_SMELLS, MF_VENOM, MF_FLIES, MF_STUMBLES, MF_HIT_AND_RUN);
ANGER(MTRIG_FRIEND_DIED, MTRIG_PLAYER_CLOSE);

mon("Wasp Swarm",species_insect, 'a', 	c_red,		MS_MEDIUM,	FLESH,
//	frq dif agr mor spd msk mdi m## cut dge bsh cut itm  HP special freq
	  2, 22,  5, 60,150,  6,  1,  3,  0,  7,  0,  0,-40, 5, 0,
	&mdeath::normal,	&mattack::none, "\
A swarm of wasps with\n\
vicious looking stingers."
);
FLAGS(MF_SMELLS, MF_POISON, MF_VENOM, MF_FLIES);
ANGER(MTRIG_FRIEND_DIED, MTRIG_PLAYER_CLOSE, MTRIG_SOUND);

// GIANT WORMS

mon("graboid",	species_worm, 'S',	c_red,		MS_HUGE,	FLESH,
//	frq dif agr mor spd msk mdi m## cut dge bsh cut itm  HP special freq
	  1, 17, 30,120,180, 11,  3,  8,  4,  0,  5,  5,  0,180,  0,
	&mdeath::worm,		&mattack::none, "\
A hideous slithering beast with a tri-\n\
sectional mouth that opens to reveal\n\
hundreds of writhing tongues. Most of its\n\
enormous body is hidden underground."
);
FLAGS(MF_DIGS, MF_HEARS, MF_GOODHEARING, MF_DESTROYS, MF_WARM, MF_LEATHER);

mon("giant worm",species_worm, 'S',	c_pink,		MS_LARGE,	FLESH,
//	frq dif agr mor spd msk mdi m## cut dge bsh cut itm  HP special freq
	 30, 10, 30,100, 85,  9,  4,  5,  2,  0,  2,  0,  0, 50,  0,
	&mdeath::worm,		&mattack::none, "\
Half of this monster is emerging from a\n\
hole in the ground. It looks like a huge\n\
earthworm, but the end has split into a\n\
large, fanged mouth."
);
FLAGS(MF_DIGS, MF_HEARS, MF_GOODHEARING, MF_WARM, MF_LEATHER);

mon("half worm",species_worm, 's',	c_pink,		MS_MEDIUM,	FLESH,
//	frq dif agr mor spd msk mdi m## cut dge bsh cut itm  HP special freq
	  0,  2, 10, 40, 80,  5,  3,  5,  0,  0,  0,  0,  0, 20,  0,
	&mdeath::normal,	&mattack::none, "\
A portion of a giant worm that is still alive."
);
FLAGS(MF_DIGS, MF_HEARS, MF_GOODHEARING, MF_WARM, MF_LEATHER);

// ZOMBIES
mon("zombie",	species_zombie, 'Z',	c_ltgreen,	MS_MEDIUM,	FLESH,
//	frq dif agr mor spd msk mdi m## cut dge bsh cut itm  HP special freq
<<<<<<< HEAD
	 99,  3,100,100, 50,  4,  2,  4,  1,  1,  0,  0, 40, 50,  10,
=======
	 90,  3,100,100, 70,  8,  1,  5,  2,  1,  0,  0, 40, 50,  0,
>>>>>>> 0512166a
	&mdeath::normal,	&mattack::bite, "\
A human body, stumbling slowly forward on\n\
uncertain legs, possessed with an unstoppable\n\
rage."
);
<<<<<<< HEAD
FLAGS(MF_SEES, MF_HEARS, MF_SMELLS, MF_STUMBLES, MF_WARM, MF_BASHES, MF_POISON, MF_BLEED, MF_GRABS, MF_VIS20);

mon("zombie cop",	species_zombie, 'Z',	c_blue,	MS_MEDIUM,	FLESH,
//	frq dif agr mor spd msk mdi m## cut dge bsh cut itm  HP special freq
	 3,  3,100,100, 50,  5,  2,  4,  2,  1,  0,  0, 40, 50,  10,
=======
FLAGS(MF_SEES, MF_HEARS, MF_SMELLS, MF_STUMBLES, MF_WARM, MF_BASHES, MF_POISON, MF_BLEED, MF_VIS40);

mon("zombie cop",	species_zombie, 'Z',	c_blue,	MS_MEDIUM,	FLESH,
//	frq dif agr mor spd msk mdi m## cut dge bsh cut itm  HP special freq
	 2,  3,100,100, 70,  8,  1,  5,  0,  1,  0,  0, 40, 50,  0,
>>>>>>> 0512166a
	&mdeath::normal,	&mattack::bite, "\
A human body, encapsulated in tough riot\n\
armour, this zombie was clearly a cop gearing\n\
up to fight the infection."
);
<<<<<<< HEAD
FLAGS(MF_SEES, MF_HEARS, MF_SMELLS, MF_STUMBLES, MF_WARM, MF_BASHES, MF_POISON, MF_BLEED, MF_VIS10);
=======
FLAGS(MF_SEES, MF_HEARS, MF_SMELLS, MF_STUMBLES, MF_WARM, MF_BASHES, MF_POISON, MF_BLEED, MF_VIS30);
>>>>>>> 0512166a

mon("shrieker zombie",species_zombie, 'Z',c_magenta,	MS_MEDIUM,	FLESH,
//	frq dif agr mor spd msk mdi m## cut dge bsh cut itm  HP special freq
	  4, 10,100,100, 95,  9,  1,  2,  0,  4,  0,  0, 45, 50, 10,
	&mdeath::normal,	&mattack::shriek, "\
This zombie's jaw has been torn off, leaving\n\
a gaping hole from mid-neck up."
);
FLAGS(MF_SEES, MF_HEARS, MF_SMELLS, MF_STUMBLES, MF_WARM, MF_BASHES, MF_POISON, MF_VIS50);

mon("spitter zombie",species_zombie, 'Z',c_yellow,	MS_MEDIUM,	FLESH,
//	frq dif agr mor spd msk mdi m## cut dge bsh cut itm  HP special freq
	  4,  9,100,100,105,  8,  1,  5,  0,  4,  0,  0, 30, 60, 20,
	&mdeath::acid,		&mattack::acid,	"\
This zombie's mouth is deformed into a round\n\
spitter, and its body throbs with a dense\n\
yellow fluid."
);
FLAGS(MF_SEES, MF_HEARS, MF_SMELLS, MF_STUMBLES, MF_WARM, MF_BASHES, MF_POISON,
      MF_ACIDPROOF, MF_VIS40);

mon("shocker zombie",species_zombie,'Z',c_ltcyan,	MS_MEDIUM,	FLESH,
//	frq dif agr mor spd msk mdi m## cut dge bsh cut itm  HP special freq
	  3, 10,100,100,110,  8,  1,  6,  0,  4,  0,  0, 40, 65, 25,
	&mdeath::normal,	&mattack::shockstorm, "\
This zombie's flesh is pale blue, and it\n\
occasionally crackles with small bolts of\n\
lightning."
);
FLAGS(MF_SEES, MF_HEARS, MF_SMELLS, MF_STUMBLES, MF_WARM, MF_BASHES, MF_POISON,
      MF_ELECTRIC, MF_VIS40);


mon("fresh zombie",species_zombie, 'Z',	c_ltred,	MS_MEDIUM,	FLESH,
//	frq dif agr mor spd msk mdi m## cut dge bsh cut itm  HP special freq
<<<<<<< HEAD
	  20, 3,100,100,100, 10,  2,  4,  2,  4,  0,  0, 45, 40,  20,
	&mdeath::normal,	&mattack::bite, "\
This zombie seems fresher and able to\n\
move more quickly than most zombies."
);
FLAGS(MF_SEES, MF_HEARS, MF_SMELLS, MF_STUMBLES, MF_WARM, MF_BASHES, MF_POISON, MF_BLEED,
      MF_HIT_AND_RUN, MF_VIS30);

mon("zombie brute",species_zombie, 'Z',	c_red,		MS_MEDIUM,	FLESH,
//	frq dif agr mor spd msk mdi m## cut dge bsh cut itm  HP special freq
	  4, 25,100,100,100,  9,  4,  4,  0,  0,  6,  3, 60, 80,  10,
	&mdeath::normal,	&mattack::bite, "\
In life, this zombie was probably an\n\
athlete, it looks dangerous."
);
FLAGS(MF_SEES, MF_HEARS, MF_SMELLS, MF_STUMBLES, MF_WARM, MF_BASHES, MF_POISON, MF_VIS20);
=======
	  6, 12,100,100,150, 10,  1,  4,  3,  4,  0,  0, 45, 40,  0,
	&mdeath::normal,	&mattack::bite, "\
This deformed, sinewy zombie stays close to\n\
the ground, loping forward faster than most\n\
humans ever could."
);
FLAGS(MF_SEES, MF_HEARS, MF_SMELLS, MF_STUMBLES, MF_WARM, MF_BASHES, MF_POISON,
      MF_HIT_AND_RUN, MF_VIS50);

mon("zombie brute",species_zombie, 'Z',	c_red,		MS_MEDIUM,	FLESH,
//	frq dif agr mor spd msk mdi m## cut dge bsh cut itm  HP special freq
	  4, 25,100,100,115,  9,  4,  4,  2,  0,  6,  3, 60, 80,  0,
	&mdeath::normal,	&mattack::bite, "\
A hideous beast of a zombie, bulging with\n\
distended muscles on both arms and legs."
);
FLAGS(MF_SEES, MF_HEARS, MF_SMELLS, MF_STUMBLES, MF_WARM, MF_BASHES, MF_POISON, MF_VIS40);
>>>>>>> 0512166a

mon("zombie hulk",species_zombie, 'Z',	c_blue,		MS_HUGE,	FLESH,
//	frq dif agr mor spd msk mdi m## cut dge bsh cut itm  HP special freq
	  1, 50,100,100,130,  9,  4,  8,  0,  0, 12,  8, 80,260,  0,
	&mdeath::normal,	&mattack::none, "\
A zombie that has somehow grown to the size of\n\
6 men, with arms as wide as a trash can."
);
FLAGS(MF_SEES, MF_HEARS, MF_SMELLS, MF_STUMBLES, MF_WARM, MF_BASHES,
      MF_DESTROYS, MF_POISON, MF_ATTACKMON, MF_LEATHER, MF_VIS50);

mon("fungal zombie",species_fungus, 'Z',c_ltgray,	MS_MEDIUM,	FLESH,
//	frq dif agr mor spd msk mdi m## cut dge bsh cut itm  HP special freq
	  2,  6,100,100, 45,  6,  1,  6,  0,  0,  0,  0, 20, 40, 50,
	&mdeath::normal,	&mattack::fungus, "\
A diseased zombie. Fungus sprouts from its\n\
mouth and eyes, and thick gray mold grows all\n\
over its translucent flesh."
);
FLAGS(MF_SEES, MF_HEARS, MF_SMELLS, MF_STUMBLES, MF_WARM, MF_BASHES, MF_POISON, MF_VIS30);

mon("boomer",	species_zombie, 'Z',	c_pink,		MS_LARGE,	FLESH,
//	frq dif agr mor spd msk mdi m## cut dge bsh cut itm  HP special freq
	  6,  5,100,100, 55,  7,  2,  4,  0,  1,  3,  0, 35, 40,  20,
	&mdeath::boomer,	&mattack::boomer, "\
A bloated zombie sagging with fat. It emits a\n\
horrible odor, and putrid, pink sludge drips\n\
from its mouth."
);
FLAGS(MF_SEES, MF_HEARS, MF_SMELLS, MF_STUMBLES, MF_WARM, MF_BASHES, MF_POISON, MF_VIS40);

mon("fungal boomer",species_fungus, 'B',c_ltgray,	MS_LARGE,	FLESH,
//	frq dif agr mor spd msk mdi m## cut dge bsh cut itm  HP special freq
	  1,  7,100,100, 40,  5,  2,  6,  0,  0,  3,  0, 20, 20, 30,
	&mdeath::fungus,	&mattack::fungus, "\
A bloated zombie that is coated with slimy\n\
gray mold. Its flesh is translucent and gray,\n\
and it dribbles a gray sludge from its mouth."
);
FLAGS(MF_SEES, MF_HEARS, MF_SMELLS, MF_STUMBLES, MF_WARM, MF_BASHES, MF_POISON, MF_VIS30);

mon("Decayed Zombie",	species_zombie, 'Z',	c_white,	MS_MEDIUM,	STONE,
//	frq dif agr mor spd msk mdi m## cut dge bsh cut itm  HP special freq
<<<<<<< HEAD
	  50,  3,100,100, 50, 3,  1,  7,  1,  2,  0, 15,  0, 40, 20,
	&mdeath::normal,	&mattack::bite, "\
A zombie in a highly advanced state\n\
of decay."
);
FLAGS(MF_SEES, MF_HEARS, MF_BLEED, MF_VIS10);
=======
	  7,  8,100,100, 90, 10,  1,  5,  3,  2,  0, 15,  0, 40, 0,
	&mdeath::normal,	&mattack::bite, "\
A skeleton picked clean of all but a few\n\
rotten scraps of flesh, somehow still in\n\
motion."
);
FLAGS(MF_SEES, MF_HEARS, MF_BLEED, MF_HARDTOSHOOT, MF_VIS30);
>>>>>>> 0512166a

mon("zombie necromancer",species_zombie, 'Z',c_dkgray,	MS_MEDIUM,	FLESH,
//	frq dif agr mor spd msk mdi m## cut dge bsh cut itm  HP special freq
	  3, 13,  0,100,100,  4,  2,  3,  0,  4,  0,  0, 50,140, 4,
	&mdeath::normal,	&mattack::resurrect, "\
A zombie with jet black skin and glowing red\n\
eyes.  As you look at it, you're gripped by a\n\
feeling of dread and terror."
);
FLAGS(MF_SEES, MF_HEARS, MF_SMELLS, MF_STUMBLES, MF_WARM, MF_BASHES, MF_POISON, MF_VIS50);
ANGER(MTRIG_HURT, MTRIG_PLAYER_WEAK);

mon("zombie scientist",species_zombie, 'Z',c_ltgray,	MS_MEDIUM,	FLESH,
//	frq dif agr mor spd msk mdi m## cut dge bsh cut itm  HP special freq
	 20,  3,100,100, 75,  15,  1,  7,  0,  5,  0,  0, 50, 35, 8,
	&mdeath::normal,	&mattack::bite, "\
A zombie wearing a tattered lab coat and\n\
some sort of utility belt.  It looks weaker\n\
than most zombies, but more resourceful too."
);
FLAGS(MF_SEES, MF_HEARS, MF_SMELLS, MF_STUMBLES, MF_WARM, MF_BASHES, MF_POISON, MF_BLEED,
<<<<<<< HEAD
      MF_ACIDPROOF, MF_VIS40);

mon("zombie soldier",	species_zombie,	'Z',c_ltblue,	MS_MEDIUM,	FLESH,
//	frq dif agr mor spd msk mdi m## cut dge bsh cut itm  HP special freq
	  1, 20,100,100, 80, 8,  2,  4,  2,  0,  8, 16, 60,100, 10,
=======
      MF_ACIDPROOF, MF_VIS50);

mon("zombie soldier",	species_zombie,	'Z',c_ltblue,	MS_MEDIUM,	FLESH,
//	frq dif agr mor spd msk mdi m## cut dge bsh cut itm  HP special freq
	  1, 20,100,100, 80, 12,  2,  4,  0,  0,  8, 16, 60,100, 0,
>>>>>>> 0512166a
	&mdeath::normal,	&mattack::bite, "\
This zombie was clearly a soldier before.\n\
Its tattered armor gives it strong defense,\n\
and it is much more physically fit than\n\
most zombies."
);
<<<<<<< HEAD
FLAGS(MF_SEES, MF_HEARS, MF_SMELLS, MF_WARM, MF_BASHES, MF_POISON, MF_BLEED, MF_VIS10);
=======
FLAGS(MF_SEES, MF_HEARS, MF_SMELLS, MF_WARM, MF_BASHES, MF_POISON, MF_BLEED, MF_VIS30);
>>>>>>> 0512166a

mon("grabber zombie",	species_zombie,	'Z',c_green,	MS_MEDIUM,	FLESH,
//	frq dif agr mor spd msk mdi m## cut dge bsh cut itm  HP special freq
	  6,  8,100,100, 70, 10,  1,  2,  0,  4,  0,  0, 40, 65, 0,
	&mdeath::normal,	&mattack::none, "\
This zombie seems to have slightly longer\n\
than ordinary arms, and constantly gropes\n\
at its surroundings as it moves."
);
FLAGS(MF_SEES, MF_HEARS, MF_SMELLS, MF_STUMBLES, MF_WARM, MF_BASHES, MF_POISON, MF_BLEED,
      MF_GRABS, MF_VIS30);

mon("master zombie",	species_zombie, 'M',c_yellow,	MS_MEDIUM,	FLESH,
//	frq dif agr mor spd msk mdi m## cut dge bsh cut itm  HP special freq
	  1, 16,  5,100, 90,  4,  1,  3,  0,  4,  0,  0, 60,120, 3,
	&mdeath::normal,	&mattack::upgrade, "\
This zombie seems to have a cloud of black\n\
dust surrounding it.  It also seems to have\n\
a better grasp of movement than most..."
);
FLAGS(MF_SEES, MF_HEARS, MF_SMELLS, MF_WARM, MF_BASHES, MF_POISON, MF_VIS50);
ANGER(MTRIG_HURT, MTRIG_PLAYER_WEAK);

mon("scarred zombie",	species_zombie, 'Z',	c_yellow,	MS_MEDIUM,	FLESH,
//	frq dif agr mor spd msk mdi m## cut dge bsh cut itm  HP special freq
	 15,  3,100,100, 40,  8,  1,  5,  0,  1, 12, 8, 20, 25,  0,
	&mdeath::normal,	&mattack::none, "\
Hundreds of bee stings have given this zombie\n\
a thick covering of scar tissue, it will be\n\
much harder to damage than an ordinary zombie\n\
but moves a bit slower"
);
FLAGS(MF_SEES, MF_HEARS, MF_SMELLS, MF_STUMBLES, MF_WARM, MF_BASHES, MF_POISON, MF_VIS30);

mon("Actual Cannibal Shia LaBeouf",	species_zombie, '@',	c_white,	MS_MEDIUM,	FLESH,
//	frq dif agr mor spd msk mdi m## cut dge bsh cut itm  HP special freq
	 1,  3,100,100, 70,  8,  1,  5,  0,  1,  0,  0, 40, 50,  0,
	&mdeath::normal,	&mattack::none, "\
Living in the woods! (Quiet, quiet)\n\
Killing for sport! (Quiet, quiet)\n\
Eating  all the bodies!\n\
Actual cannibal Shia LaBeouf!");
FLAGS(MF_SEES, MF_HEARS, MF_SMELLS, MF_STUMBLES, MF_WARM, MF_BASHES, MF_POISON, MF_HUMAN);

 mon("child zombie",species_zombie, 'z',	c_ltgreen,	MS_SMALL,	FLESH,
//	frq dif agr mor spd msk mdi m## cut dge bsh cut itm  HP special freq
	  10, 3,100,100, 70, 8,  1,  3,  2,  2,  0,  0, 10, 25,  0,
	&mdeath::normal,	&mattack::none, "\
A horrifying child zombie, you feel\n\
a twinge of remorse looking at it."
);
<<<<<<< HEAD
FLAGS(MF_SEES, MF_HEARS, MF_SMELLS, MF_STUMBLES, MF_WARM, MF_BASHES, MF_POISON, MF_BLEED,
      MF_HIT_AND_RUN, MF_GUILT, MF_VIS20);
=======
FLAGS(MF_SEES, MF_HEARS, MF_SMELLS, MF_STUMBLES, MF_WARM, MF_BASHES, MF_BLEED,
      MF_GUILT, MF_VIS30);
>>>>>>> 0512166a


// PLANTS & FUNGI
mon("triffid",	species_plant, 'F',	c_ltgreen,	MS_MEDIUM,	VEGGY,
//	frq dif agr mor spd msk mdi m## cut dge bsh cut itm  HP special freq
 	 24, 16, 20,100, 75,  9,  2,  4,  5,  0, 10,  2,  0, 80,  0,
	&mdeath::normal,	&mattack::none, "\
A plant that grows as high as your head,\n\
with one thick, bark-coated stalk\n\
supporting a flower-like head with a sharp\n\
sting within."
);
FLAGS(MF_HEARS, MF_SMELLS, MF_BASHES, MF_NOHEAD);

mon("young triffid",species_plant, 'f',	c_ltgreen,	MS_SMALL,	VEGGY,
//	frq dif agr mor spd msk mdi m## cut dge bsh cut itm  HP special freq
	 15,  2,  0, 10, 65,  7,  1,  4,  3,  0,  0,  0,  0, 40,  0,
	&mdeath::normal,	&mattack::none, "\
A small triffid, only a few feet tall. It\n\
has not yet developed bark, but its sting\n\
is still sharp and deadly."
);
FLAGS(MF_HEARS, MF_SMELLS, MF_NOHEAD);

mon("queen triffid",species_plant, 'F',	c_red,		MS_LARGE,	VEGGY,
//	frq dif agr mor spd msk mdi m## cut dge bsh cut itm  HP special freq
	  3, 28,100,200, 85, 14,  2,  7,  8,  0, 10,  4,  0,280, 2,
	&mdeath::normal,	&mattack::growplants, "\
A very large triffid, with a particularly\n\
vicious sting and thick bark.  As it\n\
moves, plant matter drops off its body\n\
and immediately takes root."
);
FLAGS(MF_HEARS, MF_SMELLS, MF_BASHES, MF_NOHEAD);

mon("creeper hub",species_plant, 'V',	c_dkgray,	MS_MEDIUM,	VEGGY,
//	frq dif agr mor spd msk mdi m## cut dge bsh cut itm  HP special freq
	  0, 16,100,100,100,  0,  0,  0,  0,  0,  8,  0,  0,100, 2,
	&mdeath::kill_vines,	&mattack::grow_vine, "\
A thick stalk, rooted to the ground.\n\
It rapidly sprouts thorny vines in all\n\
directions."
);
FLAGS(MF_NOHEAD, MF_IMMOBILE);

mon("creeping vine",species_plant, 'v',	c_green,	MS_TINY,	VEGGY,
//	frq dif agr mor spd msk mdi m## cut dge bsh cut itm  HP special freq
	  0,  4,100,100, 75,  0,  0,  0,  0,  0,  2,  0,  0,  2, 2,
	&mdeath::vine_cut,	&mattack::vine, "\
A thorny vine.  It twists wildly as\n\
it grows, spreading rapidly."
);
FLAGS(MF_NOHEAD, MF_HARDTOSHOOT, MF_PLASTIC, MF_IMMOBILE);

mon("biollante",species_plant, 'F',	c_magenta,	MS_LARGE,	VEGGY,
//	frq dif agr mor spd msk mdi m## cut dge bsh cut itm  HP special freq
	  0, 20,100,100,100,  0,  0,  0,  0,  0,  0,  0,-80,120, 2,
	&mdeath::normal,	&mattack::spit_sap, "\
A thick stalk topped with a purple\n\
flower.  The flower's petals are closed,\n\
and pulsate ominously."
);
FLAGS(MF_NOHEAD, MF_IMMOBILE);

mon("vinebeast",species_plant, 'V',	c_red,		MS_LARGE,	VEGGY,
//	frq dif agr mor spd msk mdi m## cut dge bsh cut itm  HP special freq
	  8, 14, 60, 40, 75, 15,  2,  4,  2,  4, 10,  0,  0,100, 0,
	&mdeath::normal,	&mattack::none,	"\
This appears to be a mass of vines, moving\n\
with surprising speed.  It is so thick and\n\
tangled that you cannot see what lies in\n\
the middle."
);
FLAGS(MF_HEARS, MF_GOODHEARING, MF_NOHEAD, MF_HARDTOSHOOT, MF_GRABS,
      MF_SWIMS, MF_PLASTIC);

mon("triffid heart",species_plant, 'T',	c_red,		MS_HUGE,	VEGGY,
//	frq dif agr mor spd msk mdi m## cut dge bsh cut itm  HP special freq
          0, 45,100,100,100,  0,  0,  0,  0,  0, 14,  4,  0,300, 5,
	&mdeath::triffid_heart,	&mattack::triffid_heartbeat, "\
A knot of roots that looks bizarrely like a\n\
heart.  It beats slowly with sap, powering\n\
the root walls around it."
);
FLAGS(MF_NOHEAD, MF_IMMOBILE, MF_QUEEN);

mon("fungaloid",species_fungus, 'F',	c_ltgray,	MS_MEDIUM,	VEGGY,
//	frq dif agr mor spd msk mdi m## cut dge bsh cut itm  HP special freq
	 12, 12,  0,100, 45,  8,  3,  3,  0,  0,  4,  0,  0, 80, 200,
	&mdeath::fungus,	&mattack::fungus, "\
A pale white fungus, one meaty gray stalk\n\
supporting a bloom at the top. A few\n\
tendrils extend from the base, allowing\n\
mobility and a weak attack."
);
ANGER(MTRIG_PLAYER_CLOSE, MTRIG_PLAYER_WEAK);
FLAGS(MF_HEARS, MF_SMELLS, MF_POISON, MF_NOHEAD);

// This is a "dormant" fungaloid that doesn't waste CPU cycles ;)
mon("fungaloid",species_fungus, 'F',	c_ltgray,	MS_MEDIUM,	VEGGY,
//	frq dif agr mor spd msk mdi m## cut dge bsh cut itm  HP special freq
	  0,  0,  0,100,  1,  8,  2,  4,  0,  0,  4,  0,  0,  1, 0,
	&mdeath::fungusawake,	&mattack::none, "\
A pale white fungus, one meaty gray stalk\n\
supporting a bloom at the top. A few\n\
tendrils extend from the base, allowing\n\
mobility and a weak attack."
);
FLAGS(MF_HEARS, MF_SMELLS, MF_POISON, MF_NOHEAD);

mon("young fungaloid",species_fungus, 'f',c_ltgray,	MS_SMALL,	VEGGY,
//	frq dif agr mor spd msk mdi m## cut dge bsh cut itm  HP special freq
	  6,  6,100,100, 65,  8,  1,  4,  6,  0,  4,  4,  0, 70, 0,
	&mdeath::normal,	&mattack::none, "\
A fungal tendril just a couple feet tall.  Its\n\
exterior is hardened into a leathery bark and\n\
covered in thorns; it also moves faster than\n\
full-grown fungaloids."
);
FLAGS(MF_HEARS, MF_SMELLS, MF_POISON, MF_NOHEAD);

mon("spore",	species_fungus, 'o',	c_ltgray,	MS_TINY,	VEGGY,
//	frq dif agr mor spd msk mdi m## cut dge bsh cut itm  HP special freq
	  0,  1,-50,100,100,  0,  0,  0,  0,  6,  0,  0,  0,  5, 50,
	&mdeath::disintegrate,	&mattack::plant, "\
A wispy spore, about the size of a fist,\n\
wafting on the breeze."
);
FLAGS(MF_STUMBLES, MF_FLIES, MF_POISON, MF_NOHEAD);

mon("fungal spire",species_fungus, 'T',	c_ltgray,	MS_HUGE,	STONE,
//	frq dif agr mor spd msk mdi m## cut dge bsh cut itm  HP special freq
	  0, 40,100,100,100,  0,  0,  0,  0,  0, 10, 10,  0,300, 5,
	&mdeath::fungus,	&mattack::fungus_sprout, "\
An enormous fungal spire, towering 30 feet\n\
above the ground.  It pulsates slowly,\n\
continuously growing new defenses."
);
FLAGS(MF_NOHEAD, MF_POISON, MF_IMMOBILE, MF_QUEEN);

mon("fungal wall",species_fungus, 'F',	c_dkgray,	MS_HUGE,	VEGGY,
//	frq dif agr mor spd msk mdi m## cut dge bsh cut itm  HP special freq
	  0,  5,100,100,100,  0,  0,  0,  0,  0, 10, 10,  0, 10, 8,
	&mdeath::disintegrate,	&mattack::fungus, "\
A veritable wall of fungus, grown as a\n\
natural defense by the fungal spire. It\n\
looks very tough, and spews spores at an\n\
alarming rate."
);
FLAGS(MF_NOHEAD, MF_POISON, MF_IMMOBILE);

// BLOBS & SLIMES &c
mon("blob",	species_nether, 'O',	c_dkgray,	MS_MEDIUM,	LIQUID,
//	frq dif agr mor spd msk mdi m## cut dge bsh cut itm  HP special freq
	 10, 19,100,100, 85,  9,  2,  4,  0,  0,  6,  0,  0, 85, 30,
	&mdeath::blobsplit,	&mattack::formblob, "\
A black blob of viscous goo that oozes\n\
across the ground like a mass of living\n\
oil."
);
FLAGS(MF_SMELLS, MF_HEARS, MF_GOODHEARING, MF_NOHEAD, MF_POISON, MF_ACIDPROOF);

mon("small blob",species_nether, 'o',	c_dkgray,	MS_SMALL,	LIQUID,
//	frq dif agr mor spd msk mdi m## cut dge bsh cut itm  HP special freq
	  1,  2,100,100, 50,  6,  1,  4,  0,  0,  2,  0,  0, 50, 0,
	&mdeath::blobsplit,	&mattack::none, "\
A small blob of viscous goo that oozes\n\
across the ground like a mass of living\n\
oil."
);
FLAGS(MF_SMELLS, MF_HEARS, MF_GOODHEARING, MF_NOHEAD, MF_POISON, MF_ACIDPROOF);

// CHUDS & SUBWAY DWELLERS
mon("C.H.U.D.",	species_none, 'S',	c_ltgray,	MS_MEDIUM,	FLESH,
//	frq dif agr mor spd msk mdi m## cut dge bsh cut itm  HP special freq
	 50,  8, 30, 30,110, 10,  1,  5,  0,  3,  0,  0, 25, 60, 0,
	&mdeath::normal,	&mattack::none,	"\
Cannibalistic Humanoid Underground Dweller.\n\
A human, turned pale and mad from years in\n\
the subways."
);
FLAGS(MF_SEES, MF_HEARS, MF_WARM, MF_BASHES, MF_HUMAN, MF_VIS40);
FEARS(MTRIG_HURT, MTRIG_FIRE);

mon("one-eyed mutant",species_none, 'S',c_ltred,	MS_MEDIUM,	FLESH,
//	frq dif agr mor spd msk mdi m## cut dge bsh cut itm  HP special freq
	  5, 18, 30, 30,130, 20,  2,  4,  0,  5,  0,  0, 40, 80, 0,
	&mdeath::normal,	&mattack::none,	"\
A relatively humanoid mutant with purple\n\
hair and a grapefruit-sized bloodshot eye."
);
FLAGS(MF_SEES, MF_HEARS, MF_WARM, MF_BASHES, MF_HUMAN);
FEARS(MTRIG_HURT, MTRIG_FIRE);

mon("crawler mutant",species_none, 'S',	c_red,		MS_LARGE,	FLESH,
//	frq dif agr mor spd msk mdi m## cut dge bsh cut itm  HP special freq
	  2, 16, 40, 40, 80, 10,  2,  6,  0,  1,  8,  0,  0,180, 0,
	&mdeath::normal,	&mattack::none,	"\
Two or three humans fused together somehow,\n\
slowly dragging their thick-hided, hideous\n\
body across the ground."
);
FLAGS(MF_SEES, MF_HEARS, MF_SMELLS, MF_WARM, MF_BASHES, MF_POISON, MF_HUMAN, MF_VIS40);
FEARS(MTRIG_HURT, MTRIG_FIRE);

mon("sewer fish",species_none, 's',	c_ltgreen,	MS_SMALL,	FLESH,
//	frq dif agr mor spd msk mdi m## cut dge bsh cut itm  HP special freq
	 30, 13,100,100,120, 17,  1,  3,  3,  6,  0,  0,  0, 20, 0,
	&mdeath::normal,	&mattack::none,	"\
A large green fish, it's mouth lined with\n\
three rows of razor-sharp teeth."
);
FLAGS(MF_SEES, MF_SMELLS, MF_WARM, MF_AQUATIC, MF_VIS30);
FEARS(MTRIG_HURT);

mon("sewer snake",species_none, 's',	c_yellow,	MS_SMALL,	FLESH,
//	frq dif agr mor spd msk mdi m## cut dge bsh cut itm  HP special freq
	 15,  2, 20, 40, 60, 12,  1,  2,  5,  1,  0,  0,  0, 10, 0,
	&mdeath::normal,	&mattack::none,	"\
A large snake, turned pale yellow from its\n\
underground life."
);
FLAGS(MF_SEES, MF_SMELLS, MF_WARM, MF_VENOM, MF_SWIMS, MF_LEATHER, MF_VIS30);
FEARS(MTRIG_HURT);

mon("sewer rat",species_mammal, 's',	c_dkgray,	MS_SMALL,	FLESH,
//	frq dif agr mor spd msk mdi m## cut dge bsh cut itm  HP special freq
	 18,  3, 20, 40,105, 10,  1,  2,  1,  2,  0,  0,  0, 10, 0,
	&mdeath::normal,	&mattack::none, "\
A large, mangey rat with red eyes.  It\n\
scampers quickly across the ground, squeaking\n\
hungrily."
);
FLAGS(MF_SEES, MF_SMELLS, MF_HEARS, MF_WARM, MF_SWIMS, MF_ANIMAL, MF_FUR, MF_VIS40);

mon("rat king",species_mammal, 'S',	c_dkgray,	MS_MEDIUM,	FLESH,
//	frq dif agr mor spd msk mdi m## cut dge bsh cut itm  HP special freq
	  0, 18, 10,100, 40,  4,  1,  3,  1,  0,  0,  0,  0,220, 3,
	&mdeath::ratking,	&mattack::ratking, "\
A group of several rats, their tails\n\
knotted together in a filthy mass.  A wave\n\
of nausea washes over you in its presence."
);

// SWAMP CREATURES
mon("giant mosquito",species_insect, 'y',c_ltgray,	MS_SMALL,	FLESH,
//	frq dif agr mor spd msk mdi m## cut dge bsh cut itm  HP special freq
	 22, 12, 20, 20,120,  8,  1,  1,  1,  5,  0,  0,  0, 20, 0,
	&mdeath::normal,	&mattack::none, "\
An enormous mosquito, fluttering erratically,\n\
its face dominated by a long, spear-tipped\n\
proboscis."
);
FLAGS(MF_SMELLS, MF_HEARS, MF_STUMBLES, MF_VENOM, MF_FLIES, MF_HIT_AND_RUN);

mon("giant dragonfly",species_insect, 'y',c_ltgreen,	MS_SMALL,	FLESH,
//	frq dif agr mor spd msk mdi m## cut dge bsh cut itm  HP special freq
	  6, 13, 20,100,155, 12,  1,  3,  6,  5,  0,  6,-20, 70, 0,
	&mdeath::normal,	&mattack::none, "\
A ferocious airborne predator, flying swiftly\n\
through the air, its mouth a cluster of fangs."
);
FLAGS(MF_SEES, MF_SMELLS, MF_FLIES, MF_HIT_AND_RUN, MF_VIS40);

mon("giant centipede",species_insect, 'a',c_ltgreen,	MS_MEDIUM,	FLESH,
//	frq dif agr mor spd msk mdi m## cut dge bsh cut itm  HP special freq
	  7,  9, 20,100,120, 10,  1,  3,  5,  2,  0,  8,-30, 60, 0,
	&mdeath::normal,	&mattack::none, "\
A meter-long centipede, moving swiftly on\n\
dozens of thin legs, a pair of venomous\n\
pincers attached to its head."
);
FLAGS(MF_SMELLS, MF_HEARS, MF_POISON, MF_VENOM);

mon("giant frog",species_none, 'F',	c_green,	MS_LARGE,	FLESH,
//	frq dif agr mor spd msk mdi m## cut dge bsh cut itm  HP special freq
	  5, 10, 10,100, 90,  8,  2,  3,  0,  2,  4,  0,  0, 70, 5,
	&mdeath::normal,	&mattack::leap, "\
A thick-skinned green frog.  It eyes you\n\
much as you imagine it might eye an insect."
);
FLAGS(MF_SEES, MF_SMELLS, MF_HEARS, MF_SWIMS, MF_LEATHER, MF_VIS40);
FEARS(MTRIG_HURT);

mon("giant slug",species_none, 'S',	c_yellow,	MS_HUGE,	FLESH,
//	frq dif agr mor spd msk mdi m## cut dge bsh cut itm  HP special freq
	  4, 16, 20,100, 60,  7,  1,  5,  1,  0,  8,  2,  0,190, 10,
	&mdeath::normal,	&mattack::acid, "\
A gigantic slug, the size of a small car.\n\
It moves slowly, dribbling acidic goo from\n\
its fang-lined mouth."
);
FLAGS(MF_SEES, MF_SMELLS, MF_BASHES, MF_ACIDPROOF, MF_ACIDTRAIL, MF_VIS30);
FEARS(MTRIG_HURT, MTRIG_PLAYER_CLOSE);

mon("dermatik larva",species_insect, 'i',c_white,	MS_TINY,	FLESH,
//	frq dif agr mor spd msk mdi m## cut dge bsh cut itm  HP special freq
	  0,  4,-20,-20, 20,  1,  1,  2,  2,  1,  0,  0,  0, 10, 0,
	&mdeath::normal,	&mattack::none, "\
A fat, white grub the size of your foot, with\n\
a set of mandibles that look more suited for\n\
digging than fighting."
);
FLAGS(MF_HEARS, MF_SMELLS, MF_POISON, MF_DIGS);

mon("dermatik",	species_insect, 'i',	c_red,		MS_TINY,	FLESH,
//	frq dif agr mor spd msk mdi m## cut dge bsh cut itm  HP special freq
	  3, 18, 30, 30,100,  5,  1,  1,  6, 7,   0,  6,  0, 60, 50,
	&mdeath::normal,	&mattack::dermatik, "\
A wasp-like flying insect, smaller than most\n\
mutated wasps.  It does not looke very\n\
threatening, but has a large ovipositor in\n\
place of a sting."
);
FLAGS(MF_HEARS, MF_SMELLS, MF_STUMBLES, MF_POISON, MF_FLIES);


// SPIDERS
mon("wolf spider",species_insect, 's',	c_brown,	MS_MEDIUM,	FLESH,
//	frq dif agr mor spd msk mdi m## cut dge bsh cut itm  HP special freq
	  1, 20, 20,100,110, 7,   1,  1,  8,  6,  2,  8,-70, 40, 0,
	&mdeath::normal,	&mattack::none, "\
A large, brown spider, which moves quickly\n\
and aggresively."
);
FLAGS(MF_SMELLS, MF_HEARS, MF_VENOM);

mon("web spider",species_insect, 's',	c_yellow,	MS_SMALL,	FLESH,
//	frq dif agr mor spd msk mdi m## cut dge bsh cut itm  HP special freq
	  1, 16, 30, 80,120,  5,  1,  1,  7,  5,  2,  7,-70, 35, 0,
	&mdeath::normal,	&mattack::none, "\
A yellow spider the size of a dog.  It lives\n\
in webs, waiting for prey to become\n\
entangled before pouncing and biting."
);
FLAGS(MF_SMELLS, MF_HEARS, MF_VENOM, MF_WEBWALK);

mon("jumping spider",species_insect, 's',c_white,	MS_SMALL,	FLESH,
//	frq dif agr mor spd msk mdi m## cut dge bsh cut itm  HP special freq
	  2, 14, 40, 80,100,  7,  1,  1,  4,  8,  0,  3,-60, 30, 2,
	&mdeath::normal,	&mattack::leap, "\
A small, almost cute-looking spider.  It\n\
leaps so quickly that it almost appears to\n\
instantaneously move from one place to\n\
another."
);
FLAGS(MF_SMELLS, MF_HEARS, MF_VENOM, MF_HIT_AND_RUN);

mon("trap door spider",species_insect, 's',c_blue,	MS_MEDIUM,	FLESH,
//	frq dif agr mor spd msk mdi m## cut dge bsh cut itm  HP special freq
	  1, 20, 60,100,110,  5,  1,  2,  7,  3,  2,  8,-80, 70, 0,
	&mdeath::normal,	&mattack::none, "\
A large spider with a bulbous thorax.  It\n\
creates a subterranean nest and lies in\n\
wait for prey to fall in and become trapped\n\
in its webs."
);
FLAGS(MF_SMELLS, MF_HEARS, MF_VENOM, MF_WEBWALK);

mon("black widow",species_insect, 's',	c_dkgray,	MS_SMALL,	FLESH,
//	frq dif agr mor spd msk mdi m## cut dge bsh cut itm  HP special freq
	  1, 20,-10,100, 90,  6,  1,  1,  6,  3,  0,  3,-50, 40, 0,
	&mdeath::normal,	&mattack::none, "\
A spider with a characteristic red\n\
hourglass on its black carapace.  It is\n\
known for its highly toxic venom."
);
FLAGS(MF_SMELLS, MF_HEARS, MF_BADVENOM, MF_WEBWALK);
ANGER(MTRIG_PLAYER_WEAK, MTRIG_PLAYER_CLOSE, MTRIG_HURT);

// UNEARTHED HORRORS
mon("dark wyrm",species_none, 'S',	c_blue,		MS_LARGE,	FLESH,
//	frq dif agr mor spd msk mdi m## cut dge bsh cut itm  HP special freq
	  1, 20,100,100,100,  8,  2,  6,  4,  4,  6,  0,  0,120, 0,
	&mdeath::normal,	&mattack::none, "\
A huge, black worm, its flesh glistening\n\
with an acidic, blue slime.  It has a gaping\n\
round mouth lined with dagger-like teeth."
);
FLAGS(MF_SMELLS, MF_HEARS, MF_GOODHEARING, MF_DESTROYS, MF_POISON, MF_SUNDEATH,
      MF_ACIDPROOF, MF_ACIDTRAIL);

mon("Amigara horror",species_none, 'H',	c_white,	MS_LARGE,	FLESH,
//	frq dif agr mor spd msk mdi m## cut dge bsh cut itm  HP special freq
	  1, 30,100,100, 70, 10,  2,  4,  0,  2,  0,  0,  0,250, 0,
	&mdeath::amigara,	&mattack::fear_paralyze, "\
A spindly body, standing at least 15 feet\n\
tall.  It looks vaguely human, but its face is\n\
grotesquely stretched out, and its limbs are\n\
distorted to the point of being tentacles."
);
FLAGS(MF_SMELLS, MF_HEARS, MF_SEES, MF_STUMBLES, MF_HARDTOSHOOT);

// This "dog" is, in fact, a disguised Thing
mon("dog",	species_nether, 'd',	c_white,	MS_SMALL,	FLESH,
//	frq dif agr mor spd msk mdi m## cut dge bsh cut itm  HP special freq
	  3,  5,100,100,150, 12,  2,  3,  3,  3,  0,  0,  0, 25, 40,
	&mdeath::thing,		&mattack::dogthing, "\
A medium-sized domesticated dog, gone feral."
);
FLAGS(MF_SEES, MF_SMELLS, MF_HEARS, MF_ANIMAL, MF_WARM, MF_FUR,
      MF_FRIENDLY_SPECIAL);

mon("tentacle dog",species_nether, 'd',	c_dkgray,	MS_MEDIUM,	FLESH,
//	frq dif agr mor spd msk mdi m## cut dge bsh cut itm  HP special freq
	  1, 14,100,100,120, 12,  2,  4,  0,  3,  0,  0,  0,120, 5,
	&mdeath::thing,		&mattack::tentacle, "\
A dog's body with a mass of ropy, black\n\
tentacles extending from its head."
);
FLAGS(MF_SEES, MF_SMELLS, MF_HEARS, MF_BASHES);

mon("Thing",	species_nether, 'H',	c_dkgray,	MS_LARGE,	FLESH,
//	frq dif agr mor spd msk mdi m## cut dge bsh cut itm  HP special freq
	  1, 25,100,100,135, 14,  2,  4,  0,  5,  8,  0,  0,160, 5,
	&mdeath::melt,		&mattack::tentacle, "\
An amorphous black creature which seems to\n\
sprout tentacles rapidly."
);
FLAGS(MF_SMELLS, MF_HEARS, MF_NOHEAD, MF_BASHES, MF_SWIMS, MF_ATTACKMON,
      MF_PLASTIC, MF_ACIDPROOF);

mon("human snail",species_none, 'h',	c_green,	MS_LARGE,	FLESH,
//	frq dif agr mor spd msk mdi m## cut dge bsh cut itm  HP special freq
	 20, 10,  0, 30, 50,  4,  1,  5,  0,  0,  6, 12,  0, 50, 15,
	&mdeath::normal,	&mattack::acid, "\
A large snail, with an oddly human face."
);
FLAGS(MF_SMELLS, MF_HEARS, MF_POISON, MF_ACIDPROOF, MF_ACIDTRAIL);
ANGER(MTRIG_PLAYER_WEAK, MTRIG_FRIEND_DIED);
FEARS(MTRIG_PLAYER_CLOSE, MTRIG_HURT);

mon("twisted body",species_none, 'h',	c_pink,		MS_MEDIUM,	FLESH,
//	frq dif agr mor spd msk mdi m## cut dge bsh cut itm  HP special freq
	  5, 12,100,100, 90,  5,  2,  4,  0,  6,  0,  0,  0, 65, 0,
	&mdeath::normal,	&mattack::none, "\
A human body, but with its limbs, neck, and\n\
hair impossibly twisted."
);
FLAGS(MF_SEES, MF_HEARS, MF_GOODHEARING, MF_POISON, MF_HUMAN, MF_VIS40);

mon("vortex",	species_none, 'v',	c_white,	MS_SMALL,	POWDER,
//	frq dif agr mor spd msk mdi m## cut dge bsh cut itm  HP special freq
	  2, 30,100,100,120,  0,  0,  0,  0,  0,  0,  0,  0, 20, 6,
	&mdeath::melt,		&mattack::vortex, "\
A twisting spot in the air, with some kind\n\
of morphing mass at its center."
);
FLAGS(MF_HEARS, MF_GOODHEARING, MF_STUMBLES, MF_NOHEAD, MF_HARDTOSHOOT,
      MF_FLIES, MF_PLASTIC, MF_FRIENDLY_SPECIAL);

// NETHER WORLD INHABITANTS
mon("flying polyp",species_nether, 'H',	c_dkgray,	MS_HUGE,	FLESH,
//	frq dif agr mor spd msk mdi m## cut dge bsh cut itm  HP special freq
	  1, 42,100,100,280, 16,  3,  8,  6,  7,  8,  0,  0,350, 0,
	&mdeath::melt,		&mattack::none, "\
An amorphous mass of twisting black flesh\n\
that flies through the air swiftly."
);
FLAGS(MF_SMELLS, MF_HEARS, MF_GOODHEARING, MF_NOHEAD, MF_BASHES, MF_FLIES,
      MF_ATTACKMON, MF_PLASTIC, MF_HIT_AND_RUN);

mon("hunting horror",species_nether, 'h',c_dkgray,	MS_SMALL,	MNULL,
//	frq dif agr mor spd msk mdi m## cut dge bsh cut itm  HP special freq
	 10, 28,100,100,180, 15,  3,  4,  0,  6,  0,  0,  0, 80, 0,
	&mdeath::melt,		&mattack::none, "\
A ropy, worm-like creature that flies on\n\
bat-like wings. Its form continually\n\
shifts and changes, twitching and\n\
writhing."
);
FLAGS(MF_SEES, MF_SMELLS, MF_HEARS, MF_NOHEAD, MF_HARDTOSHOOT, MF_FLIES,
      MF_PLASTIC, MF_SUNDEATH, MF_HIT_AND_RUN);

mon("Mi-go",	species_nether, 'H',	c_pink,		MS_MEDIUM,	FLESH,
//	frq dif agr mor spd msk mdi m## cut dge bsh cut itm  HP special freq
	  5, 26, 20, 30,120, 14,  5,  3, 10,  7,  4, 12,  0,110, 0,
	&mdeath::normal,	&mattack::none, "\
A pinkish, fungoid crustacean-like\n\
creature with numerous pairs of clawed\n\
appendages and a head covered with waving\n\
antennae."
);
FLAGS(MF_SEES, MF_SMELLS, MF_HEARS, MF_WARM, MF_BASHES, MF_POISON, MF_VIS50);

mon("yugg",	species_nether, 'H',	c_white,	MS_HUGE,	FLESH,
//	frq dif agr mor spd msk mdi m## cut dge bsh cut itm  HP special freq
	  3, 32,100,100, 80, 12,  3,  5,  8,  1,  6,  0,  0,320, 20,
	&mdeath::normal,	&mattack::gene_sting, "\
An enormous white flatworm writhing\n\
beneath the earth. Poking from the\n\
ground is a bulbous head dominated by a\n\
pink mouth, lined with rows of fangs."
);
FLAGS(MF_SEES, MF_SMELLS, MF_HEARS, MF_BASHES, MF_DESTROYS, MF_POISON, MF_VENOM,
      MF_DIGS), MF_VIS40;

mon("gelatinous blob",species_nether, 'O',c_ltgray,	MS_LARGE,	LIQUID,
//	frq dif agr mor spd msk mdi m## cut dge bsh cut itm  HP special freq
	  5, 20,  0,100, 40,  8,  2,  3,  0,  0, 10,  0,  0,200, 4,
	&mdeath::melt,		&mattack::formblob, "\
A shapeless blob the size of a cow.  It\n\
oozes slowly across the ground, small\n\
chunks falling off of its sides."
);
FLAGS(MF_SMELLS, MF_HEARS, MF_PLASTIC, MF_NOHEAD);

mon("flaming eye",species_nether, 'E',	c_red,		MS_MEDIUM,	FLESH,
//	frq dif agr mor spd msk mdi m## cut dge bsh cut itm  HP special freq
	  5, 27,  0,100, 90,  0,  0,  0,  0,  1,  3,  0,  0,300, 12,
	&mdeath::normal,	&mattack::stare, "\
An eyeball the size of an easy chair and\n\
covered in rolling blue flames. It floats\n\
through the air."
);
FLAGS(MF_SEES, MF_WARM, MF_FLIES, MF_FIREY, MF_NOHEAD);

mon("kreck",	species_nether, 'h',	c_ltred,	MS_SMALL,	FLESH,
//	frq dif agr mor spd msk mdi m## cut dge bsh cut itm  HP special freq
	  9,  6,100,100,105,  6,  1,  3,  1,  5,  0,  5,  0, 35, 0,
	&mdeath::melt,		&mattack::none, "\
A small humanoid, the size of a dog, with\n\
twisted red flesh and a distended neck. It\n\
scampers across the ground, panting and\n\
grunting."
);
FLAGS(MF_SEES, MF_SMELLS, MF_HEARS, MF_WARM, MF_BASHES, MF_HIT_AND_RUN, MF_VIS50);

mon("gracken",species_nether, 'G',      c_white,        MS_MEDIUM,      FLESH,
//      frq dif agr mor spd msk mdi m## cut dge bsh cut itm  HP special freq
          3,  5,  0,100, 180,  9,  1,  4,  0,  1,  0,  0,  0,100, 10,
        &mdeath::normal,        &mattack::none, "\
An eldritch creature, shuffling\n\
along, its hands twitching so\n\
fast they appear as nothing but\n\
blurs."
);
FLAGS(MF_SMELLS, MF_HEARS, MF_WARM, MF_ANIMAL);


mon("blank body",species_nether, 'h',	c_white,	MS_MEDIUM,	FLESH,
//	frq dif agr mor spd msk mdi m## cut dge bsh cut itm  HP special freq
	  3,  5,  0,100, 80,  9,  1,  4,  0,  1,  0,  0,  0,100, 10,
	&mdeath::normal,	&mattack::shriek, "\
This looks like a human body, but its\n\
flesh is snow-white and its face has no\n\
features save for a perfectly round\n\
mouth."
);
FLAGS(MF_SMELLS, MF_HEARS, MF_WARM, MF_ANIMAL, MF_SUNDEATH, MF_HUMAN);

mon("Gozu",	species_nether, 'G',	c_white,	MS_MEDIUM,	FLESH,
//	frq dif agr mor spd msk mdi m## cut dge bsh cut itm  HP special freq
	 1,  20, 10,100, 80, 12,  2,  5,  0,  5,  0,  0,  0,400, 20,
	&mdeath::normal,	&mattack::fear_paralyze, "\
A beast with the body of a slightly-overweight\n\
man and the head of a cow.  It walks slowly,\n\
milky white drool dripping from its mouth,\n\
wearing only a pair of white underwear."
);
FLAGS(MF_SEES, MF_SMELLS, MF_HEARS, MF_WARM, MF_BASHES, MF_ANIMAL, MF_FUR, MF_VIS30);

mon("shadow",	species_nether,'S',	c_dkgray,	MS_TINY,	MNULL,
//	frq dif agr mor spd msk mdi m## cut dge bsh cut itm  HP special freq
	  0, 14,100,100, 90,  6,  1,  2,  0,  4,  0,  0,  0, 60, 20,
	&mdeath::melt,		&mattack::disappear, "\
A strange dark area in the area.  It whispers\n\
softly as it moves."
);
FLAGS(MF_SEES, MF_HEARS, MF_GOODHEARING, MF_SMELLS, MF_NOHEAD, MF_HARDTOSHOOT,
      MF_GRABS, MF_WEBWALK, MF_FLIES, MF_PLASTIC, MF_SUNDEATH, MF_ELECTRIC,
      MF_ACIDPROOF, MF_HIT_AND_RUN, MF_VIS50);

// The hub
mon("breather",	species_nether,'O',	c_pink,		MS_MEDIUM,	MNULL,
//	frq dif agr mor spd msk mdi m## cut dge bsh cut itm  HP special freq
	  0,  2,  0,  0,100,  0,  0,  0,  0,  0,  0,  0,  0,100, 6,
	&mdeath::kill_breathers,&mattack::breathe, "\
A strange, immobile pink goo.  It seems to\n\
be breathing slowly."
);
FLAGS(MF_IMMOBILE);

// The branches
mon("breather",	species_nether,'o',	c_pink,		MS_MEDIUM,	MNULL,
//	frq dif agr mor spd msk mdi m## cut dge bsh cut itm  HP special freq
	  0,  2,  0,  0,100,  0,  0,  0,  0,  0,  0,  0,  0,100, 6,
	&mdeath::melt,		&mattack::breathe, "\
A strange, immobile pink goo.  It seems to\n\
be breathing slowly."
);
FLAGS(MF_IMMOBILE);

mon("shadow snake",species_none, 's',	c_dkgray,	MS_SMALL,	FLESH,
//	frq dif agr mor spd msk mdi m## cut dge bsh cut itm  HP special freq
	  0,  6,100,100, 90, 12,  1,  4,  5,  1,  0,  0,  0, 40, 20,
	&mdeath::melt,		&mattack::disappear, "\
A large snake, translucent black.");
FLAGS(MF_SEES, MF_SMELLS, MF_WARM, MF_SWIMS, MF_LEATHER, MF_PLASTIC,
      MF_SUNDEATH);

// ROBOTS
mon("eyebot",	species_robot, 'r',	c_ltblue,	MS_SMALL,	STEEL,
//	frq dif agr mor spd msk mdi m## cut dge bsh cut itm  HP special freq
	 20,  2,  0,100,120, 0,  0,  0,  0,  3,  10, 10, 70,  20, 30,
	&mdeath::normal,	&mattack::photograph, "\
A roughly spherical robot that hovers about\n\
five feet of the ground.  Its front side is\n\
dominated by a huge eye and a flash bulb.\n\
Frequently used for reconaissance."
);
FLAGS(MF_SEES, MF_FLIES, MF_ELECTRONIC, MF_NOHEAD);

mon("manhack",	species_robot, 'r',	c_green,	MS_TINY,	STEEL,
//	frq dif agr mor spd msk mdi m## cut dge bsh cut itm  HP special freq
	 18,  7,100,100,130, 12,  1,  1,  8,  4,  0,  6, 10, 15, 0,
	&mdeath::normal,	&mattack::none, "\
A fist-sized robot that flies swiftly through\n\
the air.  It's covered with whirring blades\n\
and has one small, glowing red eye."
);
FLAGS(MF_SEES, MF_FLIES, MF_NOHEAD, MF_ELECTRONIC, MF_HIT_AND_RUN, MF_VIS40);

mon("skitterbot",species_robot, 'r',	c_ltred,	MS_SMALL,	STEEL,
//	frq dif agr mor spd msk mdi m## cut dge bsh cut itm  HP special freq
	 10, 13,100,100,105,  0,  0,  0,  0,  0, 12, 12, 60, 40, 5,
	&mdeath::normal,	&mattack::tazer, "\
A robot with an insectoid design, about\n\
the size of a small dog.  It skitters\n\
quickly across the ground, two electric\n\
prods at the ready."
);
FLAGS(MF_SEES, MF_HEARS, MF_GOODHEARING, MF_ELECTRONIC, MF_VIS50);

mon("secubot",	species_robot, 'R',	c_dkgray,	MS_SMALL,	STEEL,
//	frq dif agr mor spd msk mdi m## cut dge bsh cut itm  HP special freq
	  7, 19,100,100, 70,  0,  0,  0,  0,  0, 14, 14, 80, 80, 2,
	&mdeath::explode,	&mattack::smg, "\
A boxy robot about four feet high.  It moves\n\
slowly on a set of treads, and is armed with\n\
a large machine gun type weapon.  It is\n\
heavily armored."
);
FLAGS(MF_SEES, MF_HEARS, MF_BASHES, MF_ATTACKMON, MF_ELECTRONIC, MF_VIS50);

mon("copbot",	species_robot, 'R',	c_dkgray,	MS_MEDIUM,	STEEL,
//	frq dif agr mor spd msk mdi m## cut dge bsh cut itm  HP special freq
	  0, 12,100, 40,100,  4,  3,  2,  0,  8, 12,  8, 80, 80, 3,
	&mdeath::normal,	&mattack::copbot, "\
A blue-painted robot that moves quickly on a\n\
set of three omniwheels.  It has a nightstick\n\
readied, and appears to be well-armored."
);
FLAGS(MF_SEES, MF_HEARS, MF_BASHES, MF_ATTACKMON, MF_ELECTRONIC, MF_VIS50);

mon("molebot",	species_robot, 'R',	c_brown,	MS_MEDIUM,	STEEL,
//	frq dif agr mor spd msk mdi m## cut dge bsh cut itm  HP special freq
	  2, 17,100,100, 40, 13,  1,  4, 10,  0, 14, 14, 82, 80, 0,
	&mdeath::normal,	&mattack::none,	"\
A snake-shaped robot that tunnels through the\n\
ground slowly.  When it emerges from the\n\
ground it can attack with its large, spike-\n\
covered head."
);
FLAGS(MF_HEARS, MF_GOODHEARING, MF_DIGS, MF_ELECTRONIC);

mon("tripod robot",species_robot, 'R',	c_white,	MS_LARGE,	STEEL,
//	frq dif agr mor spd msk mdi m## cut dge bsh cut itm  HP special freq
	  5, 26,100,100, 90, 15,  2,  4,  7,  0, 12,  8, 82, 80, 10,
	&mdeath::normal,	&mattack::flamethrower, "\
A 8-foot-tall robot that walks on three long\n\
legs.  It has a pair of spiked tentacles, as\n\
well as a flamethrower mounted on its head."
);
FLAGS(MF_SEES, MF_HEARS, MF_GOODHEARING, MF_BASHES, MF_ELECTRONIC);

mon("chicken walker",species_robot, 'R',c_red,		MS_LARGE,	STEEL,
//	frq dif agr mor spd msk mdi m## cut dge bsh cut itm  HP special freq
	  3, 32,100,100,115, 0,  0,  0,  0,  0,  18, 14, 85, 90, 5,
	&mdeath::explode,	&mattack::smg, "\
A 10-foot-tall, heavily-armored robot that\n\
walks on a pair of legs with the knees\n\
facing backwards.  It's armed with a\n\
nasty-looking machine gun."
);
FLAGS(MF_SEES, MF_HEARS, MF_BASHES, MF_ELECTRONIC);

mon("tankbot",	species_robot, 'R',	c_blue,		MS_HUGE,	STEEL,
//	frq dif agr mor spd msk mdi m## cut dge bsh cut itm  HP special freq
	  1, 52,100,100,100, 0,  0,  0,  0,  0,  22, 20, 92,240, 4,
	&mdeath::normal,	&mattack::multi_robot, "\
This fearsome robot is essentially an\n\
autonomous tank.  It moves surprisingly fast\n\
on its treads, and is armed with a variety of\n\
deadly weapons."
);
FLAGS(MF_SEES, MF_HEARS, MF_GOODHEARING, MF_NOHEAD, MF_BASHES, MF_DESTROYS,
      MF_ATTACKMON, MF_ELECTRONIC);

mon("turret",	species_robot, 't',	c_ltgray,	MS_SMALL,	STEEL,
//	frq dif agr mor spd msk mdi m## cut dge bsh cut itm  HP special freq
	  0, 14,100,100,100,  0,  0,  0,  0,  0, 14, 16, 88, 30, 1,
	&mdeath::explode,	&mattack::smg, "\
A small, round turret which extends from\n\
the floor.  Two SMG barrels swivel 360\n\
degrees."
);
FLAGS(MF_SEES, MF_NOHEAD, MF_ELECTRONIC, MF_IMMOBILE, MF_FRIENDLY_SPECIAL);

mon("exploder",	species_robot, 'm',	c_ltgray,	MS_LARGE,	STEEL,
//	frq dif agr mor spd msk mdi m## cut dge bsh cut itm  HP special freq
	  0, 14,100,100,100,  0,  0,  0,  0,  0,  0,  0, 88,  1, 1,
	&mdeath::explode,	&mattack::none, "\
A small, round turret which extends from\n\
the floor.  Two SMG barrels swivel 360\n\
degrees."
);
FLAGS(MF_IMMOBILE);


// HALLUCINATIONS
mon("zombie",	species_hallu, 'Z',	c_ltgreen,	MS_MEDIUM,	FLESH,
//	frq dif agr mor spd msk mdi m## cut dge bsh cut itm  HP special freq
	  0,  0,100,100, 65,  3,  0,  0,  0,  0,  0,  0,  0,  1,  20,
	&mdeath::disappear,	&mattack::disappear, "\
A human body, stumbling slowly forward on\n\
uncertain legs, possessed with an\n\
unstoppable rage."
);
FLAGS(MF_SEES, MF_HEARS, MF_SMELLS, MF_STUMBLES, MF_VIS40);

mon("giant bee",species_hallu, 'a',	c_yellow,	MS_MEDIUM,	FLESH,
//	frq dif agr mor spd msk mdi m## cut dge bsh cut itm  HP special freq
	  0,  0,100,100,180,  2,  0,  0,  0,  0,  0,  0,  0,  1,  20,
	&mdeath::disappear,	&mattack::disappear, "\
A honey bee the size of a small dog. It\n\
buzzes angrily through the air, dagger-\n\
sized sting pointed forward."
);
FLAGS(MF_SMELLS, MF_FLIES);

mon("giant ant",species_hallu, 'a',	c_brown,	MS_MEDIUM,	FLESH,
//	frq dif agr mor spd msk mdi m## cut dge bsh cut itm  HP special freq
	  0,  0,100,100,100,  3,  0,  0,  0,  0,  0,  0,  0,  1,  20,
	&mdeath::disappear,	&mattack::disappear, "\
A red ant the size of a crocodile. It is\n\
covered in chitinous armor, and has a\n\
pair of vicious mandibles."
);
FLAGS(MF_SMELLS);

mon("your mother",species_hallu, '@',	c_white,	MS_MEDIUM,	FLESH,
//	frq dif agr mor spd msk mdi m## cut dge bsh cut itm  HP special freq
	  0,  0,100,100,100,  3,  0,  0,  0,  0,  0,  0,  0,  5,  20,
	&mdeath::disappear,	&mattack::disappear, "\
Mom?"
);
FLAGS(MF_SEES, MF_HEARS, MF_SMELLS, MF_GUILT);

mon("generator", species_none, 'G',	c_white,	MS_LARGE,	STEEL,
//	frq dif agr mor spd msk mdi m## cut dge bsh cut itm  HP special freq
	  0,  0,  0,  0,100,  0,  0,  0,  0,  0,  2,  2,  0,500, 1,
	&mdeath::gameover,	&mattack::generator, "\
Your precious generator, noisily humming\n\
away.  Defend it at all costs!"
);
FLAGS(MF_NOHEAD, MF_ACIDPROOF, MF_IMMOBILE);

}


std::vector<monster_trigger> default_anger(monster_species spec)
{
 std::vector<monster_trigger> ret;
 switch (spec) {
  case species_mammal:
   break;
  case species_insect:
   ret.push_back(MTRIG_FRIEND_DIED);
   break;
  case species_worm:
   break;
  case species_zombie:
   break;
  case species_plant:
   break;
  case species_fungus:
   break;
  case species_nether:
   break;
  case species_robot:
   break;
  case species_hallu:
   break;
 }
 return ret;
}


std::vector<monster_trigger> default_fears(monster_species spec)
{
 std::vector<monster_trigger> ret;
 switch (spec) {
  case species_mammal:
   setvector(ret, MTRIG_HURT, MTRIG_FIRE, MTRIG_FRIEND_DIED, NULL);
   break;
  case species_insect:
   setvector(ret, MTRIG_HURT, MTRIG_FIRE, NULL);
   break;
  case species_worm:
   setvector(ret, MTRIG_HURT, NULL);
   break;
  case species_zombie:
   break;
  case species_plant:
   setvector(ret, MTRIG_HURT, MTRIG_FIRE, NULL);
   break;
  case species_fungus:
   setvector(ret, MTRIG_HURT, MTRIG_FIRE, NULL);
   break;
  case species_nether:
   setvector(ret, MTRIG_HURT, NULL);
   break;
  case species_robot:
   break;
  case species_hallu:
   break;
 }
 return ret;
}

<|MERGE_RESOLUTION|>--- conflicted
+++ resolved
@@ -69,11 +69,7 @@
 A vicious and fast pack hunter."
 );
 FLAGS(MF_SEES, MF_HEARS, MF_SMELLS, MF_ANIMAL, MF_WARM, MF_FUR, MF_HIT_AND_RUN, MF_KEENNOSE, MF_BLEED, MF_ATTACKMON);
-<<<<<<< HEAD
 ANGER(MTRIG_TIME, MTRIG_PLAYER_WEAK, MTRIG_HURT, MF_VIS30);
-=======
-ANGER(MTRIG_TIME, MTRIG_PLAYER_WEAK, MTRIG_HURT, MF_VIS50);
->>>>>>> 0512166a
 PLACATE(MTRIG_MEAT);
 FEARS(MTRIG_FIRE, MTRIG_FRIEND_DIED);
 
@@ -83,11 +79,7 @@
 	&mdeath::normal,	&mattack::none, "\
 Remember, only YOU can prevent forest fires."
 );
-<<<<<<< HEAD
 FLAGS(MF_SEES, MF_HEARS, MF_SMELLS, MF_ANIMAL, MF_WARM, MF_FUR, MF_BLEED, MF_VIS20);
-=======
-FLAGS(MF_SEES, MF_HEARS, MF_SMELLS, MF_ANIMAL, MF_WARM, MF_FUR, MF_BLEED, MF_VIS40);
->>>>>>> 0512166a
 ANGER(MTRIG_PLAYER_CLOSE);
 PLACATE(MTRIG_MEAT);
 FEARS(MTRIG_FIRE);
@@ -98,31 +90,18 @@
 	&mdeath::normal,	&mattack::leap, "\
 A vicious and fast hunter."
 );
-<<<<<<< HEAD
 FLAGS(MF_SEES, MF_HEARS, MF_SMELLS, MF_ANIMAL, MF_WARM, MF_FUR, MF_HIT_AND_RUN, MF_KEENNOSE, MF_BLEED, MF_VIS40);
-=======
-FLAGS(MF_SEES, MF_HEARS, MF_SMELLS, MF_ANIMAL, MF_WARM, MF_FUR, MF_HIT_AND_RUN, MF_KEENNOSE, MF_BLEED, MF_VIS50);
->>>>>>> 0512166a
 ANGER(MTRIG_TIME, MTRIG_PLAYER_WEAK, MTRIG_HURT);
 PLACATE(MTRIG_MEAT);
 FEARS(MTRIG_FIRE, MTRIG_FRIEND_DIED);
 
-<<<<<<< HEAD
-mon("crow",	species_mammal, 'v',	c_dkgray,	MS_TINY,	FLESH, 
+mon("crow",	species_mammal, 'v',	c_dkgray,	MS_TINY,	FLESH,
 //	frq dif agr mor spd msk mdi m## cut dge bsh cut itm  HP special freq  // OddzBall likes crows
-=======
-mon("crow",	species_mammal, 'v',	c_dkgray,	MS_TINY,	FLESH,
-//	frq dif agr mor spd msk mdi m## cut dge bsh cut itm  HP special freq
->>>>>>> 0512166a
 	 3,  10,-99, -8,140,  0,  1,  1,  0,  4,  0,  0,  0,  1,  0,
 	&mdeath::normal,	&mattack::none, "\
 A small woodland animal."
 );
-<<<<<<< HEAD
 FLAGS(MF_SEES, MF_HEARS, MF_SMELLS, MF_ANIMAL, MF_WARM, MF_FLIES, MF_VIS30);
-=======
-FLAGS(MF_SEES, MF_HEARS, MF_SMELLS, MF_ANIMAL, MF_WARM, MF_FLIES, MF_VIS40);
->>>>>>> 0512166a
 
 // DOMESICATED ANIMALS
 mon("dog",	species_mammal, 'd',	c_white,	MS_SMALL,	FLESH,
@@ -263,39 +242,23 @@
 // ZOMBIES
 mon("zombie",	species_zombie, 'Z',	c_ltgreen,	MS_MEDIUM,	FLESH,
 //	frq dif agr mor spd msk mdi m## cut dge bsh cut itm  HP special freq
-<<<<<<< HEAD
 	 99,  3,100,100, 50,  4,  2,  4,  1,  1,  0,  0, 40, 50,  10,
-=======
-	 90,  3,100,100, 70,  8,  1,  5,  2,  1,  0,  0, 40, 50,  0,
->>>>>>> 0512166a
 	&mdeath::normal,	&mattack::bite, "\
 A human body, stumbling slowly forward on\n\
 uncertain legs, possessed with an unstoppable\n\
 rage."
 );
-<<<<<<< HEAD
 FLAGS(MF_SEES, MF_HEARS, MF_SMELLS, MF_STUMBLES, MF_WARM, MF_BASHES, MF_POISON, MF_BLEED, MF_GRABS, MF_VIS20);
 
 mon("zombie cop",	species_zombie, 'Z',	c_blue,	MS_MEDIUM,	FLESH,
 //	frq dif agr mor spd msk mdi m## cut dge bsh cut itm  HP special freq
 	 3,  3,100,100, 50,  5,  2,  4,  2,  1,  0,  0, 40, 50,  10,
-=======
-FLAGS(MF_SEES, MF_HEARS, MF_SMELLS, MF_STUMBLES, MF_WARM, MF_BASHES, MF_POISON, MF_BLEED, MF_VIS40);
-
-mon("zombie cop",	species_zombie, 'Z',	c_blue,	MS_MEDIUM,	FLESH,
-//	frq dif agr mor spd msk mdi m## cut dge bsh cut itm  HP special freq
-	 2,  3,100,100, 70,  8,  1,  5,  0,  1,  0,  0, 40, 50,  0,
->>>>>>> 0512166a
 	&mdeath::normal,	&mattack::bite, "\
 A human body, encapsulated in tough riot\n\
 armour, this zombie was clearly a cop gearing\n\
 up to fight the infection."
 );
-<<<<<<< HEAD
 FLAGS(MF_SEES, MF_HEARS, MF_SMELLS, MF_STUMBLES, MF_WARM, MF_BASHES, MF_POISON, MF_BLEED, MF_VIS10);
-=======
-FLAGS(MF_SEES, MF_HEARS, MF_SMELLS, MF_STUMBLES, MF_WARM, MF_BASHES, MF_POISON, MF_BLEED, MF_VIS30);
->>>>>>> 0512166a
 
 mon("shrieker zombie",species_zombie, 'Z',c_magenta,	MS_MEDIUM,	FLESH,
 //	frq dif agr mor spd msk mdi m## cut dge bsh cut itm  HP special freq
@@ -331,7 +294,6 @@
 
 mon("fresh zombie",species_zombie, 'Z',	c_ltred,	MS_MEDIUM,	FLESH,
 //	frq dif agr mor spd msk mdi m## cut dge bsh cut itm  HP special freq
-<<<<<<< HEAD
 	  20, 3,100,100,100, 10,  2,  4,  2,  4,  0,  0, 45, 40,  20,
 	&mdeath::normal,	&mattack::bite, "\
 This zombie seems fresher and able to\n\
@@ -344,29 +306,10 @@
 //	frq dif agr mor spd msk mdi m## cut dge bsh cut itm  HP special freq
 	  4, 25,100,100,100,  9,  4,  4,  0,  0,  6,  3, 60, 80,  10,
 	&mdeath::normal,	&mattack::bite, "\
-In life, this zombie was probably an\n\
-athlete, it looks dangerous."
-);
-FLAGS(MF_SEES, MF_HEARS, MF_SMELLS, MF_STUMBLES, MF_WARM, MF_BASHES, MF_POISON, MF_VIS20);
-=======
-	  6, 12,100,100,150, 10,  1,  4,  3,  4,  0,  0, 45, 40,  0,
-	&mdeath::normal,	&mattack::bite, "\
-This deformed, sinewy zombie stays close to\n\
-the ground, loping forward faster than most\n\
-humans ever could."
-);
-FLAGS(MF_SEES, MF_HEARS, MF_SMELLS, MF_STUMBLES, MF_WARM, MF_BASHES, MF_POISON,
-      MF_HIT_AND_RUN, MF_VIS50);
-
-mon("zombie brute",species_zombie, 'Z',	c_red,		MS_MEDIUM,	FLESH,
-//	frq dif agr mor spd msk mdi m## cut dge bsh cut itm  HP special freq
-	  4, 25,100,100,115,  9,  4,  4,  2,  0,  6,  3, 60, 80,  0,
-	&mdeath::normal,	&mattack::bite, "\
 A hideous beast of a zombie, bulging with\n\
 distended muscles on both arms and legs."
 );
-FLAGS(MF_SEES, MF_HEARS, MF_SMELLS, MF_STUMBLES, MF_WARM, MF_BASHES, MF_POISON, MF_VIS40);
->>>>>>> 0512166a
+FLAGS(MF_SEES, MF_HEARS, MF_SMELLS, MF_STUMBLES, MF_WARM, MF_BASHES, MF_POISON, MF_VIS20);
 
 mon("zombie hulk",species_zombie, 'Z',	c_blue,		MS_HUGE,	FLESH,
 //	frq dif agr mor spd msk mdi m## cut dge bsh cut itm  HP special freq
@@ -410,22 +353,12 @@
 
 mon("Decayed Zombie",	species_zombie, 'Z',	c_white,	MS_MEDIUM,	STONE,
 //	frq dif agr mor spd msk mdi m## cut dge bsh cut itm  HP special freq
-<<<<<<< HEAD
 	  50,  3,100,100, 50, 3,  1,  7,  1,  2,  0, 15,  0, 40, 20,
 	&mdeath::normal,	&mattack::bite, "\
 A zombie in a highly advanced state\n\
 of decay."
 );
 FLAGS(MF_SEES, MF_HEARS, MF_BLEED, MF_VIS10);
-=======
-	  7,  8,100,100, 90, 10,  1,  5,  3,  2,  0, 15,  0, 40, 0,
-	&mdeath::normal,	&mattack::bite, "\
-A skeleton picked clean of all but a few\n\
-rotten scraps of flesh, somehow still in\n\
-motion."
-);
-FLAGS(MF_SEES, MF_HEARS, MF_BLEED, MF_HARDTOSHOOT, MF_VIS30);
->>>>>>> 0512166a
 
 mon("zombie necromancer",species_zombie, 'Z',c_dkgray,	MS_MEDIUM,	FLESH,
 //	frq dif agr mor spd msk mdi m## cut dge bsh cut itm  HP special freq
@@ -447,30 +380,18 @@
 than most zombies, but more resourceful too."
 );
 FLAGS(MF_SEES, MF_HEARS, MF_SMELLS, MF_STUMBLES, MF_WARM, MF_BASHES, MF_POISON, MF_BLEED,
-<<<<<<< HEAD
       MF_ACIDPROOF, MF_VIS40);
 
 mon("zombie soldier",	species_zombie,	'Z',c_ltblue,	MS_MEDIUM,	FLESH,
 //	frq dif agr mor spd msk mdi m## cut dge bsh cut itm  HP special freq
 	  1, 20,100,100, 80, 8,  2,  4,  2,  0,  8, 16, 60,100, 10,
-=======
-      MF_ACIDPROOF, MF_VIS50);
-
-mon("zombie soldier",	species_zombie,	'Z',c_ltblue,	MS_MEDIUM,	FLESH,
-//	frq dif agr mor spd msk mdi m## cut dge bsh cut itm  HP special freq
-	  1, 20,100,100, 80, 12,  2,  4,  0,  0,  8, 16, 60,100, 0,
->>>>>>> 0512166a
 	&mdeath::normal,	&mattack::bite, "\
 This zombie was clearly a soldier before.\n\
 Its tattered armor gives it strong defense,\n\
 and it is much more physically fit than\n\
 most zombies."
 );
-<<<<<<< HEAD
 FLAGS(MF_SEES, MF_HEARS, MF_SMELLS, MF_WARM, MF_BASHES, MF_POISON, MF_BLEED, MF_VIS10);
-=======
-FLAGS(MF_SEES, MF_HEARS, MF_SMELLS, MF_WARM, MF_BASHES, MF_POISON, MF_BLEED, MF_VIS30);
->>>>>>> 0512166a
 
 mon("grabber zombie",	species_zombie,	'Z',c_green,	MS_MEDIUM,	FLESH,
 //	frq dif agr mor spd msk mdi m## cut dge bsh cut itm  HP special freq
@@ -522,13 +443,8 @@
 A horrifying child zombie, you feel\n\
 a twinge of remorse looking at it."
 );
-<<<<<<< HEAD
 FLAGS(MF_SEES, MF_HEARS, MF_SMELLS, MF_STUMBLES, MF_WARM, MF_BASHES, MF_POISON, MF_BLEED,
       MF_HIT_AND_RUN, MF_GUILT, MF_VIS20);
-=======
-FLAGS(MF_SEES, MF_HEARS, MF_SMELLS, MF_STUMBLES, MF_WARM, MF_BASHES, MF_BLEED,
-      MF_GUILT, MF_VIS30);
->>>>>>> 0512166a
 
 
 // PLANTS & FUNGI
