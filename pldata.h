--- conflicted
+++ resolved
@@ -28,19 +28,6 @@
  DI_GLARE, DI_WET,
 // Temperature, the order is important
  DI_COLD,
-<<<<<<< HEAD
- DI_COLD_HEAD, DI_COLD_EYES, DI_COLD_MOUTH, DI_COLD_TORSO, 
- DI_COLD_ARMS, DI_COLD_HANDS, DI_COLD_LEGS, DI_COLD_FEET,  
- DI_FROSTBITE,
- DI_FROSTBITE_HEAD, DI_FROSTBITE_EYES, DI_FROSTBITE_MOUTH, DI_FROSTBITE_TORSO, 
- DI_FROSTBITE_ARMS, DI_FROSTBITE_HANDS, DI_FROSTBITE_LEGS, DI_FROSTBITE_FEET,  
- DI_HOT,
- DI_HOT_HEAD, DI_HOT_EYES, DI_HOT_MOUTH, DI_HOT_TORSO,     
- DI_HOT_ARMS, DI_HOT_HANDS, DI_HOT_LEGS, DI_HOT_FEET,      
- DI_BLISTERS,
- DI_BLISTERS_HEAD, DI_BLISTERS_EYES, DI_BLISTERS_MOUTH, DI_BLISTERS_TORSO, 
- DI_BLISTERS_ARMS, DI_BLISTERS_HANDS, DI_BLISTERS_LEGS, DI_BLISTERS_FEET,  
-=======
  DI_COLD_HEAD, DI_COLD_EYES, DI_COLD_MOUTH, DI_COLD_TORSO,
  DI_COLD_ARMS, DI_COLD_HANDS, DI_COLD_LEGS, DI_COLD_FEET,
  DI_FROSTBITE,
@@ -52,7 +39,6 @@
  DI_BLISTERS,
  DI_BLISTERS_HEAD, DI_BLISTERS_EYES, DI_BLISTERS_MOUTH, DI_BLISTERS_TORSO,
  DI_BLISTERS_ARMS, DI_BLISTERS_HANDS, DI_BLISTERS_LEGS, DI_BLISTERS_FEET,
->>>>>>> 3ff88c47
 // Diseases
  DI_INFECTION,
  DI_COMMON_COLD, DI_FLU, DI_RECOVER,
@@ -76,11 +62,7 @@
  DI_ATTACK_BOOST, DI_DAMAGE_BOOST, DI_DODGE_BOOST, DI_ARMOR_BOOST,
   DI_SPEED_BOOST, DI_VIPER_COMBO,
 // Other
-<<<<<<< HEAD
- DI_AMIGARA, DI_TELEGLOW, DI_ATTENTION, DI_EVIL, DI_INFECTED,
-=======
  DI_AMIGARA, DI_STEMCELL_TREATMENT, DI_TELEGLOW, DI_ATTENTION, DI_EVIL,
->>>>>>> 3ff88c47
 // Inflicted by an NPC
  DI_ASKED_TO_FOLLOW, DI_ASKED_TO_LEAD, DI_ASKED_FOR_ITEM,
 // NPC-only
@@ -173,7 +155,7 @@
   }
  }
 };
-
+ 
 enum pl_flag {
  PF_NULL = 0,
  PF_FLEET,	// -15% terrain movement cost
