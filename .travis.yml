--- conflicted
+++ resolved
@@ -32,8 +32,6 @@
   - master
   - development
 
-<<<<<<< HEAD
-=======
 # Overall strategy for what sorts of builds to include:
 # We want a build for each compiler and each platform.
 # For PRs, we lessen the "each compiler" requirement to just covering the newest
@@ -53,7 +51,6 @@
 # https://github.com/travis-ci/apt-source-safelist/blob/master/ubuntu.json
 # https://launchpad.net/%7Eubuntu-toolchain-r/+archive/ubuntu/test/+index
 
->>>>>>> c33633ca
 jobs:
   include:
     # Initial test stage, if this fails everything else is cancelled.
@@ -102,58 +99,26 @@
         apt:
           packages: ["wine"]
 
-<<<<<<< HEAD
-    # CMake Clang 6.0 Tiles with CMAKE
-    - env: CLANG=clang++-6.0 TILES=1 SOUND=1 CXXFLAGS=-Wno-error=unused-command-line-argument CMAKE=1 RELEASE=1
-      dist: trusty
-      compiler: clang
-      addons: &clang60
-        apt:
-          packages: ["clang-6.0", "g++-multilib", "libc6-dbg", "libc6-dbg:i386", "g++-6", "libsdl2-dev", "libsdl2-ttf-dev", "libsdl2-image-dev", "libsdl2-mixer-dev"]
-          sources: [*apt_sources, llvm-toolchain-trusty-6.0]
-
-    # macOS Tiles
-=======
->>>>>>> c33633ca
     - env: CLANG=clang++ NATIVE=osx OSX_MIN=10.13 TILES=1 SOUND=1
       name: "Xcode 10.1 Make build with Tiles and sound (macOS)"
       os: osx
       osx_image: xcode10.1
       compiler: clang
 
-<<<<<<< HEAD
-    # Finally check the compiler variants
-    - stage: compilers
-
-    # CMake Clang 8.0 Tiles with CMAKE and clang-tidy
-    # (analysis only; no build or tests)
-      env: CLANG=clang++-8 TILES=1 SOUND=1 CXXFLAGS=-Wno-unused-command-line-argument CMAKE=1 CATA_CLANG_TIDY=1
-      dist: trusty
-=======
     - env: CLANG=clang++-8 TILES=1 SOUND=1 CXXFLAGS=-Wno-unused-command-line-argument CMAKE=1 CATA_CLANG_TIDY=clang-tidy-8
       name: "Clang-tidy CMake build with Tiles and Sound"
->>>>>>> c33633ca
       compiler: clang
       addons: &clang80
         apt:
           packages: ["clang-8", "libc6-dbg", "libc6-dbg:i386", "g++-6", "libsdl2-dev", "libsdl2-ttf-dev", "libsdl2-image-dev", "libsdl2-mixer-dev"]
           sources: [*apt_sources, llvm-toolchain-trusty-8]
 
-<<<<<<< HEAD
-    - env: COMPILER=g++
-      compiler: gcc
-      addons: &gcc53
-        apt:
-          packages: ["g++-5=5.3.1-14ubuntu2", "libstdc++-5-dev=5.3.1-14ubuntu2", "gcc-5=5.3.1-14ubuntu2", "gcc-5-base=5.3.1-14ubuntu2", "cpp-5=5.3.1-14ubuntu2", "libgcc-5-dev=5.3.1-14ubuntu2", "libasan2=5.3.1-14ubuntu2", "libmpx0=5.3.1-14ubuntu2"]
-          sources: [*apt_sources]
-=======
     # Finally check the compiler variants
     - stage: compilers
       # GCC 5.4 is default on Xenial
       env: COMPILER=g++
       name: "GCC 5.4 Make build with Curses"
       if: type != pull_request
->>>>>>> c33633ca
 
     - env: COMPILER=g++-6
       name: "GCC 6 Make build with Curses"
@@ -174,25 +139,10 @@
           packages: ["g++-7",   "g++-7-multilib",   "libc6-dbg", "libc6-dbg:i386", "lcov"]
           sources: *apt_sources
 
-<<<<<<< HEAD
-    # GCC 8
-    - env: COMPILER=g++-8 CXXFLAGS='-Wno-implicit-fallthrough'
-      compiler: gcc
-      addons: &gcc8
-        apt:
-          packages: ["g++-8",   "g++-8-multilib",   "libc6-dbg", "libc6-dbg:i386"]
-          sources: *apt_sources
-
-    # Clang 3.8
-    - env: CLANG=clang++-3.8 CXXFLAGS='-Wno-error=unused-command-line-argument -D__extern_always_inline="extern __always_inline"'
-      compiler: clang
-      addons: &clang38
-=======
     - env: COMPILER='g++' LDFLAGS='-static-libgcc -static-libstdc++' MXE_TARGET='i686-w64-mingw32.static' WINE='wine'
       name: "Mingw-w64 Make build with Curses"
       if: type != pull_request
       addons: &gcc
->>>>>>> c33633ca
         apt:
           packages: ["wine"]
 
@@ -225,16 +175,6 @@
           packages: ["clang-5.0", "g++-multilib", "libc6-dbg", "libc6-dbg:i386", "g++-6"]
           sources: [*apt_sources, llvm-toolchain-trusty-5.0]
 
-<<<<<<< HEAD
-    # Clang 6.0
-    - env: CLANG=clang++-6.0 CXXFLAGS=-Wno-error=unused-command-line-argument SANITIZE=address EXTRA_TEST_OPTS="~[.] ~vehicle_efficiency ~vehicle_drag ~starting_items"
-      dist: trusty
-      compiler: clang
-      addons: &clang60
-        apt:
-          packages: ["clang-6.0", "g++-multilib", "libc6-dbg", "libc6-dbg:i386", "g++-6"]
-          sources: [*apt_sources, llvm-toolchain-trusty-6.0]
-=======
     - env: CLANG=clang++-6.0 TILES=1 SOUND=1 CXXFLAGS=-Wno-error=unused-command-line-argument CMAKE=1 RELEASE=1
       name: "Clang 6 CMake build with tiles and sound"
       if: type != pull_request
@@ -252,7 +192,6 @@
         apt:
           packages: ["clang-7", "libc6-dbg", "libc6-dbg:i386"]
           sources: [*apt_sources, llvm-toolchain-xenial-7]
->>>>>>> c33633ca
 
 before_script:
   - if [ -n "${CLANG}" ]; then COMPILER="$CLANG"; fi
