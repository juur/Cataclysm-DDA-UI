#include "player.h"
#include "bionics.h"
#include "mission.h"
#include "game.h"
#include "disease.h"
#include "addiction.h"
#include "keypress.h"
#include "moraledata.h"
#include "inventory.h"
#include "artifact.h"
#include "options.h"
#include <sstream>
#include <stdlib.h>

#include "name.h"

#if (defined _WIN32 || defined WINDOWS)
	#include "catacurse.h"
#elif (defined __CYGWIN__)
    #include "ncurses/curses.h"
#else
	#include <curses.h>
#endif

nc_color encumb_color(int level);
bool activity_is_suspendable(activity_type type);

player::player()
{
 id = 0; // Player is 0. NPCs are different.
 view_offset_x = 0;
 view_offset_y = 0;
 str_cur = 8;
 str_max = 8;
 dex_cur = 8;
 dex_max = 8;
 int_cur = 8;
 int_max = 8;
 per_cur = 8;
 per_max = 8;
 underwater = false;
 dodges_left = 1;
 blocks_left = 1;
 power_level = 0;
 max_power_level = 0;
 hunger = 0;
 thirst = 0;
 fatigue = 0;
 stim = 0;
 pain = 0;
 pkill = 0;
 radiation = 0;
 cash = 0;
 recoil = 0;
 driving_recoil = 0;
 scent = 500;
 health = 0;
 name = "";
 male = true;
 inv_sorted = true;
 moves = 100;
 oxygen = 0;
 active_mission = -1;
 in_vehicle = false;
 style_selected = itm_null;
 xp_pool = 0;
 last_item = itype_id(itm_null);
 for (int i = 0; i < num_skill_types; i++) {
  sklevel[i] = 0;
  skexercise[i] = 0;
  sklearn[i] = true;
 }
 for (int i = 0; i < PF_MAX2; i++)
  my_traits[i] = false;
 for (int i = 0; i < PF_MAX2; i++)
  my_mutations[i] = false;

 mutation_category_level[0] = 5; // Weigh us towards no category for a bit
 for (int i = 1; i < NUM_MUTATION_CATEGORIES; i++)
  mutation_category_level[i] = 0;

 for (std::vector<Skill*>::iterator aSkill = Skill::skills.begin()++; aSkill != Skill::skills.end(); ++aSkill) {
   skillLevel(*aSkill).level(0);
 }
 
 for (int i = 0; i < num_bp; i++) {
  temp_cur[i] = 500; ; frostbite_timer[i] = 0;
 } 
}

player::player(const player &rhs)
{
 *this = rhs;
}

player::~player()
{
}

player& player::operator= (const player & rhs)
{
 id = rhs.id;
 posx = rhs.posx;
 posy = rhs.posy;
 view_offset_x = rhs.view_offset_x;
 view_offset_y = rhs.view_offset_y;

 in_vehicle = rhs.in_vehicle;
 activity = rhs.activity;
 backlog = rhs.backlog;

 active_missions = rhs.active_missions;
 completed_missions = rhs.completed_missions;
 failed_missions = rhs.failed_missions;
 active_mission = rhs.active_mission;

 name = rhs.name;
 male = rhs.male;

 for (int i = 0; i < PF_MAX2; i++)
  my_traits[i] = rhs.my_traits[i];

 for (int i = 0; i < PF_MAX2; i++)
  my_mutations[i] = rhs.my_mutations[i];

 for (int i = 0; i < NUM_MUTATION_CATEGORIES; i++)
  mutation_category_level[i] = rhs.mutation_category_level[i];

 my_bionics = rhs.my_bionics;

 str_cur = rhs.str_cur;
 dex_cur = rhs.dex_cur;
 int_cur = rhs.int_cur;
 per_cur = rhs.per_cur;

 str_max = rhs.str_max;
 dex_max = rhs.dex_max;
 int_max = rhs.int_max;
 per_max = rhs.per_max;

 power_level = rhs.power_level;
 max_power_level = rhs.max_power_level;

 hunger = rhs.hunger;
 thirst = rhs.thirst;
 fatigue = rhs.fatigue;
 health = rhs.health;

 underwater = rhs.underwater;
 oxygen = rhs.oxygen;
 recoil = rhs.recoil;
 driving_recoil = rhs.driving_recoil;
 scent = rhs.scent;
 dodges_left = rhs.dodges_left;
 blocks_left = rhs.blocks_left;

 stim = rhs.stim;
 pain = rhs.pain;
 pkill = rhs.pkill;
 radiation = rhs.radiation;

 cash = rhs.cash;
 moves = rhs.moves;

 for (int i = 0; i < num_hp_parts; i++)
  hp_cur[i] = rhs.hp_cur[i];

 for (int i = 0; i < num_hp_parts; i++)
  hp_max[i] = rhs.hp_max[i];

 for (int i = 0; i < num_bp; i++)
  temp_cur[i] = rhs.temp_cur[i]; 
 
 for (int i = 0; i < num_bp; i++)
  frostbite_timer[i] = rhs.frostbite_timer[i]; 
  
 morale = rhs.morale;
 xp_pool = rhs.xp_pool;

 for (int i = 0; i < num_skill_types; i++) {
  sklevel[i]    = rhs.sklevel[i];
  skexercise[i] = rhs.skexercise[i];
  sktrain[i]    = rhs.sktrain[i];
  sklearn[i] = rhs.sklearn[i];
 }

 _skills = rhs._skills;

 inv_sorted = rhs.inv_sorted;

 inv.clear();
 for (int i = 0; i < rhs.inv.size(); i++)
  inv.add_stack(rhs.inv.const_stack(i));

 last_item = rhs.last_item;
 worn = rhs.worn;
 styles = rhs.styles;
 style_selected = rhs.style_selected;
 weapon = rhs.weapon;

 ret_null = rhs.ret_null;

 illness = rhs.illness;
 addictions = rhs.addictions;

 return (*this);
}

void player::normalize(game *g)
{
 ret_null = item(g->itypes[0], 0);
 weapon   = item(g->itypes[0], 0);
 style_selected = itm_null;
 for (int i = 0; i < num_hp_parts; i++) {
  hp_max[i] = 60 + str_max * 3;
  if (has_trait(PF_TOUGH))
   hp_max[i] = int(hp_max[i] * 1.2);
  hp_cur[i] = hp_max[i];
 }
}

void player::pick_name() {
  name = Name::generate(male);
}

void player::reset(game *g)
{
// Reset our stats to normal levels
// Any persistent buffs/debuffs will take place in disease.h,
// player::suffer(), etc.
 str_cur = str_max;
 dex_cur = dex_max;
 int_cur = int_max;
 per_cur = per_max;
// We can dodge again!
 dodges_left = 1;
 blocks_left = 1;
// Didn't just pick something up
 last_item = itype_id(itm_null);
// Bionic buffs
 if (has_active_bionic(bio_hydraulics))
  str_cur += 20;
 if (has_bionic(bio_eye_enhancer))
  per_cur += 2;
 if (has_bionic(bio_carbon))
  dex_cur -= 2;
 if (has_bionic(bio_armor_head))
  per_cur--;
 if (has_bionic(bio_armor_arms))
  dex_cur--;
if (has_bionic(bio_metabolics) && power_level < max_power_level &&
     hunger < 100 && (int(g->turn) % 20 == 0)) {
  hunger += 2;
  power_level++;
}

// Trait / mutation buffs
 if (has_trait(PF_THICK_SCALES))
  dex_cur -= 2;
 if (has_trait(PF_CHITIN2) || has_trait(PF_CHITIN3))
  dex_cur--;
 if (has_trait(PF_COMPOUND_EYES) && !wearing_something_on(bp_eyes))
  per_cur++;
 if (has_trait(PF_ARM_TENTACLES) || has_trait(PF_ARM_TENTACLES_4) ||
     has_trait(PF_ARM_TENTACLES_8))
  dex_cur++;
// Pain
 if (pain > pkill) {
  str_cur  -=     int((pain - pkill) / 15);
  dex_cur  -=     int((pain - pkill) / 15);
  per_cur  -=     int((pain - pkill) / 20);
  int_cur  -= 1 + int((pain - pkill) / 25);
 }
// Morale
 if (abs(morale_level()) >= 100) {
  str_cur  += int(morale_level() / 180);
  dex_cur  += int(morale_level() / 200);
  per_cur  += int(morale_level() / 125);
  int_cur  += int(morale_level() / 100);
 }
// Radiation
 if (radiation > 0) {
  str_cur  -= int(radiation / 80);
  dex_cur  -= int(radiation / 110);
  per_cur  -= int(radiation / 100);
  int_cur  -= int(radiation / 120);
 }
// Stimulants
 dex_cur += int(stim / 10);
 per_cur += int(stim /  7);
 int_cur += int(stim /  6);
 if (stim >= 30) {
  dex_cur -= int(abs(stim - 15) /  8);
  per_cur -= int(abs(stim - 15) / 12);
  int_cur -= int(abs(stim - 15) / 14);
 }

// Set our scent towards the norm
 int norm_scent = 500;
 if (has_trait(PF_SMELLY))
  norm_scent = 800;
 if (has_trait(PF_SMELLY2))
  norm_scent = 1200;

 // Scent increases fast at first, and slows down as it approaches normal levels.
 // Estimate it will take about norm_scent * 2 turns to go from 0 - norm_scent / 2
 // Without smelly trait this is about 1.5 hrs. Slows down significantly after that.
 if (scent < rng(0, norm_scent))
   scent++;

 // Unusually high scent decreases steadily until it reaches normal levels.
 if (scent > norm_scent)
  scent--;

// Give us our movement points for the turn.
 moves += current_speed(g);

// Floor for our stats.  No stat changes should occur after this!
 if (dex_cur < 0)
  dex_cur = 0;
 if (str_cur < 0)
  str_cur = 0;
 if (per_cur < 0)
  per_cur = 0;
 if (int_cur < 0)
  int_cur = 0;

 int mor = morale_level();
 int xp_frequency = 10 - int(mor / 20);
 if (xp_frequency < 1)
  xp_frequency = 1;
 if (int(g->turn) % xp_frequency == 0)
  xp_pool++;

 if (xp_pool > 800)
  xp_pool = 800;
}

void player::update_morale()
{
 for (int i = 0; i < morale.size(); i++) {
  if (morale[i].bonus < 0)
   morale[i].bonus++;
  else if (morale[i].bonus > 0)
   morale[i].bonus--;

  if (morale[i].bonus == 0) {
   morale.erase(morale.begin() + i);
   i--;
  }
 }
}


void player::temp_equalizer(body_part bp1, body_part bp2)
{
 int temp_diff = temp_cur[bp1] - temp_cur[bp2];  // Positive if bp1 is warmer
 switch (bp1){
  case bp_torso:
   temp_cur[bp1] -= temp_diff*0.05/3;
   temp_cur[bp2] += temp_diff*0.05; 
  case bp_head:
   temp_cur[bp1] -= temp_diff*0.05/2;
   temp_cur[bp2] += temp_diff*0.05; 
  case bp_arms:
   temp_cur[bp1] -= temp_diff*0.05;
   temp_cur[bp2] += temp_diff*0.05;
  case bp_legs:
   temp_cur[bp1] -= temp_diff*0.05;
   temp_cur[bp2] += temp_diff*0.05;
 }
}

int player::current_speed(game *g)
{
 int newmoves = 100; // Start with 100 movement points...
// Minus some for weight...
 int carry_penalty = 0;
 if (weight_carried() > int(weight_capacity() * .25))
  carry_penalty = 75 * double((weight_carried() - int(weight_capacity() * .25))/
                              (weight_capacity() * .75));

 newmoves -= carry_penalty;

 if (pain > pkill) {
  int pain_penalty = int((pain - pkill) * .7);
  if (pain_penalty > 60)
   pain_penalty = 60;
  newmoves -= pain_penalty;
 }
 if (pkill >= 10) {
  int pkill_penalty = int(pkill * .1);
  if (pkill_penalty > 30)
   pkill_penalty = 30;
  newmoves -= pkill_penalty;
 }

 if (abs(morale_level()) >= 100) {
  int morale_bonus = int(morale_level() / 25);
  if (morale_bonus < -10)
   morale_bonus = -10;
  else if (morale_bonus > 10)
   morale_bonus = 10;
  newmoves += morale_bonus;
 }

 if (radiation >= 40) {
  int rad_penalty = radiation / 40;
  if (rad_penalty > 20)
   rad_penalty = 20;
  newmoves -= rad_penalty;
 }

 if (thirst > 40)
  newmoves -= int((thirst - 40) / 10);
 if (hunger > 100)
  newmoves -= int((hunger - 100) / 10);

 newmoves += (stim > 40 ? 40 : stim);

 for (int i = 0; i < illness.size(); i++)
  newmoves += disease_speed_boost(illness[i]);

 if (has_trait(PF_QUICK))
  newmoves = int(newmoves * 1.10);

 if (g != NULL) {
  if (has_trait(PF_SUNLIGHT_DEPENDENT) && !g->is_in_sunlight(posx, posy))
   newmoves -= (g->light_level() >= 12 ? 5 : 10);
  if (has_trait(PF_COLDBLOOD3) && g->temperature < 60)
   newmoves -= int( (65 - g->temperature) / 2);
  else if (has_trait(PF_COLDBLOOD2) && g->temperature < 60)
   newmoves -= int( (65 - g->temperature) / 3);
  else if (has_trait(PF_COLDBLOOD) && g->temperature < 60)
   newmoves -= int( (65 - g->temperature) / 5);
 }

 if (has_artifact_with(AEP_SPEED_UP))
  newmoves += 20;
 if (has_artifact_with(AEP_SPEED_DOWN))
  newmoves -= 20;

 if (newmoves < 1)
  newmoves = 1;

 return newmoves;
}

int player::run_cost(int base_cost)
{
 int movecost = base_cost;
 if (has_trait(PF_PARKOUR) && base_cost > 100) {
  movecost *= .5;
  if (movecost < 100)
   movecost = 100;
 }
 if (hp_cur[hp_leg_l] == 0)
  movecost += 50;
 else if (hp_cur[hp_leg_l] < 40)
  movecost += 25;
 if (hp_cur[hp_leg_r] == 0)
  movecost += 50;
 else if (hp_cur[hp_leg_r] < 40)
  movecost += 25;

 if (has_trait(PF_FLEET) && base_cost == 100)
  movecost = int(movecost * .85);
 if (has_trait(PF_FLEET2) && base_cost == 100)
  movecost = int(movecost * .7);
 if (has_trait(PF_PADDED_FEET) && !wearing_something_on(bp_feet))
  movecost = int(movecost * .9);
 if (has_trait(PF_LIGHT_BONES))
  movecost = int(movecost * .9);
 if (has_trait(PF_HOLLOW_BONES))
  movecost = int(movecost * .8);
 if (has_trait(PF_WINGS_INSECT))
  movecost -= 15;
 if (has_trait(PF_LEG_TENTACLES))
  movecost += 20;
 if (has_trait(PF_PONDEROUS1))
  movecost = int(movecost * 1.1);
 if (has_trait(PF_PONDEROUS2))
  movecost = int(movecost * 1.2);
 if (has_trait(PF_PONDEROUS3))
  movecost = int(movecost * 1.3);
 movecost += encumb(bp_feet) * 5 + encumb(bp_legs) * 3;
 if (!wearing_something_on(bp_feet) && !has_trait(PF_PADDED_FEET) &&
     !has_trait(PF_HOOVES))
  movecost += 15;

 return movecost;
}

int player::swim_speed()
{
  int ret = 440 + 2 * weight_carried() - 50 * skillLevel("swimming").level();
 if (has_trait(PF_WEBBED))
  ret -= 60 + str_cur * 5;
 if (has_trait(PF_TAIL_FIN))
  ret -= 100 + str_cur * 10;
 if (has_trait(PF_SLEEK_SCALES))
  ret -= 100;
 if (has_trait(PF_LEG_TENTACLES))
  ret -= 60;
 ret += (50 - skillLevel("swimming").level() * 2) * abs(encumb(bp_legs));
 ret += (80 - skillLevel("swimming").level() * 3) * abs(encumb(bp_torso));
 if (skillLevel("swimming") < 10) {
  for (int i = 0; i < worn.size(); i++)
    ret += (worn[i].volume() * (10 - skillLevel("swimming").level())) / 2;
 }
 ret -= str_cur * 6 + dex_cur * 4;
// If (ret > 500), we can not swim; so do not apply the underwater bonus.
 if (underwater && ret < 500)
  ret -= 50;
 if (ret < 30)
  ret = 30;
 return ret;
}

nc_color player::color()
{
 if (has_disease(DI_ONFIRE))
  return c_red;
 if (has_disease(DI_STUNNED))
  return c_ltblue;
 if (has_disease(DI_BOOMERED))
  return c_pink;
 if (underwater)
  return c_blue;
 if (has_active_bionic(bio_cloak) || has_artifact_with(AEP_INVISIBLE))
  return c_dkgray;
 return c_white;
}

void player::load_info(game *g, std::string data)
{
 std::stringstream dump;
 dump << data;
 int inveh;
 int styletmp;
 dump >> posx >> posy >> str_cur >> str_max >> dex_cur >> dex_max >>
         int_cur >> int_max >> per_cur >> per_max >> power_level >>
         max_power_level >> hunger >> thirst >> fatigue >> stim >>
         pain >> pkill >> radiation >> cash >> recoil >> driving_recoil >>
         inveh >> scent >> moves >> underwater >> dodges_left >> blocks_left >>
         oxygen >> active_mission >> xp_pool >> male >> health >> styletmp;

 activity.load_info(dump);
 backlog.load_info(dump);

 in_vehicle = inveh != 0;
 style_selected = itype_id(styletmp);

 for (int i = 0; i < PF_MAX2; i++)
  dump >> my_traits[i];

 for (int i = 0; i < PF_MAX2; i++)
  dump >> my_mutations[i];

 for (int i = 0; i < NUM_MUTATION_CATEGORIES; i++)
  dump >> mutation_category_level[i];

 for (int i = 0; i < num_hp_parts; i++)
  dump >> hp_cur[i] >> hp_max[i];
 for (int i = 0; i < num_bp; i++)
  dump >> temp_cur[i] >> frostbite_timer[i]; 
  
 for (std::vector<Skill*>::iterator aSkill = Skill::skills.begin(); aSkill != Skill::skills.end(); ++aSkill) {
   dump >> skillLevel(*aSkill);
 }

 int numstyles, typetmp;
 dump >> numstyles;
 for (int i = 0; i < numstyles; i++) {
  dump >> typetmp;
  styles.push_back( itype_id(typetmp) );
 }

 int numill;
 disease illtmp;
 dump >> numill;
 for (int i = 0; i < numill; i++) {
  dump >> typetmp >> illtmp.duration;
  illtmp.type = dis_type(typetmp);
  illness.push_back(illtmp);
 }

 int numadd = 0;
 addiction addtmp;
 dump >> numadd;
 for (int i = 0; i < numadd; i++) {
  dump >> typetmp >> addtmp.intensity >> addtmp.sated;
  addtmp.type = add_type(typetmp);
  addictions.push_back(addtmp);
 }

 int numbio = 0;
 bionic biotmp;
 dump >> numbio;
 for (int i = 0; i < numbio; i++) {
  dump >> typetmp >> biotmp.invlet >> biotmp.powered >> biotmp.charge;
  biotmp.id = bionic_id(typetmp);
  my_bionics.push_back(biotmp);
 }

 int nummor;
 morale_point mortmp;
 dump >> nummor;
 for (int i = 0; i < nummor; i++) {
  int mortype;
  int item_id;
  dump >> mortmp.bonus >> mortype >> item_id;
  mortmp.type = morale_type(mortype);
  if (item_id <= 0 || item_id >= num_all_items)
   mortmp.item_type = NULL;
  else
   mortmp.item_type = g->itypes[item_id];
  morale.push_back(mortmp);
 }

 int nummis = 0;
 int mistmp;
 dump >> nummis;
 for (int i = 0; i < nummis; i++) {
  dump >> mistmp;
  active_missions.push_back(mistmp);
 }
 dump >> nummis;
 for (int i = 0; i < nummis; i++) {
  dump >> mistmp;
  completed_missions.push_back(mistmp);
 }
 dump >> nummis;
 for (int i = 0; i < nummis; i++) {
  dump >> mistmp;
  failed_missions.push_back(mistmp);
 }
}

std::string player::save_info()
{
 std::stringstream dump;
 dump << posx    << " " << posy    << " " << str_cur << " " << str_max << " " <<
         dex_cur << " " << dex_max << " " << int_cur << " " << int_max << " " <<
         per_cur << " " << per_max << " " << power_level << " " <<
         max_power_level << " " << hunger << " " << thirst << " " << fatigue <<
         " " << stim << " " << pain << " " << pkill << " " << radiation <<
         " " << cash << " " << recoil << " " << driving_recoil << " " <<
         (in_vehicle? 1 : 0) << " " << scent << " " << moves << " " <<
         underwater << " " << dodges_left << " " << blocks_left << " " <<
         oxygen << " " << active_mission << " " << xp_pool << " " << male <<
         " " << health << " " << style_selected << " " << activity.save_info() << 
		 " " << backlog.save_info() << " ";

 for (int i = 0; i < PF_MAX2; i++)
  dump << my_traits[i] << " ";
 for (int i = 0; i < PF_MAX2; i++)
  dump << my_mutations[i] << " ";
 for (int i = 0; i < NUM_MUTATION_CATEGORIES; i++)
  dump << mutation_category_level[i] << " ";
 for (int i = 0; i < num_hp_parts; i++)
  dump << hp_cur[i] << " " << hp_max[i] << " ";
 for (int i = 0; i < num_bp; i++)
  dump << temp_cur[i] << " " << frostbite_timer[i] << " ";  
  
 for (std::vector<Skill*>::iterator aSkill = Skill::skills.begin(); aSkill != Skill::skills.end(); ++aSkill) {
   SkillLevel level = skillLevel(*aSkill);
   dump << level;
 }

 dump << styles.size() << " ";
 for (int i = 0; i < styles.size(); i++)
  dump << int(styles[i]) << " ";

 dump << illness.size() << " ";
 for (int i = 0; i < illness.size();  i++)
  dump << int(illness[i].type) << " " << illness[i].duration << " ";

 dump << addictions.size() << " ";
 for (int i = 0; i < addictions.size(); i++)
  dump << int(addictions[i].type) << " " << addictions[i].intensity << " " <<
          addictions[i].sated << " ";

 dump << my_bionics.size() << " ";
 for (int i = 0; i < my_bionics.size(); i++)
  dump << int(my_bionics[i].id) << " " << my_bionics[i].invlet << " " <<
          my_bionics[i].powered << " " << my_bionics[i].charge << " ";

 dump << morale.size() << " ";
 for (int i = 0; i < morale.size(); i++) {
  dump << morale[i].bonus << " " << morale[i].type << " ";
  if (morale[i].item_type == NULL)
   dump << "0";
  else
   dump << morale[i].item_type->id;
  dump << " ";
 }

 dump << " " << active_missions.size() << " ";
 for (int i = 0; i < active_missions.size(); i++)
  dump << active_missions[i] << " ";

 dump << " " << completed_missions.size() << " ";
 for (int i = 0; i < completed_missions.size(); i++)
  dump << completed_missions[i] << " ";

 dump << " " << failed_missions.size() << " ";
 for (int i = 0; i < failed_missions.size(); i++)
  dump << failed_missions[i] << " ";

 dump << std::endl;

 for (int i = 0; i < inv.size(); i++) {
  for (int j = 0; j < inv.stack_at(i).size(); j++) {
   dump << "I " << inv.stack_at(i)[j].save_info() << std::endl;
   for (int k = 0; k < inv.stack_at(i)[j].contents.size(); k++)
    dump << "C " << inv.stack_at(i)[j].contents[k].save_info() << std::endl;
  }
 }
 for (int i = 0; i < worn.size(); i++)
  dump << "W " << worn[i].save_info() << std::endl;
 if (!weapon.is_null())
  dump << "w " << weapon.save_info() << std::endl;
 for (int j = 0; j < weapon.contents.size(); j++)
  dump << "c " << weapon.contents[j].save_info() << std::endl;

 return dump.str();
}

void player::disp_info(game *g)
{
 int line;
 std::vector<std::string> effect_name;
 std::vector<std::string> effect_text;
 for (int i = 0; i < illness.size(); i++) {
  if (dis_name(illness[i]).size() > 0) {
   effect_name.push_back(dis_name(illness[i]));
   effect_text.push_back(dis_description(illness[i]));
  }
 }
 if (abs(morale_level()) >= 100) {
  bool pos = (morale_level() > 0);
  effect_name.push_back(pos ? "Elated" : "Depressed");
  std::stringstream morale_text;
  if (abs(morale_level()) >= 200)
   morale_text << "Dexterity" << (pos ? " +" : " ") <<
                   int(morale_level() / 200) << "   ";
  if (abs(morale_level()) >= 180)
   morale_text << "Strength" << (pos ? " +" : " ") <<
                  int(morale_level() / 180) << "   ";
  if (abs(morale_level()) >= 125)
   morale_text << "Perception" << (pos ? " +" : " ") <<
                  int(morale_level() / 125) << "   ";
  morale_text << "Intelligence" << (pos ? " +" : " ") <<
                 int(morale_level() / 100) << "   ";
  effect_text.push_back(morale_text.str());
 }
 if (pain - pkill > 0) {
  effect_name.push_back("Pain");
  std::stringstream pain_text;
  if (pain - pkill >= 15)
   pain_text << "Strength -" << int((pain - pkill) / 15) << "   Dexterity -" <<
                int((pain - pkill) / 15) << "   ";
  if (pain - pkill >= 20)
   pain_text << "Perception -" << int((pain - pkill) / 15) << "   ";
  pain_text << "Intelligence -" << 1 + int((pain - pkill) / 25);
  effect_text.push_back(pain_text.str());
 }
 if (stim > 0) {
  int dexbonus = int(stim / 10);
  int perbonus = int(stim /  7);
  int intbonus = int(stim /  6);
  if (abs(stim) >= 30) {
   dexbonus -= int(abs(stim - 15) /  8);
   perbonus -= int(abs(stim - 15) / 12);
   intbonus -= int(abs(stim - 15) / 14);
  }

  if (dexbonus < 0)
   effect_name.push_back("Stimulant Overdose");
  else
   effect_name.push_back("Stimulant");
  std::stringstream stim_text;
  stim_text << "Speed +" << stim << "   Intelligence " <<
               (intbonus > 0 ? "+ " : "") << intbonus << "   Perception " <<
               (perbonus > 0 ? "+ " : "") << perbonus << "   Dexterity "  <<
               (dexbonus > 0 ? "+ " : "") << dexbonus;
  effect_text.push_back(stim_text.str());
 } else if (stim < 0) {
  effect_name.push_back("Depressants");
  std::stringstream stim_text;
  int dexpen = int(stim / 10);
  int perpen = int(stim /  7);
  int intpen = int(stim /  6);
// Since dexpen etc. are always less than 0, no need for + signs
  stim_text << "Speed " << stim << "   Intelligence " << intpen <<
               "   Perception " << perpen << "   Dexterity " << dexpen;
  effect_text.push_back(stim_text.str());
 }

 if ((has_trait(PF_TROGLO) && g->is_in_sunlight(posx, posy) &&
      g->weather == WEATHER_SUNNY) ||
     (has_trait(PF_TROGLO2) && g->is_in_sunlight(posx, posy) &&
      g->weather != WEATHER_SUNNY)) {
  effect_name.push_back("In Sunlight");
  effect_text.push_back("The sunlight irritates you.\n\
Strength - 1;    Dexterity - 1;    Intelligence - 1;    Dexterity - 1");
 } else if (has_trait(PF_TROGLO2) && g->is_in_sunlight(posx, posy)) {
  effect_name.push_back("In Sunlight");
  effect_text.push_back("The sunlight irritates you badly.\n\
Strength - 2;    Dexterity - 2;    Intelligence - 2;    Dexterity - 2");
 } else if (has_trait(PF_TROGLO3) && g->is_in_sunlight(posx, posy)) {
  effect_name.push_back("In Sunlight");
  effect_text.push_back("The sunlight irritates you terribly.\n\
Strength - 4;    Dexterity - 4;    Intelligence - 4;    Dexterity - 4");
 }

 for (int i = 0; i < addictions.size(); i++) {
  if (addictions[i].sated < 0 &&
      addictions[i].intensity >= MIN_ADDICTION_LEVEL) {
   effect_name.push_back(addiction_name(addictions[i]));
   effect_text.push_back(addiction_text(addictions[i]));
  }
 }

 WINDOW* w_grid    = newwin(25, 80,  0,  0);
 WINDOW* w_stats   = newwin( 9, 26,  2,  0);
 WINDOW* w_encumb  = newwin( 9, 26, 12,  0);
 WINDOW* w_traits  = newwin( 9, 26,  2, 27);
 WINDOW* w_effects = newwin( 9, 26, 12, 27);
 WINDOW* w_skills  = newwin( 9, 26,  2, 54);
 WINDOW* w_speed   = newwin( 9, 26, 12, 54);
 WINDOW* w_info    = newwin( 3, 80, 22,  0);
// Print name and header
 mvwprintw(w_grid, 0, 0, "%s - %s", name.c_str(), (male ? "Male" : "Female"));
 mvwprintz(w_grid, 0, 39, c_ltred, "| Press TAB to cycle, ESC or q to return.");
// Main line grid
 for (int i = 0; i < 80; i++) {
  mvwputch(w_grid,  1, i, c_ltgray, LINE_OXOX);
  mvwputch(w_grid, 21, i, c_ltgray, LINE_OXOX);
  mvwputch(w_grid, 11, i, c_ltgray, LINE_OXOX);
  if (i > 1 && i < 21) {
   mvwputch(w_grid, i, 26, c_ltgray, LINE_XOXO);
   mvwputch(w_grid, i, 53, c_ltgray, LINE_XOXO);
  }
 }
 mvwputch(w_grid,  1, 26, c_ltgray, LINE_OXXX);
 mvwputch(w_grid,  1, 53, c_ltgray, LINE_OXXX);
 mvwputch(w_grid, 21, 26, c_ltgray, LINE_XXOX);
 mvwputch(w_grid, 21, 53, c_ltgray, LINE_XXOX);
 mvwputch(w_grid, 11, 26, c_ltgray, LINE_XXXX);
 mvwputch(w_grid, 11, 53, c_ltgray, LINE_XXXX);
 wrefresh(w_grid);	// w_grid should stay static.

// First!  Default STATS screen.
 mvwprintz(w_stats, 0, 10, c_ltgray, "STATS");
 mvwprintz(w_stats, 2,  2, c_ltgray, "Strength:%s(%d)",
           (str_max < 10 ? "         " : "        "), str_max);
 mvwprintz(w_stats, 3,  2, c_ltgray, "Dexterity:%s(%d)",
           (dex_max < 10 ? "        "  : "       "),  dex_max);
 mvwprintz(w_stats, 4,  2, c_ltgray, "Intelligence:%s(%d)",
           (int_max < 10 ? "     "     : "    "),     int_max);
 mvwprintz(w_stats, 5,  2, c_ltgray, "Perception:%s(%d)",
           (per_max < 10 ? "       "   : "      "),   per_max);

 nc_color status = c_white;

 if (str_cur <= 0)
  status = c_dkgray;
 else if (str_cur < str_max / 2)
  status = c_red;
 else if (str_cur < str_max)
  status = c_ltred;
 else if (str_cur == str_max)
  status = c_white;
 else if (str_cur < str_max * 1.5)
  status = c_ltgreen;
 else
  status = c_green;
 mvwprintz(w_stats,  2, (str_cur < 10 ? 17 : 16), status, "%d", str_cur);

 if (dex_cur <= 0)
  status = c_dkgray;
 else if (dex_cur < dex_max / 2)
  status = c_red;
 else if (dex_cur < dex_max)
  status = c_ltred;
 else if (dex_cur == dex_max)
  status = c_white;
 else if (dex_cur < dex_max * 1.5)
  status = c_ltgreen;
 else
  status = c_green;
 mvwprintz(w_stats,  3, (dex_cur < 10 ? 17 : 16), status, "%d", dex_cur);

 if (int_cur <= 0)
  status = c_dkgray;
 else if (int_cur < int_max / 2)
  status = c_red;
 else if (int_cur < int_max)
  status = c_ltred;
 else if (int_cur == int_max)
  status = c_white;
 else if (int_cur < int_max * 1.5)
  status = c_ltgreen;
 else
  status = c_green;
 mvwprintz(w_stats,  4, (int_cur < 10 ? 17 : 16), status, "%d", int_cur);

 if (per_cur <= 0)
  status = c_dkgray;
 else if (per_cur < per_max / 2)
  status = c_red;
 else if (per_cur < per_max)
  status = c_ltred;
 else if (per_cur == per_max)
  status = c_white;
 else if (per_cur < per_max * 1.5)
  status = c_ltgreen;
 else
  status = c_green;
 mvwprintz(w_stats,  5, (per_cur < 10 ? 17 : 16), status, "%d", per_cur);

 wrefresh(w_stats);

// Next, draw encumberment.
 std::string asText[] = {"Head", "Eyes", "Mouth", "Torso", "Arms", "Hands", "Legs", "Feet"};
 body_part aBodyPart[] = {bp_head, bp_eyes, bp_mouth, bp_torso, bp_arms, bp_hands, bp_legs, bp_feet};
 int iEnc, iLayers, iArmorEnc, iWarmth;

 mvwprintz(w_encumb, 0, 6, c_ltgray, "ENCUMBERANCE");
 for (int i=0; i < 8; i++) {
  iEnc = iLayers = iArmorEnc = iWarmth = 0;
  iEnc = encumb(aBodyPart[i], iLayers, iArmorEnc, iWarmth);
  mvwprintz(w_encumb, i+1, 1, c_ltgray, "%s:", asText[i].c_str());
  mvwprintz(w_encumb, i+1, 8, c_ltgray, "(%d)", iLayers);
  mvwprintz(w_encumb, i+1, 11, c_ltgray, "%*s%d%s%d=", (iArmorEnc < 0 || iArmorEnc > 9 ? 1 : 2), " ", iArmorEnc, "+", iEnc-iArmorEnc);
  wprintz(w_encumb, encumb_color(iEnc), "%s%d", (iEnc < 0 || iEnc > 9 ? "" : " ") , iEnc);
  wprintz(w_encumb, c_ltgray, "%*s(%d)", (iWarmth > 9 ? ((iWarmth > 99) ? 1: 2) : 3), " ", iWarmth);
 }
 wrefresh(w_encumb);

// Next, draw traits.
 line = 2;
 std::vector <pl_flag> traitslist;
 mvwprintz(w_traits, 0, 9, c_ltgray, "TRAITS");
 for (int i = 0; i < PF_MAX2; i++) {
  if (my_traits[i]) {
   traitslist.push_back(pl_flag(i));
   if (i > PF_MAX2)
    status = c_ltblue;
   else if (traits[i].points > 0)
    status = c_ltgreen;
   else
    status = c_ltred;
   if (line < 9) {
    mvwprintz(w_traits, line, 1, status, traits[i].name.c_str());
    line++;
   }
  }
 }
 wrefresh(w_traits);

// Next, draw effects.
 line = 2;
 mvwprintz(w_effects, 0, 8, c_ltgray, "EFFECTS");
 for (int i = 0; i < effect_name.size() && line < 9; i++) {
  mvwprintz(w_effects, line, 1, c_ltgray, effect_name[i].c_str());
  line++;
 }
 wrefresh(w_effects);

// Next, draw skills.
 line = 2;
 std::vector <skill> skillslist;
 mvwprintz(w_skills, 0, 11, c_ltgray, "SKILLS");
 for (std::vector<Skill*>::iterator aSkill = Skill::skills.begin()++; aSkill != Skill::skills.end(); ++aSkill) {
   int i = (*aSkill)->id();

   SkillLevel level = skillLevel(*aSkill);

   if (i == 0)
     continue;

  if (sklevel[i] >= 0) {
   skillslist.push_back(skill(i));
   if (line < 9) {
     mvwprintz(w_skills, line, 1, skillLevel(*aSkill).isTraining() ? c_dkgray : c_ltblue, "%-17s",
               ((*aSkill)->name() + ":").c_str());
     mvwprintz(w_skills, line,19, c_ltblue, "%-2d(%2d%%%%)", level.level(),
              (level.exercise() <  0 ? 0 : level.exercise()));
    line++;
    }
  }
 }
 wrefresh(w_skills);

// Finally, draw speed.
 mvwprintz(w_speed, 0, 11, c_ltgray, "SPEED");
 mvwprintz(w_speed, 1,  1, c_ltgray, "Base Move Cost:");
 mvwprintz(w_speed, 2,  1, c_ltgray, "Current Speed:");
 int newmoves = current_speed(g);
 int pen = 0;
 line = 3;
 if (weight_carried() > int(weight_capacity() * .25)) {
  pen = 75 * double((weight_carried() - int(weight_capacity() * .25)) /
                    (weight_capacity() * .75));
  mvwprintz(w_speed, line, 1, c_red, "Overburdened        -%s%d%%%%",
            (pen < 10 ? " " : ""), pen);
  line++;
 }
 pen = int(morale_level() / 25);
 if (abs(pen) >= 4) {
  if (pen > 10)
   pen = 10;
  else if (pen < -10)
   pen = -10;
  if (pen > 0)
   mvwprintz(w_speed, line, 1, c_green, "Good mood           +%s%d%%%%",
             (pen < 10 ? " " : ""), pen);
  else
   mvwprintz(w_speed, line, 1, c_red, "Depressed           -%s%d%%%%",
             (abs(pen) < 10 ? " " : ""), abs(pen));
  line++;
 }
 pen = int((pain - pkill) * .7);
 if (pen > 60)
  pen = 60;
 if (pen >= 1) {
  mvwprintz(w_speed, line, 1, c_red, "Pain                -%s%d%%%%",
            (pen < 10 ? " " : ""), pen);
  line++;
 }
 if (pkill >= 10) {
  pen = int(pkill * .1);
  mvwprintz(w_speed, line, 1, c_red, "Painkillers         -%s%d%%%%",
            (pen < 10 ? " " : ""), pen);
  line++;
 }
 if (stim != 0) {
  pen = stim;
  if (pen > 0)
   mvwprintz(w_speed, line, 1, c_green, "Stimulants          +%s%d%%%%",
            (pen < 10 ? " " : ""), pen);
  else
   mvwprintz(w_speed, line, 1, c_red, "Depressants         -%s%d%%%%",
            (abs(pen) < 10 ? " " : ""), abs(pen));
  line++;
 }
 if (thirst > 40) {
  pen = int((thirst - 40) / 10);
  mvwprintz(w_speed, line, 1, c_red, "Thirst              -%s%d%%%%",
            (pen < 10 ? " " : ""), pen);
  line++;
 }
 if (hunger > 100) {
  pen = int((hunger - 100) / 10);
  mvwprintz(w_speed, line, 1, c_red, "Hunger              -%s%d%%%%",
            (pen < 10 ? " " : ""), pen);
  line++;
 }
 if (has_trait(PF_SUNLIGHT_DEPENDENT) && !g->is_in_sunlight(posx, posy)) {
  pen = (g->light_level() >= 12 ? 5 : 10);
  mvwprintz(w_speed, line, 1, c_red, "Out of Sunlight     -%s%d%%%%",
            (pen < 10 ? " " : ""), pen);
  line++;
 }
 if ((has_trait(PF_COLDBLOOD) || has_trait(PF_COLDBLOOD2) ||
      has_trait(PF_COLDBLOOD3)) && g->temperature < 65) {
  if (has_trait(PF_COLDBLOOD3))
   pen = int( (65 - g->temperature) / 2);
  else if (has_trait(PF_COLDBLOOD2))
   pen = int( (65 - g->temperature) / 3);
  else
   pen = int( (65 - g->temperature) / 2);
  mvwprintz(w_speed, line, 1, c_red, "Cold-Blooded        -%s%d%%%%",
            (pen < 10 ? " " : ""), pen);
  line++;
 }

 for (int i = 0; i < illness.size(); i++) {
  int move_adjust = disease_speed_boost(illness[i]);
  if (move_adjust != 0) {
   nc_color col = (move_adjust > 0 ? c_green : c_red);
   mvwprintz(w_speed, line,  1, col, dis_name(illness[i]).c_str());
   mvwprintz(w_speed, line, 21, col, (move_adjust > 0 ? "+" : "-"));
   move_adjust = abs(move_adjust);
   mvwprintz(w_speed, line, (move_adjust >= 10 ? 22 : 23), col, "%d%%%%",
             move_adjust);
  }
 }
 if (has_trait(PF_QUICK)) {
  pen = int(newmoves * .1);
  mvwprintz(w_speed, line, 1, c_green, "Quick               +%s%d%%%%",
            (pen < 10 ? " " : ""), pen);
 }
 int runcost = run_cost(100);
 nc_color col = (runcost <= 100 ? c_green : c_red);
 mvwprintz(w_speed, 1, (runcost  >= 100 ? 21 : (runcost  < 10 ? 23 : 22)), col,
           "%d", runcost);
 col = (newmoves >= 100 ? c_green : c_red);
 mvwprintz(w_speed, 2, (newmoves >= 100 ? 21 : (newmoves < 10 ? 23 : 22)), col,
           "%d", newmoves);
 wrefresh(w_speed);

 refresh();
 int curtab = 1;
 int min, max;
 line = 0;
 bool done = false;

// Initial printing is DONE.  Now we give the player a chance to scroll around
// and "hover" over different items for more info.
 do {
  werase(w_info);
  switch (curtab) {
  case 1:	// Stats tab
   mvwprintz(w_stats, 0, 0, h_ltgray, "          STATS           ");
   if (line == 0) {
    mvwprintz(w_stats, 2, 2, h_ltgray, "Strength:");
    mvwprintz(w_info, 0, 0, c_magenta, "\
Strength affects your melee damage, the amount of weight you can carry, your\n\
total HP, your resistance to many diseases, and the effectiveness of actions\n\
which require brute force.");
   } else if (line == 1) {
    mvwprintz(w_stats, 3, 2, h_ltgray, "Dexterity:");
    mvwprintz(w_info, 0, 0, c_magenta, "\
Dexterity affects your chance to hit in melee combat, helps you steady your\n\
gun for ranged combat, and enhances many actions that require finesse.");
   } else if (line == 2) {
    mvwprintz(w_stats, 4, 2, h_ltgray, "Intelligence:");
    mvwprintz(w_info, 0, 0, c_magenta, "\
Intelligence is less important in most situations, but it is vital for more\n\
complex tasks like electronics crafting. It also affects how much skill you\n\
can pick up from reading a book.");
   } else if (line == 3) {
    mvwprintz(w_stats, 5, 2, h_ltgray, "Perception:");
    mvwprintz(w_info, 0, 0, c_magenta, "\
Perception is the most important stat for ranged combat. It's also used for\n\
detecting traps and other things of interest.");
   }
   wrefresh(w_stats);
   wrefresh(w_info);
   switch (input()) {
    case 'j':
     line++;
     if (line == 4)
      line = 0;
     break;
    case 'k':
     line--;
     if (line == -1)
      line = 3;
     break;
    case '\t':
     mvwprintz(w_stats, 0, 0, c_ltgray, "          STATS           ");
     wrefresh(w_stats);
     line = 0;
     curtab++;
     break;
    case 'q':
    case KEY_ESCAPE:
     done = true;
   }
   mvwprintz(w_stats, 2, 2, c_ltgray, "Strength:");
   mvwprintz(w_stats, 3, 2, c_ltgray, "Dexterity:");
   mvwprintz(w_stats, 4, 2, c_ltgray, "Intelligence:");
   mvwprintz(w_stats, 5, 2, c_ltgray, "Perception:");
   wrefresh(w_stats);
   break;
  case 2:	// Encumberment tab
   mvwprintz(w_encumb, 0, 0, h_ltgray, "      ENCUMBERANCE        ");
   if (line == 0) {
    mvwprintz(w_encumb, 1, 1, h_ltgray, "Head");
    mvwprintz(w_info, 0, 0, c_magenta, "\
Head encumberance has no effect; it simply limits how much you can put on.");
   } else if (line == 1) {
    mvwprintz(w_encumb, 2, 1, h_ltgray, "Eyes");
    mvwprintz(w_info, 0, 0, c_magenta, "\
Perception -%d when checking traps or firing ranged weapons;\n\
Perception -%.1f when throwing items", encumb(bp_eyes),
double(double(encumb(bp_eyes)) / 2));
   } else if (line == 2) {
    mvwprintz(w_encumb, 3, 1, h_ltgray, "Mouth");
    mvwprintz(w_info, 0, 0, c_magenta, "\
Running costs +%d movement points", encumb(bp_mouth) * 5);
   } else if (line == 3) {
    mvwprintz(w_encumb, 4, 1, h_ltgray, "Torso");
    mvwprintz(w_info, 0, 0, c_magenta, "\
Melee skill -%d;      Dodge skill -%d;\n\
Swimming costs +%d movement points;\n\
Melee attacks cost +%d movement points", encumb(bp_torso), encumb(bp_torso),
              encumb(bp_torso) * (80 - skillLevel("swimming").level() * 3), encumb(bp_torso) * 20);
   } else if (line == 4)
  {
    mvwprintz(w_encumb, 5, 1, h_ltgray, "Arms");
    mvwprintz(w_info, 0, 0, c_magenta, "\
Arm encumbrance affects your accuracy with ranged weapons.");
   } else if (line == 5)
   {
    mvwprintz(w_encumb, 6, 1, h_ltgray, "Hands");
    mvwprintz(w_info, 0, 0, c_magenta, "\
Reloading costs +%d movement points;\n\
Dexterity -%d when throwing items", encumb(bp_hands) * 30, encumb(bp_hands));
   } else if (line == 6) {
    mvwprintz(w_encumb, 7, 1, h_ltgray, "Legs");
    std::string sign = (encumb(bp_legs) >= 0 ? "+" : "");
    std::string osign = (encumb(bp_legs) < 0 ? "+" : "-");
    mvwprintz(w_info, 0, 0, c_magenta, "\
Running costs %s%d movement points;  Swimming costs %s%d movement points;\n\
Dodge skill %s%.1f", sign.c_str(), encumb(bp_legs) * 3,
              sign.c_str(), encumb(bp_legs) *(50 - skillLevel("swimming").level()),
                     osign.c_str(), double(double(encumb(bp_legs)) / 2));
   } else if (line == 7) {
    mvwprintz(w_encumb, 8, 1, h_ltgray, "Feet");
    mvwprintz(w_info, 0, 0, c_magenta, "\
Running costs %s%d movement points", (encumb(bp_feet) >= 0 ? "+" : ""),
encumb(bp_feet) * 5);
   }
   wrefresh(w_encumb);
   wrefresh(w_info);
   switch (input()) {
    case 'j':
     line++;
     if (line == 8)
      line = 0;
     break;
    case 'k':
     line--;
     if (line == -1)
      line = 7;
     break;
    case '\t':
     mvwprintz(w_encumb, 0, 0, c_ltgray, "      ENCUMBERANCE        ");
     wrefresh(w_encumb);
     line = 0;
     curtab++;
     break;
    case 'q':
    case KEY_ESCAPE:
     done = true;
   }
   mvwprintz(w_encumb, 1, 1, c_ltgray, "Head");
   mvwprintz(w_encumb, 2, 1, c_ltgray, "Eyes");
   mvwprintz(w_encumb, 3, 1, c_ltgray, "Mouth");
   mvwprintz(w_encumb, 4, 1, c_ltgray, "Torso");
   mvwprintz(w_encumb, 5, 1, c_ltgray, "Arms");
   mvwprintz(w_encumb, 6, 1, c_ltgray, "Hands");
   mvwprintz(w_encumb, 7, 1, c_ltgray, "Legs");
   mvwprintz(w_encumb, 8, 1, c_ltgray, "Feet");
   wrefresh(w_encumb);
   break;
  case 3:	// Traits tab
   mvwprintz(w_traits, 0, 0, h_ltgray, "         TRAITS           ");
   if (line <= 2) {
    min = 0;
    max = 7;
    if (traitslist.size() < max)
     max = traitslist.size();
   } else if (line >= traitslist.size() - 3) {
    min = (traitslist.size() < 8 ? 0 : traitslist.size() - 7);
    max = traitslist.size();
   } else {
    min = line - 3;
    max = line + 4;
    if (traitslist.size() < max)
     max = traitslist.size();
   }
   for (int i = min; i < max; i++) {
    mvwprintz(w_traits, 2 + i - min, 1, c_ltgray, "                         ");
    if (traitslist[i] > PF_MAX2)
     status = c_ltblue;
    else if (traits[traitslist[i]].points > 0)
     status = c_ltgreen;
    else
     status = c_ltred;
    if (i == line)
     mvwprintz(w_traits, 2 + i - min, 1, hilite(status),
               traits[traitslist[i]].name.c_str());
    else
     mvwprintz(w_traits, 2 + i - min, 1, status,
               traits[traitslist[i]].name.c_str());
   }
   if (line >= 0 && line < traitslist.size())
    mvwprintz(w_info, 0, 0, c_magenta, "%s",
              traits[traitslist[line]].description.c_str());
   wrefresh(w_traits);
   wrefresh(w_info);
   switch (input()) {
    case 'j':
     if (line < traitslist.size() - 1)
      line++;
     break;
    case 'k':
     if (line > 0)
      line--;
     break;
    case '\t':
     mvwprintz(w_traits, 0, 0, c_ltgray, "         TRAITS           ");
     for (int i = 0; i < traitslist.size() && i < 7; i++) {
      mvwprintz(w_traits, i + 2, 1, c_black, "xxxxxxxxxxxxxxxxxxxxxxxxx");
      if (traitslist[i] > PF_MAX2)
       status = c_ltblue;
      else if (traits[traitslist[i]].points > 0)
       status = c_ltgreen;
      else
       status = c_ltred;
      mvwprintz(w_traits, i + 2, 1, status, traits[traitslist[i]].name.c_str());
     }
     wrefresh(w_traits);
     line = 0;
     curtab++;
     break;
    case 'q':
    case KEY_ESCAPE:
     done = true;
   }
   break;

  case 4:	// Effects tab
   mvwprintz(w_effects, 0, 0, h_ltgray, "        EFFECTS           ");
   if (line <= 2) {
    min = 0;
    max = 7;
    if (effect_name.size() < max)
     max = effect_name.size();
   } else if (line >= effect_name.size() - 3) {
    min = (effect_name.size() < 8 ? 0 : effect_name.size() - 7);
    max = effect_name.size();
   } else {
    min = line - 2;
    max = line + 4;
    if (effect_name.size() < max)
     max = effect_name.size();
   }
   for (int i = min; i < max; i++) {
    if (i == line)
     mvwprintz(w_effects, 2 + i - min, 1, h_ltgray, effect_name[i].c_str());
    else
     mvwprintz(w_effects, 2 + i - min, 1, c_ltgray, effect_name[i].c_str());
   }
   if (line >= 0 && line < effect_text.size())
    mvwprintz(w_info, 0, 0, c_magenta, effect_text[line].c_str());
   wrefresh(w_effects);
   wrefresh(w_info);
   switch (input()) {
    case 'j':
     if (line < effect_name.size() - 1)
      line++;
     break;
    case 'k':
     if (line > 0)
      line--;
     break;
    case '\t':
     mvwprintz(w_effects, 0, 0, c_ltgray, "        EFFECTS           ");
     for (int i = 0; i < effect_name.size() && i < 7; i++)
      mvwprintz(w_effects, i + 2, 1, c_ltgray, effect_name[i].c_str());
     wrefresh(w_effects);
     line = 0;
     curtab++;
     break;
    case 'q':
    case KEY_ESCAPE:
     done = true;
   }
   break;

  case 5:	// Skills tab
   mvwprintz(w_skills, 0, 0, h_ltgray, "           SKILLS         ");
   if (line <= 2) {
    min = 0;
    max = 7;
    if (skillslist.size() < max)
     max = skillslist.size();
   } else if (line >= skillslist.size() - 3) {
    min = (skillslist.size() < 8 ? 0 : skillslist.size() - 7);
    max = skillslist.size();
   } else {
    min = line - 3;
    max = line + 4;
    if (skillslist.size() < max)
     max = skillslist.size();
    if (min < 0)
     min = 0;
   }

   Skill *selectedSkill;

   for (int i = min; i < max; i++) {
     Skill *aSkill = Skill::skill(skillslist[i]);
     SkillLevel level = skillLevel(aSkill);

     bool isLearning = level.isTraining();
     int exercise = level.exercise();

    if (i == line) {
      selectedSkill = aSkill;
     if (exercise >= 100)
      status = isLearning ? h_pink : h_red;
     else
      status = isLearning ? h_ltblue : h_blue;
    } else {
     if (exercise < 0)
      status = isLearning ? c_ltred : c_red;
     else
      status = isLearning ? c_ltblue : c_blue;
    }
    mvwprintz(w_skills, 2 + i - min, 1, c_ltgray, "                         ");
    if (exercise >= 100) {
     mvwprintz(w_skills, 2 + i - min, 1, status, "%s:",
               aSkill->name().c_str());
     mvwprintz(w_skills, 2 + i - min,19, status, "%-2d(%2d%%%%)",
               level.level(),
               (exercise <  0 ? 0 : exercise));
    } else {
     mvwprintz(w_skills, 2 + i - min, 1, status, "%-17s",
               (aSkill->name() + ":").c_str());
     mvwprintz(w_skills, 2 + i - min,19, status, "%-2d(%2d%%%%)",
               level.level(),
               (exercise <  0 ? 0 :
                exercise));
    }
   }
   werase(w_info);
   if (line >= 0 && line < skillslist.size())
    mvwprintz(w_info, 0, 0, c_magenta,
              selectedSkill->description().c_str());
   wrefresh(w_skills);
   wrefresh(w_info);
   switch (input()) {
    case 'j':
     if (line < skillslist.size() - 1)
      line++;
     break;
    case 'k':
     if (line > 0)
      line--;
     break;
    case '\t':
      werase(w_skills);
     mvwprintz(w_skills, 0, 0, c_ltgray, "           SKILLS         ");
     for (int i = 0; i < skillslist.size() && i < 7; i++) {
       Skill *thisSkill = Skill::skill(i);
       SkillLevel thisLevel = skillLevel(thisSkill);
       if (thisLevel.exercise() < 0)
       status = c_ltred;
      else
       status = c_ltblue;
      mvwprintz(w_skills, i + 2,  1, status, "%s:",
                thisSkill->name().c_str());
      mvwprintz(w_skills, i + 2, 19, status, "%d (%2d%%%%)",
                thisLevel.level(),
                (thisLevel.exercise() <  0 ? 0 :
                 thisLevel.exercise()));
     }
     wrefresh(w_skills);
     line = 0;
     curtab = 1;
     break;
   case ' ':
     skillLevel(selectedSkill).toggleTraining();
     break;
    case 'q':
    case 'Q':
    case KEY_ESCAPE:
     done = true;
   }
  }
 } while (!done);

 werase(w_info);
 werase(w_grid);
 werase(w_stats);
 werase(w_encumb);
 werase(w_traits);
 werase(w_effects);
 werase(w_skills);
 werase(w_speed);
 werase(w_info);

 delwin(w_info);
 delwin(w_grid);
 delwin(w_stats);
 delwin(w_encumb);
 delwin(w_traits);
 delwin(w_effects);
 delwin(w_skills);
 delwin(w_speed);
 erase();
}

void player::disp_morale()
{
 WINDOW *w = newwin(25, 80, 0, 0);
 wborder(w, LINE_XOXO, LINE_XOXO, LINE_OXOX, LINE_OXOX,
            LINE_OXXO, LINE_OOXX, LINE_XXOO, LINE_XOOX );
 mvwprintz(w, 1,  1, c_white, "Morale Modifiers:");
 mvwprintz(w, 2,  1, c_ltgray, "Name");
 mvwprintz(w, 2, 20, c_ltgray, "Value");

 for (int i = 0; i < morale.size(); i++) {
  int b = morale[i].bonus;

  int bpos = 24;
  if (abs(b) >= 10)
   bpos--;
  if (abs(b) >= 100)
   bpos--;
  if (b < 0)
   bpos--;

  mvwprintz(w, i + 3,  1, (b < 0 ? c_red : c_green),
            morale[i].name(morale_data).c_str());
  mvwprintz(w, i + 3, bpos, (b < 0 ? c_red : c_green), "%d", b);
 }

 int mor = morale_level();
 int bpos = 24;
  if (abs(mor) >= 10)
   bpos--;
  if (abs(mor) >= 100)
   bpos--;
  if (mor < 0)
   bpos--;
 mvwprintz(w, 20, 1, (mor < 0 ? c_red : c_green), "Total:");
 mvwprintz(w, 20, bpos, (mor < 0 ? c_red : c_green), "%d", mor);

 wrefresh(w);
 getch();
 werase(w);
 delwin(w);
}

void player::disp_status(WINDOW *w, game *g)
{
 mvwprintz(w, 0, 0, c_ltgray, "Weapon: %s", weapname().c_str());
 if (weapon.is_gun()) {
   int adj_recoil = recoil + driving_recoil;
       if (adj_recoil >= 36)
   mvwprintz(w, 0, 34, c_red,    "Recoil");
  else if (adj_recoil >= 20)
   mvwprintz(w, 0, 34, c_ltred,  "Recoil");
  else if (adj_recoil >= 4)
   mvwprintz(w, 0, 34, c_yellow, "Recoil");
  else if (adj_recoil > 0)
   mvwprintz(w, 0, 34, c_ltgray, "Recoil");
 }

 // Print the current weapon mode
 if (weapon.mode == IF_NULL)
  mvwprintz(w, 1, 0, c_red,    "Normal");
 else if (weapon.mode == IF_MODE_BURST)
  mvwprintz(w, 1, 0, c_red,    "Burst");
 else {
  item* gunmod = weapon.active_gunmod();
  if (gunmod != NULL)
   mvwprintz(w, 1, 0, c_red, gunmod->type->name.c_str());
 }

 if (hunger > 2800)
  mvwprintz(w, 2, 0, c_red,    "Starving!");
 else if (hunger > 1400)
  mvwprintz(w, 2, 0, c_ltred,  "Near starving");
 else if (hunger > 300)
  mvwprintz(w, 2, 0, c_ltred,  "Famished");
 else if (hunger > 100)
  mvwprintz(w, 2, 0, c_yellow, "Very hungry");
 else if (hunger > 40)
  mvwprintz(w, 2, 0, c_yellow, "Hungry");
 else if (hunger < 0)
  mvwprintz(w, 2, 0, c_green,  "Full");

      if (thirst > 520)
  mvwprintz(w, 2, 15, c_ltred,  "Parched");
 else if (thirst > 240)
  mvwprintz(w, 2, 15, c_ltred,  "Dehydrated");
 else if (thirst > 80)
  mvwprintz(w, 2, 15, c_yellow, "Very thirsty");
 else if (thirst > 40)
  mvwprintz(w, 2, 15, c_yellow, "Thirsty");
 else if (thirst < 0)
  mvwprintz(w, 2, 15, c_green,  "Slaked");

      if (fatigue > 575)
  mvwprintz(w, 2, 30, c_red,    "Exhausted");
 else if (fatigue > 383)
  mvwprintz(w, 2, 30, c_ltred,  "Dead tired");
 else if (fatigue > 191)
  mvwprintz(w, 2, 30, c_yellow, "Tired");

 mvwprintz(w, 2, 41, c_white, "XP: ");
 nc_color col_xp = c_dkgray;
 if (xp_pool >= 100)
  col_xp = c_white;
 else if (xp_pool >  0)
  col_xp = c_ltgray;
 mvwprintz(w, 2, 45, col_xp, "%d", xp_pool);

 nc_color col_pain = c_yellow;
 if (pain - pkill >= 60)
  col_pain = c_red;
 else if (pain - pkill >= 40)
  col_pain = c_ltred;
 if (pain - pkill > 0)
  mvwprintz(w, 3, 0, col_pain, "Pain: %d", pain - pkill);

 vehicle *veh = g->m.veh_at (posx, posy);
 int dmor = 0;

 int morale_cur = morale_level ();
 nc_color col_morale = c_white;
 if (morale_cur >= 10)
  col_morale = c_green;
 else if (morale_cur <= -10)
  col_morale = c_red;
 if (morale_cur >= 100)
  mvwprintz(w, 3, 10 + dmor, col_morale, ":D");
 else if (morale_cur >= 10)
  mvwprintz(w, 3, 10 + dmor, col_morale, ":)");
 else if (morale_cur > -10)
  mvwprintz(w, 3, 10 + dmor, col_morale, ":|");
 else if (morale_cur > -100)
  mvwprintz(w, 3, 10 + dmor, col_morale, "):");
 else
  mvwprintz(w, 3, 10 + dmor, col_morale, "D:");

 if (in_vehicle && veh) {
  veh->print_fuel_indicator (w, 3, 49);
  nc_color col_indf1 = c_ltgray;

  float strain = veh->strain();
  nc_color col_vel = strain <= 0? c_ltblue :
                     (strain <= 0.2? c_yellow :
                     (strain <= 0.4? c_ltred : c_red));

  bool has_turrets = false;
  for (int p = 0; p < veh->parts.size(); p++) {
   if (veh->part_flag (p, vpf_turret)) {
    has_turrets = true;
    break;
   }
  }

  if (has_turrets) {
   mvwprintz(w, 3, 25, col_indf1, "Gun:");
   mvwprintz(w, 3, 29, veh->turret_mode ? c_ltred : c_ltblue,
                       veh->turret_mode ? "auto" : "off ");
  }

  if (veh->cruise_on) {
   if(OPTIONS[OPT_USE_METRIC_SYS]) {
    mvwprintz(w, 3, 33, col_indf1, "{Km/h....>....}");
    mvwprintz(w, 3, 38, col_vel, "%4d", int(veh->velocity * 0.0161f));
    mvwprintz(w, 3, 43, c_ltgreen, "%4d", int(veh->cruise_velocity * 0.0161f));
   }
   else {
    mvwprintz(w, 3, 34, col_indf1, "{mph....>....}");
    mvwprintz(w, 3, 38, col_vel, "%4d", veh->velocity / 100);
    mvwprintz(w, 3, 43, c_ltgreen, "%4d", veh->cruise_velocity / 100);
   }
  } else {
   if(OPTIONS[OPT_USE_METRIC_SYS]) {
    mvwprintz(w, 3, 33, col_indf1, "  {Km/h....}  ");
    mvwprintz(w, 3, 40, col_vel, "%4d", int(veh->velocity * 0.0161f));
   }
   else {
    mvwprintz(w, 3, 34, col_indf1, "  {mph....}  ");
    mvwprintz(w, 3, 40, col_vel, "%4d", veh->velocity / 100);
   }
  }

  if (veh->velocity != 0) {
   nc_color col_indc = veh->skidding? c_red : c_green;
   int dfm = veh->face.dir() - veh->move.dir();
   mvwprintz(w, 3, 21, col_indc, dfm < 0? "L" : ".");
   mvwprintz(w, 3, 22, col_indc, dfm == 0? "0" : ".");
   mvwprintz(w, 3, 23, col_indc, dfm > 0? "R" : ".");
  }
 } else {  // Not in vehicle
  nc_color col_str = c_white, col_dex = c_white, col_int = c_white,
           col_per = c_white, col_spd = c_white;
  if (str_cur < str_max)
   col_str = c_red;
  if (str_cur > str_max)
   col_str = c_green;
  if (dex_cur < dex_max)
   col_dex = c_red;
  if (dex_cur > dex_max)
   col_dex = c_green;
  if (int_cur < int_max)
   col_int = c_red;
  if (int_cur > int_max)
   col_int = c_green;
  if (per_cur < per_max)
   col_per = c_red;
  if (per_cur > per_max)
   col_per = c_green;
  int spd_cur = current_speed();
  if (current_speed() < 100)
   col_spd = c_red;
  if (current_speed() > 100)
   col_spd = c_green;

  mvwprintz(w, 3, 13, col_str, "Str %s%d", str_cur >= 10 ? "" : " ", str_cur);
  mvwprintz(w, 3, 20, col_dex, "Dex %s%d", dex_cur >= 10 ? "" : " ", dex_cur);
  mvwprintz(w, 3, 27, col_int, "Int %s%d", int_cur >= 10 ? "" : " ", int_cur);
  mvwprintz(w, 3, 34, col_per, "Per %s%d", per_cur >= 10 ? "" : " ", per_cur);
  mvwprintz(w, 3, 41, col_spd, "Spd %s%d", spd_cur >= 10 ? "" : " ", spd_cur);
 }
}

bool player::has_trait(int flag)
{
 if (flag == PF_NULL)
  return true;
 return my_traits[flag];
}

bool player::has_mutation(int flag)
{
 if (flag == PF_NULL)
  return true;
 return my_mutations[flag];
}

void player::toggle_trait(int flag)
{
 my_traits[flag] = !my_traits[flag];
 my_mutations[flag] = !my_mutations[flag];
}

bool player::has_bionic(bionic_id b)
{
 for (int i = 0; i < my_bionics.size(); i++) {
  if (my_bionics[i].id == b)
   return true;
 }
 return false;
}

bool player::has_active_bionic(bionic_id b)
{
 for (int i = 0; i < my_bionics.size(); i++) {
  if (my_bionics[i].id == b)
   return (my_bionics[i].powered);
 }
 return false;
}

void player::add_bionic(bionic_id b)
{
 for (int i = 0; i < my_bionics.size(); i++) {
  if (my_bionics[i].id == b)
   return;	// No duplicates!
 }
 char newinv;
 if (my_bionics.size() == 0)
  newinv = 'a';
 else
  newinv = my_bionics[my_bionics.size() - 1].invlet + 1;
 my_bionics.push_back(bionic(b, newinv));
}

void player::charge_power(int amount)
{
 power_level += amount;
 if (power_level > max_power_level)
  power_level = max_power_level;
 if (power_level < 0)
  power_level = 0;
}

void player::power_bionics(game *g)
{
 WINDOW *wBio = newwin(25, 80, 0, 0);
 werase(wBio);
 std::vector <bionic> passive;
 std::vector <bionic> active;
 mvwprintz(wBio, 0, 0, c_blue, "BIONICS -");
 mvwprintz(wBio, 0,10, c_white,
           "Activating.  Press '!' to examine your implants.");

 for (int i = 0; i < 80; i++) {
  mvwputch(wBio,  1, i, c_ltgray, LINE_OXOX);
  mvwputch(wBio, 21, i, c_ltgray, LINE_OXOX);
 }
 for (int i = 0; i < my_bionics.size(); i++) {
  if ( bionics[my_bionics[i].id].power_source ||
      !bionics[my_bionics[i].id].activated      )
   passive.push_back(my_bionics[i]);
  else
   active.push_back(my_bionics[i]);
 }
 nc_color type;
 if (passive.size() > 0) {
  mvwprintz(wBio, 2, 0, c_ltblue, "Passive:");
  for (int i = 0; i < passive.size(); i++) {
   if (bionics[passive[i].id].power_source)
    type = c_ltcyan;
   else
    type = c_cyan;
   mvwputch(wBio, 3 + i, 0, type, passive[i].invlet);
   mvwprintz(wBio, 3 + i, 2, type, bionics[passive[i].id].name.c_str());
  }
 }
 if (active.size() > 0) {
  mvwprintz(wBio, 2, 32, c_ltblue, "Active:");
  for (int i = 0; i < active.size(); i++) {
   if (active[i].powered)
    type = c_red;
   else
    type = c_ltred;
   mvwputch(wBio, 3 + i, 32, type, active[i].invlet);
   mvwprintz(wBio, 3 + i, 34, type,
             (active[i].powered ? "%s - ON" : "%s - %d PU / %d trns"),
             bionics[active[i].id].name.c_str(),
             bionics[active[i].id].power_cost,
             bionics[active[i].id].charge_time);
  }
 }

 wrefresh(wBio);
 char ch;
 bool activating = true;
 bionic *tmp;
 int b;
 do {
  ch = getch();
  if (ch == '!') {
   activating = !activating;
   if (activating)
    mvwprintz(wBio, 0, 10, c_white,
              "Activating.  Press '!' to examine your implants.");
   else
    mvwprintz(wBio, 0, 10, c_white,
              "Examining.  Press '!' to activate your implants.");
  } else if (ch == ' ')
   ch = KEY_ESCAPE;
  else if (ch != KEY_ESCAPE) {
   for (int i = 0; i < my_bionics.size(); i++) {
    if (ch == my_bionics[i].invlet) {
     tmp = &my_bionics[i];
     b = i;
     ch = KEY_ESCAPE;
    }
   }
   if (ch == KEY_ESCAPE) {
    if (activating) {
     if (bionics[tmp->id].activated) {
      if (tmp->powered) {
       tmp->powered = false;
       g->add_msg("%s powered off.", bionics[tmp->id].name.c_str());
      } else if (power_level >= bionics[tmp->id].power_cost ||
                 (weapon.type->id == itm_bio_claws && tmp->id == bio_claws))
       activate_bionic(b, g);
     } else
      mvwprintz(wBio, 22, 0, c_ltred, "\
You can not activate %s!  To read a description of \
%s, press '!', then '%c'.", bionics[tmp->id].name.c_str(),
                            bionics[tmp->id].name.c_str(), tmp->invlet);
    } else {	// Describing bionics, not activating them!
// Clear the lines first
     ch = 0;
     mvwprintz(wBio, 22, 0, c_ltgray, "\
                                                                               \
                                                                               \
                                                                             ");
     mvwprintz(wBio, 22, 0, c_ltblue,
               bionics[tmp->id].description.c_str());
    }
   }
  }
  wrefresh(wBio);
 } while (ch != KEY_ESCAPE);
 werase(wBio);
 wrefresh(wBio);
 delwin(wBio);
 erase();
}

float player::active_light()
{
 float lumination = 0;

 int flashlight = active_item_charges(itm_flashlight_on);
 if (flashlight > 0)
  lumination = std::min(100, flashlight * 5); // Will do for now
 else if (has_active_bionic(bio_flashlight))
  lumination = 60;
 else if (has_artifact_with(AEP_GLOW))
  lumination = 25;

 return lumination;
}

int player::sight_range(int light_level)
{
 int ret = light_level;
 if (((is_wearing(itm_goggles_nv) && has_active_item(itm_UPS_on)) ||
     has_active_bionic(bio_night_vision)) &&
     ret < 12)
  ret = 12;
 if (has_trait(PF_NIGHTVISION) && ret < 12)
  ret += 1;
 if (has_trait(PF_NIGHTVISION2) && ret < 12)
  ret += 4;
 if (has_trait(PF_NIGHTVISION3) && ret < 12)
  ret = 12;
 if (underwater && !has_bionic(bio_membrane) && !has_trait(PF_MEMBRANE) &&
     !is_wearing(itm_goggles_swim))
  ret = 1;
 if (has_disease(DI_BOOMERED))
  ret = 1;
 if (has_disease(DI_IN_PIT))
  ret = 1;
 if (has_disease(DI_BLIND))
  ret = 0;
 if (ret > 4 && has_trait(PF_MYOPIC) && !is_wearing(itm_glasses_eye) &&
     !is_wearing(itm_glasses_monocle))
  ret = 4;
 return ret;
}

int player::unimpaired_range()
{
 int ret = 12;
 if (has_disease(DI_IN_PIT))
  ret = 1;
 if (has_disease(DI_BLIND))
  ret = 0;
 return ret;
}

int player::overmap_sight_range(int light_level)
{
 int sight = sight_range(light_level);
 if (sight < SEEX)
  return 0;
 if (sight <= SEEX * 4)
  return (sight / (SEEX / 2));
 if (has_amount(itm_binoculars, 1))
  return 20;

 return 10;
}

int player::clairvoyance()
{
 if (has_artifact_with(AEP_CLAIRVOYANCE))
  return 3;
 return 0;
}

bool player::sight_impaired()
{
 return has_disease(DI_BOOMERED) ||
  (underwater && !has_bionic(bio_membrane) && !has_trait(PF_MEMBRANE)
              && !is_wearing(itm_goggles_swim)) ||
  (has_trait(PF_MYOPIC) && !is_wearing(itm_glasses_eye)
                        && !is_wearing(itm_glasses_monocle));
}

bool player::has_two_arms()
{
 if (has_bionic(bio_blaster) || hp_cur[hp_arm_l] < 10 || hp_cur[hp_arm_r] < 10)
  return false;
 return true;
}

bool player::avoid_trap(trap* tr)
{
  int myroll = dice(3, dex_cur + skillLevel("dodge").level() * 1.5);
 int traproll;
 if (per_cur - encumb(bp_eyes) >= tr->visibility)
  traproll = dice(3, tr->avoidance);
 else
  traproll = dice(6, tr->avoidance);
 if (has_trait(PF_LIGHTSTEP))
  myroll += dice(2, 6);
 if (myroll >= traproll)
  return true;
 return false;
}

void player::pause(game *g)
{
 moves = 0;
 if (recoil > 0) {
   if (str_cur + 2 * skillLevel("gun").level() >= recoil)
   recoil = 0;
  else {
    recoil -= str_cur + 2 * skillLevel("gun").level();
   recoil = int(recoil / 2);
  }
 }

// Meditation boost for Toad Style
 if (weapon.type->id == itm_style_toad && activity.type == ACT_NULL) {
  int arm_amount = 1 + (int_cur - 6) / 3 + (per_cur - 6) / 3;
  int arm_max = (int_cur + per_cur) / 2;
  if (arm_amount > 3)
   arm_amount = 3;
  if (arm_max > 20)
   arm_max = 20;
  add_disease(DI_ARMOR_BOOST, 2, g, arm_amount, arm_max);
 }
}

int player::throw_range(int index)
{
 item tmp;
 if (index == -1)
  tmp = weapon;
 else if (index == -2)
  return -1;
 else
  tmp = inv[index];

 if (tmp.weight() > int(str_cur * 15))
  return 0;
 int ret = int((str_cur * 8) / (tmp.weight() > 0 ? tmp.weight() : 10));
 ret -= int(tmp.volume() / 10);
 if (ret < 1)
  return 1;
// Cap at double our strength + skill
 if (ret > str_cur * 1.5 + skillLevel("throw").level())
   return str_cur * 1.5 + skillLevel("throw").level();
 return ret;
}

int player::ranged_dex_mod(bool real_life)
{
 int dex = (real_life ? dex_cur : dex_max);
 if (dex == 8)
  return 0;
 if (dex > 8)
  return (real_life ? (0 - rng(0, dex - 8)) : (8 - dex));

 int deviation = 0;
 if (dex < 4)
  deviation = 4 * (8 - dex);
 if (dex < 6)
  deviation = 2 * (8 - dex);
 else
  deviation = 1.5 * (8 - dex);

 return (real_life ? rng(0, deviation) : deviation);
}

int player::ranged_per_mod(bool real_life)
{
 int per = (real_life ? per_cur : per_max);
 if (per == 8)
  return 0;
 int deviation = 0;

 if (per < 4) {
  deviation = 5 * (8 - per);
  if (real_life)
   deviation = rng(0, deviation);
 } else if (per < 6) {
  deviation = 2.5 * (8 - per);
  if (real_life)
   deviation = rng(0, deviation);
 } else if (per < 8) {
  deviation = 2 * (8 - per);
  if (real_life)
   deviation = rng(0, deviation);
 } else {
  deviation = 3 * (0 - (per > 16 ? 8 : per - 8));
  if (real_life && one_in(per))
   deviation = 0 - rng(0, abs(deviation));
 }
 return deviation;
}

int player::throw_dex_mod(bool real_life)
{
 int dex = (real_life ? dex_cur : dex_max);
 if (dex == 8 || dex == 9)
  return 0;
 if (dex >= 10)
  return (real_life ? 0 - rng(0, dex - 9) : 9 - dex);

 int deviation = 0;
 if (dex < 4)
  deviation = 4 * (8 - dex);
 else if (dex < 6)
  deviation = 3 * (8 - dex);
 else
  deviation = 2 * (8 - dex);

 return (real_life ? rng(0, deviation) : deviation);
}

int player::comprehension_percent(skill s, bool real_life)
{
 double intel = (double)(real_life ? int_cur : int_max);
 if (intel == 0.)
  intel = 1.;
 double percent = 80.; // double temporarily, since we divide a lot
 int learned = (real_life ? sklevel[s] : 4);
 if (learned > intel / 2)
  percent /= 1 + ((learned - intel / 2) / (intel / 3));
 else if (!real_life && intel > 8)
  percent += 125 - 1000 / intel;

 if (has_trait(PF_FASTLEARNER))
  percent += 50.;
 return (int)(percent);
}

int player::read_speed(bool real_life)
{
 int intel = (real_life ? int_cur : int_max);
 int ret = 1000 - 50 * (intel - 8);
 if (has_trait(PF_FASTREADER))
  ret *= .8;
 if (ret < 100)
  ret = 100;
 return (real_life ? ret : ret / 10);
}

int player::talk_skill()
{
  int ret = int_cur + per_cur + skillLevel("speech").level() * 3;
 if (has_trait(PF_DEFORMED))
  ret -= 4;
 else if (has_trait(PF_DEFORMED2))
  ret -= 6;

 return ret;
}

int player::intimidation()
{
 int ret = str_cur * 2;
 if (weapon.is_gun())
  ret += 10;
 if (weapon.damage_bash() >= 12 || weapon.damage_cut() >= 12)
  ret += 5;
 if (has_trait(PF_DEFORMED2))
  ret += 3;
 if (stim > 20)
  ret += 2;
 if (has_disease(DI_DRUNK))
  ret -= 4;

 return ret;
}

void player::hit(game *g, body_part bphurt, int side, int dam, int cut)
{
 int painadd = 0;
 if (has_disease(DI_SLEEP)) {
  g->add_msg("You wake up!");
  rem_disease(DI_SLEEP);
 } else if (has_disease(DI_LYING_DOWN))
  rem_disease(DI_LYING_DOWN);

 absorb(g, bphurt, dam, cut);

 dam += cut;
 if (dam <= 0)
  return;

 rem_disease(DI_SPEED_BOOST);
 if (dam >= 6)
  rem_disease(DI_ARMOR_BOOST);

 if (!is_npc())
  g->cancel_activity_query("You were hurt!");

 if (has_artifact_with(AEP_SNAKES) && dam >= 6) {
  int snakes = int(dam / 6);
  std::vector<point> valid;
  for (int x = posx - 1; x <= posx + 1; x++) {
   for (int y = posy - 1; y <= posy + 1; y++) {
    if (g->is_empty(x, y))
     valid.push_back( point(x, y) );
   }
  }
  if (snakes > valid.size())
   snakes = valid.size();
  if (snakes == 1)
   g->add_msg("A snake sprouts from your body!");
  else if (snakes >= 2)
   g->add_msg("Some snakes sprout from your body!");
  monster snake(g->mtypes[mon_shadow_snake]);
  for (int i = 0; i < snakes; i++) {
   int index = rng(0, valid.size() - 1);
   point sp = valid[index];
   valid.erase(valid.begin() + index);
   snake.spawn(sp.x, sp.y);
   snake.friendly = -1;
   g->z.push_back(snake);
  }
 }

 if (has_trait(PF_PAINRESIST))
  painadd = (sqrt(double(cut)) + dam + cut) / (rng(4, 6));
 else
  painadd = (sqrt(double(cut)) + dam + cut) / 4;
 pain += painadd;

 switch (bphurt) {
 case bp_eyes:
  pain++;
  if (dam > 5 || cut > 0) {
   int minblind = int((dam + cut) / 10);
   if (minblind < 1)
    minblind = 1;
   int maxblind = int((dam + cut) /  4);
   if (maxblind > 5)
    maxblind = 5;
   add_disease(DI_BLIND, rng(minblind, maxblind), g);
  }

 case bp_mouth: // Fall through to head damage
 case bp_head:
  pain++;
  hp_cur[hp_head] -= dam;
  if (hp_cur[hp_head] < 0)
   hp_cur[hp_head] = 0;
 break;
 case bp_torso:
  recoil += int(dam / 5);
  hp_cur[hp_torso] -= dam;
  if (hp_cur[hp_torso] < 0)
   hp_cur[hp_torso] = 0;
 break;
 case bp_hands: // Fall through to arms
 case bp_arms:
  if (side == 1 || side == 3 || weapon.is_two_handed(this))
   recoil += int(dam / 3);
  if (side == 0 || side == 3) {
   hp_cur[hp_arm_l] -= dam;
   if (hp_cur[hp_arm_l] < 0)
    hp_cur[hp_arm_l] = 0;
  }
  if (side == 1 || side == 3) {
   hp_cur[hp_arm_r] -= dam;
   if (hp_cur[hp_arm_r] < 0)
    hp_cur[hp_arm_r] = 0;
  }
 break;
 case bp_feet: // Fall through to legs
 case bp_legs:
  if (side == 0 || side == 3) {
   hp_cur[hp_leg_l] -= dam;
   if (hp_cur[hp_leg_l] < 0)
    hp_cur[hp_leg_l] = 0;
  }
  if (side == 1 || side == 3) {
   hp_cur[hp_leg_r] -= dam;
   if (hp_cur[hp_leg_r] < 0)
    hp_cur[hp_leg_r] = 0;
  }
 break;
 default:
  debugmsg("Wacky body part hit!");
 }
 if (has_trait(PF_ADRENALINE) && !has_disease(DI_ADRENALINE) &&
     (hp_cur[hp_head] < 25 || hp_cur[hp_torso] < 15))
  add_disease(DI_ADRENALINE, 200, g);
}

void player::hurt(game *g, body_part bphurt, int side, int dam)
{
 int painadd = 0;
 if (has_disease(DI_SLEEP) && rng(0, dam) > 2) {
  g->add_msg("You wake up!");
  rem_disease(DI_SLEEP);
 } else if (has_disease(DI_LYING_DOWN))
  rem_disease(DI_LYING_DOWN);

 if (dam <= 0)
  return;

 if (!is_npc())
  g->cancel_activity_query("You were hurt!");

 if (has_trait(PF_PAINRESIST))
  painadd = dam / 3;
 else
  painadd = dam / 2;
 pain += painadd;

 switch (bphurt) {
 case bp_eyes:	// Fall through to head damage
 case bp_mouth:	// Fall through to head damage
 case bp_head:
  pain++;
  hp_cur[hp_head] -= dam;
  if (hp_cur[hp_head] < 0)
   hp_cur[hp_head] = 0;
 break;
 case bp_torso:
  hp_cur[hp_torso] -= dam;
  if (hp_cur[hp_torso] < 0)
   hp_cur[hp_torso] = 0;
 break;
 case bp_hands:	// Fall through to arms
 case bp_arms:
  if (side == 0 || side == 3) {
   hp_cur[hp_arm_l] -= dam;
   if (hp_cur[hp_arm_l] < 0)
    hp_cur[hp_arm_l] = 0;
  }
  if (side == 1 || side == 3) {
   hp_cur[hp_arm_r] -= dam;
   if (hp_cur[hp_arm_r] < 0)
    hp_cur[hp_arm_r] = 0;
  }
 break;
 case bp_feet:	// Fall through to legs
 case bp_legs:
  if (side == 0 || side == 3) {
   hp_cur[hp_leg_l] -= dam;
   if (hp_cur[hp_leg_l] < 0)
    hp_cur[hp_leg_l] = 0;
  }
  if (side == 1 || side == 3) {
   hp_cur[hp_leg_r] -= dam;
   if (hp_cur[hp_leg_r] < 0)
    hp_cur[hp_leg_r] = 0;
  }
 break;
 default:
  debugmsg("Wacky body part hurt!");
 }
 if (has_trait(PF_ADRENALINE) && !has_disease(DI_ADRENALINE) &&
     (hp_cur[hp_head] < 25 || hp_cur[hp_torso] < 15))
  add_disease(DI_ADRENALINE, 200, g);
}

void player::heal(body_part healed, int side, int dam)
{
 hp_part healpart;
 switch (healed) {
 case bp_eyes:	// Fall through to head damage
 case bp_mouth:	// Fall through to head damage
 case bp_head:
  healpart = hp_head;
 break;
 case bp_torso:
  healpart = hp_torso;
 break;
 case bp_hands:
// Shouldn't happen, but fall through to arms
  debugmsg("Heal against hands!");
 case bp_arms:
  if (side == 0)
   healpart = hp_arm_l;
  else
   healpart = hp_arm_r;
 break;
 case bp_feet:
// Shouldn't happen, but fall through to legs
  debugmsg("Heal against feet!");
 case bp_legs:
  if (side == 0)
   healpart = hp_leg_l;
  else
   healpart = hp_leg_r;
 break;
 default:
  debugmsg("Wacky body part healed!");
  healpart = hp_torso;
 }
 hp_cur[healpart] += dam;
 if (hp_cur[healpart] > hp_max[healpart])
  hp_cur[healpart] = hp_max[healpart];
}

void player::heal(hp_part healed, int dam)
{
 hp_cur[healed] += dam;
 if (hp_cur[healed] > hp_max[healed])
  hp_cur[healed] = hp_max[healed];
}

void player::healall(int dam)
{
 for (int i = 0; i < num_hp_parts; i++) {
  if (hp_cur[i] > 0) {
   hp_cur[i] += dam;
   if (hp_cur[i] > hp_max[i])
    hp_cur[i] = hp_max[i];
  }
 }
}

void player::hurtall(int dam)
{
 for (int i = 0; i < num_hp_parts; i++) {
  int painadd = 0;
  hp_cur[i] -= dam;
   if (hp_cur[i] < 0)
     hp_cur[i] = 0;
  if (has_trait(PF_PAINRESIST))
   painadd = dam / 3;
  else
   painadd = dam / 2;
  pain += painadd;
 }
}

void player::hitall(game *g, int dam, int vary)
{
 if (has_disease(DI_SLEEP)) {
  g->add_msg("You wake up!");
  rem_disease(DI_SLEEP);
 } else if (has_disease(DI_LYING_DOWN))
  rem_disease(DI_LYING_DOWN);

 for (int i = 0; i < num_hp_parts; i++) {
  int ddam = vary? dam * rng (100 - vary, 100) / 100 : dam;
  int cut = 0;
  absorb(g, (body_part) i, ddam, cut);
  int painadd = 0;
  hp_cur[i] -= ddam;
   if (hp_cur[i] < 0)
     hp_cur[i] = 0;
  if (has_trait(PF_PAINRESIST))
   painadd = dam / 3 / 4;
  else
   painadd = dam / 2 / 4;
  pain += painadd;
 }
}

void player::knock_back_from(game *g, int x, int y)
{
 if (x == posx && y == posy)
  return; // No effect
 point to(posx, posy);
 if (x < posx)
  to.x++;
 if (x > posx)
  to.x--;
 if (y < posy)
  to.y++;
 if (y > posy)
  to.y--;

 int t = 0;
 bool u_see = (!is_npc() || g->u_see(to.x, to.y, t));

 std::string You = (is_npc() ? name : "You");
 std::string s = (is_npc() ? "s" : "");

// First, see if we hit a monster
 int mondex = g->mon_at(to.x, to.y);
 if (mondex != -1) {
  monster *z = &(g->z[mondex]);
  hit(g, bp_torso, 0, z->type->size, 0);
  add_disease(DI_STUNNED, 1, g);
  if ((str_max - 6) / 4 > z->type->size) {
   z->knock_back_from(g, posx, posy); // Chain reaction!
   z->hurt((str_max - 6) / 4);
   z->add_effect(ME_STUNNED, 1);
  } else if ((str_max - 6) / 4 == z->type->size) {
   z->hurt((str_max - 6) / 4);
   z->add_effect(ME_STUNNED, 1);
  }

  if (u_see)
   g->add_msg("%s bounce%s off a %s!",
              You.c_str(), s.c_str(), z->name().c_str());

  return;
 }

 int npcdex = g->npc_at(to.x, to.y);
 if (npcdex != -1) {
  npc *p = &(g->active_npc[npcdex]);
  hit(g, bp_torso, 0, 3, 0);
  add_disease(DI_STUNNED, 1, g);
  p->hit(g, bp_torso, 0, 3, 0);
  if (u_see)
   g->add_msg("%s bounce%s off %s!", You.c_str(), s.c_str(), p->name.c_str());

  return;
 }

// If we're still in the function at this point, we're actually moving a tile!
 if (g->m.move_cost(to.x, to.y) == 0) { // Wait, it's a wall (or water)

  if (g->m.has_flag(liquid, to.x, to.y)) {
   if (!is_npc())
    g->plswim(to.x, to.y);
// TODO: NPCs can't swim!
  } else { // It's some kind of wall.
   hurt(g, bp_torso, 0, 3);
   add_disease(DI_STUNNED, 2, g);
   if (u_see)
    g->add_msg("%s bounce%s off a %s.", name.c_str(), s.c_str(),
                                        g->m.tername(to.x, to.y).c_str());
  }

 } else { // It's no wall
  posx = to.x;
  posy = to.y;
 }
}

int player::hp_percentage()
{
 int total_cur = 0, total_max = 0;
// Head and torso HP are weighted 3x and 2x, respectively
 total_cur = hp_cur[hp_head] * 3 + hp_cur[hp_torso] * 2;
 total_max = hp_max[hp_head] * 3 + hp_max[hp_torso] * 2;
 for (int i = hp_arm_l; i < num_hp_parts; i++) {
  total_cur += hp_cur[i];
  total_max += hp_max[i];
 }
 return (100 * total_cur) / total_max;
}

void player::get_sick(game *g)
{
 if (health > 0 && rng(0, health + 10) < health)
  health--;
 if (health < 0 && rng(0, 10 - health) < (0 - health))
  health++;
 if (one_in(12))
  health -= 1;

 if (g->debugmon)
  debugmsg("Health: %d", health);

 if (has_trait(PF_DISIMMUNE))
  return;

 if (!has_disease(DI_FLU) && !has_disease(DI_COMMON_COLD) &&
     one_in(900 + 10 * health + (has_trait(PF_DISRESISTANT) ? 300 : 0))) {
  if (one_in(6))
   infect(DI_FLU, bp_mouth, 3, rng(40000, 80000), g);
  else
   infect(DI_COMMON_COLD, bp_mouth, 3, rng(20000, 60000), g);
 }
}

void player::infect(dis_type type, body_part vector, int strength,
                    int duration, game *g)
{
 if (dice(strength, 3) > dice(resist(vector), 3))
  add_disease(type, duration, g);
}

void player::add_disease(dis_type type, int duration, game *g,
                         int intensity, int max_intensity)
{
 if (duration == 0)
  return;
 bool found = false;
 int i = 0;
 while ((i < illness.size()) && !found) {
  if (illness[i].type == type) {
   illness[i].duration += duration;
   illness[i].intensity += intensity;
   if (max_intensity != -1 && illness[i].intensity > max_intensity)
    illness[i].intensity = max_intensity;
   found = true;
  }
  i++;
 }
 if (!found) {
  if (!is_npc())
   dis_msg(g, type);
  disease tmp(type, duration, intensity);
  illness.push_back(tmp);
 }
// activity.type = ACT_NULL;
}

void player::rem_disease(dis_type type)
{
 for (int i = 0; i < illness.size(); i++) {
  if (illness[i].type == type)
   illness.erase(illness.begin() + i);
 }
}

bool player::has_disease(dis_type type)
{
 for (int i = 0; i < illness.size(); i++) {
  if (illness[i].type == type)
   return true;
 }
 return false;
}

int player::disease_level(dis_type type)
{
 for (int i = 0; i < illness.size(); i++) {
  if (illness[i].type == type)
   return illness[i].duration;
 }
 return 0;
}

int player::disease_intensity(dis_type type)
{
 for (int i = 0; i < illness.size(); i++) {
  if (illness[i].type == type)
   return illness[i].intensity;
 }
 return 0;
}

void player::add_addiction(add_type type, int strength)
{
 if (type == ADD_NULL)
  return;
 int timer = 1200;
 if (has_trait(PF_ADDICTIVE)) {
  strength = int(strength * 1.5);
  timer = 800;
 }
 for (int i = 0; i < addictions.size(); i++) {
  if (addictions[i].type == type) {
        if (addictions[i].sated <   0)
    addictions[i].sated = timer;
   else if (addictions[i].sated < 600)
    addictions[i].sated += timer;	// TODO: Make this variable?
   else
    addictions[i].sated += int((3000 - addictions[i].sated) / 2);
   if ((rng(0, strength) > rng(0, addictions[i].intensity * 5) ||
       rng(0, 500) < strength) && addictions[i].intensity < 20)
    addictions[i].intensity++;
   return;
  }
 }
 if (rng(0, 100) < strength) {
  addiction tmp(type, 1);
  addictions.push_back(tmp);
 }
}

bool player::has_addiction(add_type type)
{
 for (int i = 0; i < addictions.size(); i++) {
  if (addictions[i].type == type &&
      addictions[i].intensity >= MIN_ADDICTION_LEVEL)
   return true;
 }
 return false;
}

void player::rem_addiction(add_type type)
{
 for (int i = 0; i < addictions.size(); i++) {
  if (addictions[i].type == type) {
   addictions.erase(addictions.begin() + i);
   return;
  }
 }
}

int player::addiction_level(add_type type)
{
 for (int i = 0; i < addictions.size(); i++) {
  if (addictions[i].type == type)
   return addictions[i].intensity;
 }
 return 0;
}

void player::suffer(game *g)
{
 for (int i = 0; i < my_bionics.size(); i++) {
  if (my_bionics[i].powered)
   activate_bionic(i, g);
 }
 if (underwater) {
  if (!has_trait(PF_GILLS))
   oxygen--;
  if (oxygen < 0) {
   if (has_bionic(bio_gills) && power_level > 0) {
    oxygen += 5;
    power_level--;
   } else {
    g->add_msg("You're drowning!");
    hurt(g, bp_torso, 0, rng(1, 4));
   }
  }
 }
 for (int i = 0; i < illness.size(); i++) {
  dis_effect(g, *this, illness[i]);
  illness[i].duration--;
  if (illness[i].duration < MIN_DISEASE_AGE)// Cap permanent disease age
   illness[i].duration = MIN_DISEASE_AGE;
  if (illness[i].duration == 0) {
   illness.erase(illness.begin() + i);
   i--;
  }
 }
 if (!has_disease(DI_SLEEP)) {
  int timer = -3600;
  if (has_trait(PF_ADDICTIVE))
   timer = -4000;
  for (int i = 0; i < addictions.size(); i++) {
   if (addictions[i].sated <= 0 &&
       addictions[i].intensity >= MIN_ADDICTION_LEVEL)
    addict_effect(g, addictions[i]);
   addictions[i].sated--;
   if (!one_in(addictions[i].intensity - 2) && addictions[i].sated > 0)
    addictions[i].sated -= 1;
   if (addictions[i].sated < timer - (100 * addictions[i].intensity)) {
    if (addictions[i].intensity <= 2) {
     addictions.erase(addictions.begin() + i);
     i--;
    } else {
     addictions[i].intensity = int(addictions[i].intensity / 2);
     addictions[i].intensity--;
     addictions[i].sated = 0;
    }
   }
  }
  if (has_trait(PF_CHEMIMBALANCE)) {
   if (one_in(3600)) {
    g->add_msg("You suddenly feel sharp pain for no reason.");
    pain += 3 * rng(1, 3);
   }
   if (one_in(3600)) {
    int pkilladd = 5 * rng(-1, 2);
    if (pkilladd > 0)
     g->add_msg("You suddenly feel numb.");
    else if (pkilladd < 0)
     g->add_msg("You suddenly ache.");
    pkill += pkilladd;
   }
   if (one_in(3600)) {
    g->add_msg("You feel dizzy for a moment.");
    moves -= rng(10, 30);
   }
   if (one_in(3600)) {
    int hungadd = 5 * rng(-1, 3);
    if (hungadd > 0)
     g->add_msg("You suddenly feel hungry.");
    else
     g->add_msg("You suddenly feel a little full.");
    hunger += hungadd;
   }
   if (one_in(3600)) {
    g->add_msg("You suddenly feel thirsty.");
    thirst += 5 * rng(1, 3);
   }
   if (one_in(3600)) {
    g->add_msg("You feel fatigued all of a sudden.");
    fatigue += 10 * rng(2, 4);
   }
   if (one_in(4800)) {
    if (one_in(3))
     add_morale(MORALE_FEELING_GOOD, 20, 100);
    else
     add_morale(MORALE_FEELING_BAD, -20, -100);
   }
  }
  if ((has_trait(PF_SCHIZOPHRENIC) || has_artifact_with(AEP_SCHIZO)) &&
      one_in(2400)) { // Every 4 hours or so
   monster phantasm;
   int i;
   switch(rng(0, 11)) {
    case 0:
     add_disease(DI_HALLU, 3600, g);
     break;
    case 1:
     add_disease(DI_VISUALS, rng(15, 60), g);
     break;
    case 2:
     g->add_msg("From the south you hear glass breaking.");
     break;
    case 3:
     g->add_msg("YOU SHOULD QUIT THE GAME IMMEDIATELY.");
     add_morale(MORALE_FEELING_BAD, -50, -150);
     break;
    case 4:
     for (i = 0; i < 10; i++) {
      g->add_msg("XXXXXXXXXXXXXXXXXXXXXXXXXXX");
     }
     break;
    case 5:
     g->add_msg("You suddenly feel so numb...");
     pkill += 25;
     break;
    case 6:
     g->add_msg("You start to shake uncontrollably.");
     add_disease(DI_SHAKES, 10 * rng(2, 5), g);
     break;
    case 7:
     for (i = 0; i < 10; i++) {
      phantasm = monster(g->mtypes[mon_hallu_zom + rng(0, 3)]);
      phantasm.spawn(posx + rng(-10, 10), posy + rng(-10, 10));
      if (g->mon_at(phantasm.posx, phantasm.posy) == -1)
       g->z.push_back(phantasm);
     }
     break;
    case 8:
     g->add_msg("It's a good time to lie down and sleep.");
     add_disease(DI_LYING_DOWN, 200, g);
     break;
    case 9:
     g->add_msg("You have the sudden urge to SCREAM!");
     g->sound(posx, posy, 10 + 2 * str_cur, "AHHHHHHH!");
     break;
    case 10:
     g->add_msg(std::string(name + name + name + name + name + name + name +
                            name + name + name + name + name + name + name +
                            name + name + name + name + name + name).c_str());
     break;
    case 11:
     add_disease(DI_FORMICATION, 600, g);
     break;
   }
  }

  if (has_trait(PF_JITTERY) && !has_disease(DI_SHAKES)) {
   if (stim > 50 && one_in(300 - stim))
    add_disease(DI_SHAKES, 300 + stim, g);
   else if (hunger > 80 && one_in(500 - hunger))
    add_disease(DI_SHAKES, 400, g);
  }

  if (has_trait(PF_MOODSWINGS) && one_in(3600)) {
   if (rng(1, 20) > 9)	// 55% chance
    add_morale(MORALE_MOODSWING, -100, -500);
   else			// 45% chance
    add_morale(MORALE_MOODSWING, 100, 500);
  }

  if (has_trait(PF_VOMITOUS) && one_in(4200))
   vomit(g);

  if (has_trait(PF_SHOUT1) && one_in(3600))
   g->sound(posx, posy, 10 + 2 * str_cur, "You shout loudly!");
  if (has_trait(PF_SHOUT2) && one_in(2400))
   g->sound(posx, posy, 15 + 3 * str_cur, "You scream loudly!");
  if (has_trait(PF_SHOUT3) && one_in(1800))
   g->sound(posx, posy, 20 + 4 * str_cur, "You let out a piercing howl!");
 }	// Done with while-awake-only effects

 if (has_trait(PF_ASTHMA) && one_in(3600 - stim * 50)) {
  bool auto_use = has_charges(itm_inhaler, 1);
  if (underwater) {
   oxygen = int(oxygen / 2);
   auto_use = false;
  }
  if (has_disease(DI_SLEEP)) {
   rem_disease(DI_SLEEP);
   g->add_msg("Your asthma wakes you up!");
   auto_use = false;
  }
  if (auto_use)
   use_charges(itm_inhaler, 1);
  else {
   add_disease(DI_ASTHMA, 50 * rng(1, 4), g);
   if (!is_npc())
    g->cancel_activity_query("You have an asthma attack!");
  }
 }

 if (has_trait(PF_LEAVES) && g->is_in_sunlight(posx, posy) && one_in(600))
  hunger--;

 if (pain > 0) {
  if (has_trait(PF_PAINREC1) && one_in(600))
   pain--;
  if (has_trait(PF_PAINREC2) && one_in(300))
   pain--;
  if (has_trait(PF_PAINREC3) && one_in(150))
   pain--;
 }

 if (has_trait(PF_ALBINO) && g->is_in_sunlight(posx, posy) && one_in(20)) {
  g->add_msg("The sunlight burns your skin!");
  if (has_disease(DI_SLEEP)) {
   rem_disease(DI_SLEEP);
   g->add_msg("You wake up!");
  }
  hurtall(1);
 }

 if ((has_trait(PF_TROGLO) || has_trait(PF_TROGLO2)) &&
     g->is_in_sunlight(posx, posy) && g->weather == WEATHER_SUNNY) {
  str_cur--;
  dex_cur--;
  int_cur--;
  per_cur--;
 }
 if (has_trait(PF_TROGLO2) && g->is_in_sunlight(posx, posy)) {
  str_cur--;
  dex_cur--;
  int_cur--;
  per_cur--;
 }
 if (has_trait(PF_TROGLO3) && g->is_in_sunlight(posx, posy)) {
  str_cur -= 4;
  dex_cur -= 4;
  int_cur -= 4;
  per_cur -= 4;
 }

 if (has_trait(PF_SORES)) {
  for (int i = bp_head; i < num_bp; i++) {
   if (pain < 5 + 4 * abs(encumb(body_part(i))))
    pain = 5 + 4 * abs(encumb(body_part(i)));
  }
 }

 if (has_trait(PF_SLIMY)) {
  if (g->m.field_at(posx, posy).type == fd_null)
   g->m.add_field(g, posx, posy, fd_slime, 1);
  else if (g->m.field_at(posx, posy).type == fd_slime &&
           g->m.field_at(posx, posy).density < 3)
   g->m.field_at(posx, posy).density++;
 }

 if (has_trait(PF_WEB_WEAVER) && one_in(3)) {
  if (g->m.field_at(posx, posy).type == fd_null ||
      g->m.field_at(posx, posy).type == fd_slime)
   g->m.add_field(g, posx, posy, fd_web, 1);
  else if (g->m.field_at(posx, posy).type == fd_web &&
           g->m.field_at(posx, posy).density < 3)
   g->m.field_at(posx, posy).density++;
 }

 if (has_trait(PF_RADIOGENIC) && int(g->turn) % 50 == 0 && radiation >= 10) {
  radiation -= 10;
  healall(1);
 }

 if (has_trait(PF_RADIOACTIVE1)) {
  if (g->m.radiation(posx, posy) < 10 && one_in(50))
   g->m.radiation(posx, posy)++;
 }
 if (has_trait(PF_RADIOACTIVE2)) {
  if (g->m.radiation(posx, posy) < 20 && one_in(25))
   g->m.radiation(posx, posy)++;
 }
 if (has_trait(PF_RADIOACTIVE3)) {
  if (g->m.radiation(posx, posy) < 30 && one_in(10))
   g->m.radiation(posx, posy)++;
 }

 if (has_trait(PF_UNSTABLE) && one_in(28800))	// Average once per 2 days
  mutate(g);
 if (has_artifact_with(AEP_MUTAGENIC) && one_in(28800))
  mutate(g);
 if (has_artifact_with(AEP_FORCE_TELEPORT) && one_in(600))
  g->teleport(this);

 if (is_wearing(itm_hazmat_suit)) {
  if (radiation < int((100 * g->m.radiation(posx, posy)) / 20))
   radiation += rng(0, g->m.radiation(posx, posy) / 20);
 } else if (radiation < int((100 * g->m.radiation(posx, posy)) / 8))
  radiation += rng(0, g->m.radiation(posx, posy) / 8);

 if (rng(1, 2500) < radiation && (int(g->turn) % 150 == 0 || radiation > 2000)){
  mutate(g);
  if (radiation > 2000)
   radiation = 2000;
  radiation /= 2;
  radiation -= 5;
  if (radiation < 0)
   radiation = 0;
 }

// Negative bionics effects
 if (has_bionic(bio_dis_shock) && one_in(1200)) {
  g->add_msg("You suffer a painful electrical discharge!");
  pain++;
  moves -= 150;
 }
 if (has_bionic(bio_dis_acid) && one_in(1500)) {
  g->add_msg("You suffer a burning acidic discharge!");
  hurtall(1);
 }
 if (has_bionic(bio_drain) && power_level > 0 && one_in(600)) {
  g->add_msg("Your batteries discharge slightly.");
  power_level--;
 }
 if (has_bionic(bio_noise) && one_in(500)) {
  g->add_msg("A bionic emits a crackle of noise!");
  g->sound(posx, posy, 60, "");
 }
 if (has_bionic(bio_power_weakness) && max_power_level > 0 &&
     power_level >= max_power_level * .75)
  str_cur -= 3;

// Artifact effects
 if (has_artifact_with(AEP_ATTENTION))
  add_disease(DI_ATTENTION, 3, g);

 if (dex_cur < 0)
  dex_cur = 0;
 if (str_cur < 0)
  str_cur = 0;
 if (per_cur < 0)
  per_cur = 0;
 if (int_cur < 0)
  int_cur = 0;
}

void player::vomit(game *g)
{
 g->add_msg("You throw up heavily!");
 hunger += rng(30, 50);
 thirst += rng(30, 50);
 moves -= 100;
 for (int i = 0; i < illness.size(); i++) {
  if (illness[i].type == DI_FOODPOISON) {
   illness[i].duration -= 300;
   if (illness[i].duration < 0)
    rem_disease(illness[i].type);
  } else if (illness[i].type == DI_DRUNK) {
   illness[i].duration -= rng(1, 5) * 100;
   if (illness[i].duration < 0)
    rem_disease(illness[i].type);
  }
 }
 rem_disease(DI_PKILL1);
 rem_disease(DI_PKILL2);
 rem_disease(DI_PKILL3);
 rem_disease(DI_SLEEP);
}

int player::weight_carried()
{
 int ret = 0;
 ret += weapon.weight();
 for (int i = 0; i < worn.size(); i++)
  ret += worn[i].weight();
 for (int i = 0; i < inv.size(); i++) {
  for (int j = 0; j < inv.stack_at(i).size(); j++)
   ret += inv.stack_at(i)[j].weight();
 }
 return ret;
}

int player::volume_carried()
{
 int ret = 0;
 for (int i = 0; i < inv.size(); i++) {
  for (int j = 0; j < inv.stack_at(i).size(); j++)
   ret += inv.stack_at(i)[j].volume();
 }
 return ret;
}

int player::weight_capacity(bool real_life)
{
 int str = (real_life ? str_cur : str_max);
 int ret = 400 + str * 35;
 if (has_trait(PF_BADBACK))
  ret = int(ret * .65);
 if (has_trait(PF_LIGHT_BONES))
  ret = int(ret * .80);
 if (has_trait(PF_HOLLOW_BONES))
  ret = int(ret * .60);
 if (has_artifact_with(AEP_CARRY_MORE))
  ret += 200;
 return ret;
}

int player::volume_capacity()
{
 int ret = 2;	// A small bonus (the overflow)
 it_armor *armor;
 for (int i = 0; i < worn.size(); i++) {
  armor = dynamic_cast<it_armor*>(worn[i].type);
  ret += armor->storage;
 }
 if (has_bionic(bio_storage))
  ret += 6;
 if (has_trait(PF_SHELL))
  ret += 16;
 if (has_trait(PF_PACKMULE))
  ret = int(ret * 1.4);
 return ret;
}

int player::morale_level()
{
 int ret = 0;
 for (int i = 0; i < morale.size(); i++)
  ret += morale[i].bonus;

 if (has_trait(PF_HOARDER)) {
  int pen = int((volume_capacity()-volume_carried()) / 2);
  if (pen > 70)
   pen = 70;
  if (has_disease(DI_TOOK_XANAX))
   pen = int(pen / 7);
  else if (has_disease(DI_TOOK_PROZAC))
   pen = int(pen / 2);
  ret -= pen;
 }

 if (has_trait(PF_MASOCHIST)) {
  int bonus = pain / 2.5;
  if (bonus > 25)
   bonus = 25;
  if (has_disease(DI_TOOK_PROZAC))
   bonus = int(bonus / 3);
  ret += bonus;
 }

 if (has_trait(PF_OPTIMISTIC)) {
  if (ret < 0) {	// Up to -30 is canceled out
   ret += 30;
   if (ret > 0)
    ret = 0;
  } else		// Otherwise, we're just extra-happy
   ret += 20;
 }

 if (has_disease(DI_TOOK_PROZAC) && ret < 0)
  ret = int(ret / 4);

 return ret;
}

void player::add_morale(morale_type type, int bonus, int max_bonus,
                        itype* item_type)
{
 bool placed = false;

 for (int i = 0; i < morale.size() && !placed; i++) {
  if (morale[i].type == type && morale[i].item_type == item_type) {
   placed = true;
   if (abs(morale[i].bonus) < abs(max_bonus) || max_bonus == 0) {
    morale[i].bonus += bonus;
    if (abs(morale[i].bonus) > abs(max_bonus) && max_bonus != 0)
     morale[i].bonus = max_bonus;
   }
  }
 }
 if (!placed) { // Didn't increase an existing point, so add a new one
  morale_point tmp(type, item_type, bonus);
  morale.push_back(tmp);
 }
}

void player::sort_inv()
{
 // guns ammo weaps armor food tools books other
 std::vector< std::vector<item> > types[8];
 std::vector<item> tmp;
 for (int i = 0; i < inv.size(); i++) {
  tmp = inv.stack_at(i);
       if (tmp[0].is_gun())
   types[0].push_back(tmp);
  else if (tmp[0].is_ammo())
   types[1].push_back(tmp);
  else if (tmp[0].is_armor())
   types[3].push_back(tmp);
  else if (tmp[0].is_tool() || tmp[0].is_gunmod())
   types[5].push_back(tmp);
  else if (tmp[0].is_food() || tmp[0].is_food_container())
   types[4].push_back(tmp);
  else if (tmp[0].is_book())
   types[6].push_back(tmp);
  else if (tmp[0].is_weap())
   types[2].push_back(tmp);
  else
   types[7].push_back(tmp);
 }
 inv.clear();
 for (int i = 0; i < 8; i++) {
  for (int j = 0; j < types[i].size(); j++)
   inv.push_back(types[i][j]);
 }
 inv_sorted = true;
}

void player::i_add(item it, game *g)
{
 int item_type_id = itm_null;
 if( it.type ) item_type_id = it.type->id;

 last_item = itype_id(item_type_id);

 if (it.is_food() || it.is_ammo() || it.is_gun()  || it.is_armor() ||
     it.is_book() || it.is_tool() || it.is_weap() || it.is_food_container())
  inv_sorted = false;

 if (it.count_by_charges()) {
  for (int i = 0; i < inv.size(); i++) {
   if (inv[i].type->id == item_type_id) {

     // does it stack?
    if (inv[i].charges > 0) {
     inv[i].charges += it.charges;
      it.charges = 0;
      return;
    }
   }
  }

  inv.push_back(it);
  return;
 }

 if (g != NULL && it.is_artifact() && it.is_tool()) {
  it_artifact_tool *art = dynamic_cast<it_artifact_tool*>(it.type);
  g->add_artifact_messages(art->effects_carried);
 }
 inv.push_back(it);
}

bool player::has_active_item(itype_id id)
{
 if (weapon.type->id == id && weapon.active)
  return true;
 for (int i = 0; i < inv.size(); i++) {
  if (inv[i].type->id == id && inv[i].active)
   return true;
 }
 return false;
}

int player::active_item_charges(itype_id id)
{
 int max = 0;
 if (weapon.type->id == id && weapon.active)
  max = weapon.charges;
 for (int i = 0; i < inv.size(); i++) {
  for (int j = 0; j < inv.stack_at(i).size(); j++) {
   if (inv.stack_at(i)[j].type->id == id && inv.stack_at(i)[j].active &&
       inv.stack_at(i)[j].charges > max)
    max = inv.stack_at(i)[j].charges;
  }
 }
 return max;
}

void player::process_active_items(game *g)
{
 it_tool* tmp;
 iuse use;
 if (weapon.is_artifact() && weapon.is_tool())
  g->process_artifact(&weapon, this, true);
 else if (weapon.active) {
  if (weapon.has_flag(IF_CHARGE)) { // We're chargin it up!
   if (weapon.charges == 8) {
    bool maintain = false;
    if (has_charges(itm_UPS_on, 4)) {
     use_charges(itm_UPS_on, 4);
     maintain = true;
    } else if (has_charges(itm_UPS_off, 4)) {
     use_charges(itm_UPS_off, 4);
     maintain = true;
    }
    if (maintain) {
     if (one_in(20)) {
      g->add_msg("Your %s discharges!", weapon.tname().c_str());
      point target(posx + rng(-12, 12), posy + rng(-12, 12));
      std::vector<point> traj = line_to(posx, posy, target.x, target.y, 0);
      g->fire(*this, target.x, target.y, traj, false);
     } else
      g->add_msg("Your %s beeps alarmingly.", weapon.tname().c_str());
    }
   } else {
    if (has_charges(itm_UPS_on, 1 + weapon.charges)) {
     use_charges(itm_UPS_on, 1 + weapon.charges);
     weapon.poison++;
    } else if (has_charges(itm_UPS_off, 1 + weapon.charges)) {
     use_charges(itm_UPS_off, 1 + weapon.charges);
     weapon.poison++;
    } else {
     g->add_msg("Your %s spins down.", weapon.tname().c_str());
     if (weapon.poison <= 0) {
      weapon.charges--;
      weapon.poison = weapon.charges - 1;
     } else
      weapon.poison--;
     if (weapon.charges == 0)
      weapon.active = false;
    }
    if (weapon.poison >= weapon.charges) {
     weapon.charges++;
     weapon.poison = 0;
    }
   }
   return;
  } // if (weapon.has_flag(IF_CHARGE))

  if (!weapon.is_tool()) {
   debugmsg("%s is active, but it is not a tool.", weapon.tname().c_str());
   return;
  }
  tmp = dynamic_cast<it_tool*>(weapon.type);
  (use.*tmp->use)(g, this, &weapon, true);
  if (tmp->turns_per_charge > 0 && int(g->turn) % tmp->turns_per_charge == 0)
   weapon.charges--;
  if (weapon.charges <= 0) {
   (use.*tmp->use)(g, this, &weapon, false);
   if (tmp->revert_to == itm_null)
    weapon = ret_null;
   else
    weapon.type = g->itypes[tmp->revert_to];
  }
 }
 for (int i = 0; i < inv.size(); i++) {
  for (int j = 0; j < inv.stack_at(i).size(); j++) {
   item *tmp_it = &(inv.stack_at(i)[j]);
   if (tmp_it->is_artifact() && tmp_it->is_tool())
    g->process_artifact(tmp_it, this);
   if (tmp_it->active) {
    tmp = dynamic_cast<it_tool*>(tmp_it->type);
    (use.*tmp->use)(g, this, tmp_it, true);
    if (tmp->turns_per_charge > 0 && int(g->turn) % tmp->turns_per_charge == 0)
    tmp_it->charges--;
    if (tmp_it->charges <= 0) {
     (use.*tmp->use)(g, this, tmp_it, false);
     if (tmp->revert_to == itm_null) {
      if (inv.stack_at(i).size() == 1) {
       inv.remove_stack(i);
       i--;
       j = 0;
      } else {
       inv.stack_at(i).erase(inv.stack_at(i).begin() + j);
       j--;
      }
     } else
      tmp_it->type = g->itypes[tmp->revert_to];
    }
   }
  }
 }
 for (int i = 0; i < worn.size(); i++) {
  if (worn[i].is_artifact())
   g->process_artifact(&(worn[i]), this);
 }
}

item player::remove_weapon()
{
 if (weapon.has_flag(IF_CHARGE) && weapon.active) { //unwield a charged charge rifle.
  weapon.charges = 0;
  weapon.active = false;
 }
 item tmp = weapon;
 weapon = ret_null;
// We need to remove any boosts related to our style
 rem_disease(DI_ATTACK_BOOST);
 rem_disease(DI_DODGE_BOOST);
 rem_disease(DI_DAMAGE_BOOST);
 rem_disease(DI_SPEED_BOOST);
 rem_disease(DI_ARMOR_BOOST);
 rem_disease(DI_VIPER_COMBO);
 return tmp;
}

void player::remove_mission_items(int mission_id)
{
 if (mission_id == -1)
  return;
 if (weapon.mission_id == mission_id)
  remove_weapon();
 else {
  for (int i = 0; i < weapon.contents.size(); i++) {
   if (weapon.contents[i].mission_id == mission_id)
    remove_weapon();
  }
 }
 for (int i = 0; i < inv.size(); i++) {
  for (int j = 0; j < inv.stack_at(i).size() && j > 0; j++) {
   if (inv.stack_at(i)[j].mission_id == mission_id) {
    if (inv.stack_at(i).size() == 1) {
     inv.remove_item(i, j);
     i--;
     j = -999;
    } else {
     inv.remove_item(i, j);
     j--;
    }
   } else {
    bool rem = false;
    for (int k = 0; !rem && k < inv.stack_at(i)[j].contents.size(); k++) {
     if (inv.stack_at(i)[j].contents[k].mission_id == mission_id) {
      if (inv.stack_at(i).size() == 1) {
       inv.remove_item(i, j);
       i--;
       j = 0;
      } else {
       inv.remove_item(i, j);
       j--;
      }
      rem = true;
     }
    }
   }
  }
 }
}

item player::i_rem(char let)
{
 item tmp;
 if (weapon.invlet == let) {
  if (weapon.type->id > num_items && weapon.type->id < num_all_items)
   return ret_null;
  tmp = weapon;
  weapon = ret_null;
  return tmp;
 }
 for (int i = 0; i < worn.size(); i++) {
  if (worn[i].invlet == let) {
   tmp = worn[i];
   worn.erase(worn.begin() + i);
   return tmp;
  }
 }
 if (inv.index_by_letter(let) != -1)
  return inv.remove_item_by_letter(let);
 return ret_null;
}

item player::i_rem(itype_id type)
{
 item ret;
 if (weapon.type->id == type)
  return remove_weapon();
 for (int i = 0; i < inv.size(); i++) {
  if (inv[i].type->id == type)
   return inv.remove_item(i);
 }
 return ret_null;
}

item& player::i_at(char let)
{
 if (let == KEY_ESCAPE)
  return ret_null;
 if (weapon.invlet == let)
  return weapon;
 for (int i = 0; i < worn.size(); i++) {
  if (worn[i].invlet == let)
   return worn[i];
 }
 int index = inv.index_by_letter(let);
 if (index == -1)
  return ret_null;
 return inv[index];
}

item& player::i_of_type(itype_id type)
{
 if (weapon.type->id == type)
  return weapon;
 for (int i = 0; i < worn.size(); i++) {
  if (worn[i].type->id == type)
   return worn[i];
 }
 for (int i = 0; i < inv.size(); i++) {
  if (inv[i].type->id == type)
   return inv[i];
 }
 return ret_null;
}

std::vector<item> player::inv_dump()
{
 std::vector<item> ret;
 if (weapon.type->id != 0 && weapon.type->id < num_items)
  ret.push_back(weapon);
 for (int i = 0; i < worn.size(); i++)
  ret.push_back(worn[i]);
 for(int i = 0; i < inv.size(); i++) {
  for (int j = 0; j < inv.stack_at(i).size(); j++)
   ret.push_back(inv.stack_at(i)[j]);
 }
 return ret;
}

item player::i_remn(int index)
{
 if (index > inv.size() || index < 0)
  return ret_null;
 return inv.remove_item(index);
}

void player::use_amount(itype_id it, int quantity, bool use_container)
{
 bool used_weapon_contents = false;
 for (int i = 0; i < weapon.contents.size(); i++) {
  if (weapon.contents[0].type->id == it) {
   quantity--;
   weapon.contents.erase(weapon.contents.begin() + 0);
   i--;
   used_weapon_contents = true;
  }
 }
 if (use_container && used_weapon_contents)
  remove_weapon();

 if (weapon.type->id == it) {
  quantity--;
  remove_weapon();
 }

 inv.use_amount(it, quantity, use_container);
}

void player::use_charges(itype_id it, int quantity)
{
 if (it == itm_toolset) {
  power_level -= quantity;
  if (power_level < 0)
   power_level = 0;
  return;
 }
// Start by checking weapon contents
 for (int i = 0; i < weapon.contents.size(); i++) {
  if (weapon.contents[i].type->id == it) {
   if (weapon.contents[i].charges > 0 &&
       weapon.contents[i].charges <= quantity) {
    quantity -= weapon.contents[i].charges;
    if (weapon.contents[i].destroyed_at_zero_charges()) {
     weapon.contents.erase(weapon.contents.begin() + i);
     i--;
    } else
     weapon.contents[i].charges = 0;
    if (quantity == 0)
     return;
   } else {
    weapon.contents[i].charges -= quantity;
    return;
   }
  }
 }

 if (weapon.type->id == it) {
  if (weapon.charges > 0 && weapon.charges <= quantity) {
   quantity -= weapon.charges;
   if (weapon.destroyed_at_zero_charges())
    remove_weapon();
   else
    weapon.charges = 0;
   if (quantity == 0)
    return;
   } else {
    weapon.charges -= quantity;
    return;
   }
  }

 inv.use_charges(it, quantity);
}

int player::butcher_factor()
{
 int lowest_factor = 999;
 if (has_bionic(bio_tools))
 	lowest_factor=100;
 for (int i = 0; i < inv.size(); i++) {
  for (int j = 0; j < inv.stack_at(i).size(); j++) {
   item *cur_item = &(inv.stack_at(i)[j]);
   if (cur_item->damage_cut() >= 10 && !cur_item->has_flag(IF_SPEAR)) {
    int factor = cur_item->volume() * 5 - cur_item->weight() * 1.5 -
                 cur_item->damage_cut();
    if (cur_item->damage_cut() <= 20)
     factor *= 2;
    if (factor < lowest_factor)
     lowest_factor = factor;
   }
  }
 }
 if (weapon.damage_cut() >= 10 && !weapon.has_flag(IF_SPEAR)) {
  int factor = weapon.volume() * 5 - weapon.weight() * 1.5 -
               weapon.damage_cut();
  if (weapon.damage_cut() <= 20)
   factor *= 2;
  if (factor < lowest_factor)
   lowest_factor = factor;
 }
 return lowest_factor;
}

int player::pick_usb()
{
 std::vector<int> drives;
 for (int i = 0; i < inv.size(); i++) {
  if (inv[i].type->id == itm_usb_drive) {
   if (inv[i].contents.empty())
    return i; // No need to pick, use an empty one by default!
   drives.push_back(i);
  }
 }

 if (drives.empty())
  return -1; // None available!

 std::vector<std::string> selections;
 for (int i = 0; i < drives.size() && i < 9; i++)
  selections.push_back( inv[drives[i]].tname() );

 int select = menu_vec("Choose drive:", selections);

 return drives[ select - 1 ];
}

bool player::is_wearing(itype_id it)
{
 for (int i = 0; i < worn.size(); i++) {
  if (worn[i].type->id == it)
   return true;
 }
 return false;
}

bool player::has_artifact_with(art_effect_passive effect)
{
 if (weapon.is_artifact() && weapon.is_tool()) {
  it_artifact_tool *tool = dynamic_cast<it_artifact_tool*>(weapon.type);
  for (int i = 0; i < tool->effects_wielded.size(); i++) {
   if (tool->effects_wielded[i] == effect)
    return true;
  }
  for (int i = 0; i < tool->effects_carried.size(); i++) {
   if (tool->effects_carried[i] == effect)
    return true;
  }
 }
 for (int i = 0; i < inv.size(); i++) {
  if (inv[i].is_artifact() && inv[i].is_tool()) {
   it_artifact_tool *tool = dynamic_cast<it_artifact_tool*>(inv[i].type);
   for (int i = 0; i < tool->effects_carried.size(); i++) {
    if (tool->effects_carried[i] == effect)
     return true;
   }
  }
 }
 for (int i = 0; i < worn.size(); i++) {
  if (worn[i].is_artifact()) {
   it_artifact_armor *armor = dynamic_cast<it_artifact_armor*>(worn[i].type);
   for (int i = 0; i < armor->effects_worn.size(); i++) {
    if (armor->effects_worn[i] == effect)
     return true;
   }
  }
 }
 return false;
}

bool player::has_amount(itype_id it, int quantity)
{
 if (it == itm_toolset)
  return has_bionic(bio_tools);
 return (amount_of(it) >= quantity);
}

int player::amount_of(itype_id it)
{
 if (it == itm_toolset && has_bionic(bio_tools))
  return 1;
 if (it == itm_apparatus) {
 if (has_amount(itm_crackpipe, 1) && has_amount(itm_lighter, 1) ||
    (has_amount(itm_can_drink, 1) && has_amount(itm_lighter, 1)))
  return 1;
}
 int quantity = 0;
 if (weapon.type->id == it)
  quantity++;
 for (int i = 0; i < weapon.contents.size(); i++) {
  if (weapon.contents[i].type->id == it)
   quantity++;
 }
 quantity += inv.amount_of(it);
 return quantity;
}

bool player::has_charges(itype_id it, int quantity)
{
 return (charges_of(it) >= quantity);
}

int player::charges_of(itype_id it)
{
 if (it == itm_toolset) {
  if (has_bionic(bio_tools))
   return power_level;
  else
   return 0;
 }
 int quantity = 0;
 if (weapon.type->id == it)
  quantity += weapon.charges;
 for (int i = 0; i < weapon.contents.size(); i++) {
  if (weapon.contents[i].type->id == it)
   quantity += weapon.contents[i].charges;
 }
 quantity += inv.charges_of(it);
 return quantity;
}

bool player::has_watertight_container()
{
 for (int i = 0; i < inv.size(); i++) {
  if (inv[i].is_container() && inv[i].contents.empty()) {
   it_container* cont = dynamic_cast<it_container*>(inv[i].type);
   if (cont->flags & mfb(con_wtight) && cont->flags & mfb(con_seals))
    return true;
  }
 }
 return false;
}

bool player::has_matching_liquid(int it)
{
 for (int i = 0; i < inv.size(); i++) {
  if (inv[i].is_container() && !inv[i].contents.empty()) {
    if (inv[i].contents[0].type->id == it) { // liquid matches
      it_container* container = dynamic_cast<it_container*>(inv[i].type);
      int holding_container_charges;

      if (inv[i].contents[0].type->is_food()) {
        it_comest* tmp_comest = dynamic_cast<it_comest*>(inv[i].contents[0].type);

        if (tmp_comest->add == ADD_ALCOHOL) // 1 contains = 20 alcohol charges
          holding_container_charges = container->contains * 20;
        else
          holding_container_charges = container->contains;
      }
      else if (inv[i].contents[0].type->is_ammo())
        holding_container_charges = container->contains * 200;
      else
        holding_container_charges = container->contains;

    if (inv[i].contents[0].charges < holding_container_charges)
      return true;
    }
  }
 }
 return false;
}

bool player::has_weapon_or_armor(char let)
{
 if (weapon.invlet == let)
  return true;
 for (int i = 0; i < worn.size(); i++) {
  if (worn[i].invlet == let)
   return true;
 }
 return false;
}

bool player::has_item(char let)
{
 return (has_weapon_or_armor(let) || inv.index_by_letter(let) != -1);
}

bool player::has_item(item *it)
{
 if (it == &weapon)
  return true;
 for (int i = 0; i < worn.size(); i++) {
  if (it == &(worn[i]))
   return true;
 }
 return inv.has_item(it);
}

bool player::has_mission_item(int mission_id)
{
 if (mission_id == -1)
  return false;
 if (weapon.mission_id == mission_id)
  return true;
 for (int i = 0; i < weapon.contents.size(); i++) {
  if (weapon.contents[i].mission_id == mission_id)
   return true;
 }
 for (int i = 0; i < inv.size(); i++) {
  for (int j = 0; j < inv.stack_at(i).size(); j++) {
   if (inv.stack_at(i)[j].mission_id == mission_id)
    return true;
   for (int k = 0; k < inv.stack_at(i)[j].contents.size(); k++) {
    if (inv.stack_at(i)[j].contents[k].mission_id == mission_id)
     return true;
   }
  }
 }
 return false;
}

int player::lookup_item(char let)
{
 if (weapon.invlet == let)
  return -1;

 for (int i = 0; i < inv.size(); i++) {
  if (inv[i].invlet == let)
   return i;
 }

 return -2; // -2 is for "item not found"
}

bool player::eat(game *g, int index)
{
 it_comest *comest = NULL;
 item *eaten = NULL;
 int which = -3; // Helps us know how to delete the item which got eaten
 int linet;
 if (index == -2) {
  g->add_msg("You do not have that item.");
  return false;
 } else if (index == -1) {
  if (weapon.is_food_container(this)) {
   eaten = &weapon.contents[0];
   which = -2;
   if (weapon.contents[0].is_food())
    comest = dynamic_cast<it_comest*>(weapon.contents[0].type);
  } else if (weapon.is_food(this)) {
   eaten = &weapon;
   which = -1;
   if (weapon.is_food())
    comest = dynamic_cast<it_comest*>(weapon.type);
  } else {
   if (!is_npc())
    g->add_msg("You can't eat your %s.", weapon.tname(g).c_str());
   else
    debugmsg("%s tried to eat a %s", name.c_str(), weapon.tname(g).c_str());
   return false;
  }
 } else {
  if (inv[index].is_food_container(this)) {
   eaten = &(inv[index].contents[0]);
   which = index + inv.size();
   if (inv[index].contents[0].is_food())
    comest = dynamic_cast<it_comest*>(inv[index].contents[0].type);
  } else if (inv[index].is_food(this)) {
   eaten = &inv[index];
   which = index;
   if (inv[index].is_food())
    comest = dynamic_cast<it_comest*>(inv[index].type);
  } else {
   if (!is_npc())
    g->add_msg("You can't eat your %s.", inv[index].tname(g).c_str());
   else
    debugmsg("%s tried to eat a %s", name.c_str(), inv[index].tname(g).c_str());
   return false;
  }
 }
 if (eaten == NULL)
  return false;

 if (eaten->is_ammo()) { // For when bionics let you eat fuel
  charge_power(eaten->charges / 20);
  eaten->charges = 0;
 } else if (!eaten->type->is_food() && !eaten->is_food_container(this)) {
// For when bionics let you burn organic materials
  int charge = (eaten->volume() + eaten->weight()) / 2;
  if (eaten->type->m1 == LEATHER || eaten->type->m2 == LEATHER)
   charge /= 4;
  if (eaten->type->m1 == WOOD    || eaten->type->m2 == WOOD)
   charge /= 2;
  charge_power(charge);
 } else { // It's real food!  i.e. an it_comest
// Remember, comest points to the it_comest data
  if (comest == NULL) {
   debugmsg("player::eat(%s); comest is NULL!", eaten->tname(g).c_str());
   return false;
  }
  if (comest->tool != itm_null) {
   bool has = has_amount(comest->tool, 1);
   if (g->itypes[comest->tool]->count_by_charges())
    has = has_charges(comest->tool, 1);
   if (!has) {
    if (!is_npc())
     g->add_msg("You need a %s to consume that!",
                g->itypes[comest->tool]->name.c_str());
    return false;
   }
  }
  bool overeating = (!has_trait(PF_GOURMAND) && hunger < 0 &&
                     comest->nutr >= 5);
  bool spoiled = eaten->rotten(g);

  last_item = itype_id(eaten->type->id);

  if (overeating && !is_npc() &&
      !query_yn("You're full.  Force yourself to eat?"))
   return false;

  if (has_trait(PF_CARNIVORE) && eaten->made_of(VEGGY) && comest->nutr > 0) {
   if (!is_npc())
    g->add_msg("You can only eat meat!");
   else
    g->add_msg("Carnivore %s tried to eat meat!", name.c_str());
   return false;
  }

  if (has_trait(PF_VEGETARIAN) && eaten->made_of(FLESH) && !is_npc() &&
      !query_yn("Really eat that meat? (The poor animals!)"))
   return false;

  if (spoiled) {
   if (is_npc())
    return false;
   if (!has_trait(PF_SAPROVORE) &&
       !query_yn("This %s smells awful!  Eat it?", eaten->tname(g).c_str()))
    return false;
   g->add_msg("Ick, this %s doesn't taste so good...",eaten->tname(g).c_str());
   if (!has_trait(PF_SAPROVORE) && (!has_bionic(bio_digestion) || one_in(3)))
    add_disease(DI_FOODPOISON, rng(60, (comest->nutr + 1) * 60), g);
   hunger -= rng(0, comest->nutr);
   thirst -= comest->quench;
   if (!has_trait(PF_SAPROVORE) && !has_bionic(bio_digestion))
    health -= 3;
  } else {
   hunger -= comest->nutr;
   thirst -= comest->quench;
   if (has_bionic(bio_digestion))
    hunger -= rng(0, comest->nutr);
   else if (!has_trait(PF_GOURMAND)) {
    if ((overeating && rng(-200, 0) > hunger))
     vomit(g);
   }
   health += comest->healthy;
  }
// At this point, we've definitely eaten the item, so use up some turns.
  if (has_trait(PF_GOURMAND))
   moves -= 150;
  else
   moves -= 250;
// If it's poisonous... poison us.  TODO: More several poison effects
  if (eaten->poison >= rng(2, 4))
   add_disease(DI_POISON, eaten->poison * 100, g);
  if (eaten->poison > 0)
   add_disease(DI_FOODPOISON, eaten->poison * 300, g);

// Descriptive text
  if (!is_npc()) {
   if (eaten->made_of(LIQUID))
    g->add_msg("You drink your %s.", eaten->tname(g).c_str());
   else if (comest->nutr >= 5)
    g->add_msg("You eat your %s.", eaten->tname(g).c_str());
  } else if (g->u_see(posx, posy, linet))
   g->add_msg("%s eats a %s.", name.c_str(), eaten->tname(g).c_str());

  if (g->itypes[comest->tool]->is_tool())
   use_charges(comest->tool, 1); // Tools like lighters get used
  if (comest->stim > 0) {
   if (comest->stim < 10 && stim < comest->stim) {
    stim += comest->stim;
    if (stim > comest->stim)
     stim = comest->stim;
   } else if (comest->stim >= 10 && stim < comest->stim * 3)
    stim += comest->stim;
  }

  iuse use;
  (use.*comest->use)(g, this, eaten, false);
  add_addiction(comest->add, comest->addict);
  if (has_bionic(bio_ethanol) && comest->use == &iuse::alcohol)
   charge_power(rng(2, 8));

  if (has_trait(PF_VEGETARIAN) && eaten->made_of(FLESH)) {
   if (!is_npc())
    g->add_msg("You feel bad about eating this meat...");
   add_morale(MORALE_VEGETARIAN, -75, -400);
  }
  if ((has_trait(PF_HERBIVORE) || has_trait(PF_RUMINANT)) &&
      eaten->made_of(FLESH)) {
   if (!one_in(3))
    vomit(g);
   if (comest->quench >= 2)
    thirst += int(comest->quench / 2);
   if (comest->nutr >= 2)
    hunger += int(comest->nutr * .75);
  }
  if (has_trait(PF_GOURMAND)) {
   if (comest->fun < -2)
    add_morale(MORALE_FOOD_BAD, comest->fun * 2, comest->fun * 4, comest);
   else if (comest->fun > 0)
    add_morale(MORALE_FOOD_GOOD, comest->fun * 3, comest->fun * 6, comest);
   if (!is_npc() && (hunger < -60 || thirst < -60))
    g->add_msg("You can't finish it all!");
   if (hunger < -60)
    hunger = -60;
   if (thirst < -60)
    thirst = -60;
  } else {
   if (comest->fun < 0)
    add_morale(MORALE_FOOD_BAD, comest->fun * 2, comest->fun * 6, comest);
   else if (comest->fun > 0)
    add_morale(MORALE_FOOD_GOOD, comest->fun * 2, comest->fun * 4, comest);
   if (!is_npc() && (hunger < -20 || thirst < -20))
    g->add_msg("You can't finish it all!");
   if (hunger < -20)
    hunger = -20;
   if (thirst < -20)
    thirst = -20;
  }
 }

 eaten->charges--;
 if (eaten->charges <= 0) {
  if (which == -1)
   weapon = ret_null;
  else if (which == -2) {
   weapon.contents.erase(weapon.contents.begin());
   if (!is_npc())
    g->add_msg("You are now wielding an empty %s.", weapon.tname(g).c_str());
  } else if (which >= 0 && which < inv.size())
   inv.remove_item(which);
  else if (which >= inv.size()) {
   which -= inv.size();
   inv[which].contents.erase(inv[which].contents.begin());
   if (!is_npc())
   {
    switch ((int)OPTIONS[OPT_DROP_EMPTY])
    {
      case 0:
        g->add_msg("%c - an empty %s", inv[which].invlet,
                                     inv[which].tname(g).c_str());
        break;
      case 1:
        if (inv[which].is_container())
        {
           it_container* cont = dynamic_cast<it_container*>(inv[which].type);
           if (!(cont->flags & mfb(con_wtight) && cont->flags & mfb(con_seals)))
           {
              g->add_msg("You drop the empty %s.", inv[which].tname(g).c_str());
              g->m.add_item(posx, posy, inv.remove_item(which));
           }
           else
              g->add_msg("%c - an empty %s", inv[which].invlet,
                                          inv[which].tname(g).c_str());
        }
        if (inv[which].type->id == itm_wrapper) // hack because wrappers aren't containers
        {
            g->add_msg("You drop the empty %s.", inv[which].tname(g).c_str());
            g->m.add_item(posx, posy, inv.remove_item(which));
        }
      break;
      case 2:
        g->add_msg("You drop the empty %s.", inv[which].tname(g).c_str());
        g->m.add_item(posx, posy, inv.remove_item(which));
      break;
    }
   }
   if (inv.stack_at(which).size() > 0)
    inv.restack(this);
   inv_sorted = false;
  }
 }
 return true;
}

bool player::wield(game *g, int index)
{
 if (weapon.has_flag(IF_NO_UNWIELD)) {
  g->add_msg("You cannot unwield your %s!  Withdraw them with 'p'.",
             weapon.tname().c_str());
  return false;
 }
 if (index == -3) {
  bool pickstyle = (!styles.empty());
  if (weapon.is_style())
   remove_weapon();
  else if (!is_armed()) {
   if (!pickstyle) {
    g->add_msg("You are already wielding nothing.");
    return false;
   }
  } else if (volume_carried() + weapon.volume() < volume_capacity()) {
   inv.push_back(remove_weapon());
   inv_sorted = false;
   moves -= 20;
   recoil = 0;
   if (!pickstyle)
    return true;
  } else if (query_yn("No space in inventory for your %s.  Drop it?",
                      weapon.tname(g).c_str())) {
   g->m.add_item(posx, posy, remove_weapon());
   recoil = 0;
   if (!pickstyle)
    return true;
  } else
   return false;

  if (pickstyle) {
   weapon = item( g->itypes[style_selected], 0 );
   weapon.invlet = ':';
   return true;
  }
 }
 if (index == -1) {
  g->add_msg("You're already wielding that!");
  return false;
 } else if (index == -2) {
  g->add_msg("You don't have that item.");
  return false;
 }

 if (inv[index].is_two_handed(this) && !has_two_arms()) {
  g->add_msg("You cannot wield a %s with only one arm.",
             inv[index].tname(g).c_str());
  return false;
 }
 if (!is_armed()) {
  weapon = inv.remove_item(index);
  if (weapon.is_artifact() && weapon.is_tool()) {
   it_artifact_tool *art = dynamic_cast<it_artifact_tool*>(weapon.type);
   g->add_artifact_messages(art->effects_wielded);
  }
  moves -= 30;
  last_item = itype_id(weapon.type->id);
  return true;
 } else if (volume_carried() + weapon.volume() - inv[index].volume() <
            volume_capacity()) {
  item tmpweap = remove_weapon();
  weapon = inv.remove_item(index);
  inv.push_back(tmpweap);
  inv_sorted = false;
  moves -= 45;
  if (weapon.is_artifact() && weapon.is_tool()) {
   it_artifact_tool *art = dynamic_cast<it_artifact_tool*>(weapon.type);
   g->add_artifact_messages(art->effects_wielded);
  }
  last_item = itype_id(weapon.type->id);
  return true;
 } else if (query_yn("No space in inventory for your %s.  Drop it?",
                     weapon.tname(g).c_str())) {
  g->m.add_item(posx, posy, remove_weapon());
  weapon = inv[index];
  inv.remove_item(index);
  inv_sorted = false;
  moves -= 30;
  if (weapon.is_artifact() && weapon.is_tool()) {
   it_artifact_tool *art = dynamic_cast<it_artifact_tool*>(weapon.type);
   g->add_artifact_messages(art->effects_wielded);
  }
  last_item = itype_id(weapon.type->id);
  return true;
 }

 return false;

}

void player::pick_style(game *g) // Style selection menu
{
 std::vector<std::string> options;
 options.push_back("No style");
 for (int i = 0; i < styles.size(); i++)
  options.push_back( g->itypes[styles[i]]->name );
 int selection = menu_vec("Select a style", options);
 if (selection >= 2)
  style_selected = styles[selection - 2];
 else
  style_selected = itm_null;
}

bool player::wear(game *g, char let)
{
 item* to_wear = NULL;
 int index = -1;
 if (weapon.invlet == let) {
  to_wear = &weapon;
  index = -2;
 } else {
  for (int i = 0; i < inv.size(); i++) {
   if (inv[i].invlet == let) {
    to_wear = &(inv[i]);
    index = i;
    i = inv.size();
   }
  }
 }

 if (to_wear == NULL) {
  g->add_msg("You don't have item '%c'.", let);
  return false;
 }

 if (!wear_item(g, to_wear))
  return false;

 if (index == -2)
  weapon = ret_null;
 else
  inv.remove_item(index);

 return true;
}

bool player::wear_item(game *g, item *to_wear)
{
 it_armor* armor = NULL;
 if (to_wear->is_armor())
  armor = dynamic_cast<it_armor*>(to_wear->type);
 else {
  g->add_msg("Putting on a %s would be tricky.", to_wear->tname(g).c_str());
  return false;
 }

// Make sure we're not wearing 2 of the item already
 int count = 0;
 for (int i = 0; i < worn.size(); i++) {
  if (worn[i].type->id == to_wear->type->id)
   count++;
 }
 if (count == 2) {
  g->add_msg("You can't wear more than two %s at once.",
             to_wear->tname().c_str());
  return false;
 }
 if (has_trait(PF_WOOLALLERGY) && to_wear->made_of(WOOL)) {
  g->add_msg("You can't wear that, it's made of wool!");
  return false;
 }
 if (armor->covers & mfb(bp_head) && encumb(bp_head) != 0) {
  g->add_msg("You can't wear a%s helmet!",
             wearing_something_on(bp_head) ? "nother" : "");
  return false;
 }
 if (armor->covers & mfb(bp_hands) && has_trait(PF_WEBBED)) {
  g->add_msg("You cannot put %s over your webbed hands.", armor->name.c_str());
  return false;
 }
 if (armor->covers & mfb(bp_hands) && has_trait(PF_TALONS)) {
  g->add_msg("You cannot put %s over your talons.", armor->name.c_str());
  return false;
 }
 if (armor->covers & mfb(bp_mouth) && has_trait(PF_BEAK)) {
  g->add_msg("You cannot put a %s over your beak.", armor->name.c_str());
  return false;
 }
 if (armor->covers & mfb(bp_feet) && has_trait(PF_HOOVES)) {
  g->add_msg("You cannot wear footwear on your hooves.");
  return false;
 }
 if (armor->covers & mfb(bp_head) && has_trait(PF_HORNS_CURLED)) {
  g->add_msg("You cannot wear headgear over your horns.");
  return false;
 }
 if (armor->covers & mfb(bp_torso) && has_trait(PF_SHELL)) {
  g->add_msg("You cannot wear anything over your shell.");
  return false;
 }
 if (armor->covers & mfb(bp_head) && !to_wear->made_of(WOOL) &&
     !to_wear->made_of(COTTON) && !to_wear->made_of(LEATHER) &&
     (has_trait(PF_HORNS_POINTED) || has_trait(PF_ANTENNAE) ||
      has_trait(PF_ANTLERS))) {
  g->add_msg("You cannot wear a helmet over your %s.",
             (has_trait(PF_HORNS_POINTED) ? "horns" :
              (has_trait(PF_ANTENNAE) ? "antennae" : "antlers")));
  return false;
 }
 // Checks to see if the player is wearing not cotton or not wool, ie leather/plastic shoes
 if (armor->covers & mfb(bp_feet) && wearing_something_on(bp_feet) && !(to_wear->made_of(WOOL) || to_wear->made_of(COTTON))) {
 for (int i = 0; i < worn.size(); i++) {
  item *worn_item = &worn[i]; 
  it_armor *worn_armor = dynamic_cast<it_armor*>(worn_item->type);
  if( worn_armor->covers & mfb(bp_feet) && !(worn_item->made_of(WOOL) || worn_item->made_of(COTTON))) {
   g->add_msg("You're already wearing footwear!");
   return false;
  }
 }
}
 g->add_msg("You put on your %s.", to_wear->tname(g).c_str());
 if (to_wear->is_artifact()) {
  it_artifact_armor *art = dynamic_cast<it_artifact_armor*>(to_wear->type);
  g->add_artifact_messages(art->effects_worn);
 }
 moves -= 350; // TODO: Make this variable?
 last_item = itype_id(to_wear->type->id);
 worn.push_back(*to_wear);
 for (body_part i = bp_head; i < num_bp; i = body_part(i + 1)) {
  if (armor->covers & mfb(i) && encumb(i) >= 4)
   g->add_msg("Your %s %s very encumbered! %s",
              body_part_name(body_part(i), 2).c_str(),
              (i == bp_head || i == bp_torso ? "is" : "are"),
              encumb_text(body_part(i)).c_str());
 }
 return true;
}

bool player::takeoff(game *g, char let)
{
 for (int i = 0; i < worn.size(); i++) {
  if (worn[i].invlet == let) {
   if (volume_capacity() - (dynamic_cast<it_armor*>(worn[i].type))->storage >
       volume_carried() + worn[i].type->volume) {
    inv.push_back(worn[i]);
    worn.erase(worn.begin() + i);
    inv_sorted = false;
    return true;
   } else if (query_yn("No room in inventory for your %s.  Drop it?",
                       worn[i].tname(g).c_str())) {
    g->m.add_item(posx, posy, worn[i]);
    worn.erase(worn.begin() + i);
    return true;
   } else
    return false;
  }
 }
 g->add_msg("You are not wearing that item.");
 return false;
}

void player::use_wielded(game *g) {
  use(g, weapon.invlet);
}

void player::use(game *g, char let)
{
 item* used = &i_at(let);
 item copy;
 bool replace_item = false;
 if (inv.index_by_letter(let) != -1) {
  copy = inv.remove_item_by_letter(let);
  copy.invlet = let;
  used = &copy;
  replace_item = true;
 }

 if (used->is_null()) {
  g->add_msg("You do not have that item.");
  return;
 }

 last_item = itype_id(used->type->id);

 if (used->is_tool()) {

  it_tool *tool = dynamic_cast<it_tool*>(used->type);
  if (tool->charges_per_use == 0 || used->charges >= tool->charges_per_use) {
   iuse use;
   (use.*tool->use)(g, this, used, false);
   used->charges -= tool->charges_per_use;
  } else
   g->add_msg("Your %s has %d charges but needs %d.", used->tname(g).c_str(),
              used->charges, tool->charges_per_use);

  if (tool->use == &iuse::dogfood) replace_item = false;

  if (replace_item && used->invlet != 0)
   inv.add_item_keep_invlet(copy);
  else if (used->invlet == 0 && used == &weapon)
   remove_weapon();
  return;

 } else if (used->is_gunmod()) {

   if (skillLevel("gun") == 0) {
   g->add_msg("You need to be at least level 1 in the firearms skill before you\
 can modify guns.");
   if (replace_item)
    inv.add_item(copy);
   return;
  }
  char gunlet = g->inv("Select gun to modify:");
  it_gunmod *mod = static_cast<it_gunmod*>(used->type);
  item* gun = &(i_at(gunlet));
  if (gun->is_null()) {
   g->add_msg("You do not have that item.");
   if (replace_item)
    inv.add_item(copy);
   return;
  } else if (!gun->is_gun()) {
   g->add_msg("That %s is not a gun.", gun->tname(g).c_str());
   if (replace_item)
    inv.add_item(copy);
   return;
  }
  it_gun* guntype = dynamic_cast<it_gun*>(gun->type);
  if (guntype->skill_used == Skill::skill("archery") || guntype->skill_used == Skill::skill("launcher")) {
   g->add_msg("You cannot mod your %s.", gun->tname(g).c_str());
   if (replace_item)
    inv.add_item(copy);
   return;
  }
  if (guntype->skill_used == Skill::skill("pistol") && !mod->used_on_pistol) {
   g->add_msg("That %s cannot be attached to a handgun.",
              used->tname(g).c_str());
   if (replace_item)
    inv.add_item(copy);
   return;
  } else if (guntype->skill_used == Skill::skill("shotgun") && !mod->used_on_shotgun) {
   g->add_msg("That %s cannot be attached to a shotgun.",
              used->tname(g).c_str());
   if (replace_item)
    inv.add_item(copy);
   return;
  } else if (guntype->skill_used == Skill::skill("smg") && !mod->used_on_smg) {
   g->add_msg("That %s cannot be attached to a submachine gun.",
              used->tname(g).c_str());
   if (replace_item)
    inv.add_item(copy);
   return;
  } else if (guntype->skill_used == Skill::skill("rifle") && !mod->used_on_rifle) {
   g->add_msg("That %s cannot be attached to a rifle.",
              used->tname(g).c_str());
   if (replace_item)
    inv.add_item(copy);
   return;
  } else if (mod->acceptible_ammo_types != 0 &&
             !(mfb(guntype->ammo) & mod->acceptible_ammo_types)) {
   g->add_msg("That %s cannot be used on a %s gun.", used->tname(g).c_str(),
              ammo_name(guntype->ammo).c_str());
   if (replace_item)
    inv.add_item(copy);
   return;
  } else if (gun->contents.size() >= 4) {
   g->add_msg("Your %s already has 4 mods installed!  To remove the mods,\
press 'U' while wielding the unloaded gun.", gun->tname(g).c_str());
   if (replace_item)
    inv.add_item(copy);
   return;
  }
  if ((mod->id == itm_clip || mod->id == itm_clip2 || mod->id == itm_spare_mag) &&
      gun->clip_size() <= 2) {
   g->add_msg("You can not extend the ammo capacity of your %s.",
              gun->tname(g).c_str());
   if (replace_item)
    inv.add_item(copy);
   return;
  }
  if (mod->id == itm_spare_mag && gun->has_flag(IF_RELOAD_ONE)) {
   g->add_msg("You can not use a spare magazine with your %s.",
              gun->tname(g).c_str());
   if (replace_item)
    inv.add_item(copy);
   return;
  }
  for (int i = 0; i < gun->contents.size(); i++) {
   if (gun->contents[i].type->id == used->type->id) {
    g->add_msg("Your %s already has a %s.", gun->tname(g).c_str(),
               used->tname(g).c_str());
    if (replace_item)
     inv.add_item(copy);
    return;
   } else if (!mod->item_flags & mfb(IF_MODE_AUX) && mod->newtype != AT_NULL &&
	      !gun->contents[i].has_flag(IF_MODE_AUX) &&
	      (dynamic_cast<it_gunmod*>(gun->contents[i].type))->newtype != AT_NULL) {
    g->add_msg("Your %s's caliber has already been modified.",
               gun->tname(g).c_str());
    if (replace_item)
     inv.add_item(copy);
    return;
   } else if ((mod->id == itm_barrel_big || mod->id == itm_barrel_small) &&
              (gun->contents[i].type->id == itm_barrel_big ||
               gun->contents[i].type->id == itm_barrel_small)) {
    g->add_msg("Your %s already has a barrel replacement.",
               gun->tname(g).c_str());
    if (replace_item)
     inv.add_item(copy);
    return;
   } else if ((mod->id == itm_clip || mod->id == itm_clip2) &&
              (gun->contents[i].type->id == itm_clip ||
               gun->contents[i].type->id == itm_clip2)) {
    g->add_msg("Your %s already has its magazine size extended.",
               gun->tname(g).c_str());
    if (replace_item)
     inv.add_item(copy);
    return;
   }
  }
  g->add_msg("You attach the %s to your %s.", used->tname(g).c_str(),
             gun->tname(g).c_str());
  if (replace_item)
   gun->contents.push_back(copy);
  else
   gun->contents.push_back(i_rem(let));
  return;

 } else if (used->is_bionic()) {

  it_bionic* tmp = dynamic_cast<it_bionic*>(used->type);
  if (install_bionics(g, tmp)) {
   if (!replace_item)
    i_rem(let);
  } else if (replace_item)
   inv.add_item(copy);
  return;

 } else if (used->is_food() || used->is_food_container()) {
  if (replace_item)
   inv.add_item(copy);
  eat(g, lookup_item(let));
  return;
 } else if (used->is_book()) {
  if (replace_item)
   inv.add_item(copy);
  read(g, let);
  return;
 } else if (used->is_armor()) {
  if (replace_item)
   inv.add_item(copy);
  wear(g, let);
  return;
 } else
  g->add_msg("You can't do anything interesting with your %s.",
             used->tname(g).c_str());

 if (replace_item)
  inv.add_item(copy);
}

void player::read(game *g, char ch)
{
 vehicle *veh = g->m.veh_at (posx, posy);
 if (veh && veh->player_in_control (this)) {
  g->add_msg("It's bad idea to read while driving.");
  return;
 }
// Check if reading is okay
 if (g->light_level() < 8 && LL_LIT > g->lm.at(0, 0)) {
  g->add_msg("It's too dark to read!");
  return;
 }

// Find the object
 int index = -1;
 if (weapon.invlet == ch)
  index = -2;
 else {
  for (int i = 0; i < inv.size(); i++) {
   if (inv[i].invlet == ch) {
    index = i;
    i = inv.size();
   }
  }
 }

 if (index == -1) {
  g->add_msg("You do not have that item.");
  return;
 }

// Some macguffins can be read, but they aren't treated like books.
 it_macguffin* mac = NULL;
 item *used;
 if (index == -2 && weapon.is_macguffin()) {
  mac = dynamic_cast<it_macguffin*>(weapon.type);
  used = &weapon;
 } else if (index >= 0 && inv[index].is_macguffin()) {
  mac = dynamic_cast<it_macguffin*>(inv[index].type);
  used = &(inv[index]);
 }
 if (mac != NULL) {
  iuse use;
  (use.*mac->use)(g, this, used, false);
  return;
 }

 if ((index >=  0 && !inv[index].is_book()) ||
            (index == -2 && !weapon.is_book())) {
  g->add_msg("Your %s is not good reading material.",
           (index == -2 ? weapon.tname(g).c_str() : inv[index].tname(g).c_str()));
  return;
 }
 it_book* tmp;
 if (index == -2)
  tmp = dynamic_cast<it_book*>(weapon.type);
 else
  tmp = dynamic_cast<it_book*>(inv[index].type);
int time; //Declare this here so that we can change the time depending on whats needed
 if (tmp->intel > 0 && has_trait(PF_ILLITERATE)) {
  g->add_msg("You're illiterate!");
  return;
 }
 else if (skillLevel(tmp->type) < tmp->req) {
  g->add_msg("The %s-related jargon flies over your head!",
             tmp->type->name().c_str());
  return;
 } else if (tmp->intel > int_cur) {
  g->add_msg("This book is too complex for you to easily understand. It will take longer to read.");
  time = tmp->time * (read_speed() + ((tmp->intel - int_cur) * 100)); // Lower int characters can read, at a speed penalty
  activity = player_activity(ACT_READ, time, index);
  moves = 0;
  return;
 } else if (morale_level() < MIN_MORALE_READ &&  tmp->fun <= 0) {	// See morale.h
  g->add_msg("What's the point of reading?  (Your morale is too low!)");
  return;
 } else if (skillLevel(tmp->type) >= tmp->level && tmp->fun <= 0 &&
            !query_yn("Your %s skill won't be improved.  Read anyway?",
                      tmp->type->name().c_str()))
  return;

// Base read_speed() is 1000 move points (1 minute per tmp->time)
 time = tmp->time * read_speed();
 activity = player_activity(ACT_READ, time, index);
 moves = 0;
}

void player::try_to_sleep(game *g)
{
 int vpart = -1;
 vehicle *veh = g->m.veh_at (posx, posy, vpart);
 if (g->m.ter(posx, posy) == t_bed || g->m.ter(posx, posy) == t_makeshift_bed ||
     g->m.tr_at(posx, posy) == tr_cot || g->m.tr_at(posx, posy) == tr_rollmat ||
     veh && veh->part_with_feature (vpart, vpf_seat) >= 0 ||
     veh && veh->part_with_feature (vpart, vpf_bed) >= 0)
  g->add_msg("This is a comfortable place to sleep.");
 else if (g->m.ter(posx, posy) != t_floor)
  g->add_msg("It's %shard to get to sleep on this %s.",
             terlist[g->m.ter(posx, posy)].movecost <= 2 ? "a little " : "",
             terlist[g->m.ter(posx, posy)].name.c_str());
 add_disease(DI_LYING_DOWN, 300, g);
}

bool player::can_sleep(game *g)
{
 int sleepy = 0;
 if (has_addiction(ADD_SLEEP))
  sleepy -= 3;
 if (has_trait(PF_INSOMNIA))
  sleepy -= 8;

 int vpart = -1;
 vehicle *veh = g->m.veh_at (posx, posy, vpart);
 if (veh && veh->part_with_feature (vpart, vpf_seat) >= 0 ||
     g->m.ter(posx, posy) == t_makeshift_bed || g->m.tr_at(posx, posy) == tr_cot)
  sleepy += 4;
 else if (g->m.tr_at(posx, posy) == tr_rollmat)
  sleepy += 3;
 else if (g->m.ter(posx, posy) == t_bed)
  sleepy += 5;
 else if (g->m.ter(posx, posy) == t_floor)
  sleepy += 1;
 else
  sleepy -= g->m.move_cost(posx, posy);
 if (fatigue < 192)
  sleepy -= int( (192 - fatigue) / 4);
 else
  sleepy += int((fatigue - 192) / 16);
 sleepy += rng(-8, 8);
 sleepy -= 2 * stim;
 if (sleepy > 0)
  return true;
 return false;
}

int player::warmth(body_part bp)
{
 int ret = 0;
 for (int i = 0; i < worn.size(); i++) {
  if ((dynamic_cast<it_armor*>(worn[i].type))->covers & mfb(bp))
   ret += (dynamic_cast<it_armor*>(worn[i].type))->warmth;
 }
 return ret;
}

int player::encumb(body_part bp) {
 int iLayers = 0, iArmorEnc = 0, iWarmth = 0;
 return encumb(bp, iLayers, iArmorEnc, iWarmth);
}

int player::encumb(body_part bp, int &layers, int &armorenc, int &warmth)
{
 int ret = 0;
 it_armor* armor;
 for (int i = 0; i < worn.size(); i++) {
  if (!worn[i].is_armor())
   debugmsg("%s::encumb hit a non-armor item at worn[%d] (%s)", name.c_str(),
            i, worn[i].tname().c_str());
  armor = dynamic_cast<it_armor*>(worn[i].type);

  if (armor->covers & mfb(bp)) {
   armorenc += armor->encumber;
   warmth += armor->warmth;
   if (armor->encumber >= 0 || bp != bp_torso)
    layers++;
  }
 }
<<<<<<< HEAD
 ret += armorenc;

=======
 // Following items undo their layering. Once. Bodypart has to be taken into account, hence the switch.
 switch (bp){
  case bp_feet  : if (!(is_wearing(itm_socks) || is_wearing(itm_socks_wool))) break; else layers--;
  case bp_legs  : if (!is_wearing(itm_long_underpants)) break; else layers--;
  case bp_hands : if (!is_wearing(itm_gloves_liner)) break; else layers--;
  case bp_torso : if (!is_wearing(itm_under_armor)) break; else layers--;
 }
>>>>>>> 3b2d7568
 if (layers > 1)
  ret += (layers - 1) * (bp == bp_torso ? .5 : 2);// Easier to layer on torso
 if (volume_carried() > volume_capacity() - 2 && bp != bp_head)
  ret += 3;

// Bionics and mutation
 if ((bp == bp_head  && has_bionic(bio_armor_head))  ||
     (bp == bp_torso && has_bionic(bio_armor_torso)) ||
     (bp == bp_legs  && has_bionic(bio_armor_legs)))
  ret += 2;
 if (has_bionic(bio_stiff) && bp != bp_head && bp != bp_mouth)
  ret += 1;
 if (has_trait(PF_CHITIN3) && bp != bp_eyes && bp != bp_mouth)
  ret += 1;
 if (has_trait(PF_SLIT_NOSTRILS) && bp == bp_mouth)
  ret += 1;
 if (bp == bp_hands &&
     (has_trait(PF_ARM_TENTACLES) || has_trait(PF_ARM_TENTACLES_4) ||
      has_trait(PF_ARM_TENTACLES_8)))
  ret += 3;
 return ret;
}

int player::armor_bash(body_part bp)
{
 int ret = 0;
 it_armor* armor;
 for (int i = 0; i < worn.size(); i++) {
  armor = dynamic_cast<it_armor*>(worn[i].type);
  if (armor->covers & mfb(bp))
   ret += armor->dmg_resist;
 }
 if (has_bionic(bio_carbon))
  ret += 2;
 if (bp == bp_head && has_bionic(bio_armor_head))
  ret += 3;
 else if (bp == bp_arms && has_bionic(bio_armor_arms))
  ret += 3;
 else if (bp == bp_torso && has_bionic(bio_armor_torso))
  ret += 3;
 else if (bp == bp_legs && has_bionic(bio_armor_legs))
  ret += 3;
 if (has_trait(PF_FUR))
  ret++;
 if (has_trait(PF_CHITIN))
  ret += 2;
 if (has_trait(PF_SHELL) && bp == bp_torso)
  ret += 6;
 ret += rng(0, disease_intensity(DI_ARMOR_BOOST));
 return ret;
}

int player::armor_cut(body_part bp)
{
 int ret = 0;
 it_armor* armor;
 for (int i = 0; i < worn.size(); i++) {
  armor = dynamic_cast<it_armor*>(worn[i].type);
  if (armor->covers & mfb(bp))
   ret += armor->cut_resist;
 }
 if (has_bionic(bio_carbon))
  ret += 4;
 if (bp == bp_head && has_bionic(bio_armor_head))
  ret += 3;
 else if (bp == bp_arms && has_bionic(bio_armor_arms))
  ret += 3;
 else if (bp == bp_torso && has_bionic(bio_armor_torso))
  ret += 3;
 else if (bp == bp_legs && has_bionic(bio_armor_legs))
  ret += 3;
 if (has_trait(PF_THICKSKIN))
  ret++;
 if (has_trait(PF_SCALES))
  ret += 2;
 if (has_trait(PF_THICK_SCALES))
  ret += 4;
 if (has_trait(PF_SLEEK_SCALES))
  ret += 1;
 if (has_trait(PF_CHITIN))
  ret += 2;
 if (has_trait(PF_CHITIN2))
  ret += 4;
 if (has_trait(PF_CHITIN3))
  ret += 8;
 if (has_trait(PF_SHELL) && bp == bp_torso)
  ret += 14;
 ret += rng(0, disease_intensity(DI_ARMOR_BOOST));
 return ret;
}

void player::absorb(game *g, body_part bp, int &dam, int &cut)
{
 it_armor* tmp;
 int arm_bash = 0, arm_cut = 0;
 if (has_active_bionic(bio_ads)) {
  if (dam > 0 && power_level > 1) {
   dam -= rng(1, 8);
   power_level--;
  }
  if (cut > 0 && power_level > 1) {
   cut -= rng(0, 4);
   power_level--;
  }
  if (dam < 0)
   dam = 0;
  if (cut < 0)
   cut = 0;
 }
// See, we do it backwards, which assumes the player put on their jacket after
//  their T shirt, for example.  TODO: don't assume! ASS out of U & ME, etc.
 for (int i = worn.size() - 1; i >= 0; i--) {
  tmp = dynamic_cast<it_armor*>(worn[i].type);
  if ((tmp->covers & mfb(bp)) && tmp->storage < 20 && dam > 0) {
   arm_bash = tmp->dmg_resist;
   arm_cut  = tmp->cut_resist;
   switch (worn[i].damage) {
   case 1:
    arm_bash *= .8;
    arm_cut  *= .9;
    break;
   case 2:
    arm_bash *= .7;
    arm_cut  *= .7;
    break;
   case 3:
    arm_bash *= .5;
    arm_cut  *= .4;
    break;
   case 4:
    arm_bash *= .2;
    arm_cut  *= .1;
    break;
   }
// Wool, leather, and cotton clothing may be damaged by CUTTING damage
   if ((worn[i].made_of(WOOL)   || worn[i].made_of(LEATHER) ||
        worn[i].made_of(COTTON) || worn[i].made_of(GLASS)   ||
        worn[i].made_of(WOOD)   || worn[i].made_of(KEVLAR)) &&
       rng(0, tmp->cut_resist * 2) < cut && !one_in(cut))
    worn[i].damage++;
// Kevlar, plastic, iron, steel, and silver may be damaged by BASHING damage
   if ((worn[i].made_of(PLASTIC) || worn[i].made_of(IRON)   ||
        worn[i].made_of(STEEL)   || worn[i].made_of(SILVER) ||
        worn[i].made_of(STONE))  &&
       rng(0, tmp->dmg_resist * 2) < dam && !one_in(dam))
    worn[i].damage++;
   if (worn[i].damage >= 5) {
    int linet;
    if (!is_npc())
     g->add_msg("Your %s is completely destroyed!", worn[i].tname(g).c_str());
    else if (g->u_see(posx, posy, linet))
     g->add_msg("%s's %s is destroyed!", name.c_str(),
                worn[i].tname(g).c_str());
    worn.erase(worn.begin() + i);
   }
  }
  dam -= arm_bash;
  cut -= arm_cut;
 }
 if (has_bionic(bio_carbon)) {
  dam -= 2;
  cut -= 4;
 }
 if (bp == bp_head && has_bionic(bio_armor_head)) {
  dam -= 3;
  cut -= 3;
 } else if (bp == bp_arms && has_bionic(bio_armor_arms)) {
  dam -= 3;
  cut -= 3;
 } else if (bp == bp_torso && has_bionic(bio_armor_torso)) {
  dam -= 3;
  cut -= 3;
 } else if (bp == bp_legs && has_bionic(bio_armor_legs)) {
  dam -= 3;
  cut -= 3;
 }
 if (has_trait(PF_THICKSKIN))
  cut--;
 if (has_trait(PF_SCALES))
  cut -= 2;
 if (has_trait(PF_THICK_SCALES))
  cut -= 4;
 if (has_trait(PF_SLEEK_SCALES))
  cut -= 1;
 if (has_trait(PF_FEATHERS))
  dam--;
 if (has_trait(PF_FUR))
  dam--;
 if (has_trait(PF_CHITIN))
  cut -= 2;
 if (has_trait(PF_CHITIN2)) {
  dam--;
  cut -= 4;
 }
 if (has_trait(PF_CHITIN3)) {
  dam -= 2;
  cut -= 8;
 }
 if (has_trait(PF_PLANTSKIN))
  dam--;
 if (has_trait(PF_BARK))
  dam -= 2;
 if (bp == bp_feet && has_trait(PF_HOOVES))
  cut--;
 if (has_trait(PF_LIGHT_BONES))
  dam *= 1.4;
 if (has_trait(PF_HOLLOW_BONES))
  dam *= 1.8;
 if (dam < 0)
  dam = 0;
 if (cut < 0)
  cut = 0;
}

int player::resist(body_part bp)
{
 int ret = 0;
 for (int i = 0; i < worn.size(); i++) {
  if ((dynamic_cast<it_armor*>(worn[i].type))->covers & mfb(bp) ||
      (bp == bp_eyes && // Head protection works on eyes too (e.g. baseball cap)
           (dynamic_cast<it_armor*>(worn[i].type))->covers & mfb(bp_head)))
   ret += (dynamic_cast<it_armor*>(worn[i].type))->env_resist;
 }
 if (bp == bp_mouth && has_bionic(bio_purifier) && ret < 5) {
  ret += 2;
  if (ret == 6)
   ret = 5;
 }
 return ret;
}

bool player::wearing_something_on(body_part bp)
{
 for (int i = 0; i < worn.size(); i++) {
  if ((dynamic_cast<it_armor*>(worn[i].type))->covers & mfb(bp))
    return true;
 }
 return false;
}

void player::practice (Skill *s, int amount) {
  SkillLevel& level = skillLevel(s);
  if (level.exercise() < 0) {
    if (amount >= -level.exercise()) {
      amount -= level.exercise();
    } else {
      amount += amount;
    }
  }

  bool isSavant = has_trait(PF_SAVANT);

  Skill *savantSkill = NULL;
  SkillLevel savantSkillLevel = SkillLevel();

  if (isSavant) {
    for (std::vector<Skill*>::iterator aSkill = Skill::skills.begin()++; aSkill != Skill::skills.end(); ++aSkill) {
      if (skillLevel(*aSkill) > savantSkillLevel) {
        savantSkill = *aSkill;
        savantSkillLevel = skillLevel(*aSkill);
      }
    }
  }

  int newLevel;

  while (level.isTraining() && amount > 0 && xp_pool >= (1 + level.level())) {
    amount -= level.level() + 1;
    if ((!isSavant || s == savantSkill || one_in(2)) && rng(0, 100) < level.comprehension(int_cur, has_trait(PF_FASTLEARNER))) {
      xp_pool -= (1 + level.level());

      skillLevel(s).train(newLevel);
    }
  }
}

void player::practice (std::string s, int amount) {
  Skill *aSkill = Skill::skill(s);
  practice(aSkill, amount);
}

void player::assign_activity(activity_type type, int moves, int index)
{
 if (backlog.type == type && backlog.index == index &&
     query_yn("Resume task?")) {
  activity = backlog;
  backlog = player_activity();
 } else
  activity = player_activity(type, moves, index);
}

void player::cancel_activity()
{
 if (activity_is_suspendable(activity.type))
  backlog = activity;
 activity.type = ACT_NULL;
}

std::vector<int> player::has_ammo(ammotype at)
{
 std::vector<int> ret;
 it_ammo* tmp;
 bool newtype = true;
 for (int a = 0; a < inv.size(); a++) {
  if (inv[a].is_ammo() && dynamic_cast<it_ammo*>(inv[a].type)->type == at) {
   newtype = true;
   tmp = dynamic_cast<it_ammo*>(inv[a].type);
   for (int i = 0; i < ret.size(); i++) {
    if (tmp->id == inv[ret[i]].type->id &&
        inv[a].charges == inv[ret[i]].charges) {
// They're effectively the same; don't add it to the list
// TODO: Bullets may become rusted, etc., so this if statement may change
     newtype = false;
     i = ret.size();
    }
   }
   if (newtype)
    ret.push_back(a);
  // Handle gasoline nested in containers
  } else if (at == AT_GAS && inv[a].is_container() &&
	     !inv[a].contents.empty() && inv[a].contents[0].is_ammo() &&
	     dynamic_cast<it_ammo*>(inv[a].contents[0].type)->type == at) {
   ret.push_back(a);
   return ret;
  }
 }
 return ret;
}

std::string player::weapname(bool charges)
{
 if (!(weapon.is_tool() &&
       dynamic_cast<it_tool*>(weapon.type)->max_charges <= 0) &&
     weapon.charges >= 0 && charges) {
  std::stringstream dump;
  int spare_mag = weapon.has_gunmod(itm_spare_mag);
  dump << weapon.tname().c_str() << " (" << weapon.charges;
  if( -1 != spare_mag )
   dump << "+" << weapon.contents[spare_mag].charges;
  for (int i = 0; i < weapon.contents.size(); i++)
   if (weapon.contents[i].is_gunmod() &&
       weapon.contents[i].has_flag(IF_MODE_AUX))
    dump << "+" << weapon.contents[i].charges;
  dump << ")";
  return dump.str();
 } else if (weapon.is_null())
  return "fists";

 else if (weapon.is_style()) { // Styles get bonus-bars!
  std::stringstream dump;
  dump << weapon.tname();

  switch (weapon.type->id) {
   case itm_style_capoeira:
    if (has_disease(DI_DODGE_BOOST))
     dump << " +Dodge";
    if (has_disease(DI_ATTACK_BOOST))
     dump << " +Attack";
    break;

   case itm_style_ninjutsu:
   case itm_style_leopard:
    if (has_disease(DI_ATTACK_BOOST))
     dump << " +Attack";
    break;

   case itm_style_crane:
    if (has_disease(DI_DODGE_BOOST))
     dump << " +Dodge";
    break;

   case itm_style_dragon:
    if (has_disease(DI_DAMAGE_BOOST))
     dump << " +Damage";
    break;

   case itm_style_tiger: {
    dump << " [";
    int intensity = disease_intensity(DI_DAMAGE_BOOST);
    for (int i = 1; i <= 5; i++) {
     if (intensity >= i * 2)
      dump << "*";
     else
      dump << ".";
    }
    dump << "]";
   } break;

   case itm_style_centipede: {
    dump << " [";
    int intensity = disease_intensity(DI_SPEED_BOOST);
    for (int i = 1; i <= 8; i++) {
     if (intensity >= i * 4)
      dump << "*";
     else
      dump << ".";
    }
    dump << "]";
   } break;

   case itm_style_venom_snake: {
    dump << " [";
    int intensity = disease_intensity(DI_VIPER_COMBO);
    for (int i = 1; i <= 2; i++) {
     if (intensity >= i)
      dump << "C";
     else
      dump << ".";
    }
    dump << "]";
   } break;

   case itm_style_lizard: {
    dump << " [";
    int intensity = disease_intensity(DI_ATTACK_BOOST);
    for (int i = 1; i <= 4; i++) {
     if (intensity >= i)
      dump << "*";
     else
      dump << ".";
    }
    dump << "]";
   } break;

   case itm_style_toad: {
    dump << " [";
    int intensity = disease_intensity(DI_ARMOR_BOOST);
    for (int i = 1; i <= 5; i++) {
     if (intensity >= 5 + i)
      dump << "!";
     else if (intensity >= i)
      dump << "*";
     else
      dump << ".";
    }
    dump << "]";
   } break;

  } // switch (weapon.type->id)
  return dump.str();
 } else
  return weapon.tname();
}

nc_color encumb_color(int level)
{
 if (level < 0)
  return c_green;
 if (level == 0)
  return c_ltgray;
 if (level < 4)
  return c_yellow;
 if (level < 7)
  return c_ltred;
 return c_red;
}

bool activity_is_suspendable(activity_type type)
{
 if (type == ACT_NULL || type == ACT_RELOAD || type == ACT_DISASSEMBLE)
  return false;
 return true;
}

SkillLevel& player::skillLevel(std::string ident) {
  return _skills[Skill::skill(ident)];
}

SkillLevel& player::skillLevel(size_t id) {
  return _skills[Skill::skill(id)];
}

SkillLevel& player::skillLevel(Skill *_skill) {
  return _skills[_skill];
}<|MERGE_RESOLUTION|>--- conflicted
+++ resolved
@@ -4675,10 +4675,9 @@
     layers++;
   }
  }
-<<<<<<< HEAD
+
  ret += armorenc;
 
-=======
  // Following items undo their layering. Once. Bodypart has to be taken into account, hence the switch.
  switch (bp){
   case bp_feet  : if (!(is_wearing(itm_socks) || is_wearing(itm_socks_wool))) break; else layers--;
@@ -4686,7 +4685,6 @@
   case bp_hands : if (!is_wearing(itm_gloves_liner)) break; else layers--;
   case bp_torso : if (!is_wearing(itm_under_armor)) break; else layers--;
  }
->>>>>>> 3b2d7568
  if (layers > 1)
   ret += (layers - 1) * (bp == bp_torso ? .5 : 2);// Easier to layer on torso
  if (volume_carried() > volume_capacity() - 2 && bp != bp_head)
