#include "player.h"
#include "bionics.h"
#include "mission.h"
#include "game.h"
#include "disease.h"
#include "addiction.h"
#include "keypress.h"
#include "moraledata.h"
#include "inventory.h"
#include "artifact.h"
#include "options.h"
#include <sstream>
#include <stdlib.h>
#include "weather.h"

#include "name.h"
<<<<<<< HEAD

=======
>>>>>>> 3ff88c47
#include "cursesdef.h"

nc_color encumb_color(int level);
bool activity_is_suspendable(activity_type type);

player::player()
{
 id = 0; // Player is 0. NPCs are different.
 view_offset_x = 0;
 view_offset_y = 0;
 str_cur = 8;
 str_max = 8;
 dex_cur = 8;
 dex_max = 8;
 int_cur = 8;
 int_max = 8;
 per_cur = 8;
 per_max = 8;
 underwater = false;
 dodges_left = 1;
 blocks_left = 1;
 power_level = 0;
 max_power_level = 0;
 hunger = 0;
 thirst = 0;
 fatigue = 0;
 stim = 0;
 pain = 0;
 pkill = 0;
 radiation = 0;
 cash = 0;
 recoil = 0;
 driving_recoil = 0;
 scent = 500;
 health = 0;
 name = "";
 male = true;
 inv_sorted = true;
 moves = 100;
 oxygen = 0;
 active_mission = -1;
 in_vehicle = false;
 style_selected = itm_null;
 xp_pool = 0;
 last_item = itype_id(itm_null);
 for (int i = 0; i < num_skill_types; i++) {
  sklevel[i] = 0;
  skexercise[i] = 0;
  sklearn[i] = true;
 }
 for (int i = 0; i < PF_MAX2; i++)
  my_traits[i] = false;
 for (int i = 0; i < PF_MAX2; i++)
  my_mutations[i] = false;

 mutation_category_level[0] = 5; // Weigh us towards no category for a bit
 for (int i = 1; i < NUM_MUTATION_CATEGORIES; i++)
  mutation_category_level[i] = 0;

 for (std::vector<Skill*>::iterator aSkill = Skill::skills.begin()++; aSkill != Skill::skills.end(); ++aSkill) {
   skillLevel(*aSkill).level(0);
 }

 for (int i = 0; i < num_bp; i++) {
<<<<<<< HEAD
  temp_cur[i] = 500; ; frostbite_timer[i] = 0;
}
=======
  temp_cur[i] = BODYTEMP_NORM; ; frostbite_timer[i] = 0;
 }
>>>>>>> 3ff88c47
}

player::player(const player &rhs)
{
 *this = rhs;
}

player::~player()
{
}

player& player::operator= (const player & rhs)
{
 id = rhs.id;
 posx = rhs.posx;
 posy = rhs.posy;
 view_offset_x = rhs.view_offset_x;
 view_offset_y = rhs.view_offset_y;

 in_vehicle = rhs.in_vehicle;
 activity = rhs.activity;
 backlog = rhs.backlog;

 active_missions = rhs.active_missions;
 completed_missions = rhs.completed_missions;
 failed_missions = rhs.failed_missions;
 active_mission = rhs.active_mission;

 name = rhs.name;
 male = rhs.male;

 for (int i = 0; i < PF_MAX2; i++)
  my_traits[i] = rhs.my_traits[i];

 for (int i = 0; i < PF_MAX2; i++)
  my_mutations[i] = rhs.my_mutations[i];

 for (int i = 0; i < NUM_MUTATION_CATEGORIES; i++)
  mutation_category_level[i] = rhs.mutation_category_level[i];

 my_bionics = rhs.my_bionics;

 str_cur = rhs.str_cur;
 dex_cur = rhs.dex_cur;
 int_cur = rhs.int_cur;
 per_cur = rhs.per_cur;

 str_max = rhs.str_max;
 dex_max = rhs.dex_max;
 int_max = rhs.int_max;
 per_max = rhs.per_max;

 power_level = rhs.power_level;
 max_power_level = rhs.max_power_level;

 hunger = rhs.hunger;
 thirst = rhs.thirst;
 fatigue = rhs.fatigue;
 health = rhs.health;

 underwater = rhs.underwater;
 oxygen = rhs.oxygen;
 recoil = rhs.recoil;
 driving_recoil = rhs.driving_recoil;
 scent = rhs.scent;
 dodges_left = rhs.dodges_left;
 blocks_left = rhs.blocks_left;

 stim = rhs.stim;
 pain = rhs.pain;
 pkill = rhs.pkill;
 radiation = rhs.radiation;

 cash = rhs.cash;
 moves = rhs.moves;

 for (int i = 0; i < num_hp_parts; i++)
  hp_cur[i] = rhs.hp_cur[i];

 for (int i = 0; i < num_hp_parts; i++)
  hp_max[i] = rhs.hp_max[i];

 for (int i = 0; i < num_bp; i++)
  temp_cur[i] = rhs.temp_cur[i];

 for (int i = 0; i < num_bp; i++)
  frostbite_timer[i] = rhs.frostbite_timer[i];

 morale = rhs.morale;
 xp_pool = rhs.xp_pool;

 for (int i = 0; i < num_skill_types; i++) {
  sklevel[i]    = rhs.sklevel[i];
  skexercise[i] = rhs.skexercise[i];
  sktrain[i]    = rhs.sktrain[i];
  sklearn[i] = rhs.sklearn[i];
 }

 _skills = rhs._skills;

 inv_sorted = rhs.inv_sorted;

 inv.clear();
 for (int i = 0; i < rhs.inv.size(); i++)
  inv.add_stack(rhs.inv.const_stack(i));

 last_item = rhs.last_item;
 worn = rhs.worn;
 styles = rhs.styles;
 style_selected = rhs.style_selected;
 weapon = rhs.weapon;

 ret_null = rhs.ret_null;

 illness = rhs.illness;
 addictions = rhs.addictions;

 return (*this);
}

void player::normalize(game *g)
{
 ret_null = item(g->itypes[0], 0);
 weapon   = item(g->itypes[0], 0);
 style_selected = itm_null;
 for (int i = 0; i < num_hp_parts; i++) {
  hp_max[i] = 60 + str_max * 3;
  if (has_trait(PF_TOUGH))
   hp_max[i] = int(hp_max[i] * 1.2);
  hp_cur[i] = hp_max[i];
 }
}

void player::pick_name() {
  name = Name::generate(male);
}

void player::reset(game *g)
{
// Reset our stats to normal levels
// Any persistent buffs/debuffs will take place in disease.h,
// player::suffer(), etc.
 str_cur = str_max;
 dex_cur = dex_max;
 int_cur = int_max;
 per_cur = per_max;
// We can dodge again!
 dodges_left = 1;
 blocks_left = 1;
// Didn't just pick something up
 last_item = itype_id(itm_null);
// Bionic buffs
 if (has_active_bionic(bio_hydraulics))
  str_cur += 20;
 if (has_bionic(bio_eye_enhancer))
  per_cur += 2;
 if (has_bionic(bio_carbon))
  dex_cur -= 2;
 if (has_bionic(bio_armor_head))
  per_cur--;
 if (has_bionic(bio_armor_arms))
  dex_cur--;
if (has_bionic(bio_metabolics) && power_level < max_power_level &&
     hunger < 100 && (int(g->turn) % 5 == 0)) {
  hunger += 2;
  power_level++;
}

// Trait / mutation buffs
 if (has_trait(PF_THICK_SCALES))
  dex_cur -= 2;
 if (has_trait(PF_CHITIN2) || has_trait(PF_CHITIN3))
  dex_cur--;
 if (has_trait(PF_COMPOUND_EYES) && !wearing_something_on(bp_eyes))
  per_cur++;
 if (has_trait(PF_ARM_TENTACLES) || has_trait(PF_ARM_TENTACLES_4) ||
     has_trait(PF_ARM_TENTACLES_8))
  dex_cur++;
// Pain
 if (pain > pkill) {
  str_cur  -=     int((pain - pkill) / 15);
  dex_cur  -=     int((pain - pkill) / 15);
  per_cur  -=     int((pain - pkill) / 20);
  int_cur  -= 1 + int((pain - pkill) / 25);
 }
// Morale
 if (abs(morale_level()) >= 100) {
  str_cur  += int(morale_level() / 180);
  dex_cur  += int(morale_level() / 200);
  per_cur  += int(morale_level() / 125);
  int_cur  += int(morale_level() / 100);
 }
// Radiation
 if (radiation > 0) {
  str_cur  -= int(radiation / 80);
  dex_cur  -= int(radiation / 110);
  per_cur  -= int(radiation / 100);
  int_cur  -= int(radiation / 120);
 }
// Stimulants
 dex_cur += int(stim / 10);
 per_cur += int(stim /  7);
 int_cur += int(stim /  6);
 if (stim >= 30) {
  dex_cur -= int(abs(stim - 15) /  8);
  per_cur -= int(abs(stim - 15) / 12);
  int_cur -= int(abs(stim - 15) / 14);
 }

// Set our scent towards the norm
 int norm_scent = 500;
 if (has_trait(PF_SMELLY))
  norm_scent = 800;
 if (has_trait(PF_SMELLY2))
  norm_scent = 1200;

 // Scent increases fast at first, and slows down as it approaches normal levels.
 // Estimate it will take about norm_scent * 2 turns to go from 0 - norm_scent / 2
 // Without smelly trait this is about 1.5 hrs. Slows down significantly after that.
 if (scent < rng(0, norm_scent))
   scent++;

 // Unusually high scent decreases steadily until it reaches normal levels.
 if (scent > norm_scent)
  scent--;

// Give us our movement points for the turn.
 moves += current_speed(g);

// Floor for our stats.  No stat changes should occur after this!
 if (dex_cur < 0)
  dex_cur = 0;
 if (str_cur < 0)
  str_cur = 0;
 if (per_cur < 0)
  per_cur = 0;
 if (int_cur < 0)
  int_cur = 0;

 int mor = morale_level();
 int xp_frequency = 10 - int(mor / 20);
 if (xp_frequency < 1)
  xp_frequency = 1;
 if (int(g->turn) % xp_frequency == 0)
  xp_pool++;

 if (xp_pool > 800)
  xp_pool = 800;
}

void player::update_morale()
{
 for (int i = 0; i < morale.size(); i++) {
  if (morale[i].bonus < 0)
   morale[i].bonus++;
  else if (morale[i].bonus > 0)
   morale[i].bonus--;

  if (morale[i].bonus == 0) {
   morale.erase(morale.begin() + i);
   i--;
  }
 }
}


void player::temp_equalizer(body_part bp1, body_part bp2)
{
 int temp_diff = temp_cur[bp1] - temp_cur[bp2];  // Positive if bp1 is warmer
 switch (bp1){
  case bp_torso:
   temp_cur[bp1] -= temp_diff*0.05/3;
   temp_cur[bp2] += temp_diff*0.05;
  case bp_head:
   temp_cur[bp1] -= temp_diff*0.05/2;
   temp_cur[bp2] += temp_diff*0.05;
  case bp_arms:
   temp_cur[bp1] -= temp_diff*0.05;
   temp_cur[bp2] += temp_diff*0.05;
  case bp_legs:
   temp_cur[bp1] -= temp_diff*0.05;
   temp_cur[bp2] += temp_diff*0.05;
 }
}

int player::current_speed(game *g)
{
 int newmoves = 100; // Start with 100 movement points...
// Minus some for weight...
 int carry_penalty = 0;
 if (weight_carried() > int(weight_capacity() * .25))
  carry_penalty = 75 * double((weight_carried() - int(weight_capacity() * .25))/
                              (weight_capacity() * .75));

 newmoves -= carry_penalty;

 if (pain > pkill) {
  int pain_penalty = int((pain - pkill) * .7);
  if (pain_penalty > 60)
   pain_penalty = 60;
  newmoves -= pain_penalty;
 }
 if (pkill >= 10) {
  int pkill_penalty = int(pkill * .1);
  if (pkill_penalty > 30)
   pkill_penalty = 30;
  newmoves -= pkill_penalty;
 }

 if (abs(morale_level()) >= 100) {
  int morale_bonus = int(morale_level() / 25);
  if (morale_bonus < -10)
   morale_bonus = -10;
  else if (morale_bonus > 10)
   morale_bonus = 10;
  newmoves += morale_bonus;
 }

 if (radiation >= 40) {
  int rad_penalty = radiation / 40;
  if (rad_penalty > 20)
   rad_penalty = 20;
  newmoves -= rad_penalty;
 }

 if (thirst > 40)
  newmoves -= int((thirst - 40) / 10);
 if (hunger > 100)
  newmoves -= int((hunger - 100) / 10);

 newmoves += (stim > 40 ? 40 : stim);

 for (int i = 0; i < illness.size(); i++)
  newmoves += disease_speed_boost(illness[i]);

 if (has_trait(PF_QUICK))
  newmoves = int(newmoves * 1.10);

 if (g != NULL) {
  if (has_trait(PF_SUNLIGHT_DEPENDENT) && !g->is_in_sunlight(posx, posy))
   newmoves -= (g->light_level() >= 12 ? 5 : 10);
  if (has_trait(PF_COLDBLOOD3) && g->temperature < 60)
   newmoves -= int( (65 - g->temperature) / 2);
  else if (has_trait(PF_COLDBLOOD2) && g->temperature < 60)
   newmoves -= int( (65 - g->temperature) / 3);
  else if (has_trait(PF_COLDBLOOD) && g->temperature < 60)
   newmoves -= int( (65 - g->temperature) / 5);
 }

 if (has_artifact_with(AEP_SPEED_UP))
  newmoves += 20;
 if (has_artifact_with(AEP_SPEED_DOWN))
  newmoves -= 20;

 if (newmoves < 1)
  newmoves = 1;

 return newmoves;
}

int player::run_cost(int base_cost)
{
 int movecost = base_cost;
 if (has_trait(PF_PARKOUR) && base_cost > 100) {
  movecost *= .5;
  if (movecost < 100)
   movecost = 100;
 }
 if (hp_cur[hp_leg_l] == 0)
  movecost += 50;
 else if (hp_cur[hp_leg_l] < 40)
  movecost += 25;
 if (hp_cur[hp_leg_r] == 0)
  movecost += 50;
 else if (hp_cur[hp_leg_r] < 40)
  movecost += 25;

 if (has_trait(PF_FLEET) && base_cost == 100)
  movecost = int(movecost * .85);
 if (has_trait(PF_FLEET2) && base_cost == 100)
  movecost = int(movecost * .7);
 if (has_trait(PF_PADDED_FEET) && !wearing_something_on(bp_feet))
  movecost = int(movecost * .9);
 if (has_trait(PF_LIGHT_BONES))
  movecost = int(movecost * .9);
 if (has_trait(PF_HOLLOW_BONES))
  movecost = int(movecost * .8);
 if (has_trait(PF_WINGS_INSECT))
  movecost -= 15;
 if (has_trait(PF_LEG_TENTACLES))
  movecost += 20;
 if (has_trait(PF_PONDEROUS1))
  movecost = int(movecost * 1.1);
 if (has_trait(PF_PONDEROUS2))
  movecost = int(movecost * 1.2);
 if (has_trait(PF_PONDEROUS3))
  movecost = int(movecost * 1.3);
 movecost += encumb(bp_feet) * 5 + encumb(bp_legs) * 3;
 if (!wearing_something_on(bp_feet) && !has_trait(PF_PADDED_FEET) &&
     !has_trait(PF_HOOVES))
  movecost += 15;

 return movecost;
}

int player::swim_speed()
{
  int ret = 440 + 2 * weight_carried() - 50 * skillLevel("swimming").level();
 if (has_trait(PF_WEBBED))
  ret -= 60 + str_cur * 5;
 if (has_trait(PF_TAIL_FIN))
  ret -= 100 + str_cur * 10;
 if (has_trait(PF_SLEEK_SCALES))
  ret -= 100;
 if (has_trait(PF_LEG_TENTACLES))
  ret -= 60;
 ret += (50 - skillLevel("swimming").level() * 2) * abs(encumb(bp_legs));
 ret += (80 - skillLevel("swimming").level() * 3) * abs(encumb(bp_torso));
 if (skillLevel("swimming") < 10) {
  for (int i = 0; i < worn.size(); i++)
    ret += (worn[i].volume() * (10 - skillLevel("swimming").level())) / 2;
 }
 ret -= str_cur * 6 + dex_cur * 4;
// If (ret > 500), we can not swim; so do not apply the underwater bonus.
 if (underwater && ret < 500)
  ret -= 50;
 if (ret < 30)
  ret = 30;
 return ret;
}

nc_color player::color()
{
 if (has_disease(DI_ONFIRE))
  return c_red;
 if (has_disease(DI_STUNNED))
  return c_ltblue;
 if (has_disease(DI_BOOMERED))
  return c_pink;
 if (underwater)
  return c_blue;
 if (has_active_bionic(bio_cloak) || has_artifact_with(AEP_INVISIBLE))
  return c_dkgray;
 return c_white;
}

void player::load_info(game *g, std::string data)
{
 std::stringstream dump;
 dump << data;
 int inveh;
 int styletmp;
 dump >> posx >> posy >> str_cur >> str_max >> dex_cur >> dex_max >>
         int_cur >> int_max >> per_cur >> per_max >> power_level >>
         max_power_level >> hunger >> thirst >> fatigue >> stim >>
         pain >> pkill >> radiation >> cash >> recoil >> driving_recoil >>
         inveh >> scent >> moves >> underwater >> dodges_left >> blocks_left >>
         oxygen >> active_mission >> xp_pool >> male >> health >> styletmp;

 activity.load_info(dump);
 backlog.load_info(dump);

 in_vehicle = inveh != 0;
 style_selected = itype_id(styletmp);

 for (int i = 0; i < PF_MAX2; i++)
  dump >> my_traits[i];

 for (int i = 0; i < PF_MAX2; i++)
  dump >> my_mutations[i];

 for (int i = 0; i < NUM_MUTATION_CATEGORIES; i++)
  dump >> mutation_category_level[i];

 for (int i = 0; i < num_hp_parts; i++)
  dump >> hp_cur[i] >> hp_max[i];
 for (int i = 0; i < num_bp; i++)
  dump >> temp_cur[i] >> frostbite_timer[i];

 for (std::vector<Skill*>::iterator aSkill = Skill::skills.begin(); aSkill != Skill::skills.end(); ++aSkill) {
   dump >> skillLevel(*aSkill);
 }

 int numstyles, typetmp;
 dump >> numstyles;
 for (int i = 0; i < numstyles; i++) {
  dump >> typetmp;
  styles.push_back( itype_id(typetmp) );
 }

 int numill;
 disease illtmp;
 dump >> numill;
 for (int i = 0; i < numill; i++) {
  dump >> typetmp >> illtmp.duration;
  illtmp.type = dis_type(typetmp);
  illness.push_back(illtmp);
 }

 int numadd = 0;
 addiction addtmp;
 dump >> numadd;
 for (int i = 0; i < numadd; i++) {
  dump >> typetmp >> addtmp.intensity >> addtmp.sated;
  addtmp.type = add_type(typetmp);
  addictions.push_back(addtmp);
 }

 int numbio = 0;
 bionic biotmp;
 dump >> numbio;
 for (int i = 0; i < numbio; i++) {
  dump >> typetmp >> biotmp.invlet >> biotmp.powered >> biotmp.charge;
  biotmp.id = bionic_id(typetmp);
  my_bionics.push_back(biotmp);
 }

 int nummor;
 morale_point mortmp;
 dump >> nummor;
 for (int i = 0; i < nummor; i++) {
  int mortype;
  int item_id;
  dump >> mortmp.bonus >> mortype >> item_id;
  mortmp.type = morale_type(mortype);
  if (item_id <= 0 || item_id >= num_all_items)
   mortmp.item_type = NULL;
  else
   mortmp.item_type = g->itypes[item_id];
  morale.push_back(mortmp);
 }

 int nummis = 0;
 int mistmp;
 dump >> nummis;
 for (int i = 0; i < nummis; i++) {
  dump >> mistmp;
  active_missions.push_back(mistmp);
 }
 dump >> nummis;
 for (int i = 0; i < nummis; i++) {
  dump >> mistmp;
  completed_missions.push_back(mistmp);
 }
 dump >> nummis;
 for (int i = 0; i < nummis; i++) {
  dump >> mistmp;
  failed_missions.push_back(mistmp);
 }
}

std::string player::save_info()
{
 std::stringstream dump;
 dump << posx    << " " << posy    << " " << str_cur << " " << str_max << " " <<
         dex_cur << " " << dex_max << " " << int_cur << " " << int_max << " " <<
         per_cur << " " << per_max << " " << power_level << " " <<
         max_power_level << " " << hunger << " " << thirst << " " << fatigue <<
         " " << stim << " " << pain << " " << pkill << " " << radiation <<
         " " << cash << " " << recoil << " " << driving_recoil << " " <<
         (in_vehicle? 1 : 0) << " " << scent << " " << moves << " " <<
         underwater << " " << dodges_left << " " << blocks_left << " " <<
         oxygen << " " << active_mission << " " << xp_pool << " " << male <<
         " " << health << " " << style_selected << " " << activity.save_info() <<
		 " " << backlog.save_info() << " ";

 for (int i = 0; i < PF_MAX2; i++)
  dump << my_traits[i] << " ";
 for (int i = 0; i < PF_MAX2; i++)
  dump << my_mutations[i] << " ";
 for (int i = 0; i < NUM_MUTATION_CATEGORIES; i++)
  dump << mutation_category_level[i] << " ";
 for (int i = 0; i < num_hp_parts; i++)
  dump << hp_cur[i] << " " << hp_max[i] << " ";
 for (int i = 0; i < num_bp; i++)
  dump << temp_cur[i] << " " << frostbite_timer[i] << " ";

 for (std::vector<Skill*>::iterator aSkill = Skill::skills.begin(); aSkill != Skill::skills.end(); ++aSkill) {
   SkillLevel level = skillLevel(*aSkill);
   dump << level;
 }

 dump << styles.size() << " ";
 for (int i = 0; i < styles.size(); i++)
  dump << int(styles[i]) << " ";

 dump << illness.size() << " ";
 for (int i = 0; i < illness.size();  i++)
  dump << int(illness[i].type) << " " << illness[i].duration << " ";

 dump << addictions.size() << " ";
 for (int i = 0; i < addictions.size(); i++)
  dump << int(addictions[i].type) << " " << addictions[i].intensity << " " <<
          addictions[i].sated << " ";

 dump << my_bionics.size() << " ";
 for (int i = 0; i < my_bionics.size(); i++)
  dump << int(my_bionics[i].id) << " " << my_bionics[i].invlet << " " <<
          my_bionics[i].powered << " " << my_bionics[i].charge << " ";

 dump << morale.size() << " ";
 for (int i = 0; i < morale.size(); i++) {
  dump << morale[i].bonus << " " << morale[i].type << " ";
  if (morale[i].item_type == NULL)
   dump << "0";
  else
   dump << morale[i].item_type->id;
  dump << " ";
 }

 dump << " " << active_missions.size() << " ";
 for (int i = 0; i < active_missions.size(); i++)
  dump << active_missions[i] << " ";

 dump << " " << completed_missions.size() << " ";
 for (int i = 0; i < completed_missions.size(); i++)
  dump << completed_missions[i] << " ";

 dump << " " << failed_missions.size() << " ";
 for (int i = 0; i < failed_missions.size(); i++)
  dump << failed_missions[i] << " ";

 dump << std::endl;

 for (int i = 0; i < inv.size(); i++) {
  for (int j = 0; j < inv.stack_at(i).size(); j++) {
   dump << "I " << inv.stack_at(i)[j].save_info() << std::endl;
   for (int k = 0; k < inv.stack_at(i)[j].contents.size(); k++)
    dump << "C " << inv.stack_at(i)[j].contents[k].save_info() << std::endl;
  }
 }
 for (int i = 0; i < worn.size(); i++)
  dump << "W " << worn[i].save_info() << std::endl;
 if (!weapon.is_null())
  dump << "w " << weapon.save_info() << std::endl;
 for (int j = 0; j < weapon.contents.size(); j++)
  dump << "c " << weapon.contents[j].save_info() << std::endl;

 return dump.str();
}

void player::disp_info(game *g)
{
 int line;
 std::vector<std::string> effect_name;
 std::vector<std::string> effect_text;
 for (int i = 0; i < illness.size(); i++) {
  if (dis_name(illness[i]).size() > 0) {
   effect_name.push_back(dis_name(illness[i]));
   effect_text.push_back(dis_description(illness[i]));
  }
 }
 if (abs(morale_level()) >= 100) {
  bool pos = (morale_level() > 0);
  effect_name.push_back(pos ? "Elated" : "Depressed");
  std::stringstream morale_text;
  if (abs(morale_level()) >= 200)
   morale_text << "Dexterity" << (pos ? " +" : " ") <<
                   int(morale_level() / 200) << "   ";
  if (abs(morale_level()) >= 180)
   morale_text << "Strength" << (pos ? " +" : " ") <<
                  int(morale_level() / 180) << "   ";
  if (abs(morale_level()) >= 125)
   morale_text << "Perception" << (pos ? " +" : " ") <<
                  int(morale_level() / 125) << "   ";
  morale_text << "Intelligence" << (pos ? " +" : " ") <<
                 int(morale_level() / 100) << "   ";
  effect_text.push_back(morale_text.str());
 }
 if (pain - pkill > 0) {
  effect_name.push_back("Pain");
  std::stringstream pain_text;
  if (pain - pkill >= 15)
   pain_text << "Strength -" << int((pain - pkill) / 15) << "   Dexterity -" <<
                int((pain - pkill) / 15) << "   ";
  if (pain - pkill >= 20)
   pain_text << "Perception -" << int((pain - pkill) / 15) << "   ";
  pain_text << "Intelligence -" << 1 + int((pain - pkill) / 25);
  effect_text.push_back(pain_text.str());
 }
 if (stim > 0) {
  int dexbonus = int(stim / 10);
  int perbonus = int(stim /  7);
  int intbonus = int(stim /  6);
  if (abs(stim) >= 30) {
   dexbonus -= int(abs(stim - 15) /  8);
   perbonus -= int(abs(stim - 15) / 12);
   intbonus -= int(abs(stim - 15) / 14);
  }

  if (dexbonus < 0)
   effect_name.push_back("Stimulant Overdose");
  else
   effect_name.push_back("Stimulant");
  std::stringstream stim_text;
  stim_text << "Speed +" << stim << "   Intelligence " <<
               (intbonus > 0 ? "+ " : "") << intbonus << "   Perception " <<
               (perbonus > 0 ? "+ " : "") << perbonus << "   Dexterity "  <<
               (dexbonus > 0 ? "+ " : "") << dexbonus;
  effect_text.push_back(stim_text.str());
 } else if (stim < 0) {
  effect_name.push_back("Depressants");
  std::stringstream stim_text;
  int dexpen = int(stim / 10);
  int perpen = int(stim /  7);
  int intpen = int(stim /  6);
// Since dexpen etc. are always less than 0, no need for + signs
  stim_text << "Speed " << stim << "   Intelligence " << intpen <<
               "   Perception " << perpen << "   Dexterity " << dexpen;
  effect_text.push_back(stim_text.str());
 }

 if ((has_trait(PF_TROGLO) && g->is_in_sunlight(posx, posy) &&
      g->weather == WEATHER_SUNNY) ||
     (has_trait(PF_TROGLO2) && g->is_in_sunlight(posx, posy) &&
      g->weather != WEATHER_SUNNY)) {
  effect_name.push_back("In Sunlight");
  effect_text.push_back("The sunlight irritates you.\n\
Strength - 1;    Dexterity - 1;    Intelligence - 1;    Dexterity - 1");
 } else if (has_trait(PF_TROGLO2) && g->is_in_sunlight(posx, posy)) {
  effect_name.push_back("In Sunlight");
  effect_text.push_back("The sunlight irritates you badly.\n\
Strength - 2;    Dexterity - 2;    Intelligence - 2;    Dexterity - 2");
 } else if (has_trait(PF_TROGLO3) && g->is_in_sunlight(posx, posy)) {
  effect_name.push_back("In Sunlight");
  effect_text.push_back("The sunlight irritates you terribly.\n\
Strength - 4;    Dexterity - 4;    Intelligence - 4;    Dexterity - 4");
 }

 for (int i = 0; i < addictions.size(); i++) {
  if (addictions[i].sated < 0 &&
      addictions[i].intensity >= MIN_ADDICTION_LEVEL) {
   effect_name.push_back(addiction_name(addictions[i]));
   effect_text.push_back(addiction_text(addictions[i]));
  }
 }

 WINDOW* w_grid    = newwin(25, 80,  0,  0);
 WINDOW* w_stats   = newwin( 9, 26,  2,  0);
 WINDOW* w_encumb  = newwin( 9, 26, 12,  0);
 WINDOW* w_traits  = newwin( 9, 26,  2, 27);
 WINDOW* w_effects = newwin( 9, 26, 12, 27);
 WINDOW* w_skills  = newwin( 9, 26,  2, 54);
 WINDOW* w_speed   = newwin( 9, 26, 12, 54);
 WINDOW* w_info    = newwin( 3, 80, 22,  0);
// Print name and header
 mvwprintw(w_grid, 0, 0, "%s - %s", name.c_str(), (male ? "Male" : "Female"));
 mvwprintz(w_grid, 0, 39, c_ltred, "| Press TAB to cycle, ESC or q to return.");
// Main line grid
 for (int i = 0; i < 80; i++) {
  mvwputch(w_grid,  1, i, c_ltgray, LINE_OXOX);
  mvwputch(w_grid, 21, i, c_ltgray, LINE_OXOX);
  mvwputch(w_grid, 11, i, c_ltgray, LINE_OXOX);
  if (i > 1 && i < 21) {
   mvwputch(w_grid, i, 26, c_ltgray, LINE_XOXO);
   mvwputch(w_grid, i, 53, c_ltgray, LINE_XOXO);
  }
 }
 mvwputch(w_grid,  1, 26, c_ltgray, LINE_OXXX);
 mvwputch(w_grid,  1, 53, c_ltgray, LINE_OXXX);
 mvwputch(w_grid, 21, 26, c_ltgray, LINE_XXOX);
 mvwputch(w_grid, 21, 53, c_ltgray, LINE_XXOX);
 mvwputch(w_grid, 11, 26, c_ltgray, LINE_XXXX);
 mvwputch(w_grid, 11, 53, c_ltgray, LINE_XXXX);
 wrefresh(w_grid);	// w_grid should stay static.

// First!  Default STATS screen.
 mvwprintz(w_stats, 0, 10, c_ltgray, "STATS");
 mvwprintz(w_stats, 2,  2, c_ltgray, "Strength:%s(%d)",
           (str_max < 10 ? "         " : "        "), str_max);
 mvwprintz(w_stats, 3,  2, c_ltgray, "Dexterity:%s(%d)",
           (dex_max < 10 ? "        "  : "       "),  dex_max);
 mvwprintz(w_stats, 4,  2, c_ltgray, "Intelligence:%s(%d)",
           (int_max < 10 ? "     "     : "    "),     int_max);
 mvwprintz(w_stats, 5,  2, c_ltgray, "Perception:%s(%d)",
           (per_max < 10 ? "       "   : "      "),   per_max);

 nc_color status = c_white;

 if (str_cur <= 0)
  status = c_dkgray;
 else if (str_cur < str_max / 2)
  status = c_red;
 else if (str_cur < str_max)
  status = c_ltred;
 else if (str_cur == str_max)
  status = c_white;
 else if (str_cur < str_max * 1.5)
  status = c_ltgreen;
 else
  status = c_green;
 mvwprintz(w_stats,  2, (str_cur < 10 ? 17 : 16), status, "%d", str_cur);

 if (dex_cur <= 0)
  status = c_dkgray;
 else if (dex_cur < dex_max / 2)
  status = c_red;
 else if (dex_cur < dex_max)
  status = c_ltred;
 else if (dex_cur == dex_max)
  status = c_white;
 else if (dex_cur < dex_max * 1.5)
  status = c_ltgreen;
 else
  status = c_green;
 mvwprintz(w_stats,  3, (dex_cur < 10 ? 17 : 16), status, "%d", dex_cur);

 if (int_cur <= 0)
  status = c_dkgray;
 else if (int_cur < int_max / 2)
  status = c_red;
 else if (int_cur < int_max)
  status = c_ltred;
 else if (int_cur == int_max)
  status = c_white;
 else if (int_cur < int_max * 1.5)
  status = c_ltgreen;
 else
  status = c_green;
 mvwprintz(w_stats,  4, (int_cur < 10 ? 17 : 16), status, "%d", int_cur);

 if (per_cur <= 0)
  status = c_dkgray;
 else if (per_cur < per_max / 2)
  status = c_red;
 else if (per_cur < per_max)
  status = c_ltred;
 else if (per_cur == per_max)
  status = c_white;
 else if (per_cur < per_max * 1.5)
  status = c_ltgreen;
 else
  status = c_green;
 mvwprintz(w_stats,  5, (per_cur < 10 ? 17 : 16), status, "%d", per_cur);

 wrefresh(w_stats);

// Next, draw encumberment.
 std::string asText[] = {"Head", "Eyes", "Mouth", "Torso", "Arms", "Hands", "Legs", "Feet"};
 body_part aBodyPart[] = {bp_head, bp_eyes, bp_mouth, bp_torso, bp_arms, bp_hands, bp_legs, bp_feet};
 int iEnc, iLayers, iArmorEnc, iWarmth;

 mvwprintz(w_encumb, 0, 6, c_ltgray, "ENCUMBERANCE");
 for (int i=0; i < 8; i++) {
  iEnc = iLayers = iArmorEnc = iWarmth = 0;
  iEnc = encumb(aBodyPart[i], iLayers, iArmorEnc, iWarmth);
  mvwprintz(w_encumb, i+1, 1, c_ltgray, "%s:", asText[i].c_str());
  mvwprintz(w_encumb, i+1, 8, c_ltgray, "(%d)", iLayers);
  mvwprintz(w_encumb, i+1, 11, c_ltgray, "%*s%d%s%d=", (iArmorEnc < 0 || iArmorEnc > 9 ? 1 : 2), " ", iArmorEnc, "+", iEnc-iArmorEnc);
  wprintz(w_encumb, encumb_color(iEnc), "%s%d", (iEnc < 0 || iEnc > 9 ? "" : " ") , iEnc);
  wprintz(w_encumb, c_ltgray, "%*s(%d)", (iWarmth > 9 ? ((iWarmth > 99) ? 1: 2) : 3), " ", iWarmth);
 }
 wrefresh(w_encumb);

// Next, draw traits.
 line = 2;
 std::vector <pl_flag> traitslist;
 mvwprintz(w_traits, 0, 9, c_ltgray, "TRAITS");
 for (int i = 0; i < PF_MAX2; i++) {
  if (my_traits[i]) {
   traitslist.push_back(pl_flag(i));
   if (i > PF_MAX2)
    status = c_ltblue;
   else if (traits[i].points > 0)
    status = c_ltgreen;
   else
    status = c_ltred;
   if (line < 9) {
    mvwprintz(w_traits, line, 1, status, traits[i].name.c_str());
    line++;
   }
  }
 }
 wrefresh(w_traits);

// Next, draw effects.
 line = 2;
 mvwprintz(w_effects, 0, 8, c_ltgray, "EFFECTS");
 for (int i = 0; i < effect_name.size() && line < 9; i++) {
  mvwprintz(w_effects, line, 1, c_ltgray, effect_name[i].c_str());
  line++;
 }
 wrefresh(w_effects);

// Next, draw skills.
 line = 2;
 std::vector <skill> skillslist;
 mvwprintz(w_skills, 0, 11, c_ltgray, "SKILLS");
 for (std::vector<Skill*>::iterator aSkill = Skill::skills.begin()++; aSkill != Skill::skills.end(); ++aSkill) {
   int i = (*aSkill)->id();

   SkillLevel level = skillLevel(*aSkill);

   if (i == 0)
     continue;

  if (sklevel[i] >= 0) {
   skillslist.push_back(skill(i));
   if (line < 9) {
     mvwprintz(w_skills, line, 1, skillLevel(*aSkill).isTraining() ? c_dkgray : c_ltblue, "%-17s",
               ((*aSkill)->name() + ":").c_str());
     mvwprintz(w_skills, line,19, c_ltblue, "%-2d(%2d%%%%)", level.level(),
              (level.exercise() <  0 ? 0 : level.exercise()));
    line++;
    }
  }
 }
 wrefresh(w_skills);

// Finally, draw speed.
 mvwprintz(w_speed, 0, 11, c_ltgray, "SPEED");
 mvwprintz(w_speed, 1,  1, c_ltgray, "Base Move Cost:");
 mvwprintz(w_speed, 2,  1, c_ltgray, "Current Speed:");
 int newmoves = current_speed(g);
 int pen = 0;
 line = 3;
 if (weight_carried() > int(weight_capacity() * .25)) {
  pen = 75 * double((weight_carried() - int(weight_capacity() * .25)) /
                    (weight_capacity() * .75));
  mvwprintz(w_speed, line, 1, c_red, "Overburdened        -%s%d%%%%",
            (pen < 10 ? " " : ""), pen);
  line++;
 }
 pen = int(morale_level() / 25);
 if (abs(pen) >= 4) {
  if (pen > 10)
   pen = 10;
  else if (pen < -10)
   pen = -10;
  if (pen > 0)
   mvwprintz(w_speed, line, 1, c_green, "Good mood           +%s%d%%%%",
             (pen < 10 ? " " : ""), pen);
  else
   mvwprintz(w_speed, line, 1, c_red, "Depressed           -%s%d%%%%",
             (abs(pen) < 10 ? " " : ""), abs(pen));
  line++;
 }
 pen = int((pain - pkill) * .7);
 if (pen > 60)
  pen = 60;
 if (pen >= 1) {
  mvwprintz(w_speed, line, 1, c_red, "Pain                -%s%d%%%%",
            (pen < 10 ? " " : ""), pen);
  line++;
 }
 if (pkill >= 10) {
  pen = int(pkill * .1);
  mvwprintz(w_speed, line, 1, c_red, "Painkillers         -%s%d%%%%",
            (pen < 10 ? " " : ""), pen);
  line++;
 }
 if (stim != 0) {
  pen = stim;
  if (pen > 0)
   mvwprintz(w_speed, line, 1, c_green, "Stimulants          +%s%d%%%%",
            (pen < 10 ? " " : ""), pen);
  else
   mvwprintz(w_speed, line, 1, c_red, "Depressants         -%s%d%%%%",
            (abs(pen) < 10 ? " " : ""), abs(pen));
  line++;
 }
 if (thirst > 40) {
  pen = int((thirst - 40) / 10);
  mvwprintz(w_speed, line, 1, c_red, "Thirst              -%s%d%%%%",
            (pen < 10 ? " " : ""), pen);
  line++;
 }
 if (hunger > 100) {
  pen = int((hunger - 100) / 10);
  mvwprintz(w_speed, line, 1, c_red, "Hunger              -%s%d%%%%",
            (pen < 10 ? " " : ""), pen);
  line++;
 }
 if (has_trait(PF_SUNLIGHT_DEPENDENT) && !g->is_in_sunlight(posx, posy)) {
  pen = (g->light_level() >= 12 ? 5 : 10);
  mvwprintz(w_speed, line, 1, c_red, "Out of Sunlight     -%s%d%%%%",
            (pen < 10 ? " " : ""), pen);
  line++;
 }
 if ((has_trait(PF_COLDBLOOD) || has_trait(PF_COLDBLOOD2) ||
      has_trait(PF_COLDBLOOD3)) && g->temperature < 65) {
  if (has_trait(PF_COLDBLOOD3))
   pen = int( (65 - g->temperature) / 2);
  else if (has_trait(PF_COLDBLOOD2))
   pen = int( (65 - g->temperature) / 3);
  else
   pen = int( (65 - g->temperature) / 2);
  mvwprintz(w_speed, line, 1, c_red, "Cold-Blooded        -%s%d%%%%",
            (pen < 10 ? " " : ""), pen);
  line++;
 }

 for (int i = 0; i < illness.size(); i++) {
  int move_adjust = disease_speed_boost(illness[i]);
  if (move_adjust != 0) {
   nc_color col = (move_adjust > 0 ? c_green : c_red);
   mvwprintz(w_speed, line,  1, col, dis_name(illness[i]).c_str());
   mvwprintz(w_speed, line, 21, col, (move_adjust > 0 ? "+" : "-"));
   move_adjust = abs(move_adjust);
   mvwprintz(w_speed, line, (move_adjust >= 10 ? 22 : 23), col, "%d%%%%",
             move_adjust);
  }
 }
 if (has_trait(PF_QUICK)) {
  pen = int(newmoves * .1);
  mvwprintz(w_speed, line, 1, c_green, "Quick               +%s%d%%%%",
            (pen < 10 ? " " : ""), pen);
 }
 int runcost = run_cost(100);
 nc_color col = (runcost <= 100 ? c_green : c_red);
 mvwprintz(w_speed, 1, (runcost  >= 100 ? 21 : (runcost  < 10 ? 23 : 22)), col,
           "%d", runcost);
 col = (newmoves >= 100 ? c_green : c_red);
 mvwprintz(w_speed, 2, (newmoves >= 100 ? 21 : (newmoves < 10 ? 23 : 22)), col,
           "%d", newmoves);
 wrefresh(w_speed);

 refresh();
 int curtab = 1;
 int min, max;
 line = 0;
 bool done = false;

// Initial printing is DONE.  Now we give the player a chance to scroll around
// and "hover" over different items for more info.
 do {
  werase(w_info);
  switch (curtab) {
  case 1:	// Stats tab
   mvwprintz(w_stats, 0, 0, h_ltgray, "          STATS           ");
   if (line == 0) {
    mvwprintz(w_stats, 2, 2, h_ltgray, "Strength:");
    mvwprintz(w_info, 0, 0, c_magenta, "\
Strength affects your melee damage, the amount of weight you can carry, your\n\
total HP, your resistance to many diseases, and the effectiveness of actions\n\
which require brute force.");
   } else if (line == 1) {
    mvwprintz(w_stats, 3, 2, h_ltgray, "Dexterity:");
    mvwprintz(w_info, 0, 0, c_magenta, "\
Dexterity affects your chance to hit in melee combat, helps you steady your\n\
gun for ranged combat, and enhances many actions that require finesse.");
   } else if (line == 2) {
    mvwprintz(w_stats, 4, 2, h_ltgray, "Intelligence:");
    mvwprintz(w_info, 0, 0, c_magenta, "\
Intelligence is less important in most situations, but it is vital for more\n\
complex tasks like electronics crafting. It also affects how much skill you\n\
can pick up from reading a book.");
   } else if (line == 3) {
    mvwprintz(w_stats, 5, 2, h_ltgray, "Perception:");
    mvwprintz(w_info, 0, 0, c_magenta, "\
Perception is the most important stat for ranged combat. It's also used for\n\
detecting traps and other things of interest.");
   }
   wrefresh(w_stats);
   wrefresh(w_info);
   switch (input()) {
    case 'j':
     line++;
     if (line == 4)
      line = 0;
     break;
    case 'k':
     line--;
     if (line == -1)
      line = 3;
     break;
    case '\t':
     mvwprintz(w_stats, 0, 0, c_ltgray, "          STATS           ");
     wrefresh(w_stats);
     line = 0;
     curtab++;
     break;
    case 'q':
    case KEY_ESCAPE:
     done = true;
   }
   mvwprintz(w_stats, 2, 2, c_ltgray, "Strength:");
   mvwprintz(w_stats, 3, 2, c_ltgray, "Dexterity:");
   mvwprintz(w_stats, 4, 2, c_ltgray, "Intelligence:");
   mvwprintz(w_stats, 5, 2, c_ltgray, "Perception:");
   wrefresh(w_stats);
   break;
  case 2:	// Encumberment tab
   mvwprintz(w_encumb, 0, 0, h_ltgray, "      ENCUMBERANCE        ");
   if (line == 0) {
    mvwprintz(w_encumb, 1, 1, h_ltgray, "Head");
    mvwprintz(w_info, 0, 0, c_magenta, "\
Head encumberance has no effect; it simply limits how much you can put on.");
   } else if (line == 1) {
    mvwprintz(w_encumb, 2, 1, h_ltgray, "Eyes");
    mvwprintz(w_info, 0, 0, c_magenta, "\
Perception -%d when checking traps or firing ranged weapons;\n\
Perception -%.1f when throwing items", encumb(bp_eyes),
double(double(encumb(bp_eyes)) / 2));
   } else if (line == 2) {
    mvwprintz(w_encumb, 3, 1, h_ltgray, "Mouth");
    mvwprintz(w_info, 0, 0, c_magenta, "\
Running costs +%d movement points", encumb(bp_mouth) * 5);
   } else if (line == 3) {
    mvwprintz(w_encumb, 4, 1, h_ltgray, "Torso");
    mvwprintz(w_info, 0, 0, c_magenta, "\
Melee skill -%d;      Dodge skill -%d;\n\
Swimming costs +%d movement points;\n\
Melee attacks cost +%d movement points", encumb(bp_torso), encumb(bp_torso),
              encumb(bp_torso) * (80 - skillLevel("swimming").level() * 3), encumb(bp_torso) * 20);
   } else if (line == 4)
  {
    mvwprintz(w_encumb, 5, 1, h_ltgray, "Arms");
    mvwprintz(w_info, 0, 0, c_magenta, "\
Arm encumbrance affects your accuracy with ranged weapons.");
   } else if (line == 5)
   {
    mvwprintz(w_encumb, 6, 1, h_ltgray, "Hands");
    mvwprintz(w_info, 0, 0, c_magenta, "\
Reloading costs +%d movement points;\n\
Dexterity -%d when throwing items", encumb(bp_hands) * 30, encumb(bp_hands));
   } else if (line == 6) {
    mvwprintz(w_encumb, 7, 1, h_ltgray, "Legs");
    std::string sign = (encumb(bp_legs) >= 0 ? "+" : "");
    std::string osign = (encumb(bp_legs) < 0 ? "+" : "-");
    mvwprintz(w_info, 0, 0, c_magenta, "\
Running costs %s%d movement points;  Swimming costs %s%d movement points;\n\
Dodge skill %s%.1f", sign.c_str(), encumb(bp_legs) * 3,
              sign.c_str(), encumb(bp_legs) *(50 - skillLevel("swimming").level()),
                     osign.c_str(), double(double(encumb(bp_legs)) / 2));
   } else if (line == 7) {
    mvwprintz(w_encumb, 8, 1, h_ltgray, "Feet");
    mvwprintz(w_info, 0, 0, c_magenta, "\
Running costs %s%d movement points", (encumb(bp_feet) >= 0 ? "+" : ""),
encumb(bp_feet) * 5);
   }
   wrefresh(w_encumb);
   wrefresh(w_info);
   switch (input()) {
    case 'j':
     line++;
     if (line == 8)
      line = 0;
     break;
    case 'k':
     line--;
     if (line == -1)
      line = 7;
     break;
    case '\t':
     mvwprintz(w_encumb, 0, 0, c_ltgray, "      ENCUMBERANCE        ");
     wrefresh(w_encumb);
     line = 0;
     curtab++;
     break;
    case 'q':
    case KEY_ESCAPE:
     done = true;
   }
   mvwprintz(w_encumb, 1, 1, c_ltgray, "Head");
   mvwprintz(w_encumb, 2, 1, c_ltgray, "Eyes");
   mvwprintz(w_encumb, 3, 1, c_ltgray, "Mouth");
   mvwprintz(w_encumb, 4, 1, c_ltgray, "Torso");
   mvwprintz(w_encumb, 5, 1, c_ltgray, "Arms");
   mvwprintz(w_encumb, 6, 1, c_ltgray, "Hands");
   mvwprintz(w_encumb, 7, 1, c_ltgray, "Legs");
   mvwprintz(w_encumb, 8, 1, c_ltgray, "Feet");
   wrefresh(w_encumb);
   break;
  case 3:	// Traits tab
   mvwprintz(w_traits, 0, 0, h_ltgray, "         TRAITS           ");
   if (line <= 2) {
    min = 0;
    max = 7;
    if (traitslist.size() < max)
     max = traitslist.size();
   } else if (line >= traitslist.size() - 3) {
    min = (traitslist.size() < 8 ? 0 : traitslist.size() - 7);
    max = traitslist.size();
   } else {
    min = line - 3;
    max = line + 4;
    if (traitslist.size() < max)
     max = traitslist.size();
   }
   for (int i = min; i < max; i++) {
    mvwprintz(w_traits, 2 + i - min, 1, c_ltgray, "                         ");
    if (traitslist[i] > PF_MAX2)
     status = c_ltblue;
    else if (traits[traitslist[i]].points > 0)
     status = c_ltgreen;
    else
     status = c_ltred;
    if (i == line)
     mvwprintz(w_traits, 2 + i - min, 1, hilite(status),
               traits[traitslist[i]].name.c_str());
    else
     mvwprintz(w_traits, 2 + i - min, 1, status,
               traits[traitslist[i]].name.c_str());
   }
   if (line >= 0 && line < traitslist.size())
    mvwprintz(w_info, 0, 0, c_magenta, "%s",
              traits[traitslist[line]].description.c_str());
   wrefresh(w_traits);
   wrefresh(w_info);
   switch (input()) {
    case 'j':
     if (line < traitslist.size() - 1)
      line++;
     break;
    case 'k':
     if (line > 0)
      line--;
     break;
    case '\t':
     mvwprintz(w_traits, 0, 0, c_ltgray, "         TRAITS           ");
     for (int i = 0; i < traitslist.size() && i < 7; i++) {
      mvwprintz(w_traits, i + 2, 1, c_black, "xxxxxxxxxxxxxxxxxxxxxxxxx");
      if (traitslist[i] > PF_MAX2)
       status = c_ltblue;
      else if (traits[traitslist[i]].points > 0)
       status = c_ltgreen;
      else
       status = c_ltred;
      mvwprintz(w_traits, i + 2, 1, status, traits[traitslist[i]].name.c_str());
     }
     wrefresh(w_traits);
     line = 0;
     curtab++;
     break;
    case 'q':
    case KEY_ESCAPE:
     done = true;
   }
   break;

  case 4:	// Effects tab
   mvwprintz(w_effects, 0, 0, h_ltgray, "        EFFECTS           ");
   if (line <= 2) {
    min = 0;
    max = 7;
    if (effect_name.size() < max)
     max = effect_name.size();
   } else if (line >= effect_name.size() - 3) {
    min = (effect_name.size() < 8 ? 0 : effect_name.size() - 7);
    max = effect_name.size();
   } else {
    min = line - 2;
    max = line + 4;
    if (effect_name.size() < max)
     max = effect_name.size();
   }
   for (int i = min; i < max; i++) {
    if (i == line)
     mvwprintz(w_effects, 2 + i - min, 1, h_ltgray, effect_name[i].c_str());
    else
     mvwprintz(w_effects, 2 + i - min, 1, c_ltgray, effect_name[i].c_str());
   }
   if (line >= 0 && line < effect_text.size())
    mvwprintz(w_info, 0, 0, c_magenta, effect_text[line].c_str());
   wrefresh(w_effects);
   wrefresh(w_info);
   switch (input()) {
    case 'j':
     if (line < effect_name.size() - 1)
      line++;
     break;
    case 'k':
     if (line > 0)
      line--;
     break;
    case '\t':
     mvwprintz(w_effects, 0, 0, c_ltgray, "        EFFECTS           ");
     for (int i = 0; i < effect_name.size() && i < 7; i++)
      mvwprintz(w_effects, i + 2, 1, c_ltgray, effect_name[i].c_str());
     wrefresh(w_effects);
     line = 0;
     curtab++;
     break;
    case 'q':
    case KEY_ESCAPE:
     done = true;
   }
   break;

  case 5:	// Skills tab
   mvwprintz(w_skills, 0, 0, h_ltgray, "           SKILLS         ");
   if (line <= 2) {
    min = 0;
    max = 7;
    if (skillslist.size() < max)
     max = skillslist.size();
   } else if (line >= skillslist.size() - 3) {
    min = (skillslist.size() < 8 ? 0 : skillslist.size() - 7);
    max = skillslist.size();
   } else {
    min = line - 3;
    max = line + 4;
    if (skillslist.size() < max)
     max = skillslist.size();
    if (min < 0)
     min = 0;
   }

   Skill *selectedSkill;

   for (int i = min; i < max; i++) {
     Skill *aSkill = Skill::skill(skillslist[i]);
     SkillLevel level = skillLevel(aSkill);

     bool isLearning = level.isTraining();
     int exercise = level.exercise();

    if (i == line) {
      selectedSkill = aSkill;
     if (exercise >= 100)
      status = isLearning ? h_pink : h_red;
     else
      status = isLearning ? h_ltblue : h_blue;
    } else {
     if (exercise < 0)
      status = isLearning ? c_ltred : c_red;
     else
      status = isLearning ? c_ltblue : c_blue;
    }
    mvwprintz(w_skills, 2 + i - min, 1, c_ltgray, "                         ");
    if (exercise >= 100) {
     mvwprintz(w_skills, 2 + i - min, 1, status, "%s:",
               aSkill->name().c_str());
     mvwprintz(w_skills, 2 + i - min,19, status, "%-2d(%2d%%%%)",
               level.level(),
               (exercise <  0 ? 0 : exercise));
    } else {
     mvwprintz(w_skills, 2 + i - min, 1, status, "%-17s",
               (aSkill->name() + ":").c_str());
     mvwprintz(w_skills, 2 + i - min,19, status, "%-2d(%2d%%%%)",
               level.level(),
               (exercise <  0 ? 0 :
                exercise));
    }
   }
   werase(w_info);
   if (line >= 0 && line < skillslist.size())
    mvwprintz(w_info, 0, 0, c_magenta,
              selectedSkill->description().c_str());
   wrefresh(w_skills);
   wrefresh(w_info);
   switch (input()) {
    case 'j':
     if (line < skillslist.size() - 1)
      line++;
     break;
    case 'k':
     if (line > 0)
      line--;
     break;
    case '\t':
      werase(w_skills);
     mvwprintz(w_skills, 0, 0, c_ltgray, "           SKILLS         ");
     for (int i = 0; i < skillslist.size() && i < 7; i++) {
       Skill *thisSkill = Skill::skill(i);
       SkillLevel thisLevel = skillLevel(thisSkill);
       if (thisLevel.exercise() < 0)
       status = c_ltred;
      else
       status = c_ltblue;
      mvwprintz(w_skills, i + 2,  1, status, "%s:",
                thisSkill->name().c_str());
      mvwprintz(w_skills, i + 2, 19, status, "%d (%2d%%%%)",
                thisLevel.level(),
                (thisLevel.exercise() <  0 ? 0 :
                 thisLevel.exercise()));
     }
     wrefresh(w_skills);
     line = 0;
     curtab = 1;
     break;
   case ' ':
     skillLevel(selectedSkill).toggleTraining();
     break;
    case 'q':
    case 'Q':
    case KEY_ESCAPE:
     done = true;
   }
  }
 } while (!done);

 werase(w_info);
 werase(w_grid);
 werase(w_stats);
 werase(w_encumb);
 werase(w_traits);
 werase(w_effects);
 werase(w_skills);
 werase(w_speed);
 werase(w_info);

 delwin(w_info);
 delwin(w_grid);
 delwin(w_stats);
 delwin(w_encumb);
 delwin(w_traits);
 delwin(w_effects);
 delwin(w_skills);
 delwin(w_speed);
 erase();
}

void player::disp_morale()
{
 WINDOW *w = newwin(25, 80, 0, 0);
 wborder(w, LINE_XOXO, LINE_XOXO, LINE_OXOX, LINE_OXOX,
            LINE_OXXO, LINE_OOXX, LINE_XXOO, LINE_XOOX );
 mvwprintz(w, 1,  1, c_white, "Morale Modifiers:");
 mvwprintz(w, 2,  1, c_ltgray, "Name");
 mvwprintz(w, 2, 20, c_ltgray, "Value");

 for (int i = 0; i < morale.size(); i++) {
  int b = morale[i].bonus;

  int bpos = 24;
  if (abs(b) >= 10)
   bpos--;
  if (abs(b) >= 100)
   bpos--;
  if (b < 0)
   bpos--;

  mvwprintz(w, i + 3,  1, (b < 0 ? c_red : c_green),
            morale[i].name(morale_data).c_str());
  mvwprintz(w, i + 3, bpos, (b < 0 ? c_red : c_green), "%d", b);
 }

 int mor = morale_level();
 int bpos = 24;
  if (abs(mor) >= 10)
   bpos--;
  if (abs(mor) >= 100)
   bpos--;
  if (mor < 0)
   bpos--;
 mvwprintz(w, 20, 1, (mor < 0 ? c_red : c_green), "Total:");
 mvwprintz(w, 20, bpos, (mor < 0 ? c_red : c_green), "%d", mor);

 wrefresh(w);
 getch();
 werase(w);
 delwin(w);
}

void player::disp_status(WINDOW *w, game *g)
{
 mvwprintz(w, 0, 0, c_ltgray, "Weapon: %s", weapname().c_str());
 if (weapon.is_gun()) {
   int adj_recoil = recoil + driving_recoil;
       if (adj_recoil >= 36)
   mvwprintz(w, 0, 34, c_red,    "Recoil");
  else if (adj_recoil >= 20)
   mvwprintz(w, 0, 34, c_ltred,  "Recoil");
  else if (adj_recoil >= 4)
   mvwprintz(w, 0, 34, c_yellow, "Recoil");
  else if (adj_recoil > 0)
   mvwprintz(w, 0, 34, c_ltgray, "Recoil");
 }

 // Print the current weapon mode
 if (weapon.mode == IF_NULL)
  mvwprintz(w, 1, 0, c_red,    "Normal");
 else if (weapon.mode == IF_MODE_BURST)
  mvwprintz(w, 1, 0, c_red,    "Burst");
 else {
  item* gunmod = weapon.active_gunmod();
  if (gunmod != NULL)
   mvwprintz(w, 1, 0, c_red, gunmod->type->name.c_str());
 }

 if (hunger > 2800)
  mvwprintz(w, 2, 0, c_red,    "Starving!");
 else if (hunger > 1400)
  mvwprintz(w, 2, 0, c_ltred,  "Near starving");
 else if (hunger > 300)
  mvwprintz(w, 2, 0, c_ltred,  "Famished");
 else if (hunger > 100)
  mvwprintz(w, 2, 0, c_yellow, "Very hungry");
 else if (hunger > 40)
  mvwprintz(w, 2, 0, c_yellow, "Hungry");
 else if (hunger < 0)
  mvwprintz(w, 2, 0, c_green,  "Full");
  
   //Oddzball Temp in status
if (temp_cur[bp_torso] > BODYTEMP_SCORCHING)
  mvwprintz(w, 1, 9, c_red,    "Scorching!");
 else if (temp_cur[bp_torso] > BODYTEMP_VERY_HOT)
  mvwprintz(w, 1, 9, c_ltred,  "Very Hot");
 else if (temp_cur[bp_torso] > BODYTEMP_HOT)
  mvwprintz(w, 1, 9, c_yellow,  "Hot");
 else if (temp_cur[bp_torso] > BODYTEMP_NORM)
  mvwprintz(w, 1, 9, c_green, "Comfortable");
 else if (temp_cur[bp_torso] > BODYTEMP_COLD)
  mvwprintz(w, 1, 9, c_ltblue, "Cold");
 else if (temp_cur[bp_torso] > BODYTEMP_VERY_COLD)
  mvwprintz(w, 1, 9, c_cyan,  "Very Cold");
 else if (temp_cur[bp_torso] < BODYTEMP_FREEZING)
  mvwprintz(w, 1, 9, c_blue,  "Freezing");

      if (thirst > 520)
  mvwprintz(w, 2, 15, c_ltred,  "Parched");
 else if (thirst > 240)
  mvwprintz(w, 2, 15, c_ltred,  "Dehydrated");
 else if (thirst > 80)
  mvwprintz(w, 2, 15, c_yellow, "Very thirsty");
 else if (thirst > 40)
  mvwprintz(w, 2, 15, c_yellow, "Thirsty");
 else if (thirst < 0)
  mvwprintz(w, 2, 15, c_green,  "Slaked");

      if (fatigue > 575)
  mvwprintz(w, 2, 30, c_red,    "Exhausted");
 else if (fatigue > 383)
  mvwprintz(w, 2, 30, c_ltred,  "Dead tired");
 else if (fatigue > 191)
  mvwprintz(w, 2, 30, c_yellow, "Tired");

 mvwprintz(w, 2, 41, c_white, "XP: ");
 nc_color col_xp = c_dkgray;
 if (xp_pool >= 100)
  col_xp = c_white;
 else if (xp_pool >  0)
  col_xp = c_ltgray;
 mvwprintz(w, 2, 45, col_xp, "%d", xp_pool);

 nc_color col_pain = c_yellow;
 if (pain - pkill >= 60)
  col_pain = c_red;
 else if (pain - pkill >= 40)
  col_pain = c_ltred;
 if (pain - pkill > 0)
  mvwprintz(w, 3, 0, col_pain, "Pain: %d", pain - pkill);

 vehicle *veh = g->m.veh_at (posx, posy);
 int dmor = 0;

 int morale_cur = morale_level ();
 nc_color col_morale = c_white;
 if (morale_cur >= 10)
  col_morale = c_green;
 else if (morale_cur <= -10)
  col_morale = c_red;
 if (morale_cur >= 100)
  mvwprintz(w, 3, 10 + dmor, col_morale, ":D");
 else if (morale_cur >= 10)
  mvwprintz(w, 3, 10 + dmor, col_morale, ":)");
 else if (morale_cur > -10)
  mvwprintz(w, 3, 10 + dmor, col_morale, ":|");
 else if (morale_cur > -100)
  mvwprintz(w, 3, 10 + dmor, col_morale, "):");
 else
  mvwprintz(w, 3, 10 + dmor, col_morale, "D:");

 if (in_vehicle && veh) {
  veh->print_fuel_indicator (w, 3, 49);
  nc_color col_indf1 = c_ltgray;

  float strain = veh->strain();
  nc_color col_vel = strain <= 0? c_ltblue :
                     (strain <= 0.2? c_yellow :
                     (strain <= 0.4? c_ltred : c_red));

  bool has_turrets = false;
  for (int p = 0; p < veh->parts.size(); p++) {
   if (veh->part_flag (p, vpf_turret)) {
    has_turrets = true;
    break;
   }
  }

  if (has_turrets) {
   mvwprintz(w, 3, 25, col_indf1, "Gun:");
   mvwprintz(w, 3, 29, veh->turret_mode ? c_ltred : c_ltblue,
                       veh->turret_mode ? "auto" : "off ");
  }

  if (veh->cruise_on) {
   if(OPTIONS[OPT_USE_METRIC_SYS]) {
    mvwprintz(w, 3, 33, col_indf1, "{Km/h....>....}");
    mvwprintz(w, 3, 38, col_vel, "%4d", int(veh->velocity * 0.0161f));
    mvwprintz(w, 3, 43, c_ltgreen, "%4d", int(veh->cruise_velocity * 0.0161f));
   }
   else {
    mvwprintz(w, 3, 34, col_indf1, "{mph....>....}");
    mvwprintz(w, 3, 38, col_vel, "%4d", veh->velocity / 100);
    mvwprintz(w, 3, 43, c_ltgreen, "%4d", veh->cruise_velocity / 100);
   }
  } else {
   if(OPTIONS[OPT_USE_METRIC_SYS]) {
    mvwprintz(w, 3, 33, col_indf1, "  {Km/h....}  ");
    mvwprintz(w, 3, 40, col_vel, "%4d", int(veh->velocity * 0.0161f));
   }
   else {
    mvwprintz(w, 3, 34, col_indf1, "  {mph....}  ");
    mvwprintz(w, 3, 40, col_vel, "%4d", veh->velocity / 100);
   }
  }

  if (veh->velocity != 0) {
   nc_color col_indc = veh->skidding? c_red : c_green;
   int dfm = veh->face.dir() - veh->move.dir();
   mvwprintz(w, 3, 21, col_indc, dfm < 0? "L" : ".");
   mvwprintz(w, 3, 22, col_indc, dfm == 0? "0" : ".");
   mvwprintz(w, 3, 23, col_indc, dfm > 0? "R" : ".");
  }
 } else {  // Not in vehicle
  nc_color col_str = c_white, col_dex = c_white, col_int = c_white,
           col_per = c_white, col_spd = c_white;
  if (str_cur < str_max)
   col_str = c_red;
  if (str_cur > str_max)
   col_str = c_green;
  if (dex_cur < dex_max)
   col_dex = c_red;
  if (dex_cur > dex_max)
   col_dex = c_green;
  if (int_cur < int_max)
   col_int = c_red;
  if (int_cur > int_max)
   col_int = c_green;
  if (per_cur < per_max)
   col_per = c_red;
  if (per_cur > per_max)
   col_per = c_green;
  int spd_cur = current_speed();
  if (current_speed() < 100)
   col_spd = c_red;
  if (current_speed() > 100)
   col_spd = c_green;

  mvwprintz(w, 3, 13, col_str, "Str %s%d", str_cur >= 10 ? "" : " ", str_cur);
  mvwprintz(w, 3, 20, col_dex, "Dex %s%d", dex_cur >= 10 ? "" : " ", dex_cur);
  mvwprintz(w, 3, 27, col_int, "Int %s%d", int_cur >= 10 ? "" : " ", int_cur);
  mvwprintz(w, 3, 34, col_per, "Per %s%d", per_cur >= 10 ? "" : " ", per_cur);
  mvwprintz(w, 3, 41, col_spd, "Spd %s%d", spd_cur >= 10 ? "" : " ", spd_cur);
 }
}

bool player::has_trait(int flag)
{
 if (flag == PF_NULL)
  return true;
 return my_traits[flag];
}

bool player::has_mutation(int flag)
{
 if (flag == PF_NULL)
  return true;
 return my_mutations[flag];
}

void player::toggle_trait(int flag)
{
 my_traits[flag] = !my_traits[flag];
 my_mutations[flag] = !my_mutations[flag];
}

bool player::has_bionic(bionic_id b)
{
 for (int i = 0; i < my_bionics.size(); i++) {
  if (my_bionics[i].id == b)
   return true;
 }
 return false;
}

bool player::has_active_bionic(bionic_id b)
{
 for (int i = 0; i < my_bionics.size(); i++) {
  if (my_bionics[i].id == b)
   return (my_bionics[i].powered);
 }
 return false;
}

void player::add_bionic(bionic_id b)
{
 for (int i = 0; i < my_bionics.size(); i++) {
  if (my_bionics[i].id == b)
   return;	// No duplicates!
 }
 char newinv;
 if (my_bionics.size() == 0)
  newinv = 'a';
 else
  newinv = my_bionics[my_bionics.size() - 1].invlet + 1;
 my_bionics.push_back(bionic(b, newinv));
}

void player::charge_power(int amount)
{
 power_level += amount;
 if (power_level > max_power_level)
  power_level = max_power_level;
 if (power_level < 0)
  power_level = 0;
}

void player::power_bionics(game *g)
{
 WINDOW *wBio = newwin(25, 80, 0, 0);
 werase(wBio);
 std::vector <bionic> passive;
 std::vector <bionic> active;
 mvwprintz(wBio, 0, 0, c_blue, "BIONICS -");
 mvwprintz(wBio, 0,10, c_white,
           "Activating.  Press '!' to examine your implants.");

 for (int i = 0; i < 80; i++) {
  mvwputch(wBio,  1, i, c_ltgray, LINE_OXOX);
  mvwputch(wBio, 21, i, c_ltgray, LINE_OXOX);
 }
 for (int i = 0; i < my_bionics.size(); i++) {
  if ( bionics[my_bionics[i].id].power_source ||
      !bionics[my_bionics[i].id].activated      )
   passive.push_back(my_bionics[i]);
  else
   active.push_back(my_bionics[i]);
 }
 nc_color type;
 if (passive.size() > 0) {
  mvwprintz(wBio, 2, 0, c_ltblue, "Passive:");
  for (int i = 0; i < passive.size(); i++) {
   if (bionics[passive[i].id].power_source)
    type = c_ltcyan;
   else
    type = c_cyan;
   mvwputch(wBio, 3 + i, 0, type, passive[i].invlet);
   mvwprintz(wBio, 3 + i, 2, type, bionics[passive[i].id].name.c_str());
  }
 }
 if (active.size() > 0) {
  mvwprintz(wBio, 2, 32, c_ltblue, "Active:");
  for (int i = 0; i < active.size(); i++) {
   if (active[i].powered)
    type = c_red;
   else
    type = c_ltred;
   mvwputch(wBio, 3 + i, 32, type, active[i].invlet);
   mvwprintz(wBio, 3 + i, 34, type,
             (active[i].powered ? "%s - ON" : "%s - %d PU / %d trns"),
             bionics[active[i].id].name.c_str(),
             bionics[active[i].id].power_cost,
             bionics[active[i].id].charge_time);
  }
 }

 wrefresh(wBio);
 char ch;
 bool activating = true;
 bionic *tmp;
 int b;
 do {
  ch = getch();
  if (ch == '!') {
   activating = !activating;
   if (activating)
    mvwprintz(wBio, 0, 10, c_white,
              "Activating.  Press '!' to examine your implants.");
   else
    mvwprintz(wBio, 0, 10, c_white,
              "Examining.  Press '!' to activate your implants.");
  } else if (ch == ' ')
   ch = KEY_ESCAPE;
  else if (ch != KEY_ESCAPE) {
   for (int i = 0; i < my_bionics.size(); i++) {
    if (ch == my_bionics[i].invlet) {
     tmp = &my_bionics[i];
     b = i;
     ch = KEY_ESCAPE;
    }
   }
   if (ch == KEY_ESCAPE) {
    if (activating) {
     if (bionics[tmp->id].activated) {
      if (tmp->powered) {
       tmp->powered = false;
       g->add_msg("%s powered off.", bionics[tmp->id].name.c_str());
      } else if (power_level >= bionics[tmp->id].power_cost ||
                 (weapon.type->id == itm_bio_claws && tmp->id == bio_claws))
       activate_bionic(b, g);
     } else
      mvwprintz(wBio, 22, 0, c_ltred, "\
You can not activate %s!  To read a description of \
%s, press '!', then '%c'.", bionics[tmp->id].name.c_str(),
                            bionics[tmp->id].name.c_str(), tmp->invlet);
    } else {	// Describing bionics, not activating them!
// Clear the lines first
     ch = 0;
     mvwprintz(wBio, 22, 0, c_ltgray, "\
                                                                               \
                                                                               \
                                                                             ");
     mvwprintz(wBio, 22, 0, c_ltblue,
               bionics[tmp->id].description.c_str());
    }
   }
  }
  wrefresh(wBio);
 } while (ch != KEY_ESCAPE);
 werase(wBio);
 wrefresh(wBio);
 delwin(wBio);
 erase();
}

float player::active_light()
{
 float lumination = 0;

 int flashlight = active_item_charges(itm_flashlight_on);
 if (flashlight > 0)
  lumination = std::min(100, flashlight * 5); // Will do for now
 else if (has_active_bionic(bio_flashlight))
  lumination = 60;
 else if (has_artifact_with(AEP_GLOW))
  lumination = 25;

 return lumination;
}

int player::sight_range(int light_level)
{
 int ret = light_level;
 if (((is_wearing(itm_goggles_nv) && has_active_item(itm_UPS_on)) ||
     has_active_bionic(bio_night_vision)) &&
     ret < 12)
  ret = 12;
 if (has_trait(PF_NIGHTVISION) && ret < 12)
  ret += 1;
 if (has_trait(PF_NIGHTVISION2) && ret < 12)
  ret += 4;
 if (has_trait(PF_NIGHTVISION3) && ret < 12)
  ret = 12;
 if (underwater && !has_bionic(bio_membrane) && !has_trait(PF_MEMBRANE) &&
     !is_wearing(itm_goggles_swim))
  ret = 1;
 if (has_disease(DI_BOOMERED))
  ret = 1;
 if (has_disease(DI_IN_PIT))
  ret = 1;
 if (has_disease(DI_BLIND))
  ret = 0;
 if (ret > 4 && has_trait(PF_MYOPIC) && !is_wearing(itm_glasses_eye) &&
     !is_wearing(itm_glasses_monocle))
  ret = 4;
 return ret;
}

int player::unimpaired_range()
{
 int ret = 12;
 if (has_disease(DI_IN_PIT))
  ret = 1;
 if (has_disease(DI_BLIND))
  ret = 0;
 return ret;
}

int player::overmap_sight_range(int light_level)
{
 int sight = sight_range(light_level);
 if (sight < SEEX)
  return 0;
 if (sight <= SEEX * 4)
  return (sight / (SEEX / 2));
 if (has_amount(itm_binoculars, 1))
  return 20;

 return 10;
}

int player::clairvoyance()
{
 if (has_artifact_with(AEP_CLAIRVOYANCE))
  return 3;
 return 0;
}

bool player::sight_impaired()
{
 return has_disease(DI_BOOMERED) ||
  (underwater && !has_bionic(bio_membrane) && !has_trait(PF_MEMBRANE)
              && !is_wearing(itm_goggles_swim)) ||
  (has_trait(PF_MYOPIC) && !is_wearing(itm_glasses_eye)
                        && !is_wearing(itm_glasses_monocle));
}

bool player::has_two_arms()
{
 if (has_bionic(bio_blaster) || hp_cur[hp_arm_l] < 10 || hp_cur[hp_arm_r] < 10)
  return false;
 return true;
}

bool player::avoid_trap(trap* tr)
{
  int myroll = dice(3, dex_cur + skillLevel("dodge").level() * 1.5);
 int traproll;
 if (per_cur - encumb(bp_eyes) >= tr->visibility)
  traproll = dice(3, tr->avoidance);
 else
  traproll = dice(6, tr->avoidance);
 if (has_trait(PF_LIGHTSTEP))
  myroll += dice(2, 6);
 if (myroll >= traproll)
  return true;
 return false;
}

void player::pause(game *g)
{
 moves = 0;
 if (recoil > 0) {
   if (str_cur + 2 * skillLevel("gun").level() >= recoil)
   recoil = 0;
  else {
    recoil -= str_cur + 2 * skillLevel("gun").level();
   recoil = int(recoil / 2);
  }
 }

// Meditation boost for Toad Style
 if (weapon.type->id == itm_style_toad && activity.type == ACT_NULL) {
  int arm_amount = 1 + (int_cur - 6) / 3 + (per_cur - 6) / 3;
  int arm_max = (int_cur + per_cur) / 2;
  if (arm_amount > 3)
   arm_amount = 3;
  if (arm_max > 20)
   arm_max = 20;
  add_disease(DI_ARMOR_BOOST, 2, g, arm_amount, arm_max);
 }
}

int player::throw_range(int index)
{
 item tmp;
 if (index == -1)
  tmp = weapon;
 else if (index == -2)
  return -1;
 else
  tmp = inv[index];

 if (tmp.weight() > int(str_cur * 15))
  return 0;
 int ret = int((str_cur * 8) / (tmp.weight() > 0 ? tmp.weight() : 10));
 ret -= int(tmp.volume() / 10);
 if (ret < 1)
  return 1;
// Cap at double our strength + skill
 if (ret > str_cur * 1.5 + skillLevel("throw").level())
   return str_cur * 1.5 + skillLevel("throw").level();
 return ret;
}

int player::ranged_dex_mod(bool real_life)
{
 int dex = (real_life ? dex_cur : dex_max);
 if (dex == 8)
  return 0;
 if (dex > 8)
  return (real_life ? (0 - rng(0, dex - 8)) : (8 - dex));

 int deviation = 0;
 if (dex < 4)
  deviation = 4 * (8 - dex);
 if (dex < 6)
  deviation = 2 * (8 - dex);
 else
  deviation = 1.5 * (8 - dex);

 return (real_life ? rng(0, deviation) : deviation);
}

int player::ranged_per_mod(bool real_life)
{
 int per = (real_life ? per_cur : per_max);
 if (per == 8)
  return 0;
 int deviation = 0;

 if (per < 4) {
  deviation = 5 * (8 - per);
  if (real_life)
   deviation = rng(0, deviation);
 } else if (per < 6) {
  deviation = 2.5 * (8 - per);
  if (real_life)
   deviation = rng(0, deviation);
 } else if (per < 8) {
  deviation = 2 * (8 - per);
  if (real_life)
   deviation = rng(0, deviation);
 } else {
  deviation = 3 * (0 - (per > 16 ? 8 : per - 8));
  if (real_life && one_in(per))
   deviation = 0 - rng(0, abs(deviation));
 }
 return deviation;
}

int player::throw_dex_mod(bool real_life)
{
 int dex = (real_life ? dex_cur : dex_max);
 if (dex == 8 || dex == 9)
  return 0;
 if (dex >= 10)
  return (real_life ? 0 - rng(0, dex - 9) : 9 - dex);

 int deviation = 0;
 if (dex < 4)
  deviation = 4 * (8 - dex);
 else if (dex < 6)
  deviation = 3 * (8 - dex);
 else
  deviation = 2 * (8 - dex);

 return (real_life ? rng(0, deviation) : deviation);
}

int player::comprehension_percent(skill s, bool real_life)
{
 double intel = (double)(real_life ? int_cur : int_max);
 if (intel == 0.)
  intel = 1.;
 double percent = 80.; // double temporarily, since we divide a lot
 int learned = (real_life ? sklevel[s] : 4);
 if (learned > intel / 2)
  percent /= 1 + ((learned - intel / 2) / (intel / 3));
 else if (!real_life && intel > 8)
  percent += 125 - 1000 / intel;

 if (has_trait(PF_FASTLEARNER))
  percent += 50.;
 return (int)(percent);
}

int player::read_speed(bool real_life)
{
 int intel = (real_life ? int_cur : int_max);
 int ret = 1000 - 50 * (intel - 8);
 if (has_trait(PF_FASTREADER))
  ret *= .8;
 if (ret < 100)
  ret = 100;
 return (real_life ? ret : ret / 10);
}

int player::talk_skill()
{
  int ret = int_cur + per_cur + skillLevel("speech").level() * 3;
 if (has_trait(PF_DEFORMED))
  ret -= 4;
 else if (has_trait(PF_DEFORMED2))
  ret -= 6;

 return ret;
}

int player::intimidation()
{
 int ret = str_cur * 2;
 if (weapon.is_gun())
  ret += 10;
 if (weapon.damage_bash() >= 12 || weapon.damage_cut() >= 12)
  ret += 5;
 if (has_trait(PF_DEFORMED2))
  ret += 3;
 if (stim > 20)
  ret += 2;
 if (has_disease(DI_DRUNK))
  ret -= 4;

 return ret;
}

void player::hit(game *g, body_part bphurt, int side, int dam, int cut)
{
 int painadd = 0;
 if (has_disease(DI_SLEEP)) {
  g->add_msg("You wake up!");
  rem_disease(DI_SLEEP);
 } else if (has_disease(DI_LYING_DOWN))
  rem_disease(DI_LYING_DOWN);

 absorb(g, bphurt, dam, cut);

 dam += cut;
 if (dam <= 0)
  return;

 rem_disease(DI_SPEED_BOOST);
 if (dam >= 6)
  rem_disease(DI_ARMOR_BOOST);

 if (!is_npc())
  g->cancel_activity_query("You were hurt!");

 if (has_artifact_with(AEP_SNAKES) && dam >= 6) {
  int snakes = int(dam / 6);
  std::vector<point> valid;
  for (int x = posx - 1; x <= posx + 1; x++) {
   for (int y = posy - 1; y <= posy + 1; y++) {
    if (g->is_empty(x, y))
     valid.push_back( point(x, y) );
   }
  }
  if (snakes > valid.size())
   snakes = valid.size();
  if (snakes == 1)
   g->add_msg("A snake sprouts from your body!");
  else if (snakes >= 2)
   g->add_msg("Some snakes sprout from your body!");
  monster snake(g->mtypes[mon_shadow_snake]);
  for (int i = 0; i < snakes; i++) {
   int index = rng(0, valid.size() - 1);
   point sp = valid[index];
   valid.erase(valid.begin() + index);
   snake.spawn(sp.x, sp.y);
   snake.friendly = -1;
   g->z.push_back(snake);
  }
 }

 if (has_trait(PF_PAINRESIST))
  painadd = (sqrt(double(cut)) + dam + cut) / (rng(4, 6));
 else
  painadd = (sqrt(double(cut)) + dam + cut) / 4;
 pain += painadd;

 switch (bphurt) {
 case bp_eyes:
  pain++;
  if (dam > 5 || cut > 0) {
   int minblind = int((dam + cut) / 10);
   if (minblind < 1)
    minblind = 1;
   int maxblind = int((dam + cut) /  4);
   if (maxblind > 5)
    maxblind = 5;
   add_disease(DI_BLIND, rng(minblind, maxblind), g);
  }

 case bp_mouth: // Fall through to head damage
 case bp_head:
  pain++;
  hp_cur[hp_head] -= dam;
  if (hp_cur[hp_head] < 0)
   hp_cur[hp_head] = 0;
 break;
 case bp_torso:
  recoil += int(dam / 5);
  hp_cur[hp_torso] -= dam;
  if (hp_cur[hp_torso] < 0)
   hp_cur[hp_torso] = 0;
 break;
 case bp_hands: // Fall through to arms
 case bp_arms:
  if (side == 1 || side == 3 || weapon.is_two_handed(this))
   recoil += int(dam / 3);
  if (side == 0 || side == 3) {
   hp_cur[hp_arm_l] -= dam;
   if (hp_cur[hp_arm_l] < 0)
    hp_cur[hp_arm_l] = 0;
  }
  if (side == 1 || side == 3) {
   hp_cur[hp_arm_r] -= dam;
   if (hp_cur[hp_arm_r] < 0)
    hp_cur[hp_arm_r] = 0;
  }
 break;
 case bp_feet: // Fall through to legs
 case bp_legs:
  if (side == 0 || side == 3) {
   hp_cur[hp_leg_l] -= dam;
   if (hp_cur[hp_leg_l] < 0)
    hp_cur[hp_leg_l] = 0;
  }
  if (side == 1 || side == 3) {
   hp_cur[hp_leg_r] -= dam;
   if (hp_cur[hp_leg_r] < 0)
    hp_cur[hp_leg_r] = 0;
  }
 break;
 default:
  debugmsg("Wacky body part hit!");
 }
 if (has_trait(PF_ADRENALINE) && !has_disease(DI_ADRENALINE) &&
     (hp_cur[hp_head] < 25 || hp_cur[hp_torso] < 15))
  add_disease(DI_ADRENALINE, 200, g);
}

void player::hurt(game *g, body_part bphurt, int side, int dam)
{
 int painadd = 0;
 if (has_disease(DI_SLEEP) && rng(0, dam) > 2) {
  g->add_msg("You wake up!");
  rem_disease(DI_SLEEP);
 } else if (has_disease(DI_LYING_DOWN))
  rem_disease(DI_LYING_DOWN);

 if (dam <= 0)
  return;

 if (!is_npc())
  g->cancel_activity_query("You were hurt!");

 if (has_trait(PF_PAINRESIST))
  painadd = dam / 3;
 else
  painadd = dam / 2;
 pain += painadd;

 switch (bphurt) {
 case bp_eyes:	// Fall through to head damage
 case bp_mouth:	// Fall through to head damage
 case bp_head:
  pain++;
  hp_cur[hp_head] -= dam;
  if (hp_cur[hp_head] < 0)
   hp_cur[hp_head] = 0;
 break;
 case bp_torso:
  hp_cur[hp_torso] -= dam;
  if (hp_cur[hp_torso] < 0)
   hp_cur[hp_torso] = 0;
 break;
 case bp_hands:	// Fall through to arms
 case bp_arms:
  if (side == 0 || side == 3) {
   hp_cur[hp_arm_l] -= dam;
   if (hp_cur[hp_arm_l] < 0)
    hp_cur[hp_arm_l] = 0;
  }
  if (side == 1 || side == 3) {
   hp_cur[hp_arm_r] -= dam;
   if (hp_cur[hp_arm_r] < 0)
    hp_cur[hp_arm_r] = 0;
  }
 break;
 case bp_feet:	// Fall through to legs
 case bp_legs:
  if (side == 0 || side == 3) {
   hp_cur[hp_leg_l] -= dam;
   if (hp_cur[hp_leg_l] < 0)
    hp_cur[hp_leg_l] = 0;
  }
  if (side == 1 || side == 3) {
   hp_cur[hp_leg_r] -= dam;
   if (hp_cur[hp_leg_r] < 0)
    hp_cur[hp_leg_r] = 0;
  }
 break;
 default:
  debugmsg("Wacky body part hurt!");
 }
 if (has_trait(PF_ADRENALINE) && !has_disease(DI_ADRENALINE) &&
     (hp_cur[hp_head] < 25 || hp_cur[hp_torso] < 15))
  add_disease(DI_ADRENALINE, 200, g);
}

void player::heal(body_part healed, int side, int dam)
{
 hp_part healpart;
 switch (healed) {
 case bp_eyes:	// Fall through to head damage
 case bp_mouth:	// Fall through to head damage
 case bp_head:
  healpart = hp_head;
 break;
 case bp_torso:
  healpart = hp_torso;
 break;
 case bp_hands:
// Shouldn't happen, but fall through to arms
  debugmsg("Heal against hands!");
 case bp_arms:
  if (side == 0)
   healpart = hp_arm_l;
  else
   healpart = hp_arm_r;
 break;
 case bp_feet:
// Shouldn't happen, but fall through to legs
  debugmsg("Heal against feet!");
 case bp_legs:
  if (side == 0)
   healpart = hp_leg_l;
  else
   healpart = hp_leg_r;
 break;
 default:
  debugmsg("Wacky body part healed!");
  healpart = hp_torso;
 }
 hp_cur[healpart] += dam;
 if (hp_cur[healpart] > hp_max[healpart])
  hp_cur[healpart] = hp_max[healpart];
}

void player::heal(hp_part healed, int dam)
{
 hp_cur[healed] += dam;
 if (hp_cur[healed] > hp_max[healed])
  hp_cur[healed] = hp_max[healed];
}

void player::healall(int dam)
{
 for (int i = 0; i < num_hp_parts; i++) {
  if (hp_cur[i] > 0) {
   hp_cur[i] += dam;
   if (hp_cur[i] > hp_max[i])
    hp_cur[i] = hp_max[i];
  }
 }
}

void player::hurtall(int dam)
{
 for (int i = 0; i < num_hp_parts; i++) {
  int painadd = 0;
  hp_cur[i] -= dam;
   if (hp_cur[i] < 0)
     hp_cur[i] = 0;
  if (has_trait(PF_PAINRESIST))
   painadd = dam / 3;
  else
   painadd = dam / 2;
  pain += painadd;
 }
}

void player::hitall(game *g, int dam, int vary)
{
 if (has_disease(DI_SLEEP)) {
  g->add_msg("You wake up!");
  rem_disease(DI_SLEEP);
 } else if (has_disease(DI_LYING_DOWN))
  rem_disease(DI_LYING_DOWN);

 for (int i = 0; i < num_hp_parts; i++) {
  int ddam = vary? dam * rng (100 - vary, 100) / 100 : dam;
  int cut = 0;
  absorb(g, (body_part) i, ddam, cut);
  int painadd = 0;
  hp_cur[i] -= ddam;
   if (hp_cur[i] < 0)
     hp_cur[i] = 0;
  if (has_trait(PF_PAINRESIST))
   painadd = dam / 3 / 4;
  else
   painadd = dam / 2 / 4;
  pain += painadd;
 }
}

void player::knock_back_from(game *g, int x, int y)
{
 if (x == posx && y == posy)
  return; // No effect
 point to(posx, posy);
 if (x < posx)
  to.x++;
 if (x > posx)
  to.x--;
 if (y < posy)
  to.y++;
 if (y > posy)
  to.y--;

 int t = 0;
 bool u_see = (!is_npc() || g->u_see(to.x, to.y, t));

 std::string You = (is_npc() ? name : "You");
 std::string s = (is_npc() ? "s" : "");

// First, see if we hit a monster
 int mondex = g->mon_at(to.x, to.y);
 if (mondex != -1) {
  monster *z = &(g->z[mondex]);
  hit(g, bp_torso, 0, z->type->size, 0);
  add_disease(DI_STUNNED, 1, g);
  if ((str_max - 6) / 4 > z->type->size) {
   z->knock_back_from(g, posx, posy); // Chain reaction!
   z->hurt((str_max - 6) / 4);
   z->add_effect(ME_STUNNED, 1);
  } else if ((str_max - 6) / 4 == z->type->size) {
   z->hurt((str_max - 6) / 4);
   z->add_effect(ME_STUNNED, 1);
  }

  if (u_see)
   g->add_msg("%s bounce%s off a %s!",
              You.c_str(), s.c_str(), z->name().c_str());

  return;
 }

 int npcdex = g->npc_at(to.x, to.y);
 if (npcdex != -1) {
  npc *p = &(g->active_npc[npcdex]);
  hit(g, bp_torso, 0, 3, 0);
  add_disease(DI_STUNNED, 1, g);
  p->hit(g, bp_torso, 0, 3, 0);
  if (u_see)
   g->add_msg("%s bounce%s off %s!", You.c_str(), s.c_str(), p->name.c_str());

  return;
 }

// If we're still in the function at this point, we're actually moving a tile!
 if (g->m.move_cost(to.x, to.y) == 0) { // Wait, it's a wall (or water)

  if (g->m.has_flag(liquid, to.x, to.y)) {
   if (!is_npc())
    g->plswim(to.x, to.y);
// TODO: NPCs can't swim!
  } else { // It's some kind of wall.
   hurt(g, bp_torso, 0, 3);
   add_disease(DI_STUNNED, 2, g);
   if (u_see)
    g->add_msg("%s bounce%s off a %s.", name.c_str(), s.c_str(),
                                        g->m.tername(to.x, to.y).c_str());
  }

 } else { // It's no wall
  posx = to.x;
  posy = to.y;
 }
}

int player::hp_percentage()
{
 int total_cur = 0, total_max = 0;
// Head and torso HP are weighted 3x and 2x, respectively
 total_cur = hp_cur[hp_head] * 3 + hp_cur[hp_torso] * 2;
 total_max = hp_max[hp_head] * 3 + hp_max[hp_torso] * 2;
 for (int i = hp_arm_l; i < num_hp_parts; i++) {
  total_cur += hp_cur[i];
  total_max += hp_max[i];
 }
 return (100 * total_cur) / total_max;
}

void player::get_sick(game *g)
{
 if (health > 0 && rng(0, health + 10) < health)
  health--;
 if (health < 0 && rng(0, 10 - health) < (0 - health))
  health++;
 if (one_in(12))
  health -= 1;

 if (g->debugmon)
  debugmsg("Health: %d", health);

 if (has_trait(PF_DISIMMUNE))
  return;

 if (!has_disease(DI_FLU) && !has_disease(DI_COMMON_COLD) &&
     one_in(900 + 10 * health + (has_trait(PF_DISRESISTANT) ? 300 : 0))) {
  if (one_in(6))
   infect(DI_FLU, bp_mouth, 3, rng(40000, 80000), g);
  else
   infect(DI_COMMON_COLD, bp_mouth, 3, rng(20000, 60000), g);
 }
}

void player::infect(dis_type type, body_part vector, int strength,
                    int duration, game *g)
{
 if (dice(strength, 3) > dice(resist(vector), 3))
  add_disease(type, duration, g);
}

void player::add_disease(dis_type type, int duration, game *g,
                         int intensity, int max_intensity)
{
 if (duration == 0)
  return;
 bool found = false;
 int i = 0;
 while ((i < illness.size()) && !found) {
  if (illness[i].type == type) {
   illness[i].duration += duration;
   illness[i].intensity += intensity;
   if (max_intensity != -1 && illness[i].intensity > max_intensity)
    illness[i].intensity = max_intensity;
   found = true;
  }
  i++;
 }
 if (!found) {
  if (!is_npc())
   dis_msg(g, type);
  disease tmp(type, duration, intensity);
  illness.push_back(tmp);
 }
// activity.type = ACT_NULL;
}

void player::rem_disease(dis_type type)
{
 for (int i = 0; i < illness.size(); i++) {
  if (illness[i].type == type)
   illness.erase(illness.begin() + i);
 }
}

bool player::has_disease(dis_type type)
{
 for (int i = 0; i < illness.size(); i++) {
  if (illness[i].type == type)
   return true;
 }
 return false;
}

int player::disease_level(dis_type type)
{
 for (int i = 0; i < illness.size(); i++) {
  if (illness[i].type == type)
   return illness[i].duration;
 }
 return 0;
}

int player::disease_intensity(dis_type type)
{
 for (int i = 0; i < illness.size(); i++) {
  if (illness[i].type == type)
   return illness[i].intensity;
 }
 return 0;
}

void player::add_addiction(add_type type, int strength)
{
 if (type == ADD_NULL)
  return;
 int timer = 1200;
 if (has_trait(PF_ADDICTIVE)) {
  strength = int(strength * 1.5);
  timer = 800;
 }
 for (int i = 0; i < addictions.size(); i++) {
  if (addictions[i].type == type) {
        if (addictions[i].sated <   0)
    addictions[i].sated = timer;
   else if (addictions[i].sated < 600)
    addictions[i].sated += timer;	// TODO: Make this variable?
   else
    addictions[i].sated += int((3000 - addictions[i].sated) / 2);
   if ((rng(0, strength) > rng(0, addictions[i].intensity * 5) ||
       rng(0, 500) < strength) && addictions[i].intensity < 20)
    addictions[i].intensity++;
   return;
  }
 }
 if (rng(0, 100) < strength) {
  addiction tmp(type, 1);
  addictions.push_back(tmp);
 }
}

bool player::has_addiction(add_type type)
{
 for (int i = 0; i < addictions.size(); i++) {
  if (addictions[i].type == type &&
      addictions[i].intensity >= MIN_ADDICTION_LEVEL)
   return true;
 }
 return false;
}

void player::rem_addiction(add_type type)
{
 for (int i = 0; i < addictions.size(); i++) {
  if (addictions[i].type == type) {
   addictions.erase(addictions.begin() + i);
   return;
  }
 }
}

int player::addiction_level(add_type type)
{
 for (int i = 0; i < addictions.size(); i++) {
  if (addictions[i].type == type)
   return addictions[i].intensity;
 }
 return 0;
}

void player::suffer(game *g)
{
 for (int i = 0; i < my_bionics.size(); i++) {
  if (my_bionics[i].powered)
   activate_bionic(i, g);
 }
 if (underwater) {
  if (!has_trait(PF_GILLS))
   oxygen--;
  if (oxygen < 0) {
   if (has_bionic(bio_gills) && power_level > 0) {
    oxygen += 5;
    power_level--;
   } else {
    g->add_msg("You're drowning!");
    hurt(g, bp_torso, 0, rng(1, 4));
   }
  }
 }
 for (int i = 0; i < illness.size(); i++) {
  dis_effect(g, *this, illness[i]);
  illness[i].duration--;
  if (illness[i].duration < MIN_DISEASE_AGE)// Cap permanent disease age
   illness[i].duration = MIN_DISEASE_AGE;
  if (illness[i].duration == 0) {
   illness.erase(illness.begin() + i);
   i--;
  }
 }
 if (!has_disease(DI_SLEEP)) {
  int timer = -3600;
  if (has_trait(PF_ADDICTIVE))
   timer = -4000;
  for (int i = 0; i < addictions.size(); i++) {
   if (addictions[i].sated <= 0 &&
       addictions[i].intensity >= MIN_ADDICTION_LEVEL)
    addict_effect(g, addictions[i]);
   addictions[i].sated--;
   if (!one_in(addictions[i].intensity - 2) && addictions[i].sated > 0)
    addictions[i].sated -= 1;
   if (addictions[i].sated < timer - (100 * addictions[i].intensity)) {
    if (addictions[i].intensity <= 2) {
     addictions.erase(addictions.begin() + i);
     i--;
    } else {
     addictions[i].intensity = int(addictions[i].intensity / 2);
     addictions[i].intensity--;
     addictions[i].sated = 0;
    }
   }
  }
  if (has_trait(PF_CHEMIMBALANCE)) {
   if (one_in(3600)) {
    g->add_msg("You suddenly feel sharp pain for no reason.");
    pain += 3 * rng(1, 3);
   }
   if (one_in(3600)) {
    int pkilladd = 5 * rng(-1, 2);
    if (pkilladd > 0)
     g->add_msg("You suddenly feel numb.");
    else if (pkilladd < 0)
     g->add_msg("You suddenly ache.");
    pkill += pkilladd;
   }
   if (one_in(3600)) {
    g->add_msg("You feel dizzy for a moment.");
    moves -= rng(10, 30);
   }
   if (one_in(3600)) {
    int hungadd = 5 * rng(-1, 3);
    if (hungadd > 0)
     g->add_msg("You suddenly feel hungry.");
    else
     g->add_msg("You suddenly feel a little full.");
    hunger += hungadd;
   }
   if (one_in(3600)) {
    g->add_msg("You suddenly feel thirsty.");
    thirst += 5 * rng(1, 3);
   }
   if (one_in(3600)) {
    g->add_msg("You feel fatigued all of a sudden.");
    fatigue += 10 * rng(2, 4);
   }
   if (one_in(4800)) {
    if (one_in(3))
     add_morale(MORALE_FEELING_GOOD, 20, 100);
    else
     add_morale(MORALE_FEELING_BAD, -20, -100);
   }
  }
  if ((has_trait(PF_SCHIZOPHRENIC) || has_artifact_with(AEP_SCHIZO)) &&
      one_in(2400)) { // Every 4 hours or so
   monster phantasm;
   int i;
   switch(rng(0, 11)) {
    case 0:
     add_disease(DI_HALLU, 3600, g);
     break;
    case 1:
     add_disease(DI_VISUALS, rng(15, 60), g);
     break;
    case 2:
     g->add_msg("From the south you hear glass breaking.");
     break;
    case 3:
     g->add_msg("YOU SHOULD QUIT THE GAME IMMEDIATELY.");
     add_morale(MORALE_FEELING_BAD, -50, -150);
     break;
    case 4:
     for (i = 0; i < 10; i++) {
      g->add_msg("XXXXXXXXXXXXXXXXXXXXXXXXXXX");
     }
     break;
    case 5:
     g->add_msg("You suddenly feel so numb...");
     pkill += 25;
     break;
    case 6:
     g->add_msg("You start to shake uncontrollably.");
     add_disease(DI_SHAKES, 10 * rng(2, 5), g);
     break;
    case 7:
     for (i = 0; i < 10; i++) {
      phantasm = monster(g->mtypes[mon_hallu_zom + rng(0, 3)]);
      phantasm.spawn(posx + rng(-10, 10), posy + rng(-10, 10));
      if (g->mon_at(phantasm.posx, phantasm.posy) == -1)
       g->z.push_back(phantasm);
     }
     break;
    case 8:
     g->add_msg("It's a good time to lie down and sleep.");
     add_disease(DI_LYING_DOWN, 200, g);
     break;
    case 9:
     g->add_msg("You have the sudden urge to SCREAM!");
     g->sound(posx, posy, 10 + 2 * str_cur, "AHHHHHHH!");
     break;
    case 10:
     g->add_msg(std::string(name + name + name + name + name + name + name +
                            name + name + name + name + name + name + name +
                            name + name + name + name + name + name).c_str());
     break;
    case 11:
     add_disease(DI_FORMICATION, 600, g);
     break;
   }
  }

  if (has_trait(PF_JITTERY) && !has_disease(DI_SHAKES)) {
   if (stim > 50 && one_in(300 - stim))
    add_disease(DI_SHAKES, 300 + stim, g);
   else if (hunger > 80 && one_in(500 - hunger))
    add_disease(DI_SHAKES, 400, g);
  }

  if (has_trait(PF_MOODSWINGS) && one_in(3600)) {
   if (rng(1, 20) > 9)	// 55% chance
    add_morale(MORALE_MOODSWING, -100, -500);
   else			// 45% chance
    add_morale(MORALE_MOODSWING, 100, 500);
  }

  if (has_trait(PF_VOMITOUS) && one_in(4200))
   vomit(g);

  if (has_trait(PF_SHOUT1) && one_in(3600))
   g->sound(posx, posy, 10 + 2 * str_cur, "You shout loudly!");
  if (has_trait(PF_SHOUT2) && one_in(2400))
   g->sound(posx, posy, 15 + 3 * str_cur, "You scream loudly!");
  if (has_trait(PF_SHOUT3) && one_in(1800))
   g->sound(posx, posy, 20 + 4 * str_cur, "You let out a piercing howl!");
 }	// Done with while-awake-only effects

 if (has_trait(PF_ASTHMA) && one_in(3600 - stim * 50)) {
  bool auto_use = has_charges(itm_inhaler, 1);
  if (underwater) {
   oxygen = int(oxygen / 2);
   auto_use = false;
  }
  if (has_disease(DI_SLEEP)) {
   rem_disease(DI_SLEEP);
   g->add_msg("Your asthma wakes you up!");
   auto_use = false;
  }
  if (auto_use)
   use_charges(itm_inhaler, 1);
  else {
   add_disease(DI_ASTHMA, 50 * rng(1, 4), g);
   if (!is_npc())
    g->cancel_activity_query("You have an asthma attack!");
  }
 }

 if (has_trait(PF_LEAVES) && g->is_in_sunlight(posx, posy) && one_in(600))
  hunger--;

 if (pain > 0) {
  if (has_trait(PF_PAINREC1) && one_in(600))
   pain--;
  if (has_trait(PF_PAINREC2) && one_in(300))
   pain--;
  if (has_trait(PF_PAINREC3) && one_in(150))
   pain--;
 }

 if (has_trait(PF_ALBINO) && g->is_in_sunlight(posx, posy) && one_in(20)) {
  g->add_msg("The sunlight burns your skin!");
  if (has_disease(DI_SLEEP)) {
   rem_disease(DI_SLEEP);
   g->add_msg("You wake up!");
  }
  hurtall(1);
 }

 if ((has_trait(PF_TROGLO) || has_trait(PF_TROGLO2)) &&
     g->is_in_sunlight(posx, posy) && g->weather == WEATHER_SUNNY) {
  str_cur--;
  dex_cur--;
  int_cur--;
  per_cur--;
 }
 if (has_trait(PF_TROGLO2) && g->is_in_sunlight(posx, posy)) {
  str_cur--;
  dex_cur--;
  int_cur--;
  per_cur--;
 }
 if (has_trait(PF_TROGLO3) && g->is_in_sunlight(posx, posy)) {
  str_cur -= 4;
  dex_cur -= 4;
  int_cur -= 4;
  per_cur -= 4;
 }

 if (has_trait(PF_SORES)) {
  for (int i = bp_head; i < num_bp; i++) {
   if (pain < 5 + 4 * abs(encumb(body_part(i))))
    pain = 5 + 4 * abs(encumb(body_part(i)));
  }
 }

 if (has_trait(PF_SLIMY)) {
  if (g->m.field_at(posx, posy).type == fd_null)
   g->m.add_field(g, posx, posy, fd_slime, 1);
  else if (g->m.field_at(posx, posy).type == fd_slime &&
           g->m.field_at(posx, posy).density < 3)
   g->m.field_at(posx, posy).density++;
 }

 if (has_trait(PF_WEB_WEAVER) && one_in(3)) {
  if (g->m.field_at(posx, posy).type == fd_null ||
      g->m.field_at(posx, posy).type == fd_slime)
   g->m.add_field(g, posx, posy, fd_web, 1);
  else if (g->m.field_at(posx, posy).type == fd_web &&
           g->m.field_at(posx, posy).density < 3)
   g->m.field_at(posx, posy).density++;
 }

 if (has_trait(PF_RADIOGENIC) && int(g->turn) % 50 == 0 && radiation >= 10) {
  radiation -= 10;
  healall(1);
 }

 if (has_trait(PF_RADIOACTIVE1)) {
  if (g->m.radiation(posx, posy) < 10 && one_in(50))
   g->m.radiation(posx, posy)++;
 }
 if (has_trait(PF_RADIOACTIVE2)) {
  if (g->m.radiation(posx, posy) < 20 && one_in(25))
   g->m.radiation(posx, posy)++;
 }
 if (has_trait(PF_RADIOACTIVE3)) {
  if (g->m.radiation(posx, posy) < 30 && one_in(10))
   g->m.radiation(posx, posy)++;
 }

 if (has_trait(PF_UNSTABLE) && one_in(28800))	// Average once per 2 days
  mutate(g);
 if (has_artifact_with(AEP_MUTAGENIC) && one_in(28800))
  mutate(g);
 if (has_artifact_with(AEP_FORCE_TELEPORT) && one_in(600))
  g->teleport(this);

 if (is_wearing(itm_hazmat_suit)) {
  if (radiation < int((100 * g->m.radiation(posx, posy)) / 20))
   radiation += rng(0, g->m.radiation(posx, posy) / 20);
 } else if (radiation < int((100 * g->m.radiation(posx, posy)) / 8))
  radiation += rng(0, g->m.radiation(posx, posy) / 8);

 if (rng(1, 2500) < radiation && (int(g->turn) % 150 == 0 || radiation > 2000)){
  mutate(g);
  if (radiation > 2000)
   radiation = 2000;
  radiation /= 2;
  radiation -= 5;
  if (radiation < 0)
   radiation = 0;
 }

// Negative bionics effects
 if (has_bionic(bio_dis_shock) && one_in(1200)) {
  g->add_msg("You suffer a painful electrical discharge!");
  pain++;
  moves -= 150;
 }
 if (has_bionic(bio_dis_acid) && one_in(1500)) {
  g->add_msg("You suffer a burning acidic discharge!");
  hurtall(1);
 }
 if (has_bionic(bio_drain) && power_level > 0 && one_in(600)) {
  g->add_msg("Your batteries discharge slightly.");
  power_level--;
 }
 if (has_bionic(bio_noise) && one_in(500)) {
  g->add_msg("A bionic emits a crackle of noise!");
  g->sound(posx, posy, 60, "");
 }
 if (has_bionic(bio_power_weakness) && max_power_level > 0 &&
     power_level >= max_power_level * .75)
  str_cur -= 3;

// Artifact effects
 if (has_artifact_with(AEP_ATTENTION))
  add_disease(DI_ATTENTION, 3, g);

 if (dex_cur < 0)
  dex_cur = 0;
 if (str_cur < 0)
  str_cur = 0;
 if (per_cur < 0)
  per_cur = 0;
 if (int_cur < 0)
  int_cur = 0;
}

void player::vomit(game *g)
{
 g->add_msg("You throw up heavily!");
 hunger += rng(30, 50);
 thirst += rng(30, 50);
 moves -= 100;
 for (int i = 0; i < illness.size(); i++) {
  if (illness[i].type == DI_FOODPOISON) {
   illness[i].duration -= 300;
   if (illness[i].duration < 0)
    rem_disease(illness[i].type);
  } else if (illness[i].type == DI_DRUNK) {
   illness[i].duration -= rng(1, 5) * 100;
   if (illness[i].duration < 0)
    rem_disease(illness[i].type);
  }
 }
 rem_disease(DI_PKILL1);
 rem_disease(DI_PKILL2);
 rem_disease(DI_PKILL3);
 rem_disease(DI_SLEEP);
}

int player::weight_carried()
{
 int ret = 0;
 ret += weapon.weight();
 for (int i = 0; i < worn.size(); i++)
  ret += worn[i].weight();
 for (int i = 0; i < inv.size(); i++) {
  for (int j = 0; j < inv.stack_at(i).size(); j++)
   ret += inv.stack_at(i)[j].weight();
 }
 return ret;
}

int player::volume_carried()
{
 int ret = 0;
 for (int i = 0; i < inv.size(); i++) {
  for (int j = 0; j < inv.stack_at(i).size(); j++)
   ret += inv.stack_at(i)[j].volume();
 }
 return ret;
}

int player::weight_capacity(bool real_life)
{
 int str = (real_life ? str_cur : str_max);
 int ret = 400 + str * 35;
 if (has_trait(PF_BADBACK))
  ret = int(ret * .65);
 if (has_trait(PF_LIGHT_BONES))
  ret = int(ret * .80);
 if (has_trait(PF_HOLLOW_BONES))
  ret = int(ret * .60);
 if (has_artifact_with(AEP_CARRY_MORE))
  ret += 200;
 return ret;
}

int player::volume_capacity()
{
 int ret = 2;	// A small bonus (the overflow)
 it_armor *armor;
 for (int i = 0; i < worn.size(); i++) {
  armor = dynamic_cast<it_armor*>(worn[i].type);
  ret += armor->storage;
 }
 if (has_bionic(bio_storage))
  ret += 6;
 if (has_trait(PF_SHELL))
  ret += 16;
 if (has_trait(PF_PACKMULE))
  ret = int(ret * 1.4);
 return ret;
}

int player::morale_level()
{
 int ret = 0;
 for (int i = 0; i < morale.size(); i++)
  ret += morale[i].bonus;

 if (has_trait(PF_HOARDER)) {
  int pen = int((volume_capacity()-volume_carried()) / 2);
  if (pen > 70)
   pen = 70;
  if (has_disease(DI_TOOK_XANAX))
   pen = int(pen / 7);
  else if (has_disease(DI_TOOK_PROZAC))
   pen = int(pen / 2);
  ret -= pen;
 }

 if (has_trait(PF_MASOCHIST)) {
  int bonus = pain / 2.5;
  if (bonus > 25)
   bonus = 25;
  if (has_disease(DI_TOOK_PROZAC))
   bonus = int(bonus / 3);
  ret += bonus;
 }

 if (has_trait(PF_OPTIMISTIC)) {
  if (ret < 0) {	// Up to -30 is canceled out
   ret += 30;
   if (ret > 0)
    ret = 0;
  } else		// Otherwise, we're just extra-happy
   ret += 20;
 }

 if (has_disease(DI_TOOK_PROZAC) && ret < 0)
  ret = int(ret / 4);

 return ret;
}

void player::add_morale(morale_type type, int bonus, int max_bonus,
                        itype* item_type)
{
 bool placed = false;

 for (int i = 0; i < morale.size() && !placed; i++) {
  if (morale[i].type == type && morale[i].item_type == item_type) {
   placed = true;
   if (abs(morale[i].bonus) < abs(max_bonus) || max_bonus == 0) {
    morale[i].bonus += bonus;
    if (abs(morale[i].bonus) > abs(max_bonus) && max_bonus != 0)
     morale[i].bonus = max_bonus;
   }
  }
 }
 if (!placed) { // Didn't increase an existing point, so add a new one
  morale_point tmp(type, item_type, bonus);
  morale.push_back(tmp);
 }
}

void player::sort_inv()
{
 // guns ammo weaps armor food tools books other
 std::vector< std::vector<item> > types[8];
 std::vector<item> tmp;
 for (int i = 0; i < inv.size(); i++) {
  tmp = inv.stack_at(i);
       if (tmp[0].is_gun())
   types[0].push_back(tmp);
  else if (tmp[0].is_ammo())
   types[1].push_back(tmp);
  else if (tmp[0].is_armor())
   types[3].push_back(tmp);
  else if (tmp[0].is_tool() || tmp[0].is_gunmod())
   types[5].push_back(tmp);
  else if (tmp[0].is_food() || tmp[0].is_food_container())
   types[4].push_back(tmp);
  else if (tmp[0].is_book())
   types[6].push_back(tmp);
  else if (tmp[0].is_weap())
   types[2].push_back(tmp);
  else
   types[7].push_back(tmp);
 }
 inv.clear();
 for (int i = 0; i < 8; i++) {
  for (int j = 0; j < types[i].size(); j++)
   inv.push_back(types[i][j]);
 }
 inv_sorted = true;
}

void player::i_add(item it, game *g)
{
 int item_type_id = itm_null;
 if( it.type ) item_type_id = it.type->id;

 last_item = itype_id(item_type_id);

 if (it.is_food() || it.is_ammo() || it.is_gun()  || it.is_armor() ||
     it.is_book() || it.is_tool() || it.is_weap() || it.is_food_container())
  inv_sorted = false;

 if (it.count_by_charges()) {
  for (int i = 0; i < inv.size(); i++) {
   if (inv[i].type->id == item_type_id) {

     // does it stack?
    if (inv[i].charges > 0) {
     inv[i].charges += it.charges;
      it.charges = 0;
      return;
    }
   }
  }

  inv.push_back(it);
  return;
 }

 if (g != NULL && it.is_artifact() && it.is_tool()) {
  it_artifact_tool *art = dynamic_cast<it_artifact_tool*>(it.type);
  g->add_artifact_messages(art->effects_carried);
 }
 inv.push_back(it);
}

bool player::has_active_item(itype_id id)
{
 if (weapon.type->id == id && weapon.active)
  return true;
 for (int i = 0; i < inv.size(); i++) {
  if (inv[i].type->id == id && inv[i].active)
   return true;
 }
 return false;
}

int player::active_item_charges(itype_id id)
{
 int max = 0;
 if (weapon.type->id == id && weapon.active)
  max = weapon.charges;
 for (int i = 0; i < inv.size(); i++) {
  for (int j = 0; j < inv.stack_at(i).size(); j++) {
   if (inv.stack_at(i)[j].type->id == id && inv.stack_at(i)[j].active &&
       inv.stack_at(i)[j].charges > max)
    max = inv.stack_at(i)[j].charges;
  }
 }
 return max;
}

void player::process_active_items(game *g)
{
 it_tool* tmp;
 iuse use;
 if (weapon.is_artifact() && weapon.is_tool())
  g->process_artifact(&weapon, this, true);
 else if (weapon.active) {
  if (weapon.has_flag(IF_CHARGE)) { // We're chargin it up!
   if (weapon.charges == 8) {
    bool maintain = false;
    if (has_charges(itm_UPS_on, 4)) {
     use_charges(itm_UPS_on, 4);
     maintain = true;
    } else if (has_charges(itm_UPS_off, 4)) {
     use_charges(itm_UPS_off, 4);
     maintain = true;
    }
    if (maintain) {
     if (one_in(20)) {
      g->add_msg("Your %s discharges!", weapon.tname().c_str());
      point target(posx + rng(-12, 12), posy + rng(-12, 12));
      std::vector<point> traj = line_to(posx, posy, target.x, target.y, 0);
      g->fire(*this, target.x, target.y, traj, false);
     } else
      g->add_msg("Your %s beeps alarmingly.", weapon.tname().c_str());
    }
   } else {
    if (has_charges(itm_UPS_on, 1 + weapon.charges)) {
     use_charges(itm_UPS_on, 1 + weapon.charges);
     weapon.poison++;
    } else if (has_charges(itm_UPS_off, 1 + weapon.charges)) {
     use_charges(itm_UPS_off, 1 + weapon.charges);
     weapon.poison++;
    } else {
     g->add_msg("Your %s spins down.", weapon.tname().c_str());
     if (weapon.poison <= 0) {
      weapon.charges--;
      weapon.poison = weapon.charges - 1;
     } else
      weapon.poison--;
     if (weapon.charges == 0)
      weapon.active = false;
    }
    if (weapon.poison >= weapon.charges) {
     weapon.charges++;
     weapon.poison = 0;
    }
   }
   return;
  } // if (weapon.has_flag(IF_CHARGE))

  if (!weapon.is_tool()) {
   debugmsg("%s is active, but it is not a tool.", weapon.tname().c_str());
   return;
  }
  tmp = dynamic_cast<it_tool*>(weapon.type);
  (use.*tmp->use)(g, this, &weapon, true);
  if (tmp->turns_per_charge > 0 && int(g->turn) % tmp->turns_per_charge == 0)
   weapon.charges--;
  if (weapon.charges <= 0) {
   (use.*tmp->use)(g, this, &weapon, false);
   if (tmp->revert_to == itm_null)
    weapon = ret_null;
   else
    weapon.type = g->itypes[tmp->revert_to];
  }
 }
 for (int i = 0; i < inv.size(); i++) {
  for (int j = 0; j < inv.stack_at(i).size(); j++) {
   item *tmp_it = &(inv.stack_at(i)[j]);
   if (tmp_it->is_artifact() && tmp_it->is_tool())
    g->process_artifact(tmp_it, this);
   if (tmp_it->active) {
    tmp = dynamic_cast<it_tool*>(tmp_it->type);
    (use.*tmp->use)(g, this, tmp_it, true);
    if (tmp->turns_per_charge > 0 && int(g->turn) % tmp->turns_per_charge == 0)
    tmp_it->charges--;
    if (tmp_it->charges <= 0) {
     (use.*tmp->use)(g, this, tmp_it, false);
     if (tmp->revert_to == itm_null) {
      if (inv.stack_at(i).size() == 1) {
       inv.remove_stack(i);
       i--;
       j = 0;
      } else {
       inv.stack_at(i).erase(inv.stack_at(i).begin() + j);
       j--;
      }
     } else
      tmp_it->type = g->itypes[tmp->revert_to];
    }
   }
  }
 }
 for (int i = 0; i < worn.size(); i++) {
  if (worn[i].is_artifact())
   g->process_artifact(&(worn[i]), this);
 }
}

item player::remove_weapon()
{
 if (weapon.has_flag(IF_CHARGE) && weapon.active) { //unwield a charged charge rifle.
  weapon.charges = 0;
  weapon.active = false;
 }
 item tmp = weapon;
 weapon = ret_null;
// We need to remove any boosts related to our style
 rem_disease(DI_ATTACK_BOOST);
 rem_disease(DI_DODGE_BOOST);
 rem_disease(DI_DAMAGE_BOOST);
 rem_disease(DI_SPEED_BOOST);
 rem_disease(DI_ARMOR_BOOST);
 rem_disease(DI_VIPER_COMBO);
 return tmp;
}

void player::remove_mission_items(int mission_id)
{
 if (mission_id == -1)
  return;
 if (weapon.mission_id == mission_id)
  remove_weapon();
 else {
  for (int i = 0; i < weapon.contents.size(); i++) {
   if (weapon.contents[i].mission_id == mission_id)
    remove_weapon();
  }
 }
 for (int i = 0; i < inv.size(); i++) {
  for (int j = 0; j < inv.stack_at(i).size() && j > 0; j++) {
   if (inv.stack_at(i)[j].mission_id == mission_id) {
    if (inv.stack_at(i).size() == 1) {
     inv.remove_item(i, j);
     i--;
     j = -999;
    } else {
     inv.remove_item(i, j);
     j--;
    }
   } else {
    bool rem = false;
    for (int k = 0; !rem && k < inv.stack_at(i)[j].contents.size(); k++) {
     if (inv.stack_at(i)[j].contents[k].mission_id == mission_id) {
      if (inv.stack_at(i).size() == 1) {
       inv.remove_item(i, j);
       i--;
       j = 0;
      } else {
       inv.remove_item(i, j);
       j--;
      }
      rem = true;
     }
    }
   }
  }
 }
}

item player::i_rem(char let)
{
 item tmp;
 if (weapon.invlet == let) {
  if (weapon.type->id > num_items && weapon.type->id < num_all_items)
   return ret_null;
  tmp = weapon;
  weapon = ret_null;
  return tmp;
 }
 for (int i = 0; i < worn.size(); i++) {
  if (worn[i].invlet == let) {
   tmp = worn[i];
   worn.erase(worn.begin() + i);
   return tmp;
  }
 }
 if (inv.index_by_letter(let) != -1)
  return inv.remove_item_by_letter(let);
 return ret_null;
}

item player::i_rem(itype_id type)
{
 item ret;
 if (weapon.type->id == type)
  return remove_weapon();
 for (int i = 0; i < inv.size(); i++) {
  if (inv[i].type->id == type)
   return inv.remove_item(i);
 }
 return ret_null;
}

item& player::i_at(char let)
{
 if (let == KEY_ESCAPE)
  return ret_null;
 if (weapon.invlet == let)
  return weapon;
 for (int i = 0; i < worn.size(); i++) {
  if (worn[i].invlet == let)
   return worn[i];
 }
 int index = inv.index_by_letter(let);
 if (index == -1)
  return ret_null;
 return inv[index];
}

item& player::i_of_type(itype_id type)
{
 if (weapon.type->id == type)
  return weapon;
 for (int i = 0; i < worn.size(); i++) {
  if (worn[i].type->id == type)
   return worn[i];
 }
 for (int i = 0; i < inv.size(); i++) {
  if (inv[i].type->id == type)
   return inv[i];
 }
 return ret_null;
}

std::vector<item> player::inv_dump()
{
 std::vector<item> ret;
 if (weapon.type->id != 0 && weapon.type->id < num_items)
  ret.push_back(weapon);
 for (int i = 0; i < worn.size(); i++)
  ret.push_back(worn[i]);
 for(int i = 0; i < inv.size(); i++) {
  for (int j = 0; j < inv.stack_at(i).size(); j++)
   ret.push_back(inv.stack_at(i)[j]);
 }
 return ret;
}

item player::i_remn(int index)
{
 if (index > inv.size() || index < 0)
  return ret_null;
 return inv.remove_item(index);
}

void player::use_amount(itype_id it, int quantity, bool use_container)
{
 bool used_weapon_contents = false;
 for (int i = 0; i < weapon.contents.size(); i++) {
  if (weapon.contents[0].type->id == it) {
   quantity--;
   weapon.contents.erase(weapon.contents.begin() + 0);
   i--;
   used_weapon_contents = true;
  }
 }
 if (use_container && used_weapon_contents)
  remove_weapon();

 if (weapon.type->id == it) {
  quantity--;
  remove_weapon();
 }

 inv.use_amount(it, quantity, use_container);
}

void player::use_charges(itype_id it, int quantity)
{
 if (it == itm_toolset) {
  power_level -= quantity;
  if (power_level < 0)
   power_level = 0;
  return;
 }
// Start by checking weapon contents
 for (int i = 0; i < weapon.contents.size(); i++) {
  if (weapon.contents[i].type->id == it) {
   if (weapon.contents[i].charges > 0 &&
       weapon.contents[i].charges <= quantity) {
    quantity -= weapon.contents[i].charges;
    if (weapon.contents[i].destroyed_at_zero_charges()) {
     weapon.contents.erase(weapon.contents.begin() + i);
     i--;
    } else
     weapon.contents[i].charges = 0;
    if (quantity == 0)
     return;
   } else {
    weapon.contents[i].charges -= quantity;
    return;
   }
  }
 }

 if (weapon.type->id == it) {
  if (weapon.charges > 0 && weapon.charges <= quantity) {
   quantity -= weapon.charges;
   if (weapon.destroyed_at_zero_charges())
    remove_weapon();
   else
    weapon.charges = 0;
   if (quantity == 0)
    return;
   } else {
    weapon.charges -= quantity;
    return;
   }
  }

 inv.use_charges(it, quantity);
}

int player::butcher_factor()
{
 int lowest_factor = 999;
 if (has_bionic(bio_tools))
 	lowest_factor=100;
 for (int i = 0; i < inv.size(); i++) {
  for (int j = 0; j < inv.stack_at(i).size(); j++) {
   item *cur_item = &(inv.stack_at(i)[j]);
   if (cur_item->damage_cut() >= 10 && !cur_item->has_flag(IF_SPEAR)) {
    int factor = cur_item->volume() * 5 - cur_item->weight() * 1.5 -
                 cur_item->damage_cut();
    if (cur_item->damage_cut() <= 20)
     factor *= 2;
    if (factor < lowest_factor)
     lowest_factor = factor;
   }
  }
 }
 if (weapon.damage_cut() >= 10 && !weapon.has_flag(IF_SPEAR)) {
  int factor = weapon.volume() * 5 - weapon.weight() * 1.5 -
               weapon.damage_cut();
  if (weapon.damage_cut() <= 20)
   factor *= 2;
  if (factor < lowest_factor)
   lowest_factor = factor;
 }
 return lowest_factor;
}

int player::pick_usb()
{
 std::vector<int> drives;
 for (int i = 0; i < inv.size(); i++) {
  if (inv[i].type->id == itm_usb_drive) {
   if (inv[i].contents.empty())
    return i; // No need to pick, use an empty one by default!
   drives.push_back(i);
  }
 }

 if (drives.empty())
  return -1; // None available!

 std::vector<std::string> selections;
 for (int i = 0; i < drives.size() && i < 9; i++)
  selections.push_back( inv[drives[i]].tname() );

 int select = menu_vec("Choose drive:", selections);

 return drives[ select - 1 ];
}

bool player::is_wearing(itype_id it)
{
 for (int i = 0; i < worn.size(); i++) {
  if (worn[i].type->id == it)
   return true;
 }
 return false;
}

bool player::has_artifact_with(art_effect_passive effect)
{
 if (weapon.is_artifact() && weapon.is_tool()) {
  it_artifact_tool *tool = dynamic_cast<it_artifact_tool*>(weapon.type);
  for (int i = 0; i < tool->effects_wielded.size(); i++) {
   if (tool->effects_wielded[i] == effect)
    return true;
  }
  for (int i = 0; i < tool->effects_carried.size(); i++) {
   if (tool->effects_carried[i] == effect)
    return true;
  }
 }
 for (int i = 0; i < inv.size(); i++) {
  if (inv[i].is_artifact() && inv[i].is_tool()) {
   it_artifact_tool *tool = dynamic_cast<it_artifact_tool*>(inv[i].type);
   for (int i = 0; i < tool->effects_carried.size(); i++) {
    if (tool->effects_carried[i] == effect)
     return true;
   }
  }
 }
 for (int i = 0; i < worn.size(); i++) {
  if (worn[i].is_artifact()) {
   it_artifact_armor *armor = dynamic_cast<it_artifact_armor*>(worn[i].type);
   for (int i = 0; i < armor->effects_worn.size(); i++) {
    if (armor->effects_worn[i] == effect)
     return true;
   }
  }
 }
 return false;
}

bool player::has_amount(itype_id it, int quantity)
{
 if (it == itm_toolset)
  return has_bionic(bio_tools);
 return (amount_of(it) >= quantity);
}

int player::amount_of(itype_id it)
{
 if (it == itm_toolset && has_bionic(bio_tools))
  return 1;
 if (it == itm_apparatus) {
 if (has_amount(itm_crackpipe, 1) && has_amount(itm_lighter, 1) ||
    (has_amount(itm_can_drink, 1) && has_amount(itm_lighter, 1)))
  return 1;
}
 int quantity = 0;
 if (weapon.type->id == it)
  quantity++;
 for (int i = 0; i < weapon.contents.size(); i++) {
  if (weapon.contents[i].type->id == it)
   quantity++;
 }
 quantity += inv.amount_of(it);
 return quantity;
}

bool player::has_charges(itype_id it, int quantity)
{
 return (charges_of(it) >= quantity);
}

int player::charges_of(itype_id it)
{
 if (it == itm_toolset) {
  if (has_bionic(bio_tools))
   return power_level;
  else
   return 0;
 }
 int quantity = 0;
 if (weapon.type->id == it)
  quantity += weapon.charges;
 for (int i = 0; i < weapon.contents.size(); i++) {
  if (weapon.contents[i].type->id == it)
   quantity += weapon.contents[i].charges;
 }
 quantity += inv.charges_of(it);
 return quantity;
}

bool player::has_watertight_container()
{
 for (int i = 0; i < inv.size(); i++) {
  if (inv[i].is_container() && inv[i].contents.empty()) {
   it_container* cont = dynamic_cast<it_container*>(inv[i].type);
   if (cont->flags & mfb(con_wtight) && cont->flags & mfb(con_seals))
    return true;
  }
 }
 return false;
}

bool player::has_matching_liquid(int it)
{
 for (int i = 0; i < inv.size(); i++) {
  if (inv[i].is_container() && !inv[i].contents.empty()) {
    if (inv[i].contents[0].type->id == it) { // liquid matches
      it_container* container = dynamic_cast<it_container*>(inv[i].type);
      int holding_container_charges;

      if (inv[i].contents[0].type->is_food()) {
        it_comest* tmp_comest = dynamic_cast<it_comest*>(inv[i].contents[0].type);

        if (tmp_comest->add == ADD_ALCOHOL) // 1 contains = 20 alcohol charges
          holding_container_charges = container->contains * 20;
        else
          holding_container_charges = container->contains;
      }
      else if (inv[i].contents[0].type->is_ammo())
        holding_container_charges = container->contains * 200;
      else
        holding_container_charges = container->contains;

    if (inv[i].contents[0].charges < holding_container_charges)
      return true;
    }
  }
 }
 return false;
}

bool player::has_weapon_or_armor(char let)
{
 if (weapon.invlet == let)
  return true;
 for (int i = 0; i < worn.size(); i++) {
  if (worn[i].invlet == let)
   return true;
 }
 return false;
}

bool player::has_item(char let)
{
 return (has_weapon_or_armor(let) || inv.index_by_letter(let) != -1);
}

bool player::has_item(item *it)
{
 if (it == &weapon)
  return true;
 for (int i = 0; i < worn.size(); i++) {
  if (it == &(worn[i]))
   return true;
 }
 return inv.has_item(it);
}

bool player::has_mission_item(int mission_id)
{
 if (mission_id == -1)
  return false;
 if (weapon.mission_id == mission_id)
  return true;
 for (int i = 0; i < weapon.contents.size(); i++) {
  if (weapon.contents[i].mission_id == mission_id)
   return true;
 }
 for (int i = 0; i < inv.size(); i++) {
  for (int j = 0; j < inv.stack_at(i).size(); j++) {
   if (inv.stack_at(i)[j].mission_id == mission_id)
    return true;
   for (int k = 0; k < inv.stack_at(i)[j].contents.size(); k++) {
    if (inv.stack_at(i)[j].contents[k].mission_id == mission_id)
     return true;
   }
  }
 }
 return false;
}

int player::lookup_item(char let)
{
 if (weapon.invlet == let)
  return -1;

 for (int i = 0; i < inv.size(); i++) {
  if (inv[i].invlet == let)
   return i;
 }

 return -2; // -2 is for "item not found"
}

bool player::eat(game *g, int index)
{
 it_comest *comest = NULL;
 item *eaten = NULL;
 int which = -3; // Helps us know how to delete the item which got eaten
 int linet;
 if (index == -2) {
  g->add_msg("You do not have that item.");
  return false;
 } else if (index == -1) {
  if (weapon.is_food_container(this)) {
   eaten = &weapon.contents[0];
   which = -2;
   if (weapon.contents[0].is_food())
    comest = dynamic_cast<it_comest*>(weapon.contents[0].type);
  } else if (weapon.is_food(this)) {
   eaten = &weapon;
   which = -1;
   if (weapon.is_food())
    comest = dynamic_cast<it_comest*>(weapon.type);
  } else {
   if (!is_npc())
    g->add_msg("You can't eat your %s.", weapon.tname(g).c_str());
   else
    debugmsg("%s tried to eat a %s", name.c_str(), weapon.tname(g).c_str());
   return false;
  }
 } else {
  if (inv[index].is_food_container(this)) {
   eaten = &(inv[index].contents[0]);
   which = index + inv.size();
   if (inv[index].contents[0].is_food())
    comest = dynamic_cast<it_comest*>(inv[index].contents[0].type);
  } else if (inv[index].is_food(this)) {
   eaten = &inv[index];
   which = index;
   if (inv[index].is_food())
    comest = dynamic_cast<it_comest*>(inv[index].type);
  } else {
   if (!is_npc())
    g->add_msg("You can't eat your %s.", inv[index].tname(g).c_str());
   else
    debugmsg("%s tried to eat a %s", name.c_str(), inv[index].tname(g).c_str());
   return false;
  }
 }
 if (eaten == NULL)
  return false;

 if (eaten->is_ammo()) { // For when bionics let you eat fuel
  charge_power(eaten->charges / 20);
  eaten->charges = 0;
 } else if (!eaten->type->is_food() && !eaten->is_food_container(this)) {
// For when bionics let you burn organic materials
  int charge = (eaten->volume() + eaten->weight()) / 2;
  if (eaten->type->m1 == LEATHER || eaten->type->m2 == LEATHER)
   charge /= 4;
  if (eaten->type->m1 == WOOD    || eaten->type->m2 == WOOD)
   charge /= 2;
  charge_power(charge);
 } else { // It's real food!  i.e. an it_comest
// Remember, comest points to the it_comest data
  if (comest == NULL) {
   debugmsg("player::eat(%s); comest is NULL!", eaten->tname(g).c_str());
   return false;
  }
  if (comest->tool != itm_null) {
   bool has = has_amount(comest->tool, 1);
   if (g->itypes[comest->tool]->count_by_charges())
    has = has_charges(comest->tool, 1);
   if (!has) {
    if (!is_npc())
     g->add_msg("You need a %s to consume that!",
                g->itypes[comest->tool]->name.c_str());
    return false;
   }
  }
  bool overeating = (!has_trait(PF_GOURMAND) && hunger < 0 &&
                     comest->nutr >= 5);
  bool spoiled = eaten->rotten(g);

  last_item = itype_id(eaten->type->id);

  if (overeating && !is_npc() &&
      !query_yn("You're full.  Force yourself to eat?"))
   return false;

  if (has_trait(PF_CARNIVORE) && eaten->made_of(VEGGY) && comest->nutr > 0) {
   if (!is_npc())
    g->add_msg("You can only eat meat!");
   else
    g->add_msg("Carnivore %s tried to eat meat!", name.c_str());
   return false;
  }

  if (has_trait(PF_VEGETARIAN) && eaten->made_of(FLESH) && !is_npc() &&
      !query_yn("Really eat that meat? (The poor animals!)"))
   return false;

  if (spoiled) {
   if (is_npc())
    return false;
   if (!has_trait(PF_SAPROVORE) &&
       !query_yn("This %s smells awful!  Eat it?", eaten->tname(g).c_str()))
    return false;
   g->add_msg("Ick, this %s doesn't taste so good...",eaten->tname(g).c_str());
   if (!has_trait(PF_SAPROVORE) && (!has_bionic(bio_digestion) || one_in(3)))
    add_disease(DI_FOODPOISON, rng(60, (comest->nutr + 1) * 60), g);
   hunger -= rng(0, comest->nutr);
   thirst -= comest->quench;
   if (!has_trait(PF_SAPROVORE) && !has_bionic(bio_digestion))
    health -= 3;
  } else {
   hunger -= comest->nutr;
   thirst -= comest->quench;
   if (has_bionic(bio_digestion))
    hunger -= rng(0, comest->nutr);
   else if (!has_trait(PF_GOURMAND)) {
    if ((overeating && rng(-200, 0) > hunger))
     vomit(g);
   }
   health += comest->healthy;
  }
// At this point, we've definitely eaten the item, so use up some turns.
  if (has_trait(PF_GOURMAND))
   moves -= 150;
  else
   moves -= 250;
// If it's poisonous... poison us.  TODO: More several poison effects
  if (eaten->poison >= rng(2, 4))
   add_disease(DI_POISON, eaten->poison * 100, g);
  if (eaten->poison > 0)
   add_disease(DI_FOODPOISON, eaten->poison * 300, g);

// Descriptive text
  if (!is_npc()) {
   if (eaten->made_of(LIQUID))
    g->add_msg("You drink your %s.", eaten->tname(g).c_str());
   else if (comest->nutr >= 5)
    g->add_msg("You eat your %s.", eaten->tname(g).c_str());
  } else if (g->u_see(posx, posy, linet))
   g->add_msg("%s eats a %s.", name.c_str(), eaten->tname(g).c_str());

  if (g->itypes[comest->tool]->is_tool())
   use_charges(comest->tool, 1); // Tools like lighters get used
  if (comest->stim > 0) {
   if (comest->stim < 10 && stim < comest->stim) {
    stim += comest->stim;
    if (stim > comest->stim)
     stim = comest->stim;
   } else if (comest->stim >= 10 && stim < comest->stim * 3)
    stim += comest->stim;
  }

  iuse use;
  (use.*comest->use)(g, this, eaten, false);
  add_addiction(comest->add, comest->addict);
  if (has_bionic(bio_ethanol) && comest->use == &iuse::alcohol)
   charge_power(rng(2, 8));

  if (has_trait(PF_VEGETARIAN) && eaten->made_of(FLESH)) {
   if (!is_npc())
    g->add_msg("You feel bad about eating this meat...");
   add_morale(MORALE_VEGETARIAN, -75, -400);
  }
  if ((has_trait(PF_HERBIVORE) || has_trait(PF_RUMINANT)) &&
      eaten->made_of(FLESH)) {
   if (!one_in(3))
    vomit(g);
   if (comest->quench >= 2)
    thirst += int(comest->quench / 2);
   if (comest->nutr >= 2)
    hunger += int(comest->nutr * .75);
  }
  if (has_trait(PF_GOURMAND)) {
   if (comest->fun < -2)
    add_morale(MORALE_FOOD_BAD, comest->fun * 2, comest->fun * 4, comest);
   else if (comest->fun > 0)
    add_morale(MORALE_FOOD_GOOD, comest->fun * 3, comest->fun * 6, comest);
   if (!is_npc() && (hunger < -60 || thirst < -60))
    g->add_msg("You can't finish it all!");
   if (hunger < -60)
    hunger = -60;
   if (thirst < -60)
    thirst = -60;
  } else {
   if (comest->fun < 0)
    add_morale(MORALE_FOOD_BAD, comest->fun * 2, comest->fun * 6, comest);
   else if (comest->fun > 0)
    add_morale(MORALE_FOOD_GOOD, comest->fun * 2, comest->fun * 4, comest);
   if (!is_npc() && (hunger < -20 || thirst < -20))
    g->add_msg("You can't finish it all!");
   if (hunger < -20)
    hunger = -20;
   if (thirst < -20)
    thirst = -20;
  }
 }

 eaten->charges--;
 if (eaten->charges <= 0) {
  if (which == -1)
   weapon = ret_null;
  else if (which == -2) {
   weapon.contents.erase(weapon.contents.begin());
   if (!is_npc())
    g->add_msg("You are now wielding an empty %s.", weapon.tname(g).c_str());
  } else if (which >= 0 && which < inv.size())
   inv.remove_item(which);
  else if (which >= inv.size()) {
   which -= inv.size();
   inv[which].contents.erase(inv[which].contents.begin());
   if (!is_npc())
   {
    switch ((int)OPTIONS[OPT_DROP_EMPTY])
    {
      case 0:
        g->add_msg("%c - an empty %s", inv[which].invlet,
                                     inv[which].tname(g).c_str());
        break;
      case 1:
        if (inv[which].is_container())
        {
           it_container* cont = dynamic_cast<it_container*>(inv[which].type);
           if (!(cont->flags & mfb(con_wtight) && cont->flags & mfb(con_seals)))
           {
              g->add_msg("You drop the empty %s.", inv[which].tname(g).c_str());
              g->m.add_item(posx, posy, inv.remove_item(which));
           }
           else
              g->add_msg("%c - an empty %s", inv[which].invlet,
                                          inv[which].tname(g).c_str());
        }
        if (inv[which].type->id == itm_wrapper) // hack because wrappers aren't containers
        {
            g->add_msg("You drop the empty %s.", inv[which].tname(g).c_str());
            g->m.add_item(posx, posy, inv.remove_item(which));
        }
      break;
      case 2:
        g->add_msg("You drop the empty %s.", inv[which].tname(g).c_str());
        g->m.add_item(posx, posy, inv.remove_item(which));
      break;
    }
   }
   if (inv.stack_at(which).size() > 0)
    inv.restack(this);
   inv_sorted = false;
  }
 }
 return true;
}

bool player::wield(game *g, int index)
{
 if (weapon.has_flag(IF_NO_UNWIELD)) {
  g->add_msg("You cannot unwield your %s!  Withdraw them with 'p'.",
             weapon.tname().c_str());
  return false;
 }
 if (index == -3) {
  bool pickstyle = (!styles.empty());
  if (weapon.is_style())
   remove_weapon();
  else if (!is_armed()) {
   if (!pickstyle) {
    g->add_msg("You are already wielding nothing.");
    return false;
   }
  } else if (volume_carried() + weapon.volume() < volume_capacity()) {
   inv.push_back(remove_weapon());
   inv_sorted = false;
   moves -= 20;
   recoil = 0;
   if (!pickstyle)
    return true;
  } else if (query_yn("No space in inventory for your %s.  Drop it?",
                      weapon.tname(g).c_str())) {
   g->m.add_item(posx, posy, remove_weapon());
   recoil = 0;
   if (!pickstyle)
    return true;
  } else
   return false;

  if (pickstyle) {
   weapon = item( g->itypes[style_selected], 0 );
   weapon.invlet = ':';
   return true;
  }
 }
 if (index == -1) {
  g->add_msg("You're already wielding that!");
  return false;
 } else if (index == -2) {
  g->add_msg("You don't have that item.");
  return false;
 }

 if (inv[index].is_two_handed(this) && !has_two_arms()) {
  g->add_msg("You cannot wield a %s with only one arm.",
             inv[index].tname(g).c_str());
  return false;
 }
 if (!is_armed()) {
  weapon = inv.remove_item(index);
  if (weapon.is_artifact() && weapon.is_tool()) {
   it_artifact_tool *art = dynamic_cast<it_artifact_tool*>(weapon.type);
   g->add_artifact_messages(art->effects_wielded);
  }
  moves -= 30;
  last_item = itype_id(weapon.type->id);
  return true;
 } else if (volume_carried() + weapon.volume() - inv[index].volume() <
            volume_capacity()) {
  item tmpweap = remove_weapon();
  weapon = inv.remove_item(index);
  inv.push_back(tmpweap);
  inv_sorted = false;
  moves -= 45;
  if (weapon.is_artifact() && weapon.is_tool()) {
   it_artifact_tool *art = dynamic_cast<it_artifact_tool*>(weapon.type);
   g->add_artifact_messages(art->effects_wielded);
  }
  last_item = itype_id(weapon.type->id);
  return true;
 } else if (query_yn("No space in inventory for your %s.  Drop it?",
                     weapon.tname(g).c_str())) {
  g->m.add_item(posx, posy, remove_weapon());
  weapon = inv[index];
  inv.remove_item(index);
  inv_sorted = false;
  moves -= 30;
  if (weapon.is_artifact() && weapon.is_tool()) {
   it_artifact_tool *art = dynamic_cast<it_artifact_tool*>(weapon.type);
   g->add_artifact_messages(art->effects_wielded);
  }
  last_item = itype_id(weapon.type->id);
  return true;
 }

 return false;

}

void player::pick_style(game *g) // Style selection menu
{
 std::vector<std::string> options;
 options.push_back("No style");
 for (int i = 0; i < styles.size(); i++)
  options.push_back( g->itypes[styles[i]]->name );
 int selection = menu_vec("Select a style", options);
 if (selection >= 2)
  style_selected = styles[selection - 2];
 else
  style_selected = itm_null;
}

bool player::wear(game *g, char let)
{
 item* to_wear = NULL;
 int index = -1;
 if (weapon.invlet == let) {
  to_wear = &weapon;
  index = -2;
 } else {
  for (int i = 0; i < inv.size(); i++) {
   if (inv[i].invlet == let) {
    to_wear = &(inv[i]);
    index = i;
    i = inv.size();
   }
  }
 }

 if (to_wear == NULL) {
  g->add_msg("You don't have item '%c'.", let);
  return false;
 }

 if (!wear_item(g, to_wear))
  return false;

 if (index == -2)
  weapon = ret_null;
 else
  inv.remove_item(index);

 return true;
}

bool player::wear_item(game *g, item *to_wear)
{
 it_armor* armor = NULL;
 if (to_wear->is_armor())
  armor = dynamic_cast<it_armor*>(to_wear->type);
 else {
  g->add_msg("Putting on a %s would be tricky.", to_wear->tname(g).c_str());
  return false;
 }

// Make sure we're not wearing 2 of the item already
 int count = 0;
 for (int i = 0; i < worn.size(); i++) {
  if (worn[i].type->id == to_wear->type->id)
   count++;
 }
 if (count == 2) {
  g->add_msg("You can't wear more than two %s at once.",
             to_wear->tname().c_str());
  return false;
 }
 if (has_trait(PF_WOOLALLERGY) && to_wear->made_of(WOOL)) {
  g->add_msg("You can't wear that, it's made of wool!");
  return false;
 }
 if (armor->covers & mfb(bp_head) && encumb(bp_head) != 0) {
  g->add_msg("You can't wear a%s helmet!",
             wearing_something_on(bp_head) ? "nother" : "");
  return false;
 }
 if (armor->covers & mfb(bp_hands) && has_trait(PF_WEBBED)) {
  g->add_msg("You cannot put %s over your webbed hands.", armor->name.c_str());
  return false;
 }
 if (armor->covers & mfb(bp_hands) && has_trait(PF_TALONS)) {
  g->add_msg("You cannot put %s over your talons.", armor->name.c_str());
  return false;
 }
 if (armor->covers & mfb(bp_mouth) && has_trait(PF_BEAK)) {
  g->add_msg("You cannot put a %s over your beak.", armor->name.c_str());
  return false;
 }
 if (armor->covers & mfb(bp_feet) && has_trait(PF_HOOVES)) {
  g->add_msg("You cannot wear footwear on your hooves.");
  return false;
 }
 if (armor->covers & mfb(bp_head) && has_trait(PF_HORNS_CURLED)) {
  g->add_msg("You cannot wear headgear over your horns.");
  return false;
 }
 if (armor->covers & mfb(bp_torso) && has_trait(PF_SHELL)) {
  g->add_msg("You cannot wear anything over your shell.");
  return false;
 }
 if (armor->covers & mfb(bp_head) && !to_wear->made_of(WOOL) &&
     !to_wear->made_of(COTTON) && !to_wear->made_of(LEATHER) &&
     (has_trait(PF_HORNS_POINTED) || has_trait(PF_ANTENNAE) ||
      has_trait(PF_ANTLERS))) {
  g->add_msg("You cannot wear a helmet over your %s.",
             (has_trait(PF_HORNS_POINTED) ? "horns" :
              (has_trait(PF_ANTENNAE) ? "antennae" : "antlers")));
  return false;
 }
 // Checks to see if the player is wearing not cotton or not wool, ie leather/plastic shoes
 if (armor->covers & mfb(bp_feet) && wearing_something_on(bp_feet) && !(to_wear->made_of(WOOL) || to_wear->made_of(COTTON))) {
 for (int i = 0; i < worn.size(); i++) {
  item *worn_item = &worn[i];
  it_armor *worn_armor = dynamic_cast<it_armor*>(worn_item->type);
  if( worn_armor->covers & mfb(bp_feet) && !(worn_item->made_of(WOOL) || worn_item->made_of(COTTON))) {
<<<<<<< HEAD
  g->add_msg("You're already wearing footwear!");
  return false;
 }
 }
=======
   g->add_msg("You're already wearing footwear!");
   return false;
  }
 }
>>>>>>> 3ff88c47
}
 g->add_msg("You put on your %s.", to_wear->tname(g).c_str());
 if (to_wear->is_artifact()) {
  it_artifact_armor *art = dynamic_cast<it_artifact_armor*>(to_wear->type);
  g->add_artifact_messages(art->effects_worn);
 }
 moves -= 350; // TODO: Make this variable?
 last_item = itype_id(to_wear->type->id);
 worn.push_back(*to_wear);
 for (body_part i = bp_head; i < num_bp; i = body_part(i + 1)) {
  if (armor->covers & mfb(i) && encumb(i) >= 4)
   g->add_msg("Your %s %s very encumbered! %s",
              body_part_name(body_part(i), 2).c_str(),
              (i == bp_head || i == bp_torso ? "is" : "are"),
              encumb_text(body_part(i)).c_str());
 }
 return true;
}

bool player::takeoff(game *g, char let)
{
 for (int i = 0; i < worn.size(); i++) {
  if (worn[i].invlet == let) {
   if (volume_capacity() - (dynamic_cast<it_armor*>(worn[i].type))->storage >
       volume_carried() + worn[i].type->volume) {
    inv.push_back(worn[i]);
    worn.erase(worn.begin() + i);
    inv_sorted = false;
    return true;
   } else if (query_yn("No room in inventory for your %s.  Drop it?",
                       worn[i].tname(g).c_str())) {
    g->m.add_item(posx, posy, worn[i]);
    worn.erase(worn.begin() + i);
    return true;
   } else
    return false;
  }
 }
 g->add_msg("You are not wearing that item.");
 return false;
}

void player::use_wielded(game *g) {
  use(g, weapon.invlet);
}

void player::use(game *g, char let)
{
 item* used = &i_at(let);
 item copy;
 bool replace_item = false;
 if (inv.index_by_letter(let) != -1) {
  copy = inv.remove_item_by_letter(let);
  copy.invlet = let;
  used = &copy;
  replace_item = true;
 }

 if (used->is_null()) {
  g->add_msg("You do not have that item.");
  return;
 }

 last_item = itype_id(used->type->id);

 if (used->is_tool()) {

  it_tool *tool = dynamic_cast<it_tool*>(used->type);
  if (tool->charges_per_use == 0 || used->charges >= tool->charges_per_use) {
   iuse use;
   (use.*tool->use)(g, this, used, false);
   used->charges -= tool->charges_per_use;
  } else
   g->add_msg("Your %s has %d charges but needs %d.", used->tname(g).c_str(),
              used->charges, tool->charges_per_use);

  if (tool->use == &iuse::dogfood) replace_item = false;

  if (replace_item && used->invlet != 0)
   inv.add_item_keep_invlet(copy);
  else if (used->invlet == 0 && used == &weapon)
   remove_weapon();
  return;

 } else if (used->is_gunmod()) {

   if (skillLevel("gun") == 0) {
   g->add_msg("You need to be at least level 1 in the firearms skill before you\
 can modify guns.");
   if (replace_item)
    inv.add_item(copy);
   return;
  }
  char gunlet = g->inv("Select gun to modify:");
  it_gunmod *mod = static_cast<it_gunmod*>(used->type);
  item* gun = &(i_at(gunlet));
  if (gun->is_null()) {
   g->add_msg("You do not have that item.");
   if (replace_item)
    inv.add_item(copy);
   return;
  } else if (!gun->is_gun()) {
   g->add_msg("That %s is not a gun.", gun->tname(g).c_str());
   if (replace_item)
    inv.add_item(copy);
   return;
  }
  it_gun* guntype = dynamic_cast<it_gun*>(gun->type);
  if (guntype->skill_used == Skill::skill("archery") || guntype->skill_used == Skill::skill("launcher")) {
   g->add_msg("You cannot mod your %s.", gun->tname(g).c_str());
   if (replace_item)
    inv.add_item(copy);
   return;
  }
  if (guntype->skill_used == Skill::skill("pistol") && !mod->used_on_pistol) {
   g->add_msg("That %s cannot be attached to a handgun.",
              used->tname(g).c_str());
   if (replace_item)
    inv.add_item(copy);
   return;
  } else if (guntype->skill_used == Skill::skill("shotgun") && !mod->used_on_shotgun) {
   g->add_msg("That %s cannot be attached to a shotgun.",
              used->tname(g).c_str());
   if (replace_item)
    inv.add_item(copy);
   return;
  } else if (guntype->skill_used == Skill::skill("smg") && !mod->used_on_smg) {
   g->add_msg("That %s cannot be attached to a submachine gun.",
              used->tname(g).c_str());
   if (replace_item)
    inv.add_item(copy);
   return;
  } else if (guntype->skill_used == Skill::skill("rifle") && !mod->used_on_rifle) {
   g->add_msg("That %s cannot be attached to a rifle.",
              used->tname(g).c_str());
   if (replace_item)
    inv.add_item(copy);
   return;
  } else if (mod->acceptible_ammo_types != 0 &&
             !(mfb(guntype->ammo) & mod->acceptible_ammo_types)) {
   g->add_msg("That %s cannot be used on a %s gun.", used->tname(g).c_str(),
              ammo_name(guntype->ammo).c_str());
   if (replace_item)
    inv.add_item(copy);
   return;
  } else if (gun->contents.size() >= 4) {
   g->add_msg("Your %s already has 4 mods installed!  To remove the mods,\
press 'U' while wielding the unloaded gun.", gun->tname(g).c_str());
   if (replace_item)
    inv.add_item(copy);
   return;
  }
  if ((mod->id == itm_clip || mod->id == itm_clip2 || mod->id == itm_spare_mag) &&
      gun->clip_size() <= 2) {
   g->add_msg("You can not extend the ammo capacity of your %s.",
              gun->tname(g).c_str());
   if (replace_item)
    inv.add_item(copy);
   return;
  }
  if (mod->id == itm_spare_mag && gun->has_flag(IF_RELOAD_ONE)) {
   g->add_msg("You can not use a spare magazine with your %s.",
              gun->tname(g).c_str());
   if (replace_item)
    inv.add_item(copy);
   return;
  }
  for (int i = 0; i < gun->contents.size(); i++) {
   if (gun->contents[i].type->id == used->type->id) {
    g->add_msg("Your %s already has a %s.", gun->tname(g).c_str(),
               used->tname(g).c_str());
    if (replace_item)
     inv.add_item(copy);
    return;
   } else if (!mod->item_flags & mfb(IF_MODE_AUX) && mod->newtype != AT_NULL &&
	      !gun->contents[i].has_flag(IF_MODE_AUX) &&
	      (dynamic_cast<it_gunmod*>(gun->contents[i].type))->newtype != AT_NULL) {
    g->add_msg("Your %s's caliber has already been modified.",
               gun->tname(g).c_str());
    if (replace_item)
     inv.add_item(copy);
    return;
   } else if ((mod->id == itm_barrel_big || mod->id == itm_barrel_small) &&
              (gun->contents[i].type->id == itm_barrel_big ||
               gun->contents[i].type->id == itm_barrel_small)) {
    g->add_msg("Your %s already has a barrel replacement.",
               gun->tname(g).c_str());
    if (replace_item)
     inv.add_item(copy);
    return;
   } else if ((mod->id == itm_clip || mod->id == itm_clip2) &&
              (gun->contents[i].type->id == itm_clip ||
               gun->contents[i].type->id == itm_clip2)) {
    g->add_msg("Your %s already has its magazine size extended.",
               gun->tname(g).c_str());
    if (replace_item)
     inv.add_item(copy);
    return;
   }
  }
  g->add_msg("You attach the %s to your %s.", used->tname(g).c_str(),
             gun->tname(g).c_str());
  if (replace_item)
   gun->contents.push_back(copy);
  else
   gun->contents.push_back(i_rem(let));
  return;

 } else if (used->is_bionic()) {

  it_bionic* tmp = dynamic_cast<it_bionic*>(used->type);
  if (install_bionics(g, tmp)) {
   if (!replace_item)
    i_rem(let);
  } else if (replace_item)
   inv.add_item(copy);
  return;

 } else if (used->is_food() || used->is_food_container()) {
  if (replace_item)
   inv.add_item(copy);
  eat(g, lookup_item(let));
  return;
 } else if (used->is_book()) {
  if (replace_item)
   inv.add_item(copy);
  read(g, let);
  return;
 } else if (used->is_armor()) {
  if (replace_item)
   inv.add_item(copy);
  wear(g, let);
  return;
 } else
  g->add_msg("You can't do anything interesting with your %s.",
             used->tname(g).c_str());

 if (replace_item)
  inv.add_item(copy);
}

void player::read(game *g, char ch)
{
 vehicle *veh = g->m.veh_at (posx, posy);
 if (veh && veh->player_in_control (this)) {
  g->add_msg("It's bad idea to read while driving.");
  return;
 }
// Check if reading is okay
 if (g->light_level() < 8 && LL_LIT > g->lm.at(0, 0)) {
  g->add_msg("It's too dark to read!");
  return;
 }

// Find the object
 int index = -1;
 if (weapon.invlet == ch)
  index = -2;
 else {
  for (int i = 0; i < inv.size(); i++) {
   if (inv[i].invlet == ch) {
    index = i;
    i = inv.size();
   }
  }
 }

 if (index == -1) {
  g->add_msg("You do not have that item.");
  return;
 }

// Some macguffins can be read, but they aren't treated like books.
 it_macguffin* mac = NULL;
 item *used;
 if (index == -2 && weapon.is_macguffin()) {
  mac = dynamic_cast<it_macguffin*>(weapon.type);
  used = &weapon;
 } else if (index >= 0 && inv[index].is_macguffin()) {
  mac = dynamic_cast<it_macguffin*>(inv[index].type);
  used = &(inv[index]);
 }
 if (mac != NULL) {
  iuse use;
  (use.*mac->use)(g, this, used, false);
  return;
 }

 if ((index >=  0 && !inv[index].is_book()) ||
            (index == -2 && !weapon.is_book())) {
  g->add_msg("Your %s is not good reading material.",
           (index == -2 ? weapon.tname(g).c_str() : inv[index].tname(g).c_str()));
  return;
 }
 it_book* tmp;
 if (index == -2)
  tmp = dynamic_cast<it_book*>(weapon.type);
 else
  tmp = dynamic_cast<it_book*>(inv[index].type);
int time; //Declare this here so that we can change the time depending on whats needed
 if (tmp->intel > 0 && has_trait(PF_ILLITERATE)) {
  g->add_msg("You're illiterate!");
  return;
 }
 else if (skillLevel(tmp->type) < tmp->req) {
  g->add_msg("The %s-related jargon flies over your head!",
             tmp->type->name().c_str());
  return;
 } else if (tmp->intel > int_cur) {
  g->add_msg("This book is too complex for you to easily understand. It will take longer to read.");
  time = tmp->time * (read_speed() + ((tmp->intel - int_cur) * 100)); // Lower int characters can read, at a speed penalty
  activity = player_activity(ACT_READ, time, index);
  moves = 0;
  return;
 } else if (morale_level() < MIN_MORALE_READ &&  tmp->fun <= 0) {	// See morale.h
  g->add_msg("What's the point of reading?  (Your morale is too low!)");
  return;
 } else if (skillLevel(tmp->type) >= tmp->level && tmp->fun <= 0 &&
            !query_yn("Your %s skill won't be improved.  Read anyway?",
                      tmp->type->name().c_str()))
  return;

// Base read_speed() is 1000 move points (1 minute per tmp->time)
 time = tmp->time * read_speed();
 activity = player_activity(ACT_READ, time, index);
 moves = 0;
}

void player::try_to_sleep(game *g)
{
 int vpart = -1;
 vehicle *veh = g->m.veh_at (posx, posy, vpart);
 if (g->m.ter(posx, posy) == t_bed || g->m.ter(posx, posy) == t_makeshift_bed ||
     g->m.tr_at(posx, posy) == tr_cot || g->m.tr_at(posx, posy) == tr_rollmat ||
     veh && veh->part_with_feature (vpart, vpf_seat) >= 0 ||
     veh && veh->part_with_feature (vpart, vpf_bed) >= 0)
  g->add_msg("This is a comfortable place to sleep.");
 else if (g->m.ter(posx, posy) != t_floor)
  g->add_msg("It's %shard to get to sleep on this %s.",
             terlist[g->m.ter(posx, posy)].movecost <= 2 ? "a little " : "",
             terlist[g->m.ter(posx, posy)].name.c_str());
 add_disease(DI_LYING_DOWN, 300, g);
}

bool player::can_sleep(game *g)
{
 int sleepy = 0;
 if (has_addiction(ADD_SLEEP))
  sleepy -= 3;
 if (has_trait(PF_INSOMNIA))
  sleepy -= 8;

 int vpart = -1;
 vehicle *veh = g->m.veh_at (posx, posy, vpart);
 if (veh && veh->part_with_feature (vpart, vpf_seat) >= 0 ||
     g->m.ter(posx, posy) == t_makeshift_bed || g->m.tr_at(posx, posy) == tr_cot)
  sleepy += 4;
 else if (g->m.tr_at(posx, posy) == tr_rollmat)
  sleepy += 3;
 else if (g->m.ter(posx, posy) == t_bed)
  sleepy += 5;
 else if (g->m.ter(posx, posy) == t_floor)
  sleepy += 1;
 else
  sleepy -= g->m.move_cost(posx, posy);
 if (fatigue < 192)
  sleepy -= int( (192 - fatigue) / 4);
 else
  sleepy += int((fatigue - 192) / 16);
 sleepy += rng(-8, 8);
 sleepy -= 2 * stim;
 if (sleepy > 0)
  return true;
 return false;
}

int player::warmth(body_part bp)
{
 int ret = 0;
 for (int i = 0; i < worn.size(); i++) {
  if ((dynamic_cast<it_armor*>(worn[i].type))->covers & mfb(bp))
   ret += (dynamic_cast<it_armor*>(worn[i].type))->warmth;
 }
 return ret;
}

int player::encumb(body_part bp) {
 int iLayers = 0, iArmorEnc = 0, iWarmth = 0;
 return encumb(bp, iLayers, iArmorEnc, iWarmth);
}

int player::encumb(body_part bp, int &layers, int &armorenc, int &warmth)
{
 int ret = 0;
 it_armor* armor;
 for (int i = 0; i < worn.size(); i++) {
  if (!worn[i].is_armor())
   debugmsg("%s::encumb hit a non-armor item at worn[%d] (%s)", name.c_str(),
            i, worn[i].tname().c_str());
  armor = dynamic_cast<it_armor*>(worn[i].type);

  if (armor->covers & mfb(bp)) {
   armorenc += armor->encumber;
   warmth += armor->warmth;
   if (armor->encumber >= 0 || bp != bp_torso)
    layers++;
  }
 }

 ret += armorenc;

 // Following items undo their layering. Once. Bodypart has to be taken into account, hence the switch.
 switch (bp){
  case bp_feet  : if (!(is_wearing(itm_socks) || is_wearing(itm_socks_wool))) break; else layers--;
  case bp_legs  : if (!is_wearing(itm_long_underpants)) break; else layers--;
  case bp_hands : if (!is_wearing(itm_gloves_liner)) break; else layers--;
  case bp_torso : if (!is_wearing(itm_under_armor)) break; else layers--;
 }
 if (layers > 1)
  ret += (layers - 1) * (bp == bp_torso ? .5 : 2);// Easier to layer on torso
 if (volume_carried() > volume_capacity() - 2 && bp != bp_head)
  ret += 3;

// Bionics and mutation
 if ((bp == bp_head  && has_bionic(bio_armor_head))  ||
     (bp == bp_torso && has_bionic(bio_armor_torso)) ||
     (bp == bp_legs  && has_bionic(bio_armor_legs)))
  ret += 2;
 if (has_bionic(bio_stiff) && bp != bp_head && bp != bp_mouth)
  ret += 1;
 if (has_trait(PF_CHITIN3) && bp != bp_eyes && bp != bp_mouth)
  ret += 1;
 if (has_trait(PF_SLIT_NOSTRILS) && bp == bp_mouth)
  ret += 1;
 if (bp == bp_hands &&
     (has_trait(PF_ARM_TENTACLES) || has_trait(PF_ARM_TENTACLES_4) ||
      has_trait(PF_ARM_TENTACLES_8)))
  ret += 3;
 return ret;
}

int player::armor_bash(body_part bp)
{
 int ret = 0;
 it_armor* armor;
 for (int i = 0; i < worn.size(); i++) {
  armor = dynamic_cast<it_armor*>(worn[i].type);
  if (armor->covers & mfb(bp))
   ret += armor->dmg_resist;
 }
 if (has_bionic(bio_carbon))
  ret += 2;
 if (bp == bp_head && has_bionic(bio_armor_head))
  ret += 3;
 else if (bp == bp_arms && has_bionic(bio_armor_arms))
  ret += 3;
 else if (bp == bp_torso && has_bionic(bio_armor_torso))
  ret += 3;
 else if (bp == bp_legs && has_bionic(bio_armor_legs))
  ret += 3;
 if (has_trait(PF_FUR))
  ret++;
 if (has_trait(PF_CHITIN))
  ret += 2;
 if (has_trait(PF_SHELL) && bp == bp_torso)
  ret += 6;
 ret += rng(0, disease_intensity(DI_ARMOR_BOOST));
 return ret;
}

int player::armor_cut(body_part bp)
{
 int ret = 0;
 it_armor* armor;
 for (int i = 0; i < worn.size(); i++) {
  armor = dynamic_cast<it_armor*>(worn[i].type);
  if (armor->covers & mfb(bp))
   ret += armor->cut_resist;
 }
 if (has_bionic(bio_carbon))
  ret += 4;
 if (bp == bp_head && has_bionic(bio_armor_head))
  ret += 3;
 else if (bp == bp_arms && has_bionic(bio_armor_arms))
  ret += 3;
 else if (bp == bp_torso && has_bionic(bio_armor_torso))
  ret += 3;
 else if (bp == bp_legs && has_bionic(bio_armor_legs))
  ret += 3;
 if (has_trait(PF_THICKSKIN))
  ret++;
 if (has_trait(PF_SCALES))
  ret += 2;
 if (has_trait(PF_THICK_SCALES))
  ret += 4;
 if (has_trait(PF_SLEEK_SCALES))
  ret += 1;
 if (has_trait(PF_CHITIN))
  ret += 2;
 if (has_trait(PF_CHITIN2))
  ret += 4;
 if (has_trait(PF_CHITIN3))
  ret += 8;
 if (has_trait(PF_SHELL) && bp == bp_torso)
  ret += 14;
 ret += rng(0, disease_intensity(DI_ARMOR_BOOST));
 return ret;
}

void player::absorb(game *g, body_part bp, int &dam, int &cut)
{
 it_armor* tmp;
 int arm_bash = 0, arm_cut = 0;
 if (has_active_bionic(bio_ads)) {
  if (dam > 0 && power_level > 1) {
   dam -= rng(1, 8);
   power_level--;
  }
  if (cut > 0 && power_level > 1) {
   cut -= rng(0, 4);
   power_level--;
  }
  if (dam < 0)
   dam = 0;
  if (cut < 0)
   cut = 0;
 }
// See, we do it backwards, which assumes the player put on their jacket after
//  their T shirt, for example.  TODO: don't assume! ASS out of U & ME, etc.
 for (int i = worn.size() - 1; i >= 0; i--) {
  tmp = dynamic_cast<it_armor*>(worn[i].type);
  if ((tmp->covers & mfb(bp)) && tmp->storage < 20 && dam > 0) {
   arm_bash = tmp->dmg_resist;
   arm_cut  = tmp->cut_resist;
   switch (worn[i].damage) {
   case 1:
    arm_bash *= .8;
    arm_cut  *= .9;
    break;
   case 2:
    arm_bash *= .7;
    arm_cut  *= .7;
    break;
   case 3:
    arm_bash *= .5;
    arm_cut  *= .4;
    break;
   case 4:
    arm_bash *= .2;
    arm_cut  *= .1;
    break;
   }
// Wool, leather, and cotton clothing may be damaged by CUTTING damage
   if ((worn[i].made_of(WOOL)   || worn[i].made_of(LEATHER) ||
        worn[i].made_of(COTTON) || worn[i].made_of(GLASS)   ||
        worn[i].made_of(WOOD)   || worn[i].made_of(KEVLAR)) &&
       rng(0, tmp->cut_resist * 2) < cut && !one_in(cut))
    worn[i].damage++;
// Kevlar, plastic, iron, steel, and silver may be damaged by BASHING damage
   if ((worn[i].made_of(PLASTIC) || worn[i].made_of(IRON)   ||
        worn[i].made_of(STEEL)   || worn[i].made_of(SILVER) ||
        worn[i].made_of(STONE))  &&
       rng(0, tmp->dmg_resist * 2) < dam && !one_in(dam))
    worn[i].damage++;
   if (worn[i].damage >= 5) {
    int linet;
    if (!is_npc())
     g->add_msg("Your %s is completely destroyed!", worn[i].tname(g).c_str());
    else if (g->u_see(posx, posy, linet))
     g->add_msg("%s's %s is destroyed!", name.c_str(),
                worn[i].tname(g).c_str());
    worn.erase(worn.begin() + i);
   }
  }
  dam -= arm_bash;
  cut -= arm_cut;
 }
 if (has_bionic(bio_carbon)) {
  dam -= 2;
  cut -= 4;
 }
 if (bp == bp_head && has_bionic(bio_armor_head)) {
  dam -= 3;
  cut -= 3;
 } else if (bp == bp_arms && has_bionic(bio_armor_arms)) {
  dam -= 3;
  cut -= 3;
 } else if (bp == bp_torso && has_bionic(bio_armor_torso)) {
  dam -= 3;
  cut -= 3;
 } else if (bp == bp_legs && has_bionic(bio_armor_legs)) {
  dam -= 3;
  cut -= 3;
 }
 if (has_trait(PF_THICKSKIN))
  cut--;
 if (has_trait(PF_SCALES))
  cut -= 2;
 if (has_trait(PF_THICK_SCALES))
  cut -= 4;
 if (has_trait(PF_SLEEK_SCALES))
  cut -= 1;
 if (has_trait(PF_FEATHERS))
  dam--;
 if (has_trait(PF_FUR))
  dam--;
 if (has_trait(PF_CHITIN))
  cut -= 2;
 if (has_trait(PF_CHITIN2)) {
  dam--;
  cut -= 4;
 }
 if (has_trait(PF_CHITIN3)) {
  dam -= 2;
  cut -= 8;
 }
 if (has_trait(PF_PLANTSKIN))
  dam--;
 if (has_trait(PF_BARK))
  dam -= 2;
 if (bp == bp_feet && has_trait(PF_HOOVES))
  cut--;
 if (has_trait(PF_LIGHT_BONES))
  dam *= 1.4;
 if (has_trait(PF_HOLLOW_BONES))
  dam *= 1.8;
 if (dam < 0)
  dam = 0;
 if (cut < 0)
  cut = 0;
}

int player::resist(body_part bp)
{
 int ret = 0;
 for (int i = 0; i < worn.size(); i++) {
  if ((dynamic_cast<it_armor*>(worn[i].type))->covers & mfb(bp) ||
      (bp == bp_eyes && // Head protection works on eyes too (e.g. baseball cap)
           (dynamic_cast<it_armor*>(worn[i].type))->covers & mfb(bp_head)))
   ret += (dynamic_cast<it_armor*>(worn[i].type))->env_resist;
 }
 if (bp == bp_mouth && has_bionic(bio_purifier) && ret < 5) {
  ret += 2;
  if (ret == 6)
   ret = 5;
 }
 return ret;
}

bool player::wearing_something_on(body_part bp)
{
 for (int i = 0; i < worn.size(); i++) {
  if ((dynamic_cast<it_armor*>(worn[i].type))->covers & mfb(bp))
    return true;
 }
 return false;
}

void player::practice (Skill *s, int amount) {
  SkillLevel& level = skillLevel(s);
  if (level.exercise() < 0) {
    if (amount >= -level.exercise()) {
      amount -= level.exercise();
    } else {
      amount += amount;
    }
  }

  bool isSavant = has_trait(PF_SAVANT);

  Skill *savantSkill = NULL;
  SkillLevel savantSkillLevel = SkillLevel();

  if (isSavant) {
    for (std::vector<Skill*>::iterator aSkill = Skill::skills.begin()++; aSkill != Skill::skills.end(); ++aSkill) {
      if (skillLevel(*aSkill) > savantSkillLevel) {
        savantSkill = *aSkill;
        savantSkillLevel = skillLevel(*aSkill);
      }
    }
  }

  int newLevel;

  while (level.isTraining() && amount > 0 && xp_pool >= (1 + level.level())) {
    amount -= level.level() + 1;
    if ((!isSavant || s == savantSkill || one_in(2)) && rng(0, 100) < level.comprehension(int_cur, has_trait(PF_FASTLEARNER))) {
      xp_pool -= (1 + level.level());

      skillLevel(s).train(newLevel);
    }
  }
}

void player::practice (std::string s, int amount) {
  Skill *aSkill = Skill::skill(s);
  practice(aSkill, amount);
}

void player::assign_activity(activity_type type, int moves, int index)
{
 if (backlog.type == type && backlog.index == index &&
     query_yn("Resume task?")) {
  activity = backlog;
  backlog = player_activity();
 } else
  activity = player_activity(type, moves, index);
}

void player::cancel_activity()
{
 if (activity_is_suspendable(activity.type))
  backlog = activity;
 activity.type = ACT_NULL;
}

std::vector<int> player::has_ammo(ammotype at)
{
 std::vector<int> ret;
 it_ammo* tmp;
 bool newtype = true;
 for (int a = 0; a < inv.size(); a++) {
  if (inv[a].is_ammo() && dynamic_cast<it_ammo*>(inv[a].type)->type == at) {
   newtype = true;
   tmp = dynamic_cast<it_ammo*>(inv[a].type);
   for (int i = 0; i < ret.size(); i++) {
    if (tmp->id == inv[ret[i]].type->id &&
        inv[a].charges == inv[ret[i]].charges) {
// They're effectively the same; don't add it to the list
// TODO: Bullets may become rusted, etc., so this if statement may change
     newtype = false;
     i = ret.size();
    }
   }
   if (newtype)
    ret.push_back(a);
  // Handle gasoline nested in containers
  } else if (at == AT_GAS && inv[a].is_container() &&
	     !inv[a].contents.empty() && inv[a].contents[0].is_ammo() &&
	     dynamic_cast<it_ammo*>(inv[a].contents[0].type)->type == at) {
   ret.push_back(a);
   return ret;
  }
 }
 return ret;
}

std::string player::weapname(bool charges)
{
 if (!(weapon.is_tool() &&
       dynamic_cast<it_tool*>(weapon.type)->max_charges <= 0) &&
     weapon.charges >= 0 && charges) {
  std::stringstream dump;
  int spare_mag = weapon.has_gunmod(itm_spare_mag);
  dump << weapon.tname().c_str() << " (" << weapon.charges;
  if( -1 != spare_mag )
   dump << "+" << weapon.contents[spare_mag].charges;
  for (int i = 0; i < weapon.contents.size(); i++)
   if (weapon.contents[i].is_gunmod() &&
       weapon.contents[i].has_flag(IF_MODE_AUX))
    dump << "+" << weapon.contents[i].charges;
  dump << ")";
  return dump.str();
 } else if (weapon.is_null())
  return "fists";

 else if (weapon.is_style()) { // Styles get bonus-bars!
  std::stringstream dump;
  dump << weapon.tname();

  switch (weapon.type->id) {
   case itm_style_capoeira:
    if (has_disease(DI_DODGE_BOOST))
     dump << " +Dodge";
    if (has_disease(DI_ATTACK_BOOST))
     dump << " +Attack";
    break;

   case itm_style_ninjutsu:
   case itm_style_leopard:
    if (has_disease(DI_ATTACK_BOOST))
     dump << " +Attack";
    break;

   case itm_style_crane:
    if (has_disease(DI_DODGE_BOOST))
     dump << " +Dodge";
    break;

   case itm_style_dragon:
    if (has_disease(DI_DAMAGE_BOOST))
     dump << " +Damage";
    break;

   case itm_style_tiger: {
    dump << " [";
    int intensity = disease_intensity(DI_DAMAGE_BOOST);
    for (int i = 1; i <= 5; i++) {
     if (intensity >= i * 2)
      dump << "*";
     else
      dump << ".";
    }
    dump << "]";
   } break;

   case itm_style_centipede: {
    dump << " [";
    int intensity = disease_intensity(DI_SPEED_BOOST);
    for (int i = 1; i <= 8; i++) {
     if (intensity >= i * 4)
      dump << "*";
     else
      dump << ".";
    }
    dump << "]";
   } break;

   case itm_style_venom_snake: {
    dump << " [";
    int intensity = disease_intensity(DI_VIPER_COMBO);
    for (int i = 1; i <= 2; i++) {
     if (intensity >= i)
      dump << "C";
     else
      dump << ".";
    }
    dump << "]";
   } break;

   case itm_style_lizard: {
    dump << " [";
    int intensity = disease_intensity(DI_ATTACK_BOOST);
    for (int i = 1; i <= 4; i++) {
     if (intensity >= i)
      dump << "*";
     else
      dump << ".";
    }
    dump << "]";
   } break;

   case itm_style_toad: {
    dump << " [";
    int intensity = disease_intensity(DI_ARMOR_BOOST);
    for (int i = 1; i <= 5; i++) {
     if (intensity >= 5 + i)
      dump << "!";
     else if (intensity >= i)
      dump << "*";
     else
      dump << ".";
    }
    dump << "]";
   } break;

  } // switch (weapon.type->id)
  return dump.str();
 } else
  return weapon.tname();
}

nc_color encumb_color(int level)
{
 if (level < 0)
  return c_green;
 if (level == 0)
  return c_ltgray;
 if (level < 4)
  return c_yellow;
 if (level < 7)
  return c_ltred;
 return c_red;
}

bool activity_is_suspendable(activity_type type)
{
 if (type == ACT_NULL || type == ACT_RELOAD || type == ACT_DISASSEMBLE)
  return false;
 return true;
}

SkillLevel& player::skillLevel(std::string ident) {
  return _skills[Skill::skill(ident)];
}

SkillLevel& player::skillLevel(size_t id) {
  return _skills[Skill::skill(id)];
}

SkillLevel& player::skillLevel(Skill *_skill) {
  return _skills[_skill];
}<|MERGE_RESOLUTION|>--- conflicted
+++ resolved
@@ -14,10 +14,6 @@
 #include "weather.h"
 
 #include "name.h"
-<<<<<<< HEAD
-
-=======
->>>>>>> 3ff88c47
 #include "cursesdef.h"
 
 nc_color encumb_color(int level);
@@ -82,13 +78,8 @@
  }
 
  for (int i = 0; i < num_bp; i++) {
-<<<<<<< HEAD
-  temp_cur[i] = 500; ; frostbite_timer[i] = 0;
-}
-=======
   temp_cur[i] = BODYTEMP_NORM; ; frostbite_timer[i] = 0;
- }
->>>>>>> 3ff88c47
+}
 }
 
 player::player(const player &rhs)
@@ -1129,7 +1120,7 @@
     mvwprintz(w_stats, 3, 2, h_ltgray, "Dexterity:");
     mvwprintz(w_info, 0, 0, c_magenta, "\
 Dexterity affects your chance to hit in melee combat, helps you steady your\n\
-gun for ranged combat, and enhances many actions that require finesse.");
+gun for ranged combat, and enhances many actions that require finesse."); 
    } else if (line == 2) {
     mvwprintz(w_stats, 4, 2, h_ltgray, "Intelligence:");
     mvwprintz(w_info, 0, 0, c_magenta, "\
@@ -1194,12 +1185,12 @@
 Swimming costs +%d movement points;\n\
 Melee attacks cost +%d movement points", encumb(bp_torso), encumb(bp_torso),
               encumb(bp_torso) * (80 - skillLevel("swimming").level() * 3), encumb(bp_torso) * 20);
-   } else if (line == 4)
+   } else if (line == 4) 
   {
     mvwprintz(w_encumb, 5, 1, h_ltgray, "Arms");
     mvwprintz(w_info, 0, 0, c_magenta, "\
 Arm encumbrance affects your accuracy with ranged weapons.");
-   } else if (line == 5)
+   } else if (line == 5)    
    {
     mvwprintz(w_encumb, 6, 1, h_ltgray, "Hands");
     mvwprintz(w_info, 0, 0, c_magenta, "\
@@ -1974,9 +1965,9 @@
 bool player::sight_impaired()
 {
  return has_disease(DI_BOOMERED) ||
-  (underwater && !has_bionic(bio_membrane) && !has_trait(PF_MEMBRANE)
+  (underwater && !has_bionic(bio_membrane) && !has_trait(PF_MEMBRANE) 
               && !is_wearing(itm_goggles_swim)) ||
-  (has_trait(PF_MYOPIC) && !is_wearing(itm_glasses_eye)
+  (has_trait(PF_MYOPIC) && !is_wearing(itm_glasses_eye) 
                         && !is_wearing(itm_glasses_monocle));
 }
 
@@ -4282,17 +4273,10 @@
   item *worn_item = &worn[i];
   it_armor *worn_armor = dynamic_cast<it_armor*>(worn_item->type);
   if( worn_armor->covers & mfb(bp_feet) && !(worn_item->made_of(WOOL) || worn_item->made_of(COTTON))) {
-<<<<<<< HEAD
   g->add_msg("You're already wearing footwear!");
   return false;
  }
  }
-=======
-   g->add_msg("You're already wearing footwear!");
-   return false;
-  }
- }
->>>>>>> 3ff88c47
 }
  g->add_msg("You put on your %s.", to_wear->tname(g).c_str());
  if (to_wear->is_artifact()) {
