--- conflicted
+++ resolved
@@ -465,19 +465,11 @@
    add_disease(dis_type(blister_pen), 1, g);
   // BLOOD LOSS : Loss of blood results in loss of body heat
   int blood_loss = 0;
-<<<<<<< HEAD
-  if      (i == bp_legs)  blood_loss = (1 - (hp_cur[hp_leg_l] + hp_cur[hp_leg_r]) / (hp_max[hp_leg_l] + hp_max[hp_leg_r]));
-  else if (i == bp_arms)  blood_loss = (1 - (hp_cur[hp_arm_l] + hp_cur[hp_arm_r]) / (hp_max[hp_arm_l] + hp_max[hp_arm_r]));
-  else if (i == bp_torso) blood_loss = (1 -  hp_cur[hp_torso] / hp_max[hp_torso]);
-  else if (i == bp_head)  blood_loss = (1 -  hp_cur[hp_head] / hp_max[hp_head]);
-  temp_conv[i] -= blood_loss*temp_conv[i]/2; // 1% bodyheat lost per 2% hp lost
-=======
   if      (i == bp_legs)  blood_loss = (100 - 100*(hp_cur[hp_leg_l] + hp_cur[hp_leg_r]) / (hp_max[hp_leg_l] + hp_max[hp_leg_r]));
   else if (i == bp_arms)  blood_loss = (100 - 100*(hp_cur[hp_arm_l] + hp_cur[hp_arm_r]) / (hp_max[hp_arm_l] + hp_max[hp_arm_r]));
   else if (i == bp_torso) blood_loss = (100 - 100* hp_cur[hp_torso] / hp_max[hp_torso]);
   else if (i == bp_head)  blood_loss = (100 - 100* hp_cur[hp_head] / hp_max[hp_head]);
   temp_conv[i] -= blood_loss*temp_conv[i]/200; // 1% bodyheat lost per 2% hp lost
->>>>>>> f5a4b5b0
   // EQUALIZATION
   switch (i){
   case bp_torso :
@@ -508,11 +500,7 @@
   int rounding_error = 0;
   if (temp_difference < 0 && temp_difference > -600 ) rounding_error = 1; // If temp_diff is small, the player cannot warm up due to rounding errors. This fixes that.
   if (temp_cur[i] != temp_conv[i]) {
-<<<<<<< HEAD
-   if      ((g->m.ter(posx, posy) == t_water_sh || g->m.ter(posx, posy) == t_sewage) 
-=======
    if      ((g->m.ter(posx, posy) == t_water_sh || g->m.ter(posx, posy) == t_sewage)
->>>>>>> f5a4b5b0
               && (i == bp_feet || i == bp_legs)) temp_cur[i] = temp_difference*exp(-0.004) + temp_conv[i] + rounding_error;
    else if (g->m.ter(posx, posy) == t_water_dp)  temp_cur[i] = temp_difference*exp(-0.004) + temp_conv[i] + rounding_error;
    else if (i == bp_torso || i == bp_head)       temp_cur[i] = temp_difference*exp(-0.003) + temp_conv[i] + rounding_error;
@@ -566,11 +554,7 @@
  // Body heat is moved around.
  // When bp1 gives 15%, bp2 will return 15% of the _new_ difference
  int diff = (temp_conv[bp2] - temp_conv[bp1])*0.15; // If bp1 is warmer, it will lose heat
-<<<<<<< HEAD
- // temp_conv[bp1] += diff;
-=======
  temp_conv[bp1] += diff;
->>>>>>> f5a4b5b0
 }
 
 int player::current_speed(game *g)
@@ -1274,9 +1258,6 @@
   mvwprintz(w_encumb, i+1, 8, c_ltgray, "(%d)", iLayers);
   mvwprintz(w_encumb, i+1, 11, c_ltgray, "%*s%d%s%d=", (iArmorEnc < 0 || iArmorEnc > 9 ? 1 : 2), " ", iArmorEnc, "+", iEnc-iArmorEnc);
   wprintz(w_encumb, encumb_color(iEnc), "%s%d", (iEnc < 0 || iEnc > 9 ? "" : " ") , iEnc);
-<<<<<<< HEAD
-  wprintz(w_encumb, (temp_conv[i] < BODYTEMP_COLD || temp_conv[i] > BODYTEMP_HOT ? c_red : c_green), "%*s(%d)", (iWarmth > 9 ? ((iWarmth > 99) ? 1: 2) : 3), " ", iWarmth);
-=======
   // Color the warmth value to let the player know what is sufficient
   nc_color color = c_ltgray;
   if (i == bp_eyes) continue; // Eyes don't count towards warmth
@@ -1288,7 +1269,6 @@
   else if (temp_conv[i] >  BODYTEMP_FREEZING)  color = c_cyan;
   else if (temp_conv[i] <= BODYTEMP_FREEZING)  color = c_blue;
   wprintz(w_encumb, color, "%*s(%d)", (iWarmth > 9 ? ((iWarmth > 99) ? 1: 2) : 3), " ", iWarmth);
->>>>>>> f5a4b5b0
  }
  wrefresh(w_encumb);
 
