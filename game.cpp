#include "game.h"
#include "rng.h"
#include "input.h"
#include "keypress.h"
#include "output.h"
#include "skill.h"
#include "line.h"
#include "computer.h"
#include "veh_interact.h"
#include "advanced_inv.h"
#include "options.h"
#include "auto_pickup.h"
#include "mapbuffer.h"
#include "debug.h"
#include "editmap.h"
#include "bodypart.h"
#include "map.h"
#include "output.h"
#include "uistate.h"
#include "item_factory.h"
#include "helper.h"
#include "json.h"
#include "artifact.h"
#include "overmapbuffer.h"
#include "trap.h"
#include "mapdata.h"
#include "catacharset.h"
#include "translations.h"
#include "init.h"
#include "help.h"
#include "action.h"
#include "monstergenerator.h"
#include "worldfactory.h"
#include <map>
#include <set>
#include <algorithm>
#include <string>
#include <fstream>
#include <sstream>
#include <math.h>
#include <vector>

#ifdef _MSC_VER
#include "wdirent.h"
#include <direct.h>
#else
#include <unistd.h>
#include <dirent.h>
#endif
#include <sys/stat.h>
#include "debug.h"
#include "artifactdata.h"

#if (defined _WIN32 || defined __WIN32__)
#ifndef NOMINMAX
#define NOMINMAX
#endif
#include <windows.h>
#include <tchar.h>
#endif

#ifdef _MSC_VER
// MSVC doesn't have c99-compatible "snprintf", so do what picojson does and use _snprintf_s instead
#define snprintf _snprintf_s
#endif

#define dbg(x) dout((DebugLevel)(x),D_GAME) << __FILE__ << ":" << __LINE__ << ": "
void intro();
nc_color sev(int a); // Right now, ONLY used for scent debugging....

//The one and only game instance
game *g;
extern worldfactory *world_generator;

uistatedata uistate;

// This is the main game set-up process.
game::game() :
 uquit(QUIT_NO),
 w_terrain(NULL),
 w_minimap(NULL),
 w_HP(NULL),
 w_messages(NULL),
 w_location(NULL),
 w_status(NULL),
 w_status2(NULL),
 om_hori(NULL),
 om_vert(NULL),
 om_diag(NULL),
 dangerous_proximity(5),
 run_mode(1),
 mostseen(0),
 gamemode(NULL),
 lookHeight(13)
{
    world_generator = new worldfactory();
    // do nothing, everything that was in here is moved to init_data() which is called immediately after g = new game; in main.cpp
    // The reason for this move is so that g is not uninitialized when it gets to installing the parts into vehicles.
}
void game::init_data()
{
 dout() << "Game initialized.";

 try {
 if(!picojson::get_last_error().empty())
  throw (std::string)"Failed to initialize a static variable";
 // Gee, it sure is init-y around here!
    init_data_structures(); // initialize cata data structures
    load_json_dir("data/json"); // load it, load it all!
    init_npctalk();
    init_artifacts();
    init_weather();
    init_overmap();
    init_fields();
    init_faction_data();
    init_morale();
    init_itypes();               // Set up item types                (SEE itypedef.cpp)
    item_controller->init(this); //Item manager
    init_monitems();             // Set up the items monsters carry  (SEE monitemsdef.cpp)
    init_traps();                // Set up the trap types            (SEE trapdef.cpp)
    init_missions();             // Set up mission templates         (SEE missiondef.cpp)
    init_construction();         // Set up constructables            (SEE construction.cpp)
    init_autosave();             // Set up autosave
    init_diseases();             // Set up disease lookup table
    init_savedata_translation_tables();
    inp_mngr.init();            // Load input config JSON

    MonsterGenerator::generator().finalize_mtypes();
    finalize_vehicles();
     finalize_recipes();
 } catch(std::string &error_message)
 {
     uquit = QUIT_ERROR;
     if(!error_message.empty())
        debugmsg(error_message.c_str());
     return;
 }
 load_keyboard_settings();
 moveCount = 0;

 gamemode = new special_game; // Nothing, basically.
}

game::~game()
{
 delete gamemode;
 itypes.clear();
 for (int i = 0; i < mtypes.size(); i++)
  delete mtypes[i];
 delwin(w_terrain);
 delwin(w_minimap);
 delwin(w_HP);
 delwin(w_messages);
 delwin(w_location);
 delwin(w_status);
 delwin(w_status2);

 delete world_generator;

 release_traps();
 release_data_structures();
}

// Fixed window sizes
#define MINIMAP_HEIGHT 7
#define MINIMAP_WIDTH 7

void game::init_ui(){
    // clear the screen
    clear();
    // set minimum FULL_SCREEN sizes
    FULL_SCREEN_WIDTH = 80;
    FULL_SCREEN_HEIGHT = 24;
    // print an intro screen, making sure the terminal is the correct size
    intro();

    int sidebarWidth = (OPTIONS["SIDEBAR_STYLE"] == "narrow") ? 45 : 55;

    #if (defined TILES || defined _WIN32 || defined __WIN32__)
        TERMX = sidebarWidth + ((int)OPTIONS["VIEWPORT_X"] * 2 + 1);
        TERMY = (int)OPTIONS["VIEWPORT_Y"] * 2 + 1;
        POSX = (OPTIONS["VIEWPORT_X"] > 60) ? 60 : OPTIONS["VIEWPORT_X"];
        POSY = (OPTIONS["VIEWPORT_Y"] > 60) ? 60 : OPTIONS["VIEWPORT_Y"];
        // TERMY is always odd, so make FULL_SCREEN_HEIGHT odd too
        FULL_SCREEN_HEIGHT = 25;

        // If we've chosen the narrow sidebar, we might need to make the
        // viewport wider to fill an 80-column window.
        while (TERMX < FULL_SCREEN_WIDTH) {
            TERMX += 2;
            POSX += 1;
        }

        VIEW_OFFSET_X = (OPTIONS["VIEWPORT_X"] > 60) ? (int)OPTIONS["VIEWPORT_X"]-60 : 0;
        VIEW_OFFSET_Y = (OPTIONS["VIEWPORT_Y"] > 60) ? (int)OPTIONS["VIEWPORT_Y"]-60 : 0;
        TERRAIN_WINDOW_WIDTH  = (POSX * 2) + 1;
        TERRAIN_WINDOW_HEIGHT = (POSY * 2) + 1;
    #else
        getmaxyx(stdscr, TERMY, TERMX);

        // try to make FULL_SCREEN_HEIGHT symmetric according to TERMY
        if (TERMY % 2) {
            FULL_SCREEN_HEIGHT = 25;
        } else {
            FULL_SCREEN_HEIGHT = 24;
        }

        // now that TERMX and TERMY are set,
        // check if sidebar style needs to be overridden
        sidebarWidth = use_narrow_sidebar() ? 45 : 55;

        TERRAIN_WINDOW_WIDTH = (TERMX - sidebarWidth > 121) ? 121 : TERMX - sidebarWidth;
        TERRAIN_WINDOW_HEIGHT = (TERMY > 121) ? 121 : TERMY;

        VIEW_OFFSET_X = (TERMX - sidebarWidth > 121) ? (TERMX - sidebarWidth - 121)/2 : 0;
        VIEW_OFFSET_Y = (TERMY > 121) ? (TERMY - 121)/2 : 0;

        POSX = TERRAIN_WINDOW_WIDTH / 2;
        POSY = TERRAIN_WINDOW_HEIGHT / 2;
    #endif

    // Set up the main UI windows.
    w_terrain = newwin(TERRAIN_WINDOW_HEIGHT, TERRAIN_WINDOW_WIDTH, VIEW_OFFSET_Y, VIEW_OFFSET_X);
    werase(w_terrain);

    int minimapX, minimapY; // always MINIMAP_WIDTH x MINIMAP_HEIGHT in size
    int hpX, hpY, hpW, hpH;
    int messX, messY, messW, messH;
    int locX, locY, locW, locH;
    int statX, statY, statW, statH;
    int stat2X, stat2Y, stat2W, stat2H;
    int mouseview_y, mouseview_h;

    if (use_narrow_sidebar()) {
        // First, figure out how large each element will be.
        hpH         = 7;
        hpW         = 14;
        statH       = 7;
        statW       = sidebarWidth - MINIMAP_WIDTH - hpW;
        locH        = 1;
        locW        = sidebarWidth;
        stat2H      = 2;
        stat2W      = sidebarWidth;
        messH       = TERMY - (statH + locH + stat2H);
        messW       = sidebarWidth;

        // Now position the elements relative to each other.
        minimapX = 0;
        minimapY = 0;
        hpX = minimapX + MINIMAP_WIDTH;
        hpY = 0;
        locX = 0;
        locY = minimapY + MINIMAP_HEIGHT;
        statX = hpX + hpW;
        statY = 0;
        stat2X = 0;
        stat2Y = locY + locH;
        messX = 0;
        messY = stat2Y + stat2H;

        mouseview_y = messY + 7;
        mouseview_h = TERMY - mouseview_y - 5;
    } else {
        // standard sidebar style
        minimapX = 0;
        minimapY = 0;
        messX = MINIMAP_WIDTH;
        messY = 0;
        messW = sidebarWidth - messX;
        messH = 20;
        hpX = 0;
        hpY = MINIMAP_HEIGHT;
        hpH = 14;
        hpW = 7;
        locX = MINIMAP_WIDTH;
        locY = messY + messH;
        locH = 1;
        locW = sidebarWidth - locX;
        statX = 0;
        statY = locY + locH;
        statH = 4;
        statW = sidebarWidth;

        // The default style only uses one status window.
        stat2X = 0;
        stat2Y = statY + statH;
        stat2H = 1;
        stat2W = sidebarWidth;

        mouseview_y = stat2Y + stat2H;
        mouseview_h = TERMY - mouseview_y;
    }

    int _y = VIEW_OFFSET_Y;
    int _x = TERMX - VIEW_OFFSET_X - sidebarWidth;

    w_minimap = newwin(MINIMAP_HEIGHT, MINIMAP_WIDTH, _y + minimapY, _x + minimapX);
    werase(w_minimap);

    w_HP = newwin(hpH, hpW, _y + hpY, _x + hpX);
    werase(w_HP);

    w_messages = newwin(messH, messW, _y + messY, _x + messX);
    werase(w_messages);

    w_location = newwin(locH, locW, _y + locY, _x + locX);
    werase(w_location);

    w_status = newwin(statH, statW, _y + statY, _x + statX);
    werase(w_status);

    int mouse_view_x = _x + minimapX;
    int mouse_view_width = sidebarWidth;
    if (mouseview_h < lookHeight) {
        // Not enough room below the status bar, just use the regular lookaround area
        get_lookaround_dimensions(mouse_view_width, mouseview_y, mouse_view_x);
        mouseview_h = lookHeight;
        liveview.compact_view = true;
        if (!use_narrow_sidebar()) {
            // Second status window must now take care of clearing the area to the
            // bottom of the screen.
            stat2H = TERMY - stat2Y;
        }
    } 
    liveview.init(this, mouse_view_x, mouseview_y, sidebarWidth, mouseview_h);

    w_status2 = newwin(stat2H, stat2W, _y + stat2Y, _x + stat2X);
    werase(w_status2);
}

/*
 * Initialize more stuff after mapbuffer is loaded.
 */
void game::setup()
{
 m = map(&traps); // Init the root map with our vectors
 _active_monsters.reserve(1000); // Reserve some space

// Even though we may already have 'd', nextinv will be incremented as needed
 nextinv = 'd';
 next_npc_id = 1;
 next_faction_id = 1;
 next_mission_id = 1;
// Clear monstair values
 monstairx = -1;
 monstairy = -1;
 monstairz = -1;
 last_target = -1;  // We haven't targeted any monsters yet
 curmes = 0;        // We haven't read any messages yet
 uquit = QUIT_NO;   // We haven't quit the game
 debugmon = false;  // We're not printing debug messages

 weather = WEATHER_CLEAR; // Start with some nice weather...
 // Weather shift in 30
 nextweather = HOURS((int)OPTIONS["INITIAL_TIME"]) + MINUTES(30);

 turnssincelastmon = 0; //Auto safe mode init
 autosafemode = OPTIONS["AUTOSAFEMODE"];

 footsteps.clear();
 footsteps_source.clear();
 clear_zombies();
 coming_to_stairs.clear();
 active_npc.clear();
 factions.clear();
 active_missions.clear();
 items_dragged.clear();
 messages.clear();
 events.clear();

 turn.set_season(SUMMER);    // ... with winter conveniently a long ways off   (not sure if we need this...)

 // reset kill counts
 kills.clear();
// Set the scent map to 0
 for (int i = 0; i < SEEX * MAPSIZE; i++) {
  for (int j = 0; j < SEEX * MAPSIZE; j++)
   grscent[i][j] = 0;
 }

 load_auto_pickup(false); // Load global auto pickup rules
 // back to menu for save loading, new game etc
}

// Set up all default values for a new game
void game::start_game(std::string worldname)
{
 turn = HOURS(ACTIVE_WORLD_OPTIONS["INITIAL_TIME"]);
 if (ACTIVE_WORLD_OPTIONS["INITIAL_SEASON"].getValue() == "spring");
 else if (ACTIVE_WORLD_OPTIONS["INITIAL_SEASON"].getValue() == "summer")
    turn += DAYS( (int) ACTIVE_WORLD_OPTIONS["SEASON_LENGTH"]);
 else if (ACTIVE_WORLD_OPTIONS["INITIAL_SEASON"].getValue() == "autumn")
    turn += DAYS( (int) ACTIVE_WORLD_OPTIONS["SEASON_LENGTH"] * 2);
 else
    turn += DAYS( (int) ACTIVE_WORLD_OPTIONS["SEASON_LENGTH"] * 3);
 nextweather = turn + MINUTES(30);
 run_mode = (OPTIONS["SAFEMODE"] ? 1 : 0);
 mostseen = 0; // ...and mostseen is 0, we haven't seen any monsters yet.

 clear();
 refresh();
 popup_nowait(_("Please wait as we build your world"));
// Init some factions.
 if (!load_master(worldname)) // Master data record contains factions.
  create_factions();
 cur_om = &overmap_buffer.get(this, 0, 0); // We start in the (0,0,0) overmap.

// Find a random house on the map, and set us there.
 cur_om->first_house(levx, levy);
 levx -= int(int(MAPSIZE / 2) / 2);
 levy -= int(int(MAPSIZE / 2) / 2);
 levz = 0;
// Start the overmap with out immediate neighborhood visible
 for (int i = -15; i <= 15; i++) {
  for (int j = -15; j <= 15; j++)
   cur_om->seen(levx + i, levy + j, 0) = true;
 }
// Convert the overmap coordinates to submap coordinates
 levx = levx * 2 - 1;
 levy = levy * 2 - 1;
 set_adjacent_overmaps(true);
// Init the starting map at this location.
 m.load(this, levx, levy, levz);
// Start us off somewhere in the shelter.
 u.posx = SEEX * int(MAPSIZE / 2) + 5;
 u.posy = SEEY * int(MAPSIZE / 2) + 6;
 u.str_cur = u.str_max;
 u.per_cur = u.per_max;
 u.int_cur = u.int_max;
 u.dex_cur = u.dex_max;
 nextspawn = int(turn);
 temperature = 65; // Springtime-appropriate?
 u.next_climate_control_check=0;  // Force recheck at startup
 u.last_climate_control_ret=false;

 //Reset character pickup rules
 vAutoPickupRules[2].clear();
 //Load NPCs. Set nearby npcs to active.
 load_npcs();
 //spawn the monsters
 m.spawn_monsters(this); // Static monsters
 //Put some NPCs in there!
 create_starting_npcs();

 //Create mutation_category_level
 u.set_highest_cat_level();
 //Calc mutation drench protection stats
 u.drench_mut_calc();

 MAPBUFFER.set_dirty();

 u.add_memorial_log(_("%s began their journey into the Cataclysm."), u.name.c_str());
}

void game::create_factions()
{
 int num = dice(4, 3);
 faction tmp(0);
 tmp.make_army();
 factions.push_back(tmp);
 for (int i = 0; i < num; i++) {
  tmp = faction(assign_faction_id());
  tmp.randomize();
  tmp.likes_u = 100;
  tmp.respects_u = 100;
  tmp.known_by_u = true;
  factions.push_back(tmp);
 }
}

//Make any nearby overmap npcs active, and put them in the right location.
void game::load_npcs()
{
    for (int i = 0; i < cur_om->npcs.size(); i++)
    {

        if (square_dist(levx + int(MAPSIZE / 2), levy + int(MAPSIZE / 2),
              cur_om->npcs[i]->mapx, cur_om->npcs[i]->mapy) <=
              int(MAPSIZE / 2) + 1 && !cur_om->npcs[i]->is_active(this))
        {
            int dx = cur_om->npcs[i]->mapx - levx, dy = cur_om->npcs[i]->mapy - levy;
            if (debugmon)debugmsg("game::load_npcs: Spawning static NPC, %d:%d (%d:%d)", levx, levy, cur_om->npcs[i]->mapx, cur_om->npcs[i]->mapy);

            npc * temp = cur_om->npcs[i];

            if (temp->posx == -1 || temp->posy == -1)
            {
                dbg(D_ERROR) << "game::load_npcs: Static NPC with no fine location "
                    "data (" << temp->posx << ":" << temp->posy << ").";
                debugmsg("game::load_npcs Static NPC with no fine location data (%d:%d) New loc data (%d:%d).",
                         temp->posx, temp->posy, SEEX * 2 * (temp->mapx - levx) + rng(0 - SEEX, SEEX),
                         SEEY * 2 * (temp->mapy - levy) + rng(0 - SEEY, SEEY));
                temp->posx = SEEX * 2 * (temp->mapx - levx) + rng(0 - SEEX, SEEX);
                temp->posy = SEEY * 2 * (temp->mapy - levy) + rng(0 - SEEY, SEEY);
            } else {
                if (debugmon) debugmsg("game::load_npcs Static NPC fine location %d:%d (%d:%d)", temp->posx, temp->posy, temp->posx + dx * SEEX, temp->posy + dy * SEEY);
                temp->posx += dx * SEEX;
                temp->posy += dy * SEEY;
            }

        //check if the loaded position doesn't already contain an object, monster or npc.
        //If it isn't free, spiralsearch for a free spot.
        temp->place_near(this, temp->posx, temp->posy);

        //In the rare case the npc was marked for death while it was on the overmap. Kill it.
        if (temp->marked_for_death)
            temp->die(this, false);
        else
            active_npc.push_back(temp);
        }
    }
}

void game::create_starting_npcs()
{
    if(!ACTIVE_WORLD_OPTIONS["STATIC_NPC"]) {
        return; //Do not generate a starting npc.
    }
 npc * tmp = new npc();
 tmp->normalize(this);
 tmp->randomize(this, (one_in(2) ? NC_DOCTOR : NC_NONE));
 tmp->spawn_at(cur_om, levx, levy, levz); //spawn the npc in the overmap.
 tmp->place_near(this, SEEX * int(MAPSIZE / 2) + SEEX, SEEY * int(MAPSIZE / 2) + 6);
 tmp->form_opinion(&u);
 tmp->attitude = NPCATT_NULL;
 tmp->mission = NPC_MISSION_SHELTER; //This sets the npc mission. This NPC remains in the shelter.
 tmp->chatbin.first_topic = TALK_SHELTER;
 tmp->chatbin.missions.push_back(
     reserve_random_mission(ORIGIN_OPENER_NPC, om_location(), tmp->getID()) ); //one random shelter mission/

 active_npc.push_back(tmp);
}

void game::cleanup_at_end(){
    write_msg();
    if (uquit == QUIT_DIED || uquit == QUIT_SUICIDE || uquit == QUIT_SAVED) {
        // Save the factions's, missions and set the NPC's overmap coords
        // Npcs are saved in the overmap.
        save_factions_missions_npcs(); //missions need to be saved as they are global for all saves.

        // save artifacts.
        save_artifacts();

        // and the overmap, and the local map.
        save_maps(); //Omap also contains the npcs who need to be saved.
    }

    // Clear the future weather for future projects
    weather_log.clear();

    if (uquit == QUIT_DIED) {
        popup_top(_("Game over! Press spacebar..."));
    }
    if (uquit == QUIT_DIED || uquit == QUIT_SUICIDE) {
        death_screen();
        u.add_memorial_log("%s %s", u.name.c_str(),
        uquit == QUIT_SUICIDE ? _("committed suicide.") : _("was killed."));
        write_memorial_file();
        u.memorial_log.clear();
        std::vector<std::string> characters = list_active_characters();
        // remove current player from the active characters list, as they are dead
        std::vector<std::string>::iterator curchar = std::find(characters.begin(), characters.end(), u.name);
        if (curchar != characters.end()){
            characters.erase(curchar);
        }
        if (characters.empty()) {
            if (ACTIVE_WORLD_OPTIONS["DELETE_WORLD"] == "yes" ||
            (ACTIVE_WORLD_OPTIONS["DELETE_WORLD"] == "query" && query_yn(_("Delete saved world?")))) {
                if (gamemode->id() == SGAME_NULL) {
                    delete_world(world_generator->active_world->world_name, false);
                } else {
                    delete_world(world_generator->active_world->world_name, true);
                }
                MAPBUFFER.reset();
                MAPBUFFER.make_volatile();
            }
        } else if (ACTIVE_WORLD_OPTIONS["DELETE_WORLD"] != "no") {
            std::stringstream message;
            message << _("World retained. Characters remaining:");
            for (int i = 0; i < characters.size(); ++i) {
                message << "\n  " << characters[i];
            }
            popup(message.str().c_str());
        }
        if (gamemode) {
            delete gamemode;
            gamemode = new special_game; // null gamemode or something..
        }
    }
    if (uquit == QUIT_SAVED && gamemode->id() != SGAME_NULL) {
        MAPBUFFER.reset();
        MAPBUFFER.make_volatile();
    }
    overmap_buffer.clear();
}

// MAIN GAME LOOP
// Returns true if game is over (death, saved, quit, etc)
bool game::do_turn()
{
 if (is_game_over()) {
  cleanup_at_end();
  return true;
 }
// Actual stuff
 gamemode->per_turn(this);
 turn.increment();
 process_events();
 process_missions();
 if (turn.hours() == 0 && turn.minutes() == 0 && turn.seconds() == 0) // Midnight!
  cur_om->process_mongroups();

// Check if we've overdosed... in any deadly way.
 if (u.stim > 250) {
  add_msg(_("You have a sudden heart attack!"));
  u.add_memorial_log(_("Died of a drug overdose."));
  u.hp_cur[hp_torso] = 0;
 } else if (u.stim < -200 || u.pkill > 240) {
  add_msg(_("Your breathing stops completely."));
  u.add_memorial_log(_("Died of a drug overdose."));
  u.hp_cur[hp_torso] = 0;
 }
    // Check if we're starving or have starved
    if (u.hunger >= 3000){
        if (u.hunger >= 6000){
            add_msg(_("You have starved to death."));
            u.add_memorial_log(_("Died of starvation."));
            u.hp_cur[hp_torso] = 0;
        } else if (u.hunger >= 5000 && turn % 20 == 0){
            add_msg(_("Food..."));
        } else if (u.hunger >= 4000 && turn % 20 == 0){
            add_msg(_("You are STARVING!"));
        } else if (turn % 20 == 0){
            add_msg(_("Your stomach feels so empty..."));
        }
    }

    // Check if we're dying of thirst
    if (u.thirst >= 600){
        if (u.thirst >= 1200){
            add_msg(_("You have died of dehydration."));
            u.add_memorial_log(_("Died of thirst."));
            u.hp_cur[hp_torso] = 0;
        } else if (u.thirst >= 1000 && turn % 20 == 0){
            add_msg(_("Even your eyes feel dry..."));
        } else if (u.thirst >= 800 && turn % 20 == 0){
            add_msg(_("You are THIRSTY!"));
        } else if (turn % 20 == 0){
            add_msg(_("Your mouth feels so dry..."));
        }
    }

    // Check if we're falling asleep, unless we're sleeping
    if (u.fatigue >= 600 && !u.has_disease("sleep")){
        if (u.fatigue >= 1000){
            add_msg(_("Survivor sleep now."));
            u.add_memorial_log(_("Succumbed to lack of sleep."));
            u.fatigue -= 10;
            u.try_to_sleep(this);
        } else if (u.fatigue >= 800 && turn % 10 == 0){
            add_msg(_("Anywhere would be a good place to sleep..."));
        } else if (turn % 50 == 0) {
            add_msg(_("You feel like you haven't slept in days."));
        }
    }

 if (turn % 50 == 0) { // Hunger, thirst, & fatigue up every 5 minutes
  if ((!u.has_trait("LIGHTEATER") || !one_in(3)) &&
      (!u.has_bionic("bio_recycler") || turn % 300 == 0))
   u.hunger++;
  if ((!u.has_bionic("bio_recycler") || turn % 100 == 0) &&
      (!u.has_trait("PLANTSKIN") || !one_in(5)))
   u.thirst++;
  // Fatigue caps at slightly after the point where characters will fall asleep without player input
  if(u.fatigue < 1050){
      u.fatigue++;
  }
  if (u.fatigue == 192 && !u.has_disease("lying_down") && !u.has_disease("sleep")) {
      if (u.activity.type == ACT_NULL){
          add_msg(_("You're feeling tired.  %s to lie down for sleep."),
             press_x(ACTION_SLEEP).c_str());
      } else {
          cancel_activity_query(_("You're feeling tired."));
      }
  }
  if (u.stim < 0)
   u.stim++;
  if (u.stim > 0)
   u.stim--;
  if (u.pkill > 0)
   u.pkill--;
  if (u.pkill < 0)
   u.pkill++;
  if (u.has_bionic("bio_solar") && is_in_sunlight(u.posx, u.posy))
   u.charge_power(1);
 }
 if (turn % 300 == 0) { // Pain up/down every 30 minutes
  if (u.pain > 0)
   u.pain -= 1 + int(u.pain / 10);
  else if (u.pain < 0)
   u.pain++;
// Mutation healing effects
  if (u.has_trait("FASTHEALER2") && one_in(5))
   u.healall(1);
  if (u.has_trait("REGEN") && one_in(2))
   u.healall(1);
  if (u.has_trait("ROT2") && one_in(5))
   u.hurtall(1);
  if (u.has_trait("ROT3") && one_in(2))
   u.hurtall(1);

  if (u.radiation > 1 && one_in(3))
   u.radiation--;
  u.get_sick(this);
 }

// Auto-save if autosave is enabled
 if (OPTIONS["AUTOSAVE"] &&
     turn % ((int)OPTIONS["AUTOSAVE_TURNS"] * 10) == 0)
     autosave();

 update_weather();

// The following happens when we stay still; 10/40 minutes overdue for spawn
 if ((!u.has_trait("INCONSPICUOUS") && turn > nextspawn +  100) ||
     ( u.has_trait("INCONSPICUOUS") && turn > nextspawn +  400)   ) {
  spawn_mon(-1 + 2 * rng(0, 1), -1 + 2 * rng(0, 1));
  nextspawn = turn;
 }

 process_activity();
 if(u.moves > 0) {
     while (u.moves > 0) {
          cleanup_dead();
          if (!u.has_disease("sleep") && u.activity.type == ACT_NULL)
              draw();

          if(handle_action()) {
              ++moves_since_last_save;
              u.action_taken();
          }

          if (is_game_over()) {
              cleanup_at_end();
              return true;
          }
     }
 } else {
     handle_key_blocking_activity();
 }
 update_scent();
 m.vehmove(this);
 m.process_fields(this);
 m.process_active_items(this);
 m.step_in_field(u.posx, u.posy, this);

 monmove();
 update_stair_monsters();
 u.reset(this);
 u.process_active_items(this);
 u.suffer(this);

 if (levz >= 0 && !u.is_underwater()) {
  weather_effect weffect;
  (weffect.*(weather_data[weather].effect))(this);
 }

 if (u.has_disease("sleep") && int(turn) % 300 == 0) {
  draw();
  refresh();
 }

 u.update_bodytemp(this);

 rustCheck();
 if (turn % 10 == 0)
  u.update_morale();
 return false;
}

void game::rustCheck()
{
    for (std::vector<Skill*>::iterator aSkill = ++Skill::skills.begin();
         aSkill != Skill::skills.end(); ++aSkill) {
        if (u.rust_rate() <= rng(0, 1000)) continue;
        bool charged_bio_mem = u.has_bionic("bio_memory") && u.power_level > 0;
        int oldSkillLevel = u.skillLevel(*aSkill);

        if (u.skillLevel(*aSkill).rust(turn, charged_bio_mem))
        {
            u.power_level--;
        }
        int newSkill =u.skillLevel(*aSkill);
        if (newSkill < oldSkillLevel)
        {
            add_msg(_("Your skill in %s has reduced to %d!"),
                    (*aSkill)->name().c_str(), newSkill);
        }
    }
}

void game::process_events()
{
 for (int i = 0; i < events.size(); i++) {
  events[i].per_turn(this);
  if (events[i].turn <= int(turn)) {
   events[i].actualize(this);
   events.erase(events.begin() + i);
   i--;
  }
 }
}

void game::process_activity()
{
 it_book* reading;
 item* book_item;
 bool no_recipes;
 if (u.activity.type != ACT_NULL) {
  if (int(turn) % 150 == 0) {
   draw();
  }
  if (u.activity.type == ACT_WAIT) { // Based on time, not speed
   u.activity.moves_left -= 100;
   u.pause(this);
  } else if (u.activity.type == ACT_GAME) {

    //Gaming takes time, not speed
    u.activity.moves_left -= 100;

    if (u.activity.type == ACT_GAME) {
      item& game_item = u.weapon.invlet == u.activity.invlet ?
                            u.weapon : u.inv.item_by_letter(u.activity.invlet);

      //Deduct 1 battery charge for every minute spent playing
      if(int(turn) % 10 == 0) {
        game_item.charges--;
        u.add_morale(MORALE_GAME, 1, 100); //1 points/min, almost 2 hours to fill
      }
      if(game_item.charges == 0) {
        u.activity.moves_left = 0;
        g->add_msg(_("The %s runs out of batteries."), game_item.name.c_str());
      }

    }
    u.pause(this);

  } else if (u.activity.type == ACT_REFILL_VEHICLE) {
   vehicle *veh = m.veh_at( u.activity.placement.x, u.activity.placement.y );
   if (!veh) {  // Vehicle must've moved or something!
    u.activity.moves_left = 0;
    return;
   }
   for(int i = -1; i <= 1; i++) {
    for(int j = -1; j <= 1; j++) {
     if(m.ter(u.posx + i, u.posy + j) == t_gas_pump) {
      for (int n = 0; n < m.i_at(u.posx + i, u.posy + j).size(); n++) {
       if (m.i_at(u.posx + i, u.posy + j)[n].type->id == "gasoline") {
        item* gas = &(m.i_at(u.posx + i, u.posy + j)[n]);
        int lack = (veh->fuel_capacity("gasoline") - veh->fuel_left("gasoline")) < 200 ?
                   (veh->fuel_capacity("gasoline") - veh->fuel_left("gasoline")) : 200;
        if (gas->charges > lack) {
         veh->refill ("gasoline", lack);
         gas->charges -= lack;
         u.activity.moves_left -= 100;
        } else {
         add_msg(_("With a clang and a shudder, the gasoline pump goes silent."));
         veh->refill ("gasoline", gas->charges);
         m.i_at(u.posx + i, u.posy + j).erase(m.i_at(u.posx + i, u.posy + j).begin() + n);
         u.activity.moves_left = 0;
        }
        i = 2; j = 2;
        break;
       }
      }
     }
    }
   }
   u.pause(this);
  } else {
   u.activity.moves_left -= u.moves;
   u.moves = 0;
  }

  if (u.activity.moves_left <= 0) { // We finished our activity!

   switch (u.activity.type) {

   case ACT_RELOAD:
    if (u.weapon.reload(u, u.activity.invlet))
     if (u.weapon.is_gun() && u.weapon.has_flag("RELOAD_ONE")) {
      add_msg(_("You insert a cartridge into your %s."),
              u.weapon.tname(this).c_str());
      if (u.recoil < 8)
       u.recoil = 8;
      if (u.recoil > 8)
       u.recoil = (8 + u.recoil) / 2;
     } else {
      add_msg(_("You reload your %s."), u.weapon.tname(this).c_str());
      u.recoil = 6;
     }
    else
     add_msg(_("Can't reload your %s."), u.weapon.tname(this).c_str());
    break;

   case ACT_READ:
    book_item = &(u.weapon.invlet == u.activity.invlet ?
                            u.weapon : u.inv.item_by_letter(u.activity.invlet));
    reading = dynamic_cast<it_book*>(book_item->type);

    if (reading->fun != 0) {
        int fun_bonus;
        if(book_item->charges == 0) {
            //Book is out of chapters -> re-reading old book, less fun
            add_msg(_("The %s isn't as much fun now that you've finished it."),
                    book_item->name.c_str());
            if(one_in(6)) { //Don't nag incessantly, just once in a while
                add_msg(_("Maybe you should find something new to read..."));
            }
            //50% penalty
            fun_bonus = (reading->fun * 5) / 2;
        } else {
            fun_bonus = reading->fun * 5;
        }
        u.add_morale(MORALE_BOOK, fun_bonus,
                     reading->fun * 15, 60, 30, true, reading);
    }

    if(book_item->charges > 0) {
        book_item->charges--;
    }

    no_recipes = true;
    if (!reading->recipes.empty())
    {
        bool recipe_learned = u.try_study_recipe(this, reading);
        if (!u.studied_all_recipes(reading))
        {
            no_recipes = false;
        }

        // for books that the player cannot yet read due to skill level or have no skill component,
        // but contain lower level recipes, break out once recipe has been studied
        if (reading->type == NULL || (u.skillLevel(reading->type) < (int)reading->req))
        {
            if (recipe_learned)
                add_msg(_("The rest of the book is currently still beyond your understanding."));
            break;
        }
    }

    if (u.skillLevel(reading->type) < (int)reading->level) {
     int originalSkillLevel = u.skillLevel(reading->type);
     int min_ex = reading->time / 10 + u.int_cur / 4,
         max_ex = reading->time /  5 + u.int_cur / 2 - originalSkillLevel;
     if (min_ex < 1)
     {
         min_ex = 1;
     }
     if (max_ex < 2)
     {
         max_ex = 2;
     }
     if (max_ex > 10)
     {
         max_ex = 10;
     }
     if (max_ex < min_ex)
     {
         max_ex = min_ex;
     }

     min_ex *= originalSkillLevel + 1;
     max_ex *= originalSkillLevel + 1;

     u.skillLevel(reading->type).readBook(min_ex, max_ex, turn, reading->level);

     add_msg(_("You learn a little about %s! (%d%%%%)"), reading->type->name().c_str(),
             u.skillLevel(reading->type).exercise());

     if (u.skillLevel(reading->type) == originalSkillLevel && u.activity.continuous) {
      u.cancel_activity();
      if (u.activity.index == -2) {
       u.read(this,u.weapon.invlet);
      } else {
       u.read(this,u.activity.invlet);
      }
      if (u.activity.type != ACT_NULL) {
        u.activity.continuous = true;
        return;
      }
     }

     u.activity.continuous = false;

     int new_skill_level = (int)u.skillLevel(reading->type);
     if (new_skill_level > originalSkillLevel) {
      add_msg(_("You increase %s to level %d."),
              reading->type->name().c_str(),
              new_skill_level);

      if(new_skill_level % 4 == 0) {
       u.add_memorial_log(_("Reached skill level %d in %s."),
                      new_skill_level, reading->type->name().c_str());
      }
     }

     if (u.skillLevel(reading->type) == (int)reading->level) {
      if (no_recipes) {
       add_msg(_("You can no longer learn from %s."), reading->name.c_str());
      } else {
       add_msg(_("Your skill level won't improve, but %s has more recipes for you."), reading->name.c_str());
      }
     }
    }
    break;

   case ACT_WAIT:
    u.activity.continuous = false;
    add_msg(_("You finish waiting."));
    break;

   case ACT_CRAFT:
   case ACT_LONGCRAFT:
    complete_craft();
    break;

   case ACT_DISASSEMBLE:
    complete_disassemble();
    break;

   case ACT_BUTCHER:
    complete_butcher(u.activity.index);
    break;

   case ACT_FORAGE:
    forage();
    break;

   case ACT_BUILD:
    complete_construction();
    break;

   case ACT_TRAIN:
    {
    Skill* skill = Skill::skill(u.activity.name);
    int new_skill_level = u.skillLevel(skill) + 1;
    u.skillLevel(skill).level(new_skill_level);
    add_msg(_("You finish training %s to level %d."),
            skill->name().c_str(),
            new_skill_level);
    if(new_skill_level % 4 == 0) {
      u.add_memorial_log(_("Reached skill level %d in %s."),
                     new_skill_level, skill->name().c_str());
    }
    }

    break;

   case ACT_VEHICLE:
    complete_vehicle (this);
    break;
   }

   bool act_veh = (u.activity.type == ACT_VEHICLE);
   bool act_longcraft = (u.activity.type == ACT_LONGCRAFT);
   u.activity.type = ACT_NULL;
   if (act_veh) {
    if (u.activity.values.size() < 7)
    {
     dbg(D_ERROR) << "game:process_activity: invalid ACT_VEHICLE values: "
                  << u.activity.values.size();
     debugmsg ("process_activity invalid ACT_VEHICLE values:%d",
                u.activity.values.size());
    }
    else {
     vehicle *veh = m.veh_at(u.activity.values[0], u.activity.values[1]);
     if (veh) {
      exam_vehicle(*veh, u.activity.values[0], u.activity.values[1],
                         u.activity.values[2], u.activity.values[3]);
      return;
     } else
     {
      dbg(D_ERROR) << "game:process_activity: ACT_VEHICLE: vehicle not found";
      debugmsg ("process_activity ACT_VEHICLE: vehicle not found");
     }
    }
   } else if (act_longcraft) {
    if (making_would_work(u.lastrecipe))
     make_all_craft(u.lastrecipe);
   }
  }
 }
}

void game::cancel_activity()
{
 u.cancel_activity();
}

bool game::cancel_activity_or_ignore_query(const char* reason, ...) {
  if(u.activity.type == ACT_NULL) return false;
  char buff[1024];
  va_list ap;
  va_start(ap, reason);
  vsprintf(buff, reason, ap);
  va_end(ap);
  std::string s(buff);

  bool force_uc = OPTIONS["FORCE_CAPITAL_YN"];
  int ch=(int)' ';

    std::string stop_phrase[NUM_ACTIVITIES] = {
        _(" Stop?"), _(" Stop reloading?"),
        _(" Stop reading?"), _(" Stop playing?"),
        _(" Stop waiting?"), _(" Stop crafting?"),
        _(" Stop crafting?"), _(" Stop disassembly?"),
        _(" Stop butchering?"), _(" Stop foraging?"),
        _(" Stop construction?"), _(" Stop construction?"),
        _(" Stop pumping gas?"), _(" Stop training?")
    };

    std::string stop_message = s + stop_phrase[u.activity.type] +
            _(" (Y)es, (N)o, (I)gnore further distractions and finish.");

    do {
        ch = popup_getkey(stop_message.c_str());
    } while (ch != '\n' && ch != ' ' && ch != KEY_ESCAPE &&
             ch != 'Y' && ch != 'N' && ch != 'I' &&
             (force_uc || (ch != 'y' && ch != 'n' && ch != 'i')));

  if (ch == 'Y' || ch == 'y') {
    u.cancel_activity();
  } else if (ch == 'I' || ch == 'i' ) {
    return true;
  }
  return false;
}

bool game::cancel_activity_query(const char* message, ...)
{
 char buff[1024];
 va_list ap;
 va_start(ap, message);
 vsprintf(buff, message, ap);
 va_end(ap);
 std::string s(buff);

 bool doit = false;;

    std::string stop_phrase[NUM_ACTIVITIES] = {
        _(" Stop?"), _(" Stop reloading?"),
        _(" Stop reading?"), _(" Stop playing?"),
        _(" Stop waiting?"), _(" Stop crafting?"),
        _(" Stop crafting?"), _(" Stop disassembly?"),
        _(" Stop butchering?"), _(" Stop foraging?"),
        _(" Stop construction?"), _(" Stop construction?"),
        _(" Stop pumping gas?"), _(" Stop training?")
    };

    std::string stop_message = s + stop_phrase[u.activity.type];

    if (ACT_NULL == u.activity.type) {
        doit = false;
    } else if (query_yn(stop_message.c_str())) {
        doit = true;
    }

 if (doit)
  u.cancel_activity();

 return doit;
}

void game::update_weather()
{
    season_type season;
    // Default to current weather, and update to the furthest future weather if any.
    weather_segment prev_weather = {temperature, weather, nextweather};
    if ( !weather_log.empty() ) {
        prev_weather = weather_log.rbegin()->second;
    }
    while( prev_weather.deadline < turn + HOURS(MAX_FUTURE_WEATHER) )
    {
        weather_segment new_weather;
        // Pick a new weather type (most likely the same one)
        int chances[NUM_WEATHER_TYPES];
        int total = 0;
        season = prev_weather.deadline.get_season();
        for (int i = 0; i < NUM_WEATHER_TYPES; i++) {
            // Reduce the chance for freezing-temp-only weather to 0 if it's above freezing
            // and vice versa.
            if ((weather_data[i].avg_temperature[season] < 32 && temperature > 32) ||
                (weather_data[i].avg_temperature[season] > 32 && temperature < 32)   )
            {
                chances[i] = 0;
            } else {
                chances[i] = weather_shift[season][prev_weather.weather][i];
                if (weather_data[i].dangerous && u.has_artifact_with(AEP_BAD_WEATHER))
                {
                    chances[i] = chances[i] * 4 + 10;
                }
                total += chances[i];
            }
        }
        int choice = rng(0, total - 1);
        new_weather.weather = WEATHER_CLEAR;

        if (total > 0)
        {
            while (choice >= chances[new_weather.weather])
            {
                choice -= chances[new_weather.weather];
                new_weather.weather = weather_type(int(new_weather.weather) + 1);
            }
        } else {
            new_weather.weather = weather_type(int(new_weather.weather) + 1);
        }
        // Advance the weather timer
        int minutes = rng(weather_data[new_weather.weather].mintime,
                          weather_data[new_weather.weather].maxtime);
        new_weather.deadline = prev_weather.deadline + MINUTES(minutes);
        if (new_weather.weather == WEATHER_SUNNY && new_weather.deadline.is_night())
        {
            new_weather.weather = WEATHER_CLEAR;
        }

        // Now update temperature
        if (!one_in(4))
        { // 3 in 4 chance of respecting avg temp for the weather
            int average = weather_data[weather].avg_temperature[season];
            if (prev_weather.temperature < average)
            {
                new_weather.temperature = prev_weather.temperature + 1;
            } else if (prev_weather.temperature > average) {
                new_weather.temperature = prev_weather.temperature - 1;
            } else {
                new_weather.temperature = prev_weather.temperature;
            }
        } else {// 1 in 4 chance of random walk
            new_weather.temperature = prev_weather.temperature + rng(-1, 1);
        }

        if (turn.is_night())
        {
            new_weather.temperature += rng(-2, 1);
        } else {
            new_weather.temperature += rng(-1, 2);
        }
        prev_weather = new_weather;
        weather_log[ (int)new_weather.deadline ] = new_weather;
    }

    if( turn >= nextweather )
    {
        weather_type old_weather = weather;
        weather_segment  new_weather = weather_log.lower_bound((int)nextweather)->second;
        weather = new_weather.weather;
        temperature = new_weather.temperature;
        nextweather = weather_log.upper_bound(int(new_weather.deadline))->second.deadline;

        if (weather != old_weather && weather_data[weather].dangerous &&
            levz >= 0 && m.is_outside(u.posx, u.posy))
        {
            cancel_activity_query(_("The weather changed to %s!"), weather_data[weather].name.c_str());
        }
    }
}

int game::get_temperature()
{
    point location = om_location();
    int tmp_temperature = temperature;

    tmp_temperature += m.temperature(u.posx, u.posy);

    return tmp_temperature;
}

int game::assign_mission_id()
{
 int ret = next_mission_id;
 next_mission_id++;
 return ret;
}

void game::give_mission(mission_id type)
{
 mission tmp = mission_types[type].create(this);
 active_missions.push_back(tmp);
 u.active_missions.push_back(tmp.uid);
 u.active_mission = u.active_missions.size() - 1;
 mission_start m_s;
 mission *miss = find_mission(tmp.uid);
 (m_s.*miss->type->start)(this, miss);
}

void game::assign_mission(int id)
{
 u.active_missions.push_back(id);
 u.active_mission = u.active_missions.size() - 1;
 mission_start m_s;
 mission *miss = find_mission(id);
 (m_s.*miss->type->start)(this, miss);
}

int game::reserve_mission(mission_id type, int npc_id)
{
 mission tmp = mission_types[type].create(this, npc_id);
 active_missions.push_back(tmp);
 return tmp.uid;
}

int game::reserve_random_mission(mission_origin origin, point p, int npc_id)
{
 std::vector<int> valid;
 mission_place place;
 for (int i = 0; i < mission_types.size(); i++) {
  for (int j = 0; j < mission_types[i].origins.size(); j++) {
   if (mission_types[i].origins[j] == origin &&
       (place.*mission_types[i].place)(this, p.x, p.y)) {
    valid.push_back(i);
    j = mission_types[i].origins.size();
   }
  }
 }

 if (valid.empty())
  return -1;

 int index = valid[rng(0, valid.size() - 1)];

 return reserve_mission(mission_id(index), npc_id);
}

npc* game::find_npc(int id)
{
    //All the active NPCS are listed in the overmap.
    for (int i = 0; i < cur_om->npcs.size(); i++)
    {
        if (cur_om->npcs[i]->getID() == id)
            return (cur_om->npcs[i]);
    }
    return NULL;
}

int game::kill_count(std::string mon){
    if (kills.find(mon) != kills.end()){
        return kills[mon];
    }
    return 0;
}

mission* game::find_mission(int id)
{
 for (int i = 0; i < active_missions.size(); i++) {
  if (active_missions[i].uid == id)
   return &(active_missions[i]);
 }
 dbg(D_ERROR) << "game:find_mission: " << id << " - it's NULL!";
 debugmsg("game::find_mission(%d) - it's NULL!", id);
 return NULL;
}

mission_type* game::find_mission_type(int id)
{
 for (int i = 0; i < active_missions.size(); i++) {
  if (active_missions[i].uid == id)
   return active_missions[i].type;
 }
 return NULL;
}

bool game::mission_complete(int id, int npc_id)
{
 mission *miss = find_mission(id);
 if (miss == NULL) { return false; }
 mission_type* type = miss->type;
 switch (type->goal) {
  case MGOAL_GO_TO: {
   point cur_pos(levx + int(MAPSIZE / 2), levy + int(MAPSIZE / 2));
   if (rl_dist(cur_pos.x, cur_pos.y, miss->target.x, miss->target.y) <= 1)
    return true;
   return false;
  } break;

  case MGOAL_GO_TO_TYPE: {
   oter_id cur_ter = cur_om->ter((levx + int (MAPSIZE / 2)) / 2, (levy + int (MAPSIZE / 2)) / 2, levz);
   if (cur_ter == miss->type->target_id){
    return true;}
   return false;
  } break;

  case MGOAL_FIND_ITEM:
   if (!u.has_amount(type->item_id, 1))
    return false;
   if (miss->npc_id != -1 && miss->npc_id != npc_id)
    return false;
   return true;

  case MGOAL_FIND_ANY_ITEM:
   return (u.has_mission_item(miss->uid) &&
           (miss->npc_id == -1 || miss->npc_id == npc_id));

  case MGOAL_FIND_MONSTER:
   if (miss->npc_id != -1 && miss->npc_id != npc_id)
    return false;
   for (int i = 0; i < num_zombies(); i++) {
    if (zombie(i).mission_id == miss->uid)
     return true;
   }
   return false;

  case MGOAL_RECRUIT_NPC:
   for (int i = 0; i < cur_om->npcs.size(); i++) {
    if (cur_om->npcs[i]->getID() == miss->recruit_npc_id) {
        if (cur_om->npcs[i]->attitude == NPCATT_FOLLOW)
            return true;
    }
   }
   return false;

  case MGOAL_RECRUIT_NPC_CLASS:
   for (int i = 0; i < cur_om->npcs.size(); i++) {
    if (cur_om->npcs[i]->myclass == miss->recruit_class) {
            if (cur_om->npcs[i]->attitude == NPCATT_FOLLOW)
                return true;
    }
   }
   return false;

  case MGOAL_FIND_NPC:
   return (miss->npc_id == npc_id);

  case MGOAL_KILL_MONSTER:
   return (miss->step >= 1);

  case MGOAL_KILL_MONSTER_TYPE:
   debugmsg("%d kill count", kill_count(miss->monster_type));
   debugmsg("%d goal", miss->monster_kill_goal);
   if (kill_count(miss->monster_type) >= miss->monster_kill_goal){
    return true;}
   return false;

  default:
   return false;
 }
 return false;
}

bool game::mission_failed(int id)
{
    mission *miss = find_mission(id);
    if (miss == NULL) { return true;} //If the mission is null it is failed.
    return (miss->failed);
}

void game::wrap_up_mission(int id)
{
 mission *miss = find_mission(id);
 if (miss == NULL) { return; }
 u.completed_missions.push_back( id );
 for (int i = 0; i < u.active_missions.size(); i++) {
  if (u.active_missions[i] == id) {
   u.active_missions.erase( u.active_missions.begin() + i );
   i--;
  }
 }
 switch (miss->type->goal) {
  case MGOAL_FIND_ITEM:
   u.use_amount(miss->type->item_id, 1);
   break;
  case MGOAL_FIND_ANY_ITEM:
   u.remove_mission_items(miss->uid);
   break;
 }
 mission_end endfunc;
 (endfunc.*miss->type->end)(this, miss);
}

void game::fail_mission(int id)
{
 mission *miss = find_mission(id);
 if (miss == NULL) { return; }
 miss->failed = true;
 u.failed_missions.push_back( id );
 for (int i = 0; i < u.active_missions.size(); i++) {
  if (u.active_missions[i] == id) {
   u.active_missions.erase( u.active_missions.begin() + i );
   i--;
  }
 }
 mission_fail failfunc;
 (failfunc.*miss->type->fail)(this, miss);
}

void game::mission_step_complete(int id, int step)
{
 mission *miss = find_mission(id);
 if (miss == NULL) { return; }
 miss->step = step;
 switch (miss->type->goal) {
  case MGOAL_FIND_ITEM:
  case MGOAL_FIND_MONSTER:
  case MGOAL_KILL_MONSTER: {
   bool npc_found = false;
   for (int i = 0; i < cur_om->npcs.size(); i++) {
    if (cur_om->npcs[i]->getID() == miss->npc_id) {
     miss->target = point(cur_om->npcs[i]->mapx, cur_om->npcs[i]->mapy);
     npc_found = true;
    }
   }
   if (!npc_found)
    miss->target = point(-1, -1);
  } break;
 }
}

void game::process_missions()
{
 for (int i = 0; i < active_missions.size(); i++) {
  if (active_missions[i].deadline > 0 &&
      int(turn) > active_missions[i].deadline)
   fail_mission(active_missions[i].uid);
 }
}

void game::handle_key_blocking_activity() {
    // If player is performing a task and a monster is dangerously close, warn them
    // regardless of previous safemode warnings
    if (is_hostile_very_close() && 
        u.activity.type != ACT_NULL &&
        u.activity.moves_left > 0 &&
        !u.activity.warned_of_proximity)
    {
        u.activity.warned_of_proximity = true;
        if (cancel_activity_query(_("Monster dangerously close!"))) {
            return;
        }
    }

    if (u.activity.moves_left > 0 && u.activity.continuous == true &&
        (  // bool activity_is_abortable() ?
            u.activity.type == ACT_READ ||
            u.activity.type == ACT_BUILD ||
            u.activity.type == ACT_LONGCRAFT ||
            u.activity.type == ACT_REFILL_VEHICLE ||
            u.activity.type == ACT_WAIT
        )
    ) {
        timeout(1);
        char ch = input();
        if(ch != ERR) {
            timeout(-1);
            switch(keymap[ch]){  // should probably make the switch in handle_action() a function
                case ACTION_PAUSE:
                    cancel_activity_query(_("Confirm:"));
                    break;
                case ACTION_PL_INFO:
                    u.disp_info(this);
                    refresh_all();
                    break;
                case ACTION_MESSAGES:
                    msg_buffer();
                    break;
                case ACTION_HELP:
                    display_help();
                    refresh_all();
                    break;
            }
        }
        timeout(-1);
    }
}
//// item submenu for 'i' and '/'
int game::inventory_item_menu(char chItem, int iStartX, int iWidth) {
    int cMenu = (int)'+';

    if (u.has_item(chItem)) {
        item oThisItem = u.i_at(chItem);
        std::vector<iteminfo> vThisItem, vDummy, vMenu;

        const int iOffsetX = 2;
        const bool bHPR = hasPickupRule(oThisItem.tname(this));

        vMenu.push_back(iteminfo("MENU", "", "iOffsetX", iOffsetX));
        vMenu.push_back(iteminfo("MENU", "", "iOffsetY", 0));
        vMenu.push_back(iteminfo("MENU", "a", _("<a>ctivate"), u.rate_action_use(&oThisItem)));
        vMenu.push_back(iteminfo("MENU", "R", _("<R>ead"), u.rate_action_read(&oThisItem, this)));
        vMenu.push_back(iteminfo("MENU", "E", _("<E>at"), u.rate_action_eat(&oThisItem)));
        vMenu.push_back(iteminfo("MENU", "W", _("<W>ear"), u.rate_action_wear(&oThisItem)));
        vMenu.push_back(iteminfo("MENU", "w", _("<w>ield")));
        vMenu.push_back(iteminfo("MENU", "t", _("<t>hrow")));
        vMenu.push_back(iteminfo("MENU", "T", _("<T>ake off"), u.rate_action_takeoff(&oThisItem)));
        vMenu.push_back(iteminfo("MENU", "d", _("<d>rop")));
        vMenu.push_back(iteminfo("MENU", "U", _("<U>nload"), u.rate_action_unload(&oThisItem)));
        vMenu.push_back(iteminfo("MENU", "r", _("<r>eload"), u.rate_action_reload(&oThisItem)));
        vMenu.push_back(iteminfo("MENU", "D", _("<D>isassemble"), u.rate_action_disassemble(&oThisItem, this)));
        vMenu.push_back(iteminfo("MENU", "=", _("<=> reassign")));
        vMenu.push_back(iteminfo("MENU", (bHPR) ? "-":"+", (bHPR) ? _("<-> Autopickup") : _("<+> Autopickup"), (bHPR) ? HINT_IFFY : HINT_GOOD));

        oThisItem.info(true, &vThisItem, this);
        compare_split_screen_popup(iStartX,iWidth, TERMY-VIEW_OFFSET_Y*2, oThisItem.tname(this), vThisItem, vDummy);

        const int iMenuStart = iOffsetX;
        const int iMenuItems = vMenu.size() - 1;
        int iSelected = iOffsetX - 1;

        do {
            cMenu = compare_split_screen_popup(iStartX + iWidth, iMenuItems + iOffsetX, vMenu.size()+iOffsetX*2, "", vMenu, vDummy,
                iSelected >= iOffsetX && iSelected <= iMenuItems ? iSelected : -1
            );

            switch(cMenu) {
                case 'a':
                 use_item(chItem);
                 break;
                case 'E':
                 eat(chItem);
                 break;
                case 'W':
                 wear(chItem);
                 break;
                case 'w':
                 wield(chItem);
                 break;
                case 't':
                 plthrow(chItem);
                 break;
                case 'T':
                 takeoff(chItem);
                 break;
                case 'd':
                 drop(chItem);
                 break;
                case 'U':
                 unload(chItem);
                 break;
                case 'r':
                 reload(chItem);
                 break;
                case 'R':
                 u.read(this, chItem);
                 break;
                case 'D':
                 disassemble(chItem);
                 break;
                case '=':
                 reassign_item(chItem);
                 break;
                case KEY_UP:
                 iSelected--;
                 break;
                case KEY_DOWN:
                 iSelected++;
                 break;
                case '+':
                 if (!bHPR) {
                  addPickupRule(oThisItem.tname(this));
                  add_msg(_("'%s' added to character pickup rules."), oThisItem.tname(this).c_str());
                 }
                 break;
                case '-':
                 if (bHPR) {
                  removePickupRule(oThisItem.tname(this));
                  add_msg(_("'%s' removed from character pickup rules."), oThisItem.tname(this).c_str());
                 }
                 break;
                default:
                 break;
            }
            if( iSelected < iMenuStart-1 ) { // wraparound, but can be hidden
                iSelected = iMenuItems;
            } else if ( iSelected > iMenuItems + 1 ) {
                iSelected = iMenuStart;
            }
        } while (cMenu == KEY_DOWN || cMenu == KEY_UP );
    }
    return cMenu;
}
//

// Checks input to see if mouse was moved and handles the mouse view box accordingly.
// Returns true if input requires breaking out into a game action.
bool game::handle_mouseview(input_context &ctxt, std::string &action)
{
    do {
        action = ctxt.handle_input();
        if (action == "MOUSE_MOVE") {
            int mx, my;
            if (!ctxt.get_coordinates(w_terrain, mx, my)) {
                hide_mouseview();
            } else {
                liveview.show(mx, my);
            }
        }
    } while (action == "MOUSE_MOVE"); // Freeze animation when moving the mouse

    if (action != "TIMEOUT" && ctxt.get_raw_input().get_first_input() != ERR) {
        // Keyboard event, break out of animation loop
        hide_mouseview();
        return false;
    }

    // Mouse movement or un-handled key
    return true;
}

// Hides the mouse hover box and redraws what was under it
void game::hide_mouseview()
{
    if (liveview.hide()) {
        write_msg(); // Redraw anything hidden by mouseview
    }
}


bool game::handle_action()
{
    input_context ctxt("DEFAULTMODE");
    ctxt.register_directions();
    ctxt.register_action("ANY_INPUT");
    ctxt.register_action("COORDINATE");
    ctxt.register_action("MOUSE_MOVE");
    std::string action;

    char cGlyph = ',';
    nc_color colGlyph = c_ltblue;
    float fFactor = 0.01f;

    bool bWeatherEffect = true;
    switch(weather) {
        case WEATHER_ACID_DRIZZLE:
            cGlyph = '.';
            colGlyph = c_ltgreen;
            fFactor = 0.01f;
            break;
        case WEATHER_ACID_RAIN:
            cGlyph = ',';
            colGlyph = c_ltgreen;
            fFactor = 0.02f;
            break;
        case WEATHER_DRIZZLE:
            cGlyph = '.';
            colGlyph = c_ltblue;
            fFactor = 0.01f;
            break;
        case WEATHER_RAINY:
            cGlyph = ',';
            colGlyph = c_ltblue;
            fFactor = 0.02f;
            break;
        case WEATHER_THUNDER:
            cGlyph = '.';
            colGlyph = c_ltblue;
            fFactor = 0.02f;
            break;
        case WEATHER_LIGHTNING:
            cGlyph = ',';
            colGlyph = c_ltblue;
            fFactor = 0.04f;
            break;
        case WEATHER_SNOW:
            cGlyph = '*';
            colGlyph = c_white;
            fFactor = 0.02f;
            break;
        case WEATHER_SNOWSTORM:
            cGlyph = '*';
            colGlyph = c_white;
            fFactor = 0.04f;
            break;
        default:
            bWeatherEffect = false;
            break;
    }

    if (bWeatherEffect && OPTIONS["RAIN_ANIMATION"]) {
        int iStartX = (TERRAIN_WINDOW_WIDTH > 121) ? (TERRAIN_WINDOW_WIDTH-121)/2 : 0;
        int iStartY = (TERRAIN_WINDOW_HEIGHT > 121) ? (TERRAIN_WINDOW_HEIGHT-121)/2: 0;
        int iEndX = (TERRAIN_WINDOW_WIDTH > 121) ? TERRAIN_WINDOW_WIDTH-(TERRAIN_WINDOW_WIDTH-121)/2: TERRAIN_WINDOW_WIDTH;
        int iEndY = (TERRAIN_WINDOW_HEIGHT > 121) ? TERRAIN_WINDOW_HEIGHT-(TERRAIN_WINDOW_HEIGHT-121)/2: TERRAIN_WINDOW_HEIGHT;

        //x% of the Viewport, only shown on visible areas
        int dropCount = int(iEndX * iEndY * fFactor);
        //std::vector<std::pair<int, int> > vDrops;

        weather_printable wPrint;
        wPrint.colGlyph = colGlyph;
        wPrint.cGlyph = cGlyph;
        wPrint.wtype = weather;
        wPrint.vdrops.clear();
        wPrint.startx = iStartX;
        wPrint.starty = iStartY;
        wPrint.endx = iEndX;
        wPrint.endy = iEndY;

        /*
        Location to add rain drop animation bits! Since it refreshes w_terrain it can be added to the animation section easily
        Get tile information from above's weather information:
            WEATHER_ACID_DRIZZLE | WEATHER_ACID_RAIN = "weather_acid_drop"
            WEATHER_DRIZZLE | WEATHER_RAINY | WEATHER_THUNDER | WEATHER_LIGHTNING = "weather_rain_drop"
            WEATHER_SNOW | WEATHER_SNOWSTORM = "weather_snowflake"
        */
        int offset_x = (u.posx + u.view_offset_x) - getmaxx(w_terrain)/2;
        int offset_y = (u.posy + u.view_offset_y) - getmaxy(w_terrain)/2;

        do {
            for(int i=0; i < wPrint.vdrops.size(); i++) {
                m.drawsq(w_terrain, u,
                         //vDrops[i].first - getmaxx(w_terrain)/2 + u.posx + u.view_offset_x,
                         wPrint.vdrops[i].first + offset_x,
                         //vDrops[i].second - getmaxy(w_terrain)/2 + u.posy + u.view_offset_y,
                         wPrint.vdrops[i].second + offset_y,
                         false,
                         true,
                         u.posx + u.view_offset_x,
                         u.posy + u.view_offset_y);
            }

            //vDrops.clear();
            wPrint.vdrops.clear();

            for(int i=0; i < dropCount; i++) {
                int iRandX = rng(iStartX, iEndX-1);
                int iRandY = rng(iStartY, iEndY-1);

                if (mapRain[iRandY][iRandX]) {
                    //vDrops.push_back(std::make_pair(iRandX, iRandY));
                    wPrint.vdrops.push_back(std::make_pair(iRandX, iRandY));

                    //mvwputch(w_terrain, iRandY, iRandX, colGlyph, cGlyph);
                }
            }
            draw_weather(wPrint);

            wrefresh(w_terrain);
<<<<<<< HEAD
            inp_mngr.set_timeout(125);
        } while (handle_mouseview(ctxt, action));
        inp_mngr.set_timeout(-1);
=======
        } while ((iCh = get_keypress()) == ERR);
        timeout(-1);
>>>>>>> 944f9323

    } else {
        while (handle_mouseview(ctxt, action)) {;}
    }

    action_id act = ACTION_NULL;
    if (action == "ANY_INPUT") {
        char ch = ctxt.get_raw_input().get_first_input();
        if (keymap.find(ch) == keymap.end()) {
            if (ch != ' ' && ch != '\n') {
                add_msg(_("Unknown command: '%c'"), ch);
            }
            return false;
        }

        act = keymap[ch];
    } else {
        // Hack to turn new movement actions back into old ones, till this whole context
        // gets updated to the new style
        if (action == "UP") {
            act = ACTION_MOVE_N;
        } else if (action == "RIGHTUP") {
            act = ACTION_MOVE_NE;
        } else if (action == "RIGHT") {
            act = ACTION_MOVE_E;
        } else if (action == "RIGHTDOWN") {
            act = ACTION_MOVE_SE;
        } else if (action == "DOWN") {
            act = ACTION_MOVE_S;
        } else if (action == "LEFTDOWN") {
            act = ACTION_MOVE_SW;
        } else if (action == "LEFT") {
            act = ACTION_MOVE_W;
        } else {
            act = ACTION_MOVE_NW;
        }
    }

// This has no action unless we're in a special game mode.
 gamemode->pre_action(this, act);

 int veh_part;
 vehicle *veh = m.veh_at(u.posx, u.posy, veh_part);
 bool veh_ctrl = veh && veh->player_in_control (&u);

 int soffset = (int)OPTIONS["MOVE_VIEW_OFFSET"];
 int soffsetr = 0 - soffset;

 int before_action_moves = u.moves;

 switch (act) {

  case ACTION_PAUSE:
   if (run_mode == 2) // Monsters around and we don't wanna pause
     add_msg(_("Monster spotted--safe mode is on! (%s to turn it off.)"),
             press_x(ACTION_TOGGLE_SAFEMODE).c_str());
   else
    u.pause(this);
   break;

  case ACTION_MOVE_N:
   moveCount++;

   if (veh_ctrl)
    pldrive(0, -1);
   else
    plmove(0, -1);
   break;

  case ACTION_MOVE_NE:
   moveCount++;

   if (veh_ctrl)
    pldrive(1, -1);
   else
    plmove(1, -1);
   break;

  case ACTION_MOVE_E:
   moveCount++;

   if (veh_ctrl)
    pldrive(1, 0);
   else
    plmove(1, 0);
   break;

  case ACTION_MOVE_SE:
   moveCount++;

   if (veh_ctrl)
    pldrive(1, 1);
   else
    plmove(1, 1);
   break;

  case ACTION_MOVE_S:
   moveCount++;

   if (veh_ctrl)
    pldrive(0, 1);
   else
   plmove(0, 1);
   break;

  case ACTION_MOVE_SW:
   moveCount++;

   if (veh_ctrl)
    pldrive(-1, 1);
   else
    plmove(-1, 1);
   break;

  case ACTION_MOVE_W:
   moveCount++;

   if (veh_ctrl)
    pldrive(-1, 0);
   else
    plmove(-1, 0);
   break;

  case ACTION_MOVE_NW:
   moveCount++;

   if (veh_ctrl)
    pldrive(-1, -1);
   else
    plmove(-1, -1);
   break;

  case ACTION_MOVE_DOWN:
   if (!u.in_vehicle)
    vertical_move(-1, false);
   break;

  case ACTION_MOVE_UP:
   if (!u.in_vehicle)
    vertical_move( 1, false);
   break;

  case ACTION_CENTER:
   u.view_offset_x = 0;
   u.view_offset_y = 0;
   break;

  case ACTION_SHIFT_N:
   u.view_offset_y += soffsetr;
   break;

  case ACTION_SHIFT_NE:
   u.view_offset_x += soffset;
   u.view_offset_y += soffsetr;
   break;

  case ACTION_SHIFT_E:
   u.view_offset_x += soffset;
   break;

  case ACTION_SHIFT_SE:
   u.view_offset_x += soffset;
   u.view_offset_y += soffset;
   break;

  case ACTION_SHIFT_S:
   u.view_offset_y += soffset;
   break;

  case ACTION_SHIFT_SW:
   u.view_offset_x += soffsetr;
   u.view_offset_y += soffset;
   break;

  case ACTION_SHIFT_W:
   u.view_offset_x += soffsetr;
   break;

  case ACTION_SHIFT_NW:
   u.view_offset_x += soffsetr;
   u.view_offset_y += soffsetr;
   break;

  case ACTION_OPEN:
   open();
   break;

  case ACTION_CLOSE:
   close();
   break;

  case ACTION_SMASH:
   if (veh_ctrl)
    handbrake();
   else
    smash();
   break;

  case ACTION_EXAMINE:
   examine();
   break;

  case ACTION_ADVANCEDINV:
   advanced_inv();
   break;

  case ACTION_PICKUP:
   pickup(u.posx, u.posy, 1);
   break;

  case ACTION_GRAB:
   grab();
   break;

  case ACTION_BUTCHER:
   butcher();
   break;

  case ACTION_CHAT:
   chat();
   break;

  case ACTION_LOOK:
   look_around();
   break;

  case ACTION_PEEK:
   peek();
   break;

  case ACTION_LIST_ITEMS: {
    int iRetItems = -1;
    int iRetMonsters = -1;
    int startas = uistate.list_item_mon;
    do {
        if ( startas != 2 ) { // last mode 2 = list_monster
            startas = 0;      // but only for the first bit of the loop
            iRetItems = list_items();
        } else {
            iRetItems = -2;   // so we'll try list_items if list_monsters found 0
        }
        if (iRetItems != -1 || startas == 2 ) {
            startas = 0;
            iRetMonsters = list_monsters();
            if ( iRetMonsters == 2 ) {
                iRetItems = -1; // will fire, exit loop
            } else if ( iRetMonsters == -1 && iRetItems == -2 ) {
                iRetItems = -1; // exit if requested on list_monsters firstrun
            }
        }
    } while (iRetItems != -1 && iRetMonsters != -1 && !(iRetItems == 0 && iRetMonsters == 0));

    if (iRetItems == 0 && iRetMonsters == 0) {
        add_msg(_("You dont see any items or monsters around you!"));
    } else if ( iRetMonsters == 2 ) {
        refresh_all();
        plfire(false);
    }
  } break;


  case ACTION_INVENTORY: {
   int cMenu = ' ';
   do {
     char chItem = inv(_("Inventory:"));
     cMenu = inventory_item_menu(chItem);
   } while (cMenu == ' ' || cMenu == '.' || cMenu == 'q' || cMenu == '\n' ||
            cMenu == KEY_ESCAPE || cMenu == KEY_LEFT || cMenu == '=' );
   refresh_all();
  } break;

  case ACTION_COMPARE:
   compare();
   break;

  case ACTION_ORGANIZE:
   reassign_item();
   break;

  case ACTION_USE:
   use_item();
   break;

  case ACTION_USE_WIELDED:
   use_wielded_item();
   break;

  case ACTION_WEAR:
   wear();
   break;

  case ACTION_TAKE_OFF:
   takeoff();
   break;

  case ACTION_EAT:
   eat();
   break;

  case ACTION_READ:
   read();
   break;

  case ACTION_WIELD:
   wield();
   break;

  case ACTION_PICK_STYLE:
   u.pick_style(this);
   refresh_all();
   break;

  case ACTION_RELOAD:
   reload();
   break;

  case ACTION_UNLOAD:
   unload(u.weapon);
   break;

  case ACTION_THROW:
   plthrow();
   break;

  case ACTION_FIRE:
   plfire(false);
   break;

  case ACTION_FIRE_BURST:
   plfire(true);
   break;

  case ACTION_SELECT_FIRE_MODE:
   u.weapon.next_mode();
   break;

  case ACTION_DROP:
   drop();
   break;

  case ACTION_DIR_DROP:
   drop_in_direction();
   break;

  case ACTION_BIONICS:
   u.power_bionics(this);
   refresh_all();
   break;

  case ACTION_SORT_ARMOR:
    u.sort_armor(this);
    refresh_all();
    break;

  case ACTION_WAIT:
   wait();
   if (veh_ctrl) {
    veh->turret_mode++;
    if (veh->turret_mode > 1)
     veh->turret_mode = 0;
   }
   break;

  case ACTION_CRAFT:
   craft();
   break;

  case ACTION_RECRAFT:
   recraft();
   break;

  case ACTION_LONGCRAFT:
   long_craft();
   break;

  case ACTION_DISASSEMBLE:
   if (u.in_vehicle)
    add_msg(_("You can't disassemble items while in vehicle."));
   else
    disassemble();
   break;

  case ACTION_CONSTRUCT:
   if (u.in_vehicle)
    add_msg(_("You can't construct while in vehicle."));
   else
    construction_menu();
   break;

  case ACTION_SLEEP:
    if (veh_ctrl)
    {
        add_msg(_("Vehicle control has moved, %s"),
        press_x(ACTION_CONTROL_VEHICLE, _("new binding is "), _("new default binding is '^'.")).c_str());

    }
    else
    {
        uimenu as_m;
        as_m.text = _("Are you sure you want to sleep?");
        as_m.entries.push_back(uimenu_entry(0, true, (OPTIONS["FORCE_CAPITAL_YN"]?'Y':'y'), _("Yes.")) );

        if (OPTIONS["SAVE_SLEEP"])
        {
            as_m.entries.push_back(uimenu_entry(1,
            (moves_since_last_save || item_exchanges_since_save),
            (OPTIONS["FORCE_CAPITAL_YN"]?'S':'s'),
            _("Yes, and save game before sleeping.") ));
        }

        as_m.entries.push_back(uimenu_entry(2, true, (OPTIONS["FORCE_CAPITAL_YN"]?'N':'n'), _("No.")) );

        if (u.has_item_with_flag("ALARMCLOCK"))
        {
            as_m.entries.push_back(uimenu_entry(3, true, '3', _("Set alarm to wake up in 3 hours.") ));
            as_m.entries.push_back(uimenu_entry(4, true, '4', _("Set alarm to wake up in 4 hours.") ));
            as_m.entries.push_back(uimenu_entry(5, true, '5', _("Set alarm to wake up in 5 hours.") ));
            as_m.entries.push_back(uimenu_entry(6, true, '6', _("Set alarm to wake up in 6 hours.") ));
            as_m.entries.push_back(uimenu_entry(7, true, '7', _("Set alarm to wake up in 7 hours.") ));
            as_m.entries.push_back(uimenu_entry(8, true, '8', _("Set alarm to wake up in 8 hours.") ));
            as_m.entries.push_back(uimenu_entry(9, true, '9', _("Set alarm to wake up in 9 hours.") ));
        }

        as_m.query(); /* calculate key and window variables, generate window, and loop until we get a valid answer */

        bool bSleep = false;
        if (as_m.ret == 0)
        {
            bSleep = true;
        }
        else if (as_m.ret == 1)
        {
            quicksave();
            bSleep = true;
        }
        else if (as_m.ret >= 3 && as_m.ret <= 9)
        {
            u.add_disease("alarm_clock", 600*as_m.ret);
            bSleep = true;
        }

        if (bSleep)
        {
            u.moves = 0;
            u.try_to_sleep(this);
        }
    }
    break;

  case ACTION_CONTROL_VEHICLE:
   control_vehicle();
   break;

  case ACTION_TOGGLE_SAFEMODE:
   if (run_mode == 0 ) {
    run_mode = 1;
    mostseen = 0;
    add_msg(_("Safe mode ON!"));
   } else {
    turnssincelastmon = 0;
    run_mode = 0;
    if (autosafemode)
    add_msg(_("Safe mode OFF! (Auto safe mode still enabled!)"));
    else
    add_msg(_("Safe mode OFF!"));
   }
   break;

  case ACTION_TOGGLE_AUTOSAFE:
   if (autosafemode) {
    add_msg(_("Auto safe mode OFF!"));
    autosafemode = false;
   } else {
    add_msg(_("Auto safe mode ON"));
    autosafemode = true;
   }
   break;

  case ACTION_IGNORE_ENEMY:
   if (run_mode == 2) {
    add_msg(_("Ignoring enemy!"));
    for(int i=0; i < new_seen_mon.size(); i++) {
        monster &z = _active_monsters[new_seen_mon[i]];
        z.ignoring = rl_dist( point(u.posx, u.posy), z.pos() );
    }
    run_mode = 1;
   }
   break;

  case ACTION_SAVE:
   if (query_yn(_("Save and quit?"))) {
    save();
    u.moves = 0;
    uquit = QUIT_SAVED;
    MAPBUFFER.make_volatile();
   }
   break;

  case ACTION_QUICKSAVE:
    quicksave();
    return false;

  case ACTION_QUIT:
    if (query_yn(_("Commit suicide?"))) {
        if (query_yn(_("REALLY commit suicide?"))) {
            u.moves = 0;
            place_corpse();
            uquit = QUIT_SUICIDE;
        }
    }
    break;

  case ACTION_PL_INFO:
   u.disp_info(this);
   refresh_all();
   break;

  case ACTION_MAP:
   draw_overmap();
   break;

  case ACTION_MISSIONS:
   list_missions();
   break;

  case ACTION_KILLS:
   disp_kills();
   break;

  case ACTION_FACTIONS:
   list_factions(_("FACTIONS:"));
   break;

  case ACTION_MORALE:
   u.disp_morale(this);
   refresh_all();
   break;

  case ACTION_MESSAGES:
   msg_buffer();
   break;

  case ACTION_HELP:
   display_help();
   refresh_all();
   break;

  case ACTION_DEBUG:
   debug();
   break;

  case ACTION_DISPLAY_SCENT:
   display_scent();
   break;

  case ACTION_TOGGLE_DEBUGMON:
   debugmon = !debugmon;
   if (debugmon) {
    add_msg(_("Debug messages ON!"));
   } else {
    add_msg(_("Debug messages OFF!"));
   }
   break;
 }

 gamemode->post_action(this, act);

 u.movecounter = before_action_moves - u.moves;
 dbg(D_INFO) << string_format("%s: [%d] %d - %d = %d",action_ident(act).c_str(),int(turn),before_action_moves,u.movecounter,u.moves);
 return true;
}

#define SCENT_RADIUS 40

int& game::scent(int x, int y)
{
  if (x < (SEEX * MAPSIZE / 2) - SCENT_RADIUS || x >= (SEEX * MAPSIZE / 2) + SCENT_RADIUS ||
      y < (SEEY * MAPSIZE / 2) - SCENT_RADIUS || y >= (SEEY * MAPSIZE / 2) + SCENT_RADIUS) {
  nulscent = 0;
  return nulscent; // Out-of-bounds - null scent
 }
 return grscent[x][y];
}

void game::update_scent()
{
 int newscent[SEEX * MAPSIZE][SEEY * MAPSIZE];
 int scale[SEEX * MAPSIZE][SEEY * MAPSIZE];
 if (!u.has_active_bionic("bio_scent_mask"))
  grscent[u.posx][u.posy] = u.scent;

 for (int x = u.posx - SCENT_RADIUS; x <= u.posx + SCENT_RADIUS; x++) {
  for (int y = u.posy - SCENT_RADIUS; y <= u.posy + SCENT_RADIUS; y++) {
   const int move_cost = m.move_cost_ter_furn(x, y);
   const bool is_bashable = m.has_flag("BASHABLE", x, y);
   newscent[x][y] = 0;
   scale[x][y] = 1;
   if (move_cost != 0 || is_bashable) {
    int squares_used = 0;
    const int this_field = grscent[x][y];
    /*
    for (int i = x - 1; i <= x + 1; i++) {
        for (int j = y - 1; j <= y + 1; j++) {
           const int scent = grscent[i][j];
           newscent[x][y] += (scent >= this_field) * scent;
           squares_used += (scent >= this_field);
        }
    }
    */
    // Unrolled for performance.  The above block is the rolled up equivalent.
    newscent[x][y] += grscent[x - 1] [y - 1] * (grscent  [x - 1] [y - 1] >= this_field);
    squares_used +=   grscent[x - 1] [y - 1] >= this_field;
    newscent[x][y] += grscent[x - 1] [y]     * (grscent  [x - 1] [y]     >= this_field);
    squares_used +=   grscent[x - 1] [y]     >= this_field;
    newscent[x][y] += grscent[x - 1] [y + 1] * (grscent  [x - 1] [y + 1] >= this_field);
    squares_used +=   grscent[x - 1] [y + 1] >= this_field;
    newscent[x][y] += grscent[x]     [y - 1] * (grscent  [x]     [y - 1] >= this_field);
    squares_used +=   grscent[x]     [y - 1] >= this_field;
    newscent[x][y] += grscent[x]     [y]     * (grscent  [x]     [y]     >= this_field);
    squares_used +=   grscent[x]     [y]     >= this_field;
    newscent[x][y] += grscent[x]     [y + 1] * (grscent  [x]     [y + 1] >= this_field);
    squares_used +=   grscent[x]     [y + 1] >= this_field;
    newscent[x][y] += grscent[x + 1] [y - 1] * (grscent  [x + 1] [y - 1] >= this_field);
    squares_used +=   grscent[x + 1] [y - 1] >= this_field;
    newscent[x][y] += grscent[x + 1] [y]     * (grscent  [x + 1] [y]     >= this_field);
    squares_used +=   grscent[x + 1] [y]     >= this_field;
    newscent[x][y] += grscent[x + 1] [y + 1] * (grscent  [x + 1] [y + 1] >= this_field);
    squares_used +=   grscent[x + 1] [y + 1] >= this_field;

    scale[x][y] += squares_used;
    int fslime = m.get_field_strength(point(x,y), fd_slime) * 10;
    if (fslime > 0 && newscent[x][y] < fslime) {
        newscent[x][y] = fslime;
    }
    if (newscent[x][y] > 10000)
    {
     dbg(D_ERROR) << "game:update_scent: Wacky scent at " << x << ","
                  << y << " (" << newscent[x][y] << ")";
     debugmsg("Wacky scent at %d, %d (%d)", x, y, newscent[x][y]);
     newscent[x][y] = 0; // Scent should never be higher
    }
    //Greatly reduce scent for bashable barriers, even more for ductaped barriers
    if( move_cost == 0 && is_bashable)
    {
        if( m.has_flag("REDUCE_SCENT", x, y))
        {
            scale[x][y] *= 12;
        } else {
            scale[x][y] *= 4;
        }
    }
   }
  }
 }
 // Simultaneously copy the scent values back and scale them down based on factors determined in
 // the first loop.
 for (int x = u.posx - SCENT_RADIUS; x <= u.posx + SCENT_RADIUS; x++) {
     for (int y = u.posy - SCENT_RADIUS; y <= u.posy + SCENT_RADIUS; y++) {
         grscent[x][y] = newscent[x][y] / scale[x][y];
     }
 }
}

bool game::is_game_over()
{
    if (uquit == QUIT_SUICIDE){
        if (u.in_vehicle)
            g->m.unboard_vehicle(this, u.posx, u.posy);
        std::stringstream playerfile;
        playerfile << world_generator->active_world->world_path << "/" << base64_encode(u.name) << ".sav";
        DebugLog() << "Unlinking player file: <"<< playerfile.str() << "> -- ";
        bool ok = (unlink(playerfile.str().c_str()) == 0);
        DebugLog() << (ok?"SUCCESS":"FAIL") << "\n";
        return true;
    }
    if (uquit != QUIT_NO){
        return true;
    }
    for (int i = 0; i <= hp_torso; i++){
        if (u.hp_cur[i] < 1) {
            if (u.in_vehicle)
                g->m.unboard_vehicle(this, u.posx, u.posy);
            place_corpse();
            std::stringstream playerfile;
            playerfile << world_generator->active_world->world_path << "/" << base64_encode(u.name) << ".sav";
            DebugLog() << "Unlinking player file: <"<< playerfile.str() << "> -- ";
            bool ok = (unlink(playerfile.str().c_str()) == 0);
            DebugLog() << (ok?"SUCCESS":"FAIL") << "\n";
            uquit = QUIT_DIED;
            return true;
        }
    }
    return false;
}

void game::place_corpse()
{
  std::vector<item *> tmp = u.inv_dump();
  item your_body;
  your_body.make_corpse(itypes["corpse"], GetMType("mon_null"), turn);
  your_body.name = u.name;
  for (int i = 0; i < tmp.size(); i++)
    m.add_item_or_charges(u.posx, u.posy, *(tmp[i]));
  for (int i = 0; i < u.num_bionics(); i++) {
    bionic &b = u.bionic_at_index(i);
    if (itypes.find(b.id) != itypes.end()) {
      your_body.contents.push_back(item(itypes[b.id], turn));
    }
  }
  int pow = u.max_power_level;
  while (pow >= 4) {
    if (pow % 4 != 0 && pow >= 10){
      pow -= 10;
      your_body.contents.push_back(item(itypes["bio_power_storage_mkII"], turn));
    } else {
      pow -= 4;
      your_body.contents.push_back(item(itypes["bio_power_storage"], turn));
    }
  }
  m.add_item_or_charges(u.posx, u.posy, your_body);
}

void game::death_screen()
{
    gamemode->game_over(this);

#if (defined _WIN32 || defined __WIN32__)
    WIN32_FIND_DATA FindFileData;
    HANDLE hFind;
    TCHAR Buffer[MAX_PATH];

    GetCurrentDirectory(MAX_PATH, Buffer);
    SetCurrentDirectory("save");
    std::stringstream playerfile;
    playerfile << base64_encode(u.name) << "*";
    hFind = FindFirstFile(playerfile.str().c_str(), &FindFileData);
    if(INVALID_HANDLE_VALUE != hFind) {
        do {
            DeleteFile(FindFileData.cFileName);
        } while(FindNextFile(hFind, &FindFileData) != 0);
        FindClose(hFind);
    }
    SetCurrentDirectory(Buffer);
#else
    DIR *save_dir = opendir("save");
    struct dirent *save_dirent = NULL;
    if(save_dir != NULL && 0 == chdir("save"))
    {
        while ((save_dirent = readdir(save_dir)) != NULL)
        {
            std::string name_prefix = save_dirent->d_name;
            std::string tmpname = base64_encode(u.name);
            name_prefix = name_prefix.substr(0,tmpname.length());

            if (tmpname == name_prefix)
            {
                std::string graveyard_path( "../graveyard/" );
                mkdir( graveyard_path.c_str(), 0777 );
                graveyard_path.append( save_dirent->d_name );
                (void)rename( save_dirent->d_name, graveyard_path.c_str() );
            }
        }
        (void)chdir("..");
        (void)closedir(save_dir);
    }
#endif

    const std::string sText = _("GAME OVER - Press Spacebar to Quit");

    WINDOW *w_death = newwin(5, 6+sText.size(), (TERMY-5)/2, (TERMX+6-sText.size())/2);

    wborder(w_death, LINE_XOXO, LINE_XOXO, LINE_OXOX, LINE_OXOX,
                     LINE_OXXO, LINE_OOXX, LINE_XXOO, LINE_XOOX );

    mvwprintz(w_death, 2, 3, c_ltred, sText.c_str());
    wrefresh(w_death);
    refresh();
    InputEvent input;
    do
        input = get_input();
    while(input != Cancel && input != Close && input != Confirm);
    delwin(w_death);

    msg_buffer();
    disp_kills();
}


bool game::load_master(std::string worldname)
{
 std::ifstream fin;
 std::string data;
 std::stringstream datafile;
 datafile << world_generator->all_worlds[worldname]->world_path << "/master.gsav";
 fin.open(datafile.str().c_str());
 if (!fin.is_open())
  return false;

unserialize_master(fin);
 fin.close();
 return true;
}

void game::load_uistate(std::string worldname) {
    std::stringstream savefile;
    savefile << world_generator->all_worlds[worldname]->world_path << "/uistate.json";

    std::ifstream fin;
    fin.open(savefile.str().c_str());
    if(!fin.good()) {
        fin.close();
        return;
    }
    picojson::value wrapped_data;
    fin >> wrapped_data;
    fin.close();
    std::string jsonerr=picojson::get_last_error();
    if ( ! jsonerr.empty() ) {
       dbg(D_ERROR) << "load_uistate: " << jsonerr.c_str();
       return;
    }
    bool success=uistate.load(wrapped_data);
    if ( ! success ) {
       dbg(D_ERROR) << "load_uistate: " << uistate.errdump;
    }
    uistate.errdump="";
}

void game::load_artifacts(std::string worldname)
{
    std::stringstream artifactfile;
    artifactfile << world_generator->all_worlds[worldname]->world_path << "/artifacts.gsav";
    std::ifstream file_test(artifactfile.str().c_str(), std::ifstream::in | std::ifstream::binary);
    if (!file_test.good()) {
        file_test.close();
        return;
    }

    try {
        load_artifacts_from_file(&file_test);
    } catch (std::string e) {
        debugmsg("%s: %s", artifactfile.str().c_str(), e.c_str());
    }

    file_test.close();
}

void game::load_artifacts_from_file(std::ifstream *f)
{
    // read artifacts from json array in artifacts.gsav
    JsonIn artifact_json(f);
    artifact_json.start_array();
    while (!artifact_json.end_array()) {
        JsonObject jo = artifact_json.get_object();

        std::string id = jo.get_string("id");
        unsigned int price = jo.get_int("price");
        std::string name = jo.get_string("name");
        std::string description = jo.get_string("description");
        char sym = jo.get_int("sym");
        nc_color color = int_to_color(jo.get_int("color"));
        std::string m1 = jo.get_string("m1");
        std::string m2 = jo.get_string("m2");
        unsigned int volume = jo.get_int("volume");
        unsigned int weight = jo.get_int("weight");
        signed char melee_dam = jo.get_int("melee_dam");
        signed char melee_cut = jo.get_int("melee_cut");
        signed char m_to_hit = jo.get_int("m_to_hit");
        std::set<std::string> item_tags = jo.get_tags("item_flags");

        std::string type = jo.get_string("type");
        if (type == "artifact_tool") {
            unsigned int max_charges = jo.get_int("max_charges");
            unsigned int def_charges = jo.get_int("def_charges");
            unsigned char charges_per_use = jo.get_int("charges_per_use");
            unsigned char turns_per_charge = jo.get_int("turns_per_charge");
            ammotype ammo = jo.get_string("ammo");
            std::string revert_to = jo.get_string("revert_to");

            it_artifact_tool* art_type = new it_artifact_tool(
                    id, price, name, description, sym, color, m1, m2, volume,
                    weight, melee_dam, melee_cut, m_to_hit, item_tags,
                    max_charges, def_charges, charges_per_use, turns_per_charge,
                    ammo, revert_to);

            art_charge charge_type = (art_charge)jo.get_int("charge_type");

            JsonArray effects_wielded_json = jo.get_array("effects_wielded");
            std::vector<art_effect_passive> effects_wielded;
            while (effects_wielded_json.has_more()) {
                art_effect_passive effect =
                    (art_effect_passive)effects_wielded_json.next_int();
                effects_wielded.push_back(effect);
            }

            JsonArray effects_activated_json = jo.get_array("effects_activated");
            std::vector<art_effect_active> effects_activated;
            while (effects_activated_json.has_more()) {
                art_effect_active effect =
                    (art_effect_active)effects_activated_json.next_int();
                effects_activated.push_back(effect);
            }

            JsonArray effects_carried_json = jo.get_array("effects_carried");
            std::vector<art_effect_passive> effects_carried;
            while (effects_carried_json.has_more()) {
                art_effect_passive effect =
                    (art_effect_passive)effects_carried_json.next_int();
                effects_carried.push_back(effect);
            }

            art_type->charge_type = charge_type;
            art_type->effects_wielded = effects_wielded;
            art_type->effects_activated = effects_activated;
            art_type->effects_carried = effects_carried;

            itypes[id] = art_type;
        }
        else if (type == "artifact_armor")
        {
            unsigned char covers = jo.get_int("covers");
            signed char encumber = jo.get_int("encumber");
            unsigned char coverage = jo.get_int("coverage");
            unsigned char thickness = jo.get_int("material_thickness");
            unsigned char env_resist = jo.get_int("env_resist");
            signed char warmth = jo.get_int("warmth");
            unsigned char storage = jo.get_int("storage");
            bool power_armor = jo.get_bool("power_armor");

            it_artifact_armor* art_type = new it_artifact_armor(
                    id, price, name, description, sym, color, m1, m2, volume,
                    weight, melee_dam, melee_cut, m_to_hit, item_tags,
                    covers, encumber, coverage, thickness, env_resist, warmth,
                    storage);
            art_type->power_armor = power_armor;

            JsonArray effects_worn_json = jo.get_array("effects_worn");
            std::vector<art_effect_passive> effects_worn;
            while (effects_worn_json.has_more()) {
                art_effect_passive effect =
                    (art_effect_passive)effects_worn_json.next_int();
                effects_worn.push_back(effect);
            }
            art_type->effects_worn = effects_worn;

            itypes[id] = art_type;
        }

        jo.finish();
    }
}

void game::load(std::string worldname, std::string name)
{
 std::ifstream fin;
 std::string worldpath = world_generator->all_worlds[worldname]->world_path;
 worldpath += "/";
 std::stringstream playerfile;
 playerfile << worldpath << name << ".sav";
 fin.open(playerfile.str().c_str());
// First, read in basic game state information.
 if (!fin.is_open()) {
  dbg(D_ERROR) << "game:load: No save game exists!";
  debugmsg("No save game exists!");
  return;
 }
 u = player();
 u.name = base64_decode(name);
 u.ret_null = item(itypes["null"], 0);
 u.weapon = item(itypes["null"], 0);
 unserialize(fin);
 fin.close();

 // weather
 std::string wfile = std::string( worldpath + base64_encode(u.name) + ".weather" );
 fin.open(wfile.c_str());
 if (fin.is_open()) {
     weather_log.clear();
     load_weather(fin);
 }
 fin.close();
 if ( weather_log.empty() ) { // todo: game::get_default_weather() { based on OPTION["STARTING_SEASON"]
    weather = WEATHER_CLEAR;
    temperature = 65;
    nextweather = int(turn)+300;
 }
 // log
 std::string mfile = std::string( worldpath + base64_encode(u.name) + ".log" );
 fin.open(mfile.c_str());
 if (fin.is_open()) {
      u.load_memorial_file( fin );
 }
 fin.close();
 // Now that the player's worn items are updated, their sight limits need to be
 // recalculated. (This would be cleaner if u.worn were private.)
 u.recalc_sight_limits();

 load_auto_pickup(true); // Load character auto pickup rules
 load_uistate(worldname);
// Now load up the master game data; factions (and more?)
 load_master(worldname);
 update_map(u.posx, u.posy);
 set_adjacent_overmaps(true);
 MAPBUFFER.set_dirty();
 draw();
}

//Saves all factions and missions and npcs.
void game::save_factions_missions_npcs ()
{
    std::stringstream masterfile;
    std::ofstream fout;
    masterfile << world_generator->active_world->world_path <<"/master.gsav";

    fout.open(masterfile.str().c_str());
    serialize_master(fout);
    fout.close();
}

void game::save_artifacts()
{
    std::ofstream fout;
    std::vector<picojson::value> artifacts;
    std::stringstream artifactfile;
    artifactfile << world_generator->active_world->world_path << "/artifacts.gsav";
    fout.open(artifactfile.str().c_str());
    for ( std::vector<std::string>::iterator it =
          artifact_itype_ids.begin();
          it != artifact_itype_ids.end(); ++it)
    {
        artifacts.push_back(itypes[*it]->save_data());
    }
    picojson::value out = picojson::value(artifacts);
    fout << out.serialize();
    fout.close();
}

void game::save_maps()
{
    m.save(cur_om, turn, levx, levy, levz);
    overmap_buffer.save();
    MAPBUFFER.save();
}

void game::save_uistate() {
    std::stringstream savefile;
    savefile << world_generator->active_world->world_path << "/uistate.json";
    std::ofstream fout;
    fout.open(savefile.str().c_str());
    fout << uistate.save();
    fout.close();
    uistate.errdump="";
}

void game::save()
{
 std::stringstream playerfile;
 std::ofstream fout;
 playerfile << world_generator->active_world->world_path << "/" << base64_encode(u.name);

 fout.open( std::string(playerfile.str() + ".sav").c_str() );
 serialize(fout);
 fout.close();
 // weather
 fout.open( std::string(playerfile.str() + ".weather").c_str() );
 save_weather(fout);
 fout.close();
 // log
 fout.open( std::string(playerfile.str() + ".log").c_str() );
 fout << u.dump_memorial();
 fout.close();
 //factions, missions, and npcs, maps and artifact data is saved in cleanup_at_end()
 save_auto_pickup(true); // Save character auto pickup rules
 save_uistate();
}

void game::delete_world(std::string worldname, bool delete_folder)
{
    std::string worldpath = world_generator->all_worlds[worldname]->world_path;
    std::string filetmp = "";
    std::string world_opfile = "worldoptions.txt";
#if (defined _WIN32 || defined __WIN32__)
      WIN32_FIND_DATA FindFileData;
      HANDLE hFind;
      TCHAR Buffer[MAX_PATH];

      GetCurrentDirectory(MAX_PATH, Buffer);
      SetCurrentDirectory(worldpath.c_str());
      hFind = FindFirstFile("*", &FindFileData);
      if(INVALID_HANDLE_VALUE != hFind) {
       do {
        filetmp = FindFileData.cFileName;
        if (delete_folder || filetmp != world_opfile){
         DeleteFile(FindFileData.cFileName);
        }
       } while(FindNextFile(hFind, &FindFileData) != 0);
       FindClose(hFind);
      }
      SetCurrentDirectory(Buffer);
      if (delete_folder){
        RemoveDirectory(worldpath.c_str());
      }
#else
     DIR *save_dir = opendir(worldpath.c_str());
     if(save_dir != NULL)
     {
      struct dirent *save_dirent = NULL;
      while ((save_dirent = readdir(save_dir)) != NULL){
        filetmp = save_dirent->d_name;
        if (delete_folder || filetmp != world_opfile){
          (void)unlink(std::string(worldpath + "/" + filetmp).c_str());
        }
      }
      (void)closedir(save_dir);
     }
     if (delete_folder){
        remove(worldpath.c_str());
     }
#endif
}

std::vector<std::string> game::list_active_characters()
{
    std::vector<std::string> saves;
    std::vector<std::string> worldsaves = world_generator->active_world->world_saves;
    for (int i = 0; i < worldsaves.size(); ++i){
        saves.push_back(base64_decode(worldsaves[i]));
    }
    return saves;
}

/**
 * Writes information about the character out to a text file timestamped with
 * the time of the file was made. This serves as a record of the character's
 * state at the time the memorial was made (usually upon death) and
 * accomplishments in a human-readable format.
 */
void game::write_memorial_file() {

    //Open the file first
    DIR *dir = opendir("memorial");
    if (!dir) {
        #if (defined _WIN32 || defined __WIN32__)
            mkdir("memorial");
        #else
            mkdir("memorial", 0777);
        #endif
        dir = opendir("memorial");
        if (!dir) {
            dbg(D_ERROR) << "game:write_memorial_file: Unable to make memorial directory.";
            debugmsg("Could not make './memorial' directory");
            return;
        }
    }

    //To ensure unique filenames and to sort files, append a timestamp
    time_t rawtime;
    time (&rawtime);
    std::string timestamp = ctime(&rawtime);

    //Fun fact: ctime puts a \n at the end of the timestamp. Get rid of it.
    size_t end = timestamp.find_last_of('\n');
    timestamp = timestamp.substr(0, end);

    //Colons are not usable in paths, so get rid of them
    for(int index = 0; index < timestamp.size(); index++) {
        if(timestamp[index] == ':') {
            timestamp[index] = '-';
        }
    }

    std::string memorial_file_path = string_format("memorial/%s-%s.txt",
            u.name.c_str(), timestamp.c_str());

    std::ofstream memorial_file;
    memorial_file.open(memorial_file_path.c_str());

    u.memorial( memorial_file );

    if(!memorial_file.is_open()) {
      dbg(D_ERROR) << "game:write_memorial_file: Unable to open " << memorial_file_path;
      debugmsg("Could not open memorial file '%s'", memorial_file_path.c_str());
    }


    //Cleanup
    memorial_file.close();
    closedir(dir);
}

void game::advance_nextinv()
{
  if (nextinv == inv_chars.end()[-1])
    nextinv = inv_chars.begin()[0];
  else
    nextinv = inv_chars[inv_chars.find(nextinv) + 1];
}

void game::decrease_nextinv()
{
  if (nextinv == inv_chars.begin()[0])
    nextinv = inv_chars.end()[-1];
  else
    nextinv = inv_chars[inv_chars.find(nextinv) - 1];
}

void game::vadd_msg(const char* msg, va_list ap)
{
 char buff[1024];
 vsprintf(buff, msg, ap);
 std::string s(buff);
 add_msg_string(s);
}

void game::add_msg_string(const std::string &s)
{
 if (s.length() == 0)
  return;
 if (!messages.empty() && int(messages.back().turn) + 3 >= int(turn) &&
     s == messages.back().message) {
  messages.back().count++;
  messages.back().turn = turn;
  return;
 }

 if (messages.size() == 256)
  messages.erase(messages.begin());
 messages.push_back( game_message(turn, s) );
}

void game::add_msg(const char* msg, ...)
{
 va_list ap;
 va_start(ap, msg);
 vadd_msg(msg, ap);
 va_end(ap);
}

void game::add_msg_if_player(player *p, const char* msg, ...)
{
 if (p && !p->is_npc())
 {
  va_list ap;
  va_start(ap, msg);
  vadd_msg(msg, ap);
  va_end(ap);
 }
}

void game::add_msg_if_npc(player *p, const char* msg, ...)
{
    if (!p || !p->is_npc()) {
        return;
    }
    va_list ap;
    va_start(ap, msg);

    char buff[1024];
    vsprintf(buff, msg, ap);
    std::string processed_npc_string(buff);
    // These strings contain the substring <npcname>,
    // if present replace it with the actual npc name.
    size_t offset = processed_npc_string.find("<npcname>");
    if (offset != std::string::npos) {
        processed_npc_string.replace(offset, 9,  p->name);
    }
    add_msg_string(processed_npc_string);

    va_end(ap);
}

void game::add_msg_player_or_npc(player *p, const char* player_str, const char* npc_str, ...)
{
    va_list ap;
    if( !p ) {return; }

    va_start( ap, npc_str );

    if( !p->is_npc() ) {
        vadd_msg( player_str, ap );
    } else if( u_see( p ) ) {
        char buff[1024];
        vsprintf(buff, npc_str, ap);
        std::string processed_npc_string(buff);
        // These strings contain the substring <npcname>,
        // if present replace it with the actual npc name.
        size_t offset = processed_npc_string.find("<npcname>");
        if( offset != std::string::npos ) {
            processed_npc_string.replace(offset, 9,  p->name);
        }
        add_msg_string( processed_npc_string );
    }

    va_end(ap);
}

std::vector<game_message> game::recent_messages(int message_count)
{
  std::vector<game_message> backlog;
  for(int i = messages.size() - 1; i > 0 && message_count > 0; i--) {
    backlog.push_back(messages[i]);
    message_count--;
  }
  return backlog;
}

void game::add_event(event_type type, int on_turn, int faction_id, int x, int y)
{
 event tmp(type, on_turn, faction_id, x, y);
 events.push_back(tmp);
}

struct terrain {
   ter_id ter;
   terrain(ter_id tid) : ter(tid) {};
   terrain(std::string sid) {
       ter = t_null;
       if ( termap.find(sid) == termap.end() ) {
           debugmsg("terrain '%s' does not exist.",sid.c_str() );
       } else {
           ter = termap[ sid ].loadid;
       }
   };
};

bool game::event_queued(event_type type)
{
 for (int i = 0; i < events.size(); i++) {
  if (events[i].type == type)
   return true;
  }
  return false;
}
#include "savegame.h"
void game::debug()
{
 int action = menu(true, // cancelable
                   _("Debug Functions - Using these is CHEATING!"),
                   _("Wish for an item"),       // 1
                   _("Teleport - Short Range"), // 2
                   _("Teleport - Long Range"),  // 3
                   _("Reveal map"),             // 4
                   _("Spawn NPC"),              // 5
                   _("Spawn Monster"),          // 6
                   _("Check game state..."),    // 7
                   _("Kill NPCs"),              // 8
                   _("Mutate"),                 // 9
                   _("Spawn a vehicle"),        // 10
                   _("Increase all skills"),    // 11
                   _("Learn all melee styles"), // 12
                   _("Check NPC"),              // 13
                   _("Spawn Artifact"),         // 14
                   _("Spawn Clarivoyance Artifact"), //15
                   _("Map editor"), // 16
                   _("Change weather"),         // 17
                   _("Cancel"),                 // 18
                   NULL);
 int veh_num;
 std::vector<std::string> opts;
 switch (action) {
  case 1:
   wishitem(&u);
   break;

  case 2:
   teleport();
   break;

  case 3: {
        point tmp = cur_om->draw_overmap(this, levz);
        if (tmp.x != -1)
        {
            //First offload the active npcs.
            for (int i = 0; i < active_npc.size(); i++)
            {
                active_npc[i]->omx = cur_om->pos().x;
                active_npc[i]->omy = cur_om->pos().y;
                active_npc[i]->mapx = levx + (active_npc[i]->posx / SEEX);
                active_npc[i]->mapy = levy + (active_npc[i]->posy / SEEY);
                active_npc[i]->posx %= SEEX;
                active_npc[i]->posy %= SEEY;
            }
            active_npc.clear();
            clear_zombies();
            levx = tmp.x * 2 - int(MAPSIZE / 2);
            levy = tmp.y * 2 - int(MAPSIZE / 2);
            set_adjacent_overmaps(true);
            m.load(this, levx, levy, levz);
            load_npcs();
            m.spawn_monsters(this); // Static monsters
        }
    } break;
  case 4:
   debugmsg("%d radio towers", cur_om->radios.size());
   for (int i = 0; i < OMAPX; i++) {
       for (int j = 0; j < OMAPY; j++) {
           for (int k = -OVERMAP_DEPTH; k <= OVERMAP_HEIGHT; k++)
           {
               cur_om->seen(i, j, k) = true;
           }
       }
   }
   add_msg(_("Current overmap revealed."));
   break;

  case 5: {
   npc * temp = new npc();
   temp->normalize(this);
   temp->randomize(this);
   //temp.attitude = NPCATT_TALK; //not needed
   temp->spawn_at(cur_om, levx, levy, levz);
   temp->place_near(this, u.posx - 4, u.posy - 4);
   temp->form_opinion(&u);
   //temp.attitude = NPCATT_TALK;//The newly spawned npc always wants to talk. Disabled as form opinion sets the attitude.
   temp->mission = NPC_MISSION_NULL;
   int mission_index = reserve_random_mission(ORIGIN_ANY_NPC,
                                              om_location(), temp->getID());
   if (mission_index != -1)
   temp->chatbin.missions.push_back(mission_index);
   active_npc.push_back(temp);
  } break;

  case 6:
   wishmonster();
   break;

  case 7:
   popup_top(_("\
Location %d:%d in %d:%d, %s\n\
Current turn: %d; Next spawn %d.\n\
%s\n\
%d monsters exist.\n\
%d currently active NPC's.\n\
%d events planned."),
             u.posx, u.posy, levx, levy,
             oterlist[cur_om->ter(levx / 2, levy / 2, levz)].name.c_str(),
             int(turn), int(nextspawn), (!ACTIVE_WORLD_OPTIONS["RANDOM_NPC"] ? _("NPCs are going to spawn.") :
                                         _("NPCs are NOT going to spawn.")),
             num_zombies(), active_npc.size(), events.size());
   if( !active_npc.empty() ) {
       for (int i = 0; i < active_npc.size(); i++) {
           add_msg(_("%s: map (%d:%d) pos (%d:%d)"),
                   active_npc[i]->name.c_str(), active_npc[i]->mapx, active_npc[i]->mapy,
                   active_npc[i]->posx, active_npc[i]->posy);
       }
       add_msg(_("(you: %d:%d)"), u.posx, u.posy);
   }
   break;

  case 8:
   for (int i = 0; i < active_npc.size(); i++) {
    add_msg(_("%s's head implodes!"), active_npc[i]->name.c_str());
    active_npc[i]->hp_cur[bp_head] = 0;
   }
   break;

  case 9:
   wishmutate(&u);
   break;

  case 10:
   if (m.veh_at(u.posx, u.posy)) {
    dbg(D_ERROR) << "game:load: There's already vehicle here";
    debugmsg ("There's already vehicle here");
   }
   else {
    for(std::map<std::string, vehicle*>::iterator it = vtypes.begin();
             it != vtypes.end(); ++it) {
      if(it->first != "custom") {
        opts.push_back(it->second->type);
      }
    }
    opts.push_back (std::string(_("Cancel")));
    veh_num = menu_vec (false, _("Choose vehicle to spawn"), opts) + 1;
    veh_num -= 2;
    if(veh_num < opts.size() - 1) {
      //Didn't pick Cancel
      std::string selected_opt = opts[veh_num];
      vehicle* veh = m.add_vehicle (this, selected_opt, u.posx, u.posy, -90, 100, 0);
      if(veh != NULL) {
        m.board_vehicle (this, u.posx, u.posy, &u);
      }
    }
   }
   break;

  case 11: {
    wishskill(&u);
    }
    break;

  case 12:
      // TODO: Give the player martial arts.
      add_msg("Martial arts debug disabled.");
   break;

  case 13: {
   point pos = look_around();
   int npcdex = npc_at(pos.x, pos.y);
   if (npcdex == -1)
    popup(_("No NPC there."));
   else {
    std::stringstream data;
    npc *p = active_npc[npcdex];
    uimenu nmenu;
    nmenu.return_invalid = true;
    data << p->name << " " << (p->male ? _("Male") : _("Female")) << std::endl;

    data << npc_class_name(p->myclass) << "; " <<
            npc_attitude_name(p->attitude) << std::endl;
    if (p->has_destination()) {
     data << _("Destination: ") << p->goalx << ":" << p->goaly << "(" <<
             oterlist[ cur_om->ter(p->goalx, p->goaly, p->goalz) ].name << ")" << std::endl;
    } else {
     data << _("No destination.") << std::endl;
    }
    data << _("Trust: ") << p->op_of_u.trust << _(" Fear: ") << p->op_of_u.fear <<
            _(" Value: ") << p->op_of_u.value << _(" Anger: ") << p->op_of_u.anger <<
            _(" Owed: ") << p->op_of_u.owed << std::endl;

    data << _("Aggression: ") << int(p->personality.aggression) << _(" Bravery: ") <<
            int(p->personality.bravery) << _(" Collector: ") <<
            int(p->personality.collector) << _(" Altruism: ") <<
            int(p->personality.altruism) << std::endl << " " << std::endl;
    nmenu.text=data.str();
    nmenu.addentry(0,true,'s',"%s",_("Edit [s]kills"));
    nmenu.addentry(1,true,'q',"%s",_("[q]uit"));
    nmenu.selected = 0;
    nmenu.query();
    if (nmenu.ret == 0 ) {
      wishskill(p);
    }
   }
  } break;

  case 14:
  {
      point center = look_around();
      artifact_natural_property prop =
          artifact_natural_property(rng(ARTPROP_NULL + 1, ARTPROP_MAX - 1));
      m.create_anomaly(center.x, center.y, prop);
      m.spawn_artifact(center.x, center.y, new_natural_artifact(prop), 0);
  }
  break;

  case 15:
  {
      std::string artifact_name(std::string type);

      it_artifact_tool *art = new it_artifact_tool();
      artifact_tool_form_datum *info = &(artifact_tool_form_data[ARTTOOLFORM_CUBE]);
      art->name = artifact_name(info->name);
      art->color = info->color;
      art->sym = info->sym;
      art->m1 = info->m1;
      art->m2 = info->m2;
      art->volume = rng(info->volume_min, info->volume_max);
      art->weight = rng(info->weight_min, info->weight_max);
      // Set up the basic weapon type
      artifact_weapon_datum *weapon = &(artifact_weapon_data[info->base_weapon]);
      art->melee_dam = rng(weapon->bash_min, weapon->bash_max);
      art->melee_cut = rng(weapon->cut_min, weapon->cut_max);
      art->m_to_hit = rng(weapon->to_hit_min, weapon->to_hit_max);
      if( weapon->tag != "" ) {
          art->item_tags.insert(weapon->tag);
      }
      // Add an extra weapon perhaps?
      art->description = _("The architect's cube.");
      art->effects_carried.push_back(AEP_SUPER_CLAIRVOYANCE);
      art->id = itypes.size();
      itypes[art->name] = art;

      item artifact( art, 0);
      u.i_add(artifact);
  }
  break;

  case 16: {
      point coord = look_debug();
  }
  break;

  case 17: {
      const int weather_offset = 1;
      uimenu weather_menu;
      weather_menu.text = "Select new weather pattern:";
      weather_menu.return_invalid = true;
      for(int weather_id = 1; weather_id < NUM_WEATHER_TYPES; weather_id++) {
        weather_menu.addentry(weather_id + weather_offset, true, -1, weather_data[weather_id].name);
      }
      weather_menu.addentry(-10,true,'v',"View weather log");
      weather_menu.query();

      if(weather_menu.ret > 0 && weather_menu.ret < NUM_WEATHER_TYPES) {
        add_msg("%d", weather_menu.selected);

        int selected_weather = weather_menu.selected + 1;
        weather = (weather_type) selected_weather;
      } else if(weather_menu.ret == -10) {
          uimenu weather_log_menu;
          int pweather = 0;
          int cweather = 0;
          std::map<int, weather_segment>::iterator pit = weather_log.lower_bound(int(turn));
          --pit;
          if ( pit != weather_log.end() ) {
              cweather = pit->first;
          }
          if ( cweather > 5 ) {
              --pit;
              if ( pit != weather_log.end() ) {
                  pweather = pit->first;
              }
          }
          weather_log_menu.text = string_format("turn: %d, next: %d, current: %d, prev: %d",
              int(turn), int(nextweather), cweather, pweather
          );
          for(std::map<int, weather_segment>::const_iterator it = weather_log.begin(); it != weather_log.end(); ++it) {
              weather_log_menu.addentry(-1,true,-1,"%dd%dh %d %s[%d] %d",
                  it->second.deadline.days(),it->second.deadline.hours(),
                  it->first,
                  weather_data[int(it->second.weather)].name.c_str(),
                  it->second.weather,
                  (int)it->second.temperature
              );
              if ( it->first == cweather ) {
                  weather_log_menu.entries.back().text_color = c_yellow;
              }
          }
          weather_log_menu.query();
      }
  }
  break;
 }
 erase();
 refresh_all();
}

void game::mondebug()
{
 int tc;
 for (int i = 0; i < num_zombies(); i++) {
  monster &z = _active_monsters[i];
  z.debug(u);
  if (z.has_flag(MF_SEES) &&
      m.sees(z.posx(), z.posy(), u.posx, u.posy, -1, tc))
   debugmsg("The %s can see you.", z.name().c_str());
  else
   debugmsg("The %s can't see you...", z.name().c_str());
 }
}

void game::groupdebug()
{
 erase();
 mvprintw(0, 0, "OM %d : %d    M %d : %d", cur_om->pos().x, cur_om->pos().y, levx,
                                           levy);
 int dist, linenum = 1;
 for (int i = 0; i < cur_om->zg.size(); i++) {
  if (cur_om->zg[i].posz != levz) { continue; }
  dist = trig_dist(levx, levy, cur_om->zg[i].posx, cur_om->zg[i].posy);
  if (dist <= cur_om->zg[i].radius) {
   mvprintw(linenum, 0, "Zgroup %d: Centered at %d:%d, radius %d, pop %d",
            i, cur_om->zg[i].posx, cur_om->zg[i].posy, cur_om->zg[i].radius,
            cur_om->zg[i].population);
   linenum++;
  }
 }
 getch();
}

void game::draw_overmap()
{
 cur_om->draw_overmap(this, levz);
}

void game::disp_kills()
{
 WINDOW *w = newwin(FULL_SCREEN_HEIGHT, FULL_SCREEN_WIDTH,
                    (TERMY > FULL_SCREEN_HEIGHT) ? (TERMY-FULL_SCREEN_HEIGHT)/2 : 0,
                    (TERMX > FULL_SCREEN_WIDTH) ? (TERMX-FULL_SCREEN_WIDTH)/2 : 0);

 wborder(w, LINE_XOXO, LINE_XOXO, LINE_OXOX, LINE_OXOX,
            LINE_OXXO, LINE_OOXX, LINE_XXOO, LINE_XOOX );

 std::vector<mtype *> types;
 std::vector<int> count;
 for (std::map<std::string, int>::iterator kill = kills.begin(); kill != kills.end(); ++kill){
    types.push_back(MonsterGenerator::generator().get_mtype(kill->first));
    count.push_back(kill->second);
 }

 mvwprintz(w, 1, 32, c_white, _("KILL COUNT:"));

 if (types.size() == 0) {
  mvwprintz(w, 2, 2, c_white, _("You haven't killed any monsters yet!"));
  wrefresh(w);
  getch();
  werase(w);
  wrefresh(w);
  delwin(w);
  refresh_all();
  return;
 }
 int totalkills = 0;
 int hori = 1;
 int horimove = 0;
 int vert = -2;
 // display individual kill counts
 for (int i = 0; i < types.size(); i++) {
  hori = 1;
  if (i > 21) {
   hori = 28;
   vert = 20;
  }
  if( i > 43) {
   hori = 56;
   vert = 42;
  }
  mvwprintz(w, i - vert, hori, types[i]->color, "%c %s", types[i]->sym, types[i]->name.c_str());
  if (count[i] >= 10)
   horimove = -1;
  if (count[i] >= 100)
   horimove = -2;
  if (count[i] >= 1000)
   horimove = -3;
  mvwprintz(w, i - vert, hori + 22 + horimove, c_white, "%d", count[i]);
  totalkills += count[i];
  horimove = 0;
 }
 // Display total killcount at top of window
 mvwprintz(w, 1, 44, c_white, "%d", totalkills);

 wrefresh(w);
 getch();
 werase(w);
 wrefresh(w);
 delwin(w);
 refresh_all();
}

void game::disp_NPCs()
{
 WINDOW *w = newwin(FULL_SCREEN_HEIGHT, FULL_SCREEN_WIDTH,
                    (TERMY > FULL_SCREEN_HEIGHT) ? (TERMY-FULL_SCREEN_HEIGHT)/2 : 0,
                    (TERMX > FULL_SCREEN_WIDTH) ? (TERMX-FULL_SCREEN_WIDTH)/2 : 0);

 mvwprintz(w, 0, 0, c_white, _("Your position: %d:%d"), levx, levy);
 std::vector<npc*> closest;
 closest.push_back(cur_om->npcs[0]);
 for (int i = 1; i < cur_om->npcs.size(); i++) {
  if (closest.size() < 20)
   closest.push_back(cur_om->npcs[i]);
  else if (rl_dist(levx, levy, cur_om->npcs[i]->mapx, cur_om->npcs[i]->mapy) <
           rl_dist(levx, levy, closest[19]->mapx, closest[19]->mapy)) {
   for (int j = 0; j < 20; j++) {
    if (rl_dist(levx, levy, closest[j]->mapx, closest[j]->mapy) >
        rl_dist(levx, levy, cur_om->npcs[i]->mapx, cur_om->npcs[i]->mapy)) {
     closest.insert(closest.begin() + j, cur_om->npcs[i]);
     closest.erase(closest.end() - 1);
     j = 20;
    }
   }
  }
 }
 for (int i = 0; i < 20; i++)
  mvwprintz(w, i + 2, 0, c_white, "%s: %d:%d", closest[i]->name.c_str(),
            closest[i]->mapx, closest[i]->mapy);

 wrefresh(w);
 getch();
 werase(w);
 wrefresh(w);
 delwin(w);
}

faction* game::list_factions(std::string title)
{
 std::vector<faction> valfac; // Factions that we know of.
 for (int i = 0; i < factions.size(); i++) {
  if (factions[i].known_by_u)
   valfac.push_back(factions[i]);
 }
 if (valfac.size() == 0) { // We don't know of any factions!
  popup(_("You don't know of any factions.  Press Spacebar..."));
  return NULL;
 }

 WINDOW *w_list = newwin(FULL_SCREEN_HEIGHT, FULL_SCREEN_WIDTH,
                         ((TERMY > FULL_SCREEN_HEIGHT) ? (TERMY-FULL_SCREEN_HEIGHT)/2 : 0),
                         (TERMX > FULL_SCREEN_WIDTH) ? (TERMX-FULL_SCREEN_WIDTH)/2 : 0);
 WINDOW *w_info = newwin(FULL_SCREEN_HEIGHT-2, FULL_SCREEN_WIDTH-1 - MAX_FAC_NAME_SIZE,
                         1 + ((TERMY > FULL_SCREEN_HEIGHT) ? (TERMY-FULL_SCREEN_HEIGHT)/2 : 0),
                         MAX_FAC_NAME_SIZE + ((TERMX > FULL_SCREEN_WIDTH) ? (TERMX-FULL_SCREEN_WIDTH)/2 : 0));

 wborder(w_list, LINE_XOXO, LINE_XOXO, LINE_OXOX, LINE_OXOX,
                 LINE_OXXO, LINE_OOXX, LINE_XXOO, LINE_XOOX );

 int maxlength = FULL_SCREEN_WIDTH - 1 - MAX_FAC_NAME_SIZE;
 int sel = 0;

// Init w_list content
 mvwprintz(w_list, 1, 1, c_white, title.c_str());
 for (int i = 0; i < valfac.size(); i++) {
  nc_color col = (i == 0 ? h_white : c_white);
  mvwprintz(w_list, i + 2, 1, col, valfac[i].name.c_str());
 }
 wrefresh(w_list);
// Init w_info content
// fac_*_text() is in faction.cpp
 mvwprintz(w_info, 0, 0, c_white,
          _("Ranking: %s"), fac_ranking_text(valfac[0].likes_u).c_str());
 mvwprintz(w_info, 1, 0, c_white,
          _("Respect: %s"), fac_respect_text(valfac[0].respects_u).c_str());
 fold_and_print(w_info, 3, 0, maxlength, c_white, valfac[0].describe().c_str());
 wrefresh(w_info);
 InputEvent input;
 do {
  input = get_input();
  switch ( input ) {
  case DirectionS: // Move selection down
   mvwprintz(w_list, sel + 2, 1, c_white, valfac[sel].name.c_str());
   if (sel == valfac.size() - 1)
    sel = 0; // Wrap around
   else
    sel++;
   break;
  case DirectionN: // Move selection up
   mvwprintz(w_list, sel + 2, 1, c_white, valfac[sel].name.c_str());
   if (sel == 0)
    sel = valfac.size() - 1; // Wrap around
   else
    sel--;
   break;
  case Cancel:
  case Close:
   sel = -1;
   break;
  }
  if (input == DirectionS || input == DirectionN) { // Changed our selection... update the windows
   mvwprintz(w_list, sel + 2, 1, h_white, valfac[sel].name.c_str());
   wrefresh(w_list);
   werase(w_info);
// fac_*_text() is in faction.cpp
   mvwprintz(w_info, 0, 0, c_white,
            _("Ranking: %s"), fac_ranking_text(valfac[sel].likes_u).c_str());
   mvwprintz(w_info, 1, 0, c_white,
            _("Respect: %s"), fac_respect_text(valfac[sel].respects_u).c_str());
   fold_and_print(w_info, 3, 0, maxlength, c_white, valfac[sel].describe().c_str());
   wrefresh(w_info);
  }
 } while (input != Cancel && input != Confirm && input != Close);
 werase(w_list);
 werase(w_info);
 delwin(w_list);
 delwin(w_info);
 refresh_all();
 if (sel == -1)
  return NULL;
 return &(factions[valfac[sel].id]);
}

void game::list_missions()
{
 WINDOW *w_missions = newwin(FULL_SCREEN_HEIGHT, FULL_SCREEN_WIDTH,
                              (TERMY > FULL_SCREEN_HEIGHT) ? (TERMY-FULL_SCREEN_HEIGHT)/2 : 0,
                              (TERMX > FULL_SCREEN_WIDTH) ? (TERMX-FULL_SCREEN_WIDTH)/2 : 0);

 int tab = 0, selection = 0;
 InputEvent input;
 do {
  werase(w_missions);
  //draw_tabs(w_missions, tab, "ACTIVE MISSIONS", "COMPLETED MISSIONS", "FAILED MISSIONS", NULL);
  std::vector<int> umissions;
  switch (tab) {
   case 0: umissions = u.active_missions;       break;
   case 1: umissions = u.completed_missions;    break;
   case 2: umissions = u.failed_missions;       break;
  }

  for (int i = 1; i < FULL_SCREEN_WIDTH-1; i++) {
   mvwputch(w_missions, 2, i, c_ltgray, LINE_OXOX);
   mvwputch(w_missions, FULL_SCREEN_HEIGHT-1, i, c_ltgray, LINE_OXOX);

   if (i > 2 && i < FULL_SCREEN_HEIGHT-1) {
    mvwputch(w_missions, i, 0, c_ltgray, LINE_XOXO);
    mvwputch(w_missions, i, 30, c_ltgray, LINE_XOXO);
    mvwputch(w_missions, i, FULL_SCREEN_WIDTH-1, c_ltgray, LINE_XOXO);
   }
  }

  draw_tab(w_missions, 7, _("ACTIVE MISSIONS"), (tab == 0) ? true : false);
  draw_tab(w_missions, 30, _("COMPLETED MISSIONS"), (tab == 1) ? true : false);
  draw_tab(w_missions, 56, _("FAILED MISSIONS"), (tab == 2) ? true : false);

  mvwputch(w_missions, 2,  0, c_white, LINE_OXXO); // |^
  mvwputch(w_missions, 2, FULL_SCREEN_WIDTH-1, c_white, LINE_OOXX); // ^|

  mvwputch(w_missions, FULL_SCREEN_HEIGHT-1, 0, c_ltgray, LINE_XXOO); // |
  mvwputch(w_missions, FULL_SCREEN_HEIGHT-1, FULL_SCREEN_WIDTH-1, c_ltgray, LINE_XOOX); // _|

  mvwputch(w_missions, 2, 30, c_white, (tab == 1) ? LINE_XOXX : LINE_XXXX); // + || -|
  mvwputch(w_missions, FULL_SCREEN_HEIGHT-1, 30, c_white, LINE_XXOX); // _|_

  for (int i = 0; i < umissions.size(); i++) {
   mission *miss = find_mission(umissions[i]);
   nc_color col = c_white;
   if (i == u.active_mission && tab == 0)
    col = c_ltred;
   if (selection == i)
    mvwprintz(w_missions, 3 + i, 1, hilite(col), miss->name().c_str());
   else
    mvwprintz(w_missions, 3 + i, 1, col, miss->name().c_str());
  }

  if (selection >= 0 && selection < umissions.size()) {
   mission *miss = find_mission(umissions[selection]);
   mvwprintz(w_missions, 4, 31, c_white,
             miss->description.c_str());
   if (miss->deadline != 0)
    mvwprintz(w_missions, 5, 31, c_white, _("Deadline: %d (%d)"),
              miss->deadline, int(turn));
   mvwprintz(w_missions, 6, 31, c_white, _("Target: (%d, %d)   You: (%d, %d)"),
             miss->target.x, miss->target.y,
             (levx + int (MAPSIZE / 2)) / 2, (levy + int (MAPSIZE / 2)) / 2);
  } else {
   std::string nope;
   switch (tab) {
    case 0: nope = _("You have no active missions!"); break;
    case 1: nope = _("You haven't completed any missions!"); break;
    case 2: nope = _("You haven't failed any missions!"); break;
   }
   mvwprintz(w_missions, 4, 31, c_ltred, nope.c_str());
  }

  wrefresh(w_missions);
  input = get_input();
  switch (input) {
  case DirectionE:
   tab++;
   if (tab == 3)
    tab = 0;
   break;
  case DirectionW:
   tab--;
   if (tab < 0)
    tab = 2;
   break;
  case DirectionS:
   selection++;
   if (selection >= umissions.size())
    selection = 0;
   break;
  case DirectionN:
   selection--;
   if (selection < 0)
    selection = umissions.size() - 1;
   break;
  case Confirm:
   u.active_mission = selection;
   break;
  }

 } while (input != Cancel && input != Close);


 werase(w_missions);
 delwin(w_missions);
 refresh_all();
}

void game::draw()
{
    // Draw map
    werase(w_terrain);
    draw_ter();
    draw_footsteps();

    // Draw Status
    draw_HP();
    werase(w_status);
    werase(w_status2);
    if (!liveview.compact_view) {
        liveview.hide(true, true);
    }
    u.disp_status(w_status, w_status2, this);

    bool sideStyle = use_narrow_sidebar();

    WINDOW *time_window = sideStyle ? w_status2 : w_status;
    wmove(time_window, sideStyle ? 0 : 1, sideStyle ? 15 : 41);
    if ( u.has_item_with_flag("WATCH") ) {
        wprintz(time_window, c_white, turn.print_time().c_str());
    } else {
        std::vector<std::pair<char, nc_color> > vGlyphs;
        vGlyphs.push_back(std::make_pair('_', c_red));
        vGlyphs.push_back(std::make_pair('_', c_cyan));
        vGlyphs.push_back(std::make_pair('.', c_brown));
        vGlyphs.push_back(std::make_pair(',', c_blue));
        vGlyphs.push_back(std::make_pair('+', c_yellow));
        vGlyphs.push_back(std::make_pair('c', c_ltblue));
        vGlyphs.push_back(std::make_pair('*', c_yellow));
        vGlyphs.push_back(std::make_pair('C', c_white));
        vGlyphs.push_back(std::make_pair('+', c_yellow));
        vGlyphs.push_back(std::make_pair('c', c_ltblue));
        vGlyphs.push_back(std::make_pair('.', c_brown));
        vGlyphs.push_back(std::make_pair(',', c_blue));
        vGlyphs.push_back(std::make_pair('_', c_red));
        vGlyphs.push_back(std::make_pair('_', c_cyan));

        const int iHour = turn.getHour();
        wprintz(time_window, c_white, "[");
        bool bAddTrail = false;

        for (int i=0; i < 14; i+=2) {
            if (iHour >= 8+i && iHour <= 13+(i/2)) {
                wputch(time_window, hilite(c_white), ' ');

            } else if (iHour >= 6+i && iHour <= 7+i) {
                wputch(time_window, hilite(vGlyphs[i].second), vGlyphs[i].first);
                bAddTrail = true;

            } else if (iHour >= (18+i)%24 && iHour <= (19+i)%24) {
                wputch(time_window, vGlyphs[i+1].second, vGlyphs[i+1].first);

            } else if (bAddTrail && iHour >= 6+(i/2)) {
                wputch(time_window, hilite(c_white), ' ');

            } else {
                wputch(time_window, c_white, ' ');
            }
        }

        wprintz(time_window, c_white, "]");
    }

    point cur_loc = om_location();
    oter_id cur_ter = cur_om->ter(cur_loc.x, cur_loc.y, levz);
    if (cur_ter == ot_null)
    {
        if (cur_loc.x >= OMAPX && cur_loc.y >= OMAPY)
            cur_ter = om_diag->ter(cur_loc.x - OMAPX, cur_loc.y - OMAPY, levz);
        else if (cur_loc.x >= OMAPX)
            cur_ter = om_hori->ter(cur_loc.x - OMAPX, cur_loc.y, levz);
        else if (cur_loc.y >= OMAPY)
            cur_ter = om_vert->ter(cur_loc.x, cur_loc.y - OMAPY, levz);
    }

    std::string tername = oterlist[cur_ter].name;
    werase(w_location);
    mvwprintz(w_location, 0,  0, oterlist[cur_ter].color, utf8_substr(tername, 0, 14).c_str());

    if (levz < 0) {
        mvwprintz(w_location, 0, 18, c_ltgray, _("Underground"));
    } else {
        mvwprintz(w_location, 0, 18, weather_data[weather].color, weather_data[weather].name.c_str());
    }

    nc_color col_temp = c_blue;
    int display_temp = get_temperature();
    if (display_temp >= 90) {
        col_temp = c_red;
    } else if (display_temp >= 75) {
        col_temp = c_yellow;
    } else if (display_temp >= 60) {
        col_temp = c_ltgreen;
    } else if (display_temp >= 50) {
        col_temp = c_cyan;
    } else if (display_temp >  32) {
        col_temp = c_ltblue;
    }

    wprintz(w_location, col_temp, (std::string(" ") + print_temperature((float)display_temp)).c_str());
    wrefresh(w_location);

    //Safemode coloring
    WINDOW *day_window = sideStyle ? w_status2 : w_status;
    mvwprintz(day_window, 0, sideStyle ? 0 : 41, c_white, _("%s, day %d"), _(season_name[turn.get_season()].c_str()), turn.days() + 1);
    if (run_mode != 0 || autosafemode != 0) {
        int iPercent = int((turnssincelastmon*100)/OPTIONS["AUTOSAFEMODETURNS"]);
        wmove(w_status, sideStyle ? 4 : 1, getmaxx(w_status) - 4);
        const char *letters[] = {"S", "A", "F", "E"};
        for (int i = 0; i < 4; i++) {
            nc_color c = (run_mode == 0 && iPercent < (i + 1) * 25) ? c_red : c_green;
            wprintz(w_status, c, letters[i]);
        }
    }
    wrefresh(w_status);
    wrefresh(w_status2);

    std::string *graffiti = m.graffiti_at(u.posx, u.posy).contents;
    if (graffiti) {
        add_msg(_("Written here: %s"), utf8_substr(*graffiti, 0, 40).c_str());
    }

    // Draw messages
    write_msg();
}

bool game::isBetween(int test, int down, int up)
{
    if (test > down && test < up) {
        return true;
    } else {
        return false;
    }
}

void game::draw_ter(int posx, int posy)
{
 mapRain.clear();
// posx/posy default to -999
 if (posx == -999)
  posx = u.posx + u.view_offset_x;
 if (posy == -999)
  posy = u.posy + u.view_offset_y;

 ter_view_x = posx;
 ter_view_y = posy;

 m.build_map_cache(this);
 m.draw(this, w_terrain, point(posx, posy));

    // Draw monsters
    int mx, my;
    for (int i = 0; i < num_zombies(); i++) {
        monster &z = _active_monsters[i];
        my = POSY + (z.posy() - posy);
        mx = POSX + (z.posx() - posx);
        if (mx >= 0 && my >= 0 && mx < TERRAIN_WINDOW_WIDTH
                && my < TERRAIN_WINDOW_HEIGHT && u_see(&z)) {
            z.draw(w_terrain, posx, posy, false);
            mapRain[my][mx] = false;
        } else if (z.has_flag(MF_WARM)
                   && mx >= 0 && my >= 0
                   && mx < TERRAIN_WINDOW_WIDTH && my < TERRAIN_WINDOW_HEIGHT
                   && (u.has_active_bionic("bio_infrared")
                       || u.has_trait("INFRARED")
                       || u.has_trait("LIZ_IR"))
                   && m.pl_sees(u.posx,u.posy,z.posx(),z.posy(),
                                u.sight_range(DAYLIGHT_LEVEL))) {
            mvwputch(w_terrain, my, mx, c_red, '?');
        }
    }

    // Draw NPCs
    for (int i = 0; i < active_npc.size(); i++) {
        my = POSY + (active_npc[i]->posy - posy);
        mx = POSX + (active_npc[i]->posx - posx);
        if (mx >= 0 && my >= 0 && mx < TERRAIN_WINDOW_WIDTH
                && my < TERRAIN_WINDOW_HEIGHT
                && u_see(active_npc[i]->posx, active_npc[i]->posy)) {
            active_npc[i]->draw(w_terrain, posx, posy, false);
        }
    }

    if (u.has_active_bionic("bio_scent_vision")) {
        for (int realx = posx - POSX; realx <= posx + POSX; realx++) {
            for (int realy = posy - POSY; realy <= posy + POSY; realy++) {
                if (scent(realx, realy) != 0) {
                    int tempx = posx - realx, tempy = posy - realy;
                    if (!(isBetween(tempx, -2, 2) && isBetween(tempy, -2, 2))) {
                        if (mon_at(realx, realy) != -1) {
                            mvwputch(w_terrain, realy + POSY - posy,
                                     realx + POSX - posx, c_white, '?');
                        } else {
                            mvwputch(w_terrain, realy + POSY - posy,
                                     realx + POSX - posx, c_magenta, '#');
                        }
                    }
                }
            }
        }
    }

    wrefresh(w_terrain);

    if (u.has_disease("visuals") || (u.has_disease("hot_head") &&
            u.disease_intensity("hot_head") != 1)) {
        hallucinate(posx, posy);
    }
}

void game::refresh_all()
{
 m.reset_vehicle_cache();
 draw();
 draw_HP();
 wrefresh(w_messages);
 refresh();
 draw_minimap();
}

void game::draw_HP()
{
    werase(w_HP);
    int current_hp;
    nc_color color;
    std::string health_bar = "";

    // The HP window can be in "tall" mode (7x14) or "wide" mode (14x7).
    bool wide = (getmaxy(w_HP) == 7);
    int hpx = wide ? 7 : 0;
    int hpy = wide ? 0 : 1;
    int dy  = wide ? 1 : 2;
    for (int i = 0; i < num_hp_parts; i++) {
        current_hp = u.hp_cur[i];
        if (current_hp == u.hp_max[i]){
          color = c_green;
          health_bar = "|||||";
        } else if (current_hp > u.hp_max[i] * .9) {
          color = c_green;
          health_bar = "||||\\";
        } else if (current_hp > u.hp_max[i] * .8) {
          color = c_ltgreen;
          health_bar = "||||";
        } else if (current_hp > u.hp_max[i] * .7) {
          color = c_ltgreen;
          health_bar = "|||\\";
        } else if (current_hp > u.hp_max[i] * .6) {
          color = c_yellow;
          health_bar = "|||";
        } else if (current_hp > u.hp_max[i] * .5) {
          color = c_yellow;
          health_bar = "||\\";
        } else if (current_hp > u.hp_max[i] * .4) {
          color = c_ltred;
          health_bar = "||";
        } else if (current_hp > u.hp_max[i] * .3) {
          color = c_ltred;
          health_bar = "|\\";
        } else if (current_hp > u.hp_max[i] * .2) {
          color = c_red;
          health_bar = "|";
        } else if (current_hp > u.hp_max[i] * .1) {
          color = c_red;
          health_bar = "\\";
        } else if (current_hp > 0) {
          color = c_red;
          health_bar = ":";
        } else {
          color = c_ltgray;
          health_bar = "-----";
        }
        wmove(w_HP, i * dy + hpy, hpx);
        if (u.has_trait("SELFAWARE")) {
            wprintz(w_HP, color, "%3d  ", current_hp);
        } else {
            wprintz(w_HP, color, health_bar.c_str());

            //Add the trailing symbols for a not-quite-full health bar
            int bar_remainder = 5;
            while(bar_remainder > health_bar.size()){
                --bar_remainder;
                wprintz(w_HP, c_white, ".");
            }
        }
    }

    static const char *body_parts[] = { _("HEAD"), _("TORSO"), _("L ARM"),
                           _("R ARM"), _("L LEG"), _("R LEG"), _("POWER") };
    static body_part part[] = { bp_head, bp_torso, bp_arms,
                           bp_arms, bp_legs, bp_legs, num_bp};
    static int side[] = { -1, -1, 0, 1, 0, 1, -1};
    int num_parts = sizeof(body_parts) / sizeof(body_parts[0]);
    for (int i = 0; i < num_parts; i++) {
        const char *str = body_parts[i];
        wmove(w_HP, i * dy, 0);
        if (wide)
            wprintz(w_HP, limb_color(&u, part[i], side[i]), " ");
        wprintz(w_HP, limb_color(&u, part[i], side[i]), str);
        if (!wide)
            wprintz(w_HP, limb_color(&u, part[i], side[i]), ":");
    }

    int powx = hpx;
    int powy = wide ? 6 : 13;
    if (u.max_power_level == 0){
        wmove(w_HP, powy, powx);
        if (wide)
            for (int i = 0; i < 2; i++)
                wputch(w_HP, c_ltgray, LINE_OXOX);
        else
            wprintz(w_HP, c_ltgray, " --   ");
    } else {
        if (u.power_level == u.max_power_level){
            color = c_blue;
        } else if (u.power_level >= u.max_power_level * .5){
            color = c_ltblue;
        } else if (u.power_level > 0){
            color = c_yellow;
        } else {
            color = c_red;
        }
        mvwprintz(w_HP, powy, powx, color, "%-3d", u.power_level);
    }
    wrefresh(w_HP);
}

nc_color game::limb_color(player *p, body_part bp, int side, bool bleed, bool bite, bool infect)
{
    if (bp == num_bp) {
        return c_ltgray;
    }

    int color_bit = 0;
    nc_color i_color = c_ltgray;
    if (bleed && p->has_disease("bleed", bp, side)) {
        color_bit += 1;
    }
    if (bite && p->has_disease("bite", bp, side)) {
        color_bit += 10;
    }
    if (infect && p->has_disease("infected", bp, side)) {
        color_bit += 100;
    }
    switch (color_bit) {
        case 1:
            i_color = c_red;
            break;
        case 10:
            i_color = c_blue;
            break;
        case 100:
            i_color = c_green;
            break;
        case 11:
            i_color = c_magenta;
            break;
        case 101:
            i_color = c_yellow;
            break;
    }
    return i_color;
}

void game::draw_minimap()
{
 // Draw the box
 werase(w_minimap);
 mvwputch(w_minimap, 0, 0, c_white, LINE_OXXO);
 mvwputch(w_minimap, 0, 6, c_white, LINE_OOXX);
 mvwputch(w_minimap, 6, 0, c_white, LINE_XXOO);
 mvwputch(w_minimap, 6, 6, c_white, LINE_XOOX);
 for (int i = 1; i < 6; i++) {
  mvwputch(w_minimap, i, 0, c_white, LINE_XOXO);
  mvwputch(w_minimap, i, 6, c_white, LINE_XOXO);
  mvwputch(w_minimap, 0, i, c_white, LINE_OXOX);
  mvwputch(w_minimap, 6, i, c_white, LINE_OXOX);
 }

 int cursx = (levx + int(MAPSIZE / 2)) / 2;
 int cursy = (levy + int(MAPSIZE / 2)) / 2;

 bool drew_mission = false;
 point targ(-1, -1);
 if (u.active_mission >= 0 && u.active_mission < u.active_missions.size())
  targ = find_mission(u.active_missions[u.active_mission])->target;
 else
  drew_mission = true;

 if (targ.x == -1)
  drew_mission = true;

 for (int i = -2; i <= 2; i++) {
  for (int j = -2; j <= 2; j++) {
   int omx = cursx + i;
   int omy = cursy + j;
   bool seen = false;
   oter_id cur_ter = ot_null;
   long note_sym = 0;
   bool note = false;
   if (omx >= 0 && omx < OMAPX && omy >= 0 && omy < OMAPY) {
    cur_ter = cur_om->ter(omx, omy, levz);
    seen    = cur_om->seen(omx, omy, levz);
    if (cur_om->has_note(omx,omy,levz))
    {
        if (cur_om->note(omx,omy,levz)[1] == ':')
            note_sym = cur_om->note(omx,omy,levz)[0];
        note = true;
    }
   } else if ((omx < 0 || omx >= OMAPX) && (omy < 0 || omy >= OMAPY)) {
    if (omx < 0) omx += OMAPX;
    else         omx -= OMAPX;
    if (omy < 0) omy += OMAPY;
    else         omy -= OMAPY;
    cur_ter = om_diag->ter(omx, omy, levz);
    seen    = om_diag->seen(omx, omy, levz);
    if (om_diag->has_note(omx,omy,levz))
    {
        if (om_diag->note(omx,omy,levz)[1] == ':')
            note_sym = om_diag->note(omx,omy,levz)[0];
        note = true;
    }
   } else if (omx < 0 || omx >= OMAPX) {
    if (omx < 0) omx += OMAPX;
    else         omx -= OMAPX;
    cur_ter = om_hori->ter(omx, omy, levz);
    seen    = om_hori->seen(omx, omy, levz);
    if (om_hori->has_note(omx,omy,levz))
    {
        if (om_hori->note(omx,omy,levz)[1] == ':')
            note_sym = om_hori->note(omx,omy,levz)[0];
        note = true;
    }
   } else if (omy < 0 || omy >= OMAPY) {
    if (omy < 0) omy += OMAPY;
    else         omy -= OMAPY;
    cur_ter = om_vert->ter(omx, omy, levz);
    seen    = om_vert->seen(omx, omy, levz);
    if (om_vert->has_note(omx,omy,levz))
    {
        if (om_vert->note(omx,omy,levz)[1] == ':')
            note_sym = om_vert->note(omx,omy,levz)[0];
        note = true;
    }
   } else {
    dbg(D_ERROR) << "game:draw_minimap: No data loaded! omx: "
                 << omx << " omy: " << omy;
    debugmsg("No data loaded! omx: %d omy: %d", omx, omy);
   }
   nc_color ter_color = oterlist[cur_ter].color;
   long ter_sym = oterlist[cur_ter].sym;
   if (note)
   {
       ter_sym = note_sym ? note_sym : 'N';
       ter_color = c_yellow;
   }
   if (seen) {
    if (!drew_mission && targ.x == omx && targ.y == omy) {
     drew_mission = true;
     if (i != 0 || j != 0)
      mvwputch   (w_minimap, 3 + j, 3 + i, red_background(ter_color), ter_sym);
     else
      mvwputch_hi(w_minimap, 3,     3,     ter_color, ter_sym);
    } else if (i == 0 && j == 0)
     mvwputch_hi(w_minimap, 3,     3,     ter_color, ter_sym);
    else
     mvwputch   (w_minimap, 3 + j, 3 + i, ter_color, ter_sym);
   }
  }
 }

// Print arrow to mission if we have one!
 if (!drew_mission) {
  double slope;
  if (cursx != targ.x)
   slope = double(targ.y - cursy) / double(targ.x - cursx);
  if (cursx == targ.x || abs(slope) > 3.5 ) { // Vertical slope
   if (targ.y > cursy)
    mvwputch(w_minimap, 6, 3, c_red, '*');
   else
    mvwputch(w_minimap, 0, 3, c_red, '*');
  } else {
   int arrowx = 3, arrowy = 3;
   if (abs(slope) >= 1.) { // y diff is bigger!
    arrowy = (targ.y > cursy ? 6 : 0);
    arrowx = int(3 + 3 * (targ.y > cursy ? slope : (0 - slope)));
    if (arrowx < 0)
     arrowx = 0;
    if (arrowx > 6)
     arrowx = 6;
   } else {
    arrowx = (targ.x > cursx ? 6 : 0);
    arrowy = int(3 + 3 * (targ.x > cursx ? slope : (0 - slope)));
    if (arrowy < 0)
     arrowy = 0;
    if (arrowy > 6)
     arrowy = 6;
   }
   mvwputch(w_minimap, arrowy, arrowx, c_red, '*');
  }
 }

 wrefresh(w_minimap);
}

void game::hallucinate(const int x, const int y)
{
    const int rx = x - POSX;
    const int ry = y - POSY;
    for (int i = 0; i <= TERRAIN_WINDOW_WIDTH; i++) {
        for (int j = 0; j <= TERRAIN_WINDOW_HEIGHT; j++) {
            if (one_in(10)) {
                char ter_sym = terlist[m.ter(i + rx + rng(-2, 2),
                                             j + ry + rng(-2, 2))].sym;
                nc_color ter_col = terlist[m.ter(i + rx + rng(-2, 2),
                                                 j + ry + rng(-2, 2))].color;
                mvwputch(w_terrain, j, i, ter_col, ter_sym);
            }
        }
    }
    wrefresh(w_terrain);
}

float game::natural_light_level() const
{
 float ret = 0;

 if (levz >= 0) {
  ret = (float)turn.sunlight();
  ret += weather_data[weather].light_modifier;
 }

 return std::max(0.0f, ret);
}

unsigned char game::light_level()
{
 //already found the light level for now?
 if(turn == latest_lightlevel_turn)
  return latest_lightlevel;

 int ret;
 if (levz < 0) // Underground!
  ret = 1;
 else {
  ret = turn.sunlight();
  ret -= weather_data[weather].sight_penalty;
 }
 for (int i = 0; i < events.size(); i++) {
  // The EVENT_DIM event slowly dims the sky, then relights it
  // EVENT_DIM has an occurance date of turn + 50, so the first 25 dim it
  if (events[i].type == EVENT_DIM) {
   int turns_left = events[i].turn - int(turn);
   i = events.size();
   if (turns_left > 25)
    ret = (ret * (turns_left - 25)) / 25;
   else
    ret = (ret * (25 - turns_left)) / 25;
  }
 }
 if (ret < 8 && event_queued(EVENT_ARTIFACT_LIGHT))
  ret = 8;
 if(ret < 1)
  ret = 1;

 latest_lightlevel = ret;
 latest_lightlevel_turn = turn;
 return ret;
}

void game::reset_light_level()
{
 latest_lightlevel = 0;
 latest_lightlevel_turn = 0;
}

//Gets the next free ID, also used for player ID's.
int game::assign_npc_id()
{
 int ret = next_npc_id;
 next_npc_id++;
 return ret;
}

int game::assign_faction_id()
{
 int ret = next_faction_id;
 next_faction_id++;
 return ret;
}

faction* game::faction_by_id(int id)
{
 for (int i = 0; i < factions.size(); i++) {
  if (factions[i].id == id)
   return &(factions[i]);
 }
 return NULL;
}

faction* game::random_good_faction()
{
 std::vector<int> valid;
 for (int i = 0; i < factions.size(); i++) {
  if (factions[i].good >= 5)
   valid.push_back(i);
 }
 if (valid.size() > 0) {
  int index = valid[rng(0, valid.size() - 1)];
  return &(factions[index]);
 }
// No good factions exist!  So create one!
 faction newfac(assign_faction_id());
 do
  newfac.randomize();
 while (newfac.good < 5);
 newfac.id = factions.size();
 factions.push_back(newfac);
 return &(factions[factions.size() - 1]);
}

faction* game::random_evil_faction()
{
 std::vector<int> valid;
 for (int i = 0; i < factions.size(); i++) {
  if (factions[i].good <= -5)
   valid.push_back(i);
 }
 if (valid.size() > 0) {
  int index = valid[rng(0, valid.size() - 1)];
  return &(factions[index]);
 }
// No good factions exist!  So create one!
 faction newfac(assign_faction_id());
 do
  newfac.randomize();
 while (newfac.good > -5);
 newfac.id = factions.size();
 factions.push_back(newfac);
 return &(factions[factions.size() - 1]);
}

bool game::sees_u(int x, int y, int &t)
{
    int range = 0;
    int mondex = mon_at(x, y);
    if (mondex != -1) {
        monster &z = _active_monsters[mondex];
        range = z.vision_range(u.posx, u.posy);
    }

    return (!(u.has_active_bionic("bio_cloak") || u.has_active_bionic("bio_night") ||
              u.has_artifact_with(AEP_INVISIBLE)) && m.sees(x, y, u.posx, u.posy, range, t));
}

bool game::u_see(int x, int y)
{
 int wanted_range = rl_dist(u.posx, u.posy, x, y);

 bool can_see = false;
 if (wanted_range < u.clairvoyance())
  can_see = true;
 else if (wanted_range <= u.sight_range(light_level()) ||
          (wanted_range <= u.sight_range(DAYLIGHT_LEVEL) &&
            m.light_at(x, y) >= LL_LOW))
     can_see = m.pl_sees(u.posx, u.posy, x, y, wanted_range);
     if (u.has_active_bionic("bio_night") && wanted_range < 15 && wanted_range > u.sight_range(1))
        return false;

 return can_see;
}

bool game::u_see(player *p)
{
 return u_see(p->posx, p->posy);
}

bool game::u_see(monster *mon)
{
 int dist = rl_dist(u.posx, u.posy, mon->posx(), mon->posy());
 if (u.has_trait("ANTENNAE") && dist <= 3) {
  return true;
 }
 if (mon->digging() && !u.has_active_bionic("bio_ground_sonar") && dist > 1) {
  return false; // Can't see digging monsters until we're right next to them
 }
 if (m.is_divable(mon->posx(), mon->posy()) && mon->can_submerge()
         && !u.is_underwater()) {
   //Monster is in the water and submerged, and we're out of/above the water
   return false;
 }

 return u_see(mon->posx(), mon->posy());
}

bool game::pl_sees(player *p, monster *mon, int &t)
{
 // TODO: [lightmap] Allow npcs to use the lightmap
 if (mon->digging() && !p->has_active_bionic("bio_ground_sonar") &&
       rl_dist(p->posx, p->posy, mon->posx(), mon->posy()) > 1)
  return false; // Can't see digging monsters until we're right next to them
 int range = p->sight_range(light_level());
 return m.sees(p->posx, p->posy, mon->posx(), mon->posy(), range, t);
}

point game::find_item(item *it)
{
 if (u.has_item(it))
  return point(u.posx, u.posy);
 point ret = m.find_item(it);
 if (ret.x != -1 && ret.y != -1)
  return ret;
 for (int i = 0; i < active_npc.size(); i++) {
  if (active_npc[i]->inv.has_item(it))
   return point(active_npc[i]->posx, active_npc[i]->posy);
 }
 return point(-999, -999);
}

void game::remove_item(item *it)
{
 point ret;
 if (it == &u.weapon) {
  u.remove_weapon();
  return;
 }
 if (!u.inv.remove_item(it).is_null()) {
  return;
 }
 for (int i = 0; i < u.worn.size(); i++) {
  if (it == &u.worn[i]) {
   u.worn.erase(u.worn.begin() + i);
   return;
  }
 }
 ret = m.find_item(it);
 if (ret.x != -1 && ret.y != -1) {
  for (int i = 0; i < m.i_at(ret.x, ret.y).size(); i++) {
   if (it == &m.i_at(ret.x, ret.y)[i]) {
    m.i_rem(ret.x, ret.y, i);
    return;
   }
  }
 }
 for (int i = 0; i < active_npc.size(); i++) {
  if (it == &active_npc[i]->weapon) {
   active_npc[i]->remove_weapon();
   return;
  }
  if (!active_npc[i]->inv.remove_item(it).is_null()) {
   return;
  }
  for (int j = 0; j < active_npc[i]->worn.size(); j++) {
   if (it == &active_npc[i]->worn[j]) {
    active_npc[i]->worn.erase(active_npc[i]->worn.begin() + j);
    return;
   }
  }
 }
}

bool vector_has(std::vector<std::string> vec, std::string test)
{
    for (int i = 0; i < vec.size(); ++i){
        if (vec[i] == test){
            return true;
        }
    }
    return false;
}

bool vector_has(std::vector<int> vec, int test)
{
 for (int i = 0; i < vec.size(); i++) {
  if (vec[i] == test)
   return true;
 }
 return false;
}

bool game::is_hostile_nearby()
{
    int distance = (OPTIONS["SAFEMODEPROXIMITY"] <= 0) ? 60 : OPTIONS["SAFEMODEPROXIMITY"];
    return is_hostile_within(distance);
}

bool game::is_hostile_very_close()
{
    return is_hostile_within(dangerous_proximity);
}

bool game::is_hostile_within(int distance){
    for (int i = 0; i < num_zombies(); i++) {
        monster &z = _active_monsters[i];
        if (!u_see(&z))
            continue;

        monster_attitude matt = z.attitude(&u);
        if (MATT_ATTACK != matt && MATT_FOLLOW != matt)
            continue;

        int mondist = rl_dist(u.posx, u.posy, z.posx(), z.posy());
        if (mondist <= distance)
            return true;
    }

    for (int i = 0; i < active_npc.size(); i++) {
        point npcp(active_npc[i]->posx, active_npc[i]->posy);

        if (!u_see(npcp.x, npcp.y))
            continue;

        if (active_npc[i]->attitude != NPCATT_KILL)
            continue;

        if (rl_dist(u.posx, u.posy, npcp.x, npcp.y) <= distance)
                return true;
    }

    return false;
}

// Print monster info to the given window, and return the lowest row (0-indexed)
// to which we printed. This is used to share a window with the message log and
// make optimal use of space.
int game::mon_info(WINDOW *w)
{
    const int width = getmaxx(w);
    const int maxheight = 12;
    const int startrow = use_narrow_sidebar() ? 1 : 0;

    int buff;
    std::string sbuff;
    int newseen = 0;
    const int iProxyDist = (OPTIONS["SAFEMODEPROXIMITY"] <= 0) ? 60 : OPTIONS["SAFEMODEPROXIMITY"];
    int newdist = 4096;
    int newtarget = -1;
    // 7 0 1    unique_types uses these indices;
    // 6 8 2    0-7 are provide by direction_from()
    // 5 4 3    8 is used for local monsters (for when we explain them below)
    std::vector<int> unique_types[9];
    std::vector<std::string> unique_mons[9];
    // dangerous_types tracks whether we should print in red to warn the player
    bool dangerous[8];
    for (int i = 0; i < 8; i++)
        dangerous[i] = false;

    direction dir_to_mon, dir_to_npc;
    int viewx = u.posx + u.view_offset_x;
    int viewy = u.posy + u.view_offset_y;
    new_seen_mon.clear();

    for (int i = 0; i < num_zombies(); i++) {
        monster &z = _active_monsters[i];
        if (u_see(&z) && !z.type->has_flag(MF_VERMIN)) {
            dir_to_mon = direction_from(viewx, viewy, z.posx(), z.posy());
            int index;
            int mx = POSX + (z.posx() - viewx);
            int my = POSY + (z.posy() - viewy);
            if (mx >= 0 && my >= 0 && mx < TERRAIN_WINDOW_WIDTH && my < TERRAIN_WINDOW_HEIGHT) {
                index = 8;
            } else {
                index = dir_to_mon;
            }

            monster_attitude matt = z.attitude(&u);
            if (MATT_ATTACK == matt || MATT_FOLLOW == matt) {
                int j;
                if (index < 8 && sees_u(z.posx(), z.posy(), j))
                    dangerous[index] = true;

                int mondist = rl_dist(u.posx, u.posy, z.posx(), z.posy());
                if (mondist <= iProxyDist) {
                    bool passmon = false;

                    if ( z.ignoring > 0 ) {
                        if ( run_mode != 1 ) {
                            z.ignoring = 0;
                        } else if ( mondist > z.ignoring / 2 || mondist < 6 ) {
                            passmon = true;
                        }
                    }
                    if (!passmon) {
                        newseen++;
                        new_seen_mon.push_back(i);
                        if ( mondist < newdist ) {
                            newdist = mondist; // todo: prioritize dist * attack+follow > attack > follow
                            newtarget = i; // todo: populate alt targeting map
                        }
                    }
                }
            }

            if (!vector_has(unique_mons[dir_to_mon], z.type->id))
                unique_mons[index].push_back(z.type->id);
        }
    }

    for (int i = 0; i < active_npc.size(); i++) {
        point npcp(active_npc[i]->posx, active_npc[i]->posy);
        if (u_see(npcp.x, npcp.y)) { // TODO: NPC invis
            if (active_npc[i]->attitude == NPCATT_KILL)
                if (rl_dist(u.posx, u.posy, npcp.x, npcp.y) <= iProxyDist)
                    newseen++;

            dir_to_npc = direction_from(viewx, viewy, npcp.x, npcp.y);
            int index;
            int mx = POSX + (npcp.x - viewx);
            int my = POSY + (npcp.y - viewy);
            if (mx >= 0 && my >= 0 && mx < TERRAIN_WINDOW_WIDTH && my < TERRAIN_WINDOW_HEIGHT) {
                index = 8;
            } else {
                index = dir_to_npc;
            }

            unique_types[index].push_back(-1 - i);
        }
    }

    if (newseen > mostseen) {
        cancel_activity_query(_("Monster spotted!"));
        turnssincelastmon = 0;
        if (run_mode == 1) {
            run_mode = 2; // Stop movement!
            if ( last_target == -1 && newtarget != -1 ) {
                last_target = newtarget;
            }
        }
    } else if (autosafemode && newseen == 0) { // Auto-safemode
        turnssincelastmon++;
        if (turnssincelastmon >= OPTIONS["AUTOSAFEMODETURNS"] && run_mode == 0)
            run_mode = 1;
    }

    if (newseen == 0 && run_mode == 2)
        run_mode = 1;

    mostseen = newseen;

    // Print the direction headings
    // Reminder:
    // 7 0 1    unique_types uses these indices;
    // 6 8 2    0-7 are provide by direction_from()
    // 5 4 3    8 is used for local monsters (for when we explain them below)

    const char *dir_labels[] = {
        _("North:"), _("NE:"), _("East:"), _("SE:"),
        _("South:"), _("SW:"), _("West:"), _("NW:") };
    int widths[8];
    for (int i = 0; i < 8; i++) {
        widths[i] = utf8_width(dir_labels[i]);
    }
    int xcoords[8];
    const int ycoords[] = { 0, 0, 1, 2, 2, 2, 1, 0 };
    xcoords[0] = xcoords[4] = width / 3;
    xcoords[1] = xcoords[3] = xcoords[2] = (width / 3) * 2;
    xcoords[5] = xcoords[6] = xcoords[7] = 0;
    for (int i = 0; i < 8; i++) {
        nc_color c = unique_types[i].empty() && unique_mons[i].empty() ? c_dkgray
                   : (dangerous[i] ? c_ltred : c_ltgray);
        mvwprintz(w, ycoords[i] + startrow, xcoords[i], c, dir_labels[i]);
    }

    // Print the symbols of all monsters in all directions.
    for (int i = 0; i < 8; i++) {
        int symroom;
        point pr(xcoords[i] + widths[i] + 1, ycoords[i] + startrow);

        // The list of symbols needs a space on each end.
        symroom = (width / 3) - widths[i] - 2;
        const int typeshere_npc = unique_types[i].size();
        const int typeshere_mon = unique_mons[i].size();
        const int typeshere = typeshere_mon + typeshere_npc;
        for (int j = 0; j < typeshere && j < symroom; j++) {
            nc_color c;
            char sym;
            if (symroom < typeshere && j == symroom - 1) {
                // We've run out of room!
                c = c_white;
                sym = '+';
            } else if (j < typeshere_npc){
                buff = unique_types[i][j];
                switch (active_npc[(buff + 1) * -1]->attitude) {
                    case NPCATT_KILL:   c = c_red;     break;
                    case NPCATT_FOLLOW: c = c_ltgreen; break;
                    case NPCATT_DEFEND: c = c_green;   break;
                    default:            c = c_pink;    break;
                }
                sym = '@';
            }else{
                sbuff = unique_mons[i][j - typeshere_npc];
                c   = GetMType(sbuff)->color;
                sym = GetMType(sbuff)->sym;
            }
            mvwputch(w, pr.y, pr.x, c, sym);

            pr.x++;
        }
    } // for (int i = 0; i < 8; i++)

    // Now we print their full names!

    std::set<std::string> listed_mons;

    // Start printing monster names on row 4. Rows 0-2 are for labels, and row 3
    // is blank.
    point pr(0, 4 + startrow);

    int lastrowprinted = 2 + startrow;

    // Print monster names, starting with those at location 8 (nearby).
    for (int j = 8; j >= 0 && pr.y < maxheight; j--) {
        // Separate names by some number of spaces (more for local monsters).
        int namesep = (j == 8 ? 2 : 1);
        for (int i = 0; i < unique_mons[j].size() && pr.y < maxheight; i++) {
            sbuff = unique_mons[j][i];
            // buff < 0 means an NPC!  Don't list those.
            if (listed_mons.find(sbuff) == listed_mons.end()){
                listed_mons.insert(sbuff);

                std::string name = GetMType(sbuff)->name;

                // Move to the next row if necessary. (The +2 is for the "Z ").
                if (pr.x + 2 + name.length() >= width) {
                    pr.y++;
                    pr.x = 0;
                }

                if (pr.y < maxheight) { // Don't print if we've overflowed
                    lastrowprinted = pr.y;
                    mvwputch(w, pr.y, pr.x, GetMType(sbuff)->color, GetMType(sbuff)->sym);
                    pr.x += 2; // symbol and space
                    nc_color danger = c_dkgray;
                    if (GetMType(sbuff)->difficulty >= 30)
                        danger = c_red;
                    else if (GetMType(sbuff)->difficulty >= 16)
                        danger = c_ltred;
                    else if (GetMType(sbuff)->difficulty >= 8)
                        danger = c_white;
                    else if (GetMType(sbuff)->agro > 0)
                        danger = c_ltgray;
                    mvwprintz(w, pr.y, pr.x, danger, name.c_str());
                    pr.x += name.length() + namesep;
                }
            }
        }
    }

    return lastrowprinted;
}

void game::cleanup_dead()
{
    for( int i = 0; i < num_zombies(); i++ ) {
        monster &z = _active_monsters[i];
        if( z.dead || z.hp <= 0 ) {
            dbg (D_INFO) << string_format( "cleanup_dead: z[%d] %d,%d dead:%c hp:%d %s",
                                           i, z.posx(), z.posy(), (z.dead?'1':'0'),
                                           z.hp, z.type->name.c_str() );
            remove_zombie(i);
            if( last_target == i ) {
                last_target = -1;
            } else if( last_target > i ) {
                last_target--;
            }
            i--;
        }
    }

    //Cleanup any dead npcs.
    //This will remove the npc object, it is assumed that they have been transformed into
    //dead bodies before this.
    for (int i = 0; i < active_npc.size(); i++)
    {
        if (active_npc[i]->dead)
        {
            int npc_id = active_npc[i]->getID();
            active_npc.erase( active_npc.begin() + i );
            cur_om->remove_npc(npc_id);
            i--;
        }
    }
}

void game::monmove()
{
    cleanup_dead();

    // monster::plan() needs to know about all monsters with nonzero friendliness.
    // We'll build this list once (instead of once per monster) for speed.
    std::vector<int> friendlies;
    for (int i = 0, numz = num_zombies(); i < numz; i++) {
        if (zombie(i).friendly) {
            friendlies.push_back(i);
        }
    }

 for (int i = 0; i < num_zombies(); i++) {
  monster &z = _active_monsters[i];
  while (!z.dead && !z.can_move_to(this, z.posx(), z.posy())) {
// If we can't move to our current position, assign us to a new one
   if (debugmon)
   {
    dbg(D_ERROR) << "game:monmove: " << z.name().c_str()
                 << " can't move to its location! (" << z.posx()
                 << ":" << z.posy() << "), "
                 << m.tername(z.posx(), z.posy()).c_str();
    debugmsg("%s can't move to its location! (%d:%d), %s", z.name().c_str(),
             z.posx(), z.posy(), m.tername(z.posx(), z.posy()).c_str());
   }
   bool okay = false;
   int xdir = rng(1, 2) * 2 - 3, ydir = rng(1, 2) * 2 - 3; // -1 or 1
   int startx = z.posx() - 3 * xdir, endx = z.posx() + 3 * xdir;
   int starty = z.posy() - 3 * ydir, endy = z.posy() + 3 * ydir;
   for (int x = startx; x != endx && !okay; x += xdir) {
    for (int y = starty; y != endy && !okay; y += ydir){
     if (z.can_move_to(this, x, y) && is_empty(x, y)) {
      z.setpos(x, y);
      okay = true;
     }
    }
   }
   if (!okay)
    z.dead = true;
  }

  if (!z.dead) {
   z.process_effects(this);
   if (z.hurt(0))
    kill_mon(i, false);
  }

  m.mon_in_field(z.posx(), z.posy(), this, &z);

  while (z.moves > 0 && !z.dead) {
   z.made_footstep = false;
   z.plan(this, friendlies); // Formulate a path to follow
   z.move(this); // Move one square, possibly hit u
   z.process_triggers(this);
   m.mon_in_field(z.posx(), z.posy(), this, &z);
   if (z.hurt(0)) { // Maybe we died...
    kill_mon(i, false);
    z.dead = true;
   }
  }

  if (!z.dead) {
   if (u.has_active_bionic("bio_alarm") && u.power_level >= 1 &&
       rl_dist(u.posx, u.posy, z.posx(), z.posy()) <= 5) {
    u.power_level--;
    add_msg(_("Your motion alarm goes off!"));
    cancel_activity_query(_("Your motion alarm goes off!"));
    if (u.has_disease("sleep") || u.has_disease("lying_down")) {
     u.rem_disease("sleep");
     u.rem_disease("lying_down");
    }
   }
// We might have stumbled out of range of the player; if so, kill us
   if (z.posx() < 0 - (SEEX * MAPSIZE) / 6 ||
       z.posy() < 0 - (SEEY * MAPSIZE) / 6 ||
       z.posx() > (SEEX * MAPSIZE * 7) / 6 ||
       z.posy() > (SEEY * MAPSIZE * 7) / 6   ) {
// Re-absorb into local group, if applicable
    int group = valid_group((z.type->id), levx, levy, levz);
    if (group != -1) {
     cur_om->zg[group].population++;
     if (cur_om->zg[group].population / (cur_om->zg[group].radius * cur_om->zg[group].radius) > 5 &&
         !cur_om->zg[group].diffuse )
      cur_om->zg[group].radius++;
    } else if (MonsterGroupManager::Monster2Group((z.type->id)) != "GROUP_NULL") {
     cur_om->zg.push_back(mongroup(MonsterGroupManager::Monster2Group((z.type->id)),
                                  levx, levy, levz, 1, 1));
    }
    z.dead = true;
   } else
    z.receive_moves();
  }
 }

 cleanup_dead();

// Now, do active NPCs.
 for (int i = 0; i < active_npc.size(); i++) {
  int turns = 0;
  if(active_npc[i]->hp_cur[hp_head] <= 0 || active_npc[i]->hp_cur[hp_torso] <= 0)
   active_npc[i]->die(this);
  else {
   active_npc[i]->reset(this);
   active_npc[i]->suffer(this);
   while (!active_npc[i]->dead && active_npc[i]->moves > 0 && turns < 10) {
    turns++;
    active_npc[i]->move(this);
    //build_monmap();
   }
   if (turns == 10) {
    add_msg(_("%s's brain explodes!"), active_npc[i]->name.c_str());
    active_npc[i]->die(this);
   }
  }
 }
 cleanup_dead();
}

bool game::sound(int x, int y, int vol, std::string description)
{
    // --- Monster sound handling here ---
    // Alert all monsters (that can hear) to the sound.
    for (int i = 0, numz = num_zombies(); i < numz; i++) {
        monster &z = _active_monsters[i];
        // rl_dist() is faster than z.has_flag() or z.can_hear(), so we'll check it first.
        int dist = rl_dist(x, y, z.posx(), z.posy());
        int vol_goodhearing = vol * 2 - dist;
        if (vol_goodhearing > 0 && z.can_hear()) {
            const bool goodhearing = z.has_flag(MF_GOODHEARING);
            int volume = goodhearing ? vol_goodhearing : (vol - dist);
            // Error is based on volume, louder sound = less error
            if (volume > 0) {
                int max_error = 0;
                if(volume < 2) {
                    max_error = 10;
                } else if(volume < 5) {
                    max_error = 5;
                } else if(volume < 10) {
                    max_error = 3;
                } else if(volume < 20) {
                    max_error = 1;
                }

                int target_x = x + rng(-max_error, max_error);
                int target_y = y + rng(-max_error, max_error);

                int wander_turns = volume * (goodhearing ? 6 : 1);
                z.wander_to(target_x, target_y, wander_turns);
                z.process_trigger(MTRIG_SOUND, volume);
            }
        }
    }

    // --- Player stuff below this point ---
    int dist = rl_dist(x, y, u.posx, u.posy);

    // Player volume meter includes all sounds from their tile and adjacent tiles
    if (dist <= 1) {
        u.volume += vol;
    }

    // Mutation/Bionic volume modifiers
    if (u.has_bionic("bio_ears")) {
        vol *= 3.5;
    }
    if (u.has_trait("BADHEARING")) {
        vol *= .5;
    }
    if (u.has_trait("CANINE_EARS")) {
        vol *= 1.5;
    }

    // Too far away, we didn't hear it!
    if (dist > vol) {
        return false;
    }

    if (u.has_disease("deaf")) {
        // Has to be here as well to work for stacking deafness (loud noises prolong deafness)
        if (!u.has_bionic("bio_ears") && rng((vol - dist) / 2, (vol - dist)) >= 150) {
            int duration = std::min(40, (vol - dist - 130) / 4);
            u.add_disease("deaf", duration);
        }
        // We're deaf, can't hear it
        return false;
    }

    // Check for deafness
    if (!u.has_bionic("bio_ears") && rng((vol - dist) / 2, (vol - dist)) >= 150) {
        int duration = (vol - dist - 130) / 4;
        u.add_disease("deaf", duration);
    }

    // See if we need to wake someone up
    if (u.has_disease("sleep")){
        if ((!u.has_trait("HEAVYSLEEPER") && dice(2, 15) < vol - dist) ||
              (u.has_trait("HEAVYSLEEPER") && dice(3, 15) < vol - dist)) {
            u.rem_disease("sleep");
            add_msg(_("You're woken up by a noise."));
        } else {
            return false;
        }
    }

    if (x != u.posx || y != u.posy) {
        if(u.activity.ignore_trivial != true) {
            std::string query;
            if (description != "") {
                query = string_format(_("Heard %s!"), description.c_str());
            } else {
                query = _("Heard a noise!");
            }

            if (cancel_activity_or_ignore_query(query.c_str())) {
                u.activity.ignore_trivial = true;
            }
        }
    }

    // Only print a description if it exists
    if (description != "") {
        // If it came from us, don't print a direction
        if (x == u.posx && y == u.posy) {
            capitalize_letter(description, 0);
            add_msg("%s", description.c_str());
        } else {
            // Else print a direction as well
            std::string direction = direction_name(direction_from(u.posx, u.posy, x, y));
            add_msg(_("From the %s you hear %s"), direction.c_str(), description.c_str());
        }
    }
    return true;
}

// add_footstep will create a list of locations to draw monster
// footsteps. these will be more or less accurate depending on the
// characters hearing and how close they are
void game::add_footstep(int x, int y, int volume, int distance, monster* source)
{
 if (x == u.posx && y == u.posy)
  return;
 else if (u_see(x, y))
  return;
 int err_offset;
 if (volume / distance < 2)
  err_offset = 3;
 else if (volume / distance < 3)
  err_offset = 2;
 else
  err_offset = 1;
 if (u.has_bionic("bio_ears"))
  err_offset--;
 if (u.has_trait("BADHEARING"))
  err_offset++;

 int origx = x, origy = y;
 std::vector<point> point_vector;
 for (x = origx-err_offset; x <= origx+err_offset; x++)
 {
     for (y = origy-err_offset; y <= origy+err_offset; y++)
     {
         point_vector.push_back(point(x,y));
     }
 }
 footsteps.push_back(point_vector);
 footsteps_source.push_back(source);
 return;
}

void game::explosion(int x, int y, int power, int shrapnel, bool has_fire)
{
 int radius = int(sqrt(double(power / 4)));
 int dam;
 std::string junk;
 int noise = power * (has_fire ? 2 : 10);

 if (power >= 30)
  sound(x, y, noise, _("a huge explosion!"));
 else
  sound(x, y, noise, _("an explosion!"));
 for (int i = x - radius; i <= x + radius; i++) {
  for (int j = y - radius; j <= y + radius; j++) {
   if (i == x && j == y)
    dam = 3 * power;
   else
    dam = 3 * power / (rl_dist(x, y, i, j));
   if (m.has_flag("BASHABLE", i, j))
    m.bash(i, j, dam, junk);
   if (m.has_flag("BASHABLE", i, j)) // Double up for tough doors, etc.
    m.bash(i, j, dam, junk);
   if (m.is_destructable(i, j) && rng(25, 100) < dam)
    m.destroy(this, i, j, false);

   int mon_hit = mon_at(i, j), npc_hit = npc_at(i, j);
   if (mon_hit != -1) {
    monster &z = _active_monsters[mon_hit];
    if (!z.dead && z.hurt(rng(dam / 2, long(dam * 1.5)))) {
     if (z.hp < 0 - (z.type->size < 2? 1.5:3) * z.type->hp)
      explode_mon(mon_hit); // Explode them if it was big overkill
     else
      kill_mon(mon_hit); // TODO: player's fault?

     int vpart;
     vehicle *veh = m.veh_at(i, j, vpart);
     if (veh)
      veh->damage (vpart, dam, false);
    }
   }

   if (npc_hit != -1) {
    active_npc[npc_hit]->hit(this, bp_torso, -1, rng(dam / 2, long(dam * 1.5)), 0);
    active_npc[npc_hit]->hit(this, bp_head,  -1, rng(dam / 3, dam),       0);
    active_npc[npc_hit]->hit(this, bp_legs,  0, rng(dam / 3, dam),       0);
    active_npc[npc_hit]->hit(this, bp_legs,  1, rng(dam / 3, dam),       0);
    active_npc[npc_hit]->hit(this, bp_arms,  0, rng(dam / 3, dam),       0);
    active_npc[npc_hit]->hit(this, bp_arms,  1, rng(dam / 3, dam),       0);
    if (active_npc[npc_hit]->hp_cur[hp_head]  <= 0 ||
        active_npc[npc_hit]->hp_cur[hp_torso] <= 0   ) {
     active_npc[npc_hit]->die(this, true);
    }
   }
   if (u.posx == i && u.posy == j) {
    add_msg(_("You're caught in the explosion!"));
    u.hit(this, bp_torso, -1, rng(dam / 2, dam * 1.5), 0);
    u.hit(this, bp_head,  -1, rng(dam / 3, dam),       0);
    u.hit(this, bp_legs,  0, rng(dam / 3, dam),       0);
    u.hit(this, bp_legs,  1, rng(dam / 3, dam),       0);
    u.hit(this, bp_arms,  0, rng(dam / 3, dam),       0);
    u.hit(this, bp_arms,  1, rng(dam / 3, dam),       0);
   }
   if (has_fire) {
    m.add_field(this, i, j, fd_fire, dam / 10);
   }
  }
 }

// Draw the explosion
 draw_explosion(x, y, radius, c_red);

// The rest of the function is shrapnel
 if (shrapnel <= 0)
  return;
 int sx, sy, t, tx, ty;
 std::vector<point> traj;
 timespec ts;
 ts.tv_sec = 0;
 ts.tv_nsec = BULLET_SPEED; // Reset for animation of bullets
 for (int i = 0; i < shrapnel; i++) {
  sx = rng(x - 2 * radius, x + 2 * radius);
  sy = rng(y - 2 * radius, y + 2 * radius);
  if (m.sees(x, y, sx, sy, 50, t))
   traj = line_to(x, y, sx, sy, t);
  else
   traj = line_to(x, y, sx, sy, 0);
  dam = rng(20, 60);
  for (int j = 0; j < traj.size(); j++) {
   draw_bullet(u, traj[j].x, traj[j].y, j, traj, '`', ts);
   tx = traj[j].x;
   ty = traj[j].y;
   const int zid = mon_at(tx, ty);
   if (zid != -1) {
    monster &z = _active_monsters[zid];
    dam -= z.armor_cut();
    if (z.hurt(dam))
     kill_mon(zid);
   } else if (npc_at(tx, ty) != -1) {
    body_part hit = random_body_part();
    if (hit == bp_eyes || hit == bp_mouth || hit == bp_head)
     dam = rng(2 * dam, 5 * dam);
    else if (hit == bp_torso)
     dam = rng(long(1.5 * dam), 3 * dam);
    int npcdex = npc_at(tx, ty);
    active_npc[npcdex]->hit(this, hit, rng(0, 1), 0, dam);
    if (active_npc[npcdex]->hp_cur[hp_head] <= 0 ||
        active_npc[npcdex]->hp_cur[hp_torso] <= 0) {
     active_npc[npcdex]->die(this);
    }
   } else if (tx == u.posx && ty == u.posy) {
    body_part hit = random_body_part();
    int side = random_side(hit);
    add_msg(_("Shrapnel hits your %s!"), body_part_name(hit, side).c_str());
    u.hit(this, hit, random_side(hit), 0, dam);
   } else {
       std::set<std::string> shrapnel_effects;
       m.shoot(this, tx, ty, dam, j == traj.size() - 1, shrapnel_effects );
   }
  }
 }
}

void game::flashbang(int x, int y, bool player_immune)
{
    g->draw_explosion(x, y, 8, c_white);
    int dist = rl_dist(u.posx, u.posy, x, y), t;
    if (dist <= 8 && !player_immune) {
        if (!u.has_bionic("bio_ears")) {
            u.add_disease("deaf", 40 - dist * 4);
        }
        if (m.sees(u.posx, u.posy, x, y, 8, t)) {
            int flash_mod = 0;
            if (u.has_bionic("bio_sunglasses")) {
                flash_mod = 6;
            }
            u.infect("blind", bp_eyes, (12 - flash_mod - dist) / 2, 10 - dist);
        }
    }
    for (int i = 0; i < num_zombies(); i++) {
        monster &z = _active_monsters[i];
        dist = rl_dist(z.posx(), z.posy(), x, y);
        if (dist <= 4) {
            z.add_effect(ME_STUNNED, 10 - dist);
        }
        if (dist <= 8) {
            if (z.has_flag(MF_SEES) && m.sees(z.posx(), z.posy(), x, y, 8, t)) {
                z.add_effect(ME_BLIND, 18 - dist);
            }
            if (z.has_flag(MF_HEARS)) {
                z.add_effect(ME_DEAF, 60 - dist * 4);
            }
        }
    }
    sound(x, y, 12, _("a huge boom!"));
    // TODO: Blind/deafen NPC
}

void game::shockwave(int x, int y, int radius, int force, int stun, int dam_mult, bool ignore_player)
{
    draw_explosion(x, y, radius, c_blue);

    sound(x, y, force*force*dam_mult/2, _("Crack!"));
    for (int i = 0; i < num_zombies(); i++)
    {
        monster &z = _active_monsters[i];
        if (rl_dist(z.posx(), z.posy(), x, y) <= radius)
        {
            add_msg(_("%s is caught in the shockwave!"), z.name().c_str());
            knockback(x, y, z.posx(), z.posy(), force, stun, dam_mult);
        }
    }
    for (int i = 0; i < active_npc.size(); i++)
    {
        if (rl_dist(active_npc[i]->posx, active_npc[i]->posy, x, y) <= radius)
        {
            add_msg(_("%s is caught in the shockwave!"), active_npc[i]->name.c_str());
            knockback(x, y, active_npc[i]->posx, active_npc[i]->posy, force, stun, dam_mult);
        }
    }
    if (rl_dist(u.posx, u.posy, x, y) <= radius && !ignore_player)
    {
        add_msg(_("You're caught in the shockwave!"));
        knockback(x, y, u.posx, u.posy, force, stun, dam_mult);
    }
    return;
}

/* Knockback target at (tx,ty) by force number of tiles in direction from (sx,sy) to (tx,ty)
   stun > 0 indicates base stun duration, and causes impact stun; stun == -1 indicates only impact stun
   dam_mult multiplies impact damage, bash effect on impact, and sound level on impact */

void game::knockback(int sx, int sy, int tx, int ty, int force, int stun, int dam_mult)
{
    std::vector<point> traj;
    traj.clear();
    traj = line_to(sx, sy, tx, ty, 0);
    traj.insert(traj.begin(), point(sx, sy)); // how annoying, line_to() doesn't include the originating point!
    traj = continue_line(traj, force);
    traj.insert(traj.begin(), point(tx, ty)); // how annoying, continue_line() doesn't either!

    knockback(traj, force, stun, dam_mult);
    return;
}

/* Knockback target at traj.front() along line traj; traj should already have considered knockback distance.
   stun > 0 indicates base stun duration, and causes impact stun; stun == -1 indicates only impact stun
   dam_mult multiplies impact damage, bash effect on impact, and sound level on impact */

void game::knockback(std::vector<point>& traj, int force, int stun, int dam_mult)
{
    int tx = traj.front().x;
    int ty = traj.front().y;
    const int zid = mon_at(tx, ty);
    if (zid == -1 && npc_at(tx, ty) == -1 && (u.posx != tx && u.posy != ty))
    {
        debugmsg(_("Nothing at (%d,%d) to knockback!"), tx, ty);
        return;
    }
    //add_msg("line from %d,%d to %d,%d",traj.front().x,traj.front().y,traj.back().x,traj.back().y);
    std::string junk;
    int force_remaining = 0;
    if (zid != -1)
    {
        monster *targ = &_active_monsters[zid];
        if (stun > 0)
        {
            targ->add_effect(ME_STUNNED, stun);
            add_msg(ngettext("%s was stunned for %d turn!",
                             "%s was stunned for %d turns!", stun),
                    targ->name().c_str(), stun);
        }
        for(int i = 1; i < traj.size(); i++)
        {
            if (m.move_cost(traj[i].x, traj[i].y) == 0 && !m.has_flag("LIQUID", traj[i].x, traj[i].y)) // oops, we hit a wall!
            {
                targ->setpos(traj[i-1]);
                force_remaining = traj.size() - i;
                if (stun != 0)
                {
                    if (targ->has_effect(ME_STUNNED))
                    {
                        targ->add_effect(ME_STUNNED, force_remaining);
                        add_msg(ngettext("%s was stunned AGAIN for %d turn!",
                                         "%s was stunned AGAIN for %d turns!",
                                         force_remaining),
                                targ->name().c_str(), force_remaining);
                    }
                    else
                    {
                        targ->add_effect(ME_STUNNED, force_remaining);
                        add_msg(ngettext("%s was stunned for %d turn!",
                                         "%s was stunned for %d turns!",
                                         force_remaining),
                                targ->name().c_str(), force_remaining);
                    }
                    add_msg(_("%s took %d damage!"), targ->name().c_str(), dam_mult*force_remaining);
                    targ->hp -= dam_mult*force_remaining;
                    if (targ->hp <= 0)
                        targ->die(this);
                }
                m.bash(traj[i].x, traj[i].y, 2*dam_mult*force_remaining, junk);
                sound(traj[i].x, traj[i].y, dam_mult*force_remaining*force_remaining/2, junk);
                break;
            }
            else if (mon_at(traj[i].x, traj[i].y) != -1 || npc_at(traj[i].x, traj[i].y) != -1 ||
                      (u.posx == traj[i].x && u.posy == traj[i].y))
            {
                targ->setpos(traj[i-1]);
                force_remaining = traj.size() - i;
                if (stun != 0)
                {
                    if (targ->has_effect(ME_STUNNED))
                    {
                        targ->add_effect(ME_STUNNED, force_remaining);
                        add_msg(ngettext("%s was stunned AGAIN for %d turn!",
                                         "%s was stunned AGAIN for %d turns!",
                                         force_remaining),
                                targ->name().c_str(), force_remaining);
                    }
                    else
                    {
                        targ->add_effect(ME_STUNNED, force_remaining);
                        add_msg(ngettext("%s was stunned for %d turn!",
                                         "%s was stunned for %d turns!",
                                         force_remaining),
                                targ->name().c_str(), force_remaining);
                    }
                }
                traj.erase(traj.begin(), traj.begin()+i);
                if (mon_at(traj.front().x, traj.front().y) != -1) {
                    add_msg(_("%s collided with something else and sent it flying!"),
                            targ->name().c_str());
                } else if (npc_at(traj.front().x, traj.front().y) != -1) {
                    if (active_npc[npc_at(traj.front().x, traj.front().y)]->male) {
                        add_msg(_("%s collided with someone else and sent him flying!"),
                                targ->name().c_str());
                    } else {
                        add_msg(_("%s collided with someone else and sent her flying!"),
                                targ->name().c_str());
                    }
                } else if (u.posx == traj.front().x && u.posy == traj.front().y) {
                    add_msg(_("%s collided with you and sent you flying!"), targ->name().c_str());
                }
                knockback(traj, force_remaining, stun, dam_mult);
                break;
            }
            targ->setpos(traj[i]);
            if(m.has_flag("LIQUID", targ->posx(), targ->posy()) && !targ->can_drown() && !targ->dead)
            {
                targ->hurt(9999);
                if (u_see(targ))
                    add_msg(_("The %s drowns!"), targ->name().c_str());
            }
            if(!m.has_flag("LIQUID", targ->posx(), targ->posy()) && targ->has_flag(MF_AQUATIC) && !targ->dead)
            {
                targ->hurt(9999);
                if (u_see(targ))
                    add_msg(_("The %s flops around and dies!"), targ->name().c_str());
            }
        }
    }
    else if (npc_at(tx, ty) != -1)
    {
        npc *targ = active_npc[npc_at(tx, ty)];
        if (stun > 0)
        {
            targ->add_disease("stunned", stun);
            add_msg(ngettext("%s was stunned for %d turn!",
                             "%s was stunned for %d turns!", stun),
                    targ->name.c_str(), stun);
        }
        for(int i = 1; i < traj.size(); i++)
        {
            if (m.move_cost(traj[i].x, traj[i].y) == 0 && !m.has_flag("LIQUID", traj[i].x, traj[i].y)) // oops, we hit a wall!
            {
                targ->posx = traj[i-1].x;
                targ->posy = traj[i-1].y;
                force_remaining = traj.size() - i;
                if (stun != 0)
                {
                    if (targ->has_disease("stunned"))
                    {
                        targ->add_disease("stunned", force_remaining);
                        if (targ->has_disease("stunned"))
                            add_msg(ngettext("%s was stunned AGAIN for %d turn!",
                                             "%s was stunned AGAIN for %d turns!",
                                             force_remaining),
                                    targ->name.c_str(), force_remaining);
                    }
                    else
                    {
                        targ->add_disease("stunned", force_remaining);
                        if (targ->has_disease("stunned"))
                            add_msg(ngettext("%s was stunned for %d turn!",
                                             "%s was stunned for %d turns!",
                                             force_remaining),
                                     targ->name.c_str(), force_remaining);
                    }
                    add_msg(_("%s took %d damage! (before armor)"), targ->name.c_str(), dam_mult*force_remaining);
                    if (one_in(2)) targ->hit(this, bp_arms, 0, force_remaining*dam_mult, 0);
                    if (one_in(2)) targ->hit(this, bp_arms, 1, force_remaining*dam_mult, 0);
                    if (one_in(2)) targ->hit(this, bp_legs, 0, force_remaining*dam_mult, 0);
                    if (one_in(2)) targ->hit(this, bp_legs, 1, force_remaining*dam_mult, 0);
                    if (one_in(2)) targ->hit(this, bp_torso, -1, force_remaining*dam_mult, 0);
                    if (one_in(2)) targ->hit(this, bp_head, -1, force_remaining*dam_mult, 0);
                    if (one_in(2)) targ->hit(this, bp_hands, 0, force_remaining*dam_mult, 0);
                }
                m.bash(traj[i].x, traj[i].y, 2*dam_mult*force_remaining, junk);
                sound(traj[i].x, traj[i].y, dam_mult*force_remaining*force_remaining/2, junk);
                break;
            }
            else if (mon_at(traj[i].x, traj[i].y) != -1 || npc_at(traj[i].x, traj[i].y) != -1 ||
                      (u.posx == traj[i].x && u.posy == traj[i].y))
            {
                targ->posx = traj[i-1].x;
                targ->posy = traj[i-1].y;
                force_remaining = traj.size() - i;
                if (stun != 0)
                {
                    if (targ->has_disease("stunned"))
                    {
                        add_msg(ngettext("%s was stunned AGAIN for %d turn!",
                                         "%s was stunned AGAIN for %d turns!",
                                         force_remaining),
                                 targ->name.c_str(), force_remaining);
                    }
                    else
                    {
                        add_msg(ngettext("%s was stunned for %d turn!",
                                         "%s was stunned for %d turns!",
                                         force_remaining),
                                 targ->name.c_str(), force_remaining);
                    }
                    targ->add_disease("stunned", force_remaining);
                }
                traj.erase(traj.begin(), traj.begin()+i);
                if (mon_at(traj.front().x, traj.front().y) != -1) {
                    add_msg(_("%s collided with something else and sent it flying!"),
                            targ->name.c_str());
                } else if (npc_at(traj.front().x, traj.front().y) != -1) {
                    if (active_npc[npc_at(traj.front().x, traj.front().y)]->male) {
                        add_msg(_("%s collided with someone else and sent him flying!"),
                                targ->name.c_str());
                    } else {
                        add_msg(_("%s collided with someone else and sent her flying!"),
                                targ->name.c_str());
                    }
                } else if (u.posx == traj.front().x && u.posy == traj.front().y) {
                    add_msg(_("%s collided with you and sent you flying!"), targ->name.c_str());
                }
                knockback(traj, force_remaining, stun, dam_mult);
                break;
            }
            targ->posx = traj[i].x;
            targ->posy = traj[i].y;
        }
    }
    else if (u.posx == tx && u.posy == ty)
    {
        if (stun > 0)
        {
            u.add_disease("stunned", stun);
            add_msg(_("You were stunned for %d turns!"), stun);
        }
        for(int i = 1; i < traj.size(); i++)
        {
            if (m.move_cost(traj[i].x, traj[i].y) == 0 && !m.has_flag("LIQUID", traj[i].x, traj[i].y)) // oops, we hit a wall!
            {
                u.posx = traj[i-1].x;
                u.posy = traj[i-1].y;
                force_remaining = traj.size() - i;
                if (stun != 0)
                {
                    if (u.has_disease("stunned"))
                    {
                        add_msg(_("You were stunned AGAIN for %d turns!"), force_remaining);
                    }
                    else
                    {
                        add_msg(_("You were stunned for %d turns!"), force_remaining);
                    }
                    u.add_disease("stunned", force_remaining);
                    if (one_in(2)) u.hit(this, bp_arms, 0, force_remaining*dam_mult, 0);
                    if (one_in(2)) u.hit(this, bp_arms, 1, force_remaining*dam_mult, 0);
                    if (one_in(2)) u.hit(this, bp_legs, 0, force_remaining*dam_mult, 0);
                    if (one_in(2)) u.hit(this, bp_legs, 1, force_remaining*dam_mult, 0);
                    if (one_in(2)) u.hit(this, bp_torso, -1, force_remaining*dam_mult, 0);
                    if (one_in(2)) u.hit(this, bp_head, -1, force_remaining*dam_mult, 0);
                    if (one_in(2)) u.hit(this, bp_hands, 0, force_remaining*dam_mult, 0);
                }
                m.bash(traj[i].x, traj[i].y, 2*dam_mult*force_remaining, junk);
                sound(traj[i].x, traj[i].y, dam_mult*force_remaining*force_remaining/2, junk);
                break;
            }
            else if (mon_at(traj[i].x, traj[i].y) != -1 || npc_at(traj[i].x, traj[i].y) != -1)
            {
                u.posx = traj[i-1].x;
                u.posy = traj[i-1].y;
                force_remaining = traj.size() - i;
                if (stun != 0)
                {
                    if (u.has_disease("stunned"))
                    {
                        add_msg(_("You were stunned AGAIN for %d turns!"), force_remaining);
                    }
                    else
                    {
                        add_msg(_("You were stunned for %d turns!"), force_remaining);
                    }
                    u.add_disease("stunned", force_remaining);
                }
                traj.erase(traj.begin(), traj.begin()+i);
                if (mon_at(traj.front().x, traj.front().y) != -1) {
                    add_msg(_("You collided with something and sent it flying!"));
                } else if (npc_at(traj.front().x, traj.front().y) != -1) {
                    if (active_npc[npc_at(traj.front().x, traj.front().y)]->male) {
                        add_msg(_("You collided with someone and sent him flying!"));
                    } else {
                        add_msg(_("You collided with someone and sent her flying!"));
                    }
                }
                knockback(traj, force_remaining, stun, dam_mult);
                break;
            }
            if(m.has_flag("LIQUID", u.posx, u.posy) && force_remaining < 1)
            {
                plswim(u.posx, u.posy);
            }
            else
            {
                u.posx = traj[i].x;
                u.posy = traj[i].y;
            }
        }
    }
    return;
}

void game::use_computer(int x, int y)
{
 if (u.has_trait("ILLITERATE")) {
  add_msg(_("You can not read a computer screen!"));
  return;
 }

 if (u.has_trait("HYPEROPIC") && !u.is_wearing("glasses_reading")
     && !u.is_wearing("glasses_bifocal")) {
  add_msg(_("You'll need to put on reading glasses before you can see the screen."));
  return;
 }

 computer* used = m.computer_at(x, y);

 if (used == NULL) {
  dbg(D_ERROR) << "game:use_computer: Tried to use computer at (" << x
               << ", " << y << ") - none there";
  debugmsg("Tried to use computer at (%d, %d) - none there", x, y);
  return;
 }

 used->use(this);

 refresh_all();
}

void game::resonance_cascade(int x, int y)
{
 int maxglow = 100 - 5 * trig_dist(x, y, u.posx, u.posy);
 int minglow =  60 - 5 * trig_dist(x, y, u.posx, u.posy);
 MonsterGroupResult spawn_details;
 monster invader;
 if (minglow < 0)
  minglow = 0;
 if (maxglow > 0)
  u.add_disease("teleglow", rng(minglow, maxglow) * 100);
 int startx = (x < 8 ? 0 : x - 8), endx = (x+8 >= SEEX*3 ? SEEX*3 - 1 : x + 8);
 int starty = (y < 8 ? 0 : y - 8), endy = (y+8 >= SEEY*3 ? SEEY*3 - 1 : y + 8);
 for (int i = startx; i <= endx; i++) {
  for (int j = starty; j <= endy; j++) {
   switch (rng(1, 80)) {
   case 1:
   case 2:
    emp_blast(i, j);
    break;
   case 3:
   case 4:
   case 5:
    for (int k = i - 1; k <= i + 1; k++) {
     for (int l = j - 1; l <= j + 1; l++) {
      field_id type = fd_null;
      switch (rng(1, 7)) {
       case 1: type = fd_blood; break;
       case 2: type = fd_bile; break;
       case 3:
       case 4: type = fd_slime; break;
       case 5: type = fd_fire; break;
       case 6:
       case 7: type = fd_nuke_gas; break;
      }
      if (!one_in(3))
       m.add_field(this, k, l, type, 3);
     }
    }
    break;
   case  6:
   case  7:
   case  8:
   case  9:
   case 10:
    m.add_trap(i, j, tr_portal);
    break;
   case 11:
   case 12:
    m.add_trap(i, j, tr_goo);
    break;
   case 13:
   case 14:
   case 15:
    spawn_details = MonsterGroupManager::GetResultFromGroup("GROUP_NETHER", &mtypes);
    invader = monster(GetMType(spawn_details.name), i, j);
    add_zombie(invader);
    break;
   case 16:
   case 17:
   case 18:
    m.destroy(this, i, j, true);
    break;
   case 19:
    explosion(i, j, rng(1, 10), rng(0, 1) * rng(0, 6), one_in(4));
    break;
   }
  }
 }
}

void game::scrambler_blast(int x, int y)
{
    int mondex = mon_at(x, y);
    if (mondex != -1) {
        monster &z = _active_monsters[mondex];
        if (z.has_flag(MF_ELECTRONIC)) {
            z.make_friendly();
        }
        add_msg(_("The %s sparks and begins searching for a target!"), z.name().c_str());
    }
}

void game::emp_blast(int x, int y)
{
 int rn;
 if (m.has_flag("CONSOLE", x, y)) {
  add_msg(_("The %s is rendered non-functional!"), m.tername(x, y).c_str());
  m.ter_set(x, y, t_console_broken);
  return;
 }
// TODO: More terrain effects.
 if ( m.ter(x,y) == t_card_science || m.ter(x,y) == t_card_military ) {
  rn = rng(1, 100);
  if (rn > 92 || rn < 40) {
   add_msg(_("The card reader is rendered non-functional."));
   m.ter_set(x, y, t_card_reader_broken);
  }
  if (rn > 80) {
   add_msg(_("The nearby doors slide open!"));
   for (int i = -3; i <= 3; i++) {
    for (int j = -3; j <= 3; j++) {
     if (m.ter(x + i, y + j) == t_door_metal_locked)
      m.ter_set(x + i, y + j, t_floor);
    }
   }
  }
  if (rn >= 40 && rn <= 80)
   add_msg(_("Nothing happens."));
 }
 int mondex = mon_at(x, y);
 if (mondex != -1) {
  monster &z = _active_monsters[mondex];
  if (z.has_flag(MF_ELECTRONIC)) {
   add_msg(_("The EMP blast fries the %s!"), z.name().c_str());
   int dam = dice(10, 10);
   if (z.hurt(dam))
    kill_mon(mondex); // TODO: Player's fault?
   else if (one_in(6))
    z.make_friendly();
  } else
   add_msg(_("The %s is unaffected by the EMP blast."), z.name().c_str());
 }
 if (u.posx == x && u.posy == y) {
  if (u.power_level > 0) {
   add_msg(_("The EMP blast drains your power."));
   int max_drain = (u.power_level > 40 ? 40 : u.power_level);
   u.charge_power(0 - rng(1 + max_drain / 3, max_drain));
  }
// TODO: More effects?
 }
// Drain any items of their battery charge
 for (int i = 0; i < m.i_at(x, y).size(); i++) {
  if (m.i_at(x, y)[i].is_tool() &&
      (dynamic_cast<it_tool*>(m.i_at(x, y)[i].type))->ammo == "battery")
   m.i_at(x, y)[i].charges = 0;
 }
// TODO: Drain NPC energy reserves
}

int game::npc_at(const int x, const int y) const
{
 for (int i = 0; i < active_npc.size(); i++) {
  if (active_npc[i]->posx == x && active_npc[i]->posy == y && !active_npc[i]->dead)
   return i;
 }
 return -1;
}

int game::npc_by_id(const int id) const
{
 for (int i = 0; i < active_npc.size(); i++) {
  if (active_npc[i]->getID() == id)
   return i;
 }
 return -1;
}

bool game::add_zombie(monster& m)
{
    if (m.type->id == "mon_null"){ // Don't wanna spawn null monsters o.O
        return false;
    }
    if (-1 != mon_at(m.pos())) {
        debugmsg("add_zombie: there's already a monster at %d,%d", m.posx(), m.posy());
        return false;
    }
    z_at[point(m.posx(), m.posy())] = _active_monsters.size();
    _active_monsters.push_back(m);
    return true;
}

size_t game::num_zombies() const
{
    return _active_monsters.size();
}

monster& game::zombie(const int idx)
{
    return _active_monsters[idx];
}

bool game::update_zombie_pos(const monster &m, const int newx, const int newy)
{
    bool success = false;
    const int zid = mon_at(m.posx(), m.posy());
    const int newzid = mon_at(newx, newy);
    if (newzid >= 0 && !_active_monsters[newzid].dead) {
        debugmsg("update_zombie_pos: new location %d,%d already has zombie %d",
                newx, newy, newzid);
    } else if (zid >= 0) {
        if (&m == &_active_monsters[zid]) {
            z_at.erase(point(m.posx(), m.posy()));
            z_at[point(newx, newy)] = zid;
            success = true;
        } else {
            debugmsg("update_zombie_pos: old location %d,%d had zombie %d instead",
                    m.posx(), m.posy(), zid);
        }
    } else {
        // We're changing the x/y coordinates of a zombie that hasn't been added
        // to the game yet. add_zombie() will update z_at for us.
        debugmsg("update_zombie_pos: no such zombie at %d,%d (moving to %d,%d)",
                m.posx(), m.posy(), newx, newy);
    }
    return success;
}

void game::remove_zombie(const int idx)
{
    monster& m = _active_monsters[idx];
    const point oldloc(m.posx(), m.posy());
    const std::map<point, int>::const_iterator i = z_at.find(oldloc);
    const int prev = (i == z_at.end() ? -1 : i->second);

    if (prev == idx) {
        z_at.erase(oldloc);
    }

    _active_monsters.erase(_active_monsters.begin() + idx);

    // Fix indices in z_at for any zombies that were just moved down 1 place.
    for (std::map<point, int>::iterator iter = z_at.begin(); iter != z_at.end(); ++iter) {
        if (iter->second > idx) {
            --iter->second;
        }
    }
}

void game::clear_zombies()
{
    _active_monsters.clear();
    z_at.clear();
}

/**
 * Attempts to spawn a hallucination somewhere close to the player. Returns
 * false if the hallucination couldn't be spawned for whatever reason, such as
 * a monster already in the target square.
 * @return Whether or not a hallucination was successfully spawned.
 */
bool game::spawn_hallucination()
{
  monster phantasm(MonsterGenerator::generator().get_valid_hallucination());
  phantasm.hallucination = true;
  phantasm.spawn(u.posx + rng(-10, 10), u.posy + rng(-10, 10));

  //Don't attempt to place phantasms inside of other monsters
  if (mon_at(phantasm.posx(), phantasm.posy()) == -1) {
    return add_zombie(phantasm);
  } else {
    return false;
  }
}

int game::mon_at(const int x, const int y) const
{
    std::map<point, int>::const_iterator i = z_at.find(point(x, y));
    if (i != z_at.end()) {
        const int zid = i->second;
        if (!_active_monsters[zid].dead) {
            return zid;
        }
    }
    return -1;
}

int game::mon_at(point p) const
{
    return mon_at(p.x, p.y);
}

void game::rebuild_mon_at_cache()
{
    z_at.clear();
    for (int i = 0, numz = num_zombies(); i < numz; i++) {
        monster &m = _active_monsters[i];
        z_at[point(m.posx(), m.posy())] = i;
    }
}

bool game::is_empty(const int x, const int y)
{
 return ((m.move_cost(x, y) > 0 || m.has_flag("LIQUID", x, y)) &&
         npc_at(x, y) == -1 && mon_at(x, y) == -1 &&
         (u.posx != x || u.posy != y));
}

bool game::is_in_sunlight(int x, int y)
{
 return (m.is_outside(x, y) && light_level() >= 40 &&
         (weather == WEATHER_CLEAR || weather == WEATHER_SUNNY));
}

bool game::is_in_ice_lab(point location)
{
    oter_id cur_ter = cur_om->ter(location.x, location.y, levz);
    bool is_in_ice_lab = false;

    if (cur_ter == ot_ice_lab      || cur_ter == ot_ice_lab_stairs ||
        cur_ter == ot_ice_lab_core || cur_ter == ot_ice_lab_finale) {
        is_in_ice_lab = true;
    }

    return is_in_ice_lab;
}

void game::kill_mon(int index, bool u_did_it)
{
 if (index < 0 || index >= num_zombies()) {
  dbg(D_ERROR) << "game:kill_mon: Tried to kill monster " << index
               << "! (" << num_zombies() << " in play)";
  if (debugmon)  debugmsg("Tried to kill monster %d! (%d in play)", index, num_zombies());
  return;
 }
 monster &z = _active_monsters[index];
 if (!z.dead) {
  z.dead = true;
  if (u_did_it) {
   if (z.has_flag(MF_GUILT)) {
    mdeath tmpdeath;
    tmpdeath.guilt(this, &z);
   }
   if (!z.is_hallucination()) {
    kills[z.type->id]++; // Increment our kill counter
   }
  }
  for (int i = 0; i < z.inv.size(); i++)
   m.add_item_or_charges(z.posx(), z.posy(), z.inv[i]);
  z.die(this);
 }
}

void game::explode_mon(int index)
{
 if (index < 0 || index >= num_zombies()) {
  dbg(D_ERROR) << "game:explode_mon: Tried to explode monster " << index
               << "! (" << num_zombies() << " in play)";
  debugmsg("Tried to explode monster %d! (%d in play)", index, num_zombies());
  return;
 }
 monster &z = _active_monsters[index];
 if(z.is_hallucination()) {
   //Can't gib hallucinations
   return;
 }
 if (!z.dead) {
  z.dead = true;
  kills[z.type->id]++; // Increment our kill counter
// Send body parts and blood all over!
  mtype* corpse = z.type;
  if (corpse->mat == "flesh" || corpse->mat == "veggy") { // No chunks otherwise
   int num_chunks = 0;
   switch (corpse->size) {
    case MS_TINY:   num_chunks =  1; break;
    case MS_SMALL:  num_chunks =  2; break;
    case MS_MEDIUM: num_chunks =  4; break;
    case MS_LARGE:  num_chunks =  8; break;
    case MS_HUGE:   num_chunks = 16; break;
   }
   itype_id meat;
   if (corpse->has_flag(MF_POISON)) {
    if (corpse->mat == "flesh")
     meat = "meat_tainted";
    else
     meat = "veggy_tainted";
   } else {
    if (corpse->mat == "flesh")
     meat = "meat";
    else
     meat = "veggy";
   }

   int posx = z.posx(), posy = z.posy();
   for (int i = 0; i < num_chunks; i++) {
    int tarx = posx + rng(-3, 3), tary = posy + rng(-3, 3);
    std::vector<point> traj = line_to(posx, posy, tarx, tary, 0);

    bool done = false;
    for (int j = 0; j < traj.size() && !done; j++) {
     tarx = traj[j].x;
     tary = traj[j].y;
// Choose a blood type and place it
     field_id blood_type = fd_blood;
     if (corpse->dies == &mdeath::boomer)
      blood_type = fd_bile;
     else if (corpse->dies == &mdeath::acid)
      blood_type = fd_acid;

      m.add_field(this, tarx, tary, blood_type, 1);

     if (m.move_cost(tarx, tary) == 0) {
      std::string tmp = "";
      if (m.bash(tarx, tary, 3, tmp))
       sound(tarx, tary, 18, tmp);
      else {
       if (j > 0) {
        tarx = traj[j - 1].x;
        tary = traj[j - 1].y;
       }
       done = true;
      }
     }
    }
    m.spawn_item(tarx, tary, meat, turn);
   }
  }
 }

 // there WAS an erasure of the monster here, but it caused issues with loops
 // we should structure things so that z.erase is only called in specified cleanup
 // functions

 if (last_target == index)
  last_target = -1;
 else if (last_target > index)
   last_target--;
}

void game::revive_corpse(int x, int y, int n)
{
    if (m.i_at(x, y).size() <= n)
    {
        debugmsg("Tried to revive a non-existent corpse! (%d, %d), #%d of %d", x, y, n, m.i_at(x, y).size());
        return;
    }
    item* it = &m.i_at(x, y)[n];
    revive_corpse(x, y, it);
    m.i_rem(x, y, n);
}

void game::revive_corpse(int x, int y, item *it)
{
    if (it->type->id != "corpse" || it->corpse == NULL)
    {
        debugmsg("Tried to revive a non-corpse.");
        return;
    }
    int burnt_penalty = it->burnt;
    monster mon(it->corpse, x, y);
    mon.speed = int(mon.speed * .8) - burnt_penalty / 2;
    mon.hp    = int(mon.hp    * .7) - burnt_penalty;
    if (it->damage > 0)
    {
        mon.speed /= it->damage + 1;
        mon.hp /= it->damage + 1;
    }
    mon.no_extra_death_drops = true;
    add_zombie(mon);
}

void game::open()
{
    int openx, openy;
    if (!choose_adjacent(_("Open where?"), openx, openy))
        return;

    u.moves -= 100;
    bool didit = false;

    int vpart;
    vehicle *veh = m.veh_at(openx, openy, vpart);
    if (veh) {
        int door = veh->part_with_feature(vpart, "OPENABLE");
        if(door >= 0) {
            if (veh->parts[door].open) {
                add_msg(_("That door is already open."));
                u.moves += 100;
            } else {
                veh->open(door);
            }
            return;
        }
    }

    if (m.is_outside(u.posx, u.posy))
        didit = m.open_door(openx, openy, false);
    else
        didit = m.open_door(openx, openy, true);

    if (!didit) {
        const std::string terid = m.get_ter(openx, openy);
        if ( terid.find("t_door") != std::string::npos ) {
            if ( terid.find("_locked") != std::string::npos ) {
                add_msg(_("The door is locked!"));
                return;
            } else if ( termap[ terid ].close.size() > 0 && termap[ terid ].close != "t_null" ) {
                // if the following message appears unexpectedly, the prior check was for t_door_o
                add_msg(_("That door is already open."));
                u.moves += 100;
                return;
            }
        }
        add_msg(_("No door there."));
        u.moves += 100;
    }
}

void game::close()
{
    int closex, closey;
    if (!choose_adjacent(_("Close where?"), closex, closey))
        return;

    bool didit = false;

    int vpart;
    vehicle *veh = m.veh_at(closex, closey, vpart);
    int zid = mon_at(closex, closey);
    if (zid != -1) {
        monster &z = _active_monsters[zid];
        add_msg(_("There's a %s in the way!"), z.name().c_str());
    }
    else if (veh) {
        int door = veh->part_with_feature(vpart, "OPENABLE");
        if(door >= 0) {
            if(veh->parts[door].open) {
                veh->close(door);
                didit = true;
            } else {
                add_msg(_("That door is already closed."));
            }
        }
    } else if (m.furn(closex, closey) != f_safe_o && m.i_at(closex, closey).size() > 0)
        add_msg(_("There's %s in the way!"), m.i_at(closex, closey).size() == 1 ?
                m.i_at(closex, closey)[0].tname(this).c_str() : _("some stuff"));
    else if (closex == u.posx && closey == u.posy)
        add_msg(_("There's some buffoon in the way!"));
    else if (m.ter(closex, closey) == t_window_domestic &&
             m.is_outside(u.posx, u.posy))  {
        add_msg(_("You cannot close the curtains from outside. You must be inside the building."));
    } else if (m.has_furn(closex, closey) && m.furn_at(closex, closey).close.size() == 0 ) {
       add_msg(_("There's a %s in the way!"), m.furnname(closex, closey).c_str());
    } else
        didit = m.close_door(closex, closey, true);

    if (didit)
        u.moves -= 90;
}

void game::smash()
{
    const int move_cost = int(u.weapon.is_null() ? 80 : u.weapon.attack_time() * 0.8);
    bool didit = false;
    std::string bashsound, extra;
    int smashskill = int(u.str_cur / 2.5 + u.weapon.type->melee_dam);
    int smashx, smashy;

    if (!choose_adjacent(_("Smash where?"), smashx, smashy))
        return;

    const int full_pulp_threshold = 4;
    std::list<item*> corpses;
    for (int i = 0; i < m.i_at(smashx, smashy).size(); ++i)
    {
        item *it = &m.i_at(smashx, smashy)[i];
        if (it->type->id == "corpse" && it->damage < full_pulp_threshold)
        {
            corpses.push_back(it);
        }
    }
    if (!corpses.empty())
    {
        const int num_corpses = corpses.size();

        // numbers logic: a str 8 character with a butcher knife (4 bash, 18 cut)
        // should have at least a 50% chance of damaging an intact zombie corpse (75 volume).
        // a str 8 character with a baseball bat (28 bash, 0 cut) should have around a 25% chance.

        int cut_power = u.weapon.type->melee_cut;
        // stabbing weapons are a lot less effective at pulping
        if (u.weapon.has_flag("STAB") || u.weapon.has_flag("SPEAR")) {
            cut_power /= 2;
        }
        double pulp_power = sqrt((double)(u.str_cur + u.weapon.type->melee_dam)) *
                            sqrt((double)(cut_power + 1));
        pulp_power = std::min(pulp_power, (double)u.str_cur);
        pulp_power *= 20; // constant multiplier to get the chance right
        int smashes = 0;
        while( !corpses.empty() ) {
            item *it = corpses.front();
            corpses.pop_front();
            int damage = pulp_power / it->volume();
            do {
                smashes++;

                // Increase damage as we keep smashing,
                // to insure that we eventually smash the target.
                if (x_in_y(pulp_power, it->volume())) {
                    damage++;
                }

                it->damage += damage;
                // Splatter some blood around
                for (int x = smashx - 1; x <= smashx + 1; x++) {
                    for (int y = smashy - 1; y <= smashy + 1; y++) {
                        if (!one_in(damage+1)) {
                            m.add_field(this, x, y, fd_blood, 1);
                        }
                    }
                }
                if (it->damage >= full_pulp_threshold) {
                    it->damage = full_pulp_threshold;
                    // TODO mark corpses as inactive when appropriate
                }
            } while( it->damage < full_pulp_threshold );
        }

        // TODO: Factor in how long it took to do the smashing.
        add_msg(ngettext("The corpse is thoroughly pulped.",
                         "The corpses are thoroughly pulped.", num_corpses));

        u.moves -= smashes * move_cost;
        return; // don't smash terrain if we've smashed a corpse
    }
    else
    {
        didit = m.bash(smashx, smashy, smashskill, bashsound);
    }

    if (didit)
    {
        if (extra != "")
        {
            add_msg(extra.c_str());
        }
        sound(smashx, smashy, 18, bashsound);
        // TODO: Move this elsewhere, like maybe into the map on-break code
        if (m.has_flag("ALARMED", smashx, smashy) &&
            !event_queued(EVENT_WANTED))
        {
            sound(smashx, smashy, 40, _("An alarm sounds!"));
            u.add_memorial_log(_("Set off an alarm."));
            add_event(EVENT_WANTED, int(turn) + 300, 0, levx, levy);
        }
        u.moves -= move_cost;
        if (u.skillLevel("melee") == 0)
        {
            u.practice(turn, "melee", rng(0, 1) * rng(0, 1));
        }
        if (u.weapon.made_of("glass") &&
            rng(0, u.weapon.volume() + 3) < u.weapon.volume())
        {
            add_msg(_("Your %s shatters!"), u.weapon.tname(this).c_str());
            for (int i = 0; i < u.weapon.contents.size(); i++)
            {
                m.add_item_or_charges(u.posx, u.posy, u.weapon.contents[i]);
            }
            sound(u.posx, u.posy, 24, "");
            u.hit(this, bp_hands, 1, 0, rng(0, u.weapon.volume()));
            if (u.weapon.volume() > 20)
            {
                // Hurt left arm too, if it was big
                u.hit(this, bp_hands, 0, 0, rng(0, long(u.weapon.volume() * .5)));
            }
            u.remove_weapon();
        }
    }
    else
    {
        add_msg(_("There's nothing there!"));
    }
}

void game::use_item(char chInput)
{
 char ch;
 if (chInput == '.')
  ch = inv_activatable(_("Use item:"));
 else
  ch = chInput;

 if (ch == ' ' || ch == KEY_ESCAPE) {
  add_msg(_("Never mind."));
  return;
 }
 last_action += ch;
 u.use(this, ch);
}

void game::use_wielded_item()
{
  u.use_wielded(this);
}

bool game::choose_adjacent(std::string message, int &x, int &y)
{
    refresh_all();
    //~ appended to "Close where?" "Pry where?" etc.
    std::string query_text = message + _(" (Direction button)");
    mvwprintw(w_terrain, 0, 0, query_text.c_str());
    wrefresh(w_terrain);
    DebugLog() << "calling get_input() for " << message << "\n";
    InputEvent input = get_input();
    last_action += input;
    if (input == Cancel || input == Close)
        return false;
    else
        get_direction(x, y, input);
    if (x == -2 || y == -2) {
        add_msg(_("Invalid direction."));
        return false;
    }
    x += u.posx;
    y += u.posy;
    return true;
}

bool game::vehicle_near ()
{
 for (int dx = -1; dx <= 1; dx++) {
  for (int dy = -1; dy <= 1; dy++) {
   if (m.veh_at(u.posx + dx, u.posy + dy))
    return true;
  }
 }
 return false;
}

bool game::refill_vehicle_part (vehicle &veh, vehicle_part *part, bool test)
{
  vpart_info part_info = vehicle_part_types[part->id];
  if (!part_info.has_flag("FUEL_TANK")) {
    return false;
  }
  item* it = NULL;
  item *p_itm = NULL;
  int min_charges = -1;
  bool in_container = false;

  std::string ftype = part_info.fuel_type;
  itype_id itid = default_ammo(ftype);
  if (u.weapon.is_container() && u.weapon.contents.size() > 0 &&
          u.weapon.contents[0].type->id == itid) {
    it = &u.weapon;
    p_itm = &u.weapon.contents[0];
    min_charges = u.weapon.contents[0].charges;
    in_container = true;
  } else if (u.weapon.type->id == itid) {
    it = &u.weapon;
    p_itm = it;
    min_charges = u.weapon.charges;
  } else {
    it = &u.inv.item_or_container(itid);
    if (!it->is_null()) {
      if (it->type->id == itid) {
        p_itm = it;
      } else {
        //ah, must be a container of the thing
        p_itm = &(it->contents[0]);
        in_container = true;
      }
      min_charges = p_itm->charges;
    }
  }
  if (it->is_null()) {
    return false;
  } else if (test) {
    return true;
  }

  int fuel_per_charge = 1; //default for gasoline
  if (ftype == "plutonium") {
    fuel_per_charge = 1000;
  } else if (ftype == "plasma") {
    fuel_per_charge = 100;
  }
  int max_fuel = part_info.size;
  int charge_difference = (max_fuel - part->amount) / fuel_per_charge;
  if (charge_difference < 1) {
    charge_difference = 1;
  }
  bool rem_itm = min_charges <= charge_difference;
  int used_charges = rem_itm ? min_charges : charge_difference;
  part->amount += used_charges * fuel_per_charge;
  if (part->amount > max_fuel) {
    part->amount = max_fuel;
  }

  if (ftype == "battery") {
    add_msg(_("You recharge %s's battery."), veh.name.c_str());
    if (part->amount == max_fuel) {
      add_msg(_("The battery is fully charged."));
    }
  } else if (ftype == "gasoline") {
    add_msg(_("You refill %s's fuel tank."), veh.name.c_str());
    if (part->amount == max_fuel) {
      add_msg(_("The tank is full."));
    }
  } else if (ftype == "plutonium") {
    add_msg(_("You refill %s's reactor."), veh.name.c_str());
    if (part->amount == max_fuel) {
      add_msg(_("The reactor is full."));
    }
  }

  p_itm->charges -= used_charges;
  if (rem_itm) {
    if (in_container) {
      it->contents.erase(it->contents.begin());
    } else if (&u.weapon == it) {
      u.remove_weapon();
    } else {
      u.inv.remove_item_by_letter(it->invlet);
    }
  }
  return true;
}

bool game::pl_refill_vehicle (vehicle &veh, int part, bool test)
{
  return refill_vehicle_part(veh, &veh.parts[part], test);
}

void game::handbrake ()
{
 vehicle *veh = m.veh_at (u.posx, u.posy);
 if (!veh)
  return;
 add_msg (_("You pull a handbrake."));
 veh->cruise_velocity = 0;
 if (veh->last_turn != 0 && rng (15, 60) * 100 < abs(veh->velocity)) {
  veh->skidding = true;
  add_msg (_("You lose control of %s."), veh->name.c_str());
  veh->turn (veh->last_turn > 0? 60 : -60);
 } else if (veh->velocity < 0)
  veh->stop();
 else {
  veh->velocity = veh->velocity / 2 - 10*100;
  if (veh->velocity < 0)
      veh->stop();
 }
 u.moves = 0;
}

void game::exam_vehicle(vehicle &veh, int examx, int examy, int cx, int cy)
{
    veh_interact vehint;
    vehint.ddx = cx;
    vehint.ddy = cy;
    vehint.exec(this, &veh, examx, examy);
    if (vehint.sel_cmd != ' ')
    {                                                        // TODO: different activity times
        u.activity = player_activity(ACT_VEHICLE,
                                     vehint.sel_cmd == 'f' || vehint.sel_cmd == 's' ||
                                     vehint.sel_cmd == 'c' ? 200 : 20000,
                                     (int) vehint.sel_cmd, 0, "");
        u.activity.values.push_back (veh.global_x());    // values[0]
        u.activity.values.push_back (veh.global_y());    // values[1]
        u.activity.values.push_back (vehint.ddx);   // values[2]
        u.activity.values.push_back (vehint.ddy);   // values[3]
        u.activity.values.push_back (-vehint.ddx);   // values[4]
        u.activity.values.push_back (-vehint.ddy);   // values[5]
        u.activity.values.push_back (veh.index_of_part(vehint.sel_vehicle_part)); // values[6]
        u.activity.values.push_back (vehint.sel_type); // int. might make bitmask
        if(vehint.sel_vpart_info != NULL) {
          u.activity.str_values.push_back(vehint.sel_vpart_info->id);
        } else {
          u.activity.str_values.push_back("null");
        }
        u.moves = 0;
    }
    refresh_all();
}

// A gate handle is adjacent to a wall section, and next to that wall section on one side or
// another is the gate.  There may be a handle on the other side, but this is optional.
// The gate continues until it reaches a non-floor tile, so they can be arbitrary length.
//
//   |  !|!  -++-++-  !|++++-
//   +   +      !      +
//   +   +   -++-++-   +
//   +   +             +
//   +   +   !|++++-   +
//  !|   |!        !   |
//
// The terrain type of the handle is passed in, and that is used to determine the type of
// the wall and gate.
void game::open_gate( game *g, const int examx, const int examy, const ter_id handle_type ) {

 ter_id v_wall_type;
 ter_id h_wall_type;
 ter_id door_type;
 ter_id floor_type;
 const char *pull_message;
 const char *open_message;
 const char *close_message;

 if ( handle_type == t_gates_mech_control ) {
  v_wall_type = t_wall_v;
  h_wall_type = t_wall_h;
  door_type   = t_door_metal_locked;
  floor_type  = t_floor;
  pull_message = _("You turn the handle...");
  open_message = _("The gate is opened!");
  close_message = _("The gate is closed!");
 } else if ( handle_type == t_gates_control_concrete ) {
  v_wall_type = t_concrete_v;
  h_wall_type = t_concrete_h;
  door_type   = t_door_metal_locked;
  floor_type  = t_floor;
  pull_message = _("You turn the handle...");
  open_message = _("The gate is opened!");
  close_message = _("The gate is closed!");

 } else if ( handle_type == t_barndoor ) {
  v_wall_type = t_wall_wood;
  h_wall_type = t_wall_wood;
  door_type   = t_door_metal_locked;
  floor_type  = t_dirtfloor;
  pull_message = _("You pull the rope...");
  open_message = _("The barn doors opened!");
  close_message = _("The barn doors closed!");

 } else if ( handle_type == t_palisade_pulley ) {
  v_wall_type = t_palisade;
  h_wall_type = t_palisade;
  door_type   = t_palisade_gate;
  floor_type  = t_palisade_gate_o;
  pull_message = _("You pull the rope...");
  open_message = _("The palisade gate swings open!");
  close_message = _("The palisade gate swings closed with a crash!");
 } else {
   return;
 }

 g->add_msg(pull_message);
 g->u.moves -= 900;

 bool open = false;
 bool close = false;

 for (int wall_x = -1; wall_x <= 1; wall_x++) {
   for (int wall_y = -1; wall_y <= 1; wall_y++) {
     for (int gate_x = -1; gate_x <= 1; gate_x++) {
       for (int gate_y = -1; gate_y <= 1; gate_y++) {
         if ((wall_x + wall_y == 1 || wall_x + wall_y == -1) &&  // make sure wall not diagonally opposite to handle
             (gate_x + gate_y == 1 || gate_x + gate_y == -1) &&  // same for gate direction
            ((wall_y != 0 && (g->m.ter(examx+wall_x, examy+wall_y) == h_wall_type)) ||  //horizontal orientation of the gate
             (wall_x != 0 && (g->m.ter(examx+wall_x, examy+wall_y) == v_wall_type)))) { //vertical orientation of the gate

           int cur_x = examx+wall_x+gate_x;
           int cur_y = examy+wall_y+gate_y;

           if (!close && (g->m.ter(examx+wall_x+gate_x, examy+wall_y+gate_y) == door_type)) {  //opening the gate...
             open = true;
             while (g->m.ter(cur_x, cur_y) == door_type) {
               g->m.ter_set(cur_x, cur_y, floor_type);
               cur_x = cur_x+gate_x;
               cur_y = cur_y+gate_y;
             }
           }

           if (!open && (g->m.ter(examx+wall_x+gate_x, examy+wall_y+gate_y) == floor_type)) {  //closing the gate...
             close = true;
             while (g->m.ter(cur_x, cur_y) == floor_type) {
               g->m.ter_set(cur_x, cur_y, door_type);
               cur_x = cur_x+gate_x;
               cur_y = cur_y+gate_y;
             }
           }
         }
       }
     }
   }
 }

 if(open){
   g->add_msg(open_message);
 } else if(close){
   g->add_msg(close_message);
 } else {
   add_msg(_("Nothing happens."));
 }
}

void game::moving_vehicle_dismount(int tox, int toy)
{
    int vpart;
    vehicle *veh = m.veh_at(u.posx, u.posy, vpart);
    if (!veh) {
        debugmsg("Tried to exit non-existent vehicle.");
        return;
    }
    if (u.posx == tox && u.posy == toy) {
        debugmsg("Need somewhere to dismount towards.");
        return;
    }
    int d = (45 * (direction_from(u.posx, u.posy, tox, toy)) - 90) % 360;
    add_msg(_("You dive from the %s."), veh->name.c_str());
    m.unboard_vehicle(this, u.posx, u.posy);
    u.moves -= 200;
    // Dive three tiles in the direction of tox and toy
    fling_player_or_monster(&u, 0, d, 30, true);
    // Hit the ground according to vehicle speed
    if (!m.has_flag("SWIMMABLE", u.posx, u.posy)) {
        if (veh->velocity > 0)
            fling_player_or_monster(&u, 0, veh->face.dir(), veh->velocity / (float)100);
        else
            fling_player_or_monster(&u, 0, veh->face.dir() + 180, -(veh->velocity) / (float)100);
    }
    return;
}

void game::control_vehicle()
{
    int veh_part;
    vehicle *veh = m.veh_at(u.posx, u.posy, veh_part);

    if (veh && veh->player_in_control(&u)) {
        veh->use_controls();
    } else if (veh && veh->part_with_feature(veh_part, "CONTROLS") >= 0
                   && u.in_vehicle) {
        u.controlling_vehicle = true;
        add_msg(_("You take control of the %s."), veh->name.c_str());
    } else {
        int examx, examy;
        if (!choose_adjacent(_("Control vehicle where?"), examx, examy))
            return;
        veh = m.veh_at(examx, examy, veh_part);
        if (!veh) {
            add_msg(_("No vehicle there."));
            return;
        }
        if (veh->part_with_feature(veh_part, "CONTROLS") < 0) {
            add_msg(_("No controls there."));
            return;
        }
        veh->use_controls();
    }
}

void game::examine()
{
 int examx, examy;
 if (!choose_adjacent(_("Examine where?"), examx, examy))
    return;

 int veh_part = 0;
 vehicle *veh = m.veh_at (examx, examy, veh_part);
 if (veh) {
  int vpcargo = veh->part_with_feature(veh_part, "CARGO", false);
  int vpkitchen = veh->part_with_feature(veh_part, "KITCHEN", true);
  int vpweldrig = veh->part_with_feature(veh_part, "WELDRIG", true);
  int vpcraftrig = veh->part_with_feature(veh_part, "CRAFTRIG", true);
  if ((vpcargo >= 0 && veh->parts[vpcargo].items.size() > 0) || vpkitchen >= 0 || vpweldrig >=0 || vpcraftrig >=0)
   pickup(examx, examy, 0);
  else if (u.in_vehicle)
   add_msg (_("You can't do that while onboard."));
  else if (abs(veh->velocity) > 0)
   add_msg (_("You can't do that on moving vehicle."));
  else
   exam_vehicle (*veh, examx, examy);
 }

 if (m.has_flag("CONSOLE", examx, examy)) {
  use_computer(examx, examy);
  return;
 }
 const furn_t *xfurn_t = &furnlist[m.furn(examx,examy)];
 const ter_t *xter_t = &terlist[m.ter(examx,examy)];
 iexamine xmine;

 if (m.has_furn(examx, examy))
   (xmine.*xfurn_t->examine)(this,&u,&m,examx,examy);
 else
   (xmine.*xter_t->examine)(this,&u,&m,examx,examy);

 bool none = true;
 if (xter_t->examine != &iexamine::none || xfurn_t->examine != &iexamine::none)
   none = false;

 if (m.has_flag("SEALED", examx, examy)) {
   if (none) add_msg(_("The %s is firmly sealed."), m.name(examx, examy).c_str());
 } else {
   //examx,examy has no traps, is a container and doesn't have a special examination function
  if (m.tr_at(examx, examy) == tr_null && m.i_at(examx, examy).size() == 0 && m.has_flag("CONTAINER", examx, examy) && none)
   add_msg(_("It is empty."));
  else
   if (!veh)pickup(examx, examy, 0);
 }
  //check for disarming traps last to avoid disarming query black box issue.
 if(m.tr_at(examx, examy) != tr_null) xmine.trap(this,&u,&m,examx,examy);

}

void game::advanced_inv()
{
    advanced_inventory advinv;
    advinv.display(this, &u);
}

//Shift player by one tile, look_around(), then restore previous position.
//represents carfully peeking around a corner, hence the large move cost.
void game::peek()
{
    int prevx, prevy, peekx, peeky;

    if (!choose_adjacent(_("Peek where?"), peekx, peeky))
        return;

    if (m.move_cost(peekx, peeky) == 0)
        return;

    u.moves -= 200;
    prevx = u.posx;
    prevy = u.posy;
    u.posx = peekx;
    u.posy = peeky;
    look_around();
    u.posx = prevx;
    u.posy = prevy;
}
////////////////////////////////////////////////////////////////////////////////////////////
point game::look_debug(point coords) {
  editmap * edit=new editmap(this);
  point ret=edit->edit(coords);
  delete edit;
  edit=0;
  return ret;
}
////////////////////////////////////////////////////////////////////////////////////////////

void game::print_all_tile_info(int lx, int ly, WINDOW* w_look, int column, int &line, bool mouse_hover)
{
    print_terrain_info(lx, ly, w_look, column, line);
    print_fields_info(lx, ly, w_look, column, line);
    print_trap_info(lx, ly, w_look, column, line);
    print_object_info(lx, ly, w_look, column, line, mouse_hover);
}

void game::print_terrain_info(int lx, int ly, WINDOW* w_look, int column, int &line)
{
    int ending_line = line + 3;
    std::string tile = m.tername(lx, ly);
    if (m.has_furn(lx, ly)) {
        tile += "; " + m.furnname(lx, ly);
    }

    if (m.move_cost(lx, ly) == 0) {
        mvwprintw(w_look, line, column, _("%s; Impassable"), tile.c_str());
    } else {
        mvwprintw(w_look, line, column, _("%s; Movement cost %d"), tile.c_str(),
            m.move_cost(lx, ly) * 50);
    }
    mvwprintw(w_look, ++line, column, "%s", m.features(lx, ly).c_str());
    if (line < ending_line) {
        line = ending_line;
    }
}

void game::print_fields_info(int lx, int ly, WINDOW* w_look, int column, int &line)
{
    field &tmpfield = m.field_at(lx, ly);
    if (tmpfield.fieldCount() == 0) {
        return;
    }

    field_entry *cur = NULL;
    typedef std::map<field_id, field_entry*>::iterator field_iterator;
    for (field_iterator it = tmpfield.getFieldStart(); it != tmpfield.getFieldEnd(); ++it) {
        cur = it->second;
        if (cur == NULL) {
            continue;
        }
        mvwprintz(w_look, line++, column, fieldlist[cur->getFieldType()].color[cur->getFieldDensity()-1], "%s",
            fieldlist[cur->getFieldType()].name[cur->getFieldDensity()-1].c_str());
    }
}

void game::print_trap_info(int lx, int ly, WINDOW* w_look, const int column, int &line)
{
    trap_id trapid = m.tr_at(lx, ly);
    if (trapid == tr_null) {
        return;
    }

    int vis = traps[trapid]->visibility;
    if (vis == -1 || u.per_cur - u.encumb(bp_eyes) >= vis) {
        mvwprintz(w_look, line++, column, traps[trapid]->color, "%s", traps[trapid]->name.c_str());
    }
}

void game::print_object_info(int lx, int ly, WINDOW* w_look, const int column, int &line, bool mouse_hover)
{
    int veh_part = 0;
    vehicle *veh = m.veh_at(lx, ly, veh_part);
    int dex = mon_at(lx, ly);
    if (dex != -1 && u_see(&zombie(dex)))
    {
        if (!mouse_hover) {
            zombie(dex).draw(w_terrain, lx, ly, true);
        }
        line = zombie(dex).print_info(this, w_look, line, column);
        handle_multi_item_info(lx, ly, w_look, column, line, mouse_hover);
    }
    else if (npc_at(lx, ly) != -1)
    {
        if (!mouse_hover) {
            active_npc[npc_at(lx, ly)]->draw(w_terrain, lx, ly, true);
        }
        line = active_npc[npc_at(lx, ly)]->print_info(w_look, column, line);
        handle_multi_item_info(lx, ly, w_look, column, line, mouse_hover);
    }
    else if (veh)
    {
        mvwprintw(w_look, line++, column, _("There is a %s there. Parts:"), veh->name.c_str());
        line = veh->print_part_desc(w_look, line, (mouse_hover) ? getmaxx(w_look) : 48, veh_part);
        if (!mouse_hover) {
            m.drawsq(w_terrain, u, lx, ly, true, true, lx, ly);
        }
    }
    else if (!m.has_flag("CONTAINER", lx, ly) && m.i_at(lx, ly).size() > 0)
    {
        if (!mouse_hover) {
            mvwprintw(w_look, line++, column, _("There is a %s there."),
                m.i_at(lx, ly)[0].tname(this).c_str());
            if (m.i_at(lx, ly).size() > 1)
            {
                mvwprintw(w_look, line++, column, _("There are other items there as well."));
            }
            m.drawsq(w_terrain, u, lx, ly, true, true, lx, ly);
        }
    } else if (m.has_flag("CONTAINER", lx, ly)) {
        mvwprintw(w_look, line++, column, _("You cannot see what is inside of it."));
        if (!mouse_hover) {
            m.drawsq(w_terrain, u, lx, ly, true, false, lx, ly);
        }
    }
    // The player is not at <u.posx + u.view_offset_x, u.posy + u.view_offset_y>
    // Should not be putting the "You (name)" at this location
    // Changing it to reflect actual position not view-center position
    else if (lx == u.posx && ly == u.posy )
    {
        int x,y;
        x = getmaxx(w_terrain)/2 - u.view_offset_x;
        y = getmaxy(w_terrain)/2 - u.view_offset_y;
        if (!mouse_hover) {
            mvwputch_inv(w_terrain, y, x, u.color(), '@');
        }

        mvwprintw(w_look, line++, column, _("You (%s)"), u.name.c_str());
        if (veh) {
            mvwprintw(w_look, line++, column, _("There is a %s there. Parts:"), veh->name.c_str());
            line = veh->print_part_desc(w_look, line, (mouse_hover) ? getmaxx(w_look) : 48, veh_part);
            if (!mouse_hover) {
                m.drawsq(w_terrain, u, lx, ly, true, true, lx, ly);
            }
        }

    }
    else if (!mouse_hover)
    {
        m.drawsq(w_terrain, u, lx, ly, true, true, lx, ly);
    }
}

void game::handle_multi_item_info(int lx, int ly, WINDOW* w_look, const int column, int &line, bool mouse_hover)
{
    if (!m.has_flag("CONTAINER", lx, ly))
    {
        if (!mouse_hover) {
            if (m.i_at(lx, ly).size() > 1) {
                mvwprintw(w_look, line++, column, _("There are several items there."));
            } else if (m.i_at(lx, ly).size() == 1) {
                mvwprintw(w_look, line++, column, _("There is an item there."));
            }
        }
    } else {
        mvwprintw(w_look, line++, column, _("You cannot see what is inside of it."));
    }
}


void game::get_lookaround_dimensions(int &lookWidth, int &begin_y, int &begin_x) const
{
    lookWidth = getmaxx(w_messages);
    begin_y = TERMY - lookHeight + 1;
    if (getbegy(w_messages) < begin_y) {
        begin_y = getbegy(w_messages);
    }
    begin_x = getbegx(w_messages);
}


point game::look_around()
{
 draw_ter();
 int lx = u.posx + u.view_offset_x, ly = u.posy + u.view_offset_y;
<<<<<<< HEAD
 std::string action;
 bool fast_scroll = false;
 int soffset = (int) OPTIONS["MOVE_VIEW_OFFSET"];

 int lookWidth, lookY, lookX;
 get_lookaround_dimensions(lookWidth, lookY, lookX);
 WINDOW* w_look = newwin(lookHeight, lookWidth, lookY, lookX);
=======
 int mx, my;
 mapped_input input;
 bool fast_scroll = false;
 int soffset = (int)OPTIONS["MOVE_VIEW_OFFSET"];

 const int lookHeight = 13;
 const int lookWidth = getmaxx(w_messages);
 int lookY = TERMY - lookHeight + 1;
 if (getbegy(w_messages) < lookY) lookY = getbegy(w_messages);
 WINDOW* w_look = newwin(lookHeight, lookWidth, lookY, getbegx(w_messages));
>>>>>>> 944f9323
 wborder(w_look, LINE_XOXO, LINE_XOXO, LINE_OXOX, LINE_OXOX,
                 LINE_OXXO, LINE_OOXX, LINE_XXOO, LINE_XOOX );
 mvwprintz(w_look, 1, 1, c_white, _("Looking Around"));
 mvwprintz(w_look, 2, 1, c_white, _("Use directional keys to move the cursor"));
 mvwprintz(w_look, 3, 1, c_white, _("to a nearby square."));
 wrefresh(w_look);
 do {
  werase(w_terrain);
  draw_ter(lx, ly);
  for (int i = 1; i < lookHeight - 1; i++) {
   for (int j = 1; j < lookWidth - 1; j++)
    mvwputch(w_look, i, j, c_white, ' ');
  }

  // Debug helper
  //mvwprintw(w_look, 6, 1, "Items: %d", m.i_at(lx, ly).size() );
  int junk;
  int off = 1;
  if (u_see(lx, ly)) {
<<<<<<< HEAD
      print_all_tile_info(lx, ly, w_look, 1, off, false);
=======
   std::string tile = m.tername(lx, ly);
   if (m.has_furn(lx, ly))
    tile += "; " + m.furnname(lx, ly);

   if (m.move_cost(lx, ly) == 0)
    mvwprintw(w_look, 1, 1, _("%s; Impassable"), tile.c_str());
   else
    mvwprintw(w_look, 1, 1, _("%s; Movement cost %d"), tile.c_str(),
                                                    m.move_cost(lx, ly) * 50);
   mvwprintw(w_look, 2, 1, "%s", m.features(lx, ly).c_str());

   field &tmpfield = m.field_at(lx, ly);

   if (tmpfield.fieldCount() > 0) {
        field_entry *cur = NULL;
        for(std::map<field_id, field_entry*>::iterator field_list_it = tmpfield.getFieldStart(); field_list_it != tmpfield.getFieldEnd(); ++field_list_it){
            cur = field_list_it->second;
            if(cur == NULL) continue;
            mvwprintz(w_look, off, 1, fieldlist[cur->getFieldType()].color[cur->getFieldDensity()-1], "%s",
                fieldlist[cur->getFieldType()].name[cur->getFieldDensity()-1].c_str());
            off++; // 4ish
        }
    }
   //if (tmpfield.type != fd_null)
   // mvwprintz(w_look, 4, 1, fieldlist[tmpfield.type].color[tmpfield.density-1],
   //           "%s", fieldlist[tmpfield.type].name[tmpfield.density-1].c_str());

   if (m.tr_at(lx, ly) != tr_null && (traps[m.tr_at(lx, ly)]->visibility == -1 ||
       u.per_cur - u.encumb(bp_eyes) >= traps[m.tr_at(lx, ly)]->visibility))
    mvwprintz(w_look, ++off, 1, traps[m.tr_at(lx, ly)]->color, "%s",
              traps[m.tr_at(lx, ly)]->name.c_str());

   int dex = mon_at(lx, ly);
   if (dex != -1 && u_see(&zombie(dex)))
   {
       zombie(dex).draw(w_terrain, lx, ly, true);
       zombie(dex).print_info(this, w_look,5,6);
       if (!m.has_flag("CONTAINER", lx, ly))
       {
           if (m.i_at(lx, ly).size() > 1)
           {
               mvwprintw(w_look, 3, 1, _("There are several items there."));
           }
           else if (m.i_at(lx, ly).size() == 1)
           {
               mvwprintw(w_look, 3, 1, _("There is an item there."));
           }
       } else {
           mvwprintw(w_look, 3, 1, _("You cannot see what is inside of it."));
       }
   }
   else if (npc_at(lx, ly) != -1)
   {
       active_npc[npc_at(lx, ly)]->draw(w_terrain, lx, ly, true);
       active_npc[npc_at(lx, ly)]->print_info(w_look);
       if (!m.has_flag("CONTAINER", lx, ly))
       {
           if (m.i_at(lx, ly).size() > 1)
           {
               mvwprintw(w_look, 3, 1, _("There are several items there."));
           }
           else if (m.i_at(lx, ly).size() == 1)
           {
               mvwprintw(w_look, 3, 1, _("There is an item there."));
           }
       } else {
           mvwprintw(w_look, 3, 1, _("You cannot see what is inside of it."));
       }
   }
   else if (veh)
   {
       mvwprintw(w_look, 3, 1, _("There is a %s there. Parts:"), veh->name.c_str());
       veh->print_part_desc(w_look, ++off, 48, veh_part);
       m.drawsq(w_terrain, u, lx, ly, true, true, lx, ly);
   }
   else if (!m.has_flag("CONTAINER", lx, ly) && m.i_at(lx, ly).size() > 0)
   {
       mvwprintw(w_look, 3, 1, _("There is a %s there."),
                 m.i_at(lx, ly)[0].tname(this).c_str());
       if (m.i_at(lx, ly).size() > 1)
       {
           mvwprintw(w_look, ++off, 1, _("There are other items there as well."));
       }
       m.drawsq(w_terrain, u, lx, ly, true, true, lx, ly);
   } else if (m.has_flag("CONTAINER", lx, ly)) {
       mvwprintw(w_look, 3, 1, _("You cannot see what is inside of it."));
       m.drawsq(w_terrain, u, lx, ly, true, false, lx, ly);
   }
   // The player is not at <u.posx + u.view_offset_x, u.posy + u.view_offset_y>
   // Should not be putting the "You (name)" at this location
   // Changing it to reflect actual position not view-center position
   else if (lx == u.posx && ly == u.posy )
   {
       int x,y;
       x = getmaxx(w_terrain)/2 - u.view_offset_x;
       y = getmaxy(w_terrain)/2 - u.view_offset_y;
       mvwputch_inv(w_terrain, y, x, u.color(), '@');

       mvwprintw(w_look, 1, 1, _("You (%s)"), u.name.c_str());
       if (veh) {
           mvwprintw(w_look, 3, 1, _("There is a %s there. Parts:"), veh->name.c_str());
           veh->print_part_desc(w_look, 4, 48, veh_part);
           m.drawsq(w_terrain, u, lx, ly, true, true, lx, ly);
       }
>>>>>>> 944f9323

  } else if (u.sight_impaired() &&
              m.light_at(lx, ly) == LL_BRIGHT &&
              rl_dist(u.posx, u.posy, lx, ly) < u.unimpaired_range() &&
              m.sees(u.posx, u.posy, lx, ly, u.unimpaired_range(), junk))
  {
   if (u.has_disease("boomered"))
    mvwputch_inv(w_terrain, POSY + (ly - u.posy), POSX + (lx - u.posx), c_pink, '#');
   else
    mvwputch_inv(w_terrain, POSY + (ly - u.posy), POSX + (lx - u.posx), c_ltgray, '#');
   mvwprintw(w_look, 1, 1, _("Bright light."));
  } else {
   mvwputch(w_terrain, POSY, POSX, c_white, 'x');
   mvwprintw(w_look, 1, 1, _("Unseen."));
  }

  if (fast_scroll) {
      // print a light green mark below the top right corner of the w_look window
      mvwprintz(w_look, 1, lookWidth-1, c_ltgreen, _("F"));
  }

  if (m.graffiti_at(lx, ly).contents)
   mvwprintw(w_look, ++off + 1, 1, _("Graffiti: %s"), m.graffiti_at(lx, ly).contents->c_str());
  //mvwprintw(w_look, 5, 1, _("Maploc: <%d,%d>"), lx, ly);
  wrefresh(w_look);
  wrefresh(w_terrain);

<<<<<<< HEAD
  DebugLog() << __FUNCTION__ << ": calling handle_input() \n";

    input_context ctxt("LOOK");
    ctxt.register_directions();
    ctxt.register_action("COORDINATE");
    ctxt.register_action("SELECT");
    ctxt.register_action("CONFIRM");
    ctxt.register_action("QUIT");
    ctxt.register_action("TOGGLE_FAST_SCROLL");
    action = ctxt.handle_input();

    if (!u_see(lx, ly))
        mvwputch(w_terrain, POSY + (ly - u.posy), POSX + (lx - u.posx), c_black, ' ');

    // Our coordinates will either be determined by coordinate input(mouse),
    // by a direction key, or by the previous value.
    if (action == "TOGGLE_FAST_SCROLL") {
        fast_scroll = !fast_scroll;
    } else if (!ctxt.get_coordinates(g->w_terrain, lx, ly)) {
        int dx, dy;
        ctxt.get_direction(dx, dy, action);
        if (dx == -2) {
            dx = 0;
            dy = 0;
        } else {
            if (fast_scroll) {
                dx *= soffset;
                dy *= soffset;
            }
        }
        lx += dx;
        ly += dy;
    }
 } while (action != "QUIT" && action != "CONFIRM");
=======
  DebugLog() << __FUNCTION__ << ": calling get_input() \n";
  input = get_input_from_kyb_mouse();
  if (!u_see(lx, ly))
   mvwputch(w_terrain, POSY + (ly - u.posy), POSX + (lx - u.posx), c_black, ' ');
  if (input.evt.type != CATA_INPUT_MOUSE) {
      get_direction(mx, my, input.command);
      if (mx != -2 && my != -2) { // Directional key pressed
       // if fastmove is set, use the option value for MOVE_VIEW_OFFSET
       lx += mx * ( fast_scroll ? soffset : 1);
       ly += my * ( fast_scroll ? soffset : 1);
      } else if (input.command == Filter){
          fast_scroll = !fast_scroll;
          // If we are now fast scrolling, print it out. Otherwise redraw the border.
          // This is only done on toggle, so it shouldn't be used heavily.
          if (fast_scroll) {
            // print a light green mark below the top right corner of the w_look window
            //~ Fast-scroll indicator
            mvwprintz(w_look, 1, lookWidth-1, c_ltgreen, _("F"));
          } else {
            // redraw the border to clear out the marker.
            wborder(w_look, LINE_XOXO, LINE_XOXO, LINE_OXOX, LINE_OXOX,
                            LINE_OXXO, LINE_OOXX, LINE_XXOO, LINE_XOOX );
          }
      }
  } else if (input.evt.get_first_input() == MOUSE_BUTTON_LEFT) {
      // Left click on map
      lx = input.evt.mouse_x;
      ly = input.evt.mouse_y;
  }
 } while (input.command != Close && input.command != Cancel && input.command != Confirm);
>>>>>>> 944f9323

 werase(w_look);
 delwin(w_look);
 if (action == "CONFIRM")
  return point(lx, ly);
 return point(-1, -1);
}

bool game::list_items_match(std::string sText, std::string sPattern)
{
 size_t iPos;

 do {
  iPos = sPattern.find(",");

  if (sText.find((iPos == std::string::npos) ? sPattern : sPattern.substr(0, iPos)) != std::string::npos)
   return true;

  if (iPos != std::string::npos)
   sPattern = sPattern.substr(iPos+1, sPattern.size());

 } while(iPos != std::string::npos);

 return false;
}

std::vector<map_item_stack> game::find_nearby_items(int iRadius)
{
    std::vector<item> here;
    std::map<std::string, map_item_stack> temp_items;
    std::vector<map_item_stack> ret;
    std::vector<std::string> vOrder;

    std::vector<point> points = closest_points_first(iRadius, u.posx, u.posy);

    int iLastX = 0;
    int iLastY = 0;

    for (std::vector<point>::iterator p_it = points.begin(); p_it != points.end(); ++p_it) {
        if (p_it->y >= u.posy - iRadius && p_it->y <= u.posy + iRadius &&
            u_see(p_it->x,p_it->y) &&
            (!m.has_flag("CONTAINER", p_it->x, p_it->y) ||
            (rl_dist(u.posx, u.posy, p_it->x, p_it->y) == 1 && !m.has_flag("SEALED", p_it->x, p_it->y)))) {

            here.clear();
            here = m.i_at(p_it->x, p_it->y);
            for (int i = 0; i < here.size(); i++) {
                const std::string name = here[i].tname(this);

                if (temp_items.find(name) == temp_items.end() || (iLastX != p_it->x || iLastY != p_it->y)) {
                    iLastX = p_it->x;
                    iLastY = p_it->y;

                    if (std::find(vOrder.begin(), vOrder.end(), name) == vOrder.end()) {
                        vOrder.push_back(name);
                        temp_items[name] = map_item_stack(here[i], p_it->x - u.posx, p_it->y - u.posy);
                    } else {
                        temp_items[name].addNewPos(p_it->x - u.posx, p_it->y - u.posy);
                    }

                } else {
                    temp_items[name].incCount();
                }
            }
        }
    }

    for (int i=0; i < vOrder.size(); i++) {
        ret.push_back(temp_items[vOrder[i]]);
    }

    return ret;
}

std::vector<map_item_stack> game::filter_item_stacks(std::vector<map_item_stack> stack, std::string filter)
{
    std::vector<map_item_stack> ret;

    std::string sFilterPre = "";
    std::string sFilterTemp = filter;
    if (sFilterTemp != "" && filter.substr(0, 1) == "-")
    {
        sFilterPre = "-";
        sFilterTemp = sFilterTemp.substr(1, sFilterTemp.size()-1);
    }

    for (std::vector<map_item_stack>::iterator iter = stack.begin(); iter != stack.end(); ++iter)
    {
        std::string name = iter->example.tname(this);
        if (sFilterTemp == "" || ((sFilterPre != "-" && list_items_match(name, sFilterTemp)) ||
                                  (sFilterPre == "-" && !list_items_match(name, sFilterTemp))))
        {
            ret.push_back(*iter);
        }
    }
    return ret;
}

std::string game::ask_item_filter(WINDOW* window, int rows)
{
    for (int i = 0; i < rows-1; i++)
    {
        mvwprintz(window, i, 1, c_black, "%s", "\
                                                     ");
    }

    mvwprintz(window, 2, 2, c_white, "%s", _("Type part of an item's name to see"));
    mvwprintz(window, 3, 2, c_white, "%s", _("nearby matching items."));
    mvwprintz(window, 5, 2, c_white, "%s", _("Seperate multiple items with ,"));
    mvwprintz(window, 6, 2, c_white, "%s", _("Example: back,flash,aid, ,band"));
    //TODO: fix up the filter code so that "-" applies to each comma-separated bit
    //or, failing that, make the description sound more like what the current behavior does
    mvwprintz(window, 8, 2, c_white, "%s", _("To exclude items, place - in front"));
    mvwprintz(window, 9, 2, c_white, "%s", _("Example: -pipe,chunk,steel"));
    wrefresh(window);
    return string_input_popup(_("Filter:"), 55, sFilter, _("UP: history, CTRL-U clear line, ESC: abort, ENTER: save"), "item_filter", 256);
}


void game::draw_trail_to_square(int x, int y, bool bDrawX)
{
    //Reset terrain
    draw_ter();

    //Draw trail
    point center = point(u.posx + u.view_offset_x, u.posy + u.view_offset_y);
    std::vector<point> vPoint = line_to(u.posx, u.posy, u.posx + x, u.posy + y, 0);

    draw_line(u.posx + x, u.posy + y, center, vPoint);
    if (bDrawX) {
        mvwputch(w_terrain, POSY + (vPoint[vPoint.size()-1].y - (u.posy + u.view_offset_y)),
                            POSX + (vPoint[vPoint.size()-1].x - (u.posx + u.view_offset_x)), c_white, 'X');
    }

    wrefresh(w_terrain);
}

//helper method so we can keep list_items shorter
void game::reset_item_list_state(WINDOW* window, int height)
{
    const int width = use_narrow_sidebar() ? 45 : 55;
    for (int i = 1; i < TERMX; i++)
    {
        if (i < width)
        {
            mvwputch(window, 0, i, c_ltgray, LINE_OXOX); // -
            mvwputch(window, TERMY-height-1-VIEW_OFFSET_Y*2, i, c_ltgray, LINE_OXOX); // -
        }

        if (i < TERMY-height-VIEW_OFFSET_Y*2)
        {
            mvwputch(window, i, 0, c_ltgray, LINE_XOXO); // |
            mvwputch(window, i, width - 1, c_ltgray, LINE_XOXO); // |
        }
    }

    mvwputch(window, 0, 0,         c_ltgray, LINE_OXXO); // |^
    mvwputch(window, 0, width - 1, c_ltgray, LINE_OOXX); // ^|

    mvwputch(window, TERMY-height-1-VIEW_OFFSET_Y*2, 0,         c_ltgray, LINE_XXXO); // |-
    mvwputch(window, TERMY-height-1-VIEW_OFFSET_Y*2, width - 1, c_ltgray, LINE_XOXX); // -|

    mvwprintz(window, 0, 2, c_ltgreen, "< ");
    wprintz(window, c_white, _("Items"));
    wprintz(window, c_ltgreen, " >");

    std::vector<std::string> tokens;
    if (sFilter != "")
    {
        tokens.push_back(_("<R>eset"));
    }

    tokens.push_back(_("<E>xamine"));
    tokens.push_back(_("<C>ompare"));
    tokens.push_back(_("<F>ilter"));
    tokens.push_back(_("<+/->Priority"));

    int gaps = tokens.size()+1;
    int letters = 0;
    int n = tokens.size();
    for (int i = 0; i < n; i++) {
        letters += utf8_width(tokens[i].c_str())-2; //length ignores < >
    }

    int usedwidth = letters;
    const int gap_spaces = (width - usedwidth) / gaps;
    usedwidth += gap_spaces * gaps;
    int xpos = gap_spaces + (width - usedwidth) / 2;
    const int ypos = TERMY - height - 1 - VIEW_OFFSET_Y * 2;

    for (int i = 0; i < n; i++) {
        xpos += shortcut_print(window, ypos, xpos, c_white, c_ltgreen, tokens[i].c_str()) + gap_spaces;
    }

    refresh_all();
}

//returns the first non prority items.
int game::list_filter_high_priority(std::vector<map_item_stack> &stack, std::string prorities)
{
    //TODO:optimize if necessary
    std::vector<map_item_stack> tempstack; // temp
    for(int i = 0 ; i < stack.size() ; i++)
    {
        std::string name = stack[i].example.tname(this);
        if(prorities == "" || !list_items_match(name,prorities))
        {
            tempstack.push_back(stack[i]);
            stack.erase(stack.begin()+i);
            i--;
        }
    }
    int id = stack.size();
    for(int i = 0 ; i < tempstack.size() ; i++)
    {
        stack.push_back(tempstack[i]);
    }
    return id;
}
int game::list_filter_low_priority(std::vector<map_item_stack> &stack, int start,std::string prorities)
{
    //TODO:optimize if necessary
    std::vector<map_item_stack> tempstack; // temp
    for(int i = start ; i < stack.size() ; i++)
    {
        std::string name = stack[i].example.tname(this);
        if(prorities != "" && list_items_match(name,prorities))
        {
            tempstack.push_back(stack[i]);
            stack.erase(stack.begin()+i);
            i--;
        }
    }
    int id = stack.size();
    for(int i = 0 ; i < tempstack.size() ; i++)
    {
        stack.push_back(tempstack[i]);
    }
    return id;
}

void centerlistview(game *g, int iActiveX, int iActiveY)
{
    player & u = g->u;
    if (OPTIONS["SHIFT_LIST_ITEM_VIEW"] != "false") {
        int xpos = POSX + iActiveX;
        int ypos = POSY + iActiveY;
        if (OPTIONS["SHIFT_LIST_ITEM_VIEW"] == "centered") {
            int xOffset = TERRAIN_WINDOW_WIDTH / 2;
            int yOffset = TERRAIN_WINDOW_HEIGHT / 2;
            if ( xpos < 0 || xpos >= TERRAIN_WINDOW_WIDTH ||
                 ypos < 0 || ypos >= TERRAIN_WINDOW_HEIGHT ) {
                if (xpos < 0) {
                    u.view_offset_x = xpos - xOffset;
                } else {
                    u.view_offset_x = xpos - (TERRAIN_WINDOW_WIDTH - 1) + xOffset;
                }
                if (xpos < 0) {
                    u.view_offset_y = ypos - yOffset;
                } else {
                    u.view_offset_y = ypos - (TERRAIN_WINDOW_HEIGHT - 1) + yOffset;
                }
            } else {
                u.view_offset_x = 0;
                u.view_offset_y = 0;
            }
        } else {
            if (xpos < 0) {
                u.view_offset_x = xpos;
            } else if (xpos >= TERRAIN_WINDOW_WIDTH) {
                u.view_offset_x = xpos - (TERRAIN_WINDOW_WIDTH - 1);
            } else {
                u.view_offset_x = 0;
            }
            if (ypos < 0) {
                u.view_offset_y = ypos;
            } else if (ypos >= TERRAIN_WINDOW_HEIGHT) {
                u.view_offset_y = ypos - (TERRAIN_WINDOW_HEIGHT - 1);
            } else {
                u.view_offset_y = 0;
            }
        }
    }

}


int game::list_items()
{
    int iInfoHeight = 12;
    const int width = use_narrow_sidebar() ? 45 : 55;
    WINDOW* w_items = newwin(TERMY-iInfoHeight-VIEW_OFFSET_Y*2, width, VIEW_OFFSET_Y, TERRAIN_WINDOW_WIDTH + VIEW_OFFSET_X);
    WINDOW* w_item_info = newwin(iInfoHeight-1, width - 2, TERMY-iInfoHeight-VIEW_OFFSET_Y, TERRAIN_WINDOW_WIDTH+1+VIEW_OFFSET_X);
    WINDOW* w_item_info_border = newwin(iInfoHeight, width, TERMY-iInfoHeight-VIEW_OFFSET_Y, TERRAIN_WINDOW_WIDTH+VIEW_OFFSET_X);

    //Area to search +- of players position.
    const int iRadius = 12 + (u.per_cur * 2);

    //this stores the items found, along with the coordinates
    std::vector<map_item_stack> ground_items = find_nearby_items(iRadius);
    //this stores only those items that match our filter
    std::vector<map_item_stack> filtered_items = (sFilter != "" ?
                                                  filter_item_stacks(ground_items, sFilter) :
                                                  ground_items);
    int highPEnd = list_filter_high_priority(filtered_items,list_item_upvote);
    int lowPStart = list_filter_low_priority(filtered_items,highPEnd,list_item_downvote);
    const int iItemNum = ground_items.size();
    if ( iItemNum > 0 ) {
        uistate.list_item_mon = 1; // remember we've tabbed here
    }
    const int iStoreViewOffsetX = u.view_offset_x;
    const int iStoreViewOffsetY = u.view_offset_y;

    u.view_offset_x = 0;
    u.view_offset_y = 0;

    int iReturn = -1;
    int iActive = 0; // Item index that we're looking at
    const int iMaxRows = TERMY-iInfoHeight-2-VIEW_OFFSET_Y*2;
    int iStartPos = 0;
    int iActiveX = 0;
    int iActiveY = 0;
    int iLastActiveX = -1;
    int iLastActiveY = -1;
    InputEvent input = Undefined;
    long ch = 0; //this is a long because getch returns a long
    bool reset = true;
    bool refilter = true;
    int iFilter = 0;
    int iPage = 0;

    do
    {
        if (ground_items.size() > 0)
        {
            if (ch == 'I' || ch == 'c' || ch == 'C')
            {
                compare(iActiveX, iActiveY);
                reset = true;
                refresh_all();
            }
            else if (ch == 'f' || ch == 'F')
            {
                sFilter = ask_item_filter(w_item_info, iInfoHeight);
                reset = true;
                refilter = true;
            }
            else if (ch == 'r' || ch == 'R')
            {
                sFilter = "";
                filtered_items = ground_items;
                iLastActiveX = -1;
                iLastActiveY = -1;
                reset = true;
                refilter = true;
            }
            else if ((ch == 'e' || ch == 'E') && filtered_items.size())
            {
                item oThisItem = filtered_items[iActive].example;
                std::vector<iteminfo> vThisItem, vDummy;

                oThisItem.info(true, &vThisItem);
                compare_split_screen_popup(0, width - 5, TERMY-VIEW_OFFSET_Y*2, oThisItem.tname(this), vThisItem, vDummy);

                getch(); // wait until the user presses a key to wipe the screen
                iLastActiveX = -1;
                iLastActiveY = -1;
                reset = true;
            }
            else if(ch == '+')
            {
                std::string temp = string_input_popup(_("High Priority:"), width, list_item_upvote, _("UP: history, CTRL-U clear line, ESC: abort, ENTER: save"), "list_item_priority", 256);
                list_item_upvote = temp;
                refilter = true;
                reset = true;
            }
            else if(ch == '-')
            {
                std::string temp = string_input_popup(_("Low Priority:"), width, list_item_downvote, _("UP: history, CTRL-U clear line, ESC: abort, ENTER: save"), "list_item_downvote", 256);
                list_item_downvote = temp;
                refilter = true;
                reset = true;
            }
            if (refilter)
            {
                filtered_items = filter_item_stacks(ground_items, sFilter);
                highPEnd = list_filter_high_priority(filtered_items,list_item_upvote);
                lowPStart = list_filter_low_priority(filtered_items,highPEnd,list_item_downvote);
                iActive = 0;
                iPage = 0;
                iLastActiveX = -1;
                iLastActiveY = -1;
                refilter = false;
            }
            if (reset)
            {
                reset_item_list_state(w_items, iInfoHeight);
                reset = false;
            }

            // we're switching on input here, whereas above it was if/else clauses on a char
            switch(input)
            {
                case DirectionN:
                    iActive--;
                    iPage = 0;
                    if (iActive < 0) {
                        iActive = iItemNum - iFilter - 1;
                    }
                    break;
                case DirectionS:
                    iActive++;
                    iPage = 0;
                    if (iActive >= iItemNum - iFilter) {
                        iActive = 0;
                    }
                    break;
                case DirectionE:
                    iPage++;
                    if ( !filtered_items.empty() && iPage >= filtered_items[iActive].vIG.size()) {
                        iPage = filtered_items[iActive].vIG.size()-1;
                    }
                    break;
                case DirectionW:
                    iPage--;
                    if (iPage < 0) {
                        iPage = 0;
                    }
                    break;
                case Tab: //Switch to list_monsters();
                case DirectionDown:
                case DirectionUp:
                    u.view_offset_x = iStoreViewOffsetX;
                    u.view_offset_y = iStoreViewOffsetY;

                    werase(w_items);
                    werase(w_item_info);
                    werase(w_item_info_border);
                    delwin(w_items);
                    delwin(w_item_info);
                    delwin(w_item_info_border);
                    return 1;
                    break;
                default:
                    break;
            }

            //Draw Scrollbar
            draw_scrollbar(w_items, iActive, iMaxRows, iItemNum - iFilter, 1);

            calcStartPos(iStartPos, iActive, iMaxRows, iItemNum - iFilter);

            for (int i = 0; i < iMaxRows; i++)
            {
                wmove(w_items, i + 1, 1);
                for (int i = 1; i < width - 1; i++)
                    wprintz(w_items, c_black, " ");
            }

            int iNum = 0;
            iFilter = ground_items.size() - filtered_items.size();
            iActiveX = 0;
            iActiveY = 0;
            item activeItem;
            std::stringstream sText;
            bool high = true;
            bool low = false;
            int index = 0;
            for (std::vector<map_item_stack>::iterator iter = filtered_items.begin() ;
                 iter != filtered_items.end();
                 ++iter,++index)
            {
                if(index == highPEnd)
                {
                    high = false;
                }
                if(index == lowPStart)
                {
                    low = true;
                }
                if (iNum >= iStartPos && iNum < iStartPos + ((iMaxRows > iItemNum) ? iItemNum : iMaxRows) )
                {
                    int iThisPage = 0;

                    if (iNum == iActive) {
                        iThisPage = iPage;

                        iActiveX = iter->vIG[iThisPage].x;
                        iActiveY = iter->vIG[iThisPage].y;

                        activeItem = iter->example;
                    }

                    sText.str("");

                    if (iter->vIG.size() > 1) {
                        sText << "[" << iThisPage+1 << "/" << iter->vIG.size() << "] (" << iter->totalcount << ") ";
                    }

                    sText << iter->example.tname(this);

                    if (iter->vIG[iThisPage].count > 1) {
                        sText << " [" << iter->vIG[iThisPage].count << "]";
                    }

                    mvwprintz(w_items, 1 + iNum - iStartPos, 2,
                              ((iNum == iActive) ? c_ltgreen : (high ? c_yellow : (low ? c_red : c_white))),
                              "%s", (sText.str()).c_str());
                    int numw = iItemNum > 9 ? 2 : 1;
                    mvwprintz(w_items, 1 + iNum - iStartPos, width - (5 + numw),
                              ((iNum == iActive) ? c_ltgreen : c_ltgray), "%*d %s",
                              numw, trig_dist(0, 0, iter->vIG[iThisPage].x, iter->vIG[iThisPage].y),
                              direction_name_short(direction_from(0, 0, iter->vIG[iThisPage].x, iter->vIG[iThisPage].y)).c_str()
                             );
                 }
                 iNum++;
            }

            mvwprintz(w_items, 0, (width - 9) / 2 + ((iItemNum - iFilter > 9) ? 0 : 1),
                      c_ltgreen, " %*d", ((iItemNum - iFilter > 9) ? 2 : 1), iActive+1);
            wprintz(w_items, c_white, " / %*d ", ((iItemNum - iFilter > 9) ? 2 : 1), iItemNum - iFilter);

            werase(w_item_info);
            fold_and_print(w_item_info,1,1,width - 5, c_white, "%s", activeItem.info().c_str());

            for (int j=0; j < iInfoHeight-1; j++)
            {
                mvwputch(w_item_info_border, j, 0, c_ltgray, LINE_XOXO);
            }

            for (int j=0; j < iInfoHeight-1; j++)
            {
                mvwputch(w_item_info_border, j, width - 1, c_ltgray, LINE_XOXO);
            }

            for (int j=0; j < width - 1; j++)
            {
                mvwputch(w_item_info_border, iInfoHeight-1, j, c_ltgray, LINE_OXOX);
            }

            mvwputch(w_item_info_border, iInfoHeight-1, 0, c_ltgray, LINE_XXOO);
            mvwputch(w_item_info_border, iInfoHeight-1, width - 1, c_ltgray, LINE_XOOX);

            //Only redraw trail/terrain if x/y position changed
            if (iActiveX != iLastActiveX || iActiveY != iLastActiveY)
            {
                iLastActiveX = iActiveX;
                iLastActiveY = iActiveY;
                centerlistview(this, iActiveX, iActiveY);
                draw_trail_to_square(iActiveX, iActiveY, true);
            }

            wrefresh(w_items);
            wrefresh(w_item_info_border);
            wrefresh(w_item_info);

            refresh();
            ch = getch();
            input = get_input(ch);
        }
        else
        {
            iReturn = 0;
            ch = ' ';
            input = Close;
        }
    }
    while (input != Close && input != Cancel);

    u.view_offset_x = iStoreViewOffsetX;
    u.view_offset_y = iStoreViewOffsetY;

    werase(w_items);
    werase(w_item_info);
    werase(w_item_info_border);
    delwin(w_items);
    delwin(w_item_info);
    delwin(w_item_info_border);
    refresh_all(); // TODO - figure out what precisely needs refreshing, rather than the whole screen

    return iReturn;
}


std::vector<int> game::find_nearby_monsters(int iRadius)
{
    std::vector<int> ret;
    std::vector<point> points = closest_points_first(iRadius, u.posx, u.posy);

    for (std::vector<point>::iterator p_it = points.begin(); p_it != points.end(); ++p_it) {
        int dex = mon_at(p_it->x, p_it->y);
        if (dex != -1 && u_see(&zombie(dex))) {
            ret.push_back(dex);
        }
    }

    return ret;
}

int game::list_monsters()
{
    int iInfoHeight = 12;
    const int width = use_narrow_sidebar() ? 45 : 55;
    WINDOW* w_monsters = newwin(TERMY-iInfoHeight-VIEW_OFFSET_Y*2, width, VIEW_OFFSET_Y, TERRAIN_WINDOW_WIDTH + VIEW_OFFSET_X);
    WINDOW* w_monster_info = newwin(iInfoHeight-1, width - 2, TERMY-iInfoHeight-VIEW_OFFSET_Y, TERRAIN_WINDOW_WIDTH+1+VIEW_OFFSET_X);
    WINDOW* w_monster_info_border = newwin(iInfoHeight, width, TERMY-iInfoHeight-VIEW_OFFSET_Y, TERRAIN_WINDOW_WIDTH+VIEW_OFFSET_X);

    uistate.list_item_mon = 2; // remember we've tabbed here
    //this stores the monsters found
    std::vector<int> vMonsters = find_nearby_monsters(DAYLIGHT_LEVEL);

    const int iMonsterNum = vMonsters.size();

    if ( iMonsterNum > 0 ) {
        uistate.list_item_mon = 2; // remember we've tabbed here
    }
    const int iWeaponRange = u.weapon.range(&u);

    const int iStoreViewOffsetX = u.view_offset_x;
    const int iStoreViewOffsetY = u.view_offset_y;

    u.view_offset_x = 0;
    u.view_offset_y = 0;

    int iReturn = -1;
    int iActive = 0; // monster index that we're looking at
    const int iMaxRows = TERMY-iInfoHeight-2-VIEW_OFFSET_Y*2;
    int iStartPos = 0;
    int iActiveX = 0;
    int iActiveY = 0;
    int iLastActiveX = -1;
    int iLastActiveY = -1;
    InputEvent input = Undefined;
    long ch = 0; //this is a long because getch returns a long
    int iMonDex = -1;

    for (int i = 1; i < TERMX; i++) {
        if (i < width) {
            mvwputch(w_monsters, 0, i, c_ltgray, LINE_OXOX); // -
            mvwputch(w_monsters, TERMY-iInfoHeight-1-VIEW_OFFSET_Y*2, i, c_ltgray, LINE_OXOX); // -
        }

        if (i < TERMY-iInfoHeight-VIEW_OFFSET_Y*2) {
            mvwputch(w_monsters, i, 0, c_ltgray, LINE_XOXO); // |
            mvwputch(w_monsters, i, width - 1, c_ltgray, LINE_XOXO); // |
        }
    }

    mvwputch(w_monsters, 0, 0,         c_ltgray, LINE_OXXO); // |^
    mvwputch(w_monsters, 0, width - 1, c_ltgray, LINE_OOXX); // ^|

    mvwputch(w_monsters, TERMY-iInfoHeight-1-VIEW_OFFSET_Y*2, 0,         c_ltgray, LINE_XXXO); // |-
    mvwputch(w_monsters, TERMY-iInfoHeight-1-VIEW_OFFSET_Y*2, width - 1, c_ltgray, LINE_XOXX); // -|

    mvwprintz(w_monsters, 0, 2, c_ltgreen, "< ");
    wprintz(w_monsters, c_white, _("Monsters"));
    wprintz(w_monsters, c_ltgreen, " >");

    do {
        if (vMonsters.size() > 0) {
            // we're switching on input here, whereas above it was if/else clauses on a char
            switch(input) {
                case DirectionN:
                    iActive--;
                    if (iActive < 0) {
                        iActive = iMonsterNum - 1;
                    }
                    break;
                case DirectionS:
                    iActive++;
                    if (iActive >= iMonsterNum) {
                        iActive = 0;
                    }
                    break;
                case Tab: //Switch to list_items();
                case DirectionDown:
                case DirectionUp:
                    u.view_offset_x = iStoreViewOffsetX;
                    u.view_offset_y = iStoreViewOffsetY;

                    werase(w_monsters);
                    werase(w_monster_info);
                    werase(w_monster_info_border);
                    delwin(w_monsters);
                    delwin(w_monster_info);
                    delwin(w_monster_info_border);
                    return 1;
                    break;
                default: {
                    action_id act = keymap[ch];
                    switch (act) {
                        case ACTION_LOOK: {
                            point recentered=look_around();
                            iLastActiveX=recentered.x;
                            iLastActiveY=recentered.y;
                            } break;
                        case ACTION_FIRE: {
                            if ( rl_dist( point(u.posx, u.posy), zombie(iMonDex).pos() ) <= iWeaponRange ) {
                                last_target = iMonDex;
                                u.view_offset_x = iStoreViewOffsetX;
                                u.view_offset_y = iStoreViewOffsetY;
                                werase(w_monsters);
                                werase(w_monster_info);
                                werase(w_monster_info_border);
                                delwin(w_monsters);
                                delwin(w_monster_info);
                                delwin(w_monster_info_border);
                                return 2;
                            }
                        }
                        break;
                        default:
                        break;
                    }
                }
                break;
            }

            //Draw Scrollbar
            draw_scrollbar(w_monsters, iActive, iMaxRows, iMonsterNum, 1);

            calcStartPos(iStartPos, iActive, iMaxRows, iMonsterNum);

            for (int i = 0; i < iMaxRows; i++) {
                wmove(w_monsters, i + 1, 1);
                for (int i = 1; i < width - 1; i++)
                    wprintz(w_monsters, c_black, " ");
            }

            int iNum = 0;
            iActiveX = 0;
            iActiveY = 0;
            iMonDex = -1;

            for (int i = 0; i < vMonsters.size(); ++i) {
                if (iNum >= iStartPos && iNum < iStartPos + ((iMaxRows > iMonsterNum) ?
                                                             iMonsterNum : iMaxRows) ) {

                    if (iNum == iActive) {
                        iMonDex = vMonsters[i];

                        iActiveX = zombie(iMonDex).posx() - u.posx;
                        iActiveY = zombie(iMonDex).posy() - u.posy;
                    }

                    mvwprintz(w_monsters, 1 + iNum - iStartPos, 2,
                              ((iNum == iActive) ? c_ltgreen : c_white),
                              "%s", (zombie(vMonsters[i]).name()).c_str());

                    int numw = iMonsterNum > 9 ? 2 : 1;
                    mvwprintz(w_monsters, 1 + iNum - iStartPos, width - (5 + numw),
                              ((iNum == iActive) ? c_ltgreen : c_ltgray), "%*d %s",
                              numw, trig_dist(0, 0, zombie(vMonsters[i]).posx() - u.posx,
                                              zombie(vMonsters[i]).posy() - u.posy),
                              direction_name_short(
                                  direction_from( 0, 0, zombie(vMonsters[i]).posx() - u.posx,
                                                  zombie(vMonsters[i]).posy() - u.posy)).c_str() );
                 }
                 iNum++;
            }

            mvwprintz(w_monsters, 0, (width - 9) / 2 + ((iMonsterNum > 9) ? 0 : 1),
                      c_ltgreen, " %*d", ((iMonsterNum > 9) ? 2 : 1), iActive+1);
            wprintz(w_monsters, c_white, " / %*d ", ((iMonsterNum > 9) ? 2 : 1), iMonsterNum);

            werase(w_monster_info);

            //print monster info
            zombie(iMonDex).print_info(this, w_monster_info,1,11);

            for (int j=0; j < iInfoHeight-1; j++) {
                mvwputch(w_monster_info_border, j, 0, c_ltgray, LINE_XOXO);
                mvwputch(w_monster_info_border, j, width - 1, c_ltgray, LINE_XOXO);
            }


            for (int j=0; j < width - 1; j++) {
                mvwputch(w_monster_info_border, iInfoHeight-1, j, c_ltgray, LINE_OXOX);
            }

            mvwprintz(w_monsters, getmaxy(w_monsters)-1, 1, c_ltgreen, press_x(ACTION_LOOK).c_str());
            wprintz(w_monsters, c_ltgray, " %s",_("to look around"));
            if ( rl_dist(point(u.posx, u.posy), zombie(iMonDex).pos() ) <= iWeaponRange ) {
                wprintz(w_monsters, c_ltgray, "%s", " ");
                wprintz(w_monsters, c_ltgreen, press_x(ACTION_FIRE).c_str());
                wprintz(w_monsters, c_ltgray, " %s", _("to shoot"));
            }

            mvwputch(w_monster_info_border, iInfoHeight-1, 0, c_ltgray, LINE_XXOO);
            mvwputch(w_monster_info_border, iInfoHeight-1, width - 1, c_ltgray, LINE_XOOX);

            //Only redraw trail/terrain if x/y position changed
            if (iActiveX != iLastActiveX || iActiveY != iLastActiveY) {
                iLastActiveX = iActiveX;
                iLastActiveY = iActiveY;
                centerlistview(this, iActiveX, iActiveY);
                draw_trail_to_square(iActiveX, iActiveY, false);
            }

            wrefresh(w_monsters);
            wrefresh(w_monster_info_border);
            wrefresh(w_monster_info);

            refresh();
            ch = getch();
            input = get_input(ch);
        } else {
            iReturn = 0;
            ch = ' ';
            input = Close;
        }
    } while (input != Close && input != Cancel);

    u.view_offset_x = iStoreViewOffsetX;
    u.view_offset_y = iStoreViewOffsetY;

    werase(w_monsters);
    werase(w_monster_info);
    werase(w_monster_info_border);
    delwin(w_monsters);
    delwin(w_monster_info);
    delwin(w_monster_info_border);
    refresh_all(); // TODO - figure out what precisely needs refreshing, rather than the whole screen

    return iReturn;
}

// Pick up items at (posx, posy).
void game::pickup(int posx, int posy, int min)
{
 //min == -1 is Autopickup

 if (m.has_flag("SEALED", posx, posy)) return;

 item_exchanges_since_save += 1; // Keeping this simple.
 write_msg();
 if (u.weapon.type->id == "bio_claws_weapon") {
  if (min != -1)
   add_msg(_("You cannot pick up items with your claws out!"));
  return;
 }
 bool weight_is_okay = (u.weight_carried() <= u.weight_capacity());
 bool volume_is_okay = (u.volume_carried() <= u.volume_capacity() -  2);
 bool from_veh = false;
 int veh_part = 0;
 int k_part = 0;
 int w_part = 0;
 int craft_part = 0;
 vehicle *veh = m.veh_at (posx, posy, veh_part);
 if (min != -1 && veh) {
  k_part = veh->part_with_feature(veh_part, "KITCHEN");
  w_part = veh->part_with_feature(veh_part, "WELDRIG");
  craft_part = veh->part_with_feature(veh_part, "CRAFTRIG");
  veh_part = veh->part_with_feature(veh_part, "CARGO", false);
  from_veh = veh && veh_part >= 0 && veh->parts[veh_part].items.size() > 0;

        if(from_veh)
        {
            if(!query_yn(_("Get items from %s?"), veh->part_info(veh_part).name.c_str()))
            {
                from_veh = false;
            }
        }

        if(!from_veh)
        {

            //Either no cargo to grab, or we declined; what about RV kitchen?
            bool used_feature = false;
            if (k_part >= 0)
            {
                int choice = menu(true,
                _("RV kitchen:"), _("Use the hotplate"), _("Fill a container with water"), _("Have a drink"), _("Examine vehicle"), NULL);
                switch (choice)
                {
                    if (choice == 3)
                        break;
                case 1:
                {
                    used_feature = true;
                    if (veh->fuel_left("battery") > 0) {
                        //Will be -1 if no battery at all
                        item tmp_hotplate( g->itypes["hotplate"], 0 );
                        // Drain a ton of power
                        tmp_hotplate.charges = veh->drain( "battery", 100 );
                        if( tmp_hotplate.is_tool() ) {
                            it_tool * tmptool = static_cast<it_tool*>((&tmp_hotplate)->type);
                            if ( tmp_hotplate.charges >= tmptool->charges_per_use ) {
                                tmptool->use.call(g, &u, &tmp_hotplate, false);
                                tmp_hotplate.charges -= tmptool->charges_per_use;
                                veh->refill( "battery", tmp_hotplate.charges );
                            }
                        }
                    } else {
                        add_msg(_("The battery is dead."));
                    }
                }
                break;
                case 2:
                {
                    used_feature = true;
                    if (veh->fuel_left("water") > 0)   //Will be -1 if no water at all
                    {
                        int amt = veh->drain("water", veh->fuel_left("water"));
                        item fill_water(g->itypes[default_ammo("water")], g->turn);
                        fill_water.charges = amt;
                        int back = g->move_liquid(fill_water);
                        if(back >= 0)
                        {
                            veh->refill("water", back);
                        }
                        else
                        {
                            veh->refill("water", amt);
                        }
                    }
                    else
                    {
                        add_msg(_("The water tank is empty."));
                    }
                }
                break;
                case 3:
                {
                    used_feature = true;
                    if (veh->fuel_left("water") > 0)   //Will be -1 if no water at all
                    {
                        veh->drain("water", 1);
                        item water(itypes["water_clean"], 0);
                        u.consume(this, u.inv.add_item(water).invlet);
                        u.moves -= 250;
                    }

                    else
                    {
                        add_msg(_("The water tank is empty."));
                    }
                }
                }
            }

            if (w_part >= 0) {
                if (query_yn(_("Use the welding rig?"))) {
                    used_feature = true;
                    if (veh->fuel_left("battery") > 0) {
                        //Will be -1 if no battery at all
                        item tmp_welder( g->itypes["welder"], 0 );
                        // Drain a ton of power
                        tmp_welder.charges = veh->drain( "battery", 1000 );
                        if( tmp_welder.is_tool() ) {
                            it_tool * tmptool = static_cast<it_tool*>((&tmp_welder)->type);
                            if ( tmp_welder.charges >= tmptool->charges_per_use ) {
                                tmptool->use.call( g, &u, &tmp_welder, false );
                                tmp_welder.charges -= tmptool->charges_per_use;
                                veh->refill( "battery", tmp_welder.charges );
                            }
                        }
                    } else {
                        add_msg(_("The battery is dead."));
                    }
                }
            }

            if (craft_part >= 0) {
                if (query_yn(_("Use the water purifier?"))) {
                    used_feature = true;
                    if (veh->fuel_left("battery") > 0) {
                        //Will be -1 if no battery at all
                        item tmp_purifier( g->itypes["water_purifier"], 0 );
                        // Drain a ton of power
                        tmp_purifier.charges = veh->drain( "battery", 100 );
                        if( tmp_purifier.is_tool() ) {
                            it_tool * tmptool = static_cast<it_tool*>((&tmp_purifier)->type);
                            if ( tmp_purifier.charges >= tmptool->charges_per_use ) {
                                tmptool->use.call( g, &u, &tmp_purifier, false );
                                tmp_purifier.charges -= tmptool->charges_per_use;
                                veh->refill( "battery", tmp_purifier.charges );
                            }
                        }
                    } else {
                        add_msg(_("The battery is dead."));
                    }
                }
            }
    //If we still haven't done anything, we probably want to examine the vehicle
    if(!used_feature) {
      exam_vehicle(*veh, posx, posy);
    }

  }

 }

    if (!from_veh) {
        bool isEmpty = (m.i_at(posx, posy).size() == 0);

        // Hide the pickup window if this is a toilet and there's nothing here
        // but water.
        if ((!isEmpty) && m.furn(posx, posy) == f_toilet) {
            isEmpty = true;
            for (int i = 0; isEmpty && i < m.i_at(posx, posy).size(); i++) {
                if (m.i_at(posx, posy)[i].typeId() != "water") {
                    isEmpty = false;
                }
            }
        }

        if (isEmpty) { return; }
    }

 // Not many items, just grab them
 if ((from_veh ? veh->parts[veh_part].items.size() : m.i_at(posx, posy).size() ) <= min && min != -1)
 {
  int iter = 0;
  item newit = from_veh ? veh->parts[veh_part].items[0] : m.i_at(posx, posy)[0];
  if (newit.made_of(LIQUID)) {
   add_msg(_("You can't pick up a liquid!"));
   return;
  }
  newit.invlet = u.inv.get_invlet_for_item( newit.typeId() );
  if (newit.invlet == 0) {
   newit.invlet = nextinv;
   advance_nextinv();
  }
  while (iter <= inv_chars.size() && u.has_item(newit.invlet) &&
         !u.i_at(newit.invlet).stacks_with(newit)) {
   newit.invlet = nextinv;
   iter++;
   advance_nextinv();
  }
  if (iter > inv_chars.size()) {
   add_msg(_("You're carrying too many items!"));
   return;
  } else if (!u.can_pickWeight(newit.weight(), false)) {
   add_msg(_("The %s is too heavy!"), newit.tname(this).c_str());
   decrease_nextinv();
  } else if (!u.can_pickVolume(newit.volume())) {
   if (u.is_armed()) {
    if (!u.weapon.has_flag("NO_UNWIELD")) {
     if (newit.is_armor() && // Armor can be instantly worn
         query_yn(_("Put on the %s?"), newit.tname(this).c_str())) {
      if(u.wear_item(this, &newit)){
       if (from_veh)
        veh->remove_item (veh_part, 0);
       else
        m.i_clear(posx, posy);
      }
     } else if (query_yn(_("Drop your %s and pick up %s?"),
                u.weapon.tname(this).c_str(), newit.tname(this).c_str())) {
      if (from_veh)
       veh->remove_item (veh_part, 0);
      else
       m.i_clear(posx, posy);
      m.add_item_or_charges(posx, posy, u.remove_weapon(), 1);
      u.wield(this, u.i_add(newit, this).invlet);
      u.moves -= 100;
      add_msg(_("Wielding %c - %s"), newit.invlet, newit.tname(this).c_str());
     } else
      decrease_nextinv();
    } else {
     add_msg(_("There's no room in your inventory for the %s, and you can't\
 unwield your %s."), newit.tname(this).c_str(), u.weapon.tname(this).c_str());
     decrease_nextinv();
    }
   } else {
    u.wield(this, u.i_add(newit, this).invlet);
    if (from_veh)
     veh->remove_item (veh_part, 0);
    else
     m.i_clear(posx, posy);
    u.moves -= 100;
    add_msg(_("Wielding %c - %s"), newit.invlet, newit.tname(this).c_str());
   }
  } else if (!u.is_armed() &&
             (u.volume_carried() + newit.volume() > u.volume_capacity() - 2 ||
              newit.is_weap() || newit.is_gun())) {
   u.weapon = newit;
   if (from_veh)
    veh->remove_item (veh_part, 0);
   else
    m.i_clear(posx, posy);
   u.moves -= 100;
   add_msg(_("Wielding %c - %s"), newit.invlet, newit.tname(this).c_str());
  } else {
   newit = u.i_add(newit, this);
   if (from_veh)
    veh->remove_item (veh_part, 0);
   else
    m.i_clear(posx, posy);
   u.moves -= 100;
   add_msg("%c - %s", newit.invlet, newit.tname(this).c_str());
  }
  if (weight_is_okay && u.weight_carried() >= u.weight_capacity())
   add_msg(_("You're overburdened!"));
  if (volume_is_okay && u.volume_carried() > u.volume_capacity() - 2) {
   add_msg(_("You struggle to carry such a large volume!"));
  }
  return;
 }

 bool sideStyle = use_narrow_sidebar();

 // Otherwise, we have Autopickup, 2 or more items and should list them, etc.
 int maxmaxitems = sideStyle ? TERMY : getmaxy(w_messages) - 3;

 int itemsH = 12;
 int pickupBorderRows = 3;

 // The pickup list may consume the entire terminal, minus space needed for its
 // header/footer and the item info window.
 int minleftover = itemsH + pickupBorderRows;
 if(maxmaxitems > TERMY - minleftover) maxmaxitems = TERMY - minleftover;

 const int minmaxitems = sideStyle ? 6 : 9;

 std::vector <item> here = from_veh? veh->parts[veh_part].items : m.i_at(posx, posy);
 std::vector<bool> getitem;
 getitem.resize(here.size(), false);

 int maxitems=here.size();
 maxitems=(maxitems < minmaxitems ? minmaxitems : (maxitems > maxmaxitems ? maxmaxitems : maxitems ));

 int pickupH = maxitems + pickupBorderRows;
 int pickupW = getmaxx(w_messages);
 int pickupY = VIEW_OFFSET_Y;
 int pickupX = getbegx(w_messages);

 int itemsW = pickupW;
 int itemsY = sideStyle ? pickupY + pickupH : TERMY - itemsH;
 int itemsX = pickupX;

 WINDOW* w_pickup    = newwin(pickupH, pickupW, pickupY, pickupX);
 WINDOW* w_item_info = newwin(itemsH,  itemsW,  itemsY,  itemsX);

 int ch = ' ';
 int start = 0, cur_it, iter;
 int new_weight = u.weight_carried(), new_volume = u.volume_carried();
 bool update = true;
 mvwprintw(w_pickup, 0,  0, _("PICK UP (, = all)"));
 int selected=0;
 int last_selected=-1;

 int itemcount = 0;
 std::map<int, unsigned int> pickup_count; // Count of how many we'll pick up from each stack

 if (min == -1) { //Auto Pickup, select matching items
    bool bFoundSomething = false;

    //Loop through Items lowest Volume first
    bool bPickup = false;

    for(int iVol=0, iNumChecked = 0; iNumChecked < here.size(); iVol++) {
        for (int i = 0; i < here.size(); i++) {
            bPickup = false;
            if (here[i].volume() == iVol) {
                iNumChecked++;

                //Auto Pickup all items with 0 Volume and Weight <= AUTO_PICKUP_ZERO * 50
                if (OPTIONS["AUTO_PICKUP_ZERO"]) {
                    if (here[i].volume() == 0 && here[i].weight() <= OPTIONS["AUTO_PICKUP_ZERO"] * 50) {
                        bPickup = true;
                    }
                }

                //Check the Pickup Rules
                if ( mapAutoPickupItems[here[i].tname(this)] == "true" ) {
                    bPickup = true;
                } else if ( mapAutoPickupItems[here[i].tname(this)] != "false" ) {
                    //No prematched pickup rule found
                    //items with damage, (fits) or a container
                    createPickupRules(here[i].tname(this));

                    if ( mapAutoPickupItems[here[i].tname(this)] == "true" ) {
                        bPickup = true;
                    }
                }
            }

            if (bPickup) {
                getitem[i] = bPickup;
                bFoundSomething = true;
            }
        }
    }

    if (!bFoundSomething) {
        return;
    }
 } else {
 // Now print the two lists; those on the ground and about to be added to inv
 // Continue until we hit return or space
  do {
   static const std::string pickup_chars = "abcdefghijklmnopqrstuvwxyzABCDEFGHIJKLMNOPQRSTUVWXYZ:;";
   size_t idx=-1;
   for (int i = 1; i < pickupH; i++) {
     mvwprintw(w_pickup, i, 0, "                                                ");
   }
   if (ch >= '0' && ch <= '9') {
       ch = (char)ch - '0';
       itemcount *= 10;
       itemcount += ch;
   } else if ((ch == '<' || ch == KEY_PPAGE) && start > 0) {
    start -= maxitems;
    selected = start;
    mvwprintw(w_pickup, maxitems + 2, 0, "         ");
   } else if ((ch == '>' || ch == KEY_NPAGE) && start + maxitems < here.size()) {
    start += maxitems;
    selected = start;
    mvwprintw(w_pickup, maxitems + 2, pickupH, "            ");
   } else if ( ch == KEY_UP ) {
       selected--;
       if ( selected < 0 ) {
           selected = here.size()-1;
           start = (int)( here.size() / maxitems ) * maxitems;
           if (start >= here.size()-1) start -= maxitems;
       } else if ( selected < start ) {
           start -= maxitems;
       }
   } else if ( ch == KEY_DOWN ) {
       selected++;
       if ( selected >= here.size() ) {
           selected=0;
           start=0;
       } else if ( selected >= start + maxitems ) {
           start+=maxitems;
       }
   } else if ( selected >= 0 && (
                  ( ch == KEY_RIGHT && !getitem[selected]) ||
                  ( ch == KEY_LEFT && getitem[selected] )
             ) ) {
       idx = selected;
   } else if ( ch == '`' ) {
       std::string ext = string_input_popup(_("Enter 2 letters (case sensitive):"), 2);
       if(ext.size() == 2) {
            int p1=pickup_chars.find(ext.at(0));
            int p2=pickup_chars.find(ext.at(1));
            if ( p1 != -1 && p2 != -1 ) {
                 idx=pickup_chars.size() + ( p1 * pickup_chars.size() ) + p2;
            }
       }
   } else {
       idx = pickup_chars.find(ch);
   }

   if(idx != -1)
   {
       if(itemcount != 0 || pickup_count[idx] == 0)
       {
           pickup_count[idx] = itemcount;
           itemcount = 0;

       }
   }

   if ( idx < here.size()) {
    getitem[idx] = ( ch == KEY_RIGHT ? true : ( ch == KEY_LEFT ? false : !getitem[idx] ) );
    if ( ch != KEY_RIGHT && ch != KEY_LEFT) {
       selected = idx;
       start = (int)( idx / maxitems ) * maxitems;
    }

    if (getitem[idx]) {
        if((pickup_count[idx] != 0) && (pickup_count[idx] < here[idx].charges))
        {
            item temp = here[idx].clone();
            temp.charges = pickup_count[idx];
            new_weight += temp.weight();
            new_volume += temp.volume();
        } else {
            new_weight += here[idx].weight();
            new_volume += here[idx].volume();
        }
    } else {
        if((pickup_count[idx] != 0) && (pickup_count[idx] < here[idx].charges))
        {
            item temp = here[idx].clone();
            temp.charges = pickup_count[idx];
            new_weight -= temp.weight();
            new_volume -= temp.volume();
            pickup_count[idx] = 0;
        } else {
            new_weight -= here[idx].weight();
            new_volume -= here[idx].volume();
        }
    }
    update = true;
   }

   if ( selected != last_selected ) {
       last_selected = selected;
       werase(w_item_info);
       if ( selected >= 0 && selected <= here.size()-1 ) {
           fold_and_print(w_item_info,1,2,48-3, c_ltgray, "%s",  here[selected].info().c_str());
       }
       wborder(w_item_info, LINE_XOXO, LINE_XOXO, LINE_OXOX, LINE_OXOX,
                            LINE_OXXO, LINE_OOXX, LINE_XXOO, LINE_XOOX );
       mvwprintw(w_item_info, 0, 2, "< %s >", here[selected].tname(this).c_str() );
       wrefresh(w_item_info);
   }

   if (ch == ',') {
    int count = 0;
    for (int i = 0; i < here.size(); i++) {
     if (getitem[i])
      count++;
     else {
      new_weight += here[i].weight();
      new_volume += here[i].volume();
     }
     getitem[i] = true;
    }
    if (count == here.size()) {
     for (int i = 0; i < here.size(); i++)
      getitem[i] = false;
     new_weight = u.weight_carried();
     new_volume = u.volume_carried();
    }
    update = true;
   }
   for (cur_it = start; cur_it < start + maxitems; cur_it++) {
    mvwprintw(w_pickup, 1 + (cur_it % maxitems), 0,
              "                                        ");
    if (cur_it < here.size()) {
     nc_color icolor=here[cur_it].color(&u);
     if(cur_it == selected) {
         icolor=hilite(icolor);
     }

     if (cur_it < pickup_chars.size() ) {
        mvwputch(w_pickup, 1 + (cur_it % maxitems), 0, icolor, char(pickup_chars[cur_it]));
     } else {
        int p=cur_it - pickup_chars.size();
        int p1=p / pickup_chars.size();
        int p2=p % pickup_chars.size();
        mvwprintz(w_pickup, 1 + (cur_it % maxitems), 0, icolor, "`%c%c",char(pickup_chars[p1]),char(pickup_chars[p2]));
     }
     if (getitem[cur_it])
         if(pickup_count[cur_it] == 0)
         {
             wprintz(w_pickup, c_ltblue, " + ");
         } else {
             wprintz(w_pickup, c_ltblue, " # ");
         }
     else
      wprintw(w_pickup, " - ");
     wprintz(w_pickup, icolor, here[cur_it].tname(this).c_str());
     if (here[cur_it].charges > 0)
      wprintz(w_pickup, icolor, " (%d)", here[cur_it].charges);
    }
   }

   int pw = pickupW;
   const char *unmark = _("[left] Unmark");
   const char *scroll = _("[up/dn] Scroll");
   const char *mark   = _("[right] Mark");
   mvwprintw(w_pickup, maxitems + 1, 0,                         unmark);
   mvwprintw(w_pickup, maxitems + 1, (pw - strlen(scroll)) / 2, scroll);
   mvwprintw(w_pickup, maxitems + 1,  pw - strlen(mark),        mark);
   const char *prev = _("[pgup] Prev");
   const char *all = _("[,] All");
   const char *next   = _("[pgdn] Next");
   if (start > 0)
    mvwprintw(w_pickup, maxitems + 2, 0, prev);
   mvwprintw(w_pickup, maxitems + 2, (pw - strlen(all)) / 2, all);
   if (cur_it < here.size())
    mvwprintw(w_pickup, maxitems + 2, pw - strlen(next), next);

   if (update) { // Update weight & volume information
    update = false;
    mvwprintw(w_pickup, 0,  7, "                           ");
    mvwprintz(w_pickup, 0,  9,
              (new_weight >= u.weight_capacity() ? c_red : c_white),
              _("Wgt %.1f"), u.convert_weight(new_weight));
    wprintz(w_pickup, c_white, "/%.1f", u.convert_weight(u.weight_capacity()));
    mvwprintz(w_pickup, 0, 24,
              (new_volume > u.volume_capacity() - 2 ? c_red : c_white),
              _("Vol %d"), new_volume);
    wprintz(w_pickup, c_white, "/%d", u.volume_capacity() - 2);
   }
   wrefresh(w_pickup);

   ch = (int)getch();

  } while (ch != ' ' && ch != '\n' && ch != KEY_ESCAPE);
  if (ch != '\n') {
   werase(w_pickup);
   wrefresh(w_pickup);
   werase(w_item_info);
   wrefresh(w_item_info);
   delwin(w_pickup);
   delwin(w_item_info);
   add_msg(_("Never mind."));
   refresh_all();
   return;
  }
 }

 // At this point we've selected our items, now we add them to our inventory
 int curmit = 0;
 bool got_water = false; // Did we try to pick up water?
 bool offered_swap = false;
 std::map<std::string, int> mapPickup;
 for (int i = 0; i < here.size(); i++) {
     iter = 0;
     // This while loop guarantees the inventory letter won't be a repeat. If it
     // tries all 52 letters, it fails and we don't pick it up.
     if (getitem[i] && here[i].made_of(LIQUID)) {
         got_water = true;
     } else if (getitem[i]) {
         bool picked_up = false;
         item temp = here[i].clone();
         iter = 0;
         while (iter < inv_chars.size() &&
                (here[i].invlet == 0 || (u.has_item(here[i].invlet) &&
                                         !u.i_at(here[i].invlet).stacks_with(here[i]))) ) {
             here[i].invlet = nextinv;
             iter++;
             advance_nextinv();
         }

         if(pickup_count[i] != 0) {
             // Reinserting leftovers happens after item removal to avoid stacking issues.
             int leftover_charges = here[i].charges - pickup_count[i];
             if(leftover_charges > 0) {
                 temp.charges = leftover_charges;
                 here[i].charges = pickup_count[i];
             }
         }

         if (iter == inv_chars.size()) {
             add_msg(_("You're carrying too many items!"));
             werase(w_pickup);
             wrefresh(w_pickup);
             delwin(w_pickup);
             return;
         } else if (!u.can_pickWeight(here[i].weight(), false)) {
             add_msg(_("The %s is too heavy!"), here[i].tname(this).c_str());
             decrease_nextinv();
         } else if (!u.can_pickVolume(here[i].volume())) {
             if (u.is_armed()) {
                 if (!u.weapon.has_flag("NO_UNWIELD")) {
                     if (here[i].is_armor() && // Armor can be instantly worn
                         query_yn(_("Put on the %s?"), here[i].tname(this).c_str())) {
                         if(u.wear_item(this, &(here[i]))) {
                             picked_up = true;
                         }
                     } else if (!offered_swap) {
                         if (query_yn(_("Drop your %s and pick up %s?"),
                                      u.weapon.tname(this).c_str(), here[i].tname(this).c_str())) {
                             picked_up = true;
                             m.add_item_or_charges(posx, posy, u.remove_weapon(), 1);
                             u.wield(this, u.i_add(here[i], this).invlet);
                             mapPickup[here[i].tname(this)]++;
                             add_msg(_("Wielding %c - %s"), u.weapon.invlet,
                                     u.weapon.tname(this).c_str());
                         }
                         offered_swap = true;
                     } else {
                         decrease_nextinv();
                     }
                 } else {
                     add_msg(_("There's no room in your inventory for the %s, and you can't\
 unwield your %s."), here[i].tname(this).c_str(), u.weapon.tname(this).c_str());
                     decrease_nextinv();
                 }
             } else {
                 u.wield(this, u.i_add(here[i], this).invlet);
                 mapPickup[here[i].tname(this)]++;
                 picked_up = true;
             }
         } else if (!u.is_armed() &&
                    (u.volume_carried() + here[i].volume() > u.volume_capacity() - 2 ||
                     here[i].is_weap() || here[i].is_gun())) {
             u.weapon = here[i];
             picked_up = true;
         } else {
             u.i_add(here[i], this);
             mapPickup[here[i].tname(this)]++;
             picked_up = true;
         }
         if( picked_up ) {
             if (from_veh) {
                 veh->remove_item (veh_part, curmit);
             } else {
                 m.i_rem(posx, posy, curmit);
             }
             curmit--;
             u.moves -= 100;
             if( pickup_count[i] != 0 ) {
                 bool to_map = !from_veh;

                 if( from_veh ) {
                     to_map = !veh->add_item( veh_part, temp );
                 }
                 if( to_map ) {
                     m.add_item_or_charges( posx, posy, temp );
                 }
             }
         }
     }
     curmit++;
 }

 if (min == -1) { //Auto pickup item message
     if (!mapPickup.empty()) {
        std::stringstream sTemp;

        for (std::map<std::string, int>::iterator iter = mapPickup.begin(); iter != mapPickup.end(); ++iter) {
            if (sTemp.str() != "") {
                sTemp << ", ";
            }

            sTemp << iter->second << " " << iter->first;
        }

        add_msg((_("You pick up: ") + sTemp.str()).c_str());
     }
 }

 if (got_water)
  add_msg(_("You can't pick up a liquid!"));
 if (weight_is_okay && u.weight_carried() >= u.weight_capacity())
  add_msg(_("You're overburdened!"));
 if (volume_is_okay && u.volume_carried() > u.volume_capacity() - 2) {
  add_msg(_("You struggle to carry such a large volume!"));
 }
 werase(w_pickup);
 wrefresh(w_pickup);
 werase(w_item_info);
 wrefresh(w_item_info);
 delwin(w_pickup);
 delwin(w_item_info);
}

// Establish or release a grab on a vehicle
void game::grab()
{
    int grabx = 0;
    int graby = 0;
    if( 0 != u.grab_point.x || 0 != u.grab_point.y ) {
        vehicle *veh = m.veh_at( u.posx + u.grab_point.x, u.posy + u.grab_point.y );
        if( veh ) {
            add_msg(_("You release the %s."), veh->name.c_str() );
        } else if ( m.can_move_furniture( u.posx + u.grab_point.x, u.posy + u.grab_point.y ) ) {
            add_msg(_("You release the %s."), m.furnname( u.posx + u.grab_point.x, u.posy + u.grab_point.y ).c_str() );
        }
        u.grab_point.x = 0;
        u.grab_point.y = 0;
        u.grab_type = OBJECT_NONE;
        return;
    }
    if( choose_adjacent( _("Grab where?"), grabx, graby ) ) {
        vehicle *veh = m.veh_at(grabx, graby);
        if( veh != NULL ) { // If there's a vehicle, grab that.
            u.grab_point.x = grabx - u.posx;
            u.grab_point.y = graby - u.posy;
            u.grab_type = OBJECT_VEHICLE;
            add_msg(_("You grab the %s."), veh->name.c_str());
        } else if ( m.can_move_furniture( grabx, graby, &u ) ) { // If not, grab furniture if present
            u.grab_point.x = grabx - u.posx;
            u.grab_point.y = graby - u.posy;
            u.grab_type = OBJECT_FURNITURE;
            add_msg(_("You grab the %s."), m.furnname( grabx, graby).c_str() );
        } else { // todo: grab mob? Captured squirrel = pet (or meat that stays fresh longer).
            add_msg(_("There's nothing to grab there!"));
        }
    } else {
        add_msg(_("Never Mind."));
    }
}

// Handle_liquid returns false if we didn't handle all the liquid.
bool game::handle_liquid(item &liquid, bool from_ground, bool infinite, item *source)
{
    if (!liquid.made_of(LIQUID)) {
        dbg(D_ERROR) << "game:handle_liquid: Tried to handle_liquid a non-liquid!";
        debugmsg("Tried to handle_liquid a non-liquid!");
        return false;
    }

    if (liquid.type->id == "gasoline" && vehicle_near() && query_yn(_("Refill vehicle?"))) {
        int vx = u.posx, vy = u.posy;
        refresh_all();
        if (choose_adjacent(_("Refill vehicle where?"), vx, vy)) {
            vehicle *veh = m.veh_at (vx, vy);
            if (veh) {
                ammotype ftype = "gasoline";
                int fuel_cap = veh->fuel_capacity(ftype);
                int fuel_amnt = veh->fuel_left(ftype);
                if (fuel_cap < 1) {
                    add_msg (_("This vehicle doesn't use %s."), ammo_name(ftype).c_str());
                } else if (fuel_amnt == fuel_cap) {
                    add_msg (_("Already full."));
                } else if (from_ground && query_yn(_("Pump until full?"))) {
                    u.assign_activity(this, ACT_REFILL_VEHICLE, 2 * (fuel_cap - fuel_amnt));
                    u.activity.placement = point(vx, vy);
                } else { // Not pump
                    veh->refill ("gasoline", liquid.charges);
                    if (veh->fuel_left(ftype) < fuel_cap) {
                        add_msg(_("You refill %s with %s."),
                                veh->name.c_str(), ammo_name(ftype).c_str());
                    } else {
                        add_msg(_("You refill %s with %s to its maximum."),
                                veh->name.c_str(), ammo_name(ftype).c_str());
                    }

                    u.moves -= 100;
                    return true;
                }
            } else { // if (veh)
                add_msg (_("There isn't any vehicle there."));
            }
            return false;
        } // if (choose_adjacent(_("Refill vehicle where?"), vx, vy))
        return true;
    }

    // Ask to pour rotten liquid (milk!) from the get-go
    if (!from_ground && liquid.rotten(this) &&
            query_yn(_("Pour %s on the ground?"), liquid.tname(this).c_str())) {
        if (!m.has_flag("SWIMMABLE", u.posx, u.posy)) {
            m.add_item_or_charges(u.posx, u.posy, liquid, 1);
        }

        return true;
    }

    std::stringstream text;
    text << _("Container for ") << liquid.tname(this);
    char ch = inv_type(text.str().c_str(), IC_CONTAINER);
    if (!u.has_item(ch)) {
        // No container selected (escaped, ...), ask to pour
        // we asked to pour rotten already
        if (!from_ground && !liquid.rotten(this) &&
                query_yn(_("Pour %s on the ground?"), liquid.tname(this).c_str())) {
            if (!m.has_flag("SWIMMABLE", u.posx, u.posy))
                m.add_item_or_charges(u.posx, u.posy, liquid, 1);
            return true;
        }
        return false;
    }

    item *cont = &(u.i_at(ch));
    if (cont == NULL || cont->is_null()) {
        // Container is null, ask to pour.
        // we asked to pour rotten already
        if (!from_ground && !liquid.rotten(this) &&
                query_yn(_("Pour %s on the ground?"), liquid.tname(this).c_str())) {
            if (!m.has_flag("SWIMMABLE", u.posx, u.posy))
                m.add_item_or_charges(u.posx, u.posy, liquid, 1);
            return true;
        }
        add_msg(_("Never mind."));
        return false;

    } else if(cont == source) {
        //Source and destination are the same; abort
        add_msg(_("That's the same container!"));
        return false;

    } else if (liquid.is_ammo() && (cont->is_tool() || cont->is_gun())) {
        // for filling up chainsaws, jackhammers and flamethrowers
        ammotype ammo = "NULL";
        int max = 0;

        if (cont->is_tool()) {
            it_tool *tool = dynamic_cast<it_tool *>(cont->type);
            ammo = tool->ammo;
            max = tool->max_charges;
        } else {
            it_gun *gun = dynamic_cast<it_gun *>(cont->type);
            ammo = gun->ammo;
            max = gun->clip;
        }

        ammotype liquid_type = liquid.ammo_type();

        if (ammo != liquid_type) {
            add_msg(_("Your %s won't hold %s."), cont->tname(this).c_str(),
                    liquid.tname(this).c_str());
            return false;
        }

        if (max <= 0 || cont->charges >= max) {
            add_msg(_("Your %s can't hold any more %s."), cont->tname(this).c_str(),
                    liquid.tname(this).c_str());
            return false;
        }

        if (cont->charges > 0 && cont->curammo->id != liquid.type->id) {
            add_msg(_("You can't mix loads in your %s."), cont->tname(this).c_str());
            return false;
        }

        add_msg(_("You pour %s into your %s."), liquid.tname(this).c_str(),
                cont->tname(this).c_str());
        cont->curammo = dynamic_cast<it_ammo *>(liquid.type);
        if (infinite) {
            cont->charges = max;
        } else {
            cont->charges += liquid.charges;
            if (cont->charges > max) {
                int extra = cont->charges - max;
                cont->charges = max;
                liquid.charges = extra;
                add_msg(_("There's some left over!"));
                return false;
            }
        }
        return true;

    } else if (!cont->is_container()) {
        add_msg(_("That %s won't hold %s."), cont->tname(this).c_str(),
                liquid.tname(this).c_str());
        return false;
    } else {      // filling up normal containers
        // first, check if liquid types are compatible
        if (!cont->contents.empty()) {
            if  (cont->contents[0].type->id != liquid.type->id) {
                add_msg(_("You can't mix loads in your %s."), cont->tname(this).c_str());
                return false;
            }
        }

        // ok, liquids are compatible.  Now check what the type of liquid is
        // this will determine how much the holding container can hold

        it_container *container = dynamic_cast<it_container *>(cont->type);
        int holding_container_charges;

        if (liquid.type->is_food()) {
            it_comest *tmp_comest = dynamic_cast<it_comest *>(liquid.type);
            holding_container_charges = container->contains * tmp_comest->charges;
        } else if (liquid.type->is_ammo()) {
            it_ammo *tmp_ammo = dynamic_cast<it_ammo *>(liquid.type);
            holding_container_charges = container->contains * tmp_ammo->count;
        } else {
            holding_container_charges = container->contains;
        }

        // if the holding container is NOT empty
        if (!cont->contents.empty()) {
            // case 1: container is completely full
            if (cont->contents[0].charges == holding_container_charges) {
                add_msg(_("Your %s can't hold any more %s."), cont->tname(this).c_str(),
                        liquid.tname(this).c_str());
                return false;
            }

            // case 2: container is half full

            if (infinite) {
                cont->contents[0].charges = holding_container_charges;
                add_msg(_("You pour %s into your %s."), liquid.tname(this).c_str(),
                        cont->tname(this).c_str());
                return true;
            } else { // Container is finite, not empty and not full, add liquid to it
                add_msg(_("You pour %s into your %s."), liquid.tname(this).c_str(),
                        cont->tname(this).c_str());
                cont->contents[0].charges += liquid.charges;
                if (cont->contents[0].charges > holding_container_charges) {
                    int extra = cont->contents[0].charges - holding_container_charges;
                    cont->contents[0].charges = holding_container_charges;
                    liquid.charges = extra;
                    add_msg(_("There's some left over!"));
                    // Why not try to find another container here?
                    return false;
                }
                return true;
            }
        } else { // pouring into an empty container
            if (!cont->has_flag("WATERTIGHT")) { // invalid container types
                add_msg(_("That %s isn't water-tight."), cont->tname(this).c_str());
                return false;
            } else if (!(cont->has_flag("SEALS"))) {
                add_msg(_("You can't seal that %s!"), cont->tname(this).c_str());
                return false;
            }
            // pouring into a valid empty container
            int default_charges = 1;

            if (liquid.is_food()) {
                it_comest *comest = dynamic_cast<it_comest *>(liquid.type);
                default_charges = comest->charges;
            } else if (liquid.is_ammo()) {
                it_ammo *ammo = dynamic_cast<it_ammo *>(liquid.type);
                default_charges = ammo->count;
            }

            if (infinite) { // if filling from infinite source, top it to max
                liquid.charges = container->contains * default_charges;
            } else if (liquid.charges > container->contains * default_charges) {
                add_msg(_("You fill your %s with some of the %s."), cont->tname(this).c_str(),
                        liquid.tname(this).c_str());
                u.inv.unsort();
                int oldcharges = liquid.charges - container->contains * default_charges;
                liquid.charges = container->contains * default_charges;
                cont->put_in(liquid);
                liquid.charges = oldcharges;
                return false;
            }
            cont->put_in(liquid);
            return true;
        }
    }
    return false;
}

//Move_liquid returns the amount of liquid left if we didn't move all the liquid, otherwise returns sentinel -1, signifies transaction fail.
//One-use, strictly for liquid transactions. Not intended for use with while loops.
int game::move_liquid(item &liquid)
{
  if(!liquid.made_of(LIQUID)) {
   dbg(D_ERROR) << "game:move_liquid: Tried to move_liquid a non-liquid!";
   debugmsg("Tried to move_liquid a non-liquid!");
   return -1;
  }

  //liquid is in fact a liquid.
  std::stringstream text;
  text << _("Container for ") << liquid.tname(this);
  char ch = inv_type(text.str().c_str(), IC_CONTAINER);

  //is container selected?
  if(u.has_item(ch)) {
    item *cont = &(u.i_at(ch));
    if (cont == NULL || cont->is_null())
      return -1;
    else if (liquid.is_ammo() && (cont->is_tool() || cont->is_gun())) {
    // for filling up chainsaws, jackhammers and flamethrowers
    ammotype ammo = "NULL";
    int max = 0;

      if (cont->is_tool()) {
      it_tool* tool = dynamic_cast<it_tool*>(cont->type);
      ammo = tool->ammo;
      max = tool->max_charges;
      } else {
      it_gun* gun = dynamic_cast<it_gun*>(cont->type);
      ammo = gun->ammo;
      max = gun->clip;
      }

      ammotype liquid_type = liquid.ammo_type();

      if (ammo != liquid_type) {
      add_msg(_("Your %s won't hold %s."), cont->tname(this).c_str(),
                                           liquid.tname(this).c_str());
      return -1;
      }

      if (max <= 0 || cont->charges >= max) {
      add_msg(_("Your %s can't hold any more %s."), cont->tname(this).c_str(),
                                                    liquid.tname(this).c_str());
      return -1;
      }

      if (cont->charges > 0 && cont->curammo->id != liquid.type->id) {
      add_msg(_("You can't mix loads in your %s."), cont->tname(this).c_str());
      return -1;
      }

      add_msg(_("You pour %s into your %s."), liquid.tname(this).c_str(),
                                          cont->tname(this).c_str());
      cont->curammo = dynamic_cast<it_ammo*>(liquid.type);
      cont->charges += liquid.charges;
      if (cont->charges > max) {
      int extra = cont->charges - max;
      cont->charges = max;
      add_msg(_("There's some left over!"));
      return extra;
      }
      else return 0;
    } else if (!cont->is_container()) {
      add_msg(_("That %s won't hold %s."), cont->tname(this).c_str(),
                                         liquid.tname(this).c_str());
      return -1;
    } else {
      if (!cont->contents.empty())
      {
        if  (cont->contents[0].type->id != liquid.type->id)
        {
          add_msg(_("You can't mix loads in your %s."), cont->tname(this).c_str());
          return -1;
        }
      }
      it_container* container = dynamic_cast<it_container*>(cont->type);
      int holding_container_charges;

      if (liquid.type->is_food())
      {
        it_comest* tmp_comest = dynamic_cast<it_comest*>(liquid.type);
        holding_container_charges = container->contains * tmp_comest->charges;
      }
      else if (liquid.type->is_ammo())
      {
        it_ammo* tmp_ammo = dynamic_cast<it_ammo*>(liquid.type);
        holding_container_charges = container->contains * tmp_ammo->count;
      }
      else
        holding_container_charges = container->contains;
      if (!cont->contents.empty()) {

        // case 1: container is completely full
        if (cont->contents[0].charges == holding_container_charges) {
          add_msg(_("Your %s can't hold any more %s."), cont->tname(this).c_str(),
                                                   liquid.tname(this).c_str());
          return -1;
        } else {
            add_msg(_("You pour %s into your %s."), liquid.tname(this).c_str(),
                      cont->tname(this).c_str());
          cont->contents[0].charges += liquid.charges;
            if (cont->contents[0].charges > holding_container_charges) {
              int extra = cont->contents[0].charges - holding_container_charges;
              cont->contents[0].charges = holding_container_charges;
              add_msg(_("There's some left over!"));
              return extra;
            }
            else return 0;
          }
      } else {
          if (!cont->has_flag("WATERTIGHT")) {
            add_msg(_("That %s isn't water-tight."), cont->tname(this).c_str());
            return -1;
          }
          else if (!(cont->has_flag("SEALS"))) {
            add_msg(_("You can't seal that %s!"), cont->tname(this).c_str());
            return -1;
          }
          // pouring into a valid empty container
          int default_charges = 1;

          if (liquid.is_food()) {
            it_comest* comest = dynamic_cast<it_comest*>(liquid.type);
            default_charges = comest->charges;
          }
          else if (liquid.is_ammo()) {
            it_ammo* ammo = dynamic_cast<it_ammo*>(liquid.type);
            default_charges = ammo->count;
          }
          if (liquid.charges > container->contains * default_charges) {
            add_msg(_("You fill your %s with some of the %s."), cont->tname(this).c_str(),
                                                      liquid.tname(this).c_str());
            u.inv.unsort();
            int extra = liquid.charges - container->contains * default_charges;
            liquid.charges = container->contains * default_charges;
            cont->put_in(liquid);
            return extra;
          } else {
          cont->put_in(liquid);
          return 0;
          }
      }
    }
    return -1;
  }
 return -1;
}

void game::drop(char chInput)
{
    std::vector<item> dropped;

    if (chInput == '.') {
        dropped = multidrop();
    } else {
        if (u.inv.item_by_letter(chInput).is_null()) {
            dropped.push_back(u.i_rem(chInput));
        } else {
            dropped.push_back(u.inv.remove_item_by_letter(chInput));
        }
    }

    if (dropped.size() == 0) {
        add_msg(_("Never mind."));
        return;
    }

    item_exchanges_since_save += dropped.size();

    itype_id first = itype_id(dropped[0].type->id);
    bool same = true;
    for (int i = 1; i < dropped.size() && same; i++) {
        if (dropped[i].type->id != first) {
            same = false;
        }
    }

    int veh_part = 0;
    bool to_veh = false;
    vehicle *veh = m.veh_at(u.posx, u.posy, veh_part);
    if (veh) {
        veh_part = veh->part_with_feature (veh_part, "CARGO");
        to_veh = veh_part >= 0;
    }
    if (dropped.size() == 1 || same) {
        if (to_veh) {
            add_msg(ngettext("You put your %1$s in the %2$s's %3$s.",
                             "You put your %1$ss in the %2$s's %3$s.",
                             dropped.size()),
                    dropped[0].tname(this).c_str(),
                    veh->name.c_str(),
                    veh->part_info(veh_part).name.c_str());
        } else {
            add_msg(ngettext("You drop your %s.", "You drop your %ss.",
                             dropped.size()),
                    dropped[0].tname(this).c_str());
        }
    } else {
        if (to_veh) {
            add_msg(_("You put several items in the %s's %s."),
                    veh->name.c_str(), veh->part_info(veh_part).name.c_str());
        } else {
            add_msg(_("You drop several items."));
        }
    }

    if (to_veh) {
        bool vh_overflow = false;
        for (int i = 0; i < dropped.size(); i++) {
            vh_overflow = vh_overflow || !veh->add_item (veh_part, dropped[i]);
            if (vh_overflow) {
                m.add_item_or_charges(u.posx, u.posy, dropped[i], 1);
            }
        }
        if (vh_overflow) {
            add_msg (_("The trunk is full, so some items fall on the ground."));
        }
    } else {
        for (int i = 0; i < dropped.size(); i++)
            m.add_item_or_charges(u.posx, u.posy, dropped[i], 2);
    }
}

void game::drop_in_direction()
{
    int dirx, diry;
    if (!choose_adjacent(_("Drop where?"), dirx, diry)) {
        return;
    }

    int veh_part = 0;
    bool to_veh = false;
    vehicle *veh = m.veh_at(dirx, diry, veh_part);
    if (veh) {
        veh_part = veh->part_with_feature (veh_part, "CARGO");
        to_veh = veh_part >= 0;
    }

    if (!m.can_put_items(dirx, diry)) {
        add_msg(_("You can't place items there!"));
        return;
    }

    bool can_move_there = m.move_cost(dirx, diry) != 0;

    std::vector<item> dropped = multidrop();

    if (dropped.size() == 0) {
        add_msg(_("Never mind."));
        return;
    }

    item_exchanges_since_save += dropped.size();

    itype_id first = itype_id(dropped[0].type->id);
    bool same = true;
    for (int i = 1; i < dropped.size() && same; i++) {
        if (dropped[i].type->id != first) {
            same = false;
        }
    }

    if (dropped.size() == 1 || same) {
        if (to_veh) {
            add_msg(ngettext("You put your %1$s in the %2$s's %3$s.",
                             "You put your %1$ss in the %2$s's %3$s.",
                             dropped.size()),
                    dropped[0].tname(this).c_str(),
                    veh->name.c_str(),
                    veh->part_info(veh_part).name.c_str());
        } else if (can_move_there) {
            add_msg(ngettext("You drop your %s on the %s.",
                             "You drop your %ss on the %s.", dropped.size()),
                    dropped[0].tname(this).c_str(),
                    m.name(dirx, diry).c_str());
        } else {
            add_msg(ngettext("You put your %s in the %s.",
                             "You put your %ss in the %s.", dropped.size()),
                    dropped[0].tname(this).c_str(),
                    m.name(dirx, diry).c_str());
        }
    } else {
        if (to_veh) {
            add_msg(_("You put several items in the %s's %s."),
                    veh->name.c_str(), veh->part_info(veh_part).name.c_str());
        } else if (can_move_there) {
            add_msg(_("You drop several items on the %s."),
                    m.name(dirx, diry).c_str());
        } else {
            add_msg(_("You put several items in the %s."),
                    m.name(dirx, diry).c_str());
        }
    }

    if (to_veh) {
        bool vh_overflow = false;
        for (int i = 0; i < dropped.size(); i++) {
            vh_overflow = vh_overflow || !veh->add_item (veh_part, dropped[i]);
            if (vh_overflow) {
                m.add_item_or_charges(dirx, diry, dropped[i], 1);
            }
        }
        if (vh_overflow) {
            add_msg (_("The trunk is full, so some items fall on the ground."));
        }
    } else {
        for (int i = 0; i < dropped.size(); i++) {
            m.add_item_or_charges(dirx, diry, dropped[i], 1);
        }
    }
}

void game::reassign_item(char ch)
{
 if (ch == '.') {
     ch = inv(_("Reassign item:"));
 }
 if (ch == ' ') {
  add_msg(_("Never mind."));
  return;
 }
 if (!u.has_item(ch)) {
  add_msg(_("You do not have that item."));
  return;
 }
 char newch = popup_getkey(_("%c - %s; enter new letter."), ch,
                           u.i_at(ch).tname().c_str());
 if (inv_chars.find(newch) == std::string::npos) {
  add_msg(_("%c is not a valid inventory letter."), newch);
  return;
 }
 item* change_from = &(u.i_at(ch));
 if (u.has_item(newch)) {
  item* change_to = &(u.i_at(newch));
  change_to->invlet = ch;
  add_msg("%c - %s", ch, change_to->tname().c_str());
 }
 change_from->invlet = newch;
 add_msg("%c - %s", newch, change_from->tname().c_str());
}

void game::plthrow(char chInput)
{
 char ch;

 if (chInput != '.') {
  ch = chInput;
 } else {
  ch = inv(_("Throw item:"));
  refresh_all();
 }

 int range = u.throw_range(u.lookup_item(ch));
 if (range < 0) {
  add_msg(_("You don't have that item."));
  return;
 } else if (range == 0) {
  add_msg(_("That is too heavy to throw."));
  return;
 }
 item thrown = u.i_at(ch);
  if( std::find(unreal_itype_ids.begin(), unreal_itype_ids.end(),
    thrown.type->id) != unreal_itype_ids.end()) {
  add_msg(_("That's part of your body, you can't throw that!"));
  return;
 }

 m.draw(this, w_terrain, point(u.posx, u.posy));

 std::vector <monster> mon_targets;
 std::vector <int> targetindices;
 int passtarget = -1;
 for (int i = 0; i < num_zombies(); i++) {
   monster &z = _active_monsters[i];
   if (u_see(&z)) {
     z.draw(w_terrain, u.posx, u.posy, true);
     if(rl_dist( u.posx, u.posy, z.posx(), z.posy() ) <= range) {
       mon_targets.push_back(z);
       targetindices.push_back(i);
       if (i == last_target) {
         passtarget = mon_targets.size() - 1;
       }
     }
   }
 }

 int x = u.posx;
 int y = u.posy;

 // target() sets x and y, or returns false if we canceled (by pressing Esc)
 std::vector <point> trajectory = target(x, y, u.posx - range, u.posy - range,
                                         u.posx + range, u.posy + range,
                                         mon_targets, passtarget, &thrown);
 if (trajectory.size() == 0)
  return;
 if (passtarget != -1)
  last_target = targetindices[passtarget];

 // Throw a single charge of a stacking object.
 if( thrown.count_by_charges() && thrown.charges > 1 ) {
     u.i_at(ch).charges--;
     thrown.charges = 1;
 } else {
     u.i_rem(ch);
 }

 u.moves -= 125;
 u.practice(turn, "throw", 10);

 throw_item(u, x, y, thrown, trajectory);
}

void game::plfire(bool burst)
{
 char reload_invlet = 0;
 if (!u.weapon.is_gun())
  return;
 vehicle *veh = m.veh_at(u.posx, u.posy);
 if (veh && veh->player_in_control(&u) && u.weapon.is_two_handed(&u)) {
  add_msg (_("You need a free arm to drive!"));
  return;
 }
 if (u.weapon.has_flag("CHARGE") && !u.weapon.active) {
  if (u.has_charges("UPS_on", 1)  ||
      u.has_charges("adv_UPS_on", 1) ) {
   add_msg(_("Your %s starts charging."), u.weapon.tname().c_str());
   u.weapon.charges = 0;
   u.weapon.poison = 0;
   u.weapon.curammo = dynamic_cast<it_ammo*>(itypes["charge_shot"]);
   u.weapon.active = true;
   return;
  } else {
   add_msg(_("You need a powered UPS."));
   return;
  }
 }

 if (u.weapon.has_flag("NO_AMMO")) {
   u.weapon.charges = 1;
   u.weapon.curammo = dynamic_cast<it_ammo*>(itypes["generic_no_ammo"]);
 }

 if ((u.weapon.has_flag("STR8_DRAW")  && u.str_cur <  4) ||
     (u.weapon.has_flag("STR10_DRAW") && u.str_cur <  5) ||
     (u.weapon.has_flag("STR12_DRAW") && u.str_cur <  6)   ) {
  add_msg(_("You're not strong enough to draw the bow!"));
  return;
 }

 if (u.weapon.has_flag("RELOAD_AND_SHOOT") && u.weapon.charges == 0) {
  reload_invlet = u.weapon.pick_reload_ammo(u, true);
  if (reload_invlet == 0) {
   add_msg(_("Out of ammo!"));
   return;
  }

  u.weapon.reload(u, reload_invlet);
  u.moves -= u.weapon.reload_time(u);
  refresh_all();
 }

 if (u.weapon.num_charges() == 0 && !u.weapon.has_flag("RELOAD_AND_SHOOT")
     && !u.weapon.has_flag("NO_AMMO")) {
  add_msg(_("You need to reload!"));
  return;
 }
 if (u.weapon.has_flag("FIRE_100") && u.weapon.num_charges() < 100) {
  add_msg(_("Your %s needs 100 charges to fire!"), u.weapon.tname().c_str());
  return;
 }
 if (u.weapon.has_flag("FIRE_50") && u.weapon.num_charges() < 50) {
  add_msg(_("Your %s needs 50 charges to fire!"), u.weapon.tname().c_str());
  return;
 }
 if (u.weapon.has_flag("USE_UPS") && !u.has_charges("UPS_off", 5) &&
     !u.has_charges("UPS_on", 5) && !u.has_charges("adv_UPS_off", 3) &&
     !u.has_charges("adv_UPS_on", 3)) {
  add_msg(_("You need a UPS with at least 5 charges or an advanced UPS with at least 3 charges to fire that!"));
  return;
 } else if (u.weapon.has_flag("USE_UPS_20") && !u.has_charges("UPS_off", 20) &&
  !u.has_charges("UPS_on", 20) && !u.has_charges("adv_UPS_off", 12) &&
  !u.has_charges("adv_UPS_on", 12)) {
  add_msg(_("You need a UPS with at least 20 charges or an advanced UPS with at least 12 charges to fire that!"));
  return;
 } else if (u.weapon.has_flag("USE_UPS_40") && !u.has_charges("UPS_off", 40) &&
  !u.has_charges("UPS_on", 40) && !u.has_charges("adv_UPS_off", 24) &&
  !u.has_charges("adv_UPS_on", 24)) {
  add_msg(_("You need a UPS with at least 40 charges or an advanced UPS with at least 24 charges to fire that!"));
  return;
 }

 int range = u.weapon.range(&u);

 m.draw(this, w_terrain, point(u.posx, u.posy));

// Populate a list of targets with the zombies in range and visible
 std::vector <monster> mon_targets;
 std::vector <int> targetindices;
 int passtarget = -1;
 for (int i = 0; i < num_zombies(); i++) {
   monster &z = _active_monsters[i];
   if (u_see(&z)) {
     z.draw(w_terrain, u.posx, u.posy, true);
     if(rl_dist( u.posx, u.posy, z.posx(), z.posy() ) <= range) {
       mon_targets.push_back(z);
       targetindices.push_back(i);
       if (i == last_target) {
         passtarget = mon_targets.size() - 1;
       }
     }
   }
 }

 int x = u.posx;
 int y = u.posy;

 // target() sets x and y, and returns an empty vector if we canceled (Esc)
 std::vector <point> trajectory = target(x, y, u.posx - range, u.posy - range,
                                         u.posx + range, u.posy + range,
                                         mon_targets, passtarget, &u.weapon);

 draw_ter(); // Recenter our view
 if (trajectory.size() == 0) {
  if(u.weapon.has_flag("RELOAD_AND_SHOOT"))
  {
      u.moves += u.weapon.reload_time(u);
      unload(u.weapon);
      u.moves += u.weapon.reload_time(u) / 2; // unloading time
  }
  return;
 }
 if (passtarget != -1) { // We picked a real live target
  last_target = targetindices[passtarget]; // Make it our default for next time
  zombie(targetindices[passtarget]).add_effect(ME_HIT_BY_PLAYER, 100);
 }

 if (u.weapon.mode == "MODE_BURST")
  burst = true;

// Train up our skill
 it_gun* firing = dynamic_cast<it_gun*>(u.weapon.type);
 int num_shots = 1;
 if (burst)
  num_shots = u.weapon.burst_size();
 if (num_shots > u.weapon.num_charges() && !u.weapon.has_flag("NO_AMMO"))
   num_shots = u.weapon.num_charges();
 if (u.skillLevel(firing->skill_used) == 0 ||
     (firing->ammo != "BB" && firing->ammo != "nail"))
     u.practice(turn, firing->skill_used, 4 + (num_shots / 2));
 if (u.skillLevel("gun") == 0 ||
     (firing->ammo != "BB" && firing->ammo != "nail"))
     u.practice(turn, "gun", 5);

 fire(u, x, y, trajectory, burst);
}

void game::butcher()
{
 if (u.in_vehicle)
 {
     add_msg(_("You can't butcher while driving!"));
     return;
 }
 std::vector<int> corpses;
 for (int i = 0; i < m.i_at(u.posx, u.posy).size(); i++) {
  if (m.i_at(u.posx, u.posy)[i].type->id == "corpse")
   corpses.push_back(i);
 }
 if (corpses.size() == 0) {
  add_msg(_("There are no corpses here to butcher."));
  return;
 }
 int factor = u.butcher_factor();
 if (factor == 999) {
  add_msg(_("You don't have a sharp item to butcher with."));
  return;
 }

 if (is_hostile_nearby() &&
     !query_yn(_("Hostiles are nearby! Start Butchering anyway?")))
 {
     return;
 }

 int butcher_corpse_index = 0;
 if (corpses.size() > 1) {
     uimenu kmenu;
     kmenu.text = _("Choose corpse to butcher");
     kmenu.selected = 0;
     for (int i = 0; i < corpses.size(); i++) {
         mtype *corpse = m.i_at(u.posx, u.posy)[corpses[i]].corpse;
         int hotkey = -1;
         if (i == 0) {
             for (std::map<char, action_id>::iterator it = keymap.begin(); it != keymap.end(); it++) {
                 if (it->second == ACTION_BUTCHER) {
                     hotkey = (it->first == 'q') ? -1 : it->first;
                     break;
                 }
             }
         }
         kmenu.addentry(i, true, hotkey, corpse->name.c_str());
     }
     kmenu.addentry(corpses.size(), true, 'q', _("Cancel"));
     kmenu.query();
     if (kmenu.ret == corpses.size()) {
         return;
     }
     butcher_corpse_index = kmenu.ret;
 }

 mtype *corpse = m.i_at(u.posx, u.posy)[corpses[butcher_corpse_index]].corpse;
 int time_to_cut = 0;
 switch (corpse->size) { // Time in turns to cut up te corpse
  case MS_TINY:   time_to_cut =  2; break;
  case MS_SMALL:  time_to_cut =  5; break;
  case MS_MEDIUM: time_to_cut = 10; break;
  case MS_LARGE:  time_to_cut = 18; break;
  case MS_HUGE:   time_to_cut = 40; break;
 }
 time_to_cut *= 100; // Convert to movement points
 time_to_cut += factor * 5; // Penalty for poor tool
 if (time_to_cut < 250)
  time_to_cut = 250;
 u.assign_activity(this, ACT_BUTCHER, time_to_cut, corpses[butcher_corpse_index]);
 u.moves = 0;
}

void game::complete_butcher(int index)
{
 // corpses can disappear (rezzing!), so check for that
 if (m.i_at(u.posx, u.posy).size() <= index || m.i_at(u.posx, u.posy)[index].corpse == NULL || m.i_at(u.posx, u.posy)[index].typeId() != "corpse" ) {
  add_msg(_("There's no corpse to butcher!"));
  return;
 }
 mtype* corpse = m.i_at(u.posx, u.posy)[index].corpse;
 std::vector<item> contents = m.i_at(u.posx, u.posy)[index].contents;
 int age = m.i_at(u.posx, u.posy)[index].bday;
 m.i_rem(u.posx, u.posy, index);
 int factor = u.butcher_factor();
 int pieces = 0, skins = 0, bones = 0, sinews = 0, feathers = 0;
 double skill_shift = 0.;

 int sSkillLevel = u.skillLevel("survival");

 switch (corpse->size) {
  case MS_TINY:   pieces =  1; skins =  1; bones = 1; sinews = 1; feathers = 2;  break;
  case MS_SMALL:  pieces =  2; skins =  3; bones = 4; sinews = 4; feathers = 6;  break;
  case MS_MEDIUM: pieces =  4; skins =  6; bones = 9; sinews = 9; feathers = 11; break;
  case MS_LARGE:  pieces =  8; skins = 10; bones = 14;sinews = 14; feathers = 17;break;
  case MS_HUGE:   pieces = 16; skins = 18; bones = 21;sinews = 21; feathers = 24;break;
 }

 skill_shift += rng(0, sSkillLevel - 3);
 skill_shift += rng(0, u.dex_cur - 8) / 4;
 if (u.str_cur < 4)
  skill_shift -= rng(0, 5 * (4 - u.str_cur)) / 4;
 if (factor > 0)
  skill_shift -= rng(0, factor / 5);

 int practice = 4 + pieces;
 if (practice > 20)
  practice = 20;
 u.practice(turn, "survival", practice);

 pieces += int(skill_shift);
 if (skill_shift < 5)  { // Lose some skins and bones
  skins += ((int)skill_shift - 5);
  bones += ((int)skill_shift - 2);
  sinews += ((int)skill_shift - 8);
  feathers += ((int)skill_shift - 1);
 }

 if (bones > 0) {
  if (corpse->has_flag(MF_BONES)) {
    m.spawn_item(u.posx, u.posy, "bone", age, bones);
   add_msg(_("You harvest some usable bones!"));
  } else if (corpse->mat == "veggy") {
    m.spawn_item(u.posx, u.posy, "plant_sac", age, bones);
   add_msg(_("You harvest some fluid bladders!"));
  }
 }

 if (sinews > 0) {
  if (corpse->has_flag(MF_BONES)) {
    m.spawn_item(u.posx, u.posy, "sinew", age, sinews);
   add_msg(_("You harvest some usable sinews!"));
  } else if (corpse->mat == "veggy") {
    m.spawn_item(u.posx, u.posy, "plant_fibre", age, sinews);
   add_msg(_("You harvest some plant fibres!"));
  }
 }

    if ((corpse->has_flag(MF_FUR) || corpse->has_flag(MF_LEATHER) ||
         corpse->has_flag(MF_CHITIN)) && skins > 0) {
        add_msg(_("You manage to skin the %s!"), corpse->name.c_str());
        int fur = 0;
        int leather = 0;
        int chitin = 0;

        while (skins > 0) {
            if (corpse->has_flag(MF_CHITIN)) {
                chitin = rng(0, skins);
                skins -= chitin;
                skins = std::max(skins, 0);
            }
            if (corpse->has_flag(MF_FUR)) {
                fur = rng(0, skins);
                skins -= fur;
                skins = std::max(skins, 0);
            }
            if (corpse->has_flag(MF_LEATHER)) {
                leather = rng(0, skins);
                skins -= leather;
                skins = std::max(skins, 0);
            }
        }

        if(chitin) m.spawn_item(u.posx, u.posy, "chitin_piece", age, chitin);
        if(fur) m.spawn_item(u.posx, u.posy, "fur", age, fur);
        if(leather) m.spawn_item(u.posx, u.posy, "leather", age, leather);
    }

 if (feathers > 0) {
  if (corpse->has_flag(MF_FEATHER)) {
    m.spawn_item(u.posx, u.posy, "feather", age, feathers);
   add_msg(_("You harvest some feathers!"));
  }
 }

 //Add a chance of CBM recovery. For shocker and cyborg corpses.
 if (corpse->has_flag(MF_CBM)) {
  //As long as the factor is above -4 (the sinew cutoff), you will be able to extract cbms
  if(skill_shift >= 0){
   add_msg(_("You discover a CBM in the %s!"), corpse->name.c_str());
   //To see if it spawns a battery
   if(rng(0,1) == 1){ //The battery works
    m.spawn_item(u.posx, u.posy, "bio_power_storage", age);
   }else{//There is a burnt out CBM
    m.spawn_item(u.posx, u.posy, "burnt_out_bionic", age);
   }
  }
  if(skill_shift >= 0){
   //To see if it spawns a random additional CBM
   if(rng(0,1) == 1){ //The CBM works
    Item_tag bionic_item = item_controller->id_from("bionics");
    m.spawn_item(u.posx, u.posy, bionic_item, age);
   }else{//There is a burnt out CBM
    m.spawn_item(u.posx, u.posy, "burnt_out_bionic", age);
   }
  }
 }

 // Recover hidden items
 for (int i = 0; i < contents.size(); i++) {
   if ((skill_shift + 10) * 5 > rng(0,100)) {
     add_msg(_("You discover a %s in the %s!"), contents[i].tname().c_str(), corpse->name.c_str());
     m.add_item_or_charges(u.posx, u.posy, contents[i]);
   } else if (contents[i].is_bionic()){
     m.spawn_item(u.posx, u.posy, "burnt_out_bionic", age);
   }
 }

 if (pieces <= 0) {
  add_msg(_("Your clumsy butchering destroys the meat!"));
 } else {
  add_msg(_("You butcher the corpse."));
  itype_id meat;
  if (corpse->has_flag(MF_POISON)) {
    if (corpse->mat == "flesh") {
     meat = "meat_tainted";
    } else {
     meat = "veggy_tainted";
    }
  } else {
   if (corpse->mat == "flesh" || corpse->mat == "hflesh") {
    if(corpse->has_flag(MF_HUMAN)) {
     meat = "human_flesh";
    } else {
     meat = "meat";
    }
   } else if(corpse->mat == "bone") {
     meat = "bone";
   } else if(corpse->mat == "veggy") {
     meat = "veggy";
   } else {
     //Don't generate anything
     return;
   }
  }
  item tmpitem=item_controller->create(meat, age);
  tmpitem.corpse=dynamic_cast<mtype*>(corpse);
  while ( pieces > 0 ) {
    pieces--;
    m.add_item_or_charges(u.posx, u.posy, tmpitem);
  }
 }
}

void game::forage()
{
  int veggy_chance = rng(1, 20);

  if (veggy_chance < u.skillLevel("survival"))
  {
    add_msg(_("You found some wild veggies!"));
    u.practice(turn, "survival", 10);
    m.spawn_item(u.activity.placement.x, u.activity.placement.y, "veggy_wild", turn, 0);
    m.ter_set(u.activity.placement.x, u.activity.placement.y, t_dirt);
  }
  else
  {
    add_msg(_("You didn't find anything."));
    if (u.skillLevel("survival") < 7)
        u.practice(turn, "survival", rng(3, 6));
    else
        u.practice(turn, "survival", 1);
    if (one_in(2))
        m.ter_set(u.activity.placement.x, u.activity.placement.y, t_dirt);
  }
}

void game::eat(char chInput)
{
 char ch;
 if (u.has_trait("RUMINANT") && m.ter(u.posx, u.posy) == t_underbrush &&
     query_yn(_("Eat underbrush?"))) {
  u.moves -= 400;
  u.hunger -= 10;
  m.ter_set(u.posx, u.posy, t_grass);
  add_msg(_("You eat the underbrush."));
  return;
 }
 if (chInput == '.')
  ch = inv_type(_("Consume item:"), IC_COMESTIBLE );
 else
  ch = chInput;

 if (ch == ' ' || ch == KEY_ESCAPE) {
  add_msg(_("Never mind."));
  return;
 }

 if (!u.has_item(ch)) {
  add_msg(_("You don't have item '%c'!"), ch);
  return;
 }
 u.consume(this, u.lookup_item(ch));
}

void game::wear(char chInput)
{
 char ch;
 if (chInput == '.')
  ch = inv_type(_("Wear item:"), IC_ARMOR);
 else
  ch = chInput;

 if (inv_chars.find(ch) == std::string::npos) {
  add_msg(_("Never mind."));
  return;
 }
 u.wear(this, ch);
}

void game::takeoff(char chInput)
{
 char ch;
 if (chInput == '.')
  ch = inv_type(_("Take off item:"), IC_NULL);
 else
  ch = chInput;

 if (ch == ' ' || ch == KEY_ESCAPE) {
  add_msg(_("Never mind."));
  return;
 }

 if (u.takeoff(this, ch))
  u.moves -= 250; // TODO: Make this variable
 else
  add_msg(_("Invalid selection."));
}

void game::reload(char chInput)
{
 //Quick and dirty hack
 //Save old weapon in temp variable
 //Wield item that should be unloaded
 //Reload weapon
 //Put unloaded item back into inventory
 //Wield old weapon
 bool bSwitch = false;
 item oTempWeapon;
 item inv_it = u.inv.item_by_letter(chInput);

 if (u.weapon.invlet != chInput && !inv_it.is_null()) {
  oTempWeapon = u.weapon;
  u.weapon = inv_it;
  u.inv.remove_item_by_letter(chInput);
  bSwitch = true;
 }

 if (bSwitch || u.weapon.invlet == chInput) {
  reload();
  u.activity.moves_left = 0;
  monmove();
  process_activity();
 }

 if (bSwitch) {
  u.inv.push_back(u.weapon);
  u.weapon = oTempWeapon;
 }
}

void game::reload()
{
 if (u.weapon.is_gun()) {
  if (u.weapon.has_flag("RELOAD_AND_SHOOT")) {
   add_msg(_("Your %s does not need to be reloaded; it reloads and fires in a \
single action."), u.weapon.tname().c_str());
   return;
  }
  if (u.weapon.ammo_type() == "NULL") {
   add_msg(_("Your %s does not reload normally."), u.weapon.tname().c_str());
   return;
  }
  if (u.weapon.charges == u.weapon.clip_size()) {
      int alternate_magazine = -1;
      for (int i = 0; i < u.weapon.contents.size(); i++)
      {
          if ((u.weapon.contents[i].is_gunmod() &&
               (u.weapon.contents[i].typeId() == "spare_mag" &&
                u.weapon.contents[i].charges < (dynamic_cast<it_gun*>(u.weapon.type))->clip)) ||
              ((u.weapon.contents[i].has_flag("MODE_AUX") &&
                u.weapon.contents[i].charges < u.weapon.contents[i].clip_size())))
          {
              alternate_magazine = i;
          }
      }
      if(alternate_magazine == -1) {
          add_msg(_("Your %s is fully loaded!"), u.weapon.tname(this).c_str());
          return;
      }
  }
  char invlet = u.weapon.pick_reload_ammo(u, true);
  if (invlet == 0) {
   add_msg(_("Out of ammo!"));
   return;
  }
  u.assign_activity(this, ACT_RELOAD, u.weapon.reload_time(u), -1, invlet);
  u.moves = 0;
 } else if (u.weapon.is_tool()) {
  it_tool* tool = dynamic_cast<it_tool*>(u.weapon.type);
  if (tool->ammo == "NULL") {
   add_msg(_("You can't reload a %s!"), u.weapon.tname(this).c_str());
   return;
  }
  char invlet = u.weapon.pick_reload_ammo(u, true);
  if (invlet == 0) {
// Reload failed
   add_msg(_("Out of %s!"), ammo_name(tool->ammo).c_str());
   return;
  }
  u.assign_activity(this, ACT_RELOAD, u.weapon.reload_time(u), -1, invlet);
  u.moves = 0;
 } else if (!u.is_armed())
  add_msg(_("You're not wielding anything."));
 else
  add_msg(_("You can't reload a %s!"), u.weapon.tname(this).c_str());
 refresh_all();
}

// Unload a containter, gun, or tool
// If it's a gun, some gunmods can also be loaded
void game::unload(char chInput)
{ // this is necessary to prevent re-selection of the same item later
    item it = (u.inv.remove_item_by_letter(chInput));
    if (!it.is_null())
    {
        unload(it);
        u.i_add(it, this);
    }
    else
    {
        item ite;
        if (u.weapon.invlet == chInput) { // item is wielded as weapon.
            if (std::find(martial_arts_itype_ids.begin(), martial_arts_itype_ids.end(), u.weapon.type->id) != martial_arts_itype_ids.end()){
                return; //ABORT!
            } else {
                ite = u.weapon;
                u.weapon = item(itypes["null"], 0); //ret_null;
                unload(ite);
                u.weapon = ite;
                return;
            }
        } else { //this is that opportunity for reselection where the original container is worn, see issue #808
            item& itm = u.i_at(chInput);
            if (!itm.is_null())
            {
                unload(itm);
            }
        }
    }
}

void game::unload(item& it)
{
    if ( !it.is_gun() && it.contents.size() == 0 && (!it.is_tool() || it.ammo_type() == "NULL") )
    {
        add_msg(_("You can't unload a %s!"), it.tname(this).c_str());
        return;
    }
    int spare_mag = -1;
    int has_m203 = -1;
    int has_shotgun = -1;
    if (it.is_gun()) {
        spare_mag = it.has_gunmod ("spare_mag");
        has_m203 = it.has_gunmod ("m203");
        has_shotgun = it.has_gunmod ("u_shotgun");
    }
    if (it.is_container() ||
        (it.charges == 0 &&
         (spare_mag == -1 || it.contents[spare_mag].charges <= 0) &&
         (has_m203 == -1 || it.contents[has_m203].charges <= 0) &&
         (has_shotgun == -1 || it.contents[has_shotgun].charges <= 0)))
    {
        if (it.contents.size() == 0)
        {
            if (it.is_gun())
            {
                add_msg(_("Your %s isn't loaded, and is not modified."),
                        it.tname(this).c_str());
            }
            else
            {
                add_msg(_("Your %s isn't charged.") , it.tname(this).c_str());
            }
            return;
        }
        // Unloading a container!
        u.moves -= 40 * it.contents.size();
        std::vector<item> new_contents; // In case we put stuff back
        while (it.contents.size() > 0)
        {
            item content = it.contents[0];
            int iter = 0;
// Pick an inventory item for the contents
            while ((content.invlet == 0 || u.has_item(content.invlet)) && iter < inv_chars.size())
            {
                content.invlet = nextinv;
                advance_nextinv();
                iter++;
            }
            if (content.made_of(LIQUID))
            {
                if (!handle_liquid(content, false, false, &it))
                {
                    new_contents.push_back(content);// Put it back in (we canceled)
                }
            } else {
                if (u.can_pickVolume(content.volume()) && u.can_pickWeight(content.weight(), !OPTIONS["DANGEROUS_PICKUPS"]) &&
                    iter < inv_chars.size())
                {
                    add_msg(_("You put the %s in your inventory."), content.tname(this).c_str());
                    u.i_add(content, this);
                } else {
                    add_msg(_("You drop the %s on the ground."), content.tname(this).c_str());
                    m.add_item_or_charges(u.posx, u.posy, content, 1);
                }
            }
            it.contents.erase(it.contents.begin());
        }
        it.contents = new_contents;
        return;
    }

    if(it.has_flag("NO_UNLOAD")) {
      add_msg(_("You can't unload a %s!"), it.tname(this).c_str());
      return;
    }

// Unloading a gun or tool!
 u.moves -= int(it.reload_time(u) / 2);

 // Default to unloading the gun, but then try other alternatives.
 item* weapon = &it;
 if (weapon->is_gun()) { // Gun ammo is combined with existing items
  // If there's an active gunmod, unload it first.
  item* active_gunmod = weapon->active_gunmod();
  if (active_gunmod != NULL && active_gunmod->charges > 0)
   weapon = active_gunmod;
  // Then try and unload a spare magazine if there is one.
  else if (spare_mag != -1 && weapon->contents[spare_mag].charges > 0)
   weapon = &weapon->contents[spare_mag];
  // Then try the grenade launcher
  else if (has_m203 != -1 && weapon->contents[has_m203].charges > 0)
   weapon = &weapon->contents[has_m203];
  // Then try an underslung shotgun
  else if (has_shotgun != -1 && weapon->contents[has_shotgun].charges > 0)
   weapon = &weapon->contents[has_shotgun];
 }

 item newam;

 if (weapon->curammo != NULL) {
  newam = item(weapon->curammo, turn);
 } else {
  newam = item(itypes[default_ammo(weapon->ammo_type())], turn);
 }
 if(weapon->typeId() == "adv_UPS_off" || weapon->typeId() == "adv_UPS_on") {
    int chargesPerPlutonium = 500;
    int chargesRemoved = weapon->charges - (weapon-> charges % chargesPerPlutonium);;
    int plutoniumRemoved = chargesRemoved / chargesPerPlutonium;
    if(chargesRemoved < weapon->charges) {
        add_msg(_("You can't remove partially depleted plutonium!"));
    }
    if(plutoniumRemoved > 0) {
        add_msg(_("You remove %i plutonium from the advanced UPS"), plutoniumRemoved);
        newam.charges = plutoniumRemoved;
        weapon->charges -= chargesRemoved;
    } else { return; }
 } else {
    newam.charges = weapon->charges;
    weapon->charges = 0;
 }

 if (newam.made_of(LIQUID)) {
  if (!handle_liquid(newam, false, false))
   weapon->charges += newam.charges; // Put it back in
 } else if(newam.charges > 0) {
  int iter = 0;
  while ((newam.invlet == 0 || u.has_item(newam.invlet)) && iter < inv_chars.size()) {
   newam.invlet = nextinv;
   advance_nextinv();
   iter++;
  }
  if (u.can_pickWeight(newam.weight(), !OPTIONS["DANGEROUS_PICKUPS"]) &&
      u.can_pickVolume(newam.volume()) && iter < inv_chars.size()) {
   u.i_add(newam, this);
  } else {
   m.add_item_or_charges(u.posx, u.posy, newam, 1);
  }
 }
 // null the curammo, but only if we did empty the item
 if (weapon->charges == 0) {
  weapon->curammo = NULL;
 }
}

void game::wield(char chInput)
{
 if (u.weapon.has_flag("NO_UNWIELD")) {
// Bionics can't be unwielded
  add_msg(_("You cannot unwield your %s."), u.weapon.tname(this).c_str());
  return;
 }
 char ch;
 if (chInput == '.')
  ch = inv(_("Wield item:"));
 else
  ch = chInput;

 if (ch == ' ' || ch == KEY_ESCAPE) {
  add_msg(_("Never mind."));
  return;
 }

 bool success = false;
 if (ch == '-')
  success = u.wield(this, -3);
 else
  success = u.wield(this, u.lookup_item(ch));

 if (success)
  u.recoil = 5;
}

void game::read()
{
 char ch = inv_type(_("Read:"), IC_BOOK);

 if (ch == ' ' || ch == KEY_ESCAPE) {
  add_msg(_("Never mind."));
  return;
 }
 u.read(this, ch);
}

void game::chat()
{
    if (active_npc.size() == 0)
    {
        add_msg(_("You talk to yourself for a moment."));
        return;
    }

    std::vector<npc*> available;

    for (int i = 0; i < active_npc.size(); i++)
    {
        if (u_see(active_npc[i]->posx, active_npc[i]->posy) && rl_dist(u.posx, u.posy, active_npc[i]->posx, active_npc[i]->posy) <= 24)
        {
            available.push_back(active_npc[i]);
        }
    }

    if (available.size() == 0)
    {
        add_msg(_("There's no-one close enough to talk to."));
        return;
    }
    else if (available.size() == 1)
    {
        available[0]->talk_to_u(this);
    }
    else
    {
        std::vector<std::string> npcs;

        for (int i = 0; i < available.size(); i++)
        {
            npcs.push_back(available[i]->name);
        }
        npcs.push_back(_("Cancel"));

        int npc_choice = menu_vec(true, _("Who do you want to talk to?"), npcs) - 1;

        if(npc_choice >= 0 && npc_choice < available.size())
        {
            available[npc_choice]->talk_to_u(this);
        }
    }
    u.moves -= 100;
}

void game::pldrive(int x, int y) {
    if (run_mode == 2) { // Monsters around and we don't wanna run
        add_msg(_("Monster spotted--run mode is on! "
                    "(%s to turn it off or %s to ignore monster.)"),
                    press_x(ACTION_TOGGLE_SAFEMODE).c_str(),
                    from_sentence_case(press_x(ACTION_IGNORE_ENEMY)).c_str());
        return;
    }
    int part = -1;
    vehicle *veh = m.veh_at (u.posx, u.posy, part);
    if (!veh) {
        dbg(D_ERROR) << "game:pldrive: can't find vehicle! Drive mode is now off.";
        debugmsg ("game::pldrive error: can't find vehicle! Drive mode is now off.");
        u.in_vehicle = false;
        return;
    }
    int pctr = veh->part_with_feature (part, "CONTROLS");
    if (pctr < 0) {
        add_msg (_("You can't drive the vehicle from here. You need controls!"));
        return;
    }

    int thr_amount = 10 * 100;
    if (veh->cruise_on) {
        veh->cruise_thrust (-y * thr_amount);
    } else {
        veh->thrust (-y);
    }
    veh->turn (15 * x);
    if (veh->skidding && veh->valid_wheel_config()) {
        if (rng (0, veh->velocity) < u.dex_cur + u.skillLevel("driving") * 2) {
            add_msg (_("You regain control of the %s."), veh->name.c_str());
            u.practice(turn, "driving", veh->velocity / 5);
            veh->velocity = int(veh->forward_velocity());
            veh->skidding = false;
            veh->move.init (veh->turn_dir);
        }
    }
    // Don't spend turns to adjust cruise speed.
    if( x != 0 || !veh->cruise_on ) {
        u.moves = 0;
    }

    if (x != 0 && veh->velocity != 0 && one_in(10)) {
        u.practice(turn, "driving", 1);
    }
}

void game::plmove(int dx, int dy)
{
 if (run_mode == 2) { // Monsters around and we don't wanna run
   add_msg(_("Monster spotted--safe mode is on! \
(%s to turn it off or %s to ignore monster.)"),
           press_x(ACTION_TOGGLE_SAFEMODE).c_str(),
           from_sentence_case(press_x(ACTION_IGNORE_ENEMY)).c_str());
  return;
 }
 int x = 0;
 int y = 0;
 if (u.has_disease("stunned")) {
  x = rng(u.posx - 1, u.posx + 1);
  y = rng(u.posy - 1, u.posy + 1);
 } else {
  x = u.posx + dx;
  y = u.posy + dy;

  if (moveCount % 60 == 0) {
   if (u.has_bionic("bio_torsionratchet")) {
    u.charge_power(1);
   }
  }
 }

 dbg(D_PEDANTIC_INFO) << "game:plmove: From ("<<u.posx<<","<<u.posy<<") to ("<<x<<","<<y<<")";

// Check if our movement is actually an attack on a monster
 int mondex = mon_at(x, y);
 // Are we displacing a monster?  If it's vermin, always.
 bool displace = false;
 if (mondex != -1) {
     monster &z = zombie(mondex);
     if (z.friendly == 0 && !(z.type->has_flag(MF_VERMIN))) {
         int udam = u.hit_mon(this, &z);
         if (z.hurt(udam) || z.is_hallucination()) {
             kill_mon(mondex, true);
         }
         draw_hit_mon(x,y,z,z.dead);
         return;
     } else {
         displace = true;
     }
 }
 // If not a monster, maybe there's an NPC there
 int npcdex = npc_at(x, y);
 if (npcdex != -1) {
     if(!active_npc[npcdex]->is_enemy()){
         if (!query_yn(_("Really attack %s?"), active_npc[npcdex]->name.c_str())) {
             if (active_npc[npcdex]->is_friend()) {
                 add_msg(_("%s moves out of the way."), active_npc[npcdex]->name.c_str());
                 active_npc[npcdex]->move_away_from(this, u.posx, u.posy);
             }

             return; // Cancel the attack
         } else {
             //The NPC knows we started the fight, used for morale penalty.
             active_npc[npcdex]->hit_by_player = true;
         }
     }

     u.hit_player(this, *active_npc[npcdex]);
     active_npc[npcdex]->make_angry();
     if (active_npc[npcdex]->hp_cur[hp_head]  <= 0 ||
         active_npc[npcdex]->hp_cur[hp_torso] <= 0   ) {
         active_npc[npcdex]->die(this, true);
     }
     return;
 }

     // Otherwise, actual movement, zomg
 if (u.has_disease("amigara")) {
  int curdist = 999, newdist = 999;
  for (int cx = 0; cx < SEEX * MAPSIZE; cx++) {
   for (int cy = 0; cy < SEEY * MAPSIZE; cy++) {
    if (m.ter(cx, cy) == t_fault) {
     int dist = rl_dist(cx, cy, u.posx, u.posy);
     if (dist < curdist)
      curdist = dist;
     dist = rl_dist(cx, cy, x, y);
     if (dist < newdist)
      newdist = dist;
    }
   }
  }
  if (newdist > curdist) {
   add_msg(_("You cannot pull yourself away from the faultline..."));
   return;
  }
 }

 if (u.has_disease("in_pit")) {
  if (rng(0, 40) > u.str_cur + int(u.dex_cur / 2)) {
   add_msg(_("You try to escape the pit, but slip back in."));
   u.moves -= 100;
   return;
  } else {
   add_msg(_("You escape the pit!"));
   u.rem_disease("in_pit");
  }
 }
 if (u.has_disease("downed")) {
  if (rng(0, 40) > u.dex_cur + int(u.str_cur / 2)) {
   add_msg(_("You struggle to stand."));
   u.moves -= 100;
   return;
  } else {
   add_msg(_("You stand up."));
   u.rem_disease("downed");
   u.moves -= 100;
   return;
  }
 }

// GRAB: pre-action checking.
 int vpart0 = -1, vpart1 = -1, dpart = -1;
 vehicle *veh0 = m.veh_at(u.posx, u.posy, vpart0);
 vehicle *veh1 = m.veh_at(x, y, vpart1);
 bool pushing_furniture = false;  // moving -into- furniture tile; skip check for move_cost > 0
 bool pulling_furniture = false;  // moving -away- from furniture tile; check for move_cost > 0
 bool shifting_furniture = false; // moving furniture and staying still; skip check for move_cost > 0
 int movecost_modifier = 0;       // pulling moves furniture into our origin square, so this changes to subtract it.

 if( u.grab_point.x != 0 || u.grab_point.y ) {
     if ( u.grab_type == OBJECT_VEHICLE ) { // default; assume OBJECT_VEHICLE
         vehicle *grabbed_vehicle = m.veh_at( u.posx + u.grab_point.x, u.posy + u.grab_point.y );
         // If we're pushing a vehicle, the vehicle tile we'd be "stepping onto" is
         // actually the current tile.
         // If there's a vehicle there, it will actually result in failed movement.
         if( grabbed_vehicle == veh1 ) {
             veh1 = veh0;
             vpart1 = vpart0;
         }
     } else if ( u.grab_type == OBJECT_FURNITURE ) { // Determine if furniture grab is valid, and what we're wanting to do with it based on
         point fpos( u.posx + u.grab_point.x, u.posy + u.grab_point.y ); // where it is
         if ( m.has_furn(fpos.x, fpos.y) ) {
             pushing_furniture = ( dx == u.grab_point.x && dy == u.grab_point.y); // and where we're going
             if ( ! pushing_furniture ) {
                 point fdest( fpos.x + dx, fpos.y + dy );
                 pulling_furniture = ( fdest.x == u.posx && fdest.y == u.posy );
             }
             shifting_furniture = ( pushing_furniture == false && pulling_furniture == false );
         }
     }
 }
 bool veh_closed_door = false;
 if (veh1) {
  dpart = veh1->part_with_feature (vpart1, "OPENABLE");
  veh_closed_door = dpart >= 0 && !veh1->parts[dpart].open;
 }

 if (veh0 && abs(veh0->velocity) > 100) {
  if (!veh1) {
   if (query_yn(_("Dive from moving vehicle?"))) {
    moving_vehicle_dismount(x, y);
   }
   return;
  } else if (veh1 != veh0) {
   add_msg(_("There is another vehicle in the way."));
   return;
  } else if (veh1->part_with_feature(vpart1, "BOARDABLE") < 0) {
   add_msg(_("That part of the vehicle is currently unsafe."));
   return;
  }
 }


 if (m.move_cost(x, y) > 0 || pushing_furniture || shifting_furniture ) {
    // move_cost() of 0 = impassible (e.g. a wall)
    u.set_underwater(false);

    //Ask for EACH bad field, maybe not? Maybe say "theres X bad shit in there don't do it."
    field_entry *cur = NULL;
    field &tmpfld = m.field_at(x, y);
    std::map<field_id, field_entry*>::iterator field_it;
    for (field_it = tmpfld.getFieldStart(); field_it != tmpfld.getFieldEnd(); ++field_it) {
        cur = field_it->second;
        if (cur == NULL) {
            continue;
        }
        field_id curType = cur->getFieldType();
        bool dangerous = false;

        switch (curType) {
            case fd_smoke:
                dangerous = !(u.resist(bp_mouth) >= 7);
                break;
            case fd_tear_gas:
            case fd_toxic_gas:
            case fd_gas_vent:
                dangerous = !(u.resist(bp_mouth) >= 15);
                break;
            default:
                dangerous = cur->is_dangerous();
                break;
        }
        if ((dangerous) && !query_yn(_("Really step into that %s?"), cur->name().c_str())) {
            return;
        }
    }

  if (m.tr_at(x, y) != tr_null &&
    u.per_cur - u.encumb(bp_eyes) >= traps[m.tr_at(x, y)]->visibility){
        if (  !traps[m.tr_at(x, y)]->is_benign() &&
              !query_yn(_("Really step onto that %s?"),traps[m.tr_at(x, y)]->name.c_str())){
            return;
        }
  }

  float drag_multiplier = 1.0;
  vehicle *grabbed_vehicle = NULL;
  if( u.grab_point.x != 0 || u.grab_point.y != 0 ) {
    // vehicle: pulling, pushing, or moving around the grabbed object.
    if ( u.grab_type == OBJECT_VEHICLE ) {
      grabbed_vehicle = m.veh_at( u.posx + u.grab_point.x, u.posy + u.grab_point.y );
      if( NULL != grabbed_vehicle ) {
          if( grabbed_vehicle == veh0 ) {
              add_msg(_("You can't move %s while standing on it!"), grabbed_vehicle->name.c_str());
              return;
          }
          drag_multiplier += (float)(grabbed_vehicle->total_mass() * 1000) /
              (float)(u.weight_capacity() * 5);
          if( drag_multiplier > 2.0 ) {
              add_msg(_("The %s is too heavy for you to budge!"), grabbed_vehicle->name.c_str());
              return;
          }
          tileray mdir;

          int dxVeh = u.grab_point.x * (-1);
          int dyVeh = u.grab_point.y * (-1);
          int prev_grab_x = u.grab_point.x;
          int prev_grab_y = u.grab_point.y;

          if (abs(dx+dxVeh) == 2 || abs(dy+dyVeh) == 2 || ((dxVeh + dx) == 0 && (dyVeh + dy) == 0))  {
              //We are not moving around the veh
              if ((dxVeh + dx) == 0 && (dyVeh + dy) == 0) {
                  //we are pushing in the direction of veh
                  dxVeh = dx;
                  dyVeh = dy;
              } else {
                  u.grab_point.x = dx * (-1);
                  u.grab_point.y = dy * (-1);
              }

              if ((abs(dx+dxVeh) == 0 || abs(dy+dyVeh) == 0) && u.grab_point.x != 0 && u.grab_point.y != 0) {
                  //We are moving diagonal while veh is diagonal too and one direction is 0
                  dxVeh = ((dx + dxVeh) == 0) ? 0 : dxVeh;
                  dyVeh = ((dy + dyVeh) == 0) ? 0 : dyVeh;

                  u.grab_point.x = dxVeh * (-1);
                  u.grab_point.y = dyVeh * (-1);
              }

              mdir.init( dxVeh, dyVeh );
              mdir.advance( 1 );
              grabbed_vehicle->precalc_mounts( 1, mdir.dir() );
              int imp = 0;
              std::vector<veh_collision> veh_veh_colls;
              bool can_move = true;
              // Set player location to illegal value so it can't collide with vehicle.
              int player_prev_x = u.posx;
              int player_prev_y = u.posy;
              u.posx = 0;
              u.posy = 0;
              if( grabbed_vehicle->collision( veh_veh_colls, dxVeh, dyVeh, can_move, imp, true ) ) {
                  // TODO: figure out what we collided with.
                  add_msg( _("The %s collides with something."), grabbed_vehicle->name.c_str() );
                  u.moves -= 10;
                  u.posx = player_prev_x;
                  u.posy = player_prev_y;
                  u.grab_point.x = prev_grab_x;
                  u.grab_point.y = prev_grab_y;
                  return;
              }
              u.posx = player_prev_x;
              u.posy = player_prev_y;

              int gx = grabbed_vehicle->global_x();
              int gy = grabbed_vehicle->global_y();
              std::vector<int> wheel_indices = grabbed_vehicle->all_parts_with_feature("WHEEL", false);
              for( int i = 0; i < wheel_indices.size(); i++ ) {
                  int p = wheel_indices[i];
                  if( one_in(2) ) {
                      grabbed_vehicle->handle_trap( gx + grabbed_vehicle->parts[p].precalc_dx[0] + dxVeh,
                                                    gy + grabbed_vehicle->parts[p].precalc_dy[0] + dyVeh, p );
                  }
              }
              m.displace_vehicle( this, gx, gy, dxVeh, dyVeh );
          } else {
              //We are moving around the veh
              u.grab_point.x = (dx + dxVeh) * (-1);
              u.grab_point.y = (dy + dyVeh) * (-1);
          }
      } else {
          add_msg( _("No vehicle at grabbed point.") );
          u.grab_point.x = 0;
          u.grab_point.y = 0;
          u.grab_type = OBJECT_NONE;
      }
    // Furniture: pull, push, or standing still and nudging object around. Can push furniture out of reach.
    } else if ( u.grab_type == OBJECT_FURNITURE ) {
      point fpos( u.posx + u.grab_point.x, u.posy + u.grab_point.y ); // supposed position of grabbed furniture
      if ( ! m.has_furn( fpos.x, fpos.y ) ) { // where'd it go? We're grabbing thin air so reset.
          add_msg( _("No furniture at grabbed point.") );
          u.grab_point = point(0, 0);
          u.grab_type = OBJECT_NONE;
      } else {
          point fdest( fpos.x + dx, fpos.y + dy ); // intended destination of furniture.

          // unfortunately, game::is_empty fails for tiles we're standing on, which will forbid pulling, so:
          bool canmove = (
               ( m.move_cost(fdest.x, fdest.y) > 0 || m.has_flag("LIQUID", fdest.x, fdest.y) ) &&
               npc_at(fdest.x, fdest.y) == -1 &&
               mon_at(fdest.x, fdest.y) == -1 &&
               m.has_flag("FLAT", fdest.x, fdest.y) &&
               !m.has_furn(fdest.x, fdest.y) &&
               m.tr_at(fdest.x, fdest.y) == tr_null
          );

          const furn_t furntype = m.furn_at(fpos.x, fpos.y);
          int furncost = furntype.movecost;
          const int src_items = m.i_at(fpos.x, fpos.y).size();
          const int dst_items = m.i_at(fdest.x, fdest.y).size();
          bool dst_item_ok = ( ! m.has_flag("NOITEM", fdest.x, fdest.y) &&
                               ! m.has_flag("SWIMMABLE", fdest.x, fdest.y) &&
                               ! m.has_flag("DESTROY_ITEM", fdest.x, fdest.y) );
          bool src_item_ok = ( m.furn_at(fpos.x, fpos.y).has_flag("CONTAINER") ||
                               m.furn_at(fpos.x, fpos.y).has_flag("SEALED") );

          if ( ! canmove ) {
              add_msg( _("The %s collides with something."), furntype.name.c_str() );
              u.moves -= 50; // "oh was that your foot? Sorry :-O"
              return;
          } else if ( ! m.can_move_furniture( fpos.x, fpos.y, &u ) ) {
              add_msg(_("The %s is too heavy for you to budge!"), furntype.name.c_str() );
              u.moves -= 100; // time spent straining and going 'hnngh!'
              return; // furniture and or obstacle wins.
          } else if ( ! src_item_ok && dst_items > 0 ) {
              add_msg( _("There's stuff in the way.") );
              u.moves -= 50; // "oh was that your stuffed parrot? Sorry :-O"
              return;
          }

          if ( pulling_furniture ) { // normalize movecost for pulling: furniture moves into our current square -then- we move away
              if ( furncost < 0 ) {  // this will make our exit-tile move cost 0
                   movecost_modifier += m.ter_at(fpos.x, fpos.y).movecost; // so add the base cost of our exit-tile's terrain.
              } else {               // or it will think we're walking over the furniture we're pulling
                   movecost_modifier += ( 0 - furncost ); // so subtract the base cost of our furniture.
              }
          }

          u.moves -= furntype.move_str_req * 10; // t_furn has no weight/friction; this is close enough.
          sound(x, y, furntype.move_str_req * 2, _("a scraping noise"));

          m.furn_set(fdest.x, fdest.y, m.furn(fpos.x, fpos.y));    // finally move it.
          m.furn_set(fpos.x, fpos.y, f_null);

          if ( src_items > 0 ) {  // and the stuff inside.
              if ( dst_item_ok && src_item_ok ) {
                  std::vector <item>& miat = m.i_at(fpos.x, fpos.y);
                  const int arbritrary_item_limit = MAX_ITEM_IN_SQUARE - dst_items; // within reason
                  for (int i=0; i < src_items; i++) { // ...carefully
                      if ( i < arbritrary_item_limit &&
                        miat.size() > 0 &&
                        m.add_item_or_charges(fdest.x, fdest.y, miat[0], 0) ) {
                          miat.erase(miat.begin());
                      } else {
                          add_msg("Stuff spills from the %s!", furntype.name.c_str() );
                          break;
                      }
                  }
              } else {
                  add_msg("Stuff spills from the %s!", furntype.name.c_str() );
              }
          }

          if ( shifting_furniture ) { // we didn't move
              if ( abs( u.grab_point.x + dx ) < 2 && abs( u.grab_point.y + dy ) < 2 ) {
                  u.grab_point = point ( u.grab_point.x + dx , u.grab_point.y + dy ); // furniture moved relative to us
              } else { // we pushed furniture out of reach
                  add_msg( _("You let go of the %s"), furntype.name.c_str() );
                  u.grab_point = point (0, 0);
                  u.grab_type = OBJECT_NONE;
              }
              return; // We moved furniture but stayed still.
          } else if ( pushing_furniture && m.move_cost(x, y) <= 0 ) { // Not sure how that chair got into a wall, but don't let player follow.
              add_msg( _("You let go of the %s as it slides past %s"), furntype.name.c_str(), m.ter_at(x,y).name.c_str() );
              u.grab_point = point (0, 0);
              u.grab_type = OBJECT_NONE;
          }
      }
    // Unsupported!
    } else {
       add_msg( _("Nothing at grabbed point %d,%d."),u.grab_point.x,u.grab_point.y );
       u.grab_point.x = 0;
       u.grab_point.y = 0;
       u.grab_type = OBJECT_NONE;
    }
  }

// Calculate cost of moving
  bool diag = trigdist && u.posx != x && u.posy != y;
  u.moves -= int(u.run_cost(m.combined_movecost(u.posx, u.posy, x, y, grabbed_vehicle, movecost_modifier), diag) * drag_multiplier);

// Adjust recoil down
  if (u.recoil > 0) {
    if (int(u.str_cur / 2) + u.skillLevel("gun") >= u.recoil)
    u.recoil = 0;
   else {
     u.recoil -= int(u.str_cur / 2) + u.skillLevel("gun");
    u.recoil = int(u.recoil / 2);
   }
  }
  if ((!u.has_trait("PARKOUR") && m.move_cost(x, y) > 2) ||
      ( u.has_trait("PARKOUR") && m.move_cost(x, y) > 4    ))
  {
   if (veh1 && m.move_cost(x,y) != 2)
    add_msg(_("Moving past this %s is slow!"), veh1->part_info(vpart1).name.c_str());
   else
    add_msg(_("Moving past this %s is slow!"), m.name(x, y).c_str());
  }
  if (m.has_flag("ROUGH", x, y) && (!u.in_vehicle)) {
   if (one_in(5) && u.armor_bash(bp_feet) < rng(2, 5)) {
    add_msg(_("You hurt your feet on the %s!"), m.tername(x, y).c_str());
    u.hit(this, bp_feet, 0, 0, 1);
    u.hit(this, bp_feet, 1, 0, 1);
   }
  }
  if (m.has_flag("SHARP", x, y) && !one_in(3) && !one_in(40 - int(u.dex_cur/2))
      && (!u.in_vehicle)) {
   if (!u.has_trait("PARKOUR") || one_in(4)) {
    body_part bp = random_body_part();
    int side = random_side(bp);
    if(u.hit(this, bp, side, 0, rng(1, 4)) > 0)
     add_msg(_("You cut your %s on the %s!"), body_part_name(bp, side).c_str(), m.tername(x, y).c_str());
   }
  }
  if (!u.has_artifact_with(AEP_STEALTH) && !u.has_trait("LEG_TENTACLES")) {
   if (u.has_trait("LIGHTSTEP"))
    sound(x, y, 2, ""); // Sound of footsteps may awaken nearby monsters
   else
    sound(x, y, 6, ""); // Sound of footsteps may awaken nearby monsters
  }
  if (one_in(20) && u.has_artifact_with(AEP_MOVEMENT_NOISE))
   sound(x, y, 40, _("You emit a rattling sound."));
// If we moved out of the nonant, we need update our map data
  if (m.has_flag("SWIMMABLE", x, y) && u.has_disease("onfire")) {
   add_msg(_("The water puts out the flames!"));
   u.rem_disease("onfire");
  }
// displace is set at the top of this function.
  if (displace) { // We displaced a friendly monster!
// Immobile monsters can't be displaced.
   monster &z = zombie(mondex);
   if (z.has_flag(MF_IMMOBILE)) {
// ...except that turrets can be picked up.
// TODO: Make there a flag, instead of hard-coded to mon_turret
    if (z.type->id == "mon_turret") {
     if (query_yn(_("Deactivate the turret?"))) {
      remove_zombie(mondex);
      u.moves -= 100;
      m.spawn_item(x, y, "bot_turret", turn);
     }
     return;
    } else {
     add_msg(_("You can't displace your %s."), z.name().c_str());
     return;
    }
   }
   z.move_to(this, u.posx, u.posy, true); // Force the movement even though the player is there right now.
   add_msg(_("You displace the %s."), z.name().c_str());
  }

  if (x < SEEX * int(MAPSIZE / 2) || y < SEEY * int(MAPSIZE / 2) ||
      x >= SEEX * (1 + int(MAPSIZE / 2)) || y >= SEEY * (1 + int(MAPSIZE / 2)))
   update_map(x, y);

// If the player is in a vehicle, unboard them from the current part
  if (u.in_vehicle)
   m.unboard_vehicle(this, u.posx, u.posy);

// Move the player
  u.posx = x;
  u.posy = y;
  if(dx != 0 || dy != 0) {
    u.lifetime_stats()->squares_walked++;
  }

  //Autopickup
  if (OPTIONS["AUTO_PICKUP"] && (!OPTIONS["AUTO_PICKUP_SAFEMODE"] || mostseen == 0) && (m.i_at(u.posx, u.posy)).size() > 0) {
   pickup(u.posx, u.posy, -1);
  }

// If the new tile is a boardable part, board it
  if (veh1 && veh1->part_with_feature(vpart1, "BOARDABLE") >= 0)
   m.board_vehicle(this, u.posx, u.posy, &u);

  if (m.tr_at(x, y) != tr_null) { // We stepped on a trap!
   trap* tr = traps[m.tr_at(x, y)];
   if (!u.avoid_trap(tr)) {
    trapfunc f;
    (f.*(tr->act))(this, x, y);
   }
  }

  // apply martial art move bonuses
  u.ma_onmove_effects();

  // leave the old martial arts stuff in for now
// Some martial art styles have special effects that trigger when we move
  if(u.weapon.type->id == "style_capoeira"){
    if (u.disease_duration("attack_boost") < 2)
     u.add_disease("attack_boost", 2, false, 2, 2);
    if (u.disease_duration("dodge_boost") < 2)
     u.add_disease("dodge_boost", 2, false, 2, 2);
  } else if(u.weapon.type->id == "style_ninjutsu"){
    u.add_disease("attack_boost", 2, false, 1, 3);
  } else if(u.weapon.type->id == "style_crane"){
    if (!u.has_disease("dodge_boost"))
     u.add_disease("dodge_boost", 1, false, 3, 3);
  } else if(u.weapon.type->id == "style_leopard"){
    u.add_disease("attack_boost", 2, false, 1, 4);
  } else if(u.weapon.type->id == "style_dragon"){
    if (!u.has_disease("damage_boost"))
     u.add_disease("damage_boost", 2, false, 3, 3);
  } else if(u.weapon.type->id == "style_lizard"){
    bool wall = false;
    for (int wallx = x - 1; wallx <= x + 1 && !wall; wallx++) {
     for (int wally = y - 1; wally <= y + 1 && !wall; wally++) {
      if (m.has_flag("SUPPORTS_ROOF", wallx, wally))
       wall = true;
     }
    }
    if (wall)
     u.add_disease("attack_boost", 2, false, 2, 8);
    else
     u.rem_disease("attack_boost");
  }

  // Drench the player if swimmable
  if (m.has_flag("SWIMMABLE", x, y))
    u.drench(this, 40, mfb(bp_feet) | mfb(bp_legs));

  // List items here
  if (!m.has_flag("SEALED", x, y)) {
    if (!u.has_disease("blind") && m.i_at(x, y).size() <= 3 && m.i_at(x, y).size() != 0) {
      // TODO: Rewrite to be localizable
      std::string buff = _("You see here ");

      for (int i = 0; i < m.i_at(x, y).size(); i++) {
        buff += m.i_at(x, y)[i].tname(this);

        if (i + 2 < m.i_at(x, y).size())
          buff += _(", ");
        else if (i + 1 < m.i_at(x, y).size())
          buff += _(", and ");

      }

      buff += _(".");

      add_msg(buff.c_str());
    } else if (m.i_at(x, y).size() != 0) {
      add_msg(_("There are many items here."));
    }
  }

  if (veh1 && veh1->part_with_feature(vpart1, "CONTROLS") >= 0
           && u.in_vehicle)
      add_msg(_("There are vehicle controls here.  %s to drive."),
              press_x(ACTION_CONTROL_VEHICLE).c_str() );

  } else if (!m.has_flag("SWIMMABLE", x, y) && u.has_active_bionic("bio_probability_travel") && u.power_level >= 10) {
  //probability travel through walls but not water
  int tunneldist = 0;
  // tile is impassable
  while((m.move_cost(x + tunneldist*(x - u.posx), y + tunneldist*(y - u.posy)) == 0 &&
         // but allow water tiles
         !m.has_flag("SWIMMABLE", x + tunneldist*(x - u.posx), y + tunneldist*(y - u.posy))) ||
         // a monster is there
         ((mon_at(x + tunneldist*(x - u.posx), y + tunneldist*(y - u.posy)) != -1 ||
           // so keep tunneling
           npc_at(x + tunneldist*(x - u.posx), y + tunneldist*(y - u.posy)) != -1) &&
          // assuming we've already started
          tunneldist > 0))
  {
      tunneldist += 1; //add 1 to tunnel distance for each impassable tile in the line
      if(tunneldist * 10 > u.power_level) //oops, not enough energy! Tunneling costs 10 bionic power per impassable tile
      {
          add_msg(_("You try to quantum tunnel through the barrier but are reflected! Try again with more energy!"));
          tunneldist = 0; //we didn't tunnel anywhere
          break;
      }
      if(tunneldist > 24)
      {
          add_msg(_("It's too dangerous to tunnel that far!"));
          tunneldist = 0;
          break;    //limit maximum tunneling distance
      }
  }
  if(tunneldist) //you tunneled
  {
    if (u.in_vehicle)
        m.unboard_vehicle(this, u.posx, u.posy);
    u.power_level -= (tunneldist * 10); //tunneling costs 10 bionic power per impassable tile
    u.moves -= 100; //tunneling costs 100 moves
    u.posx += (tunneldist + 1) * (x - u.posx); //move us the number of tiles we tunneled in the x direction, plus 1 for the last tile
    u.posy += (tunneldist + 1) * (y - u.posy); //ditto for y
    add_msg(_("You quantum tunnel through the %d-tile wide barrier!"), tunneldist);
    if (m.veh_at(u.posx, u.posy, vpart1) && m.veh_at(u.posx, u.posy, vpart1)->part_with_feature(vpart1, "BOARDABLE") >= 0)
        m.board_vehicle(this, u.posx, u.posy, &u);
  }
  else //or you couldn't tunnel due to lack of energy
  {
      u.power_level -= 10; //failure is expensive!
  }

 } else if (veh_closed_door) { // move_cost <= 0
   veh1->open(dpart);
  u.moves -= 100;
  add_msg (_("You open the %s's %s."), veh1->name.c_str(),
                                    veh1->part_info(dpart).name.c_str());

 } else if (m.has_flag("SWIMMABLE", x, y)) { // Dive into water!
// Requires confirmation if we were on dry land previously
  if ((m.has_flag("SWIMMABLE", u.posx, u.posy) &&
      m.move_cost(u.posx, u.posy) == 0) || query_yn(_("Dive into the water?"))) {
   if (m.move_cost(u.posx, u.posy) > 0 && u.swim_speed() < 500)
     add_msg(_("You start swimming.  %s to dive underwater."),
             press_x(ACTION_MOVE_DOWN).c_str());
   plswim(x, y);
  }
 } else { // Invalid move
  if (u.has_disease("blind") || u.has_disease("stunned")) {
// Only lose movement if we're blind
   add_msg(_("You bump into a %s!"), m.name(x, y).c_str());
   u.moves -= 100;
  } else if (m.furn(x, y) != f_safe_c && m.open_door(x, y, !m.is_outside(u.posx, u.posy)))
   u.moves -= 100;
  else if (m.ter(x, y) == t_door_locked || m.ter(x, y) == t_door_locked_alarm || m.ter(x, y) == t_door_locked_interior) {
   u.moves -= 100;
   add_msg(_("That door is locked!"));
  }
  else if (m.ter(x, y) == t_door_bar_locked) {
   u.moves -= 80;
   add_msg(_("You rattle the bars but the door is locked!"));
  }
 }
}

void game::plswim(int x, int y)
{
 if (x < SEEX * int(MAPSIZE / 2) || y < SEEY * int(MAPSIZE / 2) ||
     x >= SEEX * (1 + int(MAPSIZE / 2)) || y >= SEEY * (1 + int(MAPSIZE / 2)))
  update_map(x, y);
 u.posx = x;
 u.posy = y;
 if (!m.has_flag("SWIMMABLE", x, y)) {
  dbg(D_ERROR) << "game:plswim: Tried to swim in "
               << m.tername(x, y).c_str() << "!";
  debugmsg("Tried to swim in %s!", m.tername(x, y).c_str());
  return;
 }
 if (u.has_disease("onfire")) {
  add_msg(_("The water puts out the flames!"));
  u.rem_disease("onfire");
 }
 int movecost = u.swim_speed();
 u.practice(turn, "swimming", u.is_underwater() ? 2 : 1);
 if (movecost >= 500) {
  if (!u.is_underwater()) {
    add_msg(_("You sink like a rock!"));
   u.set_underwater(true);
   u.oxygen = 30 + 2 * u.str_cur;
  }
 }
 if (u.oxygen <= 5 && u.is_underwater()) {
  if (movecost < 500)
    popup(_("You need to breathe! (%s to surface.)"),
          press_x(ACTION_MOVE_UP).c_str());
  else
   popup(_("You need to breathe but you can't swim!  Get to dry land, quick!"));
 }
 bool diagonal = (x != u.posx && y != u.posy);
 u.moves -= (movecost > 200 ? 200 : movecost)  * (trigdist && diagonal ? 1.41 : 1 );
 u.inv.rust_iron_items();

 int drenchFlags = mfb(bp_legs)|mfb(bp_torso)|mfb(bp_arms)|mfb(bp_feet);

 if (get_temperature() <= 50)
   drenchFlags |= mfb(bp_hands);

 if (u.is_underwater())
   drenchFlags |= mfb(bp_head)|mfb(bp_eyes)|mfb(bp_mouth)|mfb(bp_hands);

 u.drench(this, 100, drenchFlags);
}

void game::fling_player_or_monster(player *p, monster *zz, const int& dir, float flvel, bool controlled)
{
    int steps = 0;
    bool is_u = p && (p == &u);
    int dam1, dam2;

    bool is_player;
    if (p)
        is_player = true;
    else
    if (zz)
        is_player = false;
    else
    {
     dbg(D_ERROR) << "game:fling_player_or_monster: "
                     "neither player nor monster";
     debugmsg ("game::fling neither player nor monster");
     return;
    }

    tileray tdir(dir);
    std::string sname, snd;
    if (is_player)
    {
        if (is_u)
            sname = std::string (_("You are"));
        else
            sname = p->name + _(" is");
    }
    else
        sname = zz->name() + _(" is");
    int range = flvel / 10;
    int x = (is_player? p->posx : zz->posx());
    int y = (is_player? p->posy : zz->posy());
    while (range > 0)
    {
        tdir.advance();
        x = (is_player? p->posx : zz->posx()) + tdir.dx();
        y = (is_player? p->posy : zz->posy()) + tdir.dy();
        std::string dname;
        bool thru = true;
        bool slam = false;
        int mondex = mon_at(x, y);
        dam1 = flvel / 3 + rng (0, flvel * 1 / 3);
        if (controlled)
            dam1 = std::max(dam1 / 2 - 5, 0);
        if (mondex >= 0)
        {
            monster &z = zombie(mondex);
            slam = true;
            dname = z.name();
            dam2 = flvel / 3 + rng (0, flvel * 1 / 3);
            if (z.hurt(dam2))
             kill_mon(mondex, false);
            else
             thru = false;
            if (is_player)
             p->hitall (this, dam1, 40);
            else
                zz->hurt(dam1);
        } else if (m.move_cost(x, y) == 0 && !m.has_flag("SWIMMABLE", x, y)) {
            slam = true;
            int vpart;
            vehicle *veh = m.veh_at(x, y, vpart);
            dname = veh ? veh->part_info(vpart).name : m.tername(x, y).c_str();
            if (m.has_flag("BASHABLE", x, y)) {
                thru = m.bash(x, y, flvel, snd);
            } else {
                thru = false;
            }
            if (snd.length() > 0)
                add_msg (_("You hear a %s"), snd.c_str());
            if (is_player)
                p->hitall (this, dam1, 40);
            else
                zz->hurt (dam1);
            flvel = flvel / 2;
        }
        if (slam && dam1)
            add_msg (_("%s slammed against the %s for %d damage!"), sname.c_str(), dname.c_str(), dam1);
        if (thru)
        {
            if (is_player)
            {
                p->posx = x;
                p->posy = y;
            }
            else
            {
                zz->setpos(x, y);
            }
        }
        else
            break;
        range--;
        steps++;
        timespec ts;   // Timespec for the animation
        ts.tv_sec = 0;
        ts.tv_nsec = BILLION / 20;
        nanosleep (&ts, 0);
    }

    if (!m.has_flag("SWIMMABLE", x, y))
    {
        // fall on ground
        dam1 = rng (flvel / 3, flvel * 2 / 3) / 2;
        if (controlled)
            dam1 = std::max(dam1 / 2 - 5, 0);
        if (is_player)
        {
            int dex_reduce = p->dex_cur < 4? 4 : p->dex_cur;
            dam1 = dam1 * 8 / dex_reduce;
            if (p->has_trait("PARKOUR"))
            {
                dam1 /= 2;
            }
            if (dam1 > 0)
            {
                p->hitall (this, dam1, 40);
            }
        } else {
            zz->hurt (dam1);
        }
        if (is_u)
        {
            if (dam1 > 0)
            {
                add_msg (_("You fall on the ground for %d damage."), dam1);
            } else if (!controlled) {
                add_msg (_("You land on the ground."));
            }
        }
    }
    else if (is_u)
    {
        if (controlled)
            add_msg (_("You dive into water."));
        else
            add_msg (_("You fall into water."));
    }
}

void game::vertical_move(int movez, bool force)
{
// > and < are used for diving underwater.
 if (m.move_cost(u.posx, u.posy) == 0 && m.has_flag("SWIMMABLE", u.posx, u.posy)){
  if (movez == -1) {
   if (u.is_underwater()) {
    add_msg(_("You are already underwater!"));
    return;
   }
   if (u.worn_with_flag("FLOATATION")) {
    add_msg(_("You can't dive while wearing a flotation device."));
    return;
   }
   u.set_underwater(true);
   u.oxygen = 30 + 2 * u.str_cur;
   add_msg(_("You dive underwater!"));
  } else {
   if (u.swim_speed() < 500) {
    u.set_underwater(false);
    add_msg(_("You surface."));
   } else
    add_msg(_("You can't surface!"));
  }
  return;
 }
// Force means we're going down, even if there's no staircase, etc.
// This happens with sinkholes and the like.
 if (!force && ((movez == -1 && !m.has_flag("GOES_DOWN", u.posx, u.posy)) ||
                (movez ==  1 && !m.has_flag("GOES_UP",   u.posx, u.posy))) &&
                !(m.ter(u.posx, u.posy) == t_elevator)) {
  if (movez == -1) {
    add_msg(_("You can't go down here!"));
  } else {
    add_msg(_("You can't go up here!"));
  }
  return;
 }

 if( force ) {
     // Let go of a grabbed cart.
     u.grab_point.x = 0;
     u.grab_point.y = 0;
 } else if( u.grab_point.x != 0 || u.grab_point.y != 0 ) {
     // TODO: Warp the cart along with you if you're on an elevator
     add_msg(_("You can't drag things up and down stairs."));
     return;
 }

 map tmpmap(&traps);
 tmpmap.load(this, levx, levy, levz + movez, false);
// Find the corresponding staircase
 int stairx = -1, stairy = -1;
 bool rope_ladder = false;

    const int omtilesz=SEEX * 2;
    real_coords rc( m.getabs(u.posx, u.posy) );

    point omtile_align_start(
        m.getlocal( rc.begin_om_pos() )
    );

 if (force) {
  stairx = u.posx;
  stairy = u.posy;
 } else { // We need to find the stairs.
  int best = 999;
   for (int i = omtile_align_start.x; i <= omtile_align_start.x + omtilesz; i++) {
    for (int j = omtile_align_start.y; j <= omtile_align_start.y + omtilesz; j++) {
    if (rl_dist(u.posx, u.posy, i, j) <= best &&
        ((movez == -1 && tmpmap.has_flag("GOES_UP", i, j)) ||
         (movez == 1 && (tmpmap.has_flag("GOES_DOWN", i, j) ||
                         tmpmap.ter(i, j) == t_manhole_cover)) ||
         ((movez == 2 || movez == -2) && tmpmap.ter(i, j) == t_elevator))) {
     stairx = i;
     stairy = j;
     best = rl_dist(u.posx, u.posy, i, j);
    }
   }
  }

  if (stairx == -1 || stairy == -1) { // No stairs found!
   if (movez < 0) {
    if (tmpmap.move_cost(u.posx, u.posy) == 0) {
     popup(_("Halfway down, the way down becomes blocked off."));
     return;
    } else if (u.has_amount("rope_30", 1)) {
     if (query_yn(_("There is a sheer drop halfway down. Climb your rope down?"))){
      rope_ladder = true;
      u.use_amount("rope_30", 1);
     } else
      return;
    } else if (!query_yn(_("There is a sheer drop halfway down.  Jump?")))
     return;
   }
   stairx = u.posx;
   stairy = u.posy;
  }
 }

 bool replace_monsters = false;
// Replace the stair monsters if we just came back
 if (abs(monstairx - levx) <= 1 && abs(monstairy - levy) <= 1 &&
     monstairz == levz + movez)
  replace_monsters = true;

 if (!force) {
  monstairx = levx;
  monstairy = levy;
  monstairz = levz;
 }
 // Despawn monsters, only push them onto the stair monster list if we're taking stairs.
 despawn_monsters( abs(movez) == 1 && !force );
 clear_zombies();

// Figure out where we know there are up/down connectors
 std::vector<point> discover;
 for (int x = 0; x < OMAPX; x++) {
  for (int y = 0; y < OMAPY; y++) {
   if (cur_om->seen(x, y, levz) &&
       ((movez ==  1 && oterlist[ cur_om->ter(x, y, levz) ].known_up) ||
        (movez == -1 && oterlist[ cur_om->ter(x, y, levz) ].known_down) ))
    discover.push_back( point(x, y) );
  }
 }

 int z_coord = levz + movez;
 // Fill in all the tiles we know about (e.g. subway stations)
 for (int i = 0; i < discover.size(); i++) {
  int x = discover[i].x, y = discover[i].y;
  cur_om->seen(x, y, z_coord) = true;
  if (movez ==  1 && !oterlist[ cur_om->ter(x, y, z_coord) ].known_down &&
      !cur_om->has_note(x, y, z_coord))
   cur_om->add_note(x, y, z_coord, _("AUTO: goes down"));
  if (movez == -1 && !oterlist[ cur_om->ter(x, y, z_coord) ].known_up &&
      !cur_om->has_note(x, y, z_coord))
   cur_om->add_note(x, y, z_coord, _("AUTO: goes up"));
 }

 levz += movez;
 u.moves -= 100;
 m.clear_vehicle_cache();
 m.vehicle_list.clear();
 m.load(this, levx, levy, levz);
 u.posx = stairx;
 u.posy = stairy;
 if (rope_ladder)
  m.ter_set(u.posx, u.posy, t_rope_up);
 if (m.ter(stairx, stairy) == t_manhole_cover) {
  m.spawn_item(stairx + rng(-1, 1), stairy + rng(-1, 1), "manhole_cover", 0);
  m.ter_set(stairx, stairy, t_manhole);
 }

 if (replace_monsters)
  replace_stair_monsters();

 m.spawn_monsters(this);

 if (force) { // Basically, we fell.
  if (u.has_trait("WINGS_BIRD"))
   add_msg(_("You flap your wings and flutter down gracefully."));
  else {
   int dam = int((u.str_max / 4) + rng(5, 10)) * rng(1, 3);//The bigger they are
   dam -= rng(u.dodge(this), u.dodge(this) * 3);
   if (dam <= 0)
    add_msg(_("You fall expertly and take no damage."));
   else {
    add_msg(_("You fall heavily, taking %d damage."), dam);
    u.hurtall(dam);
   }
  }
 }

 if (m.tr_at(u.posx, u.posy) != tr_null) { // We stepped on a trap!
  trap* tr = traps[m.tr_at(u.posx, u.posy)];
  if (force || !u.avoid_trap(tr)) {
   trapfunc f;
   (f.*(tr->act))(this, u.posx, u.posy);
  }
 }

 set_adjacent_overmaps(true);
 refresh_all();
}


void game::update_map(int &x, int &y)
{
 int shiftx = 0, shifty = 0;
 int olevx = 0, olevy = 0;
 while (x < SEEX * int(MAPSIZE / 2)) {
  x += SEEX;
  shiftx--;
 }
 while (x >= SEEX * (1 + int(MAPSIZE / 2))) {
  x -= SEEX;
  shiftx++;
 }
 while (y < SEEY * int(MAPSIZE / 2)) {
  y += SEEY;
  shifty--;
 }
 while (y >= SEEY * (1 + int(MAPSIZE / 2))) {
  y -= SEEY;
  shifty++;
 }
 m.shift(this, levx, levy, levz, shiftx, shifty);
 levx += shiftx;
 levy += shifty;
 if (levx < 0) {
  levx += OMAPX * 2;
  olevx = -1;
 } else if (levx > OMAPX * 2 - 1) {
  levx -= OMAPX * 2;
  olevx = 1;
 }
 if (levy < 0) {
  levy += OMAPY * 2;
  olevy = -1;
 } else if (levy > OMAPY * 2 - 1) {
  levy -= OMAPY * 2;
  olevy = 1;
 }
 if (olevx != 0 || olevy != 0) {
  cur_om->save();
  cur_om = &overmap_buffer.get(this, cur_om->pos().x + olevx, cur_om->pos().y + olevy);
 }
 set_adjacent_overmaps();

 // Shift monsters if we're actually shifting
 if(shiftx || shifty)
  despawn_monsters(false, shiftx, shifty);

 // Shift NPCs
 for (int i = 0; i < active_npc.size(); i++) {
  active_npc[i]->shift(shiftx, shifty);
  if (active_npc[i]->posx < 0 - SEEX * 2 ||
      active_npc[i]->posy < 0 - SEEX * 2 ||
      active_npc[i]->posx >     SEEX * (MAPSIZE + 2) ||
      active_npc[i]->posy >     SEEY * (MAPSIZE + 2)   ) {
   active_npc[i]->mapx = levx + (active_npc[i]->posx / SEEX);
   active_npc[i]->mapy = levy + (active_npc[i]->posy / SEEY);
   active_npc[i]->posx %= SEEX;
   active_npc[i]->posy %= SEEY;
    //don't remove them from the overmap list.
   active_npc.erase(active_npc.begin() + i); //Remove the npc from the active list. It remains in the overmap list.
   i--;
  }
 }
    // Check for overmap saved npcs that should now come into view.
    // Put those in the active list.
    load_npcs();
 // Spawn monsters if appropriate
 m.spawn_monsters(this); // Static monsters
 if (turn >= nextspawn)
  spawn_mon(shiftx, shifty);
// Shift scent
 unsigned int newscent[SEEX * MAPSIZE][SEEY * MAPSIZE];
 for (int i = 0; i < SEEX * MAPSIZE; i++) {
  for (int j = 0; j < SEEY * MAPSIZE; j++)
   newscent[i][j] = scent(i + (shiftx * SEEX), j + (shifty * SEEY));
 }
 for (int i = 0; i < SEEX * MAPSIZE; i++) {
  for (int j = 0; j < SEEY * MAPSIZE; j++)
   scent(i, j) = newscent[i][j];

 }
 // Make sure map cache is consistent since it may have shifted.
 m.build_map_cache(this);
// Update what parts of the world map we can see
 update_overmap_seen();
 draw_minimap();
}

void game::set_adjacent_overmaps(bool from_scratch)
{
 bool do_h = false, do_v = false, do_d = false;
 int hori_disp = (levx > OMAPX) ? 1 : -1;
 int vert_disp = (levy > OMAPY) ? 1 : -1;
 int diag_posx = cur_om->pos().x + hori_disp;
 int diag_posy = cur_om->pos().y + vert_disp;

 if(!om_hori || om_hori->pos().x != diag_posx || om_hori->pos().y != cur_om->pos().y || from_scratch)
  do_h = true;
 if(!om_vert || om_vert->pos().x != cur_om->pos().x || om_vert->pos().y != diag_posy || from_scratch)
  do_v = true;
 if(!om_diag || om_diag->pos().x != diag_posx || om_diag->pos().y != diag_posy || from_scratch)
  do_d = true;

 if(do_h){
  om_hori = &overmap_buffer.get(this, diag_posx, cur_om->pos().y);
 }
 if(do_v){
  om_vert = &overmap_buffer.get(this, cur_om->pos().x, diag_posy);
 }
 if(do_d){
  om_diag = &overmap_buffer.get(this, diag_posx, diag_posy);
 }
}

void game::update_overmap_seen()
{
 int omx = (levx + int(MAPSIZE / 2)) / 2, omy = (levy + int(MAPSIZE / 2)) / 2;
 int dist = u.overmap_sight_range(light_level());
 cur_om->seen(omx, omy, levz) = true; // We can always see where we're standing
 if (dist == 0)
  return; // No need to run the rest!
 for (int x = omx - dist; x <= omx + dist; x++) {
  for (int y = omy - dist; y <= omy + dist; y++) {
   std::vector<point> line = line_to(omx, omy, x, y, 0);
   int sight_points = dist;
   int cost = 0;
   for (int i = 0; i < line.size() && sight_points >= 0; i++) {
    int lx = line[i].x, ly = line[i].y;
    if (lx >= 0 && lx < OMAPX && ly >= 0 && ly < OMAPY)
     cost = oterlist[cur_om->ter(lx, ly, levz)].see_cost;
    else if ((lx < 0 || lx >= OMAPX) && (ly < 0 || ly >= OMAPY)) {
     if (lx < 0) lx += OMAPX;
     else        lx -= OMAPX;
     if (ly < 0) ly += OMAPY;
     else        ly -= OMAPY;
     cost = oterlist[om_diag->ter(lx, ly, levz)].see_cost;
    } else if (lx < 0 || lx >= OMAPX) {
     if (lx < 0) lx += OMAPX;
     else        lx -= OMAPX;
     cost = oterlist[om_hori->ter(lx, ly, levz)].see_cost;
    } else if (ly < 0 || ly >= OMAPY) {
     if (ly < 0) ly += OMAPY;
     else        ly -= OMAPY;
     cost = oterlist[om_vert->ter(lx, ly, levz)].see_cost;
    }
    sight_points -= cost;
   }
   if (sight_points >= 0) {
    int tmpx = x, tmpy = y;
    if (tmpx >= 0 && tmpx < OMAPX && tmpy >= 0 && tmpy < OMAPY)
     cur_om->seen(tmpx, tmpy, levz) = true;
    else if ((tmpx < 0 || tmpx >= OMAPX) && (tmpy < 0 || tmpy >= OMAPY)) {
     if (tmpx < 0) tmpx += OMAPX;
     else          tmpx -= OMAPX;
     if (tmpy < 0) tmpy += OMAPY;
     else          tmpy -= OMAPY;
     om_diag->seen(tmpx, tmpy, levz) = true;
    } else if (tmpx < 0 || tmpx >= OMAPX) {
     if (tmpx < 0) tmpx += OMAPX;
     else          tmpx -= OMAPX;
     om_hori->seen(tmpx, tmpy, levz) = true;
    } else if (tmpy < 0 || tmpy >= OMAPY) {
     if (tmpy < 0) tmpy += OMAPY;
     else          tmpy -= OMAPY;
     om_vert->seen(tmpx, tmpy, levz) = true;
    }
   }
  }
 }
}

point game::om_location()
{
 point ret;
 ret.x = int( (levx + int(MAPSIZE / 2)) / 2);
 ret.y = int( (levy + int(MAPSIZE / 2)) / 2);
 return ret;
}

void game::replace_stair_monsters()
{
 for (int i = 0; i < coming_to_stairs.size(); i++)
  add_zombie(coming_to_stairs[i].mon);
 coming_to_stairs.clear();
}

//TODO: abstract out the location checking code
//TODO: refactor so zombies can follow up and down stairs instead of this mess
void game::update_stair_monsters()
{
 if (abs(levx - monstairx) > 1 || abs(levy - monstairy) > 1)
  return;

 for (int i = 0; i < coming_to_stairs.size(); i++) {
  coming_to_stairs[i].count--;
  if (coming_to_stairs[i].count <= 0) {
   int startx = rng(0, SEEX * MAPSIZE - 1), starty = rng(0, SEEY * MAPSIZE - 1);
   bool found_stairs = false;
   for (int x = 0; x < SEEX * MAPSIZE && !found_stairs; x++) {
    for (int y = 0; y < SEEY * MAPSIZE && !found_stairs; y++) {
     int sx = (startx + x) % (SEEX * MAPSIZE),
         sy = (starty + y) % (SEEY * MAPSIZE);
     if (m.has_flag("GOES_UP", sx, sy) || m.has_flag("GOES_DOWN", sx, sy)) {
      found_stairs = true;
      int mposx = sx, mposy = sy;
      int tries = 0;
      while (!is_empty(mposx, mposy) && tries < 10) {
       mposx = sx + rng(-2, 2);
       mposy = sy + rng(-2, 2);
       tries++;
      }
      if (tries < 10) {
       coming_to_stairs[i].mon.setpos(mposx, mposy, true);
       add_zombie( coming_to_stairs[i].mon );
       if (u_see(sx, sy)) {
        if (m.has_flag("GOES_UP", sx, sy)) {
            add_msg(_("A %s comes down the %s!"), coming_to_stairs[i].mon.name().c_str(),
                m.tername(sx, sy).c_str());
        } else {
            add_msg(_("A %s comes up the %s!"), coming_to_stairs[i].mon.name().c_str(),
                m.tername(sx, sy).c_str());
        }
       }
      }
     }
    }
   }
   coming_to_stairs.erase(coming_to_stairs.begin() + i);
   i--;
  }
 }
 if (coming_to_stairs.empty()) {
  monstairx = -1;
  monstairy = -1;
  monstairz = 999;
 }
}

void game::despawn_monsters(const bool stairs, const int shiftx, const int shifty)
{
    for (unsigned int i = 0; i < num_zombies(); i++) {
        monster &z = zombie(i);
        // If either shift argument is non-zero, we're shifting.
        if(shiftx != 0 || shifty != 0) {
            z.shift(shiftx, shifty);
            if( z.posx() >= 0 && z.posx() <= SEEX * MAPSIZE &&
                z.posy() >= 0 && z.posy() <= SEEY * MAPSIZE ) {
                // We're inbounds, so don't despawn after all.
                continue;
            }
        }

        if (stairs && z.will_reach(this, u.posx, u.posy)) {
            int turns = z.turns_to_reach(this, u.posx, u.posy);
            if (turns < 999) {
                coming_to_stairs.push_back( monster_and_count(z, 1 + turns) );
            }
        } else if ( (z.spawnmapx != -1) ||
                    ((stairs || shiftx != 0 || shifty != 0) && z.friendly != 0 ) ) {
            // translate shifty relative coordinates to submapx, submapy, subtilex, subtiley
            real_coords rc( m.getabs(z.posx(), z.posy() ) ); // still madness, bud handles straddling omap and -/+
            z.spawnmapx = rc.om_sub.x;
            z.spawnmapy = rc.om_sub.y;
            z.spawnposx = rc.sub_pos.x;
            z.spawnposy = rc.sub_pos.y;

            tinymap tmp(&traps);
            tmp.load(this, z.spawnmapx, z.spawnmapy, levz, false);
            tmp.add_spawn(&z);
            tmp.save(cur_om, turn, z.spawnmapx, z.spawnmapy, levz);
        } else {
            // No spawn site, so absorb them back into a group.
            int group = valid_group((z.type->id), levx + shiftx, levy + shifty, levz);
            if (group != -1) {
                cur_om->zg[group].population++;
                if (cur_om->zg[group].population /
                    (cur_om->zg[group].radius * cur_om->zg[group].radius) > 5 &&
                    !cur_om->zg[group].diffuse) {
                    cur_om->zg[group].radius++;
                }
            }
        }
        // Shifting needs some cleanup for despawned monsters since they won't be cleared afterwards.
        if(shiftx != 0 || shifty != 0) {
            remove_zombie(i);
            i--;
        }
    }

    // The order in which zombies are shifted may cause zombies to briefly exist on
    // the same square. This messes up the mon_at cache, so we need to rebuild it.
    rebuild_mon_at_cache();
}

void game::spawn_mon(int shiftx, int shifty)
{
 int nlevx = levx + shiftx;
 int nlevy = levy + shifty;
 int group;
 int monx, mony;
 int dist;
 int pop, rad;
 int iter;
 int t;
 // Create a new NPC?
 if (ACTIVE_WORLD_OPTIONS["RANDOM_NPC"] && one_in(100 + 15 * cur_om->npcs.size())) {
  npc * tmp = new npc();
  tmp->normalize(this);
  tmp->randomize(this);
  //tmp->stock_missions(this);
  tmp->spawn_at(cur_om, levx, levy, levz);
  tmp->place_near(this, SEEX * 2 * (tmp->mapx - levx) + rng(0 - SEEX, SEEX), SEEY * 2 * (tmp->mapy - levy) + rng(0 - SEEY, SEEY));
  tmp->form_opinion(&u);
  //tmp->attitude = NPCATT_TALK; //Form opinion seems to set the attitude.
  tmp->mission = NPC_MISSION_NULL;
  int mission_index = reserve_random_mission(ORIGIN_ANY_NPC,
                                             om_location(), tmp->getID());
  if (mission_index != -1)
  tmp->chatbin.missions.push_back(mission_index);
  active_npc.push_back(tmp);
 }

// Now, spawn monsters (perhaps)
 monster zom;
 for (int i = 0; i < cur_om->zg.size(); i++) { // For each valid group...
  if (cur_om->zg[i].posz != levz) { continue; } // skip other levels - hack
  group = 0;
  if(cur_om->zg[i].diffuse)
   dist = square_dist(nlevx, nlevy, cur_om->zg[i].posx, cur_om->zg[i].posy);
  else
   dist = trig_dist(nlevx, nlevy, cur_om->zg[i].posx, cur_om->zg[i].posy);
  pop = cur_om->zg[i].population;
  rad = cur_om->zg[i].radius;
  if (dist <= rad) {
// (The area of the group's territory) in (population/square at this range)
// chance of adding one monster; cap at the population OR 16
   while ( (cur_om->zg[i].diffuse ?
            long( pop) :
            long((1.0 - double(dist / rad)) * pop) )
          > rng(0, (rad * rad)) &&
          rng(0, MAPSIZE * 4) > group && group < pop && group < MAPSIZE * 3)
    group++;

   cur_om->zg[i].population -= group;
   // Reduce group radius proportionally to remaining
   // population to maintain a minimal population density.
   if (cur_om->zg[i].population / (cur_om->zg[i].radius * cur_om->zg[i].radius) < 1.0 &&
       !cur_om->zg[i].diffuse)
     cur_om->zg[i].radius--;

   if (group > 0) // If we spawned some zombies, advance the timer
    nextspawn += rng(group * 4 + num_zombies() * 4, group * 10 + num_zombies() * 10);

   for (int j = 0; j < group; j++) { // For each monster in the group get some spawn details
     MonsterGroupResult spawn_details = MonsterGroupManager::GetResultFromGroup( cur_om->zg[i].type, &mtypes,
                                                             &group, (int)turn );
     zom = monster(GetMType(spawn_details.name));
     for (int kk = 0; kk < spawn_details.pack_size; kk++){
       iter = 0;
       do {
        monx = rng(0, SEEX * MAPSIZE - 1);
        mony = rng(0, SEEY * MAPSIZE - 1);
        if (shiftx == 0 && shifty == 0) {
         if (one_in(2))
          shiftx = 1 - 2 * rng(0, 1);
         else
          shifty = 1 - 2 * rng(0, 1);
        }
        if (shiftx == -1)
         monx = (SEEX * MAPSIZE) / 6;
        else if (shiftx == 1)
         monx = (SEEX * MAPSIZE * 5) / 6;
        if (shifty == -1)
         mony = (SEEY * MAPSIZE) / 6;
        if (shifty == 1)
         mony = (SEEY * MAPSIZE * 5) / 6;
        monx += rng(-5, 5);
        mony += rng(-5, 5);
        iter++;

       } while ((!zom.can_move_to(this, monx, mony) || !is_empty(monx, mony) ||
                 m.sees(u.posx, u.posy, monx, mony, SEEX, t) || !m.is_outside(monx, mony) ||
                 rl_dist(u.posx, u.posy, monx, mony) < 8) && iter < 50);
       if (iter < 50) {
        zom.spawn(monx, mony);
        add_zombie(zom);
       }
     }
   } // Placing monsters of this group is done!
   if (cur_om->zg[i].population <= 0) { // Last monster in the group spawned...
    cur_om->zg.erase(cur_om->zg.begin() + i); // ...so remove that group
    i--; // And don't increment i.
   }
  }
 }
}

int game::valid_group(std::string type, int x, int y, int z_coord)
{
 std::vector <int> valid_groups;
 std::vector <int> semi_valid; // Groups that're ALMOST big enough
 int dist;
 for (int i = 0; i < cur_om->zg.size(); i++) {
  if (cur_om->zg[i].posz != z_coord) { continue; }
  dist = trig_dist(x, y, cur_om->zg[i].posx, cur_om->zg[i].posy);
  if (dist < cur_om->zg[i].radius) {
   if(MonsterGroupManager::IsMonsterInGroup(cur_om->zg[i].type, type)) {
     valid_groups.push_back(i);
   }
  } else if (dist < cur_om->zg[i].radius + 3) {
   if(MonsterGroupManager::IsMonsterInGroup(cur_om->zg[i].type, type)) {
     semi_valid.push_back(i);
   }
  }
 }
 if (valid_groups.size() == 0) {
  if (semi_valid.size() == 0)
   return -1;
  else {
// If there's a group that's ALMOST big enough, expand that group's radius
// by one and absorb into that group.
   int semi = rng(0, semi_valid.size() - 1);
   if (!cur_om->zg[semi_valid[semi]].diffuse)
    cur_om->zg[semi_valid[semi]].radius++;
   return semi_valid[semi];
  }
 }
 return valid_groups[rng(0, valid_groups.size() - 1)];
}

void game::wait()
{
    const bool bHasWatch = u.has_item_with_flag("WATCH");

    uimenu as_m;
    as_m.text = _("Wait for how long?");
    as_m.entries.push_back(uimenu_entry(1, true, '1', (bHasWatch) ? _("5 Minutes") : _("Wait 300 heartbeats") ));
    as_m.entries.push_back(uimenu_entry(2, true, '2', (bHasWatch) ? _("30 Minutes") : _("Wait 1800 heartbeats") ));
    as_m.entries.push_back(uimenu_entry(3, true, '3', (bHasWatch) ? _("1 hour") : _("Wait till dawn") ));
    as_m.entries.push_back(uimenu_entry(4, true, '4', (bHasWatch) ? _("2 hours") : _("Wait till noon") ));
    as_m.entries.push_back(uimenu_entry(5, true, '5', (bHasWatch) ? _("3 hours") : _("Wait till dusk") ));
    as_m.entries.push_back(uimenu_entry(6, true, '6', (bHasWatch) ? _("6 hours") : _("Wait till midnight") ));
    as_m.entries.push_back(uimenu_entry(7, true, '7', _("Exit") ));
    as_m.query(); /* calculate key and window variables, generate window, and loop until we get a valid answer */

    const int iHour = turn.getHour();

    int time = 0;
    switch (as_m.ret) {
        case 1:
            time =   5000;
            break;
        case 2:
            time =  30000;
            break;
        case 3:
            time =  (bHasWatch) ? 60000 : (60000 * ((iHour <= 6) ? 6-iHour : 24-iHour+6));
            break;
        case 4:
            time = (bHasWatch) ? 120000 : (60000 * ((iHour <= 12) ? 12-iHour : 12-iHour+6));
            break;
        case 5:
            time = (bHasWatch) ? 180000 : (60000 * ((iHour <= 18) ? 18-iHour : 18-iHour+6));
            break;
        case 6:
            time = (bHasWatch) ? 360000 : (60000 * ((iHour <= 24) ? 24-iHour : 24-iHour+6));
            break;
        default:
            return;
    }

    u.assign_activity(this, ACT_WAIT, time, 0);
    u.activity.continuous = true;
    u.moves = 0;
}

void game::gameover()
{
 erase();
 gamemode->game_over(this);
 mvprintw(0, 35, _("GAME OVER"));
 inv(_("Inventory:"));
}

bool game::game_quit() { return (uquit == QUIT_MENU); }

bool game::game_error() { return (uquit == QUIT_ERROR); }

void game::write_msg()
{
    werase(w_messages);
    int maxlength = getmaxx(w_messages);

    // Print monster info and start our output below it.
    const int topline = mon_info(w_messages) + 2;

    int line = getmaxy(w_messages) - 1;
    for (int i = messages.size() - 1; i >= 0 && line >= topline; i--) {
        game_message &m = messages[i];
        std::string mstr = m.message;
        if (m.count > 1) {
            std::stringstream mesSS;
            mesSS << mstr << " x " << m.count;
            mstr = mesSS.str();
        }
        // Split the message into many if we must!
        nc_color col = c_dkgray;
        if (int(m.turn) >= curmes)
            col = c_ltred;
        else if (int(m.turn) + 5 >= curmes)
            col = c_ltgray;
        std::vector<std::string> folded = foldstring(mstr, maxlength);
        for (int j = folded.size() - 1; j >= 0 && line >= topline; j--, line--) {
            mvwprintz(w_messages, line, 0, col, folded[j].c_str());
        }
    }
    curmes = int(turn);
    wrefresh(w_messages);
}

void game::msg_buffer()
{
 WINDOW *w = newwin(FULL_SCREEN_HEIGHT, FULL_SCREEN_WIDTH,
                     (TERMY > FULL_SCREEN_HEIGHT) ? (TERMY-FULL_SCREEN_HEIGHT)/2 : 0,
                     (TERMX > FULL_SCREEN_WIDTH) ? (TERMX-FULL_SCREEN_WIDTH)/2 : 0);

 int offset = 0;
 InputEvent input;
 do {
  werase(w);
  wborder(w, LINE_XOXO, LINE_XOXO, LINE_OXOX, LINE_OXOX,
             LINE_OXXO, LINE_OOXX, LINE_XXOO, LINE_XOOX );
  mvwprintz(w, FULL_SCREEN_HEIGHT-1, 32, c_red, _("Press q to return"));

  int line = 1;
  int lasttime = -1;
  int i;

  //Draw Scrollbar
  draw_scrollbar(w, offset, FULL_SCREEN_HEIGHT-2, messages.size(), 1);

  for (i = 1; i <= 20 && line <= FULL_SCREEN_HEIGHT-2 && offset + i <= messages.size(); i++) {
   game_message *mtmp = &(messages[ messages.size() - (offset + i) ]);
   calendar timepassed = turn - mtmp->turn;

   if (int(timepassed) > lasttime) {
    mvwprintz(w, line, 3, c_ltblue, _("%s ago:"),
              timepassed.textify_period().c_str());
    line++;
    lasttime = int(timepassed);
   }

   if (line <= FULL_SCREEN_HEIGHT-2) { // Print the actual message... we may have to split it
    std::string mes = mtmp->message;
    if (mtmp->count > 1) {
     std::stringstream mesSS;
     mesSS << mes << " x " << mtmp->count;
     mes = mesSS.str();
    }
// Split the message into many if we must!
    std::vector<std::string> folded = foldstring(mes, FULL_SCREEN_WIDTH-2);
    for(int j=0; j<folded.size() && line <= FULL_SCREEN_HEIGHT-2; j++, line++) {
     mvwprintz(w, line, 1, c_ltgray, folded[j].c_str());
    }
   } // if (line <= 23)
  } //for (i = 1; i <= 10 && line <= 23 && offset + i <= messages.size(); i++)
  if (offset > 0)
   mvwprintz(w, FULL_SCREEN_HEIGHT-1, 27, c_magenta, "^^^");
  if (offset + i < messages.size())
   mvwprintz(w, FULL_SCREEN_HEIGHT-1, 51, c_magenta, "vvv");
  wrefresh(w);

  DebugLog() << __FUNCTION__ << "calling get_input() \n";
  input = get_input();
  int dirx = 0, diry = 0;

  get_direction(dirx, diry, input);
  if (diry == -1 && offset > 0)
   offset--;
  if (diry == 1 && offset < messages.size())
   offset++;

 } while (input != Close && input != Cancel && input != Confirm);

 werase(w);
 delwin(w);
 refresh_all();
}

void game::teleport(player *p)
{
    if (p == NULL) {
        p = &u;
    }
    int newx, newy, tries = 0;
    bool is_u = (p == &u);

    p->add_disease("teleglow", 300);
    do {
        newx = p->posx + rng(0, SEEX * 2) - SEEX;
        newy = p->posy + rng(0, SEEY * 2) - SEEY;
        tries++;
    } while (tries < 15 && !is_empty(newx, newy));
    bool can_see = (is_u || u_see(newx, newy));
    if (p->in_vehicle) {
        m.unboard_vehicle (this, p->posx, p->posy);
    }
    p->posx = newx;
    p->posy = newy;
    if (tries == 15) {
        if (m.move_cost(newx, newy) == 0) { // TODO: If we land in water, swim
            if (can_see) {
                if (is_u) {
                    add_msg(_("You teleport into the middle of a %s!"),
                            m.name(newx, newy).c_str());
                    p->add_memorial_log(_("Teleported into a %s."), m.name(newx, newy).c_str());
                } else {
                    add_msg(_("%s teleports into the middle of a %s!"),
                            p->name.c_str(), m.name(newx, newy).c_str());
                }
            }
            p->hurt(this, bp_torso, 0, 500);
        } else if (can_see) {
            const int i = mon_at(newx, newy);
            if (i != -1) {
                monster &z = zombie(i);
                if (is_u) {
                    add_msg(_("You teleport into the middle of a %s!"),
                            z.name().c_str());
                    u.add_memorial_log(_("Telefragged a %s."), z.name().c_str());
                } else {
                    add_msg(_("%s teleports into the middle of a %s!"),
                            p->name.c_str(), z.name().c_str());
                }
                explode_mon(i);
            }
        }
    }
    if (is_u) {
        update_map(u.posx, u.posy);
    }
}

void game::nuke(int x, int y)
{
    // TODO: nukes hit above surface, not z = 0
    if (x < 0 || y < 0 || x >= OMAPX || y >= OMAPY)
        return;
    int mapx = x * 2, mapy = y * 2;
    map tmpmap(&traps);
    tmpmap.load(this, mapx, mapy, 0, false);
    for (int i = 0; i < SEEX * 2; i++)
    {
        for (int j = 0; j < SEEY * 2; j++)
        {
            if (!one_in(10))
                tmpmap.ter_set(i, j, t_rubble);
            if (one_in(3))
                tmpmap.add_field(NULL, i, j, fd_nuke_gas, 3);
            tmpmap.radiation(i, j) += rng(20, 80);
        }
    }
    tmpmap.save(cur_om, turn, mapx, mapy, 0);
    cur_om->ter(x, y, 0) = ot_crater;
    //Kill any npcs on that omap location.
    for(int i = 0; i < cur_om->npcs.size();i++)
        if(cur_om->npcs[i]->mapx/2== x && cur_om->npcs[i]->mapy/2 == y && cur_om->npcs[i]->omz == 0)
            cur_om->npcs[i]->marked_for_death = true;
}

bool game::spread_fungus(int x, int y)
{
    int growth = 1;
    for (int i = x - 1; i <= x + 1; i++) {
        for (int j = y - 1; j <= y + 1; j++) {
            if (i == x && j == y) {
                continue;
            }
            if (m.has_flag("FUNGUS", i, j)) {
                growth += 1;
            }
        }
    }

    bool converted = false;
    if (!m.has_flag_ter("FUNGUS", x, y)) {
        // Terrain conversion
        if (m.has_flag_ter("DIGGABLE", x, y)) {
            if (x_in_y(growth * 10, 100)) {
                m.ter_set(x, y, t_fungus);
                converted = true;
            }
        } else if (m.has_flag("FLAT", x, y)) {
            if (m.has_flag("INDOORS", x, y)) {
                if (x_in_y(growth * 10, 500)) {
                    m.ter_set(x, y, t_fungus_floor_in);
                    converted = true;
                }
            } else if (m.has_flag("SUPPORTS_ROOF", x, y)) {
                if (x_in_y(growth * 10, 1000)) {
                    m.ter_set(x, y, t_fungus_floor_sup);
                    converted = true;
                }
            } else {
                if (x_in_y(growth * 10, 2500)) {
                    m.ter_set(x, y, t_fungus_floor_out);
                    converted = true;
                }
            }
        } else if (m.has_flag("SHRUB", x, y)) {
            if (x_in_y(growth * 10, 200)) {
                m.ter_set(x, y, t_shrub_fungal);
                converted = true;
            } else if (x_in_y(growth, 1000)) {
                m.ter_set(x, y, t_marloss);
                converted = true;
            }
        } else if (m.has_flag("THIN_OBSTACLE", x, y)) {
            if (x_in_y(growth * 10, 150)) {
                m.ter_set(x, y, t_fungus_mound);
                converted = true;
            }
        } else if (m.has_flag("YOUNG", x, y)) {
            if (x_in_y(growth * 10, 500)) {
                m.ter_set(x, y, t_tree_fungal_young);
                converted = true;
            }
        } else if (m.has_flag("WALL", x, y)) {
            if (x_in_y(growth * 10, 5000)) {
                converted = true;
                if (m.ter_at(x, y).sym == LINE_OXOX) {
                    m.ter_set(x, y, t_fungus_wall_h);
                } else if (m.ter_at(x, y).sym == LINE_XOXO) {
                    m.ter_set(x, y, t_fungus_wall_v);
                } else {
                    m.ter_set(x, y, t_fungus_wall);
                }
            }
        }
        // Furniture conversion
        if (converted) {
            if (m.has_flag("FLOWER", x, y)){
                m.furn_set(x, y, f_flower_fungal);
            } else if (m.has_flag("ORGANIC", x, y)){
                if (m.furn_at(x, y).movecost == -10) {
                    m.furn_set(x, y, f_fungal_mass);
                } else {
                    m.furn_set(x, y, f_fungal_clump);
                }
            } else if (m.has_flag("PLANT", x, y)) {
                for (int k = 0; k < g->m.i_at(x, y).size(); k++) {
                    m.i_rem(x, y, k);
                }
                item seeds(g->itypes["fungal_seeds"], int(g->turn));
                m.add_item_or_charges(x, y, seeds);
            }
        }
        return true;
    } else {
        // Everything is already fungus
        if (growth == 9) {
            return false;
        }
        for (int i = x - 1; i <= x + 1; i++) {
            for (int j = y - 1; j <= y + 1; j++) {
                // One spread on average
                if (!m.has_flag("FUNGUS", i, j) && one_in(9 - growth)) {
                    //growth chance is 100 in X simplified
                    if (m.has_flag("DIGGABLE", i, j)) {
                        m.ter_set(i, j, t_fungus);
                        converted = true;
                    } else if (m.has_flag("FLAT", i, j)) {
                        if (m.has_flag("INDOORS", i, j)) {
                            if (one_in(5)) {
                                m.ter_set(i, j, t_fungus_floor_in);
                                converted = true;
                            }
                        } else if (m.has_flag("SUPPORTS_ROOF", i, j)) {
                            if (one_in(10)) {
                                m.ter_set(i, j, t_fungus_floor_sup);
                                converted = true;
                            }
                        } else {
                            if (one_in(25)) {
                                m.ter_set(i, j, t_fungus_floor_out);
                                converted = true;
                            }
                        }
                    } else if (m.has_flag("SHRUB", i, j)) {
                        if (one_in(2)) {
                            m.ter_set(i, j, t_shrub_fungal);
                            converted = true;
                        } else if (one_in(25)) {
                            m.ter_set(i, j, t_marloss);
                            converted = true;
                        }
                    } else if (m.has_flag("THIN_OBSTACLE", i, j)) {
                        if (x_in_y(10, 15)) {
                            m.ter_set(i, j, t_fungus_mound);
                            converted = true;
                        }
                    } else if (m.has_flag("YOUNG", i, j)) {
                        if (one_in(5)) {
                            m.ter_set(i, j, t_tree_fungal_young);
                            converted = true;
                        }
                    } else if (m.has_flag("TREE", i, j)) {
                        if (one_in(10)) {
                            m.ter_set(i, j, t_tree_fungal);
                            converted = true;
                        }
                    } else if (m.has_flag("WALL", i, j)) {
                        if (one_in(50)) {
                            converted = true;
                            if (m.ter_at(i, j).sym == LINE_OXOX) {
                                m.ter_set(i, j, t_fungus_wall_h);
                            } else if (m.ter_at(i, j).sym == LINE_XOXO) {
                                m.ter_set(i, j, t_fungus_wall_v);
                            } else {
                                m.ter_set(i, j, t_fungus_wall);
                            }
                        }
                    }

                    if (converted) {
                        if (m.has_flag("FLOWER", i, j)) {
                            m.furn_set(i, j, f_flower_fungal);
                        } else if (m.has_flag("ORGANIC", i, j)) {
                            if (m.furn_at(i, j).movecost == -10) {
                                m.furn_set(i, j, f_fungal_mass);
                            } else {
                                m.furn_set(i, j, f_fungal_clump);
                            }
                        } else if (m.has_flag("PLANT", i, j)) {
                            for (int k = 0; k < g->m.i_at(i, j).size(); k++) {
                                m.i_rem(i, j, k);
                            }
                            item seeds(g->itypes["fungal_seeds"], int(g->turn));
                            m.add_item_or_charges(x, y, seeds);
                        }
                    }
                }
            }
        }
        return false;
    }
}

std::vector<faction *> game::factions_at(int x, int y)
{
 std::vector<faction *> ret;
 for (int i = 0; i < factions.size(); i++) {
  if (factions[i].omx == cur_om->pos().x && factions[i].omy == cur_om->pos().y &&
      trig_dist(x, y, factions[i].mapx, factions[i].mapy) <= factions[i].size)
   ret.push_back(&(factions[i]));
 }
 return ret;
}

nc_color sev(int a)
{
 switch (a) {
  case 0: return c_cyan;
  case 1: return c_ltcyan;
  case 2: return c_ltblue;
  case 3: return c_blue;
  case 4: return c_ltgreen;
  case 5: return c_green;
  case 6: return c_yellow;
  case 7: return c_pink;
  case 8: return c_ltred;
  case 9: return c_red;
  case 10: return c_magenta;
  case 11: return c_brown;
  case 12: return c_cyan_red;
  case 13: return c_ltcyan_red;
  case 14: return c_ltblue_red;
  case 15: return c_blue_red;
  case 16: return c_ltgreen_red;
  case 17: return c_green_red;
  case 18: return c_yellow_red;
  case 19: return c_pink_red;
  case 20: return c_magenta_red;
  case 21: return c_brown_red;
 }
 return c_dkgray;
}

void game::display_scent()
{
 int div = 1 + query_int(_("Sensitivity"));
 draw_ter();
 for (int x = u.posx - getmaxx(w_terrain)/2; x <= u.posx + getmaxx(w_terrain)/2; x++) {
  for (int y = u.posy - getmaxy(w_terrain)/2; y <= u.posy + getmaxy(w_terrain)/2; y++) {
   int sn = scent(x, y) / (div * 2);
   mvwprintz(w_terrain, getmaxy(w_terrain)/2 + y - u.posy, getmaxx(w_terrain)/2 + x - u.posx, sev(sn/10), "%d",
             sn % 10);
  }
 }
 wrefresh(w_terrain);
 getch();
}

void game::init_autosave()
{
 moves_since_last_save = 0;
 item_exchanges_since_save = 0;
 last_save_timestamp = time(NULL);
}

void game::quicksave(){
    if(!moves_since_last_save && !item_exchanges_since_save){return;}//Don't autosave if the player hasn't done anything since the last autosave/quicksave,
    add_msg(_("Saving game, this may take a while"));

    time_t now = time(NULL);    //timestamp for start of saving procedure

    //perform save
    save();
    save_factions_missions_npcs();
    save_artifacts();
    save_maps();
    save_uistate();
    //Now reset counters for autosaving, so we don't immediately autosave after a quicksave or autosave.
    moves_since_last_save = 0;
    item_exchanges_since_save = 0;
    last_save_timestamp = now;
}

void game::autosave(){
    //Don't autosave if the min-autosave interval has not passed since the last autosave/quicksave.
    if(time(NULL) < last_save_timestamp + (60 * OPTIONS["AUTOSAVE_MINUTES"])){return;}
    quicksave();    //Driving checks are handled by quicksave()
}

void intro()
{
 int maxx, maxy;
 getmaxyx(stdscr, maxy, maxx);
 const int minHeight = FULL_SCREEN_HEIGHT;
 const int minWidth = FULL_SCREEN_WIDTH;
 WINDOW* tmp = newwin(minHeight, minWidth, 0, 0);
 while (maxy < minHeight || maxx < minWidth) {
        werase(tmp);
        if (maxy < minHeight && maxx < minWidth) {
            fold_and_print(tmp, 0, 0, maxx, c_white, _("\
Whoa! Your terminal is tiny! This game requires a minimum terminal size of \
%dx%d to work properly. %dx%d just won't do. Maybe a smaller font would help?"),
                           minWidth, minHeight, maxx, maxy);
        } else if (maxx < minWidth) {
            fold_and_print(tmp, 0, 0, maxx, c_white, _("\
Oh! Hey, look at that. Your terminal is just a little too narrow. This game \
requires a minimum terminal size of %dx%d to function. It just won't work \
with only %dx%d. Can you stretch it out sideways a bit?"),
                           minWidth, minHeight, maxx, maxy);
        } else {
            fold_and_print(tmp, 0, 0, maxx, c_white, _("\
Woah, woah, we're just a little short on space here. The game requires a \
minimum terminal size of %dx%d to run. %dx%d isn't quite enough! Can you \
make the terminal just a smidgen taller?"),
                           minWidth, minHeight, maxx, maxy);
        }
        wgetch(tmp);
        getmaxyx(stdscr, maxy, maxx);
 }
 werase(tmp);
 mvwprintz(tmp, 0, 0, c_ltblue, ":)");
 wrefresh(tmp);
 delwin(tmp);
 erase();
}
<|MERGE_RESOLUTION|>--- conflicted
+++ resolved
@@ -380,7 +380,7 @@
 
  load_auto_pickup(false); // Load global auto pickup rules
  // back to menu for save loading, new game etc
-}
+ }
 
 // Set up all default values for a new game
 void game::start_game(std::string worldname)
@@ -554,7 +554,7 @@
     if (uquit == QUIT_DIED || uquit == QUIT_SUICIDE) {
         death_screen();
         u.add_memorial_log("%s %s", u.name.c_str(),
-        uquit == QUIT_SUICIDE ? _("committed suicide.") : _("was killed."));
+                uquit == QUIT_SUICIDE ? _("committed suicide.") : _("was killed."));
         write_memorial_file();
         u.memorial_log.clear();
         std::vector<std::string> characters = list_active_characters();
@@ -673,15 +673,15 @@
    u.thirst++;
   // Fatigue caps at slightly after the point where characters will fall asleep without player input
   if(u.fatigue < 1050){
-      u.fatigue++;
+  u.fatigue++;
   }
   if (u.fatigue == 192 && !u.has_disease("lying_down") && !u.has_disease("sleep")) {
       if (u.activity.type == ACT_NULL){
-          add_msg(_("You're feeling tired.  %s to lie down for sleep."),
+     add_msg(_("You're feeling tired.  %s to lie down for sleep."),
              press_x(ACTION_SLEEP).c_str());
       } else {
-          cancel_activity_query(_("You're feeling tired."));
-      }
+    cancel_activity_query(_("You're feeling tired."));
+  }
   }
   if (u.stim < 0)
    u.stim++;
@@ -1835,14 +1835,9 @@
             draw_weather(wPrint);
 
             wrefresh(w_terrain);
-<<<<<<< HEAD
             inp_mngr.set_timeout(125);
         } while (handle_mouseview(ctxt, action));
         inp_mngr.set_timeout(-1);
-=======
-        } while ((iCh = get_keypress()) == ERR);
-        timeout(-1);
->>>>>>> 944f9323
 
     } else {
         while (handle_mouseview(ctxt, action)) {;}
@@ -2080,7 +2075,7 @@
     do {
         if ( startas != 2 ) { // last mode 2 = list_monster
             startas = 0;      // but only for the first bit of the loop
-            iRetItems = list_items();
+        iRetItems = list_items();
         } else {
             iRetItems = -2;   // so we'll try list_items if list_monsters found 0
         }
@@ -2091,7 +2086,7 @@
                 iRetItems = -1; // will fire, exit loop
             } else if ( iRetMonsters == -1 && iRetItems == -2 ) {
                 iRetItems = -1; // exit if requested on list_monsters firstrun
-            }
+        }
         }
     } while (iRetItems != -1 && iRetMonsters != -1 && !(iRetItems == 0 && iRetMonsters == 0));
 
@@ -2108,7 +2103,7 @@
    int cMenu = ' ';
    do {
      char chItem = inv(_("Inventory:"));
-     cMenu = inventory_item_menu(chItem);
+     cMenu=inventory_item_menu(chItem);
    } while (cMenu == ' ' || cMenu == '.' || cMenu == 'q' || cMenu == '\n' ||
             cMenu == KEY_ESCAPE || cMenu == KEY_LEFT || cMenu == '=' );
    refresh_all();
@@ -2688,10 +2683,10 @@
     }
 
     file_test.close();
-}
+    }
 
 void game::load_artifacts_from_file(std::ifstream *f)
-{
+    {
     // read artifacts from json array in artifacts.gsav
     JsonIn artifact_json(f);
     artifact_json.start_array();
@@ -2793,7 +2788,7 @@
 
         jo.finish();
     }
-}
+    }
 
 void game::load(std::string worldname, std::string name)
 {
@@ -2936,7 +2931,7 @@
        do {
         filetmp = FindFileData.cFileName;
         if (delete_folder || filetmp != world_opfile){
-         DeleteFile(FindFileData.cFileName);
+        DeleteFile(FindFileData.cFileName);
         }
        } while(FindNextFile(hFind, &FindFileData) != 0);
        FindClose(hFind);
@@ -3469,7 +3464,7 @@
               );
               if ( it->first == cweather ) {
                   weather_log_menu.entries.back().text_color = c_yellow;
-              }
+          }
           }
           weather_log_menu.query();
       }
@@ -4459,14 +4454,14 @@
 bool game::sees_u(int x, int y, int &t)
 {
     int range = 0;
-    int mondex = mon_at(x, y);
-    if (mondex != -1) {
-        monster &z = _active_monsters[mondex];
+ int mondex = mon_at(x,y);
+ if (mondex != -1) {
+  monster &z = _active_monsters[mondex];
         range = z.vision_range(u.posx, u.posy);
-    }
-
-    return (!(u.has_active_bionic("bio_cloak") || u.has_active_bionic("bio_night") ||
-              u.has_artifact_with(AEP_INVISIBLE)) && m.sees(x, y, u.posx, u.posy, range, t));
+ }
+
+ return (!(u.has_active_bionic("bio_cloak") || u.has_active_bionic("bio_night") ||
+           u.has_artifact_with(AEP_INVISIBLE)) && m.sees(x, y, u.posx, u.posy, range, t));
 }
 
 bool game::u_see(int x, int y)
@@ -5062,23 +5057,23 @@
 
     // Mutation/Bionic volume modifiers
     if (u.has_bionic("bio_ears")) {
-        vol *= 3.5;
+  vol *= 3.5;
     }
     if (u.has_trait("BADHEARING")) {
-        vol *= .5;
+  vol *= .5;
     }
     if (u.has_trait("CANINE_EARS")) {
-        vol *= 1.5;
+  vol *= 1.5;
     }
 
     // Too far away, we didn't hear it!
     if (dist > vol) {
-        return false;
-    }
+  return false;
+ }
 
     if (u.has_disease("deaf")) {
         // Has to be here as well to work for stacking deafness (loud noises prolong deafness)
-        if (!u.has_bionic("bio_ears") && rng((vol - dist) / 2, (vol - dist)) >= 150) {
+ if (!u.has_bionic("bio_ears") && rng( (vol - dist) / 2, (vol - dist) ) >= 150) {
             int duration = std::min(40, (vol - dist - 130) / 4);
             u.add_disease("deaf", duration);
         }
@@ -5088,9 +5083,9 @@
 
     // Check for deafness
     if (!u.has_bionic("bio_ears") && rng((vol - dist) / 2, (vol - dist)) >= 150) {
-        int duration = (vol - dist - 130) / 4;
-        u.add_disease("deaf", duration);
-    }
+  int duration = (vol - dist - 130) / 4;
+  u.add_disease("deaf", duration);
+ }
 
     // See if we need to wake someone up
     if (u.has_disease("sleep")){
@@ -5103,34 +5098,34 @@
         }
     }
 
-    if (x != u.posx || y != u.posy) {
-        if(u.activity.ignore_trivial != true) {
-            std::string query;
+ if (x != u.posx || y != u.posy) {
+  if(u.activity.ignore_trivial != true) {
+    std::string query;
             if (description != "") {
-                query = string_format(_("Heard %s!"), description.c_str());
-            } else {
-                query = _("Heard a noise!");
-            }
-
-            if (cancel_activity_or_ignore_query(query.c_str())) {
-                u.activity.ignore_trivial = true;
-            }
-        }
-    }
+        query = string_format(_("Heard %s!"), description.c_str());
+    } else {
+        query = _("Heard a noise!");
+    }
+
+    if( cancel_activity_or_ignore_query(query.c_str()) ) {
+        u.activity.ignore_trivial = true;
+    }
+  }
+ }
 
     // Only print a description if it exists
     if (description != "") {
-        // If it came from us, don't print a direction
+// If it came from us, don't print a direction
         if (x == u.posx && y == u.posy) {
-            capitalize_letter(description, 0);
-            add_msg("%s", description.c_str());
+  capitalize_letter(description, 0);
+  add_msg("%s", description.c_str());
         } else {
             // Else print a direction as well
-            std::string direction = direction_name(direction_from(u.posx, u.posy, x, y));
-            add_msg(_("From the %s you hear %s"), direction.c_str(), description.c_str());
-        }
-    }
-    return true;
+ std::string direction = direction_name(direction_from(u.posx, u.posy, x, y));
+ add_msg(_("From the %s you hear %s"), direction.c_str(), description.c_str());
+        }
+    }
+ return true;
 }
 
 // add_footstep will create a list of locations to draw monster
@@ -6280,22 +6275,22 @@
                 // Increase damage as we keep smashing,
                 // to insure that we eventually smash the target.
                 if (x_in_y(pulp_power, it->volume())) {
-                    damage++;
-                }
+                damage++;
+            }
 
                 it->damage += damage;
                 // Splatter some blood around
                 for (int x = smashx - 1; x <= smashx + 1; x++) {
                     for (int y = smashy - 1; y <= smashy + 1; y++) {
                         if (!one_in(damage+1)) {
-                            m.add_field(this, x, y, fd_blood, 1);
+                             m.add_field(this, x, y, fd_blood, 1);
                         }
                     }
                 }
                 if (it->damage >= full_pulp_threshold) {
                     it->damage = full_pulp_threshold;
                     // TODO mark corpses as inactive when appropriate
-                }
+            }
             } while( it->damage < full_pulp_threshold );
         }
 
@@ -6883,6 +6878,7 @@
     {
         if (!mouse_hover) {
             zombie(dex).draw(w_terrain, lx, ly, true);
+            zombie(dex).print_info(this, w_look,5,6);
         }
         line = zombie(dex).print_info(this, w_look, line, column);
         handle_multi_item_info(lx, ly, w_look, column, line, mouse_hover);
@@ -6980,7 +6976,6 @@
 {
  draw_ter();
  int lx = u.posx + u.view_offset_x, ly = u.posy + u.view_offset_y;
-<<<<<<< HEAD
  std::string action;
  bool fast_scroll = false;
  int soffset = (int) OPTIONS["MOVE_VIEW_OFFSET"];
@@ -6988,18 +6983,6 @@
  int lookWidth, lookY, lookX;
  get_lookaround_dimensions(lookWidth, lookY, lookX);
  WINDOW* w_look = newwin(lookHeight, lookWidth, lookY, lookX);
-=======
- int mx, my;
- mapped_input input;
- bool fast_scroll = false;
- int soffset = (int)OPTIONS["MOVE_VIEW_OFFSET"];
-
- const int lookHeight = 13;
- const int lookWidth = getmaxx(w_messages);
- int lookY = TERMY - lookHeight + 1;
- if (getbegy(w_messages) < lookY) lookY = getbegy(w_messages);
- WINDOW* w_look = newwin(lookHeight, lookWidth, lookY, getbegx(w_messages));
->>>>>>> 944f9323
  wborder(w_look, LINE_XOXO, LINE_XOXO, LINE_OXOX, LINE_OXOX,
                  LINE_OXXO, LINE_OOXX, LINE_XXOO, LINE_XOOX );
  mvwprintz(w_look, 1, 1, c_white, _("Looking Around"));
@@ -7019,114 +7002,7 @@
   int junk;
   int off = 1;
   if (u_see(lx, ly)) {
-<<<<<<< HEAD
       print_all_tile_info(lx, ly, w_look, 1, off, false);
-=======
-   std::string tile = m.tername(lx, ly);
-   if (m.has_furn(lx, ly))
-    tile += "; " + m.furnname(lx, ly);
-
-   if (m.move_cost(lx, ly) == 0)
-    mvwprintw(w_look, 1, 1, _("%s; Impassable"), tile.c_str());
-   else
-    mvwprintw(w_look, 1, 1, _("%s; Movement cost %d"), tile.c_str(),
-                                                    m.move_cost(lx, ly) * 50);
-   mvwprintw(w_look, 2, 1, "%s", m.features(lx, ly).c_str());
-
-   field &tmpfield = m.field_at(lx, ly);
-
-   if (tmpfield.fieldCount() > 0) {
-        field_entry *cur = NULL;
-        for(std::map<field_id, field_entry*>::iterator field_list_it = tmpfield.getFieldStart(); field_list_it != tmpfield.getFieldEnd(); ++field_list_it){
-            cur = field_list_it->second;
-            if(cur == NULL) continue;
-            mvwprintz(w_look, off, 1, fieldlist[cur->getFieldType()].color[cur->getFieldDensity()-1], "%s",
-                fieldlist[cur->getFieldType()].name[cur->getFieldDensity()-1].c_str());
-            off++; // 4ish
-        }
-    }
-   //if (tmpfield.type != fd_null)
-   // mvwprintz(w_look, 4, 1, fieldlist[tmpfield.type].color[tmpfield.density-1],
-   //           "%s", fieldlist[tmpfield.type].name[tmpfield.density-1].c_str());
-
-   if (m.tr_at(lx, ly) != tr_null && (traps[m.tr_at(lx, ly)]->visibility == -1 ||
-       u.per_cur - u.encumb(bp_eyes) >= traps[m.tr_at(lx, ly)]->visibility))
-    mvwprintz(w_look, ++off, 1, traps[m.tr_at(lx, ly)]->color, "%s",
-              traps[m.tr_at(lx, ly)]->name.c_str());
-
-   int dex = mon_at(lx, ly);
-   if (dex != -1 && u_see(&zombie(dex)))
-   {
-       zombie(dex).draw(w_terrain, lx, ly, true);
-       zombie(dex).print_info(this, w_look,5,6);
-       if (!m.has_flag("CONTAINER", lx, ly))
-       {
-           if (m.i_at(lx, ly).size() > 1)
-           {
-               mvwprintw(w_look, 3, 1, _("There are several items there."));
-           }
-           else if (m.i_at(lx, ly).size() == 1)
-           {
-               mvwprintw(w_look, 3, 1, _("There is an item there."));
-           }
-       } else {
-           mvwprintw(w_look, 3, 1, _("You cannot see what is inside of it."));
-       }
-   }
-   else if (npc_at(lx, ly) != -1)
-   {
-       active_npc[npc_at(lx, ly)]->draw(w_terrain, lx, ly, true);
-       active_npc[npc_at(lx, ly)]->print_info(w_look);
-       if (!m.has_flag("CONTAINER", lx, ly))
-       {
-           if (m.i_at(lx, ly).size() > 1)
-           {
-               mvwprintw(w_look, 3, 1, _("There are several items there."));
-           }
-           else if (m.i_at(lx, ly).size() == 1)
-           {
-               mvwprintw(w_look, 3, 1, _("There is an item there."));
-           }
-       } else {
-           mvwprintw(w_look, 3, 1, _("You cannot see what is inside of it."));
-       }
-   }
-   else if (veh)
-   {
-       mvwprintw(w_look, 3, 1, _("There is a %s there. Parts:"), veh->name.c_str());
-       veh->print_part_desc(w_look, ++off, 48, veh_part);
-       m.drawsq(w_terrain, u, lx, ly, true, true, lx, ly);
-   }
-   else if (!m.has_flag("CONTAINER", lx, ly) && m.i_at(lx, ly).size() > 0)
-   {
-       mvwprintw(w_look, 3, 1, _("There is a %s there."),
-                 m.i_at(lx, ly)[0].tname(this).c_str());
-       if (m.i_at(lx, ly).size() > 1)
-       {
-           mvwprintw(w_look, ++off, 1, _("There are other items there as well."));
-       }
-       m.drawsq(w_terrain, u, lx, ly, true, true, lx, ly);
-   } else if (m.has_flag("CONTAINER", lx, ly)) {
-       mvwprintw(w_look, 3, 1, _("You cannot see what is inside of it."));
-       m.drawsq(w_terrain, u, lx, ly, true, false, lx, ly);
-   }
-   // The player is not at <u.posx + u.view_offset_x, u.posy + u.view_offset_y>
-   // Should not be putting the "You (name)" at this location
-   // Changing it to reflect actual position not view-center position
-   else if (lx == u.posx && ly == u.posy )
-   {
-       int x,y;
-       x = getmaxx(w_terrain)/2 - u.view_offset_x;
-       y = getmaxy(w_terrain)/2 - u.view_offset_y;
-       mvwputch_inv(w_terrain, y, x, u.color(), '@');
-
-       mvwprintw(w_look, 1, 1, _("You (%s)"), u.name.c_str());
-       if (veh) {
-           mvwprintw(w_look, 3, 1, _("There is a %s there. Parts:"), veh->name.c_str());
-           veh->print_part_desc(w_look, 4, 48, veh_part);
-           m.drawsq(w_terrain, u, lx, ly, true, true, lx, ly);
-       }
->>>>>>> 944f9323
 
   } else if (u.sight_impaired() &&
               m.light_at(lx, ly) == LL_BRIGHT &&
@@ -7146,6 +7022,10 @@
   if (fast_scroll) {
       // print a light green mark below the top right corner of the w_look window
       mvwprintz(w_look, 1, lookWidth-1, c_ltgreen, _("F"));
+  } else {
+      // redraw the border to clear out the marker.
+      wborder(w_look, LINE_XOXO, LINE_XOXO, LINE_OXOX, LINE_OXOX,
+          LINE_OXXO, LINE_OOXX, LINE_XXOO, LINE_XOOX );
   }
 
   if (m.graffiti_at(lx, ly).contents)
@@ -7154,7 +7034,6 @@
   wrefresh(w_look);
   wrefresh(w_terrain);
 
-<<<<<<< HEAD
   DebugLog() << __FUNCTION__ << ": calling handle_input() \n";
 
     input_context ctxt("LOOK");
@@ -7189,38 +7068,6 @@
         ly += dy;
     }
  } while (action != "QUIT" && action != "CONFIRM");
-=======
-  DebugLog() << __FUNCTION__ << ": calling get_input() \n";
-  input = get_input_from_kyb_mouse();
-  if (!u_see(lx, ly))
-   mvwputch(w_terrain, POSY + (ly - u.posy), POSX + (lx - u.posx), c_black, ' ');
-  if (input.evt.type != CATA_INPUT_MOUSE) {
-      get_direction(mx, my, input.command);
-      if (mx != -2 && my != -2) { // Directional key pressed
-       // if fastmove is set, use the option value for MOVE_VIEW_OFFSET
-       lx += mx * ( fast_scroll ? soffset : 1);
-       ly += my * ( fast_scroll ? soffset : 1);
-      } else if (input.command == Filter){
-          fast_scroll = !fast_scroll;
-          // If we are now fast scrolling, print it out. Otherwise redraw the border.
-          // This is only done on toggle, so it shouldn't be used heavily.
-          if (fast_scroll) {
-            // print a light green mark below the top right corner of the w_look window
-            //~ Fast-scroll indicator
-            mvwprintz(w_look, 1, lookWidth-1, c_ltgreen, _("F"));
-          } else {
-            // redraw the border to clear out the marker.
-            wborder(w_look, LINE_XOXO, LINE_XOXO, LINE_OXOX, LINE_OXOX,
-                            LINE_OXXO, LINE_OOXX, LINE_XXOO, LINE_XOOX );
-          }
-      }
-  } else if (input.evt.get_first_input() == MOUSE_BUTTON_LEFT) {
-      // Left click on map
-      lx = input.evt.mouse_x;
-      ly = input.evt.mouse_y;
-  }
- } while (input.command != Close && input.command != Cancel && input.command != Confirm);
->>>>>>> 944f9323
 
  werase(w_look);
  delwin(w_look);
@@ -7932,9 +7779,9 @@
                             }
                         }
                         break;
-                        default:
-                        break;
-                    }
+                default:
+                    break;
+            }
                 }
                 break;
             }
@@ -8183,7 +8030,7 @@
                     }
                 }
             }
-
+            
             if (craft_part >= 0) {
                 if (query_yn(_("Use the water purifier?"))) {
                     used_feature = true;
@@ -8624,104 +8471,104 @@
  bool offered_swap = false;
  std::map<std::string, int> mapPickup;
  for (int i = 0; i < here.size(); i++) {
-     iter = 0;
-     // This while loop guarantees the inventory letter won't be a repeat. If it
-     // tries all 52 letters, it fails and we don't pick it up.
+  iter = 0;
+  // This while loop guarantees the inventory letter won't be a repeat. If it
+  // tries all 52 letters, it fails and we don't pick it up.
      if (getitem[i] && here[i].made_of(LIQUID)) {
-         got_water = true;
+   got_water = true;
      } else if (getitem[i]) {
          bool picked_up = false;
          item temp = here[i].clone();
-         iter = 0;
+   iter = 0;
          while (iter < inv_chars.size() &&
                 (here[i].invlet == 0 || (u.has_item(here[i].invlet) &&
-                                         !u.i_at(here[i].invlet).stacks_with(here[i]))) ) {
-             here[i].invlet = nextinv;
-             iter++;
-             advance_nextinv();
-         }
+                         !u.i_at(here[i].invlet).stacks_with(here[i]))) ) {
+    here[i].invlet = nextinv;
+    iter++;
+    advance_nextinv();
+   }
 
          if(pickup_count[i] != 0) {
              // Reinserting leftovers happens after item removal to avoid stacking issues.
-             int leftover_charges = here[i].charges - pickup_count[i];
+       int leftover_charges = here[i].charges - pickup_count[i];
              if(leftover_charges > 0) {
-                 temp.charges = leftover_charges;
-                 here[i].charges = pickup_count[i];
-             }
-         }
-
-         if (iter == inv_chars.size()) {
-             add_msg(_("You're carrying too many items!"));
-             werase(w_pickup);
-             wrefresh(w_pickup);
-             delwin(w_pickup);
-             return;
-         } else if (!u.can_pickWeight(here[i].weight(), false)) {
-             add_msg(_("The %s is too heavy!"), here[i].tname(this).c_str());
-             decrease_nextinv();
-         } else if (!u.can_pickVolume(here[i].volume())) {
-             if (u.is_armed()) {
-                 if (!u.weapon.has_flag("NO_UNWIELD")) {
-                     if (here[i].is_armor() && // Armor can be instantly worn
-                         query_yn(_("Put on the %s?"), here[i].tname(this).c_str())) {
+           temp.charges = leftover_charges;
+           here[i].charges = pickup_count[i];
+       }
+   }
+
+   if (iter == inv_chars.size()) {
+    add_msg(_("You're carrying too many items!"));
+    werase(w_pickup);
+    wrefresh(w_pickup);
+    delwin(w_pickup);
+    return;
+   } else if (!u.can_pickWeight(here[i].weight(), false)) {
+    add_msg(_("The %s is too heavy!"), here[i].tname(this).c_str());
+    decrease_nextinv();
+   } else if (!u.can_pickVolume(here[i].volume())) {
+    if (u.is_armed()) {
+     if (!u.weapon.has_flag("NO_UNWIELD")) {
+      if (here[i].is_armor() && // Armor can be instantly worn
+          query_yn(_("Put on the %s?"), here[i].tname(this).c_str())) {
                          if(u.wear_item(this, &(here[i]))) {
                              picked_up = true;
-                         }
-                     } else if (!offered_swap) {
-                         if (query_yn(_("Drop your %s and pick up %s?"),
-                                      u.weapon.tname(this).c_str(), here[i].tname(this).c_str())) {
+       }
+      } else if (!offered_swap) {
+       if (query_yn(_("Drop your %s and pick up %s?"),
+                u.weapon.tname(this).c_str(), here[i].tname(this).c_str())) {
                              picked_up = true;
-                             m.add_item_or_charges(posx, posy, u.remove_weapon(), 1);
-                             u.wield(this, u.i_add(here[i], this).invlet);
-                             mapPickup[here[i].tname(this)]++;
+        m.add_item_or_charges(posx, posy, u.remove_weapon(), 1);
+        u.wield(this, u.i_add(here[i], this).invlet);
+        mapPickup[here[i].tname(this)]++;
                              add_msg(_("Wielding %c - %s"), u.weapon.invlet,
                                      u.weapon.tname(this).c_str());
-                         }
-                         offered_swap = true;
+       }
+       offered_swap = true;
                      } else {
-                         decrease_nextinv();
+       decrease_nextinv();
                      }
-                 } else {
-                     add_msg(_("There's no room in your inventory for the %s, and you can't\
- unwield your %s."), here[i].tname(this).c_str(), u.weapon.tname(this).c_str());
-                     decrease_nextinv();
-                 }
-             } else {
-                 u.wield(this, u.i_add(here[i], this).invlet);
-                 mapPickup[here[i].tname(this)]++;
+     } else {
+      add_msg(_("There's no room in your inventory for the %s, and you can't\
+  unwield your %s."), here[i].tname(this).c_str(), u.weapon.tname(this).c_str());
+      decrease_nextinv();
+     }
+    } else {
+     u.wield(this, u.i_add(here[i], this).invlet);
+     mapPickup[here[i].tname(this)]++;
                  picked_up = true;
-             }
-         } else if (!u.is_armed() &&
-                    (u.volume_carried() + here[i].volume() > u.volume_capacity() - 2 ||
-                     here[i].is_weap() || here[i].is_gun())) {
-             u.weapon = here[i];
+    }
+   } else if (!u.is_armed() &&
+            (u.volume_carried() + here[i].volume() > u.volume_capacity() - 2 ||
+              here[i].is_weap() || here[i].is_gun())) {
+    u.weapon = here[i];
              picked_up = true;
-         } else {
-             u.i_add(here[i], this);
-             mapPickup[here[i].tname(this)]++;
+   } else {
+    u.i_add(here[i], this);
+    mapPickup[here[i].tname(this)]++;
              picked_up = true;
          }
          if( picked_up ) {
              if (from_veh) {
-                 veh->remove_item (veh_part, curmit);
+     veh->remove_item (veh_part, curmit);
              } else {
-                 m.i_rem(posx, posy, curmit);
+     m.i_rem(posx, posy, curmit);
              }
              curmit--;
-             u.moves -= 100;
+    u.moves -= 100;
              if( pickup_count[i] != 0 ) {
                  bool to_map = !from_veh;
 
                  if( from_veh ) {
                      to_map = !veh->add_item( veh_part, temp );
-                 }
+   }
                  if( to_map ) {
                      m.add_item_or_charges( posx, posy, temp );
-                 }
+  }
              }
          }
      }
-     curmit++;
+  curmit++;
  }
 
  if (min == -1) { //Auto pickup item message
@@ -9815,11 +9662,11 @@
    } else if(corpse->mat == "bone") {
      meat = "bone";
    } else if(corpse->mat == "veggy") {
-     meat = "veggy";
+    meat = "veggy";
    } else {
      //Don't generate anything
      return;
-   }
+  }
   }
   item tmpitem=item_controller->create(meat, age);
   tmpitem.corpse=dynamic_cast<mtype*>(corpse);
@@ -10485,11 +10332,11 @@
 
  if (m.move_cost(x, y) > 0 || pushing_furniture || shifting_furniture ) {
     // move_cost() of 0 = impassible (e.g. a wall)
-    u.set_underwater(false);
-
-    //Ask for EACH bad field, maybe not? Maybe say "theres X bad shit in there don't do it."
-    field_entry *cur = NULL;
-    field &tmpfld = m.field_at(x, y);
+  u.set_underwater(false);
+
+  //Ask for EACH bad field, maybe not? Maybe say "theres X bad shit in there don't do it."
+  field_entry *cur = NULL;
+  field &tmpfld = m.field_at(x, y);
     std::map<field_id, field_entry*>::iterator field_it;
     for (field_it = tmpfld.getFieldStart(); field_it != tmpfld.getFieldEnd(); ++field_it) {
         cur = field_it->second;
@@ -10514,7 +10361,7 @@
         }
         if ((dangerous) && !query_yn(_("Really step into that %s?"), cur->name().c_str())) {
             return;
-        }
+    }
     }
 
   if (m.tr_at(x, y) != tr_null &&
