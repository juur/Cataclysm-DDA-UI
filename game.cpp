--- conflicted
+++ resolved
@@ -6287,11 +6287,7 @@
 {
     u.inv.sort();
     u.inv.restack(&u);
-<<<<<<< HEAD
-    
-=======
-
->>>>>>> 44eaf8e4
+
     const int head_height = 5;
     const int min_w_height = 10;
     const int min_w_width = FULL_SCREEN_WIDTH;
@@ -9791,15 +9787,9 @@
         add_msg("You talk to yourself for a moment.");
         return;
     }
-<<<<<<< HEAD
-    
+
     std::vector<npc*> available;
-    
-=======
-
-    std::vector<npc*> available;
-
->>>>>>> 44eaf8e4
+
     for (int i = 0; i < active_npc.size(); i++)
     {
         if (u_see(active_npc[i]->posx, active_npc[i]->posy) && rl_dist(u.posx, u.posy, active_npc[i]->posx, active_npc[i]->posy) <= 24)
@@ -9807,11 +9797,7 @@
             available.push_back(active_npc[i]);
         }
     }
-<<<<<<< HEAD
-    
-=======
-
->>>>>>> 44eaf8e4
+
     if (available.size() == 0)
     {
         add_msg("There's no-one close enough to talk to.");
@@ -9824,25 +9810,15 @@
     else
     {
         std::vector<std::string> npcs;
-<<<<<<< HEAD
-        
-=======
-
->>>>>>> 44eaf8e4
+
         for (int i = 0; i < available.size(); i++)
         {
             npcs.push_back(available[i]->name);
         }
         npcs.push_back("Cancel");
-<<<<<<< HEAD
-        
+
         int npc_choice = menu_vec(true, "Who do you want to talk to?", npcs) - 1;
-        
-=======
-
-        int npc_choice = menu_vec(true, "Who do you want to talk to?", npcs) - 1;
-
->>>>>>> 44eaf8e4
+
         if(npc_choice >= 0 && npc_choice < available.size())
         {
             available[npc_choice]->talk_to_u(this);
