--- conflicted
+++ resolved
@@ -87,7 +87,6 @@
 {
     // empty so that game *g will become a real object and not cause shennanigans during data finalization
     // functionality moved to game::init_game_data()
-<<<<<<< HEAD
 }
 
 game::~game()
@@ -111,51 +110,6 @@
 
 void game::init_game_data()
 {
-/*
-  dout() << "Game initialized.";
-
- try {
- if(!json_good())
-  throw (std::string)"Failed to initialize a static variable";
- // Gee, it sure is init-y around here!
-    init_data_structures(); // initialize cata data structures
-    load_json_dir("data/json"); // load it, load it all!
- init_npctalk();
- init_artifacts();
- init_weather();
- init_overmap();
- init_fields();
- init_faction_data();
- init_morale();
- init_mtypes();               // Set up monster types             (SEE mtypedef.cpp)
- init_techniques();           // Set up techniques                (SEE martialarts.cpp)
- init_itypes();               // Set up item types                (SEE itypedef.cpp)
- init_martialarts();          // Set up martial art styles        (SEE martialarts.cpp)
- item_controller->init(this); //Item manager
- init_monitems();             // Set up the items monsters carry  (SEE monitemsdef.cpp)
- init_traps();                // Set up the trap types            (SEE trapdef.cpp)
- init_mongroups();            // Set up monster groupings         (SEE mongroupdef.cpp)
- init_missions();             // Set up mission templates         (SEE missiondef.cpp)
- init_construction();         // Set up constructables            (SEE construction.cpp)
- init_vehicle_parts();        // Set up vehicle parts             (SEE veh_typedef.cpp)
- init_vehicles();             // Set up vehicles                  (SEE veh_typedef.cpp)
- init_autosave();             // Set up autosave
- init_diseases();             // Set up disease lookup table
- init_parrot_speech();        // Set up Mi-Go parrot speech       (SEE monattack.cpp)
- init_savedata_translation_tables();
- inp_mngr.init();            // Load input config JSON
- } catch(std::string &error_message)
- {
-     uquit = QUIT_ERROR;
-     if(!error_message.empty())
-        debugmsg(error_message.c_str());
-     return;
- }
- load_keyboard_settings();
- moveCount = 0;
-
- gamemode = new special_game; // Nothing, basically.
-*/
     dout() << "Game initialized.";
 
     try {
@@ -203,8 +157,6 @@
     moveCount = 0;
 
     gamemode = new special_game; // Nothing, basically.
-=======
->>>>>>> 210b914b
 }
 
 void game::finalize_initializations()
@@ -213,70 +165,6 @@
     monster_factory::finalize();
 }
 
-<<<<<<< HEAD
-=======
-// Fixed window sizes
-#define MINIMAP_HEIGHT 7
-#define MINIMAP_WIDTH 7
-
-void game::init_game_data()
-{
-    dout() << "Game initialized.";
-
-    try {
-        if(!json_good())
-        {
-            throw (std::string)"Failed to initialize a static variable";
-        }
-        // Gee, it sure is init-y around here!
-        // setup itypes first, because otherwise vehicle[_part] loading may fail
-        init_data_structures(); // initialize cata data structures
-        load_json_dir("data/json"); // load it, load it all!
-        init_itypes();               // Set up item types                (SEE itypedef.cpp)
-
-        init_npctalk();
-        init_artifacts();
-        init_weather();
-        init_overmap();
-        init_fields();
-        init_faction_data();
-        init_morale();
-        init_mtypes();               // Set up monster types             (SEE mtypedef.cpp)
-        init_techniques();           // Set up techniques                (SEE martialarts.cpp)
-        init_martialarts();          // Set up martial art styles        (SEE martialarts.cpp)
-        item_controller->init(this); //Item manager
-        init_monitems();             // Set up the items monsters carry  (SEE monitemsdef.cpp)
-        init_traps();                // Set up the trap types            (SEE trapdef.cpp)
-        init_missions();             // Set up mission templates         (SEE missiondef.cpp)
-        init_construction();         // Set up constructables            (SEE construction.cpp)
-        init_autosave();             // Set up autosave
-        init_diseases();             // Set up disease lookup table
-        init_savedata_translation_tables();
-        inp_mngr.init();            // Load input config JSON
-
-        // deal with late data initializers that cannot be initialized during load_json_dir
-        finalize_initializations();
-    }
-    catch(std::string &error_message)
-    {
-        uquit = QUIT_ERROR;
-        if(!error_message.empty())
-        debugmsg(error_message.c_str());
-        return;
-    }
-    load_keyboard_settings();
-    moveCount = 0;
-
-    gamemode = new special_game; // Nothing, basically.
-}
-
-void game::finalize_initializations()
-{
-    finalize_vehicles();
-    monster_factory::finalize();
-}
-
->>>>>>> 210b914b
 void game::init_ui(){
     clear(); // Clear the screen
     intro(); // Print an intro screen, make sure we're at least 80x25
@@ -3487,13 +3375,6 @@
    count.push_back(kills[i]);
   }
  }
- /*
- for (std::map<std::string, int>::iterator it = killcount.begin(); it != killcount.end(); ++it)
- {
-     types.push_back(GetMon(it->first));
-     count.push_back(it->second);
- }
- */
 
  mvwprintz(w, 1, 32, c_white, "KILL COUNT:");
 
@@ -4558,10 +4439,6 @@
                 }
             }
 
-<<<<<<< HEAD
-            //if (!vector_has(unique_types[dir_to_mon], z.type->id))
-=======
->>>>>>> 210b914b
             unique_mon[index].insert(z.type->id);
         }
     }
@@ -4704,18 +4581,6 @@
         for (int i = 0; i < unique_mon[j].size() && pr.y < maxheight; i++) {
             s_buff = *monit;
             ++monit;
-<<<<<<< HEAD
-            if (consolidated_mon_list.find(s_buff) == consolidated_mon_list.end())
-            {
-                consolidated_mon_list.insert(s_buff);
-            }
-            else
-            {
-                continue;
-            }
-            mtype *monat = GetMon(s_buff);
-            std::string name = monat->name;//mtypes[buff]->name;
-=======
             if (consolidated_mon_list.find(s_buff) == consolidated_mon_list.end()) {
                 consolidated_mon_list.insert(s_buff);
             } else {
@@ -4723,7 +4588,6 @@
             }
             mtype *monat = GetMon(s_buff);
             std::string name = monat->name;
->>>>>>> 210b914b
 
             // Move to the next row if necessary. (The +2 is for the "Z ").
             if (pr.x + 2 + name.length() >= width) {
