--- conflicted
+++ resolved
@@ -6,15 +6,6 @@
 
 num_jobs=3
 
-<<<<<<< HEAD
-function run_tests
-{
-    # --min-duration shows timing lines for tests with a duration of at least that many seconds.
-    $WINE "$@" --min-duration 0.2 --use-colour yes --rng-seed time $EXTRA_TEST_OPTS --order rand
-}
-
-=======
->>>>>>> fa9b27e3
 # We might need binaries installed via pip, so ensure that our personal bin dir is on the PATH
 export PATH=$HOME/.local/bin:$PATH
 
@@ -36,6 +27,8 @@
     echo "Early exit on just-json change"
     exit 0
 fi
+
+export EXTRA_TEST_OPTS="--order rand $EXTRA_TEST_OPS"
 
 ccache --zero-stats
 # Increase cache size because debug builds generate large object files
@@ -154,8 +147,8 @@
         make -j$num_jobs
         cd ..
         # Run regular tests
-        [ -f "${bin_path}cata_test" ] && parallel --verbose --tagstring "({})=>" --linebuffer $WINE ${bin_path}/cata_test --min-duration 0.2 --use-colour yes --rng-seed time $EXTRA_TEST_OPTS ::: "crafting_skill_gain" "[slow] ~crafting_skill_gain" "~[slow] ~[.]"
-        [ -f "${bin_path}cata_test-tiles" ] && parallel --verbose --tagstring "({})=>" --linebuffer $WINE ${bin_path}/cata_test-tiles --min-duration 0.2 --use-colour yes --rng-seed time $EXTRA_TEST_OPTS ::: "crafting_skill_gain" "[slow] ~crafting_skill_gain" "~[slow] ~[.]"
+        [ -f "${bin_path}cata_test" ] && parallel --verbose --tagstring "({})=>" --linebuffer $WINE ${bin_path}/cata_test --min-duration 0.2 --use-colour yes --rng-seed time $EXTRA_TEST_OPTS ::: "[slow] ~crafting_skill_gain" "~[slow] ~[.]"
+        [ -f "${bin_path}cata_test-tiles" ] && parallel --verbose --tagstring "({})=>" --linebuffer $WINE ${bin_path}/cata_test-tiles --min-duration 0.2 --use-colour yes --rng-seed time $EXTRA_TEST_OPTS ::: "[slow] ~crafting_skill_gain" "~[slow] ~[.]"
     fi
 elif [ "$NATIVE" == "android" ]
 then
@@ -185,10 +178,10 @@
 
     export ASAN_OPTIONS=detect_odr_violation=1
     export UBSAN_OPTIONS=print_stacktrace=1
-    parallel --verbose --tagstring "({})=>" --linebuffer $WINE ./tests/cata_test --min-duration 0.2 --use-colour yes --rng-seed time $EXTRA_TEST_OPTS ::: "crafting_skill_gain" "[slow] ~crafting_skill_gain" "~[slow] ~[.]"
+    parallel --verbose --tagstring "({})=>" --linebuffer $WINE ./tests/cata_test --min-duration 0.2 --use-colour yes --rng-seed time $EXTRA_TEST_OPTS ::: "[slow] ~crafting_skill_gain" "~[slow] ~[.]"
     if [ -n "$MODS" ]
     then
-        parallel --verbose --tagstring "(Mods-{})=>" --linebuffer $WINE ./tests/cata_test --user-dir=modded $MODS --min-duration 0.2 --use-colour yes --rng-seed time $EXTRA_TEST_OPTS ::: "crafting_skill_gain" "[slow] ~crafting_skill_gain" "~[slow] ~[.]"
+        parallel --verbose --tagstring "(Mods-{})=>" --linebuffer $WINE ./tests/cata_test --user-dir=modded $MODS --min-duration 0.2 --use-colour yes --rng-seed time $EXTRA_TEST_OPTS ::: "[slow] ~crafting_skill_gain" "~[slow] ~[.]"
     fi
 
     if [ -n "$TEST_STAGE" ]
