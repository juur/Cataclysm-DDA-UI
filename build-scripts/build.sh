--- conflicted
+++ resolved
@@ -9,11 +9,7 @@
 function run_tests
 {
     # --min-duration shows timing lines for tests with a duration of at least that many seconds.
-<<<<<<< HEAD
-    $WINE "$@" --min-duration 0.2 --use-colour yes --rng-seed time $EXTRA_TEST_OPTS --order rand
-=======
-    $WINE "$@" --min-duration 0.2 --use-colour yes --rng-seed time --error-format=github-action $EXTRA_TEST_OPTS
->>>>>>> 03629308
+    $WINE "$@" --min-duration 0.2 --use-colour yes --rng-seed time --error-format=github-action $EXTRA_TEST_OPTS --order rand
 }
 
 # We might need binaries installed via pip, so ensure that our personal bin dir is on the PATH
