--- conflicted
+++ resolved
@@ -192,9 +192,6 @@
  return ret;
 }
 float rl_vec2d::dot_product (rl_vec2d &v){
-<<<<<<< HEAD
- return x*v.x + y*v.y;
-=======
  float dot = x*v.x + y*v.y;
  // this is messy, but the dot of normalized rl_vecs should somehow be max 1
  float tot1 = fabs(x) + fabs(y);
@@ -202,7 +199,6 @@
  dot /= ((tot1+tot2)/2);
  dot *= norm() * v.norm();
  return dot;
->>>>>>> 3ff88c47
 }
 bool rl_vec2d::is_null(){
  return !(x || y);
