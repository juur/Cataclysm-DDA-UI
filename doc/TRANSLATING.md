--- conflicted
+++ resolved
@@ -310,11 +310,8 @@
 | Recipe group recipe descriptions
 | Item names (plural supported) and descriptions
 | Recipe descriptions
-<<<<<<< HEAD
 | Inscribe use action verbs/gerunds
-=======
 | Monster names (plural supported) and descriptions
->>>>>>> 1011e58f
 
 ### Recommendations
 
