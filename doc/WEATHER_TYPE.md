--- conflicted
+++ resolved
@@ -21,20 +21,13 @@
 | `debug_cause_eoc`    | Optional, id of effect_on_condition to be run when the debug menu selects this weather.          |
 | `debug_leave_eoc`    | Optional, id of effect_on_condition to be run when the debug menu is used to leave this weather. |
 | `sound_category`     | Optional, what sound effect to play. Valid values are: silent, drizzle, rainy, thunder, flurries, snowstorm and snow. |
-<<<<<<< HEAD
 | `sun_intensity`      | Strength of the sun. Valid values are: none, light, normal, and high                             |
-=======
->>>>>>> c46b75a1
 | `duration_min`       | Optional, the lower bound on the amount of time this weather can last. Defaults to 5 minutes.    |
 | `duration_max`       | Optional, the upper bound on the amount of time this weather can last. Defaults to 5 minutes.    |
 | `weather_animation`  | Optional, Information controlling weather animations.  Members: factor, color and glyph          |
 | `condition`          | A dialog condition to determine if this weather is happening.  See Dialogue conditions section of [NPCs](NPCs.md) |
 | `priority`           | An integer.  If the condition of multiple weather types are true the one with higher priority wins. |
-| `required_weathers`  | A string array of possible weathers, it is at this point in the loop. i.e. rain can only happen if the conditions for clouds light drizzle or drizzle are present.  Required weathers need to have lower load orders to be. |
-<<<<<<< HEAD
-=======
-|	`required_weathers`          | A string array of possible weathers, it is at this point in the loop. i.e. rain can only happen if the conditions for clouds light drizzle or drizzle are present.  Required weathers need to have lower load orders to be  |
->>>>>>> c46b75a1
+|	`required_weathers`  | A string array of possible weathers, it is at this point in the loop. i.e. rain can only happen if the conditions for clouds light drizzle or drizzle are present.  Required weathers need to have lower load orders to be  |
 
 
 #### `weather_type` example
