# WEATHER TYPES

Each weather type is a type of weather that occurs, and what causes it. The only required entries are null and clear.

## `weather_type` properties

|      Identifier      |                                           Description                                            |
| -------------------- | ------------------------------------------------------------------------------------------------ |
| `name`               | UI name of weather type.                                                                         |
| `color`              | UI color of weather type.                                                                        |
| `map_color`          | Map color of weather type.                                                                       |
| `sym`                | Map glyph of weather type.                                                                       |
| `ranged_penalty`     | Penalty to ranged attacks.                                                                       |
| `sight_penalty`      | Penalty to per-square visibility, applied in transparency map.                                   |
| `light_modifier`     | modification to ambient light.                                                                   |
| `sound_attn`         | Sound attenuation of a given weather type.                                                       |
| `dangerous`          | If true, our activity gets interrupted.                                                          |
| `precip`             | Amount of associated precipitation. Valid values are: none, very_light, light and heavy          |
| `rains`              | Whether said precipitation falls as rain.                                                        |
| `tiles_animation`    | Optional, name of the tiles animation to use                                                     |
| `debug_cause_eoc`    | Optional, id of effect_on_condition to be run when the debug menu selects this weather.          |
| `debug_leave_eoc`    | Optional, id of effect_on_condition to be run when the debug menu is used to leave this weather. |
| `sound_category`     | Optional, what sound effect to play. Valid values are: silent, drizzle, rainy, thunder, flurries, snowstorm and snow. |
| `sun_intensity`      | Strength of the sun. Valid values are: none, light, normal, and high                             |
| `duration_min`       | Optional, the lower bound on the amount of time this weather can last. Defaults to 5 minutes.    |
| `duration_max`       | Optional, the upper bound on the amount of time this weather can last. Defaults to 5 minutes.    |
| `weather_animation`  | Optional, Information controlling weather animations.  Members: factor, color and glyph          |
| `condition`          | A dialog condition to determine if this weather is happening.  See Dialogue conditions section of [NPCs](NPCs.md) |
| `priority`           | An integer.  If the condition of multiple weather types are true the one with higher priority wins. |
<<<<<<< HEAD
| `required_weathers`  | A string array of possible weathers, it is at this point in the loop. i.e. rain can only happen if the conditions for clouds light drizzle or drizzle are present.  Required weathers need to have lower load orders to be  |

=======
| `required_weathers`  | A string array of possible weathers, it is at this point in the loop. i.e. rain can only happen if the conditions for clouds light drizzle or drizzle are present.  Required weathers need to have lower load orders to be. |
| `required_weathers`  | A string array of possible weathers, it is at this point in the loop. i.e. rain can only happen if the conditions for clouds light drizzle or drizzle are present.  Required weathers need to have lower load orders to be  |
>>>>>>> 28458e22

#### `weather_type` example

```json
[
  {
    "id": "lightning",
    "type": "weather_type",
    "name": "Lightning Storm",
    "color": "c_yellow",
    "map_color": "h_yellow",
    "glyph": "%",
    "ranged_penalty": 4,
    "sight_penalty": 1.25,
    "light_modifier": -45,
    "sound_attn": 8,
    "dangerous": false,
    "precip": "heavy",
    "rains": true,
    "required_weathers": [ "thunder" ],
    "priority": 80,
    "condition": { "not": { "is_pressure": 990 } }
  }
]<|MERGE_RESOLUTION|>--- conflicted
+++ resolved
@@ -27,13 +27,7 @@
 | `weather_animation`  | Optional, Information controlling weather animations.  Members: factor, color and glyph          |
 | `condition`          | A dialog condition to determine if this weather is happening.  See Dialogue conditions section of [NPCs](NPCs.md) |
 | `priority`           | An integer.  If the condition of multiple weather types are true the one with higher priority wins. |
-<<<<<<< HEAD
 | `required_weathers`  | A string array of possible weathers, it is at this point in the loop. i.e. rain can only happen if the conditions for clouds light drizzle or drizzle are present.  Required weathers need to have lower load orders to be  |
-
-=======
-| `required_weathers`  | A string array of possible weathers, it is at this point in the loop. i.e. rain can only happen if the conditions for clouds light drizzle or drizzle are present.  Required weathers need to have lower load orders to be. |
-| `required_weathers`  | A string array of possible weathers, it is at this point in the loop. i.e. rain can only happen if the conditions for clouds light drizzle or drizzle are present.  Required weathers need to have lower load orders to be  |
->>>>>>> 28458e22
 
 #### `weather_type` example
 
