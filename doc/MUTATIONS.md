# Mutations

## System info

Mutations in Dark Days Ahead happen through a series of EOCs and hardcoded checks. Different items - usually dedicated mutagens or primers - give the character certain vitamins, and recurring EOCs will use these vitamins to mutate them. Other than uncontrolled mutations from sources like radiation, which are completely random, the traits that a character will get through mutation are determined entirely by the vitamins they have in their body.

Traits and mutations are the same thing in DDA's code. The terms are used interchangeably in this page to avoid repetition.

### Mutagens and primers

There are two substances required to mutate: mutagen and primer. All mutagen and primers are handled as vitamins in the code.

Mutagen is the core nutrient, and it's what is required to initate and maintain mutation. Thematically, this is the stuff that stimulates the character's infection and gets them mutating. It comes in a ingestable liquid form (which is toxic and generally a bad idea to drink without further refinement) and an injectable catalyst form (which is much safer and much more powerful).

Primers do not cause mutations to happen on their own, but instead influence what mutations the player gains. Think of mutagen as a car that can only drive on roads, and each type of primer as a possible road for the car to drive on. Every type of mutation category has an associated primer vitamin, and when mutating, the game will mutate down the category that has the most respective primer present. The car can't drive without any roads, but at the same time, the roads will do nothing without the car. Both nutrients are needed to cause mutation.

As a minor but important note: "liquid mutagen" items exist for each category, but these are actually just a mixture of regular mutagen and the category's primer. The same behavior would happen if you used an injectable mutagen catalyst and an injectable primer separately, albeit at a much smaller effect.

#### Purifier

Many different animals have an associated type of primer. Humans are no exception; human primer, however, is called purifier. Code-wise, it functions the same as every other primer, but the mutations actually defined for the human category are special. Instead of being traditional traits you gain and lose, the traits targeted by purifier are abstract and only exist to cancel out other traits.

For instance, if you have the Ursine Vision mutation (which has the `EYES` and `VISION` categories), and the game picks the dummy trait Human Eyes to mutate towards, you will lose the Ursine Vision trait and nothing else will happen. You never actually gain the Human Eyes trait; its only purpose is to be *targeted* by the game for removing other traits. The engine will do everything to simulate mutating towards that trait, but it will back out before it actually gives it to the character. Mutation logic will specifically try to find a human trait that has conflicting entries; this is so that purifier always attempts to do something, instead of, say, mutating towards Human Skin when you already have a normal body, which might leave your hypothetically mutated eyes untouched.

Like any other primer, purifier requires normal mutagen in the body to function. It will not work on its own.

### Thresholds

Every mutation category has an associated "threshold" mutation, and having that threshold mutation is required to access the most powerful and unique traits in a category. Gaining one of these threshold mutations is called "crossing the threshold", and once a character has crossed the threshold for a category, it is permanent - they can never cross any other thresholds. Doing this requires extreme amounts of primer in the body, so it's very unlikely that a character will accidentally breach a threshold without intending to do so.

Traits that can only be gained after crossing a threshold are generally called "post-threshold" mutations, for obvious reasons.

### How mutation works

The mutation system works in several steps. All time references are in game time.

1. Every 30 to 45 minutes, the game checks if the player has 450 or more `mutagen` vitamin in their body.
  * If the character doesn't have the required mutagen, nothing happens.
  * Otherwise, two outcomes can happen: either the character starts mutating, or nothing happens again. The chance to start mutating is equal to the amount of mutagen in the character, while the chance to do nothing is a constant 2500. One of these options is then picked based on weight. Thus, for a player with 1250 mutagen in their body, the compared weights would be 1250 to begin mutating versus 2500 to do nothing, or a 1 in 3 chance to start mutating.
2. Once mutation begins, the character mutates once immediately and the player receives a unique message. The character then gains the invisible `Changing` trait, which signifies to the game that they are actively undergoing periodic mutation.
3. Every 1 to 6 hours, the game will attempt to mutate the character. As long as the character has enough mutagen when the effect fires, the attempt will proceed and the timer will restart. Between 60 and 140 mutagen is removed from their body *when the attempt is made* - it does not have to succeed for the mutagen to be deducted.
4. The engine attempts to mutate the character based on the primers they have in their body.
  * If the character has no primer in their body, the player receives a distinct message and nothing happens. The `Changing` trait will immediately be removed when this happens, stopping the process.
  * Otherwise, the game chooses a random mutation in that category. This is the target mutation.
  * If the character has an existing trait that conflicts with the target mutation, the conflicting trait will be removed or downgraded, and nothing else will happen. Otherwise, the player will gain that mutation.
  * Each mutation attempt can take only one "step". For instance, if the game attempts to mutate towards the Beautiful trait while the character has no beauty-related traits, it would simply give them the Pretty trait, because Pretty is a prerequisite of Beautiful. However, if the character had the Ugly trait, then that trait would be removed and nothing else would happen.
  * On a successful mutation, primer of that mutation's category is removed from the character's body. This defaults to 100, but can be overriden on a by-trait basis.
  * Finally, Instability equal to the primer cost is added to the player. Instability is explained in the next section.
5. When the player mutates towards a trait, if they have at least 2200 of the primer tied to that trait's category, attempt to cross the threshold. The game rolls a chance to pass the threshold, which is heavily influenced by how mutated into that category the player is. If the check succeeds, the player gains the threshold mutation and receives a unique message - they have "crossed the threshold".
6. Repeat from step 3 until the character no longer has enough mutagen in their body to continue mutating. The `Changing` trait will be then removed, and the game will begin repeating step 1 once more until the character takes enough mutagen to begin mutating again.

### Instability and the odds of a good mutation

The odds of a mutation being good or bad is directly determined by Instability, which is a stat tracked using a vitamin. It represents long-term genetic damage; a character will begin the game with 0 Instability and obtain only positive or neutral mutations, but with enough Instability, they will become almost exclusively negative ones.

These chances are determined on a curve, ranging from 0 Instability (default) to 8000 Instability (the maximum):
* Neutral mutations (those which are neither negative nor positive) are always eligible.
* From roughly 0 to 800 Instability, there is a 100% chance for a positive or neutral mutation and a 0% chance for a negative one.
* Positive and negative chances then quickly slope to meet each other at roughly 2800 Instability. At this point, there are equal chances for positive and negative mutations.
* Chances then gradually continue their current trends until reaching the limit. At the maximum of 8000 Instability, there is roughly a 70% chance for a negative mutation to be selected and a 30% chance for a positive one. As before, regardless of whether a positive or negative mutation is selected, a neutral mutation is also possible.

Instability very slowly decreases on its own, at a rate of 12 per day. Traits can influence this; for instance, the Robust Genetics trait vastly speeds this up by removing a further 1 Instability per 2 hours, for a total of 24 per day. The Genetic Downward Spiral trait does the opposite, *increasing* Instability at the extremely fast rate of 1 per minute.

Instability can't currently be viewed numerically in normal play, but the player will receive a visible effect on their character sheet whenever they have any Instability. This serves to give a general ballpark of how unstable the character is without telling them the exact amount.

### tl;dr

* Characters need mutagen and primer to mutate. Mutagen causes the actual mutation, while primer determines the category that mutations will be in. One will not function without the other; they need both.
* Once a character has enough mutagen in their body, they will begin mutating, causing them to gain a new mutation every few hours until they no longer have enough mutagen in their body to keep doing so.
* If a character has a huge amount of one type of primer in their body when they mutate, they might cross the threshold for that primer's category if the conditions are right.
* The odds of a mutation being good or bad is determined by Instability, which increases with every new mutation. Mutations start out as exclusively beneficial or neutral, but quickly become biased towards negatives after becoming too unstable.
* Human primer is called purifier, and is used to "remove" a character's gained traits by mutating towards dummy "human" mutations that cancel out other ones.

### Further reading and relevant files

`data/json/mutations/changing_eocs.json` - contains the EOCs that power the mutation system
`data/json/mutations/mutations.json` - type definitions for every mutation in the game

# Syntax documentation

## Mutations

Specific mutations are extremely versatile. A mutation only needs to have a few mandatory fields filled out, but a very high number of optional fields exist, in addition to supporting EOCs.

Note that **all new traits that can be obtained through mutation must be purifiable** - otherwise, unit tests will fail. To make a mutation purifiable, just add it to the `cancels` field for an existing appropriate dummy mutation, or define its `types` if you want it to be mutually exclusive with certain other mutations.

### Example

```json
{
  "id": "LIGHTEATER",                         // Unique ID.
  "name": "Optimist",                         // In-game name displayed.
  "points": 2,                                // Point cost of the trait.  Positive values cost points and negative values give points.
  "vitamin_cost"                              // Category vitamin cost of gaining this trait (default: 100)
  "visibility": 0,                            // Visibility of the trait for purposes of NPC interaction (default: 0).
  "ugliness": 0,                              // Ugliness of the trait for purposes of NPC interaction (default: 0).
  "butchering_quality": 4,                    // Butchering quality of this mutations (default: 0).
  "bodytemp_modifiers": [ 100, 150 ],           // Range of additional bodytemp units (these units are described in 'weather.h'.  First value is used if the person is already overheated, second one if it's not.
  "initial_ma_styles": [ "style_crane" ],     // (optional) A list of IDs of martial art styles of which the player can choose one when starting a game.
  "mixed_effect": false,                      // Whether the trait has both positive and negative effects.  This is purely declarative and is only used for the user interface (default: false).
  "description": "Nothing gets you down!",    // In-game description.
  "starting_trait": true,                     // Can be selected at character creation (default: false).
  "valid": false,                             // Can be mutated ingame (default: true).
  "purifiable": false,                        // Sets if the mutation be purified (default: true).
  "profession": true,                         // Trait is a starting profession special trait (default: false).
  "debug": false,                             // Trait is for debug purposes (default: false).
  "dummy": false,                             // Dummy mutations are special; they're not gained through normal mutating, and will instead be targeted for the purposes of removing conflicting mutations
  "threshold": false                          //True if it's a threshold itself, and shouldn't be obtained *easily*.
  "player_display": true,                     // Trait is displayed in the `@` player display menu and mutations screen.
  "vanity": false,                            // Trait can be changed any time with no cost, like hair, eye color and skin color.
  "variants": [                               // Cosmetic variants of this mutation.
    {
      "id": "red",                                        // string (mandatory): ID of the variant.
      "name": { "str": "Glass-Half-Full Optimist" },      // Name displayed in place of the mutation name.
      "description": "You think the glass is half-full.", // Description displayed in place of mutation description, unless append_desc is true.
      "apped_desc": false,                                // If true, append the description, instead of replacing.
      "weight": 1                                         // Used to randomly select variant when this is mutated.  Chance of being selected is weight/sum-of-all-weights.  If no weight is specified or weight is 0, variant will not be selected.
    }
  ],
  "personality_score": [                               // Optional. Defines cosmetic flavor traits for NPCs which can be viewed during dialogue with the NPC.
    {                                                  // Traits with a defined `personality_score` will be automatically applied to NPCs with personalities that qualify, based
      "min_aggression": -10,                           // on the min and max values defined. NPC personalities' values are always integers within the range [-10,10].
      "max_aggression": 10,                            // All mins and maxes are optional, this document contains their default values. (A personality_score trait with no
      "min_bravery": -10,                              // mins or maxes defined *at all* will be applied to all NPCs.)
      "max_bravery": 10,                               //
      "min_collector": -10,                            // As an example, a trait with a `personality_score` which defines only `"min_bravery": -5` will be applied to NPCs with
      "max_collector": 10,                             // bravery of -5, -1, 0, 2, 7, or 10 (all of them being higher than the minimum), but not to a NPC with -6 (being lower than the
      "min_altruism": -10,                             // minimum). This can be used to define a range of values for which a trait should be applied (e.g. min 2 max 4 excludes all
      "max_altruism": 10,                              // numbers except 2, 3, and 4.)
    }
  ],
  "category": [ "MUTCAT_BIRD", "MUTCAT_INSECT" ],         // Categories containing this mutation.
      // prereqs and prereqs2 specify prerequisites of the current mutation.
      // Both are optional, but if prereqs2 is specified prereqs must also be specified.
      // The example below means: ( "SLOWREADER" OR "ILLITERATE") AND ("CEPH_EYES" OR "LIZ_EYE").
  "prereqs": [ "SLOWREADER", "ILLITERATE" ],
  "prereqs2": [ "CEPH_EYES", "LIZ_EYE" ],
  "threshreq": [ "THRESH_SPIDER" ],           // Required threshold for this mutation to be possible.
  "cancels": [ "ROT1", "ROT2", "ROT3" ],      // Cancels these mutations when mutating.
  "changes_to": [ "FASTHEALER2" ],            // Can change into these mutations when mutating further.
  "leads_to": [ ],                            // Mutations that add to this one.
  "wet_protection": [ { "part": "head", "good": 1 } ],    // Wet Protection on specific bodyparts.  Possible values: "neutral/good/ignored".  Good increases pos and cancels neg, neut cancels neg, ignored cancels both.
  "vitamin_rates": [ [ "vitC", -1200 ] ],     // How much extra vitamins do you consume, one point per this many seconds.  Negative values mean production.
  "vitamins_absorb_multi": [                  // Multiplier of vitamin absorption based on material.  "all" includes every material.  Supports multiple materials.
    [ "flesh", [ [ "vitA", 0 ], [ "vitB", 0 ], [ "vitC", 0 ], [ "calcium", 0 ], [ "iron", 0 ] ] ],
    [ "all", [ [ "vitA", 2 ], [ "vitB", 2 ], [ "vitC", 2 ], [ "calcium", 2 ], [ "iron", 2 ] ] ]
  ],
  "craft_skill_bonus": [ [ "electronics", -2 ], [ "tailor", -2 ], [ "mechanics", -2 ] ], // Skill affected by the mutation and their bonuses.  Bonuses can be negative, a bonus of 4 is worth 1 full skill level.
  "restricts_gear": [ "torso" ],              // List of bodyparts that get restricted by this mutation.
  "remove_rigid": [ "torso" ],                // List of bodyparts that any rigid armor will be removed from on mutation. Any integrated armor items are considered directly
  "allow_soft_gear": true,                    // If there is a list of 'restricts_gear', this sets if the location still allows items made out of soft materials (only one of the types need to be soft for it to be considered soft) (default: false).
  "destroys_gear": true,                      // If true, destroys the gear in the 'restricts_gear' location when mutated into (default: false).
  "encumbrance_always": [                     // Adds this much encumbrance to selected body parts.
    [ "arm_l", 20 ],
    [ "arm_r", 20 ]
  ],
  "encumbrance_covered": [                    // Adds this much encumbrance to selected body parts, but only if the part is covered by not-OVERSIZE worn equipment.
    [ "hand_l", 50 ],
    [ "hand_r", 50 ]
  ],
  "encumbrance_multiplier_always": {          // If the bodypart has encumbrance caused by a mutation, multiplies that encumbrance penalty by this multiplier.
    "arm_l": 0.75,                            // Note: Does not affect clothing encumbrance.
    "arm_r": 0.75
  },
  "armor": [                                  // Protects selected body parts this much.  Resistances use syntax like `PART RESISTANCE` below.
    {
      "part_types": [ "arm", "leg" ],         // The resistance provided to the body part type(s) selected above.
      "bash": 2,
      "electric": 5
    },
    {
      "parts": [ "arm_l", "arm_r" ],          // Overrides the above settings for those specific body parts with the following values.
      "bash": 1,
      "cut": 2
    }
  ],
  "active": true,                             // When set the mutation is an active mutation that the player needs to activate (default: false).
  "starts_active": true,                      // When true, this 'active' mutation starts active (default: false, requires 'active').
  "cost": 8,                                  // Cost to activate this mutation.  Needs one of the hunger, thirst, or sleepiness values set to true (default: 0).
  "time": 100,                                // Sets the amount of (turns * current player speed ) time units that need to pass before the cost is to be paid again.  Needs to be higher than one to have any effect (default: 0).
  "kcal": true,                               // If true, activated mutation consumes `cost` kcal. (default: false).
  "thirst": true,                             // If true, activated mutation increases thirst by cost (default: false).
  "sleepiness": true,                            // If true, activated mutation increases sleepiness by cost (default: false).
  "active_flags": [ "BLIND" ],                // activation of the mutation apply this flag on your character
  "allowed_items": [ "ALLOWS_TAIL" ],         // you can wear items with this flag with this mutation, bypassing restricts_gear restriction
  "integrated_armor": [ "integrated_fur" ],   // this item is worn on your character forever, until you get rid of this mutation
  "ranged_mutation": {                        // activation of the mutation allow you to shoot a fake gun
    "type": "pseudo_shotgun",                 // fake gun that is used to shoot
    "message": "SUDDEN SHOTGUN!."             // message that would be printed when you use it
  },
  "spawn_item": {                             // activation of this mutation spawns an item
    "type": "water_clean",                    // item to spawn
    "message": "You spawn a bottle of water." // message, that would be shown upon activation
  },
  "scent_intensity": 800,                     // int affecting the target scent toward which you current smell gravitates (default: 500).
  "scent_type": "sc_flower",                  // The scent_types you emit, as defined in scent_types.json (default: empty).
  "ignored_by": [ "ZOMBIE" ],                 // List of species ignoring you (default: empty).
  "anger_relations": [ [ "MARSHMALLOW", 20 ], [ "GUMMY", 5 ], [ "CHEWGUM", 20 ] ], // List of species angered by you and how much, negative values calm instead  (default: empty).
  "can_only_eat": [ "junk" ],                 // List of comestible materials (default: empty).
  "can_only_heal_with": [ "bandage" ],        // List of `MED` you are restricted to, includes mutagen, serum, aspirin, bandages etc. (default: empty).
  "can_heal_with": [ "caramel_ointement" ],   // List of `MED` that will work for you but not for anyone else.  See `CANT_HEAL_EVERYONE` flag for items (default: empty).
  "allowed_category": [ "ALPHA" ],            // List of categories you can mutate into (default: empty).
  "no_cbm_on_bp": [ "torso", "head", "eyes", "mouth", "arm_l" ],  // List of body parts that can't receive CBMs (default: empty).
  "lumination": [ [ "head", 20 ], [ "arm_l", 10 ] ],              // List of glowing bodypart and the intensity of the glow as a float (default: empty).
<<<<<<< HEAD
  "metabolism_modifier": 0.333,               // Extra metabolism rate multiplier (1.0 doubles, -0.5 halves).
  "thirst_modifier": 0.1,                     // Extra thirst modifier (1.0 doubles, -0.5 halves).
  "fatigue_modifier": 0.5,                    // Extra fatigue rate multiplier (1.0 doubles usage, -0.5 halves).
  "fatigue_regen_modifier": 0.333,            // Modifier for the rate at which fatigue and sleep deprivation drops when resting.
  "stamina_regen_modifier": 0.1,              // Increase stamina regen by this proportion (1.0 being 100% of normal regen).
  "cardio_multiplier": 1.5,                   // Multiplies total cardio fitness by this amount.
  "crafting_speed_multiplier": 0.5,           // Multiplies your total crafting speed. 0.5 is 50% of normal speed, 1.2 is 20% faster than normal speed.
  "healing_multiplier": 0.5,                  // Multiplier to PLAYER/NPC_HEALING_RATE.
  "healing_awake": 1.0,                       // Healing rate per turn while awake. Positives will increase healing while negatives will decrease healing.
  "mending_modifier": 1.2,                    // Multiplier on how fast your limbs mend (1.2 is 20% faster).
  "attackcost_modifier": 0.9,                 // Attack cost modifier (0.9 is 10% faster, 1.1 is 10% slower).
  "movecost_modifier": 0.9,                   // Overall movement speed cost modifier (0.9 is 10% faster, 1.1 is 10% slower).
  "movecost_flatground_modifier": 0.9,        // Movement speed cost modifier on flat terrain, free from obstacles (0.9 is 10% faster, 1.1 is 10% slower).
  "movecost_obstacle_modifier": 0.9,          // Movement speed cost modifier on rough, uneven terrain (0.9 is 10% faster, 1.1 is 10% slower).
  "movecost_swim_modifier": 0.9,              // Swimming speed cost modifier (0.9 is 10% faster, 1.1 is 10% slower).
  "weight_capacity_modifier": 0.9,            // Carrying capacity modifier (0.9 is 10% less, 1.1 is 10% more).
=======
>>>>>>> ef0aebca
  "social_modifiers": { "persuade": -10 },    // Social modifiers.  Can be: intimidate, lie, persuade.
  "spells_learned": [ [ "spell_slime_spray", 1 ] ], // Spells learned and the level they're at after gaining the trait/mutation.
  "transform": {
    "target": "BIOLUM1",                      // Trait_id of the mutation this one will transform into.
    "msg_transform": "You turn your photophore OFF.", // Message displayed upon transformation.
    "active": false,                          // If true, mutation will start powered when activated (turn ON).
    "moves": 100,                              // Moves cost per activation (default: 0).
    "safe": false                              // If true the transformation will use the normal mutation progression rules - removing conflicting traits, requiring thresholds (but not using any vitamins or causing instability)
  },
  "triggers": [                               // List of sublist of triggers, all sublists must be True for the mutation to activate.
    [                                         // Sublist of trigger: at least one trigger must be true for the sublist to be true.
      { 
        "condition": { "math": [ "u_val('morale')", "<", "-50" ] },                                     // Dialogue condition (see NPCs.md).
        "msg_on": { "text": "Everything is terrible and this makes you so ANGRY!", "rating": "mixed" }  // Message displayed when the trigger activates.
      }
    ],
    [
      {
        "condition": {                        // Dialogue condition (see NPCs.md).
          "or": [ 
            { "math": [ "u_val('strength')", "<", "5" ] },
            { "math": [ "u_val('dexterity')", ">", "20" ] }
          ]
        },
        "msg_on": { "text": "Everything is terrible and this makes you so ANGRY!", "rating": "mixed" },// Message displayed when the trigger activates.
        "msg_off": { "text": "Your glow fades." }                                                      // Message displayed when the trigger deactivates the trait.
      }
    ]
  ],
  "activated_is_setup": true,                 // If this is true the bellow activated EOC runs then the mutation turns on for processing every turn. If this is false the below "activated_eocs" will run and then the mod will turn itself off.
  "activated_eocs": [ "eoc_id_1" ],           // List of effect_on_conditions that attempt to activate when this mutation is successfully activated.
  "processed_eocs": [ "eoc_id_1" ],           // List of effect_on_conditions that attempt to activate every time (defined above) units of time. Time of 0 means every turn it processes. Processed when the mutation is active for activatable mutations and always for non-activatable ones.
  "deactivated_eocs": [ "eoc_id_1" ],         // List of effect_on_conditions that attempt to activate when this mutation is successfully deactivated.
  "enchantments": [ "ench_id_1" ],            // List of enchantments granted by this mutation.  Can be either IDs or an inline definition of the enchantment (see MAGIC.md)
  "flags": [ "UNARMED_BONUS" ],               // List of flag_IDs and json_flag_IDs granted by the mutation.  Note: trait_IDs can be set and generate no errors, but they're not actually "active".
  "moncams": [ [ "mon_player_blob", 16 ] ],    // Monster cameras, ability to use friendly monster's from the list as additional source of vision. Max view distance is equal to monster's daytime vision. The number specifies the range at which it can "transmit" vision to the avatar.
  "override_look": { "id": "mon_cat_black", "tile_category": "monster" } // Change the character's appearance to another specified thing with a specified ID and tile category. Please ensure that the ID corresponds to the tile category. The valid tile category are "none", "vehicle_part", "terrain", "item", "furniture", "trap", "field", "lighting", "monster", "bullet", "hit_entity", "weather", "overmap_terrain", "map_extra", "overmap_note".
}

```

### Mandatory Fields

These fields are mandatory for every mutation object, and the game will fail to load if any of them are missing for a given trait.

|    Identifier     |                                                   Description                                                     |
| ----------------- | ----------------------------------------------------------------------------------------------------------------- |
| `type`            | Must be `"mutation"`.                                                                                             |
| `id`              | ID string. Mutations can't have the same ID: every one must be unique.                                            |
| `name`            | The name for the mutation as it appears in the character sheet.                                                   |
| `description`     | A human-readable description for the mutation.                                                                    |
| `points`          | The point cost of this trait.  Positive values cost points, while negative values add them.  0 is a valid option. |

### Supplementary Fields

These fields are optional, but are very frequently used in mutations and their code, so they're highlighted here first.

|    Identifier     | Default |                                                                          Description                                                                        |
| ----------------- | ------- | ----------------------------------------------------------------------------------------------------------------------------------------------------------- |
| `category`        | Nothing | An array of string IDs representing mutation categories. This defines which categories the trait is considered part of (such as `ALPHA`, `BEAST`, `CEPHALOPOD`, and so on) and so it determines which primers must be used for the player to mutate them. |
| `types`           | Nothing | A list of types that this mutation can be classified under. Each mutation with a certain type is mutually exclusive with other mutations that also have that type; if a trait has the `EXAMPLE` type defined, then no other trait with that type can exist on a character, and mutating towards such a trait would remove the existing one if it could.  |
| `prereqs`         | Nothing | An array of mutation IDs that are possible requirements for this trait to be obtained. Only a single option from this list needs to be present.             |
| `prereqs2`        | Nothing | Identical to `prereqs`, and will throw errors if `prereqs` isn't defined. This is used to have multiple traits required to obtain another trait; one option must be present on the character from both `prereqs` and `prereqs2` for a trait to be obtainable. |
| `threshreq`       | Nothing | This is a dedicated prerequisite slot for threshold mutations, and functions identically to `prereq` and `prereq2`.                                         |
| `cancels`         | Nothing | Trait IDs defined in this array will be forcibly removed from the character when trait is mutated.                                                          |
| `changes_to`      | Nothing | Used for defining mutation lines with defined steps. This trait can further mutate into any other trait defined in this list.                               |
| `leads_to`        | Nothing | Mutations that add onto this one without removing it. Effectively a reverse of the `prereqs` tag.  Also prevents type conflicts with this trait!                                                    |
| `starting_trait`  | false   | If true, this trait can be selected during character creation.                                                                                              |
| `valid`           | true    | Whether or not this trait can be obtained through mutation. Invalid traits are still obtainable while creating a character.                                 |
| `purifiable`      | true    | Whether or not this trait can be removed. If false, the trait cannot be removed by any means.                                                               |
| `player_display`  | true    | If false, this trait is invisible, and will not appear in messages or the character sheet.                                                                  |
| `mixed_effect`    | false   | Whether this trait has both positive and negative effects. Used only for UI; mixed mutations will appear with purple text instead of green, yellow, or red (which is usually automatically determined by point cost). |
| `vanity`          | false   | This trait is purely cosmetic, and can be changed at any time. This is for things like skin color, eye color, hair color, etc.                              |
| `debug`           | false   | Identifies this trait as a debug trait that should never be obtainable in normal play. Debug traits will have a distinct teal color on the character sheet. |
| `visibility`      | 0       | How visible this mutation is on NPCs when inspecting them, ranging between 0 and 10. Higher numbers are more visible, and can be seen from farther with a lower Perception score. |
| `ugliness`        | 0       | How unpleasant this mutation is to look at. Ugly mutations increase NPC fear and decrease their trust. Negative values are allowed, and will do the opposite by making NPCs more trusting and less afraid. |
| `active`          | false   | Active traits have special effects that only occur when the trait is manually or automatically activated; they don't happen on their own.                   |
| `starts_active`   | false   | If true, a trait will start activated, instead of deactivated. Will throw an error if `active` is not defined.                                              |
| `time`            | 0       | The time interval (measured in turns) between an active mutation requiring its cost again. This can be used to create active mutations that continually drain resources while active. If 0 or below, the cost is a one-time requirement instead. |
| `cost`            | 0       | For active mutations, this value is the cost to activate them. At least one of the following three values will need to be `true` for this to function.      |
| `kcal`            | false   | If true, this active mutation will consume `cost` kcal during activation or upkeep.                                                                         |
| `thirst`          | false   | If true, this active mutation will consume `cost` thirst during activation or upkeep.                                                                       |
| `sleepiness`         | false   | If true, this active mutation will consume `cost` sleepiness during activation or upkeep.                                                                      |
| `enchantments`    | Nothing | A list of enchantments granted by this mutation. Can either be string IDs of a defined enchantment, or an inline definition.                                |

### Optional Fields

There are many, many optional fields present for mutations to let them do all sorts of things. You can see them documented above.

### EOC details

Mutations support EOC on activate, deactivate and for processing. As well for each of those the EOC has access to the context variable `this` which is the ID of the mutation itself.

### Sample trait: Example Sleep

```json
  {
    "type": "mutation",
    "id": "EXAMPLE_SLEEP",
    "name": { "str": "Example Sleep" },
    "points": 1,
    "description": "This is an example trait that makes it easier for the character to fall asleep at all times.  It can't be obtained through mutations; it only appears in character creation.",
    "changes_to": [ "EASYSLEEPER2" ],
    "valid": false,
    "starting_trait": true,
    "enchantments": [ { "condition": "ALWAYS", "values": [ { "value": "SLEEPY", "add": 24 } ] } ]
  }
```

## Mutation Categories

A Mutation Category identifies a set of interrelated mutations that as a whole establish an entirely new identity for a mutant character. Categories can and usually do have their own "flavor" of mutagen, the properties of which are defined in the category definition itself. A second kind of mutagen, called a "mutagen serum" or "IV mutagen" is necessary to trigger "threshold mutations" which cause irrevocable changes to the character.

| Identifier              | Description
|---                      |---
| `id`                    | Unique ID. Must be one continuous word, use underscores when necessary.
| `name`                  | Human readable name for the category of mutations.
| `threshold_mut`         | A special mutation that marks the point at which the identity of the character is changed by the extent of mutation they have experienced.
| `threshold_min`         | Amount of primer the character needs to have in their body to attempt breaking the threshold.  Default 2200.
| `mutagen_message`       | A message displayed to the player when they mutate in this category.
| `memorial_message`      | The memorial message to display when a character crosses the associated mutation threshold.
| `vitamin`               | The vitamin id of the primer of this category. The character's vitamin level will act as the weight of this category when selecting which category to try and mutate towards, and gets decreased on successful mutation by the trait's mutagen cost.
| `base_removal_chance`   | Int, percent chance for a mutation of this category removing a conflicting base (starting) trait, rolled per `Character::mutate_towards` attempts.  Default 100%.  Removed base traits will **NOT** be considered base traits from here on, even if you regain them later.
| `base_removal_cost_mul` | Float, multiplier on the primer cost of the trait that removed a canceled starting trait, down to 0.0 for free mutations as long as a starting trait was given up.  Default 3.0, used for human-like categories and lower as categories become more inhuman.
| `wip`                   | A flag indicating that a mutation category is unfinished and shouldn't have consistency tests run on it. See tests/mutation_test.cpp.
| `skip_test`             | If true, this mutation category will be skipped in consistency tests; this should only be used if you know what you're doing. See tests/mutation_test.cpp.

## Trait Migrations

A mutation migration can be used to migrate a mutation that formerly existed gracefully into a proficiency, another mutation (potentially a specific variant), or to simply remove it without any fuss.

```json
[
  {
    "type": "TRAIT_MIGRATION",
    "id": "dead_trait1",
    "trait": "new_trait",
    "variant": "correct_variant"
  },
  {
    "type": "TRAIT_MIGRATION",
    "id": "trait_now_prof",
    "proficiency": "prof_old_trait"
  },
  {
    "type": "TRAIT_MIGRATION",
    "id": "deleted_trait",
    "remove": true
  }
]
```

| Identifier    | Description
|---            |---
| `type`        | Mandatory. String. Must be `"TRAIT_MIGRATION"`
| `id`          | Mandatory. String. Id of the trait that has been removed.
| `trait`       | Optional\*. String. Id of the trait this trait is being migrated to.
| `variant`     | Optional. String. Can only be specified if `trait` is specified. Id of a variant of `trait` that this mutation will be set to.
| `proficiency` | Optional\*. String. Id of proficiency that will replace this trait.
| `remove`      | Optional\*. Boolean. If neither `trait` or `variant` are specified, this must be true.

\*One of these three must be specified.<|MERGE_RESOLUTION|>--- conflicted
+++ resolved
@@ -202,25 +202,6 @@
   "allowed_category": [ "ALPHA" ],            // List of categories you can mutate into (default: empty).
   "no_cbm_on_bp": [ "torso", "head", "eyes", "mouth", "arm_l" ],  // List of body parts that can't receive CBMs (default: empty).
   "lumination": [ [ "head", 20 ], [ "arm_l", 10 ] ],              // List of glowing bodypart and the intensity of the glow as a float (default: empty).
-<<<<<<< HEAD
-  "metabolism_modifier": 0.333,               // Extra metabolism rate multiplier (1.0 doubles, -0.5 halves).
-  "thirst_modifier": 0.1,                     // Extra thirst modifier (1.0 doubles, -0.5 halves).
-  "fatigue_modifier": 0.5,                    // Extra fatigue rate multiplier (1.0 doubles usage, -0.5 halves).
-  "fatigue_regen_modifier": 0.333,            // Modifier for the rate at which fatigue and sleep deprivation drops when resting.
-  "stamina_regen_modifier": 0.1,              // Increase stamina regen by this proportion (1.0 being 100% of normal regen).
-  "cardio_multiplier": 1.5,                   // Multiplies total cardio fitness by this amount.
-  "crafting_speed_multiplier": 0.5,           // Multiplies your total crafting speed. 0.5 is 50% of normal speed, 1.2 is 20% faster than normal speed.
-  "healing_multiplier": 0.5,                  // Multiplier to PLAYER/NPC_HEALING_RATE.
-  "healing_awake": 1.0,                       // Healing rate per turn while awake. Positives will increase healing while negatives will decrease healing.
-  "mending_modifier": 1.2,                    // Multiplier on how fast your limbs mend (1.2 is 20% faster).
-  "attackcost_modifier": 0.9,                 // Attack cost modifier (0.9 is 10% faster, 1.1 is 10% slower).
-  "movecost_modifier": 0.9,                   // Overall movement speed cost modifier (0.9 is 10% faster, 1.1 is 10% slower).
-  "movecost_flatground_modifier": 0.9,        // Movement speed cost modifier on flat terrain, free from obstacles (0.9 is 10% faster, 1.1 is 10% slower).
-  "movecost_obstacle_modifier": 0.9,          // Movement speed cost modifier on rough, uneven terrain (0.9 is 10% faster, 1.1 is 10% slower).
-  "movecost_swim_modifier": 0.9,              // Swimming speed cost modifier (0.9 is 10% faster, 1.1 is 10% slower).
-  "weight_capacity_modifier": 0.9,            // Carrying capacity modifier (0.9 is 10% less, 1.1 is 10% more).
-=======
->>>>>>> ef0aebca
   "social_modifiers": { "persuade": -10 },    // Social modifiers.  Can be: intimidate, lie, persuade.
   "spells_learned": [ [ "spell_slime_spray", 1 ] ], // Spells learned and the level they're at after gaining the trait/mutation.
   "transform": {
