# JSON Flags

- [JSON Flags](#json-flags)
  - [Notes](#notes)
  - [Inheritance](#inheritance)
  - [TODO](#todo)
  - [Bodyparts](#bodyparts)
  - [Character](#character)
    - [Character size](#character-size)
    - [Damage immunity](#damage-immunity)
    - [Mutation branches](#mutation-branches)
  - [Effects](#effects)
  - [Faults](#faults)
    - [Vehicle faults](#vehicle-faults)
    - [Gun faults](#gun-faults)
      - [Parameters](#parameters)
  - [Furniture and Terrain](#furniture-and-terrain)
    - [Furniture only](#furniture-only)
    - [Terrain only](#terrain-only)
    - [Fungal conversions only](#fungal-conversions-only)
  - [Items](#items)
    - [Ammo](#ammo)
      - [Ammo effects](#ammo-effects)
    - [Armor](#armor)
      - [Layers](#layers)
    - [Bionics](#bionics)
    - [Books](#books)
    - [Comestibles](#comestibles)
      - [Addiction type](#addiction-type)
      - [Comestible type](#comestible-type)
      - [Use action](#use-action)
    - [Generic](#generic)
    - [Guns](#guns)
      - [Firing modes](#firing-modes)
    - [Magazines](#magazines)
    - [Melee](#melee)
    - [Tools](#tools)
      - [Use actions](#use-actions)
    - [Special case: Flags that apply to items](#special-case-flags-that-apply-to-items)
  - [Map specials](#map-specials)
  - [Material phases](#material-phases)
  - [Monster groups](#monster-groups)
    - [Seasons](#seasons)
    - [Time of day](#time-of-day)
  - [Monsters](#monsters)
    - [Anger, fear and placation triggers](#anger-fear-and-placation-triggers)
    - [Categories](#categories)
    - [Death Functions](#death-functions)
    - [Sizes](#sizes)
    - [Special attacks](#special-attacks)
  - [Overmap](#overmap)
    - [Overmap connections](#overmap-connections)
    - [Overmap specials](#overmap-specials)
    - [Overmap terrains](#overmap-terrains)
      - [Source locations](#source-locations)
  - [Recipes](#recipes)
    - [Camp building recipes](#camp-building-recipes)
    - [Categories](#categories-1)
  - [Scenarios](#scenarios)
    - [Profession flags](#profession-flags)
    - [Starting location flags](#profession-flags)
  - [Skill tags](#skill-tags)
  - [Traps](#traps)
  - [Vehicle Parts](#vehicle-parts)
    - [Vehicle parts requiring other vehicle parts](#vehicle-parts-requiring-other-vehicle-parts)
    - [Fuel types](#fuel-types)


## Notes

- Some flags (items, effects, vehicle parts) have to be defined in `flags.json` or `vp_flags.json` (with type: `json_flag`) to work correctly.
- Many of the flags from the Items section can be used by other item categories.  Experiment to see where else flags can be used.
  - Similarly, offensive and defensive flags can be used on any item type that can be wielded.


## Inheritance

When an item is crafted, it can inherit flags from the components that were used to craft it.  This requires that the flag to be inherited has the `"craft_inherit": true` entry.  If you don't want a particular item to inherit flags when crafted, specify the member `delete_flags`, which is an array of strings.  Flags specified there will be removed from the resultant item upon crafting.  This will override flag inheritance, but will not delete flags that are part of the item type itself.


## TODO

- Some ammo effects (`LASER`, `NEVER_MISFIRES`) can be set as ammo `"effects"`, ammo `"flags"` or as the gun's `"ammo_effects"`.  This could use some clarification.
- Move the Use action subsection from Comestibles to JSON_INFO.md, as those are not flags.
- Move the Parameters sub-subsection from Faults to JSON_INFO.md, as those are not flags.
- Move the Categories subsection from Recipes to JSON_INFO.md, as those are not flags.


## Bodyparts

- ```ALWAYS_BLOCK``` This nonstandard bodypart is always eligible to block in unarmed combat even if your martial arts don't allow such blocks.
- ```ALWAYS_HEAL``` This bodypart regenerates every regen tick (5 minutes, currently) regardless if the part would have healed normally.
- ```HEAL_OVERRIDE``` This bodypart will always regenerate its `heal_bonus` HP instead of it modifying the base healing step.  Without `ALWAYS_HEAL` this still only happens when the part would have healed non-zero amount of damage.
- ```IGNORE_TEMP``` This bodypart is ignored for temperature calculations
- ```LIMB_LOWER``` This bodypart is close to the ground, and as such has a higher chance to be attacked by small monsters - hitsize is tripled for creatures that can't attack upper limbs.
- ```LIMB_UPPER``` This bodypart is high off the ground, and as such can't be attacked by small monsters - unless they have the `FLIES` or have `ATTACK_UPPER` flags.
- ```MEND_LIMB``` This bodypart can heal from being broken without needing a splint.
- ```NONSTANDARD_BLOCK``` This limb is different enough that martial arts' arm/leg blocks aren't applicable - blocking with this limb is unlocked by reaching the MA's `nonstandard_block` level, unless the limb also has `ALWAYS_BLOCK`.  Either block flag is **required** for non-arm / non-leg limbs to be eligible to block.


## Character

These are hardcoded mutations/traits.  Some properties can be implemented with [JSON](/data/json/mutations) (for more information, see also [JSON_INFO.md](JSON_INFO.md#traitsmutations))

- ```ALARMCLOCK``` You always can set alarms.
- ```BLIND``` Makes you blind.
- ```CANNIBAL``` Butcher humans, eat foods with the `CANNIBALISM` and `STRICT_HUMANITARIANISM` flags without a morale penalty.
- ```CBQ_LEARN_BONUS``` You learn CBQ from the bionic bio_cqb faster.
- ```COLDBLOOD``` For heat dependent mutations.
- ```COLDBLOOD2``` For very heat dependent mutations.
- ```COLDBLOOD3``` For cold-blooded mutations.
- ```CLIMATE_CONTROL``` You are resistant to extreme temperatures.
- ```CLIMB_NO_LADDER``` Capable of climbing up single-level walls without support.
- ```DEAF``` Makes you deaf.
- ```DIMENSIONAL_ANCHOR``` You can't be teleported.
- ```ECTOTHERM``` For ectothermic mutations, like `COLDBLOOD4` and `DRAGONBLOOD3` (Black Dragon from Magiclysm).
- ```EYE_MEMBRANE``` Lets you see underwater.
- ```FEATHER_FALL``` You are immune to fall damage.  See also `LEVITATION`.
- ```GILLS``` You can breathe underwater.
- ```GLARE_RESIST``` Protect your eyes from glare like sunglasses.
- ```HARDTOHIT``` Whenever something attacks you, RNG gets rolled twice, and you get the better result.
- ```HEAT_IMMUNE``` Immune to very hot temperatures.
- ```HEATSINK``` You are resistant to extreme heat.
- ```HYPEROPIC``` You are far-sighted - close combat is hampered and reading is impossible without glasses.
- ```IMMUNE_HEARING_DAMAGE``` Immune to hearing damage from loud sounds.
- ```IMMUNE_SPOIL``` You are immune to negative outcomes from spoiled food.
- ```INFRARED``` You can see infrared, aka heat vision.
- ```INVISIBLE``` You can't be seen.
- ```LEVITATION``` Allows movement in open air.  See also `FEATHER_FALL`.
- ```MEND_ALL``` You need no splint to heal broken bones.
- ```MYOPIC``` You are nearsighted - vision range is severely reduced without glasses.
- ```MYOPIC_IN_LIGHT``` You are nearsighted in light, but can see normally in low-light conditions.
- ```NIGHT_VISION``` You can see in the dark.
- ```NO_DISEASE``` This mutation grants immunity to diseases.
- ```NO_MINIMAL_HEALING``` This mutation disables the minimal healing of 1 hp a day.
- ```NO_RADIATION``` This mutation grants immunity to radiations.
- ```NO_SCENT``` You have no scent.
- ```NO_SPELLCASTING``` Disables spell casting.  Used by Magyclism and magic-related mods.
- ```NO_THIRST``` Your thirst is not modified by food or drinks.
- ```PARAIMMUNE``` You are immune to parasites.
- ```PORTAL_PROOF``` You are immune to personal portal storm effects.
- ```PRED1``` Small morale bonus from foods with the `PREDATOR_FUN` flag.  Lower morale penalty from the guilt mondeath effect.
- ```PRED2``` Learn combat skills with double catchup modifier.  Resist skill rust on combat skills. Small morale bonus from foods with the `PREDATOR_FUN` flag.  Lower morale penalty from the guilt mondeath effect.
- ```PRED3``` Learn combat skills with double catchup modifier.  Resist skill rust on combat skills. Medium morale bonus from foods with the `PREDATOR_FUN` flag.  Immune to the guilt mondeath effect.
- ```PRED4``` Learn combat skills with triple catchup modifier.  Learn combat skills without spending focus.  Resist skill rust on combat skills. Large morale bonus from foods with the `PREDATOR_FUN` flag.  Immune to the `guilt` mondeath effect.
- ```PSYCHOPATH``` Butcher humans without a morale penalty.
- ```SAPIOVORE``` Butcher humans without a morale penalty.
- ```SEESLEEP``` You can see while sleeping, and aren't bothered by light when trying to fall asleep.
- ```SILENT_SPELL``` Mouth encumbrance no longer applies to spell failure chance.  Used by Magyclism and magic-related mods.
- ```STEADY``` Your speed can never go below base speed, bonuses from effects etc can still apply.
- ```STOP_SLEEP_DEPRIVATION``` Stops Sleep Deprivation while awake and boosts it while sleeping.
- ```STRICT_HUMANITARIAN``` You can eat foodstuffs tagged with `STRICT_HUMANITARIANISM` without morale penalties.
- ```SUBTLE_SPELL``` Arm encumbrance no longer applies to spell failure chance.  Used by Magyclism and magic-related mods.
- ```SUPER_HEARING``` You can hear much better than a normal person.
- ```THERMOMETER``` You always know what temperature it is.
- ```UNARMED_BONUS``` You get a bonus to unarmed bash and cut damage equal to unarmed_skill / 2, up to 4.
- ```WALL_CLING``` You can ascend/descend sheer cliffs as long as the tile above borders at least one wall. Chance to slip and fall each step.
- ```WALL_CLING_FOURTH``` Same as `WALL_CLING`, but you need four instances of the flag for it to function (ex. four bodyparts with the flag).
- ```WATCH``` You always know what time it is.
- ```WEB_RAPPEL``` You can rappel down staircases and sheer drops of any height.
- ```WEBBED_FEET``` You have webbings on your feet, supporting your swimming speed if not wearing footwear.
- ```WEBBED_HANDS``` You have webbings on your hands, supporting your swimming speed.
- ```WINGS_1``` You have 50% chance to ignore falling traps (including ledges).
- ```WINGS_2``` You have 100% chance to ignore falling traps (including ledges).  Requires two flag instances.


### Character size

- ```HUGE``` Changes your size to `creature_size::huge`.  Checked last of the size category flags, if no size flags are found your size defaults to `creature_size::medium`.
- ```MEDIUM``` The default.
- ```LARGE``` Changes your size to `creature_size::large`.  Checked third of the size category flags.
- ```SMALL``` Changes your size to `creature_size::small`.  Checked second of the size category flags.
- ```TINY``` Changes your size to `creature_size::tiny`.  Checked first of the size category flags.


### Damage immunity

- ```ACID_IMMUNE``` You are immune to acid damage.
- ```BASH_IMMUNE``` You are immune to bashing damage.
- ```BIO_IMMUNE``` You are immune to biological damage.
- ```BULLET_IMMUNE``` You are immune to bullet damage.
- ```COLD_IMMUNE``` You are immune to cold damage.
- ```CUT_IMMUNE``` You are immune to cutting damage.
- ```ELECTRIC_IMMUNE``` You are immune to electric damage.
- ```STAB_IMMUNE``` You are immune to stabbing damage.


## Mutation branches

These branches are also the valid entries for the categories of `dreams` in `dreams.json`.

- ```MUTCAT_ALPHA``` "You feel...better. Somehow."
- ```MUTCAT_BEAST``` "Your heart races and you see blood for a moment."
- ```MUTCAT_BIRD``` "Your body lightens and you long for the sky."
- ```MUTCAT_CATTLE``` "Your mind and body slow down. You feel peaceful."
- ```MUTCAT_CEPHALOPOD``` "Your mind is overcome by images of eldritch horrors...and then they pass."
- ```MUTCAT_CHIMERA``` "You need to roar, bask, bite, and flap. NOW."
- ```MUTCAT_ELFA``` "Nature is becoming one with you..."
- ```MUTCAT_FISH``` "You are overcome by an overwhelming longing for the ocean."
- ```MUTCAT_INSECT``` "You hear buzzing, and feel your body harden."
- ```MUTCAT_LIZARD``` "For a heartbeat, your body cools down."
- ```MUTCAT_MEDICAL``` "Your can feel the blood rushing through your veins and a strange, medicated feeling washes over your senses."
- ```MUTCAT_PLANT``` "You feel much closer to nature."
- ```MUTCAT_RAPTOR``` "Mmm...sweet bloody flavor...tastes like victory."
- ```MUTCAT_RAT``` "You feel a momentary nausea."
- ```MUTCAT_SLIME``` "Your body loses all rigidity for a moment."
- ```MUTCAT_SPIDER``` "You feel insidious."
- ```MUTCAT_TROGLOBITE``` "You yearn for a cool, dark place to hide."


## Effects

These are hardcoded for monsters, but new ones can be implemented in JSON alone.  See also [Character](#Character) flags.

- ```DISABLE_FLIGHT``` Monsters affected by an effect with this flag will never count as flying (even if they have the `FLIES` flag).
- ```EFFECT_IMPEDING``` Character affected by an effect with this flag can't move until they break free from the effect.  Breaking free requires a strength check: `x_in_y( STR * limb lifting score * limb grip score, 6 * get_effect_int( eff_id )`.


## Faults

- ```SILENT``` Makes the "faulty" text **not** appear next to item on general UI.  Otherwise the fault works the same.

### Vehicle faults

- ```BAD_COLD_START``` The engine starts as if the temperature was 20 F colder.  Does not stack with multiples of itself.
- ```BAD_FUEL_PUMP``` Prevents engine from starting and makes it stutter.
- ```BAD_STARTER``` Prevents engine from starting and makes click noise.
- ```DOUBLE_FUEL_CONSUMPTION``` Doubles fuel consumption of the engine.  Does not stack with multiples of itself.
- ```ENG_BACKFIRE``` Causes the engine to backfire as if it had zero hp.
- ```EXTRA_EXHAUST``` Makes the engine emit more exhaust smoke.  Does not stack with multiples of itself.
- ```IMMOBILIZER``` Prevents engine from starting and makes it beep.
- ```NO_ALTERNATOR_CHARGE``` The alternator connected to this engine does not work.
- ```REDUCE_ENG_POWER``` Multiplies engine power by 0.6.  Does not stack with multiples of itself.


### Gun faults

- ```BAD_CYCLING``` One in 16 chance that the gun fails to cycle when fired resulting in `fault_gun_chamber_spent` fault.
- ```BLACKPOWDER_FOULING_DAMAGE``` Causes the gun to take random acid damage over time.
- ```JAMMED_GUN``` Stops burst fire. Adds delay on next shot.
- ```NO_DIRTYING``` Prevents the gun from receiving `fault_gun_dirt` fault.
- ```UNLUBRICATED``` Randomly causes screeching noise when firing and applies damage when that happens.


#### Parameters

- ```turns_into``` Causes this fault to apply to the item just mended.
- ```also_mends``` Causes this fault to be mended (in addition to fault selected) once that fault is mended.


## Furniture and Terrain

List of flags used by [terrain and furniture](/data/json/furniture_and_terrain).

- ```ALARMED``` Sets off an alarm if smashed.
- ```ALLOW_FIELD_EFFECT``` Apply field effects to items inside `SEALED` terrain/furniture.
- ```ALLOW_ON_OPEN_AIR``` Don't warn when this furniture is placed on `t_open_air` or similar 'open air' terrains which lack a floor.
- ```AMMOTYPE_RELOAD``` Furniture reloads by ammotype so player can choose from more than one fuel type.
- ```BARRICADABLE_DOOR_DAMAGED``` 
- ```BARRICADABLE_DOOR_REINFORCED_DAMAGED``` 
- ```BARRICADABLE_DOOR_REINFORCED``` 
- ```BARRICADABLE_DOOR``` Door that can be barricaded.
- ```BARRICADABLE_WINDOW_CURTAINS``` 
- ```BARRICADABLE_WINDOW``` Window that can be barricaded.
- ```BLOCK_WIND``` This terrain will block the effects of wind.
- ```BURROWABLE``` Burrowing monsters can travel under this terrain, while most others can't (e.g. graboid will traverse under the chain link fence, while ordinary zombie will be stopped by it).
- ```BUTCHER_EQ``` Butcher's equipment.  Required for full butchery of corpses.
- ```CAN_SIT``` Furniture the player can sit on.  Player sitting near furniture with the `FLAT_SURF` tag will get mood bonus for eating.
- ```CHIP``` Used in construction menu to determine if wall can have paint chipped off.
- ```COLLAPSES``` Has a roof that can collapse.
- ```CONSOLE``` Used as a computer.
- ```CONTAINER``` Items on this square are hidden until looted by the player.
- ```CURRENT``` This water is flowing.
- ```DEEP_WATER``` This is water that can submerge the player.
- ```DESTROY_ITEM``` Items that land here are destroyed.  See also `NOITEM`.
- ```DIFFICULT_Z``` Most zombies will not be able to follow you up this terrain (i.e a ladder).
- ```DIGGABLE_CAN_DEEPEN``` Diggable location can be dug again to make deeper (e.g. shallow pit to deep pit).
- ```DIGGABLE``` Digging monsters, seeding monster, digging with shovel, etc.
- ```DOOR``` Can be opened (used for NPC path-finding).
- ```EASY_DECONSTRUCT``` Player can deconstruct this without tools.
- ```ELEVATOR``` Terrain with this flag will move player, NPCs, monsters, and items up and down when player activates nearby `elevator controls`.
- ```FIRE_CONTAINER``` Stops fire from spreading (brazier, wood stove, etc).
- ```FISHABLE``` You can try to catch fish here.
- ```FLAMMABLE_ASH``` Burns to ash rather than rubble.
- ```FLAMMABLE_HARD``` Harder to light on fire, but still possible.
- ```FLAMMABLE``` Can be lit on fire.
- ```FLAT_SURF``` Furniture or terrain with a flat hard surface (e.g. table, but not chair; tree stump, etc.).  See also `CAN_SIT`.
- ```FLAT``` Player can build and move furniture on.
- ```FORAGE_HALLU``` This item can be found with the `HIDDEN_HALLU` flag when found through foraging.
- ```FORAGE_POISION``` This item can be found with the `HIDDEN_POISON` flag when found through foraging.
- ```FRESH_WATER``` Source of fresh water.  Will spawn fresh water (once) on terrains with `SPAWN_WITH_LIQUID` flag.
- ```GOES_DOWN``` Can use `>` to go down a level.
- ```GOES_UP``` Can use `<` to go up a level.
- ```GROWTH_HARVEST``` This plant is ready for harvest.
- ```GROWTH_MATURE``` This plant is in a mature stage of a growth.
- ```GROWTH_SEEDLING``` This plant is in its seedling stage of growth.
- ```HARVESTED``` Marks the harvested version of a terrain type (e.g. harvesting an apple tree turns it into a harvested tree, which later becomes an apple tree again).
- ```HIDE_PLACE``` Creatures on this tile can't be seen by creatures not standing on adjacent tiles.
- ```INDOORS``` Has a roof over it; blocks rain, sunlight, etc.
- ```LADDER``` This piece of furniture that makes climbing easy.
- ```LIQUIDCONT``` Furniture that contains liquid, allows for contents to be accessed in some checks even if `SEALED`.
- ```LIQUID``` Blocks movement, but isn't a wall (lava, water, etc.)
- ```MINEABLE``` Can be mined with a pickaxe/jackhammer.
- ```MOUNTABLE``` Suitable for guns with the `MOUNTED_GUN` flag.
- ```MURKY``` Liquid taken from tiles with this flag is badly poisoned (almost on par with sewage).
- ```NOCOLLIDE``` Feature that simply doesn't collide with vehicles at all.
- ```NOITEM``` Items cannot be added here but may overflow to adjacent tiles.  See also `DESTROY_ITEM`.
- ```NO_FLOOR``` Things should fall when placed on this tile.
- ```NO_PICKUP_ON_EXAMINE``` Examining this tile won't open Pick Up menu even if there are items here.
- ```NO_SIGHT``` Creature on this tile have their sight reduced to one tile.
- ```NO_SCENT``` This tile cannot have scent values, which prevents scent diffusion through this tile.
- ```NO_SHOOT``` Terrain with this flag cannot be damaged by ranged attacks, and ranged attacks will not pass through it.
- ```NO_SPOIL``` Items placed in this tile do not spoil.
- ```OPENCLOSE_INSIDE``` If it's a door (with an 'open' or 'close' field), it can only be opened or closed if you're inside.
- ```PAINFUL``` May cause a small amount of pain.
- ```PERMEABLE``` Permeable for gases.
- ```PICKABLE``` This terrain/furniture could be picked with lockpicks.
- ```PIT_FILLABLE``` This terrain can be filled with dirt like a shallow pit.
- ```PLACE_ITEM``` Valid terrain for `place_item()` to put items on.
- ```PLANT``` A furniture entity that grows and produces fruit.
- ```PLANTABLE``` This terrain or furniture can have seeds planted in it.
- ```PLOWABLE``` Terrain can be plowed.
- ```RAMP_END``` Technical flag for proper work of ramps mechanics.
- ```RAMP``` Can be used to move up a z-level.
- ```REDUCE_SCENT``` Reduces scent diffusion (not total amount of scent in area).  Note: only works if it's also bashable.
- ```ROAD``` Flat and hard enough to drive or skate (with rollerblades) on.
- ```ROUGH``` May hurt the player's feet.
- ```RUG``` Enables the `Remove Carpet` Construction entry.
- ```SALT_WATER``` Source of salt water (works for terrains with examine action `water_source`).
- ```SEALED``` Can't Examine to retrieve items, must smash them open first.
- ```SEEN_FROM_ABOVE``` Visible from a higher level (provided the tile above has no floor).
- ```SHALLOW_WATER``` This is water that is not deep enough to submerge the player.
- ```SHARP``` May do minor damage to players/monsters passing through it.
- ```SHORT``` Feature too short to collide with vehicle protrusions (mirrors, blades).
- ```SIGN``` Show written message on examine.
- ```SMALL_PASSAGE``` This terrain or furniture is too small for large or huge creatures to pass through.
- ```SPAWN_WITH_LIQUID``` This terrain will place liquid (once) on its own spawn.  Type of liquid is defined by other flags. For example, it spawns fresh water via `FRESH_WATER` flag.
- ```SUPPORTS_ROOF``` Used as a boundary for roof construction.
- ```SUPPRESS_SMOKE``` Prevents smoke from fires.  Used by ventilated wood stoves, etc.
- ```SWIMMABLE``` Player and monsters can swim through it.
- ```THIN_OBSTACLE``` Passable by players and monsters, vehicles destroy it.  `SPEAR` attacks can go through this to hit something on the other side.
- ```TINY``` Feature too short to collide with vehicle undercarriage.  Vehicles drive over them with no damage, unless a wheel hits them.
- ```TOILET_WATER``` Liquid taken from tiles with this flag is rather dirty and may poison you.
- ```TRANSPARENT``` Players and monsters can see through/past it.  Also sets ter_t.transparent.
- ```TRANSPARENT_FLOOR``` This terrain allows light to the z-level below.
- ```UNSTABLE``` Walking here cause the bouldering effect on the character.
- ```USABLE_FIRE``` This terrain or furniture counts as a nearby fire for crafting.
- ```WALL``` This terrain is an upright obstacle.  Used for fungal conversion, and also implies `CONNECT_TO_WALL`.
- ```WINDOW``` This terrain is a window, though it may be closed, broken, or covered up.  Used by the tiles code to align furniture sprites away from the window.
- ```WIRED_WALL``` This terrain is a wall with electric wires inside.  Allows the `Reveal wall wirings` construction.
- ```WORKOUT_LEGS``` This furniture is for training your legs.  Needed for checks like `is_limb_broken()`.
- ```WORKOUT_ARMS``` This furniture is for training your arms.  Needed for checks like `is_limb_broken()`.


### Furniture only

- ```ALIGN_WORKBENCH``` A hint to the tiles display that the sprite for this furniture should face toward any adjacent tile with a workbench quality.
- ```AUTODOC``` This furniture can be an Autodoc console, it also needs the `autodoc` examine action.
- ```AUTODOC_COUCH``` This furniture can be a couch for a furniture with the `autodoc` examine action.
- ```BLOCKSDOOR``` This will boost map terrain's resistance to bashing if `str_*_blocked` is set (see `map_bash_info`).
- ```BRIDGE``` If this furniture is placed over water tiles, it prevents player from becoming wet.
- ```SUN_ROOF_ABOVE``` This furniture (terrain is not supported currently) has a "fake roof" above, that blocks sunlight.  Special hack for #44421, to be removed later.


### Terrain only

- ```AUTO_WALL_SYMBOL``` The symbol of this terrain will be one of the line drawings (corner, T-intersection, straight line etc.) depending on the adjacent terrain.

    Example: `-` and `|` are both terrain with the `CONNECT_TO_WALL` flag. `O` does not have the flag, while `X` and `Y` have the `AUTO_WALL_SYMBOL` flag.
    
    `X` terrain will be drawn as a T-intersection (connected to west, south and east), `Y` will be drawn as horizontal line (going from west to east, no connection to south).

```
    -X-    -Y-
     |      O
```

- ```CONNECT_TO_WALL``` This flag has been superseded by the JSON entry `connects_to`, but is retained for backward compatibility.


### Fungal conversions only

- ```FLOWER``` This furniture is a flower.
- ```FUNGUS``` Fungal covered.
- ```ORGANIC``` This furniture is partly organic.
- ```SHRUB``` This terrain is a shrub.
- ```TREE``` This terrain is a tree.
- ```YOUNG``` This terrain is a young tree.


## Items

These flags are not necessarily exclusive to their item types, meaning they can be used regardless of what the item actually is: a weapon can have the `WATCH` and `ALARMCLOCK` flags, armor and comestibles can use `ZERO_WEIGHT`, etc.  Experiment to find which flags work elsewhere.


### Ammo

#### Ammo effects

- ```ACIDBOMB``` Leaves a pool of acid on detonation.
- ```ACT_ON_RANGED_HIT``` The item should activate when thrown or fired, then immediately get processed if it spawns on the ground.
- ```APPLY_SAP``` Applies sap-coated effect on hit.
- ```BEANBAG``` Stuns the target.
- ```BLACKPOWDER``` May clog up the gun with blackpowder fouling, which will also cause rust.
- ```BLINDS_EYES``` Blinds the target if it hits the head (ranged projectiles can't actually hit the eyes at the moment).
- ```BOUNCE``` Inflicts target with `bounced` effect and rebounds to a nearby target without this effect.
- ```BURST``` Spills the contents on hit.
- ```CASELESS_ROUNDS``` Rounds that cannot be disassembled or reloaded.
- ```COOKOFF``` Explodes when lit on fire.
- ```CUSTOM_EXPLOSION``` Explosion as specified in `explosion` field of used ammo. See `JSON_INFO.md`.
- ```DRAW_AS_LINE``` Doesn't go through regular bullet animation; instead draws a line and the bullet on its end for one frame.
- ```DRAW_LASER_BEAM``` Creates a trail of laser (the field type).
- ```EMP``` Damages "electronic" terrain types (such as consoles or card readers) In rare cases might make card readers open doors.  Damages and destroys robotic enemies. Drains bionic power and power from any electronic equipment in player possession.
- ```EXPLOSIVE```                           -
- ```EXPLOSIVE_120mmHEAT```                 -
- ```EXPLOSIVE_20x66```                     -
- ```EXPLOSIVE_66mmHEAT```                  -
- ```EXPLOSIVE_84x246HE```                  -
- ```EXPLOSIVE_84x246HEDP```                -
- ```EXPLOSIVE_ATGMHEAT```                  -
- ```EXPLOSIVE_BIG```                       -
- ```EXPLOSIVE_GRENADE```                   -
- ```EXPLOSIVE_HESHOT```                    -
- ```EXPLOSIVE_HOMEMADE```                  - Explosions of various power, with or without shrapnel, see `ammo_effects.json` for exact values.
- ```EXPLOSIVE_HOMEMADE_GRENADE_1```        -
- ```EXPLOSIVE_HOMEMADE_GRENADE_2```        -
- ```EXPLOSIVE_HUGE```                      -
- ```EXPLOSIVE_m430a1```                    -
- ```EXPLOSIVE_m433```                      -
- ```EXPLOSIVE_OG7V```                      -
- ```EXPLOSIVE_PG7VL```                     -
- ```EXPLOSIVE_PG7VR```                     -
- ```EXPLOSIVE_RAUFOSS```                   -
- ```EXPLOSIVE_SMALL```                     -
- ```EXPLOSIVE_SMALL_HOMEMADE_GRENADE_1```  -
- ```EXPLOSIVE_SMALL_HOMEMADE_GRENADE_2```  -
- ```EXPLOSIVE_TBG7V```                     -
- ```FLAME``` Very small explosion that lights fires.
- ```FLARE``` Lights the target tile on fire.
- ```FLASHBANG``` Blinds and deafens nearby targets.
- ```FOAMCRETE``` Applies foamcrete effect on hit.
- ```FRAG``` Small explosion that spreads shrapnel ("power": 185, "shrapnel": { "casing_mass": 212, "fragment_mass": 0.025}).
- ```FRAG_20x66``` Small explosion that spreads shrapnel ("power": 40, "shrapnel": { "casing_mass": 15, "fragment_mass": 0.08 }).
- ```GAS_FUNGICIDAL``` Creates a cloud of fungicidal gas on hit.
- ```GAS_INSECTICIDAL``` Creates a cloud of insecticidal gas on hit.
- ```HEAVY_HIT``` Creates a loud sound on hit.
- ```INCENDIARY``` Lights target on fire.
- ```IGNITE``` Lights target on intense and longer-lasting fire.
- ```JET``` Draws a `*` symbol as a flying projectile (unlike usual `#` symbol).
- ```LARGE_BEANBAG``` Heavily stuns the target.
- ```LASER``` Creates a trail of laser (the field type).
- ```LIGHTNING``` Creates a trail of lightning.
- ```magic``` Always best possible hit, do nothing special, no damage mults, nothing.
- ```MININUKE_MOD``` Small thermo-nuclear detonation that leaves behind radioactive fallout.
- ```MUZZLE_SMOKE``` Generate a small cloud of smoke at the source.
- ```NAPALM``` Explosion that spreads fire.
- ```NAPALM_BIG``` Large explosion that spreads fire.
- ```NAPALM_TBG7V``` Creates a large fire on hit.
- ```NEVER_MISFIRES``` Firing ammo without this flag may trigger a misfiring, this is independent of the weapon flags.
- ```NO_DAMAGE_SCALING``` Always set 100% damage due to hit in the weakpoint.
- ```NO_EMBED``` When an item would be spawned from the projectile, it will always be spawned on the ground rather than in a monster's inventory. Implied for active thrown items. Doesn't do anything on projectiles that do not drop items.
- ```NOGIB``` Prevents overkill damage on the target (target won't explode into gibs, see also the monster flag `NOGIB`).
- ```NO_ITEM_DAMAGE``` Will not damage items on the map even when it otherwise would try to.
- ```NON_FOULING``` This ammo does not cause dirtying or blackpowder fouling on the gun when fired.
- ```NO_OVERSHOOT``` Projectiles with this effect won't fly farther than player's set target tile.
- ```NO_PENETRATE_OBSTACLES``` Prevents a projectile from going through a tile with obstacles, such as chainlink fences or dressers.
- ```NPC_AVOID``` NPCs won't use guns or gunmods loaded with ammo with this effect.
- ```NULL_SOURCE``` Projectiles with this effect doesn't have a creature who fired them; applied only to explosives' shrapnel.
- ```PARALYZEPOISON``` Applies paralyzing poison effect on damaging hit.
- ```PLASMA``` Creates a trail of superheated plasma.
- ```PLASMA_BUBBLE``` Creates a cloud of superheated plasma.
- ```PYROPHORIC``` Large explosion that spreads fire of high intensity.
- ```ROBOT_DAZZLE``` Applies sensor-stunning effect to robots.
- ```RECOVER_[X]``` Has a (X-1/X) chance to create a single charge of the used ammo at the point of impact.
- ```RECYCLED``` (For handmade ammo) causes the gun to misfire sometimes; this is independent of the weapon flags.
- ```SHATTER_SELF``` Destroys itself and creates shards on hit.
- ```SHOT``` Multiple smaller pellets; less effective against armor but increases chance to hit and no point-blank penalty.
- ```SMOKE``` Generates a cloud of smoke at the target.
- ```SMOKE_BIG``` Generates a large cloud of smoke at the target.
- ```STREAM``` Leaves a trail of fire fields.
- ```STREAM_BIG``` Leaves a trail of intense fire fields.
- ```STREAM_GAS_FUNGICIDAL``` Leaves a trail of fungicidal gas.
- ```STREAM_GAS_INSCENTICIDAL``` Leaves a trail of insecticidal gas.
- ```TANGLE``` When this projectile hits a target, it has a chance to tangle them up and immobilize them.
- ```TOXICGAS``` Creates a cloud of toxic gas on hit.
- ```TRAIL``` Creates a trail of smoke.
- ```WIDE``` Prevents `HARDTOSHOOT` monster flag from having any effect. Implied by ```SHOT``` or liquid ammo.


### Armor

- ```ABLATIVE_LARGE``` This item fits in large ablative pockets.
- ```ABLATIVE_MEDIUM``` This item fits in medium ablative pockets.
- ```ACTIVE_CLOAKING``` While active, drains UPS to provide invisibility.
- ```ALARMCLOCK``` Has an alarm-clock feature.
- ```ALLOWS_NATURAL_ATTACKS``` Doesn't prevent any natural attacks or similar benefits from mutations, fingertip razors, etc., like most items covering the relevant body part would.
- ```BAROMETER``` This gear is equipped with an accurate barometer (which is used to measure atmospheric pressure).
- ```BLIND``` Blinds the wearer while worn, and provides nominal protection against flashbang flashes.
- ```BLOCK_WHILE_WORN``` Allows worn armor or shields to be used for blocking attacks.
- ```BULLET_IMMUNE``` Wearing an item with this flag makes you immune to bullet damage
- ```CANT_WEAR``` This item can't be worn directly.
- ```COLLAR``` This piece of clothing has a wide collar that can keep your mouth warm.
- ```COMBAT_TOGGLEABLE``` This item is meant to be toggled during combat.  Used by NPCs to determine if they will toggle it on during combat.  This only supports simple `transform` actions.
- ```DECAY_EXPOSED_ATMOSPHERE``` Consumable will go bad once exposed to the atmosphere (such as MREs).
- ```DEAF``` Makes the player deaf.
- ```MUTE``` Makes the player mute.
- ```ELECTRIC_IMMUNE``` This gear completely protects you from electric discharges.
- ```FANCY``` Wearing this clothing gives a morale bonus if the player has the `Stylish` trait.  See also `SUPER_FANCY`.
- ```FIX_FARSIGHT``` This gear corrects farsightedness.
- ```FIX_NEARSIGHT``` This gear corrects nearsightedness.
- ```FLOTATION``` Prevents the player from drowning in deep water.  Also prevents diving underwater.
- ```FRAGILE``` This gear is less resistant to damage than normal.
- ```HOOD``` Allow this clothing to conditionally cover the head, for additional warmth or water protection, if the player's head isn't encumbered
- ```HYGROMETER``` This gear is equipped with an accurate hygrometer (which is used to measure humidity).
- ```INTEGRATED``` This item represents a part of you granted by mutations or bionics.  It will always fit, cannot be unequipped (aside from losing the source), and won't drop on death, but otherwise behaves like normal armor with regards to function, encumbrance, layer conflicts and so on.
- ```NO_TAKEOFF``` Item with that flag can't be taken off.
- ```NO_QUICKDRAW``` Don't offer to draw items from this holster when the fire key is pressed whilst the players hands are empty
- ```NO_WEAR_EFFECT``` This gear doesn't provide any effects when worn (most jewelry).
- ```ONLY_ONE``` You can wear only one.
- ```OVERSIZE``` Can always be worn no matter what encumbrance/mutations/bionics/etc, but prevents any other clothing being worn over this.
- ```PADDED``` This armor counts as comfortable even if none of the specific materials are soft.
- ```PARTIAL_DEAF``` Reduces the volume of sounds to a safe level.
- ```POCKETS``` Increases warmth for hands if the player's hands are cold and the player is wielding nothing.
- ```POWERARMOR_COMPATIBLE``` Makes item compatible with power armor despite other parameters causing failure.
- ```PSYSHIELD_PARTIAL``` 25% chance to protect against `fear_paralyze` monster attack when worn.
- ```RAD_PROOF``` This piece of clothing completely protects you from radiation.
- ```RAD_RESIST``` This piece of clothing partially (75%) protects you from radiation.
- ```RAINPROOF``` Prevents the covered body-part(s) from getting wet in the rain.
- ```REQUIRES_BALANCE``` Gear that requires a certain balance to be steady with.  If the player is hit while wearing, they have a chance to be downed.
- ```RESTRICT_HANDS``` Prevents the player from wielding a weapon two-handed, forcing one-handed use if the weapon permits it.
- ```ROLLER_ONE``` A less stable and slower version of `ROLLER_QUAD`, still allows the player to move faster than walking speed.
- ```ROLLER_QUAD```The medium choice between `ROLLER_INLINE` and `ROLLER_ONE`, while it is more stable, and moves faster, it also has a harsher non-flat terrain penalty than `ROLLER_ONE`.
- ```ROLLER_INLINE``` Faster, but less stable overall, the penalty for non-flat terrain is even harsher.
- ```SEMITANGIBLE``` Prevents the item from participating in the encumbrance system when worn.
- ```SLOWS_MOVEMENT``` This piece of clothing multiplies move cost by 1.1.
- ```SLOWS_THIRST``` This piece of clothing multiplies the rate at which the player grows thirsty by 0.70.
- ```STURDY``` This clothing is a lot more resistant to damage than normal.
- ```SUN_GLASSES``` Prevents glaring when in sunlight.
- ```SUPER_FANCY``` Gives an additional moral bonus over `FANCY` if the player has the `Stylish` trait.
- ```SWIM_GOGGLES``` Allows you to see much further underwater.
- ```THERMOMETER``` This gear is equipped with an accurate thermometer (which is used to measure temperature).
- ```VARSIZE``` Can be made to fit via tailoring.
- ```WAIST``` Layer for belts other things worn on the waist.
- ```WATCH``` Acts as a watch and allows the player to see actual time.
- ```WATERPROOF``` Prevents the covered body-part(s) from getting wet in any circumstance.
- ```WATER_FRIENDLY``` Prevents the item from making the body part count as unfriendly to water and thus reducing morale from being wet.


#### Layers

Additionally, the following flags declare which clothing layer the armor item goes to.  These are in order:

- ```PERSONAL``` Your personal aura, this is primarily for magiclysm and sci-fi stuff.  Intended for metaphysical effects.
- ```SKINTIGHT``` Underwear, things that are incredibly thin, less than 1 mm.
- ```NORMAL``` Everyday clothes, pants, sweaters, loose shirts, jumpsuits.  This is assumed by default.
- ```WAIST``` Things worn as belts.  Note: this is an old legacy solution designed for having belts not conflict with backpacks.  Use it **only** for belts on torso.
- ```OUTER``` Outerwear, things like winter coats, trench coats, all hard armor.
- ```BELTED``` Backpacks, pouches, rifle slings, holsters, backpacks all go on this layer.
- ```AURA``` Outer aura, again magiclysm and sci-fi, not really used in core.  Intended for metaphysical effects.


### Bionics

- ```BIONIC_ARMOR_INTERFACE``` This bionic can provide power to powered armor.
- ```BIONIC_FAULTY``` This bionic is a "faulty" bionic.
- ```BIONIC_GUN``` This bionic is a gun bionic and activating it will fire it.  Prevents all other activation effects.
- ```BIONIC_NPC_USABLE``` The NPC AI knows how to use this CBM, and it can be installed on an NPC.
- ```BIONIC_POWER_SOURCE``` This bionic is a source of bionic power.
- ```BIONIC_SHOCKPROOF``` This bionic can't be incapacitated by electrical attacks.
- ```BIONIC_SLEEP_FRIENDLY``` This bionic won't prompt the user to turn it off if they try to sleep while it's active.
- ```BIONIC_TOGGLED``` This bionic only has a function when activated, else it causes its effect every turn.
- ```BIONIC_WEAPON``` This bionic is a weapon bionic and activating it will create (or destroy) bionic's fake_item in user's hands.  Prevents all other activation effects.
- ```USES_BIONIC_POWER``` If present, items attached to this bionic will inherit the `USES_BIONIC_POWER` flag automatically.

### Books

- ```BINDER_ADD_RECIPE``` Add recipe to a book binder.
- ```INSPIRATIONAL``` Reading this book grants bonus morale to characters with the `SPIRITUAL` trait.


### Comestibles

- ```ACID``` When consumed using the `BLECH` function, penalties are reduced if character has `ACIDPROOF` or `ACIDBLOOD` traits.
- ```CARNIVORE_OK``` Can be eaten by characters with the `CARNIVORE` mutation.
- ```CANT_HEAL_EVERYONE``` This med can't be used by everyone, it requires a special mutation.  See `can_heal_with` in mutation.
- ```CORROSIVE``` when consumed using the `BLECH` function, causes the same penalties as `ACID` but is not affected by `ACIDPROOF` or `ACIDBLOOD` traits.
- ```EATEN_COLD``` Morale bonus for eating cold.
- ```EATEN_HOT``` Morale bonus for eating hot.
- ```EDIBLE_FROZEN``` Being frozen doesn't prevent eating it.  No morale bonus.
- ```INEDIBLE``` Inedible by default, enabled to eat when in conjunction with (mutation threshold) flags: `BIRD`, `CATTLE`.
- ```FERTILIZER``` Works as fertilizer for farming, of if this consumed with the `PLANTBLECH` function penalties will be reversed for plants.
- ```FREEZERBURN``` First thaw is `MUSHY`, second is rotten.
- ```FUNGAL_VECTOR``` Will give a fungal infection when consumed.
- ```HIDDEN_HALLU``` Food causes hallucinations, visible only with a certain survival skill level.
- ```HIDDEN_POISON``` Food displays as poisonous with a certain survival skill level. Note that this doesn't make items poisonous on its own, consider adding `"use_action": [ "POISON" ]` as well, or using `FORAGE_POISON` instead.
- ```MELTS``` Provides half fun unless frozen.  Edible when frozen.
- ```MILLABLE``` Can be placed inside a mill, to turn into flour.
- ```MUTAGEN_CATALYST``` Injecting it will jumpstart mutation.
- ```MUTAGEN_PRIMER``` Injecting it will prime your body for mutation.
- ```MYCUS_OK``` Can be eaten by post-threshold Mycus characters.  Only applies to Mycus fruits by default.
- ```NEGATIVE_MONOTONY_OK``` Allows `negative_monotony` property to lower comestible fun to negative values.
- ```NO_AUTO_CONSUME``` Consumables with this flag would not get consumed in auto-eat/auto-drink zone.
- ```NO_INGEST``` Administered by some means other than oral intake.
- ```NUTRIENT_OVERRIDE``` When you craft an item, game checks if it's a comestible, and if it is, it stores the components the item was created from.  The `NUTRIENT_OVERRIDE` flag will skip this step.
- ```PKILL_1``` Minor painkiller.
- ```PKILL_2``` Moderate painkiller.
- ```PKILL_3``` Heavy painkiller.
- ```PKILL_L``` Slow-release painkiller.
- ```RAD_STERILIZED``` Irradiated food that is safe to eat, but is not edible forever (such as MREs).
- ```RAD_STERILIZED_EDIBLE_FOREVER``` Irradiated food that is safe to eat and remains edible forever.
- ```RAW``` Reduces kcal by 25%, until cooked (that is, used in a recipe that requires a heat source).  Should be added to *all* uncooked food, unless that food derives more than 50% of its calories from sugars (i.e. many fruits, some veggies) or fats (i.e. butchered fat, coconut).  TODO: Make a unit test for these criteria after fat/protein/carbs are added.
- ```SMOKABLE``` Accepted by smoking rack.
- ```SMOKED``` Not accepted by smoking rack (product of smoking).
- ```USE_EAT_VERB``` "You drink your %s." or "You eat your %s.".
- ```USE_ON_NPC``` Can be used on NPCs (not necessarily by them).
- ```ZOOM``` Zoom items can increase your overmap sight range.


#### Addiction type

- ```alcohol```
- ```amphetamine```
- ```caffeine```
- ```cocaine```
- ```crack```
- ```nicotine```
- ```opiate```
- ```sleeping pill```


#### Comestible type

- ```DRINK```
- ```FOOD```
- ```MED```


#### Use action

- ```ALCOHOL_STRONG``` Greatly increases drunkenness.  Adds disease `drunk`.
- ```ALCOHOL_WEAK``` Slightly increases drunkenness.  Adds disease `drunk`
- ```ALCOHOL``` Increases drunkenness.  Adds disease `drunk`.
- ```ANTIBIOTIC``` Helps fight infections.  Removes disease `infected` and adds disease `recover`.
- ```BANDAGE``` Stop bleeding.
- ```BIRDFOOD``` Makes a small bird friendly.
- ```BLECH``` Causes vomiting, adds disease `poison`, adds pain and hurts torso.
- ```BLECH_BECAUSE_UNCLEAN``` Causes warning.
- ```CATFOOD``` Makes a cat friendly.
- ```CATTLEFODDER``` Makes a large herbivore friendly.
- ```CHEW``` Displays message "You chew your %s.", but otherwise does nothing.
- ```CIG``` Alleviates nicotine cravings.  Adds disease `cig`.
- ```COKE``` Decreases hunger.  Adds disease `high`.
- ```CRACK``` Decreases hunger.  Adds disease `high`.
- ```DISINFECTANT``` Prevents infections.
- ```DOGFOOD``` Makes a dog friendly.
- ```FIRSTAID``` Heals.
- ```FLUMED``` Adds disease `took_flumed`.
- ```FLUSLEEP``` Adds disease `took_flumed` and increases fatigue.
- ```FUNGICIDE``` Kills fungus and spores. Removes diseases `fungus` and `spores`.
- ```HALLU``` Adds disease `hallu`.
- ```HONEYCOMB``` Spawns wax.
- ```INHALER``` Removes disease `asthma`.
- ```IODINE``` Adds disease `iodine`.
- ```MARLOSS``` "As you eat the berry, you have a near-religious experience, feeling at one with your surroundings..."
- ```METH``` Adds disease `meth`.
- ```NONE``` "You can't do anything of interest with your [x]."
- ```PKILL``` Reduces pain.  Adds disease `pkill[n]` where `[n]` is the level of flag `PKILL_[n]` used on this comestible.
- ```PLANTBLECH``` Activates `BLECH` iuse action if player does not have plant mutations.
- ```POISON``` Adds diseases `poison` and `foodpoison`.
- ```PROZAC``` Adds disease `took_prozac` if not currently present, otherwise acts as a minor stimulant. Rarely has the `took_prozac_bad` adverse effect.
- ```PURIFIER``` Removes random number of negative mutations.
- ```SEWAGE``` Causes vomiting.
- ```SLEEP``` Greatly increases fatigue.
- ```THORAZINE``` Removes diseases `hallu`, `visuals`, `high`. Additionally removes disease `formication` if disease `dermatik` isn't also present.  Has a chance of a negative reaction which increases fatigue.
- ```VITAMINS``` Increases healthiness (not to be confused with HP).
<<<<<<< HEAD
- ```WEED``` Makes you roll with Cheech & Chong.  Adds disease `weed_high`.
- ```XANAX``` Alleviates anxiety.  Adds disease `took_xanax`.


### Generic

Reminder, these flags are not limited to item type `GENERIC`, but can be used interchangeably with different item types.

- ```CONDUCTIVE``` Item is considered as conducting electricity, even if material it's made of is non-conductive.  Opposite of `NONCONDUCTIVE`.
- ```CORPSE``` Flag used to spawn various human corpses during the mapgen.
- ```CRUTCHES``` Item with this flag helps characters not to fall down if their legs are broken.
- ```DANGEROUS``` NPCs will not accept this item. Explosion iuse actor implies this flag.  Implies `NPC_THROW_NOW`.
- ```DETERGENT``` This item can be used as a detergent in a washing machine.
- ```DURABLE_MELEE``` Item is made to hit stuff and it does it well, so it's considered to be a lot tougher than other weapons made of the same materials.
- ```ELECTRONIC``` This item contain sensitive electronics which can be fried by a nearby EMP blast.
- ```FAKE_MILL``` Item is a fake item, to denote a partially milled product by @ref Item::process_fake_mill, where conditions for its removal are set.
- ```FAKE_SMOKE``` Item is a fake item generating smoke, recognizable by @ref item::process_fake_smoke, where conditions for its removal are set.
- ```FIREWOOD``` This item can serve as a firewood. Items with this flag are sorted out to "Loot: Wood" zone.
- ```FRAGILE_MELEE``` Fragile items that fall apart easily when used as a weapon due to poor construction quality and will break into components when broken.
- ```GAS_DISCOUNT``` Discount cards for the automated gas stations.
- ```ITEM_BROKEN``` Item was broken and won't activate anymore.
- ```IS_PET_ARMOR``` Is armor for a pet monster, not armor for a person.
- ```LEAK_ALWAYS``` Leaks (may be combined with `RADIOACTIVE`).
- ```LEAK_DAM``` Leaks when damaged (may be combined with `RADIOACTIVE`).
- ```MAGIC_FOCUS``` Used by Magyclism, and related magic-based mods.  This item doesn't impede spell casting when held.
- ```MOP``` This item could be used to mop up spilled liquids like blood or water.
- ```NEEDS_UNFOLD``` Has an additional time penalty upon wielding. For melee weapons and guns this is offset by the relevant skill.  Stacks with `SLOW_WIELD`.
- ```NO_PACKED``` This item is not protected against contamination and won't stay sterile.  Only applies to CBMs.
- ```NO_REPAIR``` Prevents repairing of this item even if otherwise suitable tools exist.
- ```NO_SALVAGE``` Item cannot be broken down through a salvage process.  Best used when something should not be able to be broken down (i.e. base components like leather patches).
- ```NO_STERILE``` This item is not sterile.  Only applies to CBMs.
- ```NPC_ACTIVATE``` NPCs can activate this item as an alternative attack.  Currently done by throwing it right after activation.  Implied by `BOMB`.
- ```NPC_ALT_ATTACK``` Shouldn't be set directly.  Implied by `NPC_ACTIVATE` and `NPC_THROWN`.
- ```NPC_THROWN``` NPCs will throw this item (without activating it first) as an alternative attack.
- ```NPC_THROW_NOW``` NPCs will try to throw this item away, preferably at enemies.  Implies `TRADER_AVOID` and `NPC_THROWN`.
- ```OLD_CURRENCY``` Paper bills and coins that used to be legal tender before the Cataclysm and may still be accepted by some automated systems.
- ```PERFECT_LOCKPICK``` Item is a perfect lockpick.  Takes only 5 seconds to pick a lock and never fails, but using it grants only a small amount of lock picking xp.  Note: the item should have `LOCKPICK` quality of at least 1.
- ```PRESERVE_SPAWN_OMT``` This item will store the OMT that it spawns in, in the `spawn_location_omt` item var.
- ```PSEUDO``` Used internally to mark items that are referred to in the crafting inventory but are not actually items.  They can be used as tools, but not as components.  Implies `TRADER_AVOID`.
- ```RADIOACTIVE``` Is radioactive (can be used with `LEAK_ALWAYS` and `LEAK_DAM`).
- ```RAIN_PROTECT``` Protects from sunlight and from rain when wielded.
- ```REDUCED_BASHING``` Gunmod flag.  Reduces the item's bashing damage by 50%.
- ```REDUCED_WEIGHT``` Gunmod flag.  Reduces the item's base weight by 25%.
- ```REQUIRES_TINDER``` Requires tinder to be present on the tile this item tries to start a fire on.
- ```SINGLE_USE``` This item is deleted after being used.  Items that count by charge do not need this as they are deleted when charges run out.
- ```SLEEP_AID``` This item helps in sleeping.
- ```SLEEP_AID_CONTAINER``` This item allows sleep aids inside of it to help in sleeping (e.g. this is a pillowcase).
- ```SLEEP_IGNORE``` This item is not shown as before-sleep warning.
- ```SLOW_WIELD``` Has an additional time penalty upon wielding.  For melee weapons and guns this is offset by the relevant skill.  Stacks with `NEEDS_UNFOLD`.
- ```TACK``` Item can be used as tack for a mount.
- ```TARDIS``` Container item with this flag bypasses internal checks for pocket data, so inside it could be bigger than on the outside, and could hold items that otherwise won't fit its dimensions.
- ```TIE_UP``` Item can be used to tie up a creature.
- ```TINDER``` This item can be used as tinder for lighting a fire with a `REQUIRES_TINDER` flagged firestarter.
- ```TRADER_AVOID``` NPCs will not start with this item.  Use this for active items (e.g. flashlight (on)), dangerous items (e.g. active bomb), fake items or unusual items (e.g. unique quest item).
- ```TRADER_KEEP``` NPCs will not trade this item away under any circumstances.
- ```TRADER_KEEP_EQUIPPED``` NPCs will only trade this item if they aren't currently wearing or wielding it.
- ```UNBREAKABLE_MELEE``` Never gets damaged when used as melee weapon.
- ```UNRECOVERABLE``` Cannot be recovered from a disassembly.
- ```WATER_BREAK``` Item is broken in water.
- ```WATER_BREAK_ACTIVE``` Item can get wet and is broken in water if active.
- ```WATER_DISSOLVE``` Item is dissolved in water.
- ```ZERO_WEIGHT``` Normally items with zero weight will generate an error.  Use this flag to indicate that zero weight is intentional and suppress that error.


### Guns
=======
- ```WEED``` Makes you roll with Cheech & Chong. Adds disease `weed_high`.
- ```XANAX``` Alleviates anxiety. Adds disease `took_xanax`.

### Flags

- ```ACID``` When consumed using the `BLECH` function, penalties are reduced if character has `ACIDPROOF` or `ACIDBLOOD` traits.
- ```CARNIVORE_OK``` Can be eaten by characters with the Carnivore mutation.
- ```CANT_HEAL_EVERYONE``` This med can't be used by everyone, it requires a special mutation. See `can_heal_with` in mutation.
- ```CORROSIVE``` when consumed using the `BLECH` function, causes the same penalties as `ACID` but is not affected by `ACIDPROOF` or `ACIDBLOOD` traits.
- ```EATEN_COLD``` Morale bonus for eating cold.
- ```EATEN_HOT``` Morale bonus for eating hot.
- ```EDIBLE_FROZEN``` Being frozen doesn't prevent eating it. No morale bonus.
- ```INEDIBLE``` Inedible by default, enabled to eat when in conjunction with (mutation threshold) flags: `BIRD`, `CATTLE`.
- ```FERTILIZER``` Works as fertilizer for farming, of if this consumed with the `PLANTBLECH` function penalties will be reversed for plants.
- ```FREEZERBURN``` First thaw is `MUSHY`, second is rotten.
- ```FUNGAL_VECTOR``` Will give a fungal infection when consumed.
- ```HIDDEN_HALLU``` Food causes hallucinations, visible only with a certain survival skill level.
- ```HIDDEN_POISON``` Food displays as poisonous with a certain survival skill level. Note that this doesn't make items poisonous on its own, consider adding `"use_action": [ "POISON" ]` as well, or using `FORAGE_POISON` instead.
- ```MELTS``` Provides half fun unless frozen. Edible when frozen.
- ```MILLABLE``` Can be placed inside a mill, to turn into flour.
- ```MUTAGEN_CATALYST``` Injecting it will jumpstart mutation.
- ```MUTAGEN_PRIMER``` Injecting it will prime your body for mutation.
- ```MYCUS_OK``` Can be eaten by post-threshold Mycus characters. Only applies to Mycus fruits by default.
- ```NEGATIVE_MONOTONY_OK``` Allows ```negative_monotony``` property to lower comestible fun to negative values.
- ```NO_AUTO_CONSUME``` Consumables with this flag would not get consumed in auto-eat/auto-drink zone.
- ```NO_INGEST``` Administered by some means other than oral intake.
- ```NUTRIENT_OVERRIDE``` When you craft an item, game checks if it's a comestible, and if it is, it stores the components the item was created from. The "NUTRIENT_OVERRIDE" flag will skip this step.
- ```PKILL_1``` Minor painkiller.
- ```PKILL_2``` Moderate painkiller.
- ```PKILL_3``` Heavy painkiller.
- ```PKILL_L``` Slow-release painkiller.
- ```RAD_STERILIZED``` Irradiated food that is safe to eat, but is not edible forever (such as MREs).
- ```RAD_STERILIZED_EDIBLE_FOREVER``` Irradiated food that is safe to eat and remains edible forever.
- ```RAW``` Reduces kcal by 25%, until cooked (that is, used in a recipe that requires a heat source). Should be added to *all* uncooked food, unless that food derives more than 50% of its calories from sugars (i.e. many fruits, some veggies) or fats (i.e. butchered fat, coconut). TODO: Make a unit test for these criteria after fat/protein/carbs are added.
- ```SMOKABLE``` Accepted by smoking rack.
- ```SMOKED``` Not accepted by smoking rack (product of smoking).
- ```USE_EAT_VERB``` "You drink your %s." or "You eat your %s."
- ```USE_ON_NPC``` Can be used on NPCs (not necessarily by them).
- ```ZOOM``` Zoom items can increase your overmap sight range.


## Effects
Effect flags. These are checked by hardcode for monsters (introducing new flags will require C++ changes), but for characters are considered "character flags", meaning new ones can be implemented in JSON alone - see Character Flags.

### Flags

- ```DISABLE_FLIGHT``` Monsters affected by an effect with this flag will never count as flying (even if they have the `FLIES` flag).
- ```EFFECT_IMPEDING``` Character affected by an effect with this flag can't move until they break free from the effect.  Breaking free requires a strength check: `x_in_y( STR * limb lifting score * limb grip score, 6 * get_effect_int( eff_id )`

## Furniture and Terrain

List of known flags, used in both `terrain.json` and `furniture.json`.

### Flags

- ```ALARMED``` Sets off an alarm if smashed.
- ```ALIGN_WORKBENCH``` (only for furniture) A hint to the tiles display that the sprite for this furniture should face toward any adjacent tile with a workbench quality.
- ```ALLOW_FIELD_EFFECT``` Apply field effects to items inside `SEALED` terrain/furniture.
- ```ALLOW_ON_OPEN_AIR``` Don't warn when this furniture is placed on `t_open_air` or similar 'open air' terrains which lack a floor.
- ```AMMOTYPE_RELOAD``` Furniture reloads by ammotype so player can choose from more than one fuel type.
- ```AUTO_WALL_SYMBOL``` (only for terrain) The symbol of this terrain will be one of the line drawings (corner, T-intersection, straight line etc.) depending on the adjacent terrains.

    Example: `-` and `|` are both terrain with the `CONNECT_WITH_WALL` flag. `O` does not have the flag, while `X` and `Y` have the `AUTO_WALL_SYMBOL` flag.

    `X` terrain will be drawn as a T-intersection (connected to west, south and east), `Y` will be drawn as horizontal line (going from west to east, no connection to south).
    ```
    -X-    -Y-
     |      O
    ```

- ```BARRICADABLE_DOOR_DAMAGED```
- ```BARRICADABLE_DOOR_REINFORCED_DAMAGED```
- ```BARRICADABLE_DOOR_REINFORCED```
- ```BARRICADABLE_DOOR``` Door that can be barricaded.
- ```BARRICADABLE_WINDOW_CURTAINS```
- ```BARRICADABLE_WINDOW``` Window that can be barricaded.
- ```BLOCK_WIND``` This terrain will block the effects of wind.
- ```BURROWABLE``` Burrowing monsters can travel under this terrain, while most others can't (e.g. graboid will traverse under the chain link fence, while ordinary zombie will be stopped by it).
- ```BUTCHER_EQ``` Butcher's equipment - required for full butchery of corpses.
- ```CAN_SIT``` Furniture the player can sit on. Player sitting near furniture with the `FLAT_SURF` tag will get mood bonus for eating.
- ```CHIP``` Used in construction menu to determine if wall can have paint chipped off.
- ```COLLAPSES``` Has a roof that can collapse.
- ```CONNECT_WITH_WALL``` (only for terrain) This flag has been superseded by the JSON entries `connect_group` and `connects_to`, but is retained for backward compatibility.
- ```CONSOLE``` Used as a computer.
- ```CONTAINER``` Items on this square are hidden until looted by the player.
- ```CURRENT``` This water is flowing.
- ```DEEP_WATER``` This is water that can submerge the player.
- ```DESTROY_ITEM``` Items that land here are destroyed. See also `NOITEM`.
- ```DIFFICULT_Z``` Most zombies will not be able to follow you up this terrain (i.e a ladder).
- ```DIGGABLE_CAN_DEEPEN``` Diggable location can be dug again to make deeper (e.g. shallow pit to deep pit).
- ```DIGGABLE``` Digging monsters, seeding monster, digging with shovel, etc.
- ```DOOR``` Can be opened (used for NPC path-finding).
- ```EASY_DECONSTRUCT``` Player can deconstruct this without tools.
- ```ELEVATOR``` Terrain with this flag will move player, NPCs, monsters, and items up and down when player activates nearby `elevator controls`.
- ```FIRE_CONTAINER``` Stops fire from spreading (brazier, wood stove, etc).
- ```FISHABLE``` You can try to catch fish here.
- ```FLAMMABLE_ASH``` Burns to ash rather than rubble.
- ```FLAMMABLE_HARD``` Harder to light on fire, but still possible.
- ```FLAMMABLE``` Can be lit on fire.
- ```FLAT_SURF``` Furniture or terrain with a flat hard surface (e.g. table, but not chair; tree stump, etc.).
- ```FLAT``` Player can build and move furniture on.
- ```FORAGE_HALLU``` This item can be found with the `HIDDEN_HALLU` flag when found through foraging.
- ```FORAGE_POISION``` This item can be found with the `HIDDEN_POISON` flag when found through foraging.
- ```FRESH_WATER``` Source of fresh water. Will spawn fresh water (once) on terrains with `SPAWN_WITH_LIQUID` flag.
- ```GOES_DOWN``` Can use <kbd>></kbd> to go down a level.
- ```GOES_UP``` Can use <kbd><</kbd> to go up a level.
- ```GROWTH_SEEDLING``` This plant is in its seedling stage of growth.
- ```GROWTH_MATURE``` This plant is in a mature stage of a growth.
- ```GROWTH_HARVEST``` This plant is ready for harvest.
- ```HARVESTED``` Marks the harvested version of a terrain type (e.g. harvesting an apple tree turns it into a harvested tree, which later becomes an apple tree again).
- ```HIDE_PLACE``` Creatures on this tile can't be seen by creatures not standing on adjacent tiles.
- ```INDOORS``` Has a roof over it; blocks rain, sunlight, etc.
- ```LADDER``` This piece of furniture that makes climbing easy.
- ```LIQUIDCONT``` Furniture that contains liquid, allows for contents to be accessed in some checks even if `SEALED`.
- ```LIQUID``` Blocks movement, but isn't a wall (lava, water, etc.)
- ```MINEABLE``` Can be mined with a pickaxe/jackhammer.
- ```MOUNTABLE``` Suitable for guns with the `MOUNTED_GUN` flag.
- ```MURKY``` Liquid taken from tiles with this flag is badly poisoned (almost on par with sewage).
- ```NOCOLLIDE``` Feature that simply doesn't collide with vehicles at all.
- ```NOITEM``` Items cannot be added here but may overflow to adjacent tiles. See also `DESTROY_ITEM`.
- ```NO_FLOOR``` Things should fall when placed on this tile.
- ```NO_PICKUP_ON_EXAMINE``` Examining this tile (<kbd>e</kbd> by default) won't open Pick Up menu even if there are items here.
- ```NO_SIGHT``` Creature on this tile have their sight reduced to one tile.
- ```NO_SCENT``` This tile cannot have scent values, which prevents scent diffusion through this tile.
- ```NO_SHOOT``` Terrain with this flag cannot be damaged by ranged attacks, and ranged attacks will not pass through it.
- ```NO_SPOIL``` Items placed in this tile do not spoil.
- ```OPENCLOSE_INSIDE``` If it's a door (with an 'open' or 'close' field), it can only be opened or closed if you're inside.
- ```PAINFUL``` May cause a small amount of pain.
- ```PERMEABLE``` Permeable for gases.
- ```PICKABLE``` This terrain/furniture could be picked with lockpicks.
- ```PIT_FILLABLE``` This terrain can be filled with dirt like a shallow pit.
- ```PLACE_ITEM``` Valid terrain for `place_item()` to put items on.
- ```PLANT``` A 'furniture' that grows and fruits.
- ```PLANTABLE``` This terrain or furniture can have seeds planted in it.
- ```PLOWABLE``` Terrain can be plowed.
- ```RAMP_END``` Technical flag for proper work of ramps mechanics.
- ```RAMP``` Can be used to move up a z-level.
- ```REDUCE_SCENT``` Reduces scent diffusion (not total amount of scent in area); only works if also bashable.
- ```ROAD``` Flat and hard enough to drive or skate (with rollerblades) on.
- ```ROUGH``` May hurt the player's feet.
- ```RUG``` Enables the `Remove Carpet` Construction entry.
- ```SALT_WATER``` Source of salt water (works for terrains with examine action "water_source").
- ```SEALED``` Can't use <kbd>e</kbd> to retrieve items; must smash them open first.
- ```SEEN_FROM_ABOVE``` Visible from a higher level (provided the tile above has no floor)
- ```SHALLOW_WATER``` This is water that is not deep enough to submerge the player.
- ```SHARP``` May do minor damage to players/monsters passing through it.
- ```SHORT``` Feature too short to collide with vehicle protrusions. (mirrors, blades).
- ```SIGN``` Show written message on examine.
- ```SMALL_PASSAGE``` This terrain or furniture is too small for large or huge creatures to pass through.
- ```SPAWN_WITH_LIQUID``` This terrain will place liquid (once) on its own spawn. Type of liquid is defined by other flags. For example, it spawns fresh water via `FRESH_WATER` flag.
- ```SUN_ROOF_ABOVE``` This furniture (terrain is not supported currently) has a "fake roof" above, that blocks sunlight. Special hack for #44421, to be removed later.
- ```SUPPORTS_ROOF``` Used as a boundary for roof construction.
- ```SUPPRESS_SMOKE``` Prevents smoke from fires; used by ventilated wood stoves, etc.
- ```SWIMMABLE``` Player and monsters can swim through it.
- ```THIN_OBSTACLE``` ```SPEAR``` attacks can go through this to hit something on the other side.
- ```TINY``` Feature too short to collide with vehicle undercarriage. Vehicles drive over them with no damage, unless a wheel hits them.
- ```TOILET_WATER``` Liquid taken from tiles with this flag is rather dirty and may poison you.
- ```TRANSPARENT``` Players and monsters can see through/past it. Also sets ter_t.transparent.
- ```TRANSPARENT_FLOOR``` This terrain allows light to the z-level below.
- ```UNSTABLE``` Walking here cause the bouldering effect on the character.
- ```USABLE_FIRE``` This terrain or furniture counts as a nearby fire for crafting.
- ```WALL``` This terrain is an upright obstacle. Used for fungal conversion, and also implies `CONNECT_WITH_WALL`.
- ```WINDOW``` This terrain is a window, though it may be closed, broken, or covered up.  Used by the tiles code to align furniture sprites away from the window.
- ```WIRED_WALL``` This terrain is a wall with electric wires inside. Allows the `Reveal wall wirings` construction.
- ```WORKOUT_LEGS``` This furniture is for training your legs. Needed for checks like `is_limb_broken()`.
- ```WORKOUT_ARMS``` This furniture is for training your arms. Needed for checks like `is_limb_broken()`.

### Fungal Conversions Only

- ```FLOWER``` This furniture is a flower.
- ```FUNGUS``` Fungal covered.
- ```ORGANIC``` This furniture is partly organic.
- ```SHRUB``` This terrain is a shrub.
- ```TREE``` This terrain is a tree.
- ```YOUNG``` This terrain is a young tree.

### Furniture Only

- ```AUTODOC``` This furniture can be an Autodoc console, it also needs the `autodoc` examine action.
- ```AUTODOC_COUCH``` This furniture can be a couch for a furniture with the `autodoc` examine action.
- ```BLOCKSDOOR``` This will boost map terrain's resistance to bashing if `str_*_blocked` is set (see `map_bash_info`).
- ```BRIDGE``` If this furniture is placed over water tiles, it prevents player from becoming wet.


## Generic

These flags can be applied via JSON item definition to most items.  Not to be confused with the set of flags listed under Tools > Flags that apply to items, which cannot be assigned via JSON.

### Flags

- ```BIONIC_NPC_USABLE``` ... Safe CBMs that NPCs can use without extensive NPC rewrites to utilize toggle CBMs.
- ```BIONIC_TOGGLED``` ... This bionic only has a function when activated, instead of causing its effect every turn.
- ```BIONIC_POWER_SOURCE``` ... This bionic is a source of bionic power.
- ```BIONIC_SHOCKPROOF``` ... This bionic can't be incapacitated by electrical attacks.
- ```BIONIC_FAULTY``` ... This bionic is a "faulty" bionic.
- ```BIONIC_WEAPON``` ... This bionic is a weapon bionic and activating it will create (or destroy) its fake_item in the user's hands. Prevents all other activation effects.
- ```BIONIC_ARMOR_INTERFACE``` ... This bionic can provide power to powered armor.
- ```BIONIC_SLEEP_FRIENDLY``` ... This bionic won't provide a warning if the player tries to sleep while it's active.
- ```BIONIC_GUN``` ... This bionic is a gun bionic and activating it will fire it. Prevents all other activation effects.
- ```CONDUCTIVE``` ... Item is considered as conducting electricity, even if material it's made of is non-conductive. Opposite of `NONCONDUCTIVE`.
- ```CORPSE``` ... Flag used to spawn various human corpses during the mapgen.
- ```CRUTCHES``` ... Item with this flag helps characters not to fall down if their legs are broken.
- ```DANGEROUS``` ... NPCs will not accept this item. Explosion iuse actor implies this flag. Implies `NPC_THROW_NOW`.
- ```DETERGENT``` ... This item can be used as a detergent in a washing machine.
- ```DURABLE_MELEE``` ... Item is made to hit stuff and it does it well, so it's considered to be a lot tougher than other weapons made of the same materials.
- ```ELECTRONIC``` ... This item contain sensitive electronics which can be fried by nearby EMP blast.
- ```FAKE_MILL``` ... Item is a fake item, to denote a partially milled product by @ref Item::process_fake_mill, where conditions for its removal are set.
- ```FAKE_SMOKE``` ... Item is a fake item generating smoke, recognizable by @ref item::process_fake_smoke, where conditions for its removal are set.
- ```FIREWOOD``` ... This item can serve as a firewood. Items with this flag are sorted out to "Loot: Wood" zone
- ```FRAGILE_MELEE``` ... Fragile items that fall apart easily when used as a weapon due to poor construction quality and will break into components when broken.
- ```GAS_DISCOUNT``` ... Discount cards for the automated gas stations.
- ```ITEM_BROKEN``` ... Item was broken and won't activate anymore.
- ```IS_PET_ARMOR``` ... Is armor for a pet monster, not armor for a person.
- ```LEAK_ALWAYS``` ... Leaks (may be combined with `RADIOACTIVE`).
- ```LEAK_DAM``` ... Leaks when damaged (may be combined with `RADIOACTIVE`).
- ```MOP``` ... This item could be used to mop up spilled liquids like blood or water.
- ```NEEDS_UNFOLD``` ... Has an additional time penalty upon wielding. For melee weapons and guns this is offset by the relevant skill. Stacks with `SLOW_WIELD`.
- ```NO_PACKED``` ... This item is not protected against contamination and won't stay sterile.  Only applies to CBMs.
- ```NO_REPAIR``` ... Prevents repairing of this item even if otherwise suitable tools exist.
- ```NO_SALVAGE``` ... Item cannot be broken down through a salvage process. Best used when something should not be able to be broken down (i.e. base components like leather patches).
- ```NO_STERILE``` ... This item is not sterile.  Only applies to CBMs.
- ```NPC_ACTIVATE``` ... NPCs can activate this item as an alternative attack. Currently done by throwing it right after activation. Implied by `BOMB`.
- ```NPC_ALT_ATTACK``` ... Shouldn't be set directly. Implied by `NPC_ACTIVATE` and `NPC_THROWN`.
- ```NPC_THROWN``` ... NPCs will throw this item (without activating it first) as an alternative attack.
- ```NPC_THROW_NOW``` ... NPCs will try to throw this item away, preferably at enemies. Implies `TRADER_AVOID` and `NPC_THROWN`.
- ```OLD_CURRENCY``` ... Paper bills and coins that used to be legal tender before the Cataclysm and may still be accepted by some automated systems.
- ```PERFECT_LOCKPICK``` ... Item is a perfect lockpick. Takes only 5 seconds to pick a lock and never fails, but using it grants only a small amount of lock picking xp. The item should have `LOCKPICK` quality of at least 1.
- ```PRESERVE_SPAWN_OMT``` ... This item will store the OMT that it spawns in, in the `spawn_location_omt` item var.
- ```PSEUDO``` ... Used internally to mark items that are referred to in the crafting inventory but are not actually items. They can be used as tools, but not as components. Implies `TRADER_AVOID`.
- ```RADIOACTIVE``` ... Is radioactive (can be used with `LEAK_*`).
- ```RAIN_PROTECT``` ... Protects from sunlight and from rain when wielded.
- ```REDUCED_BASHING``` ... Gunmod flag; reduces the item's bashing damage by 50%.
- ```REDUCED_WEIGHT``` ... Gunmod flag; reduces the item's base weight by 25%.
- ```REQUIRES_TINDER``` ... Requires tinder to be present on the tile this item tries to start a fire on.
- ```SINGLE_USE``` ... This item is deleted after being used. Items that count by charge do not need this as they are deleted when charges run out.
- ```SLEEP_AID``` ... This item helps in sleeping.
- ```SLEEP_AID_CONTAINER``` ... This item allows sleep aids inside of it to help in sleeping. (E.g. this is a pillowcase).
- ```SLEEP_IGNORE``` ... This item is not shown as before-sleep warning.
- ```SLOW_WIELD``` ... Has an additional time penalty upon wielding. For melee weapons and guns this is offset by the relevant skill. Stacks with `NEEDS_UNFOLD`.
- ```TACK``` ... Item can be used as tack for a mount.
- ```TARDIS``` ... Container item with this flag bypasses internal checks for pocket data, so inside it could be bigger than on the outside, and could hold items that otherwise won't fit its dimensions.
- ```TIE_UP``` ... Item can be used to tie up a creature.
- ```TINDER``` ... This item can be used as tinder for lighting a fire with a `REQUIRES_TINDER` flagged firestarter.
- ```TRADER_AVOID``` ... NPCs will not start with this item. Use this for active items (e.g. flashlight (on)), dangerous items (e.g. active bomb), fake items or unusual items (e.g. unique quest item).
- ```TRADER_KEEP``` ... NPCs will not trade this item away under any circumstances.
- ```TRADER_KEEP_EQUIPPED``` ... NPCs will only trade this item if they aren't currently wearing or wielding it.
- ```UNBREAKABLE_MELEE``` ... Never gets damaged when used as melee weapon.
- ```UNRECOVERABLE``` ... Cannot be recovered from a disassembly.
- ```WATER_BREAK``` ... Item is broken in water.
- ```WATER_BREAK_ACTIVE``` ... Item can get wet and is broken in water if active.
- ```WATER_DISSOLVE``` ... Item is dissolved in water.
- ```ZERO_WEIGHT``` Normally items with zero weight will generate an error. Use this flag to indicate that zero weight is intentional and suppress that error.


## Guns
>>>>>>> 56846666

- ```BACKBLAST``` Causes a small explosion behind the person firing the weapon. Currently not implemented?
- ```BIPOD``` Handling bonus only applies on `MOUNTABLE` map/vehicle tiles. Does not include wield time penalty (see `SLOW_WIELD`).
- ```CHARGE``` Has to be charged to fire.  Higher charges do more damage.
- ```COLLAPSIBLE_STOCK``` Reduces weapon volume proportional to the base size of the gun (excluding any mods).  Does not include wield time penalty (see `NEEDS_UNFOLD`).
- ```CONSUMABLE``` Makes a gunpart have a chance to get damaged depending on ammo fired, and the definable fields `consume_chance` and `consume_divisor`.
- ```DISABLE_SIGHTS``` Prevents use of the base weapon sights.
- ```FIRE_TWOHAND``` Gun can only be fired if player has two free hands.
- ```IRREMOVABLE``` Gunmod cannot be removed.
- ```MECH_BAT``` This is an exotic battery designed to power military mechs.
- ```MOUNTED_GUN``` Gun can only be used on terrain/furniture with the `MOUNTABLE` flag.
- ```NEVER_JAMS``` Never malfunctions.
- ```NON_FOULING``` Gun does not become dirty or blackpowder fouled.
- ```NO_TURRET``` Prevents generation of a vehicle turret prototype for this gun.
- ```NO_UNLOAD``` Cannot be unloaded.
- ```PRIMITIVE_RANGED_WEAPON``` Allows using non-gunsmith tools to repair (but not reinforce) it.
- ```PUMP_ACTION``` Gun has rails on its pump action, allowing to install only mods with `PUMP_RAIL_COMPATIBLE flag` on underbarrel slot.
- ```PUMP_RAIL_COMPATIBLE``` Mod can be installed on underbarrel slot of guns with rails on their pump action.
- ```RELOAD_AND_SHOOT``` Firing automatically reloads and then shoots.
- ```RELOAD_EJECT``` Ejects shell from gun on reload instead of when fired.
- ```RELOAD_ONE``` Only reloads one round at a time.
- ```STR_DRAW``` Range with this weapon is reduced unless character has at least twice the required minimum strength.
- ```STR_RELOAD``` Reload speed is affected by strength.
- ```UNDERWATER_GUN``` Gun is optimized for usage underwater, does perform badly outside of water.
- ```WATERPROOF_GUN``` Gun does not rust and can be used underwater.


#### Firing modes

- ```MELEE``` Melee attack using properties of the gun or auxiliary gunmod.
- ```NPC_AVOID``` NPCs will not attempt to use this mode.
- ```SIMULTANEOUS``` All rounds fired concurrently (not sequentially) with recoil added only once at the end.


### Magazines

- ```MAG_BULKY``` Can be stashed in an appropriate oversize ammo pouch (intended for bulky or awkwardly shaped magazines).
- ```MAG_COMPACT``` Can be stashed in an appropriate ammo pouch (intended for compact magazines).
- ```MAG_DESTROY``` Magazine is destroyed when the last round is consumed (intended for ammo belts).  Has precedence over `MAG_EJECT`.
- ```MAG_EJECT``` Magazine is ejected from the gun/tool when the last round is consumed.
- ```SPEEDLOADER``` Acts like a magazine, except it transfers rounds to the target gun instead of being inserted into it.


### Melee

Melee flags are fully compatible with tool flags, and vice versa.

- ```ALWAYS_TWOHAND``` Item is always wielded with two hands.  Without this, the items volume and weight are used to calculate this.
- ```BIONIC_WEAPON``` Cannot wield this item normally.  It has to be attached to a bionic and equipped through activation of the bionic.
- ```DIAMOND``` Diamond coating adds 30% bonus to cutting and piercing damage.
- ```MESSY``` Creates more mess when pulping.
- ```NO_CVD``` Item can never be used with a CVD machine.
- ```NO_RELOAD``` Item can never be reloaded (even if has a valid ammo type).
- ```NO_UNWIELD``` Cannot unwield this item. Fake weapons and tools wielded from bionics will automatically have this flag added.
- ```NONCONDUCTIVE``` Item doesn't conduct electricity thanks to some feature (nonconductive material of handle or entire item) and thus can be safely used against electricity-themed monsters without the risk of zapback.  Opposite of `CONDUCTIVE`.
- ```POLEARM``` Item is clumsy up close and does 70% of normal damage against adjacent targets.  Should be paired with `REACH_ATTACK`.  Simple reach piercing weapons like spears should not get this flag.
- ```REACH_ATTACK``` Allows performing a melee attack on 2-tile distance.
- ```REACH3``` Allows performing a melee attack on 3-tile distance.
- ```SHEATH_AXE``` Item can be sheathed in an axe sheath.
- ```SHEATH_GOLF``` Item can be sheathed in a golf bag.
- ```SHEATH_KNIFE``` Item can be sheathed in a knife sheath, it's applicable to small/medium knives (with volume not bigger than 2).
- ```SHEATH_SWORD``` Item can be sheathed in a sword scabbard.
- ```SPEAR``` When making reach attacks intervening `THIN_OBSTACLE` terrain is not an obstacle.  Should be paired with `REACH_ATTACK`.
- ```STAB``` Changes item's damage type from cutting to stabbing.
- ```UNARMED_WEAPON``` Fighting while wielding this item still counts as unarmed combat.
- ```WHIP``` Has a chance of disarming the opponent.


### Tools

Melee flags are fully compatible with tool flags, and vice versa.

- ```ACT_ON_RANGED_HIT``` The item should activate when thrown or fired, then immediately get processed if it spawns on the ground.
- ```ALLOWS_REMOTE_USE``` This item can be activated or reloaded from adjacent tile without picking it up.
- ```BELT_CLIP``` The item can be clipped or hooked on to a belt loop of the appropriate size (belt loops are limited by their max_volume and max_weight properties)
- ```BOMB``` It can be a remote controlled bomb.
- ```CABLE_SPOOL``` This item is a cable spool and must be processed as such.  It has an internal "state" variable which may be in the states "attach_first" or "pay_out_cable" -- in the latter case, set its charges to `max_charges - dist(here, point(vars["source_x"], vars["source_y"]))`.  If this results in 0 or a negative number, set its state back to "attach_first".
- ```CANNIBALISM``` The item is a food that contains human flesh, and applies all applicable effects when consumed.
- ```CHARGEDIM``` If illuminated, light intensity fades with charge, starting at 20% charge left.
- ```DIG_TOOL``` If wielded, digs thorough terrain like rock and walls, as player walks into them.  If item also has `POWERED` flag, then it digs faster, but uses up the item's ammo as if activating it.
- ```FIRESTARTER``` Item will start fire with some difficulty.
- ```FIRE``` Item will start a fire immediately.
- ```FISH_GOOD``` When used for fishing, it's a good tool (requires that the matching `use_action` has been set).
- ```FISH_POOR``` When used for fishing, it's a poor tool (requires that the matching `use_action` has been set).
- ```HAS_RECIPE``` Used by the E-Ink tablet to indicate it's currently showing a recipe.
- ```IS_UPS``` Item is Unified Power Supply.  Used in active item processing.
- ```LIGHT_[X]``` Illuminates the area with light intensity `[X]` where `[X]` is an intensity value. (e.x. `LIGHT_4` or `LIGHT_100`).  Note: this flag sets `itype::light_emission` field and then is removed (can't be found using `has_flag`);
- ```MC_MOBILE```, ```MC_RANDOM_STUFF```, ```MC_SCIENCE_STUFF```, ```MC_USED```, ```MC_HAS_DATA``` Memory card related flags, see `iuse.cpp`
- ```NO_DROP``` Item should never exist on map tile as a discrete item (must be contained by another item).
- ```NO_UNLOAD``` Cannot be unloaded.
- ```POWERED``` If turned ON, item uses its own source of power, instead of relying on power of the user.
- ```RADIOCARITEM``` Item can be put into a remote controlled car.
- ```RADIOSIGNAL_1``` Activated per radio signal 1.
- ```RADIOSIGNAL_2``` Activated per radio signal 2.
- ```RADIOSIGNAL_3``` Activated per radio signal 3.
- ```RADIO_ACTIVATION``` Activated by a remote control (also requires `RADIOSIGNAL_*`).
- ```RADIO_CONTAINER``` It's a container of something that is radio controlled.
- ```RADIO_MODABLE``` Indicates the item can be made into a radio-activated item.
- ```RADIO_MOD``` The item has been made into a radio-activated item.
- ```RECHARGE``` Gain charges when placed in a cargo area with a recharge station.
- ```SAFECRACK``` This item can be used to unlock safes.
- ```USES_BIONIC_POWER``` The item has no charges of its own, and runs off of the player's bionic power.
- ```USE_PLAYER_ENERGY``` Item with `use_action` that `cast_spell` consumes the specified `base_energy_cost`.
- ```USE_UPS``` Item charges from an UPS.  It uses the charges of an UPS instead of its own.
- ```WATER_EXTINGUISH``` Is extinguishable in water or under precipitation.  Converts items (requires `reverts_to` or `use_action` to be set).
- ```WET``` Item is wet and will slowly dry off (e.g. towel).
- ```WIND_EXTINGUISH``` This item will be extinguished by the wind.
- ```WRITE_MESSAGE``` This item could be used to write messages on signs.


#### Use actions

These flags apply to the `use_action` field, instead of the `flags` field.

- ```ACIDBOMB_ACT``` Get rid of it, or you'll end up like that guy in Robocop.
- ```ACIDBOMB``` Pull the pin on an acid bomb.
- ```AUTOCLAVE``` Sterilize one CBM by autoclaving it.
- ```BELL``` Ring the bell.
- ```BOLTCUTTERS``` Use your town key to gain access anywhere.
- ```BREAK_STICK``` Breaks long branch into two.
- ```C4``` Arm the C4.
- ```CABLE_ATTACH``` This item is a cable spool.  Use it to try to attach to a vehicle.
- ```CAN_GOO``` Release a little blob buddy.
- ```CAPTURE_MONSTER_ACT``` Capture and encapsulate a monster.  The associated action is also used for releasing it.
- ```CARVER_OFF``` Turn the carver on.
- ```CARVER_ON``` Turn the carver off.
- ```CHAINSAW_OFF``` Turn the chainsaw on.
- ```CHAINSAW_ON``` Turn the chainsaw off.
- ```COMBATSAW_OFF``` Turn the combat-saw on.
- ```COMBATSAW_ON``` Turn the combat-saw off
- ```CROWBAR``` Pry open doors, windows, man-hole covers and many other things that need prying.
- ```DIG``` Clear rubble.
- ```DIRECTIONAL_ANTENNA``` Find the source of a signal with your radio.
- ```DIVE_TANK``` Use compressed air tank to breathe.
- ```DOG_WHISTLE``` Dogs hate this thing; your dog seems pretty cool with it though.
- ```DOLLCHAT``` That creepy doll just keeps on talking.
- ```ELEC_CHAINSAW_OFF``` Turn the electric chainsaw on.
- ```ELEC_CHAINSAW_ON``` Turn the electric chainsaw off.
- ```EXTINGUISHER``` Put out fires.
- ```FIRECRACKER_ACT``` The saddest Fourth of July.
- ```FIRECRACKER_PACK_ACT``` Keep the change you filthy animal.
- ```FIRECRACKER_PACK``` Light an entire packet of firecrackers.
- ```FIRECRACKER``` Light a singular firecracker.
- ```FLASHBANG``` Pull the pin on a flashbang.
- ```GEIGER``` Detect local radiation levels.
- ```GRANADE_ACT``` Assaults enemies with source code fixes?
- ```GRANADE``` Pull the pin on Granade.
- ```GRENADE``` Pull the pin on a grenade.
- ```HACKSAW``` Cut metal into chunks.
- ```HAMMER``` Pry boards off of windows, doors and fences.
- ```HEATPACK``` Activate the heatpack and get warm.
- ```HEAT_FOOD``` Heat food around fires.
- ```HOTPLATE``` Use the hotplate.
- ```JACKHAMMER``` Bust down walls and other constructions.
- ```JET_INJECTOR``` Inject some jet drugs right into your veins.
- ```LAW``` Unpack the LAW for firing.
- ```LIGHTSTRIP``` Activates the lightstrip.
- ```LUMBER``` Cut logs into planks.
- ```MAKEMOUND``` Make a mound of dirt.
- ```MANHACK``` Activate a manhack.
- ```MATCHBOMB``` Light the matchbomb.
- ```MILITARYMAP``` Learn of local military installations, and show roads.
- ```MININUKE``` Set the timer and run.  Or hit with a hammer (not really).
- ```MOLOTOV_LIT``` Throw it, but don't drop it.
- ```MOLOTOV``` Light the Molotov cocktail.
- ```MOP``` Mop up the mess.
- ```MP3_ON``` Turn the mp3 player off.
- ```MP3``` Turn the mp3 player on.
- ```NOISE_EMITTER_OFF``` Turn the noise emitter on.
- ```NOISE_EMITTER_ON``` Turn the noise emitter off.
- ```NONE``` Do nothing.
- ```PACK_CBM``` Put CBM in special autoclave pouch so that they stay sterile once sterilized.
- ```PHEROMONE``` Makes zombies ignore you.
- ```PICK_LOCK``` Pick a lock on a door. Speed and success chance are determined by skill, `LOCKPICK` item quality and `PERFECT_LOCKPICK` item flag
- ```PICKAXE``` Does nothing but berate you for having it (I'm serious).
- ```PLACE_RANDOMLY``` This is very much like the flag in the `manhack` iuse, it prevents the item from querying the player as to where they want the monster unloaded to, and instead chooses randomly.
- ```PORTABLE_GAME``` Play games.
- ```PORTAL``` Create portal traps.
- ```RADIO_OFF``` Turn the radio on.
- ```RADIO_ON``` Turn the radio off.
- ```RAG``` Stop the bleeding.
- ```RESTAURANTMAP``` Learn of local eateries, and show roads.
- ```ROADMAP``` Learn of local common points-of-interest and show roads.
- ```SCISSORS``` Cut up clothing.
- ```SEED``` Asks if you are sure that you want to eat the seed. As it is better to plant seeds.
- ```SEW``` Sew clothing.
- ```SHELTER``` Put up a full-blown shelter.
- ```SHOCKTONFA_OFF``` Turn the shocktonfa on.
- ```SHOCKTONFA_ON``` Turn the shocktonfa off.
- ```SIPHON``` Siphon liquids out of vehicle.
- ```SMOKEBOMB_ACT``` This may be a good way to hide as a smoker.
- ```SMOKEBOMB``` Pull the pin on a smoke bomb.
- ```SOLARPACK_OFF``` Fold solar backpack array.
- ```SOLARPACK``` Unfold solar backpack array.
- ```SOLDER_WELD``` Solder or weld items, or cauterize wounds.
- ```SPRAY_CAN``` Graffiti the town.
- ```SURVIVORMAP``` Learn of local points-of-interest that can help you survive, and show roads.
- ```TAZER``` Shock someone or something.
- ```TELEPORT``` Teleport.
- ```TORCH``` Light a torch.
- ```TOURISTMAP``` Learn of local points-of-interest that a tourist would like to visit, and show roads.
- ```TOWEL``` Dry your character using the item as towel.
- ```TOW_ATTACH``` This is a tow cable, activate it to attach it to a vehicle.
- ```TURRET``` Activate a turret.
- ```WASH_ALL_ITEMS``` Wash items with `FILTHY` flag.
- ```WASH_HARD_ITEMS``` Wash hard items with `FILTHY` flag.
- ```WASH_SOFT_ITEMS``` Wash soft items with `FILTHY` flag.
- ```WATER_PURIFIER``` Purify water.


### Special case: Flags that apply to items

Those flags are automatically added by the game code to specific items (for example, that specific thingamabob, not *all* thingamabob).  These flags are **not** assigned in JSON by content contributors, they are set programmatically.

- ```COLD``` Item is cold (see `EATEN_COLD`).
- ```DIRTY``` Item (liquid) was dropped on the ground and is now irreparably dirty.
- ```FIELD_DRESS_FAILED``` Corpse was damaged by unskillful field dressing.  Affects butcher results.
- ```FIELD_DRESS``` Corpse was field dressed.  Affects butcher results.
- ```FIT``` Reduces encumbrance by one.
- ```FROZEN``` Item is frozen solid (used by freezer).
- ```HIDDEN_ITEM``` This item cannot be seen in AIM.
- ```HOT``` Item is hot (see `EATEN_HOT`).
- ```LITCIG``` Marks a lit smoking item (cigarette, joint etc.).
- ```MUSHY``` Item with `FREEZERBURN` flag was frozen and is now mushy and tasteless and will go bad after freezing again.
- ```NO_PARASITES``` Invalidates parasites count set in `food -> type -> comestible -> parasites`.
- ```QUARTERED``` Corpse was quartered into parts.  Affects butcher results, weight, volume.
- ```REVIVE_SPECIAL``` Corpses revives when the player is nearby.
- ```USE_UPS``` The tool has the UPS mod and is charged from an UPS.
- ```WARM``` A hidden flag used to track an item's journey to/from hot, buffers between `HOT` and `COLD`.
- ```WET``` Item is wet and will slowly dry off (e.g. towel).


## Map specials

- ```mx_bandits_block```  Road block made by bandits from tree logs, caltrops, or nailboards.
- ```mx_burned_ground``` Fire has ravaged this place.
- ```mx_point_burned_ground``` Fire has ravaged this place. (partial application)
- ```mx_casings``` Several types of spent casings (solitary, groups, entire overmap tile).
- ```mx_city_trap``` A spinning blade trap with a loudspeaker to attract zombies.
- ```mx_clay_deposit``` A small surface clay deposit.
- ```mx_clearcut``` All trees become stumps.
- ```mx_collegekids``` Corpses and items.
- ```mx_corpses``` Up to 5 corpses with everyday loot.
- ```mx_crater``` Crater with rubble (and radioactivity).
- ```mx_drugdeal``` Corpses and some drugs.
- ```mx_dead_vegetation``` Kills all plants (aftermath of acid rain etc.). 
- ```mx_exocrash_1``` Area of glassed sand created by a crashed pod of space travelers.  Populated by zomborgs.
- ```mx_exocrash_2``` Area of glassed sand created by a crashed pod of space travelers.  Populated by zomborgs.
- ```mx_point_dead_vegetation``` Kills all plants (aftermath of acid rain etc.).  Partial application.
- ```mx_fallen_shed``` A collapsed shed.
- ```mx_grove``` All trees and shrubs become a single species of tree.
- ```mx_grass``` A meadow with tall grass.
- ```mx_grass_2``` A meadow with tall grass.
- ```mx_grave``` A grave in the open field, with a corpse and some everyday loot.
- ```mx_helicopter``` Metal wreckage and some items.
- ```mx_house_spider``` A house with wasps, dermatiks, and walls converted to paper.
- ```mx_house_wasp``` A house with spiders, webs, eggs and some rare loot.
- ```mx_jabberwock``` A *chance* of a jabberwock.
- ```mx_looters``` Up to 5 bandits spawn in the building.
- ```mx_marloss_pilgrimage``` A sect of people worshiping fungaloids.
- ```mx_mass_grave``` Mass grave with zombies and everyday loot.
- ```mx_mayhem``` Several types of road mayhem (firefights, crashed cars etc).
- ```mx_military``` Corpses and some military items.
- ```mx_minefield``` A military roadblock at the entry of the bridges with landmines scattered in the front of it.
- ```mx_nest_dermatik``` Dermatik nest.
- ```mx_nest_wasp``` Wasp nest.
- ```mx_null``` No special at all.
- ```mx_pond``` A small pond.
- ```mx_pond_forest``` A small basin.
- ```mx_pond_forest_2``` A small basin.
- ```mx_pond_swamp``` A small bog.
- ```mx_pond_swamp_2``` A small bog.
- ```mx_portal_in``` Another portal to neither space.
- ```mx_portal``` Portal to neither space, with several types of surrounding environment.
- ```mx_prison_bus``` Prison bus with zombie cops and zombie prisoners.
- ```mx_prison_van``` Traces of a violent escape near a prison van.
- ```mx_reed``` Extra water vegetation.
- ```mx_roadblock``` Roadblock furniture with turrets and some cars.
- ```mx_roadworks``` Partially closed damaged road with chance of work equipment and utility vehicles.
- ```mx_science``` Corpses and some scientist items.
- ```mx_shia``` A *chance* of Shia, if Crazy Cataclysm is enabled.
- ```mx_shrubbery``` All trees and shrubs become a single species of shrub.
- ```mx_spider``` A big spider web, complete with spiders and eggs.
- ```mx_supplydrop``` Crates with some military items in it.
- ```mx_Trapdoor_spider_den``` Chunk of a forest with a spider spawning out of nowhere.
- ```mx_trees``` A small chunk of forest with puddles with fresh water.
- ```mx_trees_2``` A small chunk of forest with puddles with fresh water.


## Material phases

- ```GAS```
- ```LIQUID```
- ```NULL```
- ```PLASMA```
- ```SOLID```


## Monster groups

These flags go in the `conditions` field, and limit when monsters can spawn.  These are not exclusive between each other, or between the same subcategory, so they can be combined as needed.

### Seasons

- ```AUTUMN```
- ```SPRING```
- ```SUMMER```
- ```WINTER```

### Time of day

- ```DAWN```
- ```DAY```
- ```DUSK```
- ```NIGHT```


## Monsters

Flags used to describe monsters and define their properties and abilities.

- ```ACIDPROOF``` Immune to acid.
- ```ACIDTRAIL``` Leaves a trail of acid.
- ```ACID_BLOOD``` Makes monster bleed acid. Does not automatically dissolve in a pool of acid on death.
- ```ALL_SEEING``` Can see every creature within its vision (highest of day/night vision counts) on the same Z-level.
- ```ALWAYS_VISIBLE``` This monster can always be seen regardless of line of sight or light level.
- ```ANIMAL``` Is an _animal_ for purposes of the `ANIMAL_EMPATHY` trait.
- ```AQUATIC``` Confined to water.  See also `SWIMS`.
- ```ARTHROPOD_BLOOD``` Forces monster to bleed hemolymph.
- ```ATTACKMON``` Attacks other monsters regardless of faction relations when pathing through their space.
- ```ATTACK_UPPER``` Even though this monster is small in size it can attack upper limbs.
- ```ATTACK_LOWER``` Even though this monster is large in size it can't attack upper limbs.
- ```BADVENOM``` Attack may **severely** poison the player.
- ```BASHES``` Bashes down doors.
- ```BILE_BLOOD``` Makes monster bleed bile.
- ```BORES``` Tunnels through just about anything (15x bash multiplier: dark wyrms' bash skill 12->180).
- ```CAN_DIG``` Can dig _and_ walk.
- ```CAN_OPEN_DOORS``` Can open doors on its path.
- ```CAMOUFLAGE``` Stays invisible up to (current Perception, + base Perception if the character has the Spotting proficiency) tiles away, even in broad daylight.  Monsters see it from the lower of `vision_day` and `vision_night` ranges.
- ```CANPLAY``` This creature can be played with if it's a pet.
- ```CLIMBS``` Can climb over fences or similar obstacles quickly.
- ```COLDPROOF``` Immune to cold damage.
- ```CONSOLE_DESPAWN``` Despawns when a nearby console is properly hacked.
- ```DESTROYS``` Bashes down walls and more (2.5x bash multiplier, where base is the critter's max melee bashing).
- ```DIGS``` Digs through the ground.
- ```DOGFOOD``` Can be ordered to attack with a dog whistle.
- ```DRIPS_GASOLINE``` Occasionally drips gasoline on move.
- ```DRIPS_NAPALM``` Occasionally drips napalm on move.
- ```DROPS_AMMO``` This monster drops ammo.  Should not be set for monsters that use pseudo ammo.
- ```ELECTRIC``` Shocks unarmed attackers.
- ```ELECTRIC_FIELD``` This monster is surrounded by an electrical field that ignites flammable liquids near it.  It also deals damage to other monsters with this flag, with "The %s's disabled electrical field reverses polarity!" message.
- ```ELECTRONIC``` e.g. a robot, affected by EMP blasts and similar stuff.
- ```FILTHY``` Any clothing it drops will be filthy.  The `SQUEAMISH` trait prevents wearing clothing with this flag.  Additionally, items can't be crafted from filthy components, and wearing filthy clothes may result on an infection when hit in melee.
- ```FIREPROOF``` Immune to fire.
- ```FIREY``` Burns stuff and is immune to fire.
- ```FLAMMABLE``` Monster catches fire, burns, and spreads fire to nearby objects.
- ```FLIES``` Can fly (over water, etc.)
- ```GOODHEARING``` Pursues sounds more than most monsters.
- ```GRABS``` Its attacks may grab you!
- ```GROUP_BASH``` Gets help from monsters around it when bashing, adding their strength together.
- ```GROUP_MORALE``` More courageous when near friends.
- ```HARDTOSHOOT``` It's one size smaller for ranged attacks, no less than the `TINY` flag.
- ```HEARS``` It can hear you.
- ```HIT_AND_RUN``` Flee for several turns after a melee attack.
- ```HUMAN``` It's a live human, as long as it's alive.
- ```ID_CARD_DESPAWN``` Despawns when a science ID card is used on a nearby console.
- ```IMMOBILE``` Doesn't move (e.g. turrets).
- ```INSECTICIDEPROOF``` It's immune to insecticide even though it's made of `iflesh`.
- ```INTERIOR_AMMO``` Monster contains ammo inside itself, no need to load on launch.  Prevents ammo from being dropped on disable.
- ```KEENNOSE``` Keen sense of smell.
- ```KEEP_DISTANCE``` Monster will try to keep `tracking_distance` number of tiles between it and its current target.
- ```LARVA``` Creature is a larva.  Note: currently used for gib and blood handling.
- ```LOUDMOVES``` Makes move noises as if ~2 sizes louder, even when flying.
- ```MECH_RECON_VISION``` This mech grants you night-vision and enhanced overmap sight radius when piloted.
- ```MECH_DEFENSIVE``` This mech can protect you thoroughly when piloted.
- ```MILITARY_MECH``` Is a military-grade mech.
- ```MILKABLE``` Produces milk when milked.
- ```NEMESIS``` Tags Nemesis enemies for the `HAS_NEMESIS` mutation.
- ```NIGHT_INVISIBILITY``` Monster becomes invisible if it's more than one tile away and the lighting on its tile is LL_LOW or less. Visibility is not affected by night vision.
- ```NO_BREATHE``` Creature can't drown and is unharmed by gas, smoke or poison.
- ```NO_BREED``` Creature doesn't reproduce even though it has reproduction data.  Useful when using `copy-from` to make child versions of adult creatures.
- ```NO_FUNG_DMG``` This monster can't be damaged by fungal spores and can't be fungalized either.
- ```NO_NECRO``` This monster can't be revived by necros.  It will still rise on its own.
- ```NOGIB``` Does not leave gibs/meat chunks when killed with huge damage.
- ```NOHEAD``` Headshots not allowed!
- ```NOT_HALLUCINATION``` This monster does not appear while the player is hallucinating.
- ```NULL``` Source use only.
- ```PACIFIST``` Monster will never do melee attacks.  Useful for having them use `GRAB` without attacking the player.
- ```PARALYZE``` Attack may paralyze the player with venom.
- ```PATH_AVOID_DANGER_1``` This monster will path around some dangers instead of through them.
- ```PATH_AVOID_DANGER_2``` This monster will path around most dangers instead of through them.
- ```PATH_AVOID_FIRE``` This monster will path around heat-related dangers instead of through them.
- ```PATH_AVOID_FALL``` This monster will path around cliffs instead of off of them.
- ```PAY_BOT``` Creature can be turned into a pet for a limited time in exchange of e-money.
- ```PET_MOUNTABLE``` Creature can be ridden or attached to a harness.
- ```PET_HARNESSABLE``` Creature can be attached to a harness.
- ```PET_WONT_FOLLOW``` This monster won't follow the player automatically when tamed.
- ```PLASTIC``` Absorbs physical damage to a great degree.
- ```POISON``` Poisonous to eat.
- ```PRIORITIZE_TARGETS``` This monster will prioritize targets depending on their danger levels.
- ```PUSH_MON``` Can push creatures out of its way.
- ```PUSH_VEH``` Can push vehicles out of its way.
- ```QUEEN``` When it dies, local populations start to die off too.
- ```RANGED_ATTACKER``` Monster has any sort of ranged attack.
- ```REVIVES``` Monster corpse will revive after a short period of time.
- ```REVIVES_HEALTHY``` When revived, this monster has full hitpoints and speed.
- ```RIDEABLE_MECH``` This monster is a mech suit that can be piloted.
- ```SEES``` It can see you (and will run/follow).
- ```SHEARABLE``` This monster can be sheared for wool.
- ```SHORTACIDTRAIL``` Leaves an intermittent trail of acid.  See also `ACIDTRAIL`.
- ```SLUDGEPROOF``` Ignores the effect of sludge trails.
- ```SLUDGETRAIL``` Causes the monster to leave a sludge trap trail when moving.
- ```SMALLSLUDGETRAIL``` Causes the monster to occasionally leave a 1-tile sludge trail when moving.
- ```SMELLS``` It can smell you.
- ```STUMBLES``` Stumbles in its movement.
- ```STUN_IMMUNE``` This monster is immune to stuns.
- ```SUNDEATH``` Dies in full sunlight.
- ```SWARMS``` Groups together and forms loose packs.
- ```SWIMS``` Treats water as 50 movement point terrain.  See also `AQUATIC`.
- ```VENOM``` Attacks may poison the player.
- ```VERMIN``` Obsolete flag for inconsequential monsters, now prevents loading.
- ```WARM``` Warm blooded.
- ```WATER_CAMOUFLAGE``` When in water, stays invisible up to (current Perception, + base Perception if the character has the Spotting proficiency) tiles away, even in broad daylight.  Monsters see it from the lower of `vision_day` and `vision_night` ranges.  Can also make it harder to see in deep water or across z-levels when  it is underwater and the viewer is not.
- ```WEBWALK``` Doesn't destroy webs and won't get caught in them.


### Anger, fear and placation triggers

These flags control the monster's fight or flight response.  Some are limited to anger or fear.

- ```FIRE``` Triggers if there's a fire within 3 tiles, the strength of the effect equals 5 * the field intensity of the fire.
- ```FRIEND_ATTACKED``` Triggers if the monster sees another monster of a friendly faction being attacked, with strength = 15.  **Requires** an instance of the trigger on the attacked monster as well! (The trigger type doesn't need to match, just the trigger itself).  Always triggers character aggro.  See also [MONSTERS.md](MONSTERS.md#aggro_character).
- ```FRIEND_DIED``` Triggers if the monster sees another monster of a friendly faction dying, with strength = 15.  **Requires** an instance of the trigger on the attacked monster as well! (The trigger type need not match, just the trigger itself).  Always triggers character aggro.
- ```HURT``` Triggers when the monster is hurt, strength equals 1 + (damage / 3 ).  Always triggers character aggro.
- ```NULL``` Source use only?
- ```PLAYER_CLOSE``` (valid for anger and fear) Triggers when a potential enemy is within 5 tiles range.  Triggers character aggro `<anger>%` of the time.
- ```PLAYER_WEAK``` Strength = `10 - (percent of hp remaining / 10)` if a non-friendly critter has less than 70% hp remaining.  Triggers character aggro `<anger>%` of the time.
- ```PLAYER_NEAR_BABY``` (anger only) Increases monster aggression by 8 and morale by 4 if **the player** comes within 3 tiles of its offspring (defined by the baby_monster field in its reproduction data).  Always triggers character aggro.
- ```SOUND``` Not an actual trigger, monsters above 10 aggression and 0 morale will wander towards, monsters below 0 morale will wander away from the source of the sound for 1 turn (6, if they have the `GOODHEARING` flag).
- ```STALK``` (anger only) Raises monster aggression by 1, triggers 20% of the time each turn if aggression > 5.
- ```HOSTILE_SEEN``` (valid for anger and fear) Increases aggression/ decreases morale by a random amount between 0 - 2 for every potential enemy it can see, up to 20 aggression.  Triggers character aggro `<anger/2>%` of the time.
- ```MATING_SEASON``` (anger only) Increases aggression by 3 if a potential enemy is within 5 tiles range and the season is the same as the monster's mating season (defined by the baby_flags field in its reproduction data).  Triggers character aggro `<anger>%` of the time.


### Categories

- ```CLASSIC``` Only monsters we expect in a classic zombie movie.
- ```NULL``` No category.
- ```WILDLIFE``` wild, normal animals.


### Death functions

Deprecated in favor of JSON-declared on-death effects (see [monster_deaths.json](/data/json/monster_special_attacks/)).  Currently, the last remaining death function flag is:

- ```BROKEN``` Spawns a broken robot item depending on the id: the prefix `mon_` is removed from `mon_id`, then `broken_` is added.  Example: `mon_eyebot` -> `broken_eyebot`.  Note: has to set as `"death_function": { "corpse_type": "BROKEN" }`.


### Sizes

Monster physical sizes.

- ```HUGE``` Tank
- ```LARGE``` Cow
- ```MEDIUM``` Human
- ```SMALL``` Dog
- ```TINY``` Squirrel


### Special attacks

Special attacks have been moved to [MONSTER_SPECIAL_ATTACKS.md](MONSTER_SPECIAL_ATTACKS.md) as they have all been migrated away from flags.


## Overmap

### Overmap connections

- ```ORTHOGONAL``` The connection generally prefers straight lines, avoids turning wherever possible.

### Overmap specials

- ```BEE``` Location is related to bees.  Used to classify location.
- ```BLOB``` Location should "blob" outward from the defined location with a chance to be placed in adjacent locations.
- ```CLASSIC``` Location is allowed when classic zombies are enabled.
- ```FARM```
- ```FUNGAL``` Location is related to fungi.  Used to classify location.
- ```GLOBALLY_UNIQUE``` Location will only occur once per world.  `occurrences` is overridden to define a percent chance (e.g. `"occurrences" : [75, 100]` is 75%).
- ```LAKE``` Location is placed on a lake and will be ignored for placement if the overmap doesn't contain any lake terrain.
- ```MAN_MADE``` - For location, created by human.  Used by the Innawood mod. 
- ```MI-GO``` Location is related to mi-go.
- ```SAFE_AT_WORLDGEN``` Location will not spawn overmap monster groups during worldgen (does not affect monsters spawned by mapgen).
- ```TRIFFID``` Location is related to triffids. Used to classify location.
- ```UNIQUE``` Location is unique and will only occur once per overmap.  `occurrences` is overridden to define a percent chance (e.g. `"occurrences" : [75, 100]` is 75%).
- ```URBAN```
- ```WILDERNESS```


### Overmap terrains

- ```KNOWN_DOWN``` There's a known way down.
- ```KNOWN_UP``` There's a known way up.
- ```LINEAR``` For roads etc, which use ID_straight, ID_curved, ID_tee, ID_four_way.
- ```NO_ROTATE``` The terrain can't be rotated (ID_north, ID_east, ID_south, and ID_west instances will NOT be generated, just ID).
- ```SHOULD_NOT_SPAWN``` The terrain should not be expected to spawn.  This  might be because it exists only for testing purposes, or it is part of a partially completed feature where more work is required before it can start spawning.
- ```RIVER``` It's a river tile.
- ```SIDEWALK``` Has sidewalks on the sides adjacent to roads.
- ```IGNORE_ROTATION_FOR_ADJACENCY``` When mapgen for this OMT performs neighbor checks, the directions will be treated as absolute, rather than rotated to account for the rotation of the mapgen itself.  Probably only useful for hardcoded mapgen.
- ```REQUIRES_PREDECESSOR``` Mapgen for this will not start from scratch; it will update the mapgen from the terrain it replaced.  This allows the corresponding json mapgen to use the `expects_predecessor` feature.
- ```LAKE``` Consider this location to be a valid lake terrain for mapgen purposes.
- ```LAKE_SHORE``` Consider this location to be a valid lake shore terrain for mapgen purposes.


#### Source locations

These indicate the NPC AI about different resources:

- ```GENERIC_LOOT``` This is a place that may contain any of the following, but at a lower frequency, usually a house.
- ```SOURCE_AMMO``` This location may contain ammo for looting.
- ```SOURCE_ANIMALS``` This location may contain useful animals for farming/riding.
- ```SOURCE_BOOKS``` This location may contain books for looting.
- ```SOURCE_CHEMISTRY``` This location may contain useful chemistry tools/components.
- ```SOURCE_CLOTHING``` This location may contain useful clothing to loot.
- ```SOURCE_CONSTRUCTION``` This location may contain useful tools/components for construction.
- ```SOURCE_COOKING``` This location may contain useful tools and ingredients to aid in cooking.
- ```SOURCE_DRINK``` This location may contain drink for looting.
- ```SOURCE_ELECTRONICS``` This location may contain useful electronics to loot.
- ```SOURCE_FABRICATION``` This location may contain fabrication tools and components for looting.
- ```SOURCE_FARMING``` This location may contain useful farming supplies for looting.
- ```SOURCE_FORAGE``` This location may contain plants to forage.
- ```SOURCE_FUEL``` This location may contain fuel for looting.
- ```SOURCE_FOOD``` This location may contain food for looting.
- ```SOURCE_GUN``` This location may contain guns for looting.
- ```SOURCE_LUXURY``` This location may contain valuable/feel-good items to sell/keep.
- ```SOURCE_MEDICINE``` This location may contain useful medicines for looting.
- ```SOURCE_PEOPLE``` This location may have other survivors.
- ```SOURCE_SAFETY``` This location may be safe/sheltered and a good place for a base.
- ```SOURCE_TAILORING``` This location may contain useful tools for tailoring.
- ```SOURCE_VEHICLES``` This location may contain vehicles/parts/vehicle tools, to loot.
- ```SOURCE_WEAPON``` This location may contain weapons for looting.
- ```RISK_HIGH``` This location has a high risk associated with it - labs/superstores etc.
- ```RISK_LOW``` This location is secluded and remote, and appears to be safe.


## Recipes

- ```ALLOW_ROTTEN``` Explicitly allow rotten components when crafting non-perishables.
- ```BLIND_EASY``` Easy to craft with little to no light.
- ```BLIND_HARD``` Possible to craft with little to no light, but difficult.
- ```FULL_MAGAZINE``` Crafted or deconstructed items from this recipe will have fully-charged magazines.
- ```NEED_FULL_MAGAZINE``` If this recipe requires magazines, it needs one that is full.
- ```SECRET``` Not automatically learned at character creation time, based on high skill levels.
- ```UNCRAFT_LIQUIDS_CONTAINED``` Spawn liquid items in its default container.


### Camp building recipes

These flags apply only to camp building recipes (hubs and expansions).  The purpose is to allow reuse of blueprints to create the "same"
facility oriented differently.  Mirroring takes place before rotation, and it is an error to try to apply mirroring multiple times with the
same orientation, as well as to try to apply multiple rotations.  It is allowed to apply different versions flags if they apply to
different directions (and it is indeed the primary intended usage).

- ```MAP_MIRROR_HORIZONTAL``` Causes the building recipe to mirror both the location and contents of the blueprint(s) used by the recipe.
- ```MAP_MIRROR_VERTICAL``` Causes the building recipe to mirror both the location and contents of the blueprint(s) used by the recipe.
- ```MAP_MIRROR_HORIZONTAL_IF_[Y]``` Similar to MAP_MIRROR_HORIZONTAL, but is applied only if the tile the expansion is on is Y. The legal values for Y are "NW", "N", "NE", "E", "SE", "S", SW", and "W".
- ```MAP_MIRROR_VERTICAL_IF_[Y]``` The vertical version of the previous flag.
- ```MAP_ROTATE_[X]``` X has to be one of 90, 180, or 270 and requests the blueprint to be rotated by the given number of degrees before being applied.
- ```MAP_ROTATE_[X]_IF_[Y]``` The expansion location dependent version of "MAP_ROTATE_X", with Y having the same legal values as the two sets of flags above.


### Categories

- ```CC_AMMO```
- ```CC_ARMOR```
- ```CC_BUILDING```
- ```CC_CHEM```
- ```CC_DRINK```
- ```CC_ELECTRONIC```
- ```CC_FOOD```
- ```CC_MISC```
- ```CC_WEAPON```


## Scenarios

- ```BORDERED``` Initial start location is bordered by an enormous wall of solid rock.
- ```CHALLENGE``` Game won't choose this scenario in random game types.
- ```CITY_START``` Scenario is available only when city size value in world options is more than 0.
- ```FIRE_START``` Player starts the game with fire nearby.
- ```HELI_CRASH``` Player starts the game with various limbs wounds.
- ```LONE_START``` This scenario won't spawn a fellow NPC on game start.


### Profession flags

- ```SCEN_ONLY``` Profession can be chosen only as part of the appropriate scenario.


### Starting location flags

- ```ALLOW_OUTSIDE``` Allows placing player outside of building.   Useful for outdoor start.
- ```BOARDED``` Start in boarded building (windows and doors are boarded, movable furniture is moved to windows and doors).


## Skill tags

- ```combat_skill``` The skill is considered a combat skill, affected by `PACIFIST`, `PRED1`, `PRED2`, `PRED3`, and `PRED4` traits.
- ```contextual_skill``` The skill is abstract, it depends on context (an indirect item to which it's applied).  Neither player nor NPCs can possess it.


## Traps

- ```AVATAR_ONLY``` Only the player character will trigger this trap.
- ```CONVECTS_TEMPERATURE``` This trap convects temperature, like lava.
- ```PIT``` This trap is a version of the pit terrain.
- ```SONAR_DETECTABLE``` This trap can be identified with ground-penetrating sonar.
- ```UNCONSUMED``` If this trap is a spell type it will not be removed after activation.
- ```UNDODGEABLE``` This trap can't be dodged.


## Vehicle Parts

- ```ADVANCED_PLANTER``` This planter doesn't spill seeds and avoids damaging itself on non-diggable surfaces.
- ```AIRCRAFT_REPAIRABLE_NOPROF``` Allows the player to safely remove part from an aircraft without any proficiency.
- ```AISLE_LIGHT``` This part lightens up surroundings.
- ```AISLE``` Player can move over this part with less speed penalty than normal.
- ```ALTERNATOR``` Recharges batteries installed on the vehicle.  Can only be installed on a part with `E_ALTERNATOR` flag.
- ```ANCHOR_POINT``` Allows secure seatbelt attachment.
- ```ANIMAL_CTRL``` Can harness an animal, need HARNESS_bodytype flag to specify bodytype of animal.
- ```ARMOR``` Protects the other vehicle parts it's installed over during collisions.
- ```ATOMIC_LIGHT``` This part lightens up surroundings.
- ```AUTOPILOT``` This part will enable a vehicle to have a simple autopilot.
- ```BATTERY_MOUNT``` This part allows mounting batteries for quick change.
- ```BED``` A bed where the player can sleep.
- ```BEEPER``` Generates noise when the vehicle moves backward.
- ```BELTABLE``` Seatbelt can be attached to this part.
- ```BIKE_RACK_VEH``` Can be used to merge an adjacent single tile wide vehicle, or split a single tile wide vehicle off into its own vehicle.
- ```BOARDABLE``` The player can safely move over or stand on this part while the vehicle is moving.
- ```CAMERA``` Vehicle part which allows looking through the installed camera system.
- ```CAMERA_CONTROL```This part allows for using the camera system installed on a vehicle.
- ```CAPTURE_MOSNTER_VEH``` Can be used to capture monsters when mounted on a vehicle.
- ```CARGO``` Cargo holding area.
- ```CARGO_LOCKING``` This cargo area is inaccessible to NPCs. Can only be installed on a part with `LOCKABLE_CARGO` flag.
- ```CHIMES``` Generates continuous noise when used.
- ```CIRCLE_LIGHT``` Projects a circular radius of light when turned on.
- ```CONE_LIGHT``` Projects a cone of light when turned on.
- ```CONTROL_ANIMAL``` These controls can only be used to control a vehicle pulled by an animal (e.g., reins and other tack).
- ```CONTROLS``` Can be used to control the vehicle.
- ```COOLER``` There is a separate command to toggle this part.
- ```COVERED``` Prevents items in cargo parts from emitting any light.
- ```CTRL_ELECTRONIC``` Controls electrical and electronic systems of the vehicle.
- ```CURTAIN``` Can be installed over a part flagged with `WINDOW`, and functions the same as blinds found on windows in buildings.
- ```DISHWASHER``` Can be used to wash filthy non-soft items en masse.
- ```DOME_LIGHT``` This part lightens up surroundings.
- ```DOOR_MOTOR``` Can only be installed on a part with `OPENABLE` flag.
- ```E_ALTERNATOR``` Is an engine that can power an alternator.
- ```E_COLD_START``` Is an engine that starts much slower in cold weather.
- ```E_COMBUSTION``` Is an engine that burns its fuel and can backfire or explode when damaged.
- ```E_HEATER``` Is an engine and has a heater to warm internal vehicle items when on.
- ```E_HIGHER_SKILL``` Is an engine that is more difficult to install as more engines are installed.
- ```E_STARTS_INSTANTLY``` Is an engine that starts instantly, like food pedals.
- ```ENGINE``` Is an engine and contributes towards vehicle mechanical power.
- ```EVENTURN``` Only on during even turns.
- ```EXTRA_DRAG``` Tells the vehicle that the part exerts engine power reduction.
- ```FLAT_SURF``` Part with a flat hard surface (e.g. table).
- ```FREEZER``` Can freeze items in below zero degrees Celsius temperature.
- ```FRIDGE``` Can refrigerate items.
- ```FUNNEL``` If installed over a vehicle tank, can collect rainwater during rains.
- ```HALF_CIRCLE_LIGHT``` Projects a directed half-circular radius of light when turned on.
- ```HANDHELD_BATTERY_MOUNT``` Same as `BATTERY_MOUNT`, but for handheld battery mount.
- ```HARNESS_bodytype``` Replace bodytype with `any` to accept any type, or with the targeted type.
- ```HORN``` Generates noise when used.
- ```INITIAL_PART``` When starting a new vehicle via the construction menu, this vehicle part will be the initial part of the vehicle (if the used item matches the item required for this part).  The items of parts with this flag are automatically added as component to the vehicle start construction.
- ```INTERNAL``` Can only be installed on a part with `CARGO` flag.
- ```LOCKABLE_CARGO``` Cargo containers that are able to have a lock installed.
- ```MUFFLER``` Muffles the noise a vehicle makes while running.
- ```MULTISQUARE``` Causes this part and any adjacent parts with the same ID to act as a singular part.
- ```MUSCLE_ARMS``` Power of the engine with such flag depends on player's strength (less effective than `MUSCLE_LEGS`).
- ```MUSCLE_LEGS``` Power of the engine with such flag depends on player's strength.
- ```NAILABLE``` Attached with nails.
- ```NEEDS_BATTERY_MOUNT``` Part with this flag needs to be installed over part with `BATTERY_MOUNT` flag.
- ```NEEDS_HANDHELD_BATTERY_MOUNT``` Same as `NEEDS_BATTERY_MOUNT`, but for handheld battery mounts.
- ```NEEDS_WINDOW``` Can only be installed on a part with `WINDOW` flag.
- ```NEEDS_WHEEL_MOUNT_LIGHT``` Can only be installed on a part with `WHEEL_MOUNT_LIGHT` flag.
- ```NEEDS_WHEEL_MOUNT_MEDIUM``` Can only be installed on a part with `WHEEL_MOUNT_MEDIUM` flag.
- ```NEEDS_WHEEL_MOUNT_HEAVY``` Can only be installed on a part with `WHEEL_MOUNT_HEAVY` flag.
- ```NO_INSTALL_PLAYER``` Cannot be installed by a player, but can be installed on vehicles.
- ```NO_MODIFY_VEHICLE``` Installing a part with this flag on a vehicle will mean that it can no longer be modified.  Parts with this flag should not be installable by players.
- ```NO_REPAIR``` Cannot be repaired.
- ```NO_UNINSTALL``` Cannot be uninstalled.
- ```NOINSTALL``` Cannot be installed.
- ```ON_CONTROLS``` Can only be installed on a part with `CONTROLS` flag.
- ```ON_ROOF``` Parts with this flag could only be installed on a roof (parts with `ROOF` flag).
- ```OBSTACLE``` Cannot walk through part, unless the part is also `OPENABLE`.
- ```ODDTURN``` Only on during odd turns.
- ```OPAQUE``` Cannot be seen through.
- ```OPENABLE``` Can be opened or closed.
- ```OPENCLOSE_INSIDE```  Can be opened or closed, but only from inside the vehicle.
- ```OVER``` Can be mounted over other parts.
- ```PERPETUAL``` If paired with `REACTOR`, part produces electrical power without consuming fuel.
- ```PLANTER``` Plants seeds into tilled dirt, spilling them when the terrain underneath is unsuitable.  It is damaged by running it over non-`DIGGABLE` surfaces.
- ```PLOW``` Tills the soil underneath the part while active. Takes damage from unsuitable terrain at a level proportional to the speed of the vehicle.
- ```POWER_TRANSFER``` Transmits power to and from an attached thingy (probably a vehicle).
- ```PROTRUSION``` Part sticks out so no other parts can be installed over it.
- ```REACTOR``` When enabled, part consumes fuel to generate epower.
- ```REAPER``` Cuts down mature crops, depositing them on the square.
- ```RECHARGE``` Recharge items with the same flag.  (Currently only the rechargeable battery mod).
- ```REMOTE_CONTROLS``` Once installed, allows using vehicle through remote controls.
- ```REVERSIBLE``` Removal has identical requirements to installation but is twice as quick.
- ```ROOF``` Covers a section of the vehicle.  Areas of the vehicle that have a roof and roofs on surrounding sections, are considered inside.  Otherwise they're outside.
- ```SCOOP``` Pulls items from underneath the vehicle to the cargo space of the part.  Also mops up liquids.
- ```SEATBELT``` Helps prevent the player from being ejected from the vehicle during an accident.  Can only be installed on a part with `BELTABLE` flag.
- ```SEAT``` A seat where the player can sit or sleep.
- ```SECURITY``` If installed, will emit a loud noise when the vehicle is smashed.
- ```SHARP``` Striking a monster with this part does cutting damage instead of bashing damage, and prevents stunning the monster.
- ```SHOCK_ABSORBER``` This part protects non-frame parts on the same tile from shock damage from collisions.  It doesn't provide protect against direct impacts or other attacks.
- ```SIMPLE_PART``` This part can be installed or removed from that otherwise prevent modification.
- ```SMASH_REMOVE``` When you remove this part, instead of getting the item back, you will get the bash results.
- ```SOLAR_PANEL``` Recharges vehicle batteries when exposed to sunlight.  Has a 1 in 4 chance of being broken on car generation.
- ```SPACE_HEATER``` There is separate command to toggle this part.
- ```STABLE``` Similar to `WHEEL`, but if the vehicle is only a 1x1 section, this single wheel counts as enough wheels.  See also `UNSTABLE_WHEEL`.
- ```STEERABLE``` This wheel is steerable.
- ```STEREO``` Allows playing music for increasing the morale.
- ```TRANSFORM_TERRAIN``` Transform terrain (using rules defined in `transform_terrain`).
- ```TRACK``` Allows the vehicle installed on to be marked and tracked on map.
- ```TRACKED``` Contributes to steering effectiveness but doesn't count as a steering axle for install difficulty and still contributes to drag for the center of steering calculation.
- ```TURRET``` Is a weapon turret. Can only be installed on a part with `TURRET_MOUNT` flag.
- ```TURRET_CONTROLS``` If part with this flag is installed over the turret, it allows to set said turret's targeting mode to full auto. Can only be installed on a part with `TURRET` flag.
- ```TURRET_MOUNT``` Parts with this flag are suitable for installing turrets.
- ```UNMOUNT_ON_DAMAGE``` Part breaks off the vehicle when destroyed by damage. Item is new and typically undamaged.
- ```UNMOUNT_ON_MOVE``` Dismount this part when the vehicle moves. Doesn't drop the part, unless you give it special handling.
- ```UNSTABLE_WHEEL``` The opposite of `STABLE`, this will not provide for the wheeling needs of your vehicle when installed alone.
- ```VARIABLE_SIZE``` Has 'bigness' for power, wheel radius, etc.
- ```VISION``` Gives vision of otherwise unseen directions (e.g. mirrors).
- ```WASHING_MACHINE``` Can be used to wash filthy clothes en masse.
- ```WATER_WHEEL``` Recharges vehicle batteries when submerged in moving water.
- ```WHEEL``` Counts as a wheel in wheel calculations.
- ```WIDE_CONE_LIGHT``` Projects a wide cone of light when turned on.
- ```WINDOW``` Can see through this part and can install curtains over it.
- ```WIND_POWERED``` This engine is powered by wind (sails, etc.).
- ```WIND_TURBINE``` Recharges vehicle batteries when exposed to wind.
- ```WORKBENCH``` Can craft at this part, must be paired with a workbench json entry.


### Vehicle parts requiring other vehicle parts

The requirement for other vehicle parts is defined for a json flag by setting `requires_flag` for the flag.  `requires_flag` is the other flag that a part with this flag requires.


### Fuel types

- ```animal``` Beast of burden.
- ```avgas``` I believe I can fly!
- ```battery``` Electrifying.
- ```biodiesel``` Homemade power.
- ```charcoal``` Good ol' steampunk.
- ```coal_lump``` Good ol' steampunk.
- ```diesel``` Refined dino.
- ```gasoline``` Refined dino.
- ```jp8``` Refined dino for military use.
- ```lamp_oil``` Let there be light!
- ```motor_oil``` Synthetic analogue of refined dino.
- ```muscle``` I got the power!
- ```plut_cell``` 1.21 Gigawatts!
- ```wind``` Wind powered.
<|MERGE_RESOLUTION|>--- conflicted
+++ resolved
@@ -345,7 +345,7 @@
 - ```TRANSPARENT_FLOOR``` This terrain allows light to the z-level below.
 - ```UNSTABLE``` Walking here cause the bouldering effect on the character.
 - ```USABLE_FIRE``` This terrain or furniture counts as a nearby fire for crafting.
-- ```WALL``` This terrain is an upright obstacle.  Used for fungal conversion, and also implies `CONNECT_TO_WALL`.
+- ```WALL``` This terrain is an upright obstacle.  Used for fungal conversion, and also implies `CONNECT_WITH_WALL`.
 - ```WINDOW``` This terrain is a window, though it may be closed, broken, or covered up.  Used by the tiles code to align furniture sprites away from the window.
 - ```WIRED_WALL``` This terrain is a wall with electric wires inside.  Allows the `Reveal wall wirings` construction.
 - ```WORKOUT_LEGS``` This furniture is for training your legs.  Needed for checks like `is_limb_broken()`.
@@ -366,7 +366,7 @@
 
 - ```AUTO_WALL_SYMBOL``` The symbol of this terrain will be one of the line drawings (corner, T-intersection, straight line etc.) depending on the adjacent terrain.
 
-    Example: `-` and `|` are both terrain with the `CONNECT_TO_WALL` flag. `O` does not have the flag, while `X` and `Y` have the `AUTO_WALL_SYMBOL` flag.
+    Example: `-` and `|` are both terrain with the `CONNECT_WITH_WALL` flag. `O` does not have the flag, while `X` and `Y` have the `AUTO_WALL_SYMBOL` flag.
     
     `X` terrain will be drawn as a T-intersection (connected to west, south and east), `Y` will be drawn as horizontal line (going from west to east, no connection to south).
 
@@ -375,7 +375,7 @@
      |      O
 ```
 
-- ```CONNECT_TO_WALL``` This flag has been superseded by the JSON entry `connects_to`, but is retained for backward compatibility.
+- ```CONNECT_WITH_WALL``` This flag has been superseded by the JSON entries `connect_group` and `connects_to`, but is retained for backward compatibility.
 
 
 ### Fungal conversions only
@@ -673,7 +673,6 @@
 - ```SLEEP``` Greatly increases fatigue.
 - ```THORAZINE``` Removes diseases `hallu`, `visuals`, `high`. Additionally removes disease `formication` if disease `dermatik` isn't also present.  Has a chance of a negative reaction which increases fatigue.
 - ```VITAMINS``` Increases healthiness (not to be confused with HP).
-<<<<<<< HEAD
 - ```WEED``` Makes you roll with Cheech & Chong.  Adds disease `weed_high`.
 - ```XANAX``` Alleviates anxiety.  Adds disease `took_xanax`.
 
@@ -739,263 +738,6 @@
 
 
 ### Guns
-=======
-- ```WEED``` Makes you roll with Cheech & Chong. Adds disease `weed_high`.
-- ```XANAX``` Alleviates anxiety. Adds disease `took_xanax`.
-
-### Flags
-
-- ```ACID``` When consumed using the `BLECH` function, penalties are reduced if character has `ACIDPROOF` or `ACIDBLOOD` traits.
-- ```CARNIVORE_OK``` Can be eaten by characters with the Carnivore mutation.
-- ```CANT_HEAL_EVERYONE``` This med can't be used by everyone, it requires a special mutation. See `can_heal_with` in mutation.
-- ```CORROSIVE``` when consumed using the `BLECH` function, causes the same penalties as `ACID` but is not affected by `ACIDPROOF` or `ACIDBLOOD` traits.
-- ```EATEN_COLD``` Morale bonus for eating cold.
-- ```EATEN_HOT``` Morale bonus for eating hot.
-- ```EDIBLE_FROZEN``` Being frozen doesn't prevent eating it. No morale bonus.
-- ```INEDIBLE``` Inedible by default, enabled to eat when in conjunction with (mutation threshold) flags: `BIRD`, `CATTLE`.
-- ```FERTILIZER``` Works as fertilizer for farming, of if this consumed with the `PLANTBLECH` function penalties will be reversed for plants.
-- ```FREEZERBURN``` First thaw is `MUSHY`, second is rotten.
-- ```FUNGAL_VECTOR``` Will give a fungal infection when consumed.
-- ```HIDDEN_HALLU``` Food causes hallucinations, visible only with a certain survival skill level.
-- ```HIDDEN_POISON``` Food displays as poisonous with a certain survival skill level. Note that this doesn't make items poisonous on its own, consider adding `"use_action": [ "POISON" ]` as well, or using `FORAGE_POISON` instead.
-- ```MELTS``` Provides half fun unless frozen. Edible when frozen.
-- ```MILLABLE``` Can be placed inside a mill, to turn into flour.
-- ```MUTAGEN_CATALYST``` Injecting it will jumpstart mutation.
-- ```MUTAGEN_PRIMER``` Injecting it will prime your body for mutation.
-- ```MYCUS_OK``` Can be eaten by post-threshold Mycus characters. Only applies to Mycus fruits by default.
-- ```NEGATIVE_MONOTONY_OK``` Allows ```negative_monotony``` property to lower comestible fun to negative values.
-- ```NO_AUTO_CONSUME``` Consumables with this flag would not get consumed in auto-eat/auto-drink zone.
-- ```NO_INGEST``` Administered by some means other than oral intake.
-- ```NUTRIENT_OVERRIDE``` When you craft an item, game checks if it's a comestible, and if it is, it stores the components the item was created from. The "NUTRIENT_OVERRIDE" flag will skip this step.
-- ```PKILL_1``` Minor painkiller.
-- ```PKILL_2``` Moderate painkiller.
-- ```PKILL_3``` Heavy painkiller.
-- ```PKILL_L``` Slow-release painkiller.
-- ```RAD_STERILIZED``` Irradiated food that is safe to eat, but is not edible forever (such as MREs).
-- ```RAD_STERILIZED_EDIBLE_FOREVER``` Irradiated food that is safe to eat and remains edible forever.
-- ```RAW``` Reduces kcal by 25%, until cooked (that is, used in a recipe that requires a heat source). Should be added to *all* uncooked food, unless that food derives more than 50% of its calories from sugars (i.e. many fruits, some veggies) or fats (i.e. butchered fat, coconut). TODO: Make a unit test for these criteria after fat/protein/carbs are added.
-- ```SMOKABLE``` Accepted by smoking rack.
-- ```SMOKED``` Not accepted by smoking rack (product of smoking).
-- ```USE_EAT_VERB``` "You drink your %s." or "You eat your %s."
-- ```USE_ON_NPC``` Can be used on NPCs (not necessarily by them).
-- ```ZOOM``` Zoom items can increase your overmap sight range.
-
-
-## Effects
-Effect flags. These are checked by hardcode for monsters (introducing new flags will require C++ changes), but for characters are considered "character flags", meaning new ones can be implemented in JSON alone - see Character Flags.
-
-### Flags
-
-- ```DISABLE_FLIGHT``` Monsters affected by an effect with this flag will never count as flying (even if they have the `FLIES` flag).
-- ```EFFECT_IMPEDING``` Character affected by an effect with this flag can't move until they break free from the effect.  Breaking free requires a strength check: `x_in_y( STR * limb lifting score * limb grip score, 6 * get_effect_int( eff_id )`
-
-## Furniture and Terrain
-
-List of known flags, used in both `terrain.json` and `furniture.json`.
-
-### Flags
-
-- ```ALARMED``` Sets off an alarm if smashed.
-- ```ALIGN_WORKBENCH``` (only for furniture) A hint to the tiles display that the sprite for this furniture should face toward any adjacent tile with a workbench quality.
-- ```ALLOW_FIELD_EFFECT``` Apply field effects to items inside `SEALED` terrain/furniture.
-- ```ALLOW_ON_OPEN_AIR``` Don't warn when this furniture is placed on `t_open_air` or similar 'open air' terrains which lack a floor.
-- ```AMMOTYPE_RELOAD``` Furniture reloads by ammotype so player can choose from more than one fuel type.
-- ```AUTO_WALL_SYMBOL``` (only for terrain) The symbol of this terrain will be one of the line drawings (corner, T-intersection, straight line etc.) depending on the adjacent terrains.
-
-    Example: `-` and `|` are both terrain with the `CONNECT_WITH_WALL` flag. `O` does not have the flag, while `X` and `Y` have the `AUTO_WALL_SYMBOL` flag.
-
-    `X` terrain will be drawn as a T-intersection (connected to west, south and east), `Y` will be drawn as horizontal line (going from west to east, no connection to south).
-    ```
-    -X-    -Y-
-     |      O
-    ```
-
-- ```BARRICADABLE_DOOR_DAMAGED```
-- ```BARRICADABLE_DOOR_REINFORCED_DAMAGED```
-- ```BARRICADABLE_DOOR_REINFORCED```
-- ```BARRICADABLE_DOOR``` Door that can be barricaded.
-- ```BARRICADABLE_WINDOW_CURTAINS```
-- ```BARRICADABLE_WINDOW``` Window that can be barricaded.
-- ```BLOCK_WIND``` This terrain will block the effects of wind.
-- ```BURROWABLE``` Burrowing monsters can travel under this terrain, while most others can't (e.g. graboid will traverse under the chain link fence, while ordinary zombie will be stopped by it).
-- ```BUTCHER_EQ``` Butcher's equipment - required for full butchery of corpses.
-- ```CAN_SIT``` Furniture the player can sit on. Player sitting near furniture with the `FLAT_SURF` tag will get mood bonus for eating.
-- ```CHIP``` Used in construction menu to determine if wall can have paint chipped off.
-- ```COLLAPSES``` Has a roof that can collapse.
-- ```CONNECT_WITH_WALL``` (only for terrain) This flag has been superseded by the JSON entries `connect_group` and `connects_to`, but is retained for backward compatibility.
-- ```CONSOLE``` Used as a computer.
-- ```CONTAINER``` Items on this square are hidden until looted by the player.
-- ```CURRENT``` This water is flowing.
-- ```DEEP_WATER``` This is water that can submerge the player.
-- ```DESTROY_ITEM``` Items that land here are destroyed. See also `NOITEM`.
-- ```DIFFICULT_Z``` Most zombies will not be able to follow you up this terrain (i.e a ladder).
-- ```DIGGABLE_CAN_DEEPEN``` Diggable location can be dug again to make deeper (e.g. shallow pit to deep pit).
-- ```DIGGABLE``` Digging monsters, seeding monster, digging with shovel, etc.
-- ```DOOR``` Can be opened (used for NPC path-finding).
-- ```EASY_DECONSTRUCT``` Player can deconstruct this without tools.
-- ```ELEVATOR``` Terrain with this flag will move player, NPCs, monsters, and items up and down when player activates nearby `elevator controls`.
-- ```FIRE_CONTAINER``` Stops fire from spreading (brazier, wood stove, etc).
-- ```FISHABLE``` You can try to catch fish here.
-- ```FLAMMABLE_ASH``` Burns to ash rather than rubble.
-- ```FLAMMABLE_HARD``` Harder to light on fire, but still possible.
-- ```FLAMMABLE``` Can be lit on fire.
-- ```FLAT_SURF``` Furniture or terrain with a flat hard surface (e.g. table, but not chair; tree stump, etc.).
-- ```FLAT``` Player can build and move furniture on.
-- ```FORAGE_HALLU``` This item can be found with the `HIDDEN_HALLU` flag when found through foraging.
-- ```FORAGE_POISION``` This item can be found with the `HIDDEN_POISON` flag when found through foraging.
-- ```FRESH_WATER``` Source of fresh water. Will spawn fresh water (once) on terrains with `SPAWN_WITH_LIQUID` flag.
-- ```GOES_DOWN``` Can use <kbd>></kbd> to go down a level.
-- ```GOES_UP``` Can use <kbd><</kbd> to go up a level.
-- ```GROWTH_SEEDLING``` This plant is in its seedling stage of growth.
-- ```GROWTH_MATURE``` This plant is in a mature stage of a growth.
-- ```GROWTH_HARVEST``` This plant is ready for harvest.
-- ```HARVESTED``` Marks the harvested version of a terrain type (e.g. harvesting an apple tree turns it into a harvested tree, which later becomes an apple tree again).
-- ```HIDE_PLACE``` Creatures on this tile can't be seen by creatures not standing on adjacent tiles.
-- ```INDOORS``` Has a roof over it; blocks rain, sunlight, etc.
-- ```LADDER``` This piece of furniture that makes climbing easy.
-- ```LIQUIDCONT``` Furniture that contains liquid, allows for contents to be accessed in some checks even if `SEALED`.
-- ```LIQUID``` Blocks movement, but isn't a wall (lava, water, etc.)
-- ```MINEABLE``` Can be mined with a pickaxe/jackhammer.
-- ```MOUNTABLE``` Suitable for guns with the `MOUNTED_GUN` flag.
-- ```MURKY``` Liquid taken from tiles with this flag is badly poisoned (almost on par with sewage).
-- ```NOCOLLIDE``` Feature that simply doesn't collide with vehicles at all.
-- ```NOITEM``` Items cannot be added here but may overflow to adjacent tiles. See also `DESTROY_ITEM`.
-- ```NO_FLOOR``` Things should fall when placed on this tile.
-- ```NO_PICKUP_ON_EXAMINE``` Examining this tile (<kbd>e</kbd> by default) won't open Pick Up menu even if there are items here.
-- ```NO_SIGHT``` Creature on this tile have their sight reduced to one tile.
-- ```NO_SCENT``` This tile cannot have scent values, which prevents scent diffusion through this tile.
-- ```NO_SHOOT``` Terrain with this flag cannot be damaged by ranged attacks, and ranged attacks will not pass through it.
-- ```NO_SPOIL``` Items placed in this tile do not spoil.
-- ```OPENCLOSE_INSIDE``` If it's a door (with an 'open' or 'close' field), it can only be opened or closed if you're inside.
-- ```PAINFUL``` May cause a small amount of pain.
-- ```PERMEABLE``` Permeable for gases.
-- ```PICKABLE``` This terrain/furniture could be picked with lockpicks.
-- ```PIT_FILLABLE``` This terrain can be filled with dirt like a shallow pit.
-- ```PLACE_ITEM``` Valid terrain for `place_item()` to put items on.
-- ```PLANT``` A 'furniture' that grows and fruits.
-- ```PLANTABLE``` This terrain or furniture can have seeds planted in it.
-- ```PLOWABLE``` Terrain can be plowed.
-- ```RAMP_END``` Technical flag for proper work of ramps mechanics.
-- ```RAMP``` Can be used to move up a z-level.
-- ```REDUCE_SCENT``` Reduces scent diffusion (not total amount of scent in area); only works if also bashable.
-- ```ROAD``` Flat and hard enough to drive or skate (with rollerblades) on.
-- ```ROUGH``` May hurt the player's feet.
-- ```RUG``` Enables the `Remove Carpet` Construction entry.
-- ```SALT_WATER``` Source of salt water (works for terrains with examine action "water_source").
-- ```SEALED``` Can't use <kbd>e</kbd> to retrieve items; must smash them open first.
-- ```SEEN_FROM_ABOVE``` Visible from a higher level (provided the tile above has no floor)
-- ```SHALLOW_WATER``` This is water that is not deep enough to submerge the player.
-- ```SHARP``` May do minor damage to players/monsters passing through it.
-- ```SHORT``` Feature too short to collide with vehicle protrusions. (mirrors, blades).
-- ```SIGN``` Show written message on examine.
-- ```SMALL_PASSAGE``` This terrain or furniture is too small for large or huge creatures to pass through.
-- ```SPAWN_WITH_LIQUID``` This terrain will place liquid (once) on its own spawn. Type of liquid is defined by other flags. For example, it spawns fresh water via `FRESH_WATER` flag.
-- ```SUN_ROOF_ABOVE``` This furniture (terrain is not supported currently) has a "fake roof" above, that blocks sunlight. Special hack for #44421, to be removed later.
-- ```SUPPORTS_ROOF``` Used as a boundary for roof construction.
-- ```SUPPRESS_SMOKE``` Prevents smoke from fires; used by ventilated wood stoves, etc.
-- ```SWIMMABLE``` Player and monsters can swim through it.
-- ```THIN_OBSTACLE``` ```SPEAR``` attacks can go through this to hit something on the other side.
-- ```TINY``` Feature too short to collide with vehicle undercarriage. Vehicles drive over them with no damage, unless a wheel hits them.
-- ```TOILET_WATER``` Liquid taken from tiles with this flag is rather dirty and may poison you.
-- ```TRANSPARENT``` Players and monsters can see through/past it. Also sets ter_t.transparent.
-- ```TRANSPARENT_FLOOR``` This terrain allows light to the z-level below.
-- ```UNSTABLE``` Walking here cause the bouldering effect on the character.
-- ```USABLE_FIRE``` This terrain or furniture counts as a nearby fire for crafting.
-- ```WALL``` This terrain is an upright obstacle. Used for fungal conversion, and also implies `CONNECT_WITH_WALL`.
-- ```WINDOW``` This terrain is a window, though it may be closed, broken, or covered up.  Used by the tiles code to align furniture sprites away from the window.
-- ```WIRED_WALL``` This terrain is a wall with electric wires inside. Allows the `Reveal wall wirings` construction.
-- ```WORKOUT_LEGS``` This furniture is for training your legs. Needed for checks like `is_limb_broken()`.
-- ```WORKOUT_ARMS``` This furniture is for training your arms. Needed for checks like `is_limb_broken()`.
-
-### Fungal Conversions Only
-
-- ```FLOWER``` This furniture is a flower.
-- ```FUNGUS``` Fungal covered.
-- ```ORGANIC``` This furniture is partly organic.
-- ```SHRUB``` This terrain is a shrub.
-- ```TREE``` This terrain is a tree.
-- ```YOUNG``` This terrain is a young tree.
-
-### Furniture Only
-
-- ```AUTODOC``` This furniture can be an Autodoc console, it also needs the `autodoc` examine action.
-- ```AUTODOC_COUCH``` This furniture can be a couch for a furniture with the `autodoc` examine action.
-- ```BLOCKSDOOR``` This will boost map terrain's resistance to bashing if `str_*_blocked` is set (see `map_bash_info`).
-- ```BRIDGE``` If this furniture is placed over water tiles, it prevents player from becoming wet.
-
-
-## Generic
-
-These flags can be applied via JSON item definition to most items.  Not to be confused with the set of flags listed under Tools > Flags that apply to items, which cannot be assigned via JSON.
-
-### Flags
-
-- ```BIONIC_NPC_USABLE``` ... Safe CBMs that NPCs can use without extensive NPC rewrites to utilize toggle CBMs.
-- ```BIONIC_TOGGLED``` ... This bionic only has a function when activated, instead of causing its effect every turn.
-- ```BIONIC_POWER_SOURCE``` ... This bionic is a source of bionic power.
-- ```BIONIC_SHOCKPROOF``` ... This bionic can't be incapacitated by electrical attacks.
-- ```BIONIC_FAULTY``` ... This bionic is a "faulty" bionic.
-- ```BIONIC_WEAPON``` ... This bionic is a weapon bionic and activating it will create (or destroy) its fake_item in the user's hands. Prevents all other activation effects.
-- ```BIONIC_ARMOR_INTERFACE``` ... This bionic can provide power to powered armor.
-- ```BIONIC_SLEEP_FRIENDLY``` ... This bionic won't provide a warning if the player tries to sleep while it's active.
-- ```BIONIC_GUN``` ... This bionic is a gun bionic and activating it will fire it. Prevents all other activation effects.
-- ```CONDUCTIVE``` ... Item is considered as conducting electricity, even if material it's made of is non-conductive. Opposite of `NONCONDUCTIVE`.
-- ```CORPSE``` ... Flag used to spawn various human corpses during the mapgen.
-- ```CRUTCHES``` ... Item with this flag helps characters not to fall down if their legs are broken.
-- ```DANGEROUS``` ... NPCs will not accept this item. Explosion iuse actor implies this flag. Implies `NPC_THROW_NOW`.
-- ```DETERGENT``` ... This item can be used as a detergent in a washing machine.
-- ```DURABLE_MELEE``` ... Item is made to hit stuff and it does it well, so it's considered to be a lot tougher than other weapons made of the same materials.
-- ```ELECTRONIC``` ... This item contain sensitive electronics which can be fried by nearby EMP blast.
-- ```FAKE_MILL``` ... Item is a fake item, to denote a partially milled product by @ref Item::process_fake_mill, where conditions for its removal are set.
-- ```FAKE_SMOKE``` ... Item is a fake item generating smoke, recognizable by @ref item::process_fake_smoke, where conditions for its removal are set.
-- ```FIREWOOD``` ... This item can serve as a firewood. Items with this flag are sorted out to "Loot: Wood" zone
-- ```FRAGILE_MELEE``` ... Fragile items that fall apart easily when used as a weapon due to poor construction quality and will break into components when broken.
-- ```GAS_DISCOUNT``` ... Discount cards for the automated gas stations.
-- ```ITEM_BROKEN``` ... Item was broken and won't activate anymore.
-- ```IS_PET_ARMOR``` ... Is armor for a pet monster, not armor for a person.
-- ```LEAK_ALWAYS``` ... Leaks (may be combined with `RADIOACTIVE`).
-- ```LEAK_DAM``` ... Leaks when damaged (may be combined with `RADIOACTIVE`).
-- ```MOP``` ... This item could be used to mop up spilled liquids like blood or water.
-- ```NEEDS_UNFOLD``` ... Has an additional time penalty upon wielding. For melee weapons and guns this is offset by the relevant skill. Stacks with `SLOW_WIELD`.
-- ```NO_PACKED``` ... This item is not protected against contamination and won't stay sterile.  Only applies to CBMs.
-- ```NO_REPAIR``` ... Prevents repairing of this item even if otherwise suitable tools exist.
-- ```NO_SALVAGE``` ... Item cannot be broken down through a salvage process. Best used when something should not be able to be broken down (i.e. base components like leather patches).
-- ```NO_STERILE``` ... This item is not sterile.  Only applies to CBMs.
-- ```NPC_ACTIVATE``` ... NPCs can activate this item as an alternative attack. Currently done by throwing it right after activation. Implied by `BOMB`.
-- ```NPC_ALT_ATTACK``` ... Shouldn't be set directly. Implied by `NPC_ACTIVATE` and `NPC_THROWN`.
-- ```NPC_THROWN``` ... NPCs will throw this item (without activating it first) as an alternative attack.
-- ```NPC_THROW_NOW``` ... NPCs will try to throw this item away, preferably at enemies. Implies `TRADER_AVOID` and `NPC_THROWN`.
-- ```OLD_CURRENCY``` ... Paper bills and coins that used to be legal tender before the Cataclysm and may still be accepted by some automated systems.
-- ```PERFECT_LOCKPICK``` ... Item is a perfect lockpick. Takes only 5 seconds to pick a lock and never fails, but using it grants only a small amount of lock picking xp. The item should have `LOCKPICK` quality of at least 1.
-- ```PRESERVE_SPAWN_OMT``` ... This item will store the OMT that it spawns in, in the `spawn_location_omt` item var.
-- ```PSEUDO``` ... Used internally to mark items that are referred to in the crafting inventory but are not actually items. They can be used as tools, but not as components. Implies `TRADER_AVOID`.
-- ```RADIOACTIVE``` ... Is radioactive (can be used with `LEAK_*`).
-- ```RAIN_PROTECT``` ... Protects from sunlight and from rain when wielded.
-- ```REDUCED_BASHING``` ... Gunmod flag; reduces the item's bashing damage by 50%.
-- ```REDUCED_WEIGHT``` ... Gunmod flag; reduces the item's base weight by 25%.
-- ```REQUIRES_TINDER``` ... Requires tinder to be present on the tile this item tries to start a fire on.
-- ```SINGLE_USE``` ... This item is deleted after being used. Items that count by charge do not need this as they are deleted when charges run out.
-- ```SLEEP_AID``` ... This item helps in sleeping.
-- ```SLEEP_AID_CONTAINER``` ... This item allows sleep aids inside of it to help in sleeping. (E.g. this is a pillowcase).
-- ```SLEEP_IGNORE``` ... This item is not shown as before-sleep warning.
-- ```SLOW_WIELD``` ... Has an additional time penalty upon wielding. For melee weapons and guns this is offset by the relevant skill. Stacks with `NEEDS_UNFOLD`.
-- ```TACK``` ... Item can be used as tack for a mount.
-- ```TARDIS``` ... Container item with this flag bypasses internal checks for pocket data, so inside it could be bigger than on the outside, and could hold items that otherwise won't fit its dimensions.
-- ```TIE_UP``` ... Item can be used to tie up a creature.
-- ```TINDER``` ... This item can be used as tinder for lighting a fire with a `REQUIRES_TINDER` flagged firestarter.
-- ```TRADER_AVOID``` ... NPCs will not start with this item. Use this for active items (e.g. flashlight (on)), dangerous items (e.g. active bomb), fake items or unusual items (e.g. unique quest item).
-- ```TRADER_KEEP``` ... NPCs will not trade this item away under any circumstances.
-- ```TRADER_KEEP_EQUIPPED``` ... NPCs will only trade this item if they aren't currently wearing or wielding it.
-- ```UNBREAKABLE_MELEE``` ... Never gets damaged when used as melee weapon.
-- ```UNRECOVERABLE``` ... Cannot be recovered from a disassembly.
-- ```WATER_BREAK``` ... Item is broken in water.
-- ```WATER_BREAK_ACTIVE``` ... Item can get wet and is broken in water if active.
-- ```WATER_DISSOLVE``` ... Item is dissolved in water.
-- ```ZERO_WEIGHT``` Normally items with zero weight will generate an error. Use this flag to indicate that zero weight is intentional and suppress that error.
-
-
-## Guns
->>>>>>> 56846666
 
 - ```BACKBLAST``` Causes a small explosion behind the person firing the weapon. Currently not implemented?
 - ```BIPOD``` Handling bonus only applies on `MOUNTABLE` map/vehicle tiles. Does not include wield time penalty (see `SLOW_WIELD`).
