--- conflicted
+++ resolved
@@ -313,12 +313,8 @@
 - ```SUPER_FANCY``` Gives an additional moral bonus over `FANCY` if the player has the `Stylish` trait.
 - ```SWIM_GOGGLES``` Allows you to see much further underwater.
 - ```THERMOMETER``` This gear is equipped with an accurate thermometer (which is used to measure temperature).
-<<<<<<< HEAD
-- ```TOUGH_FEET``` Character receives no movement penalty for not wearing `NORMAL` layer foot clothing.
-=======
 - ```TOUGH_FEET``` This armor provide effect similar to wearing a proper boots (like scale on your legs), so you don't have a debuff from not wearing footwear
 - ```UNDERSIZE``` This clothes can be worn comfortably by mutants with Tiny or Unassuming. Too small for anyone else
->>>>>>> d00e4fe3
 - ```VARSIZE``` Can be made to fit via tailoring.
 - ```WAIST``` Layer for belts other things worn on the waist.
 - ```WATCH``` Acts as a watch and allows the player to see actual time.
@@ -1744,4 +1740,4 @@
 - ```NO_DIRTYING``` Prevents the gun from receiving `fault_gun_dirt` fault.
 - ```JAMMED_GUN``` Stops burst fire. Adds delay on next shot.
 - ```UNLUBRICATED``` Randomly causes screeching noise when firing and applies damage when that happens.
-- ```BAD_CYCLING``` One in 16 chance that the gun fails to cycle when fired resulting in `fault_gun_chamber_spent` fault.
+- ```BAD_CYCLING``` One in 16 chance that the gun fails to cycle when fired resulting in `fault_gun_chamber_spent` fault.