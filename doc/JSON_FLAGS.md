--- conflicted
+++ resolved
@@ -332,12 +332,8 @@
 - ```ACIDBLOOD``` Drip acid from wounds instead of blood
 - ```ACID_IMMUNE``` You are immune to acid damage.
 - ```ALARMCLOCK``` You always can set alarms.
-<<<<<<< HEAD
 - ```ALBINO``` Cause you to have painful sunburns.
-=======
-- ```ALBINO``` Cause you to have painful sunburns
-- ```ARM_WINGS``` You have wings instead of regular arms
->>>>>>> eec670dc
+- ```ARM_WINGS``` You have wings instead of regular arms.
 - ```BASH_IMMUNE``` You are immune to bashing damage.
 - ```BG_OTHER_SURVIVORS_STORY``` Given to NPC when it has other survival story.
 - ```BG_SURVIVAL_STORY``` Given to NPC when it has a survival story.
@@ -432,15 +428,10 @@
 - ```WEBBED_FEET``` You have webbings on your feet, supporting your swimming speed if not wearing footwear.
 - ```WEBBED_HANDS``` You have webbings on your hands, supporting your swimming speed.
 - ```WEB_RAPPEL``` You can rappel down staircases and sheer drops of any height.
-<<<<<<< HEAD
 - ```WEB_WALKER``` Removes the movement speed demerit while walking through webs.
 - ```WINGS_1``` You have 50% chance to ignore falling traps (including ledges).
 - ```WINGS_2``` You have 100% chance to ignore falling traps (including ledges).  Requires two flag instances.
-=======
-- ```WINGS_1``` If you're not immobilized and have <50% burden, you reduce fall damage by 1 Z-level.
-- ```WINGS_2``` If you're not immobilized and have <50% burden, you reduce fall damage by 2 Z-levels.
 - ```WINGGLIDE``` You can glide using some part of your body and strenuous physical effort.
->>>>>>> eec670dc
 - ```mycus``` TBD
 
 
