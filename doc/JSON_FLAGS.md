--- conflicted
+++ resolved
@@ -609,44 +609,6 @@
 - ```WORKOUT_LEGS``` This furniture is for training your legs. Needed for checks like `is_limb_broken()`.
 - ```WORKOUT_ARMS``` This furniture is for training your arms. Needed for checks like `is_limb_broken()`.
 
-<<<<<<< HEAD
-### Examine Actions
-
-- ```aggie_plant``` Harvest plants.
-- ```autodoc``` Brings the autodoc consoles menu. Needs the ```AUTODOC``` flag to function properly and an adjacent furniture with the ```AUTODOC_COUCH``` flag.
-- ```autoclave_empty``` Start the autoclave cycle if it contains filthy CBM, and the player has enough water.
-- ```autoclave_full``` Check on the progress of the cycle, and collect sterile CBM once cycle is completed.
-- ```bars``` Take advantage of AMORPHOUS and slip through the bars.
-- ```bulletin_board``` Use this to arrange tasks for your faction camp.
-- ```cardreader``` Use the cardreader with a valid card, or attempt to hack.
-- ```chainfence``` Hop over the chain fence.
-- ```controls_gate``` Controls the attached gate.
-- ```dirtmound``` Plant seeds and plants.
-- ```elevator``` Use the elevator to change floors.
-- ```fault``` Displays descriptive message, but otherwise unused.
-- ```flower_poppy``` Pick the mutated poppy.
-- ```fswitch``` Flip the switch and the rocks will shift.
-- ```fungus``` Release spores as the terrain crumbles away.
-- ```gaspump``` Use the gas-pump.
-- ```locked_object``` Locked, but can be pried open. Adding 'PICKABLE' flag allows opening with a lockpick as well. Prying/lockpicking results are hardcoded.
-- ```locked_object_pickable``` Locked, but can be opened with a lockpick. Requires 'PICKABLE' flag, lockpicking results are hardcoded.
-- ```none``` None
-- ```pedestal_temple``` Opens the temple if you have a petrified eye.
-- ```pedestal_wyrm``` Spawn wyrms.
-- ```pit_covered``` Uncover the pit.
-- ```pit``` Cover the pit if you have some planks of wood.
-- ```portable_structure``` Take down a tent or similar portable structure.
-- ```rubble``` Clear up the rubble if you have a shovel.
-- ```safe``` Attempt to crack the safe.
-- ```shelter``` Take down the shelter.
-- ```shrub_marloss``` Pick a marloss bush.
-- ```shrub_wildveggies``` Pick a wild veggies shrub.
-- ```slot_machine``` Gamble.
-- ```toilet``` Either drink or get water out of the toilet.
-- ```water_source``` Drink or get water from a water source.
-
-=======
->>>>>>> f0cce96a
 ### Fungal Conversions Only
 
 - ```FLOWER``` This furniture is a flower.
