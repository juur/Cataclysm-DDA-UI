--- conflicted
+++ resolved
@@ -198,79 +198,6 @@
 
 ### Covers
 
-<<<<<<< HEAD
-- ```BARRICADABLE_DOOR``` Door that can be barricaded.
-- ```BARRICADABLE_DOOR_DAMAGED```
-- ```BARRICADABLE_DOOR_REINFORCED```
-- ```BARRICADABLE_DOOR_REINFORCED_DAMAGED```
-- ```BARRICADABLE_WINDOW``` Window that can be barricaded.
-- ```BARRICADABLE_WINDOW_CURTAINS```
-- ```BASHABLE``` Players + Monsters can bash this.
-- ```BUTCHER_EQ``` Butcher's equipment - required for full butchery of corpses.
-- ```CAN_SIT``` Furniture the player can sit on. Player sitting near furniture with the "FLAT_SURF" tag will get mood bonus for eating.
-- ```CHIP``` Used in construction menu to determine if wall can have paint chipped off.
-- ```COLLAPSES``` Has a roof that can collapse.
-- ```CONNECT```` Only for impassable tile with the HIDE_PLACE flag, allows to hide into this tile from a similar one. Will only work for furniture, not terrain. Does not affect the way this tile is displayed!
-- ```CONNECT_TO_WALL``` (only for terrain) This flag has been superseded by the JSON entry `connects_to`, but is retained for backward compatibility.
-- ```CONSOLE``` Used as a computer.
-- ```CONTAINER``` Items on this square are hidden until looted by the player.
-- ```BLOCK_WIND``` This terrain will block the effects of wind.
-- ```DECONSTRUCT``` Can be deconstructed.
-- ```DEEP_WATER```
-- ```DESTROY_ITEM``` Items that land here are destroyed. See also `NOITEM`
-- ```DIGGABLE``` Digging monsters, seeding monster, digging with shovel, etc.
-- ```DIGGABLE_CAN_DEEPEN``` Diggable location can be dug again to make deeper (e.g. shallow pit to deep pit).
-- ```DOOR``` Can be opened (used for NPC path-finding).
-- ```EASY_DECONSTRUCT``` Player can deconstruct this without tools.
-- ```EXPLODES``` Explodes when on fire.
-- ```FIRE_CONTAINER``` Stops fire from spreading (brazier, wood stove, etc.)
-- ```FLAMMABLE``` Can be lit on fire.
-- ```FLAMMABLE_ASH``` Burns to ash rather than rubble.
-- ```FLAMMABLE_HARD``` Harder to light on fire, but still possible.
-- ```FLAT``` Player can build and move furniture on.
-- ```FLAT_SURF``` Furniture or terrain with a flat hard surface (e.g. table, but not chair; tree stump, etc.).
-- ```GOES_DOWN``` Can use <kbd>></kbd> to go down a level.
-- ```GOES_UP``` Can use <kbd><</kbd> to go up a level.
-- ```HARVESTED``` Marks the harvested version of a terrain type (e.g. harvesting an apple tree turns it into a harvested tree, which later becomes an apple tree again).
-- ```HIDE_PLACE``` Creatures on this tile can't be seen by creatures not standing on adjacent tiles
-- ```INDOORS``` Has a roof over it; blocks rain, sunlight, etc.
-- ```LADDER``` This piece of furniture that makes climbing easy (works only with z-level mode).
-- ```LIQUID``` Blocks movement, but isn't a wall (lava, water, etc.)
-- ```LIQUIDCONT``` Furniture that contains liquid, allows for contents to be accessed in some checks even if `SEALED`.
-- ```MAX_[SIZE]``` Replace [SIZE] with TINY, SMALL, MEDIUM, or LARGE. Goes with HIDE_PLACE, only creatures up to [SIZE] size can hide in here.
-- ```MINEABLE``` Can be mined with a pickaxe/jackhammer.
-- ```MOUNTABLE``` Suitable for guns with the `MOUNTED_GUN` flag.
-- ```NOCOLLIDE``` Feature that simply doesn't collide with vehicles at all.
-- ```NOITEM``` Items cannot be added here but may overflow to adjacent tiles. See also `DESTROY_ITEM`
-- ```NO_FLOOR``` Things should fall when placed on this tile
-- ```NO_SIGHT``` Creature on this tile have their sight reduced to one tile
-- ```OPENCLOSE_INSIDE``` If it's a door (with an 'open' or 'close' field), it can only be opened or closed if you're inside.
-- ```PAINFUL``` May cause a small amount of pain.
-- ```PERMEABLE``` Permeable for gases.
-- ```PLACE_ITEM``` Valid terrain for `place_item()` to put items on.
-- ```PLANT``` A 'furniture' that grows and fruits.
-- ```PLOWABLE``` Terrain can be plowed.
-- ```RAMP``` Can be used to move up a z-level
-- ```RAMP_END```
-- ```REDUCE_SCENT``` Reduces scent even more; only works if also bashable.
-- ```ROAD``` Flat and hard enough to drive or skate (with rollerblades) on.
-- ```ROUGH``` May hurt the player's feet.
-- ```RUG``` Enables the `Remove Carpet` Construction entry.
-- ```SALT_WATER``` Source of salt water (works for terrains with examine action "water_source").
-- ```SEALED``` Can't use <kbd>e</kbd> to retrieve items; must smash them open first.
-- ```SEEN_FROM_ABOVE``` Visible from a higher level (provided the tile above has no floor)
-- ```SHARP``` May do minor damage to players/monsters passing through it.
-- ```SHORT``` Feature too short to collide with vehicle protrusions. (mirrors, blades).
-- ```SUPPORTS_ROOF``` Used as a boundary for roof construction.
-- ```SUPPRESS_SMOKE``` Prevents smoke from fires; used by ventilated wood stoves, etc.
-- ```SWIMMABLE``` Player and monsters can swim through it.
-- ```THIN_OBSTACLE``` Passable by players and monsters; vehicles destroy it.
-- ```TINY``` Feature too short to collide with vehicle undercarriage. Vehicles drive over them with no damage, unless a wheel hits them.
-- ```TRANSPARENT``` Players and monsters can see through/past it. Also sets ter_t.transparent.
-- ```USABLE_FIRE``` This terrain or furniture counts as a nearby fire for crafting.
-- ```UNSTABLE``` Walking here cause the bouldering effect on the character.
-- ```WALL``` This terrain is an upright obstacle. Used for fungal conversion, and also implies `CONNECT_TO_WALL`.
-=======
 - ```ARMS``` ... same ```ARM_L``` and ```ARM_R```
 - ```ARM_L```
 - ```ARM_R```
@@ -287,7 +214,6 @@
 - ```LEG_R```
 - ```MOUTH```
 - ```TORSO```
->>>>>>> 1809ed9c
 
 ### Flags
 
@@ -567,6 +493,7 @@
 - ```CAN_SIT``` Furniture the player can sit on. Player sitting near furniture with the "FLAT_SURF" tag will get mood bonus for eating.
 - ```CHIP``` Used in construction menu to determine if wall can have paint chipped off.
 - ```COLLAPSES``` Has a roof that can collapse.
+- ```CONNECT``` Only for impassable tile with the `HIDE_PLACE` flag, allows to hide into this tile from a similar one. Will only work for furniture, not terrain. Does not affect the way this tile is displayed!
 - ```CONNECT_TO_WALL``` (only for terrain) This flag has been superseded by the JSON entry `connects_to`, but is retained for backward compatibility.
 - ```CONSOLE``` Used as a computer.
 - ```CONTAINER``` Items on this square are hidden until looted by the player.
@@ -592,6 +519,7 @@
 - ```LADDER``` This piece of furniture that makes climbing easy (works only with z-level mode).
 - ```LIQUIDCONT``` Furniture that contains liquid, allows for contents to be accessed in some checks even if `SEALED`.
 - ```LIQUID``` Blocks movement, but isn't a wall (lava, water, etc.)
+- ```MAX_[SIZE]``` Replace `[SIZE]` with `TINY`, `SMALL`, `MEDIUM`, or` LARGE`. Goes with `HIDE_PLACE`, only creatures up to `[SIZE]` size can hide in here.
 - ```MINEABLE``` Can be mined with a pickaxe/jackhammer.
 - ```MOUNTABLE``` Suitable for guns with the `MOUNTED_GUN` flag.
 - ```NOCOLLIDE``` Feature that simply doesn't collide with vehicles at all.
