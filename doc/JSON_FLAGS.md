--- conflicted
+++ resolved
@@ -929,11 +929,7 @@
 - ```CBM_SUBS``` May produce a CBM or two from bionics_subs and a power CBM when butchered.
 - ```CBM_TECH``` May produce a CBM or two from 'bionics_tech' item group and a power CBM when butchered.
 - ```CHITIN``` May produce chitin when butchered.
-<<<<<<< HEAD
-- ```CLIMBS``` Can climb over fences and other barricades.
-=======
 - ```CLIMBS``` Can climb over fences or similar obstacles quickly.
->>>>>>> 75d65600
 - ```COLDROOF``` Immune to cold damage.
 - ```CURRENT``` this water is flowing.
 - ```DESTROYS``` Bashes down walls and more. (2.5x bash multiplier, where base is the critter's max melee bashing)
