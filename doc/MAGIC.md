--- conflicted
+++ resolved
@@ -692,7 +692,6 @@
 | `STRENGTH` | 
 | `SPEED` | 
 | `EFFECTIVE_HEALTH_MOD` | If this is anything other than zero (which it defaults to) you will use it instead of your actual health mod.
-<<<<<<< HEAD
 | `EXTRA_ACID` | EXTRA_TYPE apply some amount of damage of picked type on target
 | `EXTRA_BASH` | 
 | `EXTRA_BIO` | 
@@ -702,9 +701,7 @@
 | `EXTRA_ELEC` | 
 | `EXTRA_HEAT` | 
 | `EXTRA_STAB` | 
-=======
 | `EXTRA_ELEC_PAIN` | Multiplier on electric damage received, the result is applied as extra pain.
->>>>>>> 5dee013d
 | `FATIGUE` | 
 | `FOOTSTEP_NOISE` | 
 | `HUNGER` | 
