# How to add magic to a mod

- [Spells](#spells)
- [The template spell](#the-template-spell)
- [Mandatory fields](#mandatory-fields)
  - [Spell effects](#spell-effects)
  - [Spell shape](#spell-shape)
- [Common fields](#common-fields)
  - [Spell Flags](#spell-flags)
  - [Damage Types](#damage-types)
  - [Spell level](#spell-level)
  - [Learning Spells](#learning-spells)
  - [Extra spell effects](#extra-spell-effects)
- [Adding spells to professions and NPCs](#adding-spells-to-professions-and-npcs)
- [Examples](#examples)
  - [Summon spell](#summon-spell)
  - [Typical attack](#typical-attack)
  - [Consecutive spell casting](#consecutive-spell-casting)
  - [Random spell casting](#random-spell-casting)
  - [Repeatedly cast the same spell](#repeatedly-cast-the-same-spell)
  - [A spell that casts a note on the target and an effect on the caster](#a-spell-that-casts-a-note-on-the-target-and-an-effect-on-the-caster)
  - [Monster spells](#monster-spells)
- [Enchantments](#enchantments)
  - [ID values](#id-values)
  - [Enchantment value examples](#enchantment-value-examples)


## Spells

Spells in Cataclysm: Dark Days Ahead consist in actions performed by a character or item, that result on a target or targets receiving an event.

This can be anything from the humble fireball spell or the simple heal, to granting states, mutations, summoning items and vehicles, spawning monsters, exploding monsters, applying auras, crowd-controlling, blinking, transforming terrain, adding or subtracting stats, granting or removing `effect_type`s, and more.

Remarkably, some things that don't seem quite "magical" at first glance may also be handled by spells, like casting Fist, casting Gun, casting Vomit, granting (or removing) `drunk`enness, handling fields (`field_id`s), transforming items, among other things.

By making clever use of JSON fields, interactions, combinations and descriptions, anyone can go wild in spell crafting.  Different spells from the official mods can be used as reference.

## The template spell

In `data/mods/Magiclysm` there is a template spell, copied here for your perusal:

```C++
  {
    // This spell exists in json as a template for contributors to see the possible values of the spell
    "id": "example_template",                                 // id of the spell, used internally. not translated
    "type": "SPELL",
    "name": "Template Spell",                                 // name of the spell that shows in game
    "description": "This is a template to show off all the available values",
    "valid_targets": [ "hostile", "ground", "self", "ally" ], // if a valid target is not included, you cannot cast the spell on that target.
    "effect": "shallow_pit",                                  // effects are coded in C++. A list will be provided below of possible effects that have been coded.
    "effect_str": "template",                                 // special. see below
    "shape": "blast",                                         // the "shape" of the spell's area of effect. uses the aoe stat
    "extra_effects": [ { "id": "fireball", "hit_self": false, "max_level": 3 } ],	// this allows you to cast multiple spells with only one spell
    "affected_body_parts": [ "head", "torso", "mouth", "eyes", "arm_l", "arm_r", "hand_r", "hand_l", "leg_l", "foot_l", "foot_r" ], // body parts affected by effects
    "flags": [ "SILENT", "LOUD", "SOMATIC", "VERBAL", "NO_HANDS", "NO_LEGS", "SPAWN_GROUP" ], // see "Spell Flags" below
    "spell_class": "NONE",                                    //
    "base_casting_time": 1000,                                // this is the casting time (in moves)
    "final_casting_time": 100,
    "casting_time_increment": -50,
    "base_energy_cost": 30,                                   // the amount of energy (of the requisite type) to cast the spell
    "final_energy_cost": 100,
    "energy_increment": -6,
    "energy_source": "MANA",                                  // the type of energy used to cast the spell. types are: MANA, BIONIC, HP, STAMINA, NONE (none will not use mana)
    "components": [requirement_id]                            // an id from a requirement, like the ones you use for crafting. spell components require to cast.
    "difficulty": 12,                                         // the difficulty to learn/cast the spell
    "max_level": 10,                                          // maximum level you can achieve in the spell
    "min_accuracy" -20,                                       // the accuracy bonus of the spell. around -15 and it gets blocked all the time
    "max_accuracy": 20,                                       // around 20 accuracy and it's basically impossible to block
    "accuracy_increment": 1.5
    "min_damage": 0,                                          // minimum damage (or "starting" damage)
    "max_damage": 100,                                        // maximum damage the spell can achieve
    "damage_increment": 2.5,                                  // to get damage (and any of the other below stats) multiply this by spell's level and add to minimum damage
    "min_aoe": 0,                                             // area of effect, or range of variance
    "max_aoe": 5,
    "aoe_increment": 0.1,
    "min_range": 1,                                           // range of the spell
    "max_range": 10,
    "range_increment": 2,
    "min_dot": 0,                                             // damage over time
    "max_dot": 2,
    "dot_increment": 0.1,
    "min_duration": 0,                                        // duration of spell effect in moves (if the spell has a special effect)
    "max_duration": 1000,
    "duration_increment": 4,
    "min_pierce": 0,                                          // how much of the spell pierces armor
    "max_pierce": 1,
    "pierce_increment": 0.1,
    "field_id": "fd_blood",                                   // the string id of the field (currently hardcoded)
    "field_chance": 100,                                      // one_in( field_chance ) chance of spawning a field per tile in aoe
    "min_field_intensity": 10,                                // field intensity of fields generated
    "max_field_intensity": 10,
    "field_intensity_increment": 1,
    "field_intensity_variance": 0.1                           // the field can range in intensity from -variance as a percent to +variance as a percent i.e. this spell would be 9-11
    "sound_type": "combat",                                   // the type of sound. possible types are: background, weather, music, movement, speech, activity, destructive_activity, alarm, combat, alert, order
    "sound_description": "a whoosh",                          // the sound description. in the form of "You hear %s" by default it is "an explosion"
    "sound_ambient": true,                                    // whether or not this is treated as an ambient sound or not
    "sound_id": "misc",                                       // the sound id
    "sound_variant": "shockwave",                             // the sound variant
    "learn_spells": { "create_atomic_light": 5, "megablast": 10 }   // the caster will learn these spells when the current spell reaches the specified level. should be a map of spell_type_id and the level at which the new spell is learned.
  }
```
The template spell above shows every JSON field that spells can have.  Most of these values can be set at 0 or "NONE", so you may leave out most of these fields if they do not pertain to your spell.

When deciding values for some of these, it is important to note that some of the formulae are not linear.
For example, this is the formula for spell failure chance:

```( ( ( ( spell_level - spell_difficulty ) * 2 + intelligence + spellcraft_skill ) - 30 ) / 30 ) ^ 2```

Meaning a spell with difficulty 0 cast by a player with 8 intelligence, 0 spellcraft, and level 0 in the spell will have a 53% spell failure chance.
On the other hand, a player with 12 intelligence, 6 spellcraft, and level 6 in the same spell will have a 0% spell failure chance.

However, experience gain is a little more complicated to calculate.  The formula for how much experience you need to get to a level is below:

```e ^ ( ( level + 62.5 ) * 0.146661 ) ) - 6200```

## Mandatory fields

As noted above, few JSON fields are actually required for spells to work.  Some of the mandatory fields are:

| Identifier                  | Description
|---                          |---
| `id` |  Unique ID for the spell, used internally. Must be one continuous word, use underscores if necessary.
| `type` | Indicates the JSON object is a `SPELL`.
| `name` | Name of the spell that shows in game.
| `description` | Description of the spell that shows in game.
| `valid_targets` | Targets affected by the spell.  If a valid target is not included, you cannot cast the spell on that target.  Additionally, if the valid target is not specified, the spell aoe will not affect it.  Can be `ally`, `field`, `ground`, `hostile`, `item`, `none` or `self`.
| `effect` | Hardcoded spell behaviors, roughly speaking spell "type".  See the list below.
| `shape` | The shape of the spell's area of effect.  See the list below.

Depending on the spell effect, more or less fields will be required.  

For example, a classic `attack` spell needs the `damage_type`, `min_damage`, `max_damage`, `min_range`, `max_range`, and `max_level` fields.  

In contrast, an `attack` spell using `effect_str` to grant a `self` buff (without a damage component) needs the `min_duration`, `max_duration`, and `max_level` fields instead.


### Spell effects

Each spell effect is defined in the `effect` field. For example, the Magus spell "Magic Missile" has the `attack` effect, meaning it deals damage to a specific target:

```json
  {
    "id": "magic_missile",
    "effect": "attack",
    "min_damage": 1
  }
```

while the Druid spell "Nature's Bow" has the `spawn_item` effect, designating the ID of the item to spawn:

```json
  {
    "id": "druid_naturebow1",
    "effect": "spawn_item",
    "effect_str": "druid_recurve"
  }
```

Below is a table of currently implemented effects, along with special rules for how they work:

| Effect                   | Description
|---                       |---
| `area_pull` | Pulls `valid_targets` in its aoe toward the target location.  Currently, the pull distance is set to 1 (see `directed_push`).
| `area_push` | Pushes `valid_targets` in its aoe away from the target location.  Currently, the push distance is set to 1 (see `directed_push`).
| `attack` | Causes damage to `valid_targets` in its aoe, and applies `effect_str` named effect to targets.  To damage terrain use `bash`.
| `banishment` | Kills any `MONSTER` in the aoe up to damage hp.  Any overflow hp is taken from the caster; if it's more than the caster's hp the spell fails.
| `bash` | Bashes the terrain at the target.  Uses damage() as the strength of the bash.
| `charm_monster` | Charms a monster that has less hp than damage() for approximately duration().
| `dash` | Dashes forward up to range and hits targets in a cone at the target.
| `directed_push` | Pushes `valid_targets` in aoe away from the target location, with a distance of damage().  Negative values pull instead.
| `effect_on_condition` | Runs the `effect_on_condition` from `effect_str` on all valid targets.  The EOC will be centered on the player, with the NPC as caster.
| `emit` | Causes an `emit` at the target.
| `explosion` | Causes an explosion centered on the target.  Uses damage() for power and factor aoe()/10.
| `flashbang` | Causes a flashbang effect is centered on the target.  Uses damage() for power and factor aoe()/10.
| `fungalize` | Fungalizes the target.
| `guilt` | Target gets the guilt morale as if it killed the caster.
| `map` | Maps out the overmap centered on the player, to a radius of aoe().
| `mod_moves` | Adds damage() moves to the targets.  Negative values "freeze" for that amount of time.
| `morale` | Gives a morale effect to NPCs or the avatar within the aoe.  Uses damage() for the value.  `decay_start` is duration() / 10.
| `mutate` | Mutates the targets.  If `effect_str` is defined, mutates toward that category instead of picking at random.  If the `MUTATE_TRAIT` flag is used, allows `effect_str` to be a specific trait.  Damage() / 100 is the percent chance the mutation will be successful (10000 represents 100.00%).
| `noise` | Causes damage() amount of noise at the target.  Note: the noise can be described further with `sound_type`, `sound_description`, `sound_ambient`, `sound_id` and `sound_variant`.
| `pain_split` | Evens out all of your limbs' damage.
| `pull_target` | Attempts to pull the target towards the caster in a straight line.  If the path is blocked by impassable furniture or terrain, the effect fails.
| `recover_energy` | Recovers an energy source equal to damage of the spell.  The energy source is defined in `effect_str` and may be one of `BIONIC`, `FATIGUE`, `PAIN`, `MANA` or `STAMINA`.
| `remove_effect` | Removes `effect_str` effects from all creatures in the aoe.
| `remove_field` | Removes a `effect_str` field in the aoe.  Causes teleglow of varying intensity and potentially teleportation depending on field density, if the field removed is `fd_fatigue`.
| `revive` | Revives a monster like a zombie necromancer.  The monster must have the `REVIVES` flag.
| `short_range_teleport` | Teleports the player randomly range spaces with aoe variation.  See also the `TARGET_TELEPORT` and `UNSAFE_TELEPORT` flags.
| `slime_split` | The slime splits into two large or normal slimes, depending on mass.  Note: seems hardcoded for `mon_blob`-type enemies, check the monster `death_function` + spell `summon` combination.
| `spawn_item` | Spawns an item that will disappear at the end of its duration.  Default duration is 0.
| `summon` | Summons a `MONSTER` or `monstergroup` from `effect_str` that will disappear at the end of its duration.  Default duration is 0.  See also the `SPAWN_WITH_DEATH_DROPS` flag.
| `summon_vehicle` | Summons a `vehicle` from `effect_str` that will disappear at the end of its duration.  Default duration is 0.
| `targeted_polymorph` | A targeted monster is permanently transformed into the `MONSTER` specified by `effect_str`, if it has less HP than the spell's damage.  If `effect_str` is left empty, the target will transform into a random monster with a similar difficulty rating.  Alternatively, the `POLYMORPH_GROUP` flag can be used to pick a weighted ID from a `monstergroup`.  The player and NPCs are immune to this spell effect.
| `ter_transform` | Transforms the terrain and furniture in its aoe.  The chance of any one of the points in the aoe changing is 1 / (damage).  The `effect_str` is the ID of a `ter_furn_transform`.
| `timed_event` | Adds a timed event to the player only.  Valid timed events are: `amigara`, `artifact_light`, `dim`, `help`, `robot_attack`, `roots_die`, `spawn_wyrms`, `temple_flood`, `temple_open`, `temple_spawn`, `wanted`.  **NOTE**: This was added only for artifact active effects.  Support is limited, use at your own risk.
| `translocate` | Opens up a window that allows the caster to choose a translocation gate to teleport to.
| `upgrade` | Immediately upgrades a target `MONSTER`.
| `vomit` | Any creature within its aoe will instantly vomit, if it's able to do so.


### Spell shape

Another mandatory field is the spell shape. This dictates how the area of effect works:

| Shape | Description
| --    | --
| `blast` | A circular blast centered on the impact position.  Aoe value is the radius.
| `cone` | Fires a cone with an arc equal to aoe in degrees.
| `line` | Fires a line with a width equal to the aoe.


## Common fields

The following JSON fields are also used in spells and, while optional, greatly expand how spells can behave.


### Spell Flags

Flags allow you to provide additional customizations for spell effects, behavior, and limitations.
Spells may have any number of flags, for example:

```json
  {
    "id": "bless",
    "//": "Encumbrance on the mouth (verbal) or arms (somatic) affect casting success, but not legs.",
    "flags": [ "VERBAL", "SOMATIC", "NO_LEGS" ]
  }
```

| Flag | Description
| ---  | ---
| `CONCENTRATE` | Focus affects spell fail %.
| `EXTRA_EFFECTS_FIRST` | The spell's `extra_effects` will happen before the main spell effect.
| `FRIENDLY_POLY` | The target of a `targeted_polymorph` spell will become friendly to the caster if the spell resolves successfully.
| `HOSTILE_SUMMON` | Summon spell always spawns a hostile monster.
| `HOSTILE_50` | Summoned monster spawns friendly 50% of the time.
| `IGNITE_FLAMMABLE` | If the spell area has anything flammable, a fire will be produced
| `IGNORE_WALLS` | Spell's aoe goes through walls.
| `LOUD` | Spell makes extra noise at target.
| `MUST_HAVE_CLASS_TO_LEARN` | The spell is autolearned when you have `spell_class`, and removed when you lost it.
| `MUTATE_TRAIT` | Overrides the `mutate` spell effect to use a specific trait_id instead of a category.
| `NO_EXPLOSION_SFX` | The spell will not generate a visual explosion effect.
| `NO_FAIL` | This spell cannot fail when cast.
| `NO_HANDS` | Hands do not affect spell energy cost.
| `NO_LEGS` | Legs do not affect casting time.
| `NO_PROJECTILE` | The "projectile" portion of the spell phases through walls, the epicenter of the spell effect is exactly where you target it, with no regards to obstacles.
| `NON_MAGICAL` | Ignores spell resistance when calculating damage mitigation.
| `PAIN_NORESIST` | Pain altering spells can't be resisted (like with the deadened trait).
| `PERCENTAGE_DAMAGE` | The spell deals damage based on the target's current hp.  This means that the spell can't directly kill the target.
| `PERMANENT` | Items or creatures spawned with this spell do not disappear and die as normal.  Items can only be permanent at maximum spell level; creatures can be permanent at any spell level.
| `PERMANENT_ALL_LEVELS` | Items spawned with this spell do not disappear even if the spell is not max level.
| `POLYMORPH_GROUP` | A `targeted_polymorph` spell will transform the target into a random monster from the `monstergroup` in `effect_str`.
| `RANDOM_AOE` | Picks random number between (min + increment) * level and max instead of normal behavior.
| `RANDOM_CRITTER` | Same as `RANDOM_TARGET` but ignores ground.
| `RANDOM_DAMAGE` | Picks random number between (min + increment) * level and max instead of normal behavior.
| `RANDOM_DURATION` | Picks random number between (min + increment) * level and max instead of normal behavior.
| `RANDOM_TARGET` | Forces the spell to choose a random valid target within range instead of the caster choosing the target.  This also affects `extra_effects`.
| `SILENT` | Spell makes no noise at target.
| `SOMATIC` | Arm encumbrance affects fail % and casting time (slightly).
| `SPAWN_GROUP` | Spawn or summon from an `item_group` or `monstergroup`, instead of the specific IDs.
| `SPAWN_WITH_DEATH_DROPS` | Allows summoned monsters to retain their usual death drops, otherwise they drop nothing.
| `SWAP_POS` | A projectile spell swaps the positions of the caster and target.
| `TARGET_TELEPORT` | Teleport spell changes to maximum range target with aoe as variation around target.
| `UNSAFE_TELEPORT` | Teleport spell risks killing the caster or others.
| `VERBAL` | Spell makes noise at caster location, mouth encumbrance affects fail %.
| `WITH_CONTAINER` | Items spawned with container.
| `WONDER` | This drastically alters the behavior of the parent spell: The spell itself doesn't cast, but the damage and range information are used to cast the `extra_effects`.  A n number of `extra_effects` will be chosen to be cast at random, where n is the current damage of the spell (stacks with the `RANDOM_DAMAGE` flag), the message of the casted spell will also be displayed.  If this spell's message is not wanted, make sure `message` is an empty string.


### Damage Types

The following are the available damage types, for those spells that have a damaging component:

| Damage type             | Description
|---                      |---
| `acid` | 
| `bash` | 
| `biological` | Internal damage such as poison.
| `cold` | 
| `cut` | 
| `electric` | 
| `heat` | 
| `pure` | This damage type goes through armor altogether.  Set by default.
| `stab` | 


### Spell level

Spells can change effects as they level up.  "Effect" in this context can be: 
* accuracy
* aoe (area of effect)
* damage
* dot (damage over time)
* duration
* pierce, and
* range

The effect growth is indicated with the `min_effect`, `max_effect` and `effect_increment` fields:
* `min_effect` is what the spell will do at level 0
* `max_effect` is where it stops growing, the level cap.
* `effect_increment` is how much it changes per level.

Additionally, there are also included: 
* energy cost (as `base_energy_cost`, `final_energy_cost`, `energy_increment`), and
* field intensity (`min_field_intensity`, `max_field_intensity`, `field_intensity_increment` plus `field_intensity_variance`).

For example:

```json
...
    "min_range": 1,
    "max_range": 25,
    "range_increment": 5,
...
```

Min and max values must always have the same sign, but it can be negative e.g. in the case of spells that use a negative 'recover' effect to cause pain or stamina damage. For example:

```json
  {
    "id": "stamina_damage",
    "type": "SPELL",
    "name": "Tired",
    "description": "decreases stamina",
    "valid_targets": [ "hostile" ],
    "min_damage": -2000,
    "max_damage": -10000,
    "damage_increment": -3000,
    "max_level": 10,
    "effect": "recover_energy",
    "effect_str": "STAMINA"
  }
```


### Learning Spells

There multiple ways to learn spells: learning a spell from an item (through a `use_action`), from spells that have the `learn_spells` field, and from traits/mutations.  An example is shown below:

```json
  {
    "id": "DEBUG_spellbook",
    "type": "GENERIC",
    "name": "A Technomancer's Guide to Debugging C:DDA",
    "description": "static std::string description( spell sp ) const;",
    "weight": 1,
    "volume": "1 ml",
    "symbol": "?",
    "color": "magenta",
    "use_action": {
    "type": "learn_spell",
    "//": "list of spells you can learn from the item",
    "spells": [ "debug_hp", "debug_stamina", "example_template", "debug_bionic", "pain_split", "fireball" ]
    }
  }
```

You can study this spellbook for a rate of ~1 experience per turn depending on intelligence, spellcraft, and focus.

Below is an example of `learn_spells` usage:
```json
  {
    "id": "phase_door",
    "type": "SPELL",
    "name": "Phase Door",
    "description": "Teleports you in a random direction a short distance.",
    "effect": "short_range_teleport",
    "shape": "blast",
    "valid_targets": [ "none" ],
    "max_level": 10,
    "difficulty": 2,
    "spell_class": "MAGUS",
    "learn_spells": { "dimension_door": 10 }
  }
```

Traits/mutations have the `spells_learned` field, see the [JSON_INFO](JSON_INFO.md) documentation for details.


### Extra spell effects

Another two interesting fields are `extra_effects` and `effect_str`:

* `extra_effects` allows to cast one or more spells simultaneously, thus enabling "chain" style casting.

* `effect_str` works as a pointer, it links the main spell to a certain JSON object.  Behavior can vary depending on the spell's `effect`, e.g. it may define which `effect_type` will be applied the target, the ID of the `spawn_item`, `monster` or `vehicle` to spawn, etc.  Do note that some effect types are hardcoded, like `beartrap`, `crushed`, `dazed`, `downed`, `stunned`, etc. (non-exhaustive list!).


## Adding spells to professions and NPCs

You can add spells to professions or NPC class definitions like this:

```json
  {
    "id": "test_profession",
    "type": "profession",
    "name": "Test Professioner",
    "description": "Tests professions",
    "spells": [ { "id": "summon_zombie", "level": 0 }, { "id": "magic_missile", "level": 10 } ],
    ...
  }
```

**Note:** This makes it possible to learn spells that conflict with a class. It also does not give the prompt to gain the class. Be judicious upon adding this to a profession!

## Examples

The following are some spell examples, from simple to advanced:

### Summon spell

```C++
  {
    "type": "SPELL",
    "id": "test_summon",                                     // id of the spell, used internally. not translated
    "name": "Summon",                                        // name of the spell that shows in game
    "description": "Summons the creature specified in 'effect_str'",
    "flags": [ "SILENT", "HOSTILE_SUMMON" ],  // see "Spell Flags" in this document
    "valid_targets": [ "ground" ],                           // if a valid target is not included, you cannot cast the spell on that target.
    "min_damage": 1,                                         // minimum number of creatures summoned (or "starting" number of creatures summoned)
    "max_damage": 1,                                         // maximum number of creatures summoned the spell can achieve
    "min_aoe": 3,                                            // area of effect of the spell, in this case the area the summons can appear in
    "max_aoe": 3,
    "effect": "summon",                                      // effects are coded in C++. A list is provided in this document of possible effects that have been coded.
    "effect_str": "mon_test_monster",                        // varies, see table of implemented effects in this document
    "min_duration": 6250,                                    // duration of spell effect in moves (if the spell has a special effect)
    "max_duration": 6250
  }
```

Self explanatory: when cast, `test_summon` will silently summon 1 hostile `mon_test_monster` on a random 3x3 location centered around the caster, with a duration of 62.5 seconds, after which it will disappear.

### Typical attack

```C++
  {
    "id": "test_attack",                                     // id of the spell, used internally. not translated
    "type": "SPELL",
    "name": "Ranged Strike",                                 // name of the spell that shows in game
    "description": "Deals damage to the target with 100% accuracy. Will always apply the status effect specified in 'effect_str'.",
    "valid_targets": [ "ground", "hostile" ],                // if a valid target is not included, you cannot cast the spell on that target.
    "effect": "attack",                                      // effects are coded in C++. A list is provided in this document of possible effects that have been coded.
    "effect_str": "stunned",                                 // varies, see table of implemented effects in this document
    "min_damage": 10,                                        // minimum damage (or "starting" damage)
    "max_damage": 20,                                        // maximum damage the spell can achieve
    "damage_increment": 1.0,                                 // How much damage increases per spell level increase
    "min_range": 4,                                          // range of the spell
    "max_range": 4,
    "base_casting_time": 500,                                // this is the casting time (in moves)
    "min_duration": 200,                                     // duration of spell effect in moves (if the spell has a special effect)
    "max_duration": 300,
    "duration_increment": 10,                                // How much longer the spell lasts per spell level
    "damage_type": "stab"                                    // type of damage
  }
```

Explanation: classic damage spell with designated effect.  After a 5 second cast, a lvl 1 `test_attack` will deal 11 stab damage up to 4 tiles away, and stun the `hostile` target for 2.1 seconds.

Note: `valid_targets` has both `ground` and `hostile` so it can be targeted in an area with no line of sight.


### Consecutive spell casting

```C++
  {
    "id": "test_combo",                                      // id of the spell, used internally. not translated
    "type": "SPELL",
    "name": "Combo Strikes",                                 // name of the spell that shows in game
    "description": "Upon casting this spell, will also activate the spells specified on the 'extra_effects' in descending order.",
    "flags": [ "SILENT", "RANDOM_DAMAGE", "RANDOM_AOE" ],    // see "Spell Flags" in this document
    "valid_targets": [ "hostile", "ground" ],                // if a valid target is not included, you cannot cast the spell on that target.
    "effect": "attack",                                      // effects are coded in C++. A list is provided in this document of possible effects that have been coded.
    "effect_str": "downed",                                  // varies, see table of implemented effects in this document
    "extra_effects": [ { "id": "test_atk1" }, { "id": "test_atk2" } ],               // this allows you to cast multiple spells with only one spell
    "min_damage": 7,                                         // minimum damage (or "starting" damage)
    "max_damage": 14,                                        // maximum  damage the spell can achieve
    "damage_increment": 0.7                                  // damage increase per spell level
    "min_aoe": 2,                                            // area of effect
    "max_aoe": 4,
    "aoe_increment": 0.2,                                    // how much wider the area of effect gets per spell level
    "min_range": 10,                                         // range of the spell
    "max_range": 10,
    "base_casting_time": 750,                                // this is the casting time (in moves)
    "min_duration": 325,                                     // duration of spell effect in moves (if the spell has a special effect)
    "max_duration": 325,
    "damage_type": "stab"                                    // type of damage
  }
```

Explanation: If you put two or more spells in `extra_effects`, it will consecutively cast the spells: first `extra_effects`, second `extra_effects`, third `extra_effects`, etc.  If you wish to pick one at random, use the `WONDER` flag (see below).  Additionally, the extra spells will be cast at a level up to the level of the parent spell being cast, unless additional data is added to each `test_atk#`.


### Random spell casting

```C++
  {
    "id": "test_starter_spell",                              // id of the spell, used internally. not translated
    "type": "SPELL",
    "name": "Starter",                                       // name of the spell that shows in game
    "description": "Upon casting this spell, randomly selects one spell specified in 'extra_effects' to cast. The spell damage shows how many times it will randomly select from the list",
    "flags": [ "SILENT", "WONDER", "RANDOM_DAMAGE" ],        // see "Spell Flags" in this document
    "valid_targets": [ "hostile" ],                          // if a valid target is not included, you cannot cast the spell on that target.
    "effect": "attack",                                      // effects are coded in C++. A list is provided in this document of possible effects that have been coded.
    "extra_effects": [                                       // this allows you to cast multiple spells with only one spell
      { "id": "test_atk1" },                                 // id of the spell, used internally. not translated
      { "id": "test_atk2" },                                 // id of the spell, used internally. not translated
      { "id": "test_atk3" },                                 // id of the spell, used internally. not translated
      { "id": "test_atk4" },                                 // id of the spell, used internally. not translated
      { "id": "test_atk5" },                                 // id of the spell, used internally. not translated
      { "id": "test_atk6" }                                  // id of the spell, used internally. not translated
    ],
    "min_damage": 3,                                         // minimum damage (or "starting" damage)
    "max_damage": 5,                                         // maximum damage the spell can achieve
    "damage_increment": 0.2                                  // damage increase per spell level
    "min_range": 10,                                         // range of the spell
    "max_range": 10
  }
```

Explanation: The `WONDER` flag does wonders by turning the spell into a dice: When cast, the main spell will pick the subspells in `extra_effects`.  The amount of "rolls" is specified via `min_damage` and `max_damage` plus the `RANDOM_DAMAGE` flag.  In this example, casting `test_starter_spell` will cause any one of each `test_atk#` subspells to be selected, this repeats 3 to 5 times.

Note: There must be a minimum of one spell in `extra_effects` for the `WONDER` flag to work properly.


### Repeatedly cast the same spell

```C++
  {
    "type": "SPELL",
    "id": "test_attack_repeat",                              // id of the spell, used internally. not translated
    "name": "a spell",                                       // name of the spell that shows in game
    "description": "Upon casting this spell it will repeat the spell specified in `extra_effects` - the amount of repetitions is the interval `min_damage`-`max_damage` ",
    "extra_effects": [ { "id": "test_attack" } ],            // this allows you to cast multiple spells with only one spell
    "flags": [ "SILENT", "WONDER", "RANDOM_DAMAGE" ],        // see "Spell Flags" in this document
    "valid_targets": [ "hostile" ],                          // if a valid target is not included, you cannot cast the spell on that target.
    "effect": "attack",                                      // effects are coded in C++. A list is provided in this document of possible effects that have been coded.
    "effect_str": "target_message",                          // varies, see table of implemented effects in this document
    "min_damage": 5,                                         // minimum (starting damage)
    "max_damage": 7,                                         // maximum damage the spell can achieve
    "damage_increment": 0.2                                  // damage increase per spell level
    "min_range": 10,                                         // range of the spell
    "max_range": 10,
    "min_duration": 1,                                       // duration of spell effect in moves (if the spell has a special effect)
    "max_duration": 1
  }
```

Explanation: Notice a different approach for the `WONDER` and `RANDOM_DAMAGE` combo: `min_damage` set to 5 and `max_damage` set to 7 will cause the main spell to "roll" `extra_effects` 5 - 7 times, but this time there's a single `test_attack`.  Because `WONDER` has a 100% chance of picking a spell, `test_attack`, will be repeated 5 to 7 times.


### A spell that casts a note on the target and an effect on the caster

```C++
  {
    "id": "test_attack_note",                                // id of the spell, used internally. not translated
    "type": "SPELL",
    "name": "a note",                                        // name of the spell that shows in game
    "description": "This spell applies a harmless status effect to notify the player about the spell that the user has cast.",
    "flags": [ "SILENT" ],                                   // see "Spell Flags" in this document
    "valid_targets": [ "hostile" ],                          // if a valid target is not included, you cannot cast the spell on that target.
    "effect": "attack",                                      // effects are coded in C++. A list is provided in this document of possible effects that have been coded.
    "extra_effects": [ { "id": "sacrifice_spell", "hit_self": true }, { "id": "test_attack" } ],     // this allows you to cast multiple spells with only one spell
    "effect_str": "eff_test_note",                           // varies, see table of implemented effects in this document
    "min_aoe": 6,                                            // area of effect, or range of variance
    "max_aoe": 6,
    "min_duration": 1,                                       // duration of spell effect in moves (if the spell has a special effect)
    "max_duration": 1
  }
```

Explanation: Here we have one main spell with two subspells: one on the caster and the other on the target.  To do this, you must specify the ID of whatever spells you're using with the `extra_effects` field.  In this case, `sacrifice_spell` is stated with `"hit_self": true` and will "hit" the caster, while the second spell will be cast as normal on the `hostile` target.  This is only necessary if we need an effect that is cast on a target and a secondary effect cast on the caster.


### Monster spells

`MONSTER`s can also cast spells.  To do this, you need to declare the spells in `special_attacks`.  Spells with `target_self: true` will only target the casting monster, and will be casted only if the monster has a hostile target.

```json 
  { 
    "type": "spell", 
    "spell_data": { "id": "cone_cold", "min_level": 4 }, 
    "monster_message": "%1$s casts %2$s at %3$s!", 
    "cooldown": 25 
  }
```

| Identifier              | Description
|---                      |---
| `spell_data`            | List of spell properties for the attack.
| `min_level`             | The level at which the spell is cast.  Spells cast by monsters do not gain levels like player spells.
| `cooldown `             | How often the monster can cast this spell
| `monster_message`       | Message to print when the spell is cast, replacing the `message` in the spell definition.  Dynamic fields correspond to `<Monster Display Name> / <Spell Name> / <Target name>`.
| `forbidden_effects_any` | Array of effect IDs, if the monster has any one the attack can't trigger.
| `forbidden_effects_all` | Array of effect IDs, if the monster has every effect the attack can't trigger.
| `required_effects_any`  | Array of effect IDs, the monster needs any one for the attack to trigger.
| `required_effects_all`  | Array of effect IDs, the monster needs every effect for the attack to trigger.
| `allow_no_target`       | Bool, default `false`.  If `true` the monster will cast it even without a hostile target.


## Enchantments

A subtype of spells are enchantments.  Enchantments can be considered physical spells, as these rely on item entities as "containers", and are automatically activated depending on the specified usage and `condition`, instead of being `a`ctivated directly or casted by someone.

Depending on their effects on the user, enchantments can behave like blessings, by granting positive stats and subspells, curses if such effects are detrimental to the user (through a clever use of the `NO_TAKEOFF` flag), or a mix of both.


| Identifier                  | Description
|---                          |---
| `id`                        | Unique ID.  Must be one continuous word, use underscores if necessary.
| `has`                       | How an enchantment determines if it is in the right location in order to qualify for being active.  `WIELD` when wielded in your hand, `WORN` when worn as armor, `HELD` when in your inventory.
| `condition`                 | Determines the environment where the enchantment is active.  `ALWAYS` is active always and forevermore, `ACTIVE` whenever the item, mutation, bionic, or whatever the enchantment is attached to is active, `INACTIVE` whenever the item, mutation, bionic, or whatever the enchantment is attached to is inactive.  `DIALOG_CONDITION - ACTIVE` whenever the dialog condition in `condition` is true.
| `hit_you_effect`            | A spell that activates when you `melee_attack` a creature.  The spell is centered on the location of the creature unless `"hit_self": true`, then it is centered on your location.  Follows the template for defining `fake_spell`.
| `hit_me_effect`             | A spell that activates when you are hit by a creature.  The spell is centered on your location.  Follows the template for defining `fake_spell`
| `intermittent_activation`   | Spells that activate centered on you depending on the duration.  The spells follow the `fake_spell` template.
<<<<<<< HEAD
| `values`                    | Anything that is a number that can be modified.  The ID field is required, `add` and `multiply` are optional.  A `multiply` value of -1 is -100% and 2.5 is +250%.  `add` is always applied before `multiply`.  Allowed id values are shown below.
| `mutations`                    | Grants the mutation/trait id.  Note: enchantments added this way won't stack, due how mutations work.


There are two syntaxes, the first is by defining the effect/spell within the enchantment, the second is by using ids:
=======
| `values`                    | Anything that is a number that can be modified.  The ID field is required, `add` and `multiply` are optional.  A `multiply` value of -1 is -100% and 2.5 is +250%.  `add` is always applied before `multiply`.  Allowed ID values are shown below.  Either "add" or "multiply" can be a variable_object/arithmetic expression(see [NPCs](NPCs.md)).  If a "multiply" value is a variable_object/arithmetic it will be multiplied by .01 before use as decimals cannot be variable values.  So a variable with 100 would become 1, it is treated as a percent effectively.
>>>>>>> 2d4ed870

```json
  {
    "type": "enchantment",
    "id": "MEP_INK_GLAND_SPRAY",
    "hit_me_effect": [
      {
        "id": "generic_blinding_spray_1",
        "hit_self": false,
        "once_in": 15,
        "message": "Your ink glands spray some ink into %2$s's eyes.",
        "npc_message": "%1$s's ink glands spay some ink into %2$s's eyes."
      }
    ]
  }
```  

```json
  {
    "type": "enchantment",
    "id": "ENCH_INVISIBILITY",
    "condition": "ALWAYS",
    "ench_effects": [ { "effect": "invisibility", "intensity": 1 } ],
    "has": "WIELD",
    "hit_you_effect": [ { "id": "AEA_FIREBALL" } ],
    "hit_me_effect": [ { "id": "AEA_HEAL" } ],
    "values": [ { "value": "STRENGTH", "multiply": 1.1, "add": -5 } ],
    "intermittent_activation": {
      "effects": [
        {
          "frequency": "1 hour",
          "spell_effects": [
            { "id": "AEA_ADRENALINE" }
          ]
        }
      ]
    }
  }
```

To add the enchantment to the item, you need to declare the enchantment id as `relic_data`.  For example:

```json
  {
    "id": "wildshape_cloak_fish",
    "type": "ARMOR",
    "name": { "str": "Wildshape Cloak: Fish", "str_pl": "Wildshape Cloaks: Fish" },
    "description": "A magical cloak that shimmers like fresh water under a warm sun.  It can be worn to morph your body to a form that is excellent for swimming, but ill-suited for combat.",
    "relic_data": { "passive_effects": [ { "id": "ench_fishform" } ] },
...
```

Similarly as before, if the enchantment is relatively small, it can be written in the same JSON object, using the same common enchantment syntaxis.  For example:

```json
...
  "relic_data": {
    "passive_effects": [
      {
        "has": "WORN",
        "condition": "ALWAYS",
        "values": [
          { "value": "ARMOR_CUT", "add": -4 },
          { "value": "ARMOR_BASH", "add": -4 },
          { "value": "ARMOR_STAB", "add": -4 },
          { "value": "ARMOR_BULLET", "add": -2 }
        ]    
      }
    ]
  },
...
```


### ID values

The following is a list of possible `values`:

| Character status value | Description
|---                          |---
| `ARMOR_ACID` | 
| `ARMOR_BASH` | 
| `ARMOR_BIO` | 
| `ARMOR_BULLET` | 
| `ARMOR_COLD` | 
| `ARMOR_CUT` | 
| `ARMOR_ELEC` | 
| `ARMOR_HEAT` | 
| `ARMOR_STAB` | 
| `ATTACK_COST` | 
| `ATTACK_NOISE` | 
| `ATTACK_SPEED` | affects attack speed of item even if it's not the one you're wielding
| `BIONIC_POWER` |
| `BONUS_BLOCK` | 
| `BONUS_DODGE` | 
| `BONUS_DAMAGE` | 
| `CARRY_WEIGHT` | 
| `DEXTERITY` | 
| `INTELLIGENCE` | 
| `PERCEPTION` | 
| `STRENGTH` | 
| `SPEED` | 
| `EFFECTIVE_HEALTH_MOD` | If this is anything other than zero (which it defaults to) you will use it instead of your actual health mod.
<<<<<<< HEAD
| `EXTRA_ACID` | 
| `EXTRA_BASH` | Increases bash damage received.
=======
| `EXTRA_ACID` | EXTRA_TYPE apply some amount of damage of picked type on target
| `EXTRA_BASH` | 
>>>>>>> 2d4ed870
| `EXTRA_BIO` | 
| `EXTRA_BULLET` | 
| `EXTRA_COLD` | 
| `EXTRA_CUT` | 
| `EXTRA_ELEC` | 
<<<<<<< HEAD
=======
| `EXTRA_HEAT` | 
| `EXTRA_STAB` | 
>>>>>>> 2d4ed870
| `EXTRA_ELEC_PAIN` | Multiplier on electric damage received, the result is applied as extra pain.
| `EXTRA_HEAT` | 
| `EXTRA_STAB` | 
| `FATIGUE` | 
| `FOOTSTEP_NOISE` | 
| `HUNGER` | 
| `LEARNING_FOCUS` | Amount of bonus focus you have for learning purposes.
| `LUMINATION` | Character produces light.
| `MAX_HP` | 
| `MAX_MANA` | 
| `MAX_STAMINA` | 
| `MELEE_DAMAGE` | 
| `METABOLISM` | 
| `MAP_MEMORY` | How many map tiles you can remember.
| `MOD_HEALTH` | If this is anything other than zero (which it defaults to) you will to mod your health to a max/min of `MOD_HEALTH_CAP` every half hour.
| `MOD_HEALTH_CAP` | If this is anything other than zero (which it defaults to) you will cap your `MOD_HEALTH` gain/loss at this every half hour.
| `MOVE_COST` | 
| `PAIN` | 
| `SHOUT_NOISE` | 
| `SIGHT_RANGE` | 
| `SIGHT_RANGE_ELECTRIC` | How many tiles away is_electric() creatures are visible from
| `SKILL_RUST_RESIST` | Chance / 100 to resist skill rust.
| `SLEEPY` | The higher this the easier you fall asleep.
| `SOCIAL_INTIMIDATE` | 
| `SOCIAL_LIE` | 
| `SOCIAL_PERSUADE` | 
| `READING_EXP` | Changes the minimum you learn from each reading increment.
| `RECOIL_MODIFIER` | affects recoil when shooting a gun
| `REGEN_HP` | 
| `REGEN_MANA` | 
| `REGEN_STAMINA` | 
| `THIRST` | 
| `WEAPON_DISPERSION` | 


| Melee-only enchantment values | Description
|---                          |---
| `ITEM_DAMAGE_ACID` | 
| `ITEM_DAMAGE_AP` | Armor piercing.
| `ITEM_DAMAGE_BASH` | 
| `ITEM_DAMAGE_BIO` | 
| `ITEM_DAMAGE_BULLET` | 
| `ITEM_DAMAGE_COLD` | 
| `ITEM_DAMAGE_CUT` | 
| `ITEM_DAMAGE_ELEC` | 
| `ITEM_DAMAGE_HEAT` | 
| `ITEM_DAMAGE_PURE` | 
| `ITEM_DAMAGE_STAB` | 


| Enchanted item value | Description
|---                             |---
| `ITEM_ARMOR_ACID` | 
| `ITEM_ARMOR_BASH` | 
| `ITEM_ARMOR_BIO` | 
| `ITEM_ARMOR_BULLET` | 
| `ITEM_ARMOR_COLD` | 
| `ITEM_ARMOR_CUT` | 
| `ITEM_ARMOR_ELEC` | 
| `ITEM_ARMOR_HEAT` | 
| `ITEM_ARMOR_STAB` | 
| `ITEM_ATTACK_SPEED` | 
| `ITEM_COVERAGE` | 
| `ITEM_DAMAGE_AP` | Armor Piercing. Doesn't work currently
| `ITEM_ENCUMBRANCE` | 
| `ITEM_VOLUME` | 
| `ITEM_WEIGHT` | 
| `ITEM_WET_PROTECTION` | 


### Enchantment value examples

```C++
  { "value": "ARMOR_ELEC", "add": -20 }       // subtracts 20 points of incoming electrical damage
  { "value": "ATTACK_SPEED", "add": -60 }     // subtracts 60 attack moves, making the attacker faster
  { "value": "ARMOR_COLD", "multiply": -0.4 } // subtracts 40% of incoming cold damage
  { "value": "ARMOR_HEAT", "multiply": 0.4 }  // increases damage taken from fire by 40%
  { "value": "ARMOR_CUT", "add": 2 }          // increases incoming cut damage by 2
  { "value": "ARMOR_BIO", "multiply": -1.4 }  // subtracts 100 percent of incoming biological damage, heals for the remaining 40%  
  { "value": "ARMOR_ACID", "multiply": 1.4 }  // increases incoming acid damage by 140%
```<|MERGE_RESOLUTION|>--- conflicted
+++ resolved
@@ -612,15 +612,10 @@
 | `hit_you_effect`            | A spell that activates when you `melee_attack` a creature.  The spell is centered on the location of the creature unless `"hit_self": true`, then it is centered on your location.  Follows the template for defining `fake_spell`.
 | `hit_me_effect`             | A spell that activates when you are hit by a creature.  The spell is centered on your location.  Follows the template for defining `fake_spell`
 | `intermittent_activation`   | Spells that activate centered on you depending on the duration.  The spells follow the `fake_spell` template.
-<<<<<<< HEAD
-| `values`                    | Anything that is a number that can be modified.  The ID field is required, `add` and `multiply` are optional.  A `multiply` value of -1 is -100% and 2.5 is +250%.  `add` is always applied before `multiply`.  Allowed id values are shown below.
-| `mutations`                    | Grants the mutation/trait id.  Note: enchantments added this way won't stack, due how mutations work.
-
+| `values`                    | Anything that is a number that can be modified.  The ID field is required, `add` and `multiply` are optional.  A `multiply` value of -1 is -100% and 2.5 is +250%.  `add` is always applied before `multiply`.  Allowed ID values are shown below.  Either "add" or "multiply" can be a variable_object/arithmetic expression(see [NPCs](NPCs.md)).  If a "multiply" value is a variable_object/arithmetic it will be multiplied by .01 before use as decimals cannot be variable values.  So a variable with 100 would become 1, it is treated as a percent effectively.
+| `mutations`                 | Grants the mutation/trait id.  Note: enchantments effects added this way won't stack, due how mutations work.
 
 There are two syntaxes, the first is by defining the effect/spell within the enchantment, the second is by using ids:
-=======
-| `values`                    | Anything that is a number that can be modified.  The ID field is required, `add` and `multiply` are optional.  A `multiply` value of -1 is -100% and 2.5 is +250%.  `add` is always applied before `multiply`.  Allowed ID values are shown below.  Either "add" or "multiply" can be a variable_object/arithmetic expression(see [NPCs](NPCs.md)).  If a "multiply" value is a variable_object/arithmetic it will be multiplied by .01 before use as decimals cannot be variable values.  So a variable with 100 would become 1, it is treated as a percent effectively.
->>>>>>> 2d4ed870
 
 ```json
   {
@@ -724,26 +719,16 @@
 | `STRENGTH` | 
 | `SPEED` | 
 | `EFFECTIVE_HEALTH_MOD` | If this is anything other than zero (which it defaults to) you will use it instead of your actual health mod.
-<<<<<<< HEAD
-| `EXTRA_ACID` | 
-| `EXTRA_BASH` | Increases bash damage received.
-=======
-| `EXTRA_ACID` | EXTRA_TYPE apply some amount of damage of picked type on target
+| `EXTRA_ACID` | EXTRA_TYPE increases received damage of the selected type.
 | `EXTRA_BASH` | 
->>>>>>> 2d4ed870
 | `EXTRA_BIO` | 
 | `EXTRA_BULLET` | 
 | `EXTRA_COLD` | 
 | `EXTRA_CUT` | 
 | `EXTRA_ELEC` | 
-<<<<<<< HEAD
-=======
 | `EXTRA_HEAT` | 
 | `EXTRA_STAB` | 
->>>>>>> 2d4ed870
 | `EXTRA_ELEC_PAIN` | Multiplier on electric damage received, the result is applied as extra pain.
-| `EXTRA_HEAT` | 
-| `EXTRA_STAB` | 
 | `FATIGUE` | 
 | `FOOTSTEP_NOISE` | 
 | `HUNGER` | 
