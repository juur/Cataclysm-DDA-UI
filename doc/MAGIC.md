--- conflicted
+++ resolved
@@ -818,13 +818,9 @@
 | `MOVE_COST` | 
 | `PAIN` | 
 | `SHOUT_NOISE` | 
-<<<<<<< HEAD
 | `SIGHT_RANGE` | 
-| `SIGHT_RANGE_ELECTRIC` | How many tiles away is_electric() creatures are visible from
+| `SIGHT_RANGE_ELECTRIC` | How many tiles away is_electric() creatures are visible from.
 | `MOTION_VISION_RANGE ` | Reveals all monsters as a red `?` within the specified radius.
-=======
-| `SIGHT_RANGE_ELECTRIC` | How many tiles away is_electric() creatures are visible from.
->>>>>>> 9749af0c
 | `SKILL_RUST_RESIST` | Chance / 100 to resist skill rust.
 | `SLEEPY` | The higher this the easier you fall asleep.
 | `SOCIAL_INTIMIDATE` | 
