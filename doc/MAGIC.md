# Magic, Spells, and Enchantments

  - [Spells](#spells)
  - [The template spell](#the-template-spell)
  - [Mandatory fields](#mandatory-fields)
    - [Spell effects](#spell-effects)
    - [Spell shape](#spell-shape)
  - [Common fields](#common-fields)
    - [Spell Flags](#spell-flags)
    - [Damage Types](#damage-types)
    - [Spell level](#spell-level)
    - [Learning Spells](#learning-spells)
    - [Extra spell effects](#extra-spell-effects)
  - [Adding spells to professions and NPCs](#adding-spells-to-professions-and-npcs)
  - [Examples](#examples)
    - [Summon spell](#summon-spell)
    - [Typical attack](#typical-attack)
    - [Consecutive spell casting](#consecutive-spell-casting)
    - [Random spell casting](#random-spell-casting)
    - [Repeatedly cast the same spell](#repeatedly-cast-the-same-spell)
    - [A spell that casts a note on the target and an effect on the caster](#a-spell-that-casts-a-note-on-the-target-and-an-effect-on-the-caster)
    - [Monster spells](#monster-spells)
  - [Enchantments](#enchantments)
    - [The `relic_data` field](#the-relic_data-field)
    - [Variables](#variables)
    - [ID values](#id-values)
	- [Enchantments on monsters](#enchantments-on-monsters)
    - [Enchantment value examples](#enchantment-value-examples)


## Spells

Spells in Cataclysm: Dark Days Ahead consist in actions performed by a character or item, that result on a target or targets receiving an event.

This can be anything from the humble fireball spell or the simple heal, to granting states, mutations, summoning items and vehicles, spawning monsters, exploding monsters, applying auras, crowd-controlling, blinking, transforming terrain, adding or subtracting stats, granting or removing `effect_type`s, and more.

Remarkably, some things that don't seem quite "magical" at first glance may also be handled by spells, like casting Fist, casting Gun, casting Vomit, granting (or removing) `drunk`enness, handling fields (`field_id`s), transforming items, among other things.

By making clever use of JSON fields, interactions, combinations and descriptions, anyone can go wild in spell crafting.  Different spells from the official mods can be used as reference.

## The template spell

In `data/mods/Magiclysm` there is a template spell, copied here for your perusal:

```C++
  {
    // This spell exists in json as a template for contributors to see the possible values of the spell
    "id": "example_template",                                 // id of the spell, used internally. not translated
    "type": "SPELL",
    "name": "Template Spell",                                 // name of the spell that shows in game
    "description": "This is a template to show off all the available values",
    "valid_targets": [ "hostile", "ground", "self", "ally" ], // if a valid target is not included, you cannot cast the spell on that target.
    "effect": "shallow_pit",                                  // effects are coded in C++. A list will be provided below of possible effects that have been coded.
    "effect_str": "template",                                 // special. see below
    "shape": "blast",                                         // the "shape" of the spell's area of effect. uses the aoe stat
    "extra_effects": [ { "id": "fireball", "hit_self": false, "max_level": 3 } ],	// this allows you to cast multiple spells with only one spell
    "affected_body_parts": [ "head", "torso", "mouth", "eyes", "arm_l", "arm_r", "hand_r", "hand_l", "leg_l", "foot_l", "foot_r" ], // body parts affected by effects
    "flags": [ "SILENT", "LOUD", "SOMATIC", "VERBAL", "NO_HANDS", "NO_LEGS", "SPAWN_GROUP" ], // see "Spell Flags" below
    "spell_class": "NONE",                                    //
    "base_casting_time": 1000,                                // this is the casting time (in moves)
    "final_casting_time": 100,
    "casting_time_increment": -50,
    "base_energy_cost": 30,                                   // the amount of energy (of the requisite type) to cast the spell
    "final_energy_cost": 100,
    "energy_increment": -6,
    "energy_source": "MANA",                                  // the type of energy used to cast the spell. types are: MANA, BIONIC, HP, STAMINA, NONE (none will not use mana)
    "components": [requirement_id]                            // an id from a requirement, like the ones you use for crafting. spell components require to cast.
    "difficulty": 12,                                         // the difficulty to learn/cast the spell
    "max_level": 10,                                          // maximum level you can achieve in the spell
    "min_accuracy" -20,                                       // the accuracy bonus of the spell. around -15 and it gets blocked all the time
    "max_accuracy": 20,                                       // around 20 accuracy and it's basically impossible to block
    "accuracy_increment": 1.5
    "min_damage": 0,                                          // minimum damage (or "starting" damage)
    "max_damage": 100,                                        // maximum damage the spell can achieve
    "damage_increment": 2.5,                                  // to get damage (and any of the other below stats) multiply this by spell's level and add to minimum damage
    "min_aoe": 0,                                             // area of effect, or range of variance
    "max_aoe": 5,
    "aoe_increment": 0.1,
    "min_range": 1,                                           // range of the spell
    "max_range": 10,
    "range_increment": 2,
    "min_dot": 0,                                             // damage over time
    "max_dot": 2,
    "dot_increment": 0.1,
    "min_duration": 0,                                        // duration of spell effect in moves (if the spell has a special effect)
    "max_duration": 1000,
    "duration_increment": 4,
    "min_pierce": 0,                                          // how much of the spell pierces armor
    "max_pierce": 1,
    "pierce_increment": 0.1,
    "field_id": "fd_blood",                                   // the string id of the field (currently hardcoded)
    "field_chance": 100,                                      // one_in( field_chance ) chance of spawning a field per tile in aoe
    "min_field_intensity": 10,                                // field intensity of fields generated
    "max_field_intensity": 10,
    "field_intensity_increment": 1,
    "field_intensity_variance": 0.1                           // the field can range in intensity from -variance as a percent to +variance as a percent i.e. this spell would be 9-11
    "sound_type": "combat",                                   // the type of sound. possible types are: background, weather, music, movement, speech, activity, destructive_activity, alarm, combat, alert, order
    "sound_description": "a whoosh",                          // the sound description. in the form of "You hear %s" by default it is "an explosion"
    "sound_ambient": true,                                    // whether or not this is treated as an ambient sound or not
    "sound_id": "misc",                                       // the sound id
    "sound_variant": "shockwave",                             // the sound variant
    "learn_spells": { "create_atomic_light": 5, "megablast": 10 }   // the caster will learn these spells when the current spell reaches the specified level. should be a map of spell_type_id and the level at which the new spell is learned.
  }
```
The template spell above shows every JSON field that spells can have.  Most of these values can be set at 0 or "NONE", so you may leave out most of these fields if they do not pertain to your spell.

When deciding values for some of these, it is important to note that some of the formulae are not linear.
For example, this is the formula for spell failure chance:

```( ( ( ( spell_level - spell_difficulty ) * 2 + intelligence + spellcraft_skill ) - 30 ) / 30 ) ^ 2```

Meaning a spell with difficulty 0 cast by a player with 8 intelligence, 0 spellcraft, and level 0 in the spell will have a 53% spell failure chance.
On the other hand, a player with 12 intelligence, 6 spellcraft, and level 6 in the same spell will have a 0% spell failure chance.

However, experience gain is a little more complicated to calculate.  The formula for how much experience you need to get to a level is below:

```e ^ ( ( level + 62.5 ) * 0.146661 ) ) - 6200```

## Mandatory fields

As noted above, few JSON fields are actually required for spells to work.  Some of the mandatory fields are:

Identifier      | Description
---             |---
`id`            |  Unique ID for the spell, used internally. Must be one continuous word, use underscores if necessary.
`type`          | Indicates the JSON object is a `SPELL`.
`name`          | Name of the spell that shows in game.
`description`   | Description of the spell that shows in game.
`valid_targets` | Targets affected by the spell.  If a valid target is not included, you cannot cast the spell on that target.  Additionally, if the valid target is not specified, the spell aoe will not affect it.  Can be `ally`, `field`, `ground`, `hostile`, `item`, `none` or `self`.
`effect`        | Hardcoded spell behaviors, roughly speaking spell "type".  See the list below.
`shape`         | The shape of the spell's area of effect.  See the list below.

Depending on the spell effect, more or less fields will be required.  

For example, a classic `attack` spell needs the `damage_type`, `min_damage`, `max_damage`, `min_range`, `max_range`, and `max_level` fields.  

In contrast, an `attack` spell using `effect_str` to grant a `self` buff (without a damage component) needs the `min_duration`, `max_duration`, and `max_level` fields instead.


### Spell effects

Each spell effect is defined in the `effect` field. For example, the Magus spell "Magic Missile" has the `attack` effect, meaning it deals damage to a specific target:

```json
  {
    "id": "magic_missile",
    "effect": "attack",
    "min_damage": 1
  }
```

while the Druid spell "Nature's Bow" has the `spawn_item` effect, designating the ID of the item to spawn:

```json
  {
    "id": "druid_naturebow1",
    "effect": "spawn_item",
    "effect_str": "druid_recurve"
  }
```

Below is a table of currently implemented effects, along with special rules for how they work:

Effect                 | Description
---                    |---
`add_trap`             | Adds a trap in the target tile.  This always succeeds (unless there is an existing trap) and only places 1 trap.  The `effect_str` is the id of the trap.
`area_pull`            | Pulls `valid_targets` in its aoe toward the target location.  Currently, the pull distance is set to 1 (see `directed_push`).
`area_push`            | Pushes `valid_targets` in its aoe away from the target location.  Currently, the push distance is set to 1 (see `directed_push`).
`attack`               | Causes damage to `valid_targets` in its aoe, and applies `effect_str` named effect to targets.  To damage terrain use `bash`.
`banishment`           | Kills any `MONSTER` in the aoe up to damage hp.  Any overflow hp is taken from the caster; if it's more than the caster's hp the spell fails.
`bash`                 | Bashes the terrain at the target.  Uses damage() as the strength of the bash.
`charm_monster`        | Charms a monster that has less hp than damage() for approximately duration().
`dash`                 | Dashes forward up to range and hits targets in a cone at the target.
`directed_push`        | Pushes `valid_targets` in aoe away from the target location, with a distance of damage().  Negative values pull instead.
`effect_on_condition`  | Runs the `effect_on_condition` from `effect_str` on all valid targets.  The EOC will be centered on the player, with the NPC as caster.
`emit`                 | Causes an `emit` at the target.
`explosion`            | Causes an explosion centered on the target.  Uses damage() for power and factor aoe()/10.
`flashbang`            | Causes a flashbang effect is centered on the target.  Uses damage() for power and factor aoe()/10.
`fungalize`            | Fungalizes the target.
`guilt`                | Target gets the guilt morale as if it killed the caster.
`map`                  | Maps out the overmap centered on the player, to a radius of aoe().
`mod_moves`            | Adds damage() moves to the targets.  Negative values "freeze" for that amount of time.
`morale`               | Gives a morale effect to NPCs or the avatar within the aoe.  Uses damage() for the value.  `decay_start` is duration() / 10.
`mutate`               | Mutates the targets.  If `effect_str` is defined, mutates toward that category instead of picking at random.  If the `MUTATE_TRAIT` flag is used, allows `effect_str` to be a specific trait.  Damage() / 100 is the percent chance the mutation will be successful (10000 represents 100.00%).
`noise`                | Causes damage() amount of noise at the target.  Note: the noise can be described further with `sound_type`, `sound_description`, `sound_ambient`, `sound_id` and `sound_variant`.
`pain_split`           | Evens out all of your limbs' damage.
`pull_target`          | Attempts to pull the target towards the caster in a straight line.  If the path is blocked by impassable furniture or terrain, the effect fails.
`recharge_vehicle`     | Increases or decreases the battery charge of a vehicle or battery-connected power grid. Damage is equal to the charge (negative decreases).
`recover_energy`       | Recovers an energy source equal to damage of the spell.  The energy source is defined in `effect_str` and may be one of `BIONIC`, `FATIGUE`, `PAIN`, `MANA` or `STAMINA`.
`remove_effect`        | Removes `effect_str` effects from all creatures in the aoe.
`remove_field`         | Removes a `effect_str` field in the aoe.  Causes teleglow of varying intensity and potentially teleportation depending on field density, if the field removed is `fd_fatigue`.  (see `ter_transform` for more versatility)
`revive`               | Revives a monster like a zombie necromancer.  The monster must have the `REVIVES` flag.
`revive_dormant`       | Revives a dormant monster.  The monster must have the `REVIVES` AND the `DORMANT` flag.
`short_range_teleport` | Teleports the player randomly range spaces with aoe variation.  See also the `TARGET_TELEPORT` and `UNSAFE_TELEPORT` flags.
`slime_split`          | The slime splits into two large or normal slimes, depending on mass.  Note: hardcoded for `mon_blob`-type enemies, check the monster `death_function` + spell `summon` combination.
`spawn_item`           | Spawns an item that will disappear at the end of its duration.  Default duration is 0.
`summon`               | Summons a `MONSTER` or `monstergroup` from `effect_str` that will disappear at the end of its duration.  Default duration is 0.  See also the `SPAWN_WITH_DEATH_DROPS` flag.
`summon_vehicle`       | Summons a `vehicle` from `effect_str` that will disappear at the end of its duration.  Default duration is 0.
`targeted_polymorph`   | A targeted monster is permanently transformed into the `MONSTER` specified by `effect_str`, if it has less HP than the spell's damage.  If `effect_str` is left empty, the target will transform into a random monster with a similar difficulty rating.  Alternatively, the `POLYMORPH_GROUP` flag can be used to pick a weighted ID from a `monstergroup`.  The player and NPCs are immune to this spell effect.
`ter_transform`        | Transforms the field, furniture, terrain and trap in its aoe.  The chance of any one of the points in the aoe changing is 1 / (damage).  The `effect_str` is the ID of a `ter_furn_transform` (see [TER_FURN_TRANSFORM.md](TER_FURN_TRANSFORM.md) for further details).
`timed_event`          | Adds a timed event to the player only.  Valid timed events are: `amigara`, `artifact_light`, `dim`, `help`, `robot_attack`, `roots_die`, `spawn_wyrms`, `temple_flood`, `temple_open`, `temple_spawn`, `wanted`.  **NOTE**: This was added only for artifact active effects.  Support is limited, use at your own risk.
`translocate`          | Opens up a window that allows the caster to choose a translocation gate to teleport to.
`upgrade`              | Immediately upgrades a target `MONSTER`.
`vomit`                | Any creature within its aoe will instantly vomit, if it's able to do so.


### Spell shape

Another mandatory field is the spell shape. This dictates how the area of effect works:

Shape   | Description
--      | --
`blast` | A circular blast centered on the impact position.  Aoe value is the radius.
`cone`  | Fires a cone with an arc equal to aoe in degrees.
`line`  | Fires a line with a width equal to the aoe.


## Common fields

The following JSON fields are also used in spells and, while optional, greatly expand how spells can behave.

All fields that are numeric also support a "variable object" (see [NPCs.md](NPCs.md) for full details).  Some fields are ignored by monsters and items.

Field group | Description | Example
---  | --- | ---
`min_X`, `max_X`, ``X_increment`` | Minimum value, maximum value, and the value increase per level. <br>Note: a spell is not _set_ to have max_X at max lvl, max_X is the ceiling for the value: a spell with `min_damage: 0, max_damage: 100, damage_increment: 5` and `max_level: 10`, will deal 5 damage at lvl 1, 10 at lvl 2 and 50 at lvl 10, as [ 0 + ( 5 \* 10 ) ].  Similarly, if `max_damage` is instead 25, the damage will cap at spell lvl 5, as [ 0 + ( 5 \* 5 ) ] | `"min_damage": { "math": [ "u_skill('dodge') + u_val('intelligence')" ] },`,<br> `"min_range": 24,`,<br> `"min_aoe": { "math": [ "( VAR_1 / 3 )" ] },`.
`min_damage`, `max_damage`, `damage_increment` |  "Damage" value of the spell by default (or healing, if value is negative).  The [spell effect](MAGIC.md#spell-effects) can modify its function.  When the spell doesn't increase by level (such as a monster spell), `min_damage` and `max_damage` can be set at the same value (`"min_damage": 15, "max_damage": 15`), `damage_increment` can be omitted. | "min_damage": 0,  <br>"max_damage": 100,  <br>"damage_increment": 5,|
`min_duration`, `max_duration`, `duration_increment` | Duration of the spell `effects` and `effect_str`, depending on the type of the ID.  Writed in moves, so `100` means `1 second`, `1 minute` as `6000`, and so on. | "min_duration": 100, <br>"max_duration": 6000, <br>"duration_increment": 100,
`min_range`, `max_range`, `range_increment` | Distance from the caster to the target.  Can be omitted if the target is the caster (giving an buff/debuff, spawning an item).  <br>Note: the reality bubble diameter is ~60 tiles. | "min_range": 2, <br>"max_range": 10, <br>"range_increment": 0.5,
`min_aoe`, `max_aoe`, `aoe_increment` | Short for "area of effect", area/zone of tiles that the spell will affect. | "min_aoe": 0, <br>"max_aoe": 5, <br>"aoe_increment": 0.1, 
`min_accuracy`, `max_accuracy`, `accuracy_increment` | Accuracy of the spell.  -20 accuracy will cause it to always miss, 20 will cause it always hit.  Currently doesn't work. | "min_accuracy" -20, <br>"max_accuracy": 20, <br>"accuracy_increment": 1.5
`min_dot`, `max_dot`, `dot_increment` | Short for "damage over time".  Similar to damage, positive values hurt while negative values heal.  <br>Note: dot values are rounded up, so 1.1 will be 2. | "min_dot": 0, <br>"max_dot": 2, <br>"dot_increment": 0.1,
`min_pierce`, `max_pierce`, `pierce_increment` | Armor "piercing", how much armor of the same `damage_type` the spell will ignore. | "min_pierce": 0, <br>"max_pierce": 1, <br>"pierce_increment": 0.1,
`base_casting_time`, `final_casting_time`, `casting_time_increment` | Time the caster spends when casting the spell.  Similar to duration, it's writed in moves, which allows spells to be casted in fractions of a second.  Ignored for monsters and items that cast spells.  If several spells are chained, only the first one will apply the cost.  <br>Note: The casting time is not shown to the player (e.g. a cast of 300 will behave as if the player waits for 3 turns). | "base_casting_time": 1000, <br>"final_casting_time": 100, <br>"casting_time_increment": -50,
`base_energy_cost`, `final_energy_cost`, `energy_increment` | Amount of energy spent for cast.  If several spells are chained, only the first one will apply the cost.  Ignored for monsters and items that cast spells. | "base_energy_cost": 30, <br>"final_energy_cost": 100, <br>"energy_increment": -6,
`field_id`, `field_chance`, `min_field_intensity`, `max_field_intensity`, `field_intensity_increment`, `field_intensity_variance` | Allows the spell to spawn fields.  `field_id` describes which field will be spawned, `field_chance` describes the chance as ( 1 / `field_chance`).  <br>`min_field_intensity`, `max_field_intensity` and `field_intensity_increment` modify the field intensity and it's growth (e.g. fd_electricity intensity 1 is "spark", while intensity 10 is "electric cloud").  <br>`field_intensity_variance` allows to randomly increase or decrease the intensity of the spell as a percent (e.g. intensity 10 and variance 0.1 means it can grow or shrink by 10%, or go from 9 to 11). | "field_id": "fd_blood", <br>"field_chance": 100,    <br>"min_field_intensity": 10, <br>"max_field_intensity": 10, <br>"field_intensity_increment": 1, <br>"field_intensity_variance": 0.1
`effect_str` | The "effect" the spell has (see [EFFECTS_JSON](EFFECTS_JSON.md)).  Varies according to the spell `effect` field. | "effect_str": "zapped", "effect_str": "mon_zombie",
`max_level` | How much you can train the spell.  Default is 0.  Ignored for monsters and items that cast spells. | "max_level": 10,
`difficulty` | How hard is to cast the spell.  A high difficulty spell is easier to fail, failing grants spell XP at no resource cost.  It also limits the maximum spellcasting skill that can be gained by casting it (e.g. difficulty 10 will train up to spellcasting lvl 10). | "difficulty": 7,
`affected_body_parts` | `body_part` where the `effect_str` will occur.  Set at `torso` by default.  Currently doesn't work. | "affected_body_parts": [ "head" ] 
`extra_effects` | Allows to cast a secondary spell `id` immediately after the primary spell.  Allows for multiple `id`s. | "extra_effects": [ <br> { <br> "id": "fireball", <br> "hit_self": false, <br> "max_level": 3 <br> }, <br> { "id": "storm_chain_1" } <br>]
`learn_spells` | Allow user to learn the spell `id` when they reach that spell level  (e.g. `"create_atomic_light": 5` means user will learn create_atomic_light when they reach level 5 of the primary spell).  Allows for multiple `id`s. | "learn_spells": { "create_atomic_light": 5, "megablast": 10 }
`teachable` | Whether it's possible to teach this spell between characters.  Default is true. | `"teachable": true`
`message` | The message that will be send in the log when the spell is cast.  Default is "You cast %s!". | "message": "You feel refreshed."
`sound_type`, `sound_description`, `sound_ambient`, `sound_id`, `sound_variant` | Sound that will play when spell is cast.  `sound_type` can be one of `activity`, `alarm`, `alert`, `background`, `combat`, `destructive_activity`, `movement`, `music`, `order`, `speech`, or `weather`.  <br>`sound_description` responds for the message shown in log, as "You hear %s".  Default is "an explosion".  <br>`sound_ambient` whether or not this is treated as an ambient sound. | "sound_type": "combat", <bp>"sound_description": "a whoosh", <bp>"sound_ambient": true, <bp>"sound_id": "misc", <bp>"sound_variant": "shockwave", 
`targeted_monster_ids` | Limits the spell to target only the specified `monster_id`. | "targeted_monster_ids": [ "mon_hologram" ],
`targeted_monster_species` | Limits the spell to target only the specified monster `SPECIES` (full list at [species.json](../data/json/species.json)). | "targeted_monster_species": [ "ROBOT", "CYBORG" ],
`ignored_monster_species` | The opposite of `targeted_monster_species`: you can target everything except the specified monster `SPECIES`. | "ignored_monster_species": [ "ZOMBIE", "NETHER" ],


### Spell Flags

Flags allow you to provide additional customizations for spell effects, behavior, and limitations.
Spells may have any number of flags, for example:

```json
  {
    "id": "bless",
    "//": "Encumbrance on the mouth (verbal) or arms (somatic) affect casting success, but not legs.",
    "flags": [ "VERBAL", "SOMATIC", "NO_LEGS" ]
  }
```

Flag                       | Description
-------------------------  | ---
`CONCENTRATE`              | Focus affects spell fail %.
`EXTRA_EFFECTS_FIRST`      | The spell's `extra_effects` will happen before the main spell effect.
`FRIENDLY_POLY`            | The target of a `targeted_polymorph` spell will become friendly to the caster if the spell resolves successfully.
`HOSTILE_SUMMON`           | Summon spell always spawns a hostile monster.
`HOSTILE_50`               | Summoned monster spawns friendly 50% of the time.
`IGNITE_FLAMMABLE`         | If the spell area has anything flammable, a fire will be produced
`IGNORE_WALLS`             | Spell's aoe goes through walls.
`LIQUID`                   | Effects applied by spell will be resisted by waterproof armor if the spell targets a character's body part. Does not currently affect damage.
`LOUD`                     | Spell makes extra noise at target.
`MAGIC_FOCUS`              | Item does not interfere with hand encumbrance while spellcasting.
`MUST_HAVE_CLASS_TO_LEARN` | The spell is autolearned when you have `spell_class`, and removed when you lost it.
`MUTATE_TRAIT`             | Overrides the `mutate` spell effect to use a specific trait_id instead of a category.
`NO_EXPLOSION_SFX`         | The spell will not generate a visual explosion effect.
`NO_FAIL`                  | This spell cannot fail when cast.
`NO_HANDS`                 | Hands do not affect spell energy cost.
`NO_LEGS`                  | Legs do not affect casting time.
`NO_PROJECTILE`            | The "projectile" portion of the spell phases through walls, the epicenter of the spell effect is exactly where you target it, with no regards to obstacles.
`NON_MAGICAL`              | Ignores spell resistance when calculating damage mitigation.
`PAIN_NORESIST`            | Pain altering spells can't be resisted (like with the deadened trait).
`PERCENTAGE_DAMAGE`        | The spell deals damage based on the target's current hp.  This means that the spell can't directly kill the target.
`PERMANENT`                | Items or creatures spawned with this spell do not disappear and die as normal.  Items can only be permanent at maximum spell level; creatures can be permanent at any spell level.
`PERMANENT_ALL_LEVELS`     | Items spawned with this spell do not disappear even if the spell is not max level.
`POLYMORPH_GROUP`          | A `targeted_polymorph` spell will transform the target into a random monster from the `monstergroup` in `effect_str`.
`PSIONIC`                  | Spells with this flag are not blocked by the NO_SPELLCASTING character flag, instead being blocked by NO_PSIONICS.
`RANDOM_AOE`               | Picks random number between (min + increment) * level and max instead of normal behavior.
`RANDOM_CRITTER`           | Same as `RANDOM_TARGET` but ignores ground.
`RANDOM_DAMAGE`            | Picks random number between (min + increment) * level and max instead of normal behavior.
`RANDOM_DURATION`          | Picks random number between (min + increment) * level and max instead of normal behavior.
`RANDOM_TARGET`            | Forces the spell to choose a random valid target within range instead of the caster choosing the target.  This also affects `extra_effects`. 
`RECHARM`                  | charm_monster spell stacks its duration onto existing charm effect.
`SILENT`                   | Spell makes no noise at target.
`SOMATIC`                  | Arm encumbrance affects fail % and casting time (slightly).
`SPAWN_GROUP`              | Spawn or summon from an `item_group` or `monstergroup`, instead of the specific IDs.
`SPAWN_WITH_DEATH_DROPS`   | Allows summoned monsters to retain their usual death drops, otherwise they drop nothing.
`SWAP_POS`                 | A projectile spell swaps the positions of the caster and target.
`TARGET_TELEPORT`          | Teleport spell changes to maximum range target with aoe as variation around target.
`UNSAFE_TELEPORT`          | Teleport spell risks killing the caster or others.
`VERBAL`                   | Spell makes noise at caster location, mouth encumbrance affects fail %.
`WONDER`                   | This drastically alters the behavior of the parent spell: The spell itself doesn't cast, but the damage and range information are used to cast the `extra_effects`.  A n number of `extra_effects` will be chosen to be cast at random, where n is the current damage of the spell (stacks with the `RANDOM_DAMAGE` flag), the message of the casted spell will also be displayed.  If this spell's message is not wanted, make sure `message` is an empty string.


### Damage Types

The following are the available damage types, for those spells that have a damaging component:

Damage type  | Description
---          |---
`acid`       | 
`bash`       | 
`biological` | Internal damage such as poison.
`cold`       | 
`cut`        | 
`electric`   | 
`heat`       | 
`pure`       | This damage type goes through armor altogether.  Set by default.
`stab`       | 


### Spell level

Spells can change effects as they level up.  "Effect" in this context can be: 
* accuracy
* aoe (area of effect)
* damage
* dot (damage over time)
* duration
* pierce, and
* range

The effect growth is indicated with the `min_effect`, `max_effect` and `effect_increment` fields:
* `min_effect` is what the spell will do at level 0.
* `max_effect` is where it stops growing, the level cap.
* `effect_increment` is how much it changes per level.

Additionally, there are also included: 
* energy cost (as `base_energy_cost`, `final_energy_cost`, `energy_increment`), and
* field intensity (`min_field_intensity`, `max_field_intensity`, `field_intensity_increment` plus `field_intensity_variance`).

For example:

```json
...
    "min_range": 1,
    "max_range": 25,
    "range_increment": 5,
...
```

Min and max values must always have the same sign, but it can be negative e.g. in the case of spells that use a negative 'recover' effect to cause pain or stamina damage.  For example:

```json
  {
    "id": "stamina_damage",
    "type": "SPELL",
    "name": "Tired",
    "description": "decreases stamina",
    "valid_targets": [ "hostile" ],
    "min_damage": -2000,
    "max_damage": -10000,
    "damage_increment": -3000,
    "max_level": 10,
    "effect": "recover_energy",
    "effect_str": "STAMINA"
  }
```


### Learning Spells

There multiple ways to learn spells: learning a spell from an item (through a `use_action`), from spells that have the `learn_spells` field, and from traits/mutations.  An example is shown below:

```json
  {
    "id": "DEBUG_spellbook",
    "type": "GENERIC",
    "name": "A Technomancer's Guide to Debugging C:DDA",
    "description": "static std::string description( spell sp ) const;",
    "weight": 1,
    "volume": "1 ml",
    "symbol": "?",
    "color": "magenta",
    "use_action": {
    "type": "learn_spell",
    "//": "list of spells you can learn from the item",
    "spells": [ "debug_hp", "debug_stamina", "example_template", "debug_bionic", "pain_split", "fireball" ]
    }
  }
```

You can study this spellbook for a rate of ~1 experience per turn depending on intelligence, spellcraft, and focus.

Below is an example of `learn_spells` usage:
```json
  {
    "id": "phase_door",
    "type": "SPELL",
    "name": "Phase Door",
    "description": "Teleports you in a random direction a short distance.",
    "effect": "short_range_teleport",
    "shape": "blast",
    "valid_targets": [ "none" ],
    "max_level": 10,
    "difficulty": 2,
    "spell_class": "MAGUS",
    "learn_spells": { "dimension_door": 10 }
  }
```

Traits/mutations have the `spells_learned` field, see the [JSON_INFO](JSON_INFO.md) documentation for details.


### Extra spell effects

Another two interesting fields are `extra_effects` and `effect_str`:

* `extra_effects` allows to cast one or more spells simultaneously, thus enabling "chain" style casting.

* `effect_str` works as a pointer, it links the main spell to a certain JSON object.  Behavior can vary depending on the spell's `effect`, e.g. it may define which `effect_type` will be applied the target, the ID of the `spawn_item`, `monster` or `vehicle` to spawn, etc.  Do note that some effect types are hardcoded, like `beartrap`, `crushed`, `dazed`, `downed`, `stunned`, etc. (non-exhaustive list!).


## Adding spells to professions and NPCs

You can add spells to professions or NPC class definitions like this:

```json
  {
    "id": "test_profession",
    "type": "profession",
    "name": "Test Professioner",
    "description": "Tests professions",
    "spells": [ { "id": "summon_zombie", "level": 0 }, { "id": "magic_missile", "level": 10 } ],
    ...
  }
```

**Note:** This makes it possible to learn spells that conflict with a class.  It also does not give the prompt to gain the class.  Be judicious upon adding this to a profession!

## Examples

The following are some spell examples, from simple to advanced:

### Summon spell

```C++
  {
    "type": "SPELL",
    "id": "test_summon",                                     // id of the spell, used internally. not translated
    "name": "Summon",                                        // name of the spell that shows in game
    "description": "Summons the creature specified in 'effect_str'",
    "flags": [ "SILENT", "HOSTILE_SUMMON" ],                 // see "Spell Flags" in this document
    "valid_targets": [ "ground" ],                           // if a valid target is not included, you cannot cast the spell on that target.
    "min_damage": 1,                                         // minimum number of creatures summoned (or "starting" number of creatures summoned)
    "max_damage": 1,                                         // maximum number of creatures summoned the spell can achieve
    "min_aoe": 3,                                            // area of effect of the spell, in this case the area the summons can appear in
    "max_aoe": 3,
    "effect": "summon",                                      // effects are coded in C++. A list is provided in this document of possible effects that have been coded.
    "effect_str": "mon_test_monster",                        // varies, see table of implemented effects in this document
    "min_duration": 6250,                                    // duration of spell effect in moves (if the spell has a special effect)
    "max_duration": 6250
  }
```

Self explanatory: when cast, `test_summon` will silently summon 1 hostile `mon_test_monster` on a random 3x3 location centered around the caster, with a duration of 62.5 seconds, after which it will disappear.

### Typical attack

```C++
  {
    "id": "test_attack",                                     // id of the spell, used internally. not translated
    "type": "SPELL",
    "name": "Ranged Strike",                                 // name of the spell that shows in game
    "description": "Deals damage to the target with 100% accuracy. Will always apply the status effect specified in 'effect_str'.",
    "valid_targets": [ "ground", "hostile" ],                // if a valid target is not included, you cannot cast the spell on that target.
    "effect": "attack",                                      // effects are coded in C++. A list is provided in this document of possible effects that have been coded.
    "effect_str": "stunned",                                 // varies, see table of implemented effects in this document
    "min_damage": 10,                                        // minimum damage (or "starting" damage)
    "max_damage": 20,                                        // maximum damage the spell can achieve
    "damage_increment": 1.0,                                 // How much damage increases per spell level increase
    "min_range": 4,                                          // range of the spell
    "max_range": 4,
    "base_casting_time": 500,                                // this is the casting time (in moves)
    "min_duration": 200,                                     // duration of spell effect in moves (if the spell has a special effect)
    "max_duration": 300,
    "duration_increment": 10,                                // How much longer the spell lasts per spell level
    "damage_type": "stab"                                    // type of damage
  }
```

Explanation: classic damage spell with designated effect.  After a 5 second cast, a lvl 1 `test_attack` will deal 11 stab damage up to 4 tiles away, and stun the `hostile` target for 2.1 seconds.

Note: `valid_targets` has both `ground` and `hostile` so it can be targeted in an area with no line of sight.


### Consecutive spell casting

```C++
  {
    "id": "test_combo",                                      // id of the spell, used internally. not translated
    "type": "SPELL",
    "name": "Combo Strikes",                                 // name of the spell that shows in game
    "description": "Upon casting this spell, will also activate the spells specified on the 'extra_effects' in descending order.",
    "flags": [ "SILENT", "RANDOM_DAMAGE", "RANDOM_AOE" ],    // see "Spell Flags" in this document
    "valid_targets": [ "hostile", "ground" ],                // if a valid target is not included, you cannot cast the spell on that target.
    "effect": "attack",                                      // effects are coded in C++. A list is provided in this document of possible effects that have been coded.
    "effect_str": "downed",                                  // varies, see table of implemented effects in this document
    "extra_effects": [ { "id": "test_atk1" }, { "id": "test_atk2" } ],               // this allows you to cast multiple spells with only one spell
    "min_damage": 7,                                         // minimum damage (or "starting" damage)
    "max_damage": 14,                                        // maximum  damage the spell can achieve
    "damage_increment": 0.7                                  // damage increase per spell level
    "min_aoe": 2,                                            // area of effect
    "max_aoe": 4,
    "aoe_increment": 0.2,                                    // how much wider the area of effect gets per spell level
    "min_range": 10,                                         // range of the spell
    "max_range": 10,
    "base_casting_time": 750,                                // this is the casting time (in moves)
    "min_duration": 325,                                     // duration of spell effect in moves (if the spell has a special effect)
    "max_duration": 325,
    "damage_type": "stab"                                    // type of damage
  }
```

Explanation: If you put two or more spells in `extra_effects`, it will consecutively cast the spells: first `extra_effects`, second `extra_effects`, third `extra_effects`, etc.  If you wish to pick one at random, use the `WONDER` flag (see below).  Additionally, the extra spells will be cast at a level up to the level of the parent spell being cast, unless additional data is added to each `test_atk#`.


### Random spell casting

```C++
  {
    "id": "test_starter_spell",                              // id of the spell, used internally. not translated
    "type": "SPELL",
    "name": "Starter",                                       // name of the spell that shows in game
    "description": "Upon casting this spell, randomly selects one spell specified in 'extra_effects' to cast. The spell damage shows how many times it will randomly select from the list",
    "flags": [ "SILENT", "WONDER", "RANDOM_DAMAGE" ],        // see "Spell Flags" in this document
    "valid_targets": [ "hostile" ],                          // if a valid target is not included, you cannot cast the spell on that target.
    "effect": "attack",                                      // effects are coded in C++. A list is provided in this document of possible effects that have been coded.
    "extra_effects": [                                       // this allows you to cast multiple spells with only one spell
      { "id": "test_atk1" },                                 // id of the spell, used internally. not translated
      { "id": "test_atk2" },                                 // id of the spell, used internally. not translated
      { "id": "test_atk3" },                                 // id of the spell, used internally. not translated
      { "id": "test_atk4" },                                 // id of the spell, used internally. not translated
      { "id": "test_atk5" },                                 // id of the spell, used internally. not translated
      { "id": "test_atk6" }                                  // id of the spell, used internally. not translated
    ],
    "min_damage": 3,                                         // minimum damage (or "starting" damage)
    "max_damage": 5,                                         // maximum damage the spell can achieve
    "damage_increment": 0.2                                  // damage increase per spell level
    "min_range": 10,                                         // range of the spell
    "max_range": 10
  }
```

Explanation: The `WONDER` flag does wonders by turning the spell into a dice: When cast, the main spell will pick the subspells in `extra_effects`.  The amount of "rolls" is specified via `min_damage` and `max_damage` plus the `RANDOM_DAMAGE` flag.  In this example, casting `test_starter_spell` will cause any one of each `test_atk#` subspells to be selected, this repeats 3 to 5 times.

Note: There must be a minimum of one spell in `extra_effects` for the `WONDER` flag to work properly.


### Repeatedly cast the same spell

```C++
  {
    "type": "SPELL",
    "id": "test_attack_repeat",                              // id of the spell, used internally. not translated
    "name": "a spell",                                       // name of the spell that shows in game
    "description": "Upon casting this spell it will repeat the spell specified in `extra_effects` - the amount of repetitions is the interval `min_damage`-`max_damage` ",
    "extra_effects": [ { "id": "test_attack" } ],            // this allows you to cast multiple spells with only one spell
    "flags": [ "SILENT", "WONDER", "RANDOM_DAMAGE" ],        // see "Spell Flags" in this document
    "valid_targets": [ "hostile" ],                          // if a valid target is not included, you cannot cast the spell on that target.
    "effect": "attack",                                      // effects are coded in C++. A list is provided in this document of possible effects that have been coded.
    "effect_str": "target_message",                          // varies, see table of implemented effects in this document
    "min_damage": 5,                                         // minimum (starting damage)
    "max_damage": 7,                                         // maximum damage the spell can achieve
    "damage_increment": 0.2                                  // damage increase per spell level
    "min_range": 10,                                         // range of the spell
    "max_range": 10,
    "min_duration": 1,                                       // duration of spell effect in moves (if the spell has a special effect)
    "max_duration": 1
  }
```

Explanation: Notice a different approach for the `WONDER` and `RANDOM_DAMAGE` combo: `min_damage` set to 5 and `max_damage` set to 7 will cause the main spell to "roll" `extra_effects` 5 - 7 times, but this time there's a single `test_attack`.  Because `WONDER` has a 100% chance of picking a spell, `test_attack`, will be repeated 5 to 7 times.


### A spell that casts a note on the target and an effect on the caster

```C++
  {
    "id": "test_attack_note",                                // id of the spell, used internally. not translated
    "type": "SPELL",
    "name": "a note",                                        // name of the spell that shows in game
    "description": "This spell applies a harmless status effect to notify the player about the spell that the user has cast.",
    "flags": [ "SILENT" ],                                   // see "Spell Flags" in this document
    "valid_targets": [ "hostile" ],                          // if a valid target is not included, you cannot cast the spell on that target.
    "effect": "attack",                                      // effects are coded in C++. A list is provided in this document of possible effects that have been coded.
    "extra_effects": [ { "id": "sacrifice_spell", "hit_self": true }, { "id": "test_attack" } ],     // this allows you to cast multiple spells with only one spell
    "effect_str": "eff_test_note",                           // varies, see table of implemented effects in this document
    "min_aoe": 6,                                            // area of effect, or range of variance
    "max_aoe": 6,
    "min_duration": 1,                                       // duration of spell effect in moves (if the spell has a special effect)
    "max_duration": 1
  }
```

Explanation: Here we have one main spell with two subspells: one on the caster and the other on the target.  To do this, you must specify the ID of whatever spells you're using with the `extra_effects` field.  In this case, `sacrifice_spell` is stated with `"hit_self": true` and will "hit" the caster, while the second spell will be cast as normal on the `hostile` target.  This is only necessary if we need an effect that is cast on a target and a secondary effect cast on the caster.


### Monster spells

See [Monster special attacks - Spells](MONSTER_SPECIAL_ATTACKS.md#spell-monster-spells).


## Enchantments

Enchantments are another layer of enhancements, similar to `effect_type` and `mutation`.  Unlike these which are carried by the avatar and similar entities, enchantments are bound to "containers" such as items, mutations, bionics and effects.  This allows some flexibility in customizing effects and interactions according to the current state of the container, the spell being activated if any, what exactly is being granted, and more.

Identifier                  | Description
---                         |---
`id`                        | Unique ID.  Must be one continuous word, use underscores if necessary.
`has`                       | How an enchantment determines if it is in the right location in order to qualify for being active.  `WIELD` when wielded in your hand, `WORN` when worn as armor, `HELD` when in your inventory.
`condition`                 | Determines the environment where the enchantment is active.  `ALWAYS` is active always and forevermore, `ACTIVE` whenever the item, mutation, bionic, or whatever the enchantment is attached to is active, `INACTIVE` whenever the item, mutation, bionic, or whatever the enchantment is attached to is inactive.  `DIALOG_CONDITION - ACTIVE` whenever the dialog condition in `condition` is true.
`hit_you_effect`            | A spell that activates when you `melee_attack` a creature.  The spell is centered on the location of the creature unless `"hit_self": true`, then it is centered on your location.  Follows the template for defining `fake_spell`.
`hit_me_effect`             | A spell that activates when you are hit by a creature.  The spell is centered on your location.  Follows the template for defining `fake_spell`
`intermittent_activation`   | Spells that activate centered on you depending on the duration.  The spells follow the `fake_spell` template.
`values`                    | Numbers that can be modified (see [list](#id-values)).  `add` is added to the base value, `multiply` is **also added** and treated as percentage: 2.5 is +250% and -1 is -100%.  `add` is always applied before `multiply`.  Either `add` or `multiply` can be a variable_object/math expression (see [below](#variables) for syntax and application, and [NPCs](NPCs.md) for the in depth explanation).
`skills`                    | A bonus or penalty to skills. Syntax is the same as for values, using the id of the skill name.
`emitter`                   | Grants the emit_id.
`modified_bodyparts`        | Modifies the body plan (standard is human).  `gain` adds body_part_id, `lose` removes body_part_id.  Note: changes done this way stay even after the item/effect/mutation carrying the enchantment is removed.
`mutations`                 | Grants the mutation/trait ID.  Note: enchantments effects added this way won't stack, due how mutations work.
`ench_effects`              | Grants the effect_id.  Requires the `intensity` for the effect.


There are two possible syntaxes.  The first is by defining an enchantment object and then referencing the ID, the second is by directly defining the effects as an inline enchantment of something (in this case, an item):

```json
  {
    "type": "enchantment",
    "id": "ENCH_INVISIBILITY",
    "condition": "ALWAYS",
    "has": "WIELD",
    "hit_you_effect": [ { "id": "AEA_FIREBALL", "hit_self": true, "once_in": 12 } ],
    "hit_me_effect": [ { "id": "AEA_HEAL" } ],
    "values": [ { "value": "STRENGTH", "multiply": 1.1, "add": -5 } ],
    "skills": [ { "value": "computer", "add": 3 } ],
    "emitter": "emit_AEP_SMOKE",
    "modified_bodyparts": [ { "gain": "test_corvid_beak" }, { "lose": "torso" } ],
    "mutations": [ "GILLS", "MEMBRANE", "AMPHIBIAN", "WAYFARER", "WILDSHAPE:FISH" ],
    "ench_effects": [ { "effect": "invisibility", "intensity": 1 } ],
    "intermittent_activation": {
      "effects": [
        {
          "frequency": "1 hour",
          "spell_effects": [
            { "id": "AEA_ADRENALINE" }
          ]
        }
      ]
    }
  }
```
Note: all fields except for `type` and `id` are optional.

```json
  {
    "copy-from": "mring_silver",
    "type": "TOOL_ARMOR",
    "id": "mring_wizardry_lesser",
    "price_postapoc": "2000 USD",
    "name": { "str": "lesser ring of wizardry", "str_pl": "lesser rings of wizardry" },
    "description": "A thin silver band ring, engraved with two sealed scrolls.  Increases mana capacity somewhat.",
    "relic_data": { "passive_effects": [ { "has": "WORN", "condition": "ALWAYS", "values": [ { "value": "MAX_MANA", "add": 400 } ] } ] }
  }
```


### The `relic_data` field

As seen in the last example, enchantments are added to the item as `passive_effects` inside the `relic_data` field.  Items with this data are turned into a relic or artifact, being displayed as magenta inside the inventory view.

Also supported is `charge_info`, which allows automatic charge regeneration.  This in turn enables active magical items that cast spells on use:

```json
...
    "use_action": { "type": "cast_spell", "spell_id": "conj_throwing_blade3", "no_fail": true, "level": 1, "need_worn": true },
    "extend": { "flags": [ "NO_UNLOAD", "NO_RELOAD" ] },
    "charges_per_use": 1,
    "relic_data": { "charge_info": { "recharge_type": "periodic", "time": "1 h", "regenerate_ammo": true } },
    "pocket_data": [ { "pocket_type": "MAGAZINE", "holster": true, "ammo_restriction": { "crystallized_mana": 5 } } ]
...
```

The item consumes 1 charge per spell cast.  It can't be recharged or unloaded, relying on ammo regeneration over time for use.

Another example is a `GUN` type item (e.g. a firearm).  As this is a weapon that consumes ammo per use, `use_action` can be omitted:

```json
...
    "clip_size": 5,
    "flags": [ "NO_UNLOAD", "NO_RELOAD" ],
    "relic_data": {
      "charge_info": { "regenerate_ammo": true, "recharge_type": "periodic", "time": "20 s" },
      "passive_effects": [ { "id": "ENCH_INVISIBILITY" } ]
    },
    "pocket_data": [ { "pocket_type": "MAGAZINE", "rigid": true, "ammo_restriction": { "ammo_magic_bullet": 5 } } ],
...
```

This weapon consumes "magic bullet" ammo every time it's fired.  Note how `charge_info` and `passive_effects` can be used together.


The field `charge_info` supports the following:

Identifier           | Description
---                  |---
`regenerate_ammo`    | `true`.
`recharge_type`      | Can be one of: `lunar`, `periodic`, `solar_cloudy`, `solar_sunny`, or `none`.
`time`               | Time required per charge.
`recharge_condition` | (optional) Similar to `has` from enchantments: can be one of `held`, `worn`, `wield`.  If omitted, the item recharges regardless, even if dropped.


### Variables

From now, EOC variables can be used inside enchantments, including predefined (see [NPCs.md](NPCs.md#dialogue-conditions) for examples), custom variables or [math equasions](NPCs.md#math).  Here are some examples:

```json
  {
    "type": "enchantment",
    "id": "MON_NEARBY_STR",
    "has": "WIELD",
    "condition": "ALWAYS",
    "values": [ { "value": "STRENGTH", "add": { "math": [ "u_val('dexterity') + 1" ] } } ]
  }
```

This enchantment adds the dexterity value to strength plus one: a character with str 8 and dex 10 will result with str 19 and dex 10.


```json
  {
    "type": "enchantment",
    "id": "MON_NEARBY_LUMINATION",
    "has": "WIELD",
    "condition": "ALWAYS",
    "values": [
      {
        "value": "LUMINATION",
        "add": { "math": [ "u_monsters_nearby('radius': 25) * 20" ] }
      }
    ]
  }
```

This enchantment checks the amount of monsters near the character (in a 25 tile range), then multiplies that number by 20, and adds the value as lumination: more monsters nearby = more light produced.


```json
  {
    "type": "enchantment",
    "id": "MOON_STR",
    "has": "WORN",
    "condition": "ALWAYS",
    "values": [ { "value": "STRENGTH", "add": { "math": [ "IS_UNDER_THE_MOON * 4" ] } } ]
  }
```

Here's an enchantment that relies on a custom variable check, the full power of EOCs in your hand.

First, the custom variable IS_UNDER_THE_MOON is set behind the scenes, it checks if the character is under the moon's rays (by a combination of `{ "not": "is_day" }` and `"u_is_outside"`): if true value is 1, otherwise is 0.  Then, the custom variable is used inside a math operation that multiplies the truth value by 4: character is granted [ 1 * 4 ] = 4 additional strength if outside and during the night, or [ 0 * 4 ] = 0 additional strength otherwise.

`condition` field support any EoC condition

```json
  {
    "type": "enchantment",
    "id": "BITE_STR",
    "has": "WIELD",
    "condition": { "math": [ "u_effect_intensity('bite', 'bodypart': 'torso')", ">", "1"] },
    "values": [ { "value": "STRENGTH", "add": 5 } ]
  }
```

### ID values

The following is a list of possible enchantment `values`:

Character status value  | Description
---                     |---
`ARMOR_ACID`            | Negative values give armor against the damage, positive values make you accept more damage of this type.
`ARMOR_ALL`             |
`ARMOR_BASH`            | 
`ARMOR_BIO`             | 
`ARMOR_BULLET`          | 
`ARMOR_COLD`            | 
`ARMOR_CUT`             | 
`ARMOR_ELEC`            | 
`ARMOR_HEAT`            | 
`ARMOR_STAB`            | 
`ATTACK_NOISE`          | Affects the amount of noise you make while melee attacking.
`ATTACK_SPEED`          | Affects attack speed of item, even if it's not the one you're wielding, and throwing cost (capped at 25 moves). `"add": 10` adds 10 moves to each attack (makes it longer), `"add": -10` makes each attack faster for 10 moves; `"multiply": 1` doubles the speed of each attack
`AVOID_FRIENDRY_FIRE`   | Flat chance for your character to avoid friendry fire if there is a friend in the line of fire. From 0.0 (no chance) to 1.0 (never frindly fire).
`BANDAGE_BONUS`         | Affects the `bandages_power` you have when applying medicine.
`BIONIC_MANA_PENALTY`       | same as mutation `bionic_mana_penalty` field, changes how big the mana penalty for having bionic energy is (default ratio is 1 kj removes 1 mana point). better to use with `multiply`, using `add` just adds or removes flat amount of mana no matter of energy level. `"multiply": 1` double the ratio (1 kj removes 2 mana points), `"multiply": -0.5` halves it
`BIONIC_POWER`          |
`BLEED_STOP_BONUS`      | Affects the `bleed` level when applying medicine.
`BONUS_BLOCK`           | Affects the number of blocks you can perform.
`BONUS_DODGE`           | Affects the number of dodges you can perform.
`CARDIO_MULTIPLIER`     | Affects total cardio fitness by this amount.  Since it's a percent, using `multiply` is recommended.
`CARRY_WEIGHT`          | Affect the summary weight player can carry. `"add": 1000` adds 1 kg of weight to carry.
`CASTING_TIME_MULTIPLIER`   | Same as mutation `casting_time_multiplier` field, changes your casting speed. Since it's a percent, using `multiply` is recommended. `"multiply": 2"` triples the casting speed 
`COMBAT_CATCHUP`        | Affects the rate at which you relearn combat skills (multiplier).
`CLIMATE_CONTROL_HEAT`  | Moves body temperature up towards comfortable by number of warmth units up to value.
`CLIMATE_CONTROL_CHILL` | Moves body temperature down towards comfortable by number of warmth units up to value.
`CRAFTING_SPEED_MULTIPLIER` | Same as mutation `crafting_speed_multiplier` field, changes your crafting speed. Since it's a percent, using `multiply` is recommended.  Positive values decrease crafting time, negative values increase it.
`DEXTERITY`             | Affects the dexterity stat.
`DISINFECTANT_BONUS`    | Affects the `disinfectant_power` you have when applying medicine.
`EFFECTIVE_HEALTH_MOD`  | If this is anything other than zero (which it defaults to) you will use it instead of your actual health mod.
`EXTRA_ACID`            | EXTRA_TYPE increases received damage of the selected type.
`EXTRA_BASH`            | 
`EXTRA_BIO`             | 
`EXTRA_BULLET`          | 
`EXTRA_COLD`            | 
`EXTRA_CUT`             | 
`EXTRA_ELEC`            | 
`EXTRA_HEAT`            | 
`EXTRA_STAB`            | 
`EXTRA_ELEC_PAIN`       | Multiplier on electric damage received, the result is applied as extra pain.
`EVASION`               | Flat chance for your character to dodge incoming attacks regardless of other modifiers.  From 0.0 (no evasion chance) to 1.0 (100% evasion chance).
`FALL_DAMAGE`           | Affects the amount of fall damage you take.
`FATIGUE`               | 
`FOOTSTEP_NOISE`        | 
`FORCEFIELD`            | Chance your character reduces incoming damage to 0. From 0.0 (no chance), to 1.0 (100% chance to avoid attacks).
`HEARING_MULT`          | How well you can hear. Remember that increased hearing means you would have a bigger "noise" written in UI; default step noise of 6, multiplied 10 times, would show it as 60
`HUNGER`                | Affects how fast your hunger level changes. Do not affect actual calorie burn, the `METABOLISM` field is responsible for this
`INTELLIGENCE`          | Affects the intelligence stat.
`KCAL`                  | Same as bio_digestion effect, increases the amount of calories obtained the food.
`KNOCKBACK_RESIST`      | The amount knockback effects you, 0 is the regular amount, -100 would be double effect, 100 would be no effect.
`KNOCKDOWN_RESIST`      | The amount knockdown effects you, currently *only* having 100 or greater knockdown_resist makes you immune to knockdown.
`LEARNING_FOCUS`        | Amount of bonus focus you have for learning purposes.
`LUMINATION`            | Character produces light.
`MAX_HP`                | 
`MAX_MANA`              | 
`MAX_STAMINA`           | 
`MELEE_DAMAGE`          | Adds damage to melee attacks
`MELEE_STAMINA_CONSUMPTION` | Changes amount of stamina used when swing in melee; stamina consumption is a negative value, so `"add": 100` decreases amount of stamina consumed, when `"add": -100` increases it; `"multiply": 1` increases, `"multiply": -0.5` decreases it. Can't be bigger than -50.
`MENDING_MODIFIER`      | Changes the speed of your limb mend. Since it's a percent, using `multiply` is recommended.
<<<<<<< HEAD
`METABOLISM`            | Multiplier for `metabolic_rate_base`, which respond for default bmi rate; Formula for basic bmi is `metabolic_rate_base * ( (weight_in_kg / 10 ) + (6.25 * height) - (5 * age) + 5 )`; Since it's a percent, using `multiply` is recommended; Since metabolism is directly connected to weariness, at this moment decreasing it makes you more weary the less metabolism you have; zero metabolism (`multiply: -1`) is handled separately, and makes you never wear
=======
`METABOLISM`            | Multiplier for `metabolic_rate_base`, which respond for default bmi rate; Formula for basic bmi is `metabolic_rate_base * ( (weight_in_kg / 10 ) + (6.25 * height) - (5 * age) + 5 )`; Since it's a percent, using `multiply` is recommended.
>>>>>>> 3601a6a8
`MOD_HEALTH`            | If this is anything other than zero (which it defaults to) you will to mod your health to a max/min of `MOD_HEALTH_CAP` every half hour.
`MOD_HEALTH_CAP`        | If this is anything other than zero (which it defaults to) you will cap your `MOD_HEALTH` gain/loss at this every half hour.
`MOTION_VISION_RANGE `  | Reveals all monsters as a red `?` within the specified radius.
`MOVE_COST`             | 
`MOVECOST_FLATGROUND_MOD`| How many moves you spend to move 1 tile on flat ground; shown in UI
`MOVECOST_OBSTACLE_MOD` | How many moves you spend to move 1 tile, if this tile has a movecost more than 105 moves; not shown in UI
`MOVECOST_SWIM_MOD`     | How many moves you spend to move 1 tile in water; not shown in UI
`NIGHT_VIS`             | How well you can see in darkness.  `ADD` adds tiles, so `"ADD": 3` increases night vision distance by 3 tiles.
`OBTAIN_COST_MULTIPLIER`| Modifier for pulling an item from a container, as a handling penalty or bonus. `"add": 100` add 100 additional moves to item wield (1 second)
`OVERKILL_DAMAGE`       | multiplies or contributes to the damage to an enemy corpse after death. The lower the number, the more damage caused.
`OVERMAP_SIGHT`         | Increases the amount of overmap tiles you can see around.
`PAIN`                  | When gaining pain the amount gained will be modified by this much.  You will still always gain at least 1 pain.
`PAIN_REMOVE`           | When pain naturally decreases every five minutes the chance of pain removal will be modified by this much.  You will still always have at least a chance to reduce pain.
`PERCEPTION`            | Affects the perception stat.
`RANGE`                 | Modifies your characters range with firearms
`RANGED_DAMAGE`         | Adds damage to ranged attacks.
`READING_EXP`           | Changes the minimum you learn from each reading increment.
`READING_SPEED_MULTIPLIER`  | Changes how fast you can read books; Lesser value means faster book reading, with cap of 1 second.
`RECOIL_MODIFIER`       | Affects recoil when shooting a gun.  Positive value increase the dispersion, negative decrease one.
`REGEN_HP`              | Affects the rate you recover hp.
`REGEN_MANA`            | 
`REGEN_STAMINA`         | 
`SHOUT_NOISE`           | 
`SHOUT_NOISE_BASE`      | `SHOUT_NOISE_BASE` modifies `base`
`SHOUT_NOISE_STR_MULT`  | `SHOUT_NOISE_STR_MULT` modifies the `shout_multiplier`, that affect how much strength affects noise level
`SIGHT_RANGE_ELECTRIC`  | How many tiles away is_electric() creatures are visible from.
`SIGHT_RANGE_FAE`       | How many tiles away creatures with the FAE_CREATURE monster flag or FAERIECREATURE trait are visible from.
`SIGHT_RANGE_NETHER`    | How many tiles away is_nether() creatures are visible from.
`SIGHT_RANGE_MINDS`     | How many tiles away humans or creatures with the HAS_MIND flag are visible from.
`SKILL_RUST_RESIST`     | Chance / 100 to resist skill rust.
`SLEEPY`                | The higher this the easier you fall asleep.
`SOCIAL_INTIMIDATE`     | Affects your ability to intimidate.
`SOCIAL_LIE`            | Affects your ability to lie.
`SOCIAL_PERSUADE`       | Affects your ability to persuade.
`SPEED`                 | Affects your base speed.
`STEALTH_MODIFIER`      | Amount to be subtracted from player's visibility range, capped to 60.  Negative values work, but are not very effective due to the way vision ranges are capped.
`STOMACH_SIZE_MULTIPLIER`   | Changes how much food you can consume at once. `"add": 1000` adds 1 L to stomach size
`STRENGTH`              | Affects the strength stat.
`THIRST`                | 
`UGLINESS`              | Affects your `ugliness` stat, which affects NPCs' initial opinion of you.
`VITAMIN_ABSORB_MOD`    | Increases amount of vitamins obtained from the food
`VOMIT_MUL`             | Affects your chances to vomit.
`WEAPON_DISPERSION`     | Positive value increase the dispersion, negative decrease one.

Melee-only enchantment values | Description
---                           |---
`ITEM_DAMAGE_ACID`            | 
`ITEM_DAMAGE_BASH`            | 
`ITEM_DAMAGE_BIO`             | 
`ITEM_DAMAGE_BULLET`          | 
`ITEM_DAMAGE_COLD`            | 
`ITEM_DAMAGE_CUT`             | 
`ITEM_DAMAGE_ELEC`            | 
`ITEM_DAMAGE_HEAT`            | 
`ITEM_DAMAGE_PURE`            | 
`ITEM_DAMAGE_STAB`            | 


Enchanted item value | Description
---                  |---
`ITEM_ARMOR_ACID`    | 
`ITEM_ARMOR_BASH`    | 
`ITEM_ARMOR_BIO`     | 
`ITEM_ARMOR_BULLET`  | 
`ITEM_ARMOR_COLD`    | 
`ITEM_ARMOR_CUT`     | 
`ITEM_ARMOR_ELEC`    | 
`ITEM_ARMOR_HEAT`    | 
`ITEM_ARMOR_STAB`    | 
`ITEM_ATTACK_SPEED`  | 

### Enchantments on monsters
A small subset of enchantments can be applied to monsters via effects. These are listed below:

Character status value  | Description
---                     |---
`ARMOR_ACID`            | Negative values give armor against the damage, positive values make the monster accept more damage of this type.
`ARMOR_ALL`             | 
`ARMOR_BASH`            | 
`ARMOR_BIO`             | 
`ARMOR_BULLET`          | 
`ARMOR_COLD`            | 
`ARMOR_CUT`             | 
`ARMOR_ELEC`            | 
`ARMOR_HEAT`            | 
`ARMOR_STAB`            | 
`REGEN_HP`              | Affects the rate the monster recovers hp.
`SPEED`                 | Affects the base speed of the monster.

### Enchantment value examples

```C++
  { "value": "ARMOR_ELEC", "add": -20 }       // subtracts 20 points of incoming electrical damage
  { "value": "ATTACK_SPEED", "add": -60 }     // subtracts 60 attack moves, making the attacker faster
  { "value": "ARMOR_COLD", "multiply": -0.4 } // subtracts 40% of incoming cold damage
  { "value": "ARMOR_HEAT", "multiply": 0.4 }  // increases damage taken from fire by 40%
  { "value": "ARMOR_CUT", "add": 2 }          // increases incoming cut damage by 2
  { "value": "ARMOR_BIO", "multiply": -1.4 }  // subtracts 100 percent of incoming biological damage, heals for the remaining 40%
  { "value": "ARMOR_ACID", "multiply": 1.4 }  // increases incoming acid damage by 140%
```<|MERGE_RESOLUTION|>--- conflicted
+++ resolved
@@ -846,11 +846,7 @@
 `MELEE_DAMAGE`          | Adds damage to melee attacks
 `MELEE_STAMINA_CONSUMPTION` | Changes amount of stamina used when swing in melee; stamina consumption is a negative value, so `"add": 100` decreases amount of stamina consumed, when `"add": -100` increases it; `"multiply": 1` increases, `"multiply": -0.5` decreases it. Can't be bigger than -50.
 `MENDING_MODIFIER`      | Changes the speed of your limb mend. Since it's a percent, using `multiply` is recommended.
-<<<<<<< HEAD
 `METABOLISM`            | Multiplier for `metabolic_rate_base`, which respond for default bmi rate; Formula for basic bmi is `metabolic_rate_base * ( (weight_in_kg / 10 ) + (6.25 * height) - (5 * age) + 5 )`; Since it's a percent, using `multiply` is recommended; Since metabolism is directly connected to weariness, at this moment decreasing it makes you more weary the less metabolism you have; zero metabolism (`multiply: -1`) is handled separately, and makes you never wear
-=======
-`METABOLISM`            | Multiplier for `metabolic_rate_base`, which respond for default bmi rate; Formula for basic bmi is `metabolic_rate_base * ( (weight_in_kg / 10 ) + (6.25 * height) - (5 * age) + 5 )`; Since it's a percent, using `multiply` is recommended.
->>>>>>> 3601a6a8
 `MOD_HEALTH`            | If this is anything other than zero (which it defaults to) you will to mod your health to a max/min of `MOD_HEALTH_CAP` every half hour.
 `MOD_HEALTH_CAP`        | If this is anything other than zero (which it defaults to) you will cap your `MOD_HEALTH` gain/loss at this every half hour.
 `MOTION_VISION_RANGE `  | Reveals all monsters as a red `?` within the specified radius.
