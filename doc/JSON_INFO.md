--- conflicted
+++ resolved
@@ -2322,11 +2322,8 @@
 "cooks_like": "meat_cooked",         // (Optional) If the item is used in a recipe, replaces it with its cooks_like
 "parasites": 10,            // (Optional) Probability of becoming parasitised when eating
 "contamination": [ { "disease": "bad_food", "probability": 5 } ],         // (Optional) List of diseases carried by this comestible and their associated probability. Values must be in the [0, 100] range.
-<<<<<<< HEAD
 "purification_factor": 0,   // (Optional) If item is used to purify water, additional multiplicative factor to the time taken. 0 results in a constant time.
-=======
 "vitamins": [ [ "calcium", 5 ], [ "iron", 12 ] ],         // Vitamins provided by consuming a charge (portion) of this.  An integer percentage of ideal daily value average.  Vitamins array keys include the following: calcium, iron, vitA, vitB, vitC, mutant_toxin, bad_food, blood, and redcells.  Note that vitB is B12.
->>>>>>> fc755182
 ```
 
 ### Containers
