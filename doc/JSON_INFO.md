--- conflicted
+++ resolved
@@ -2683,10 +2683,6 @@
 "durability": 8,           // Resistance to damage/rusting, also determines misfire chance
 "blackpowder_tolerance": 8,// One in X chance to get clogged up (per shot) when firing blackpowder ammunition (higher is better). Optional, default is 8.
 "min_cycle_recoil": 0,     // Minimum ammo recoil for gun to be able to fire more than once per attack.
-<<<<<<< HEAD
-"burst": 5,                // Number of shots fired in burst mode
-=======
->>>>>>> b52911e8
 "variants": [              // Cosmetic variants this gun can have
   {
     "id": "varianta",                           // id used in spawning to spawn this variant specifically
