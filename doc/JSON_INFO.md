# JSON INFO

Use the `Home` key to return to the top.

<!-- START doctoc generated TOC please keep comment here to allow auto update -->
<!-- DON'T EDIT THIS SECTION, INSTEAD RE-RUN doctoc TO UPDATE -->
**Table of Contents**

- [Introduction](#introduction)
  - [Overall structure](#overall-structure)
  - [Common properties](#common-properties)
    - [`"copy-from"` and `"abstract"`](#copy-from-and-abstract)
- [Navigating the JSON](#navigating-the-json)
- [Common field types](#common-field-types)
  - [Units](#units)
    - [Time duration](#time-duration)
  - [Translatable strings](#translatable-strings)
  - [Comments](#comments)
- [File descriptions](#file-descriptions)
  - [`data/json/`](#datajson)
  - [`data/json/items/`](#datajsonitems)
    - [`data/json/items/comestibles/`](#datajsonitemscomestibles)
  - [`data/json/requirements/`](#datajsonrequirements)
  - [`data/json/vehicles/`](#datajsonvehicles)
- [Description and content of each JSON file](#description-and-content-of-each-json-file)
  - [`data/json/` JSONs](#datajson-jsons)
    - [Ascii_arts](#ascii_arts)
    - [Addiction types](#addiction-types)
    - [Body Graphs](#body-graphs)
      - [Graph Parts](#graph-parts)
    - [Body_parts](#body_parts)
- [On-hit Effects](#on-hit-effects)
    - [Limb scores](#limb-scores)
    - [Character Modifiers](#character-modifiers)
      - [Character Modifiers - Value](#character-modifiers---value)
    - [Bionics](#bionics)
    - [Damage Types](#damage-types)
    - [Damage Info Ordering](#damage-info-ordering)
    - [Dreams](#dreams)
    - [Disease](#disease)
    - [Emitters](#emitters)
    - [Item Groups](#item-groups)
    - [Item Category](#item-category)
    - [Item Properties](#item-properties)
    - [Item Variables](#item-variables)
    - [Item faults](#item-faults)
    - [Item fault fixes](#item-fault-fixes)
    - [Materials](#materials)
      - [Fuel data](#fuel-data)
      - [Burn data](#burn-data)
    - [Monster Groups](#monster-groups)
      - [Group definition](#group-definition)
      - [Monster/Subgroup definition](#monstersubgroup-definition)
    - [Monster Factions](#monster-factions)
    - [Monsters](#monsters)
    - [Mutation Categories](#mutation-categories)
    - [Names](#names)
    - [Profession item substitution](#profession-item-substitution)
    - [Professions](#professions)
      - [`description`](#description)
      - [`name`](#name)
      - [`points`](#points)
      - [`addictions`](#addictions)
      - [`skills`](#skills)
      - [`missions`](#missions)
      - [`proficiencies`](#proficiencies)
      - [`items`](#items)
      - [`age_lower`](#age_lower)
      - [`age_upper`](#age_upper)
      - [`pets`](#pets)
      - [`vehicle`](#vehicle)
      - [`flags`](#flags)
      - [`cbms`](#cbms)
      - [`traits`](#traits)
      - [`requirement`](#requirement)
    - [Recipes](#recipes)
      - [Practice recipes](#practice-recipes)
      - [Nested recipes](#nested-recipes)
      - [Recipe requirements](#recipe-requirements)
      - [Defining common requirements](#defining-common-requirements)
      - [Overlapping recipe component requirements](#overlapping-recipe-component-requirements)
    - [Constructions](#constructions)
    - [Scent_types](#scent_types)
    - [Scores, Achievements, and Conducts](#scores-achievements-and-conducts)
      - [`event_transformation`](#event_transformation)
      - [`event_statistic`](#event_statistic)
      - [`score`](#score)
      - [`achievement`](#achievement)
      - [`conduct`](#conduct)
    - [Skills](#skills)
    - [Speed Description](#speed-description)
    - [Mood Face](#mood-face)
    - [Tool Qualities](#tool-qualities)
    - [Traits/Mutations](#traitsmutations)
    - [Trait Migrations](#trait-migrations)
    - [Traps](#traps)
    - [Vehicle Groups](#vehicle-groups)
    - [Vehicle Parts](#vehicle-parts)
      - [Symbols and Variants](#symbols-and-variants)
      - [The following optional fields are specific to CARGO parts.](#the-following-optional-fields-are-specific-to-cargo-parts)
      - [The following optional fields are specific to ENGINEs.](#the-following-optional-fields-are-specific-to-engines)
      - [The following optional fields are specific to WHEELs.](#the-following-optional-fields-are-specific-to-wheels)
      - [The following optional fields are specific to ROTORs.](#the-following-optional-fields-are-specific-to-rotors)
      - [The following optional fields are specific to WORKBENCHes.](#the-following-optional-fields-are-specific-to-workbenches)
      - [The following optional fields are specific to SEATs.](#the-following-optional-fields-are-specific-to-seats)
      - [The following optional field describes pseudo tools for any part.](#the-following-optional-field-describes-pseudo-tools-for-any-part)
    - [Part Resistance](#part-resistance)
    - [Vehicle Placement](#vehicle-placement)
    - [Vehicle Spawn](#vehicle-spawn)
    - [Vehicles](#vehicles)
    - [Weakpoint Sets](#weakpoint-sets)
- [`data/json/items/` JSONs](#datajsonitems-jsons)
    - [Generic Items](#generic-items)
      - [To hit object](#to-hit-object)
    - [Ammo](#ammo)
    - [Ammo Effects](#ammo-effects)
    - [Magazine](#magazine)
    - [Armor](#armor)
      - [Armor Portion Data](#armor-portion-data)
        - [Encumbrance](#encumbrance)
        - [Encumbrance_modifiers](#encumbrance_modifiers)
        - [breathability](#breathability)
        - [Layers](#layers)
        - [rigid_layer_only](#rigid_layer_only)
        - [Coverage](#coverage)
        - [Covers](#covers)
        - [Specifically Covers](#specifically-covers)
        - [Part Materials](#part-materials)
        - [Armor Data](#armor-data)
      - [Guidelines for thickness:](#guidelines-for-thickness)
      - [Armor inheritance](#armor-inheritance)
    - [Pet Armor](#pet-armor)
    - [Books](#books)
      - [Conditional Naming](#conditional-naming)
      - [Color Key](#color-key)
      - [CBMs](#cbms)
    - [Comestibles](#comestibles)
    - [Containers](#containers)
    - [Melee](#melee)
    - [Memory Cards](#memory-cards)
    - [Gun](#gun)
    - [Gunmod](#gunmod)
    - [Batteries](#batteries)
    - [Tools](#tools)
    - [Seed Data](#seed-data)
    - [Brewing Data](#brewing-data)
      - [`Effects_carried`](#effects_carried)
      - [`effects_worn`](#effects_worn)
      - [`effects_wielded`](#effects_wielded)
      - [`effects_activated`](#effects_activated)
    - [Software Data](#software-data)
    - [Use Actions](#use-actions)
    - [Drop Actions](#drop-actions)
    - [Tick Actions](#tick-actions)
      - [Delayed Item Actions](#delayed-item-actions)
    - [Random Descriptions](#random-descriptions)
- [`json/` JSONs](#json-jsons)
    - [Harvest](#harvest)
      - [`id`](#id)
      - [`type`](#type)
      - [`message`](#message)
      - [`entries`](#entries)
      - [`leftovers`](#leftovers)
    - [Harvest Drop Type](#harvest-drop-type)
    - [Weapon Category](#weapon-category)
    - [Connect group definitions](#connect-group-definitions)
    - [Furniture](#furniture)
      - [`type`](#type-1)
      - [`move_cost_mod`](#move_cost_mod)
      - [`keg_capacity`](#keg_capacity)
      - [`deployed_item`](#deployed_item)
      - [`lockpick_result`](#lockpick_result)
      - [`lockpick_message`](#lockpick_message)
      - [`light_emitted`](#light_emitted)
      - [`boltcut`](#boltcut)
      - [`hacksaw`](#hacksaw)
      - [`oxytorch`](#oxytorch)
      - [`prying`](#prying)
      - [`required_str`](#required_str)
      - [`crafting_pseudo_item`](#crafting_pseudo_item)
      - [`workbench`](#workbench)
      - [`plant_data`](#plant_data)
      - [`surgery_skill_multiplier`](#surgery_skill_multiplier)
    - [Terrain](#terrain)
      - [`type`](#type-2)
      - [`move_cost`](#move_cost)
      - [`heat_radiation`](#heat_radiation)
      - [`light_emitted`](#light_emitted-1)
      - [`lockpick_result`](#lockpick_result-1)
      - [`lockpick_message`](#lockpick_message-1)
      - [`trap`](#trap)
      - [`boltcut`](#boltcut-1)
      - [`hacksaw`](#hacksaw-1)
      - [`oxytorch`](#oxytorch-1)
      - [`prying`](#prying-1)
      - [`transforms_into`](#transforms_into)
      - [`allowed_template_ids`](#allowed_template_ids)
      - [`curtain_transform`](#curtain_transform)
      - [`shoot`](#shoot)
      - [`harvest_by_season`](#harvest_by_season)
      - [`roof`](#roof)
    - [Common To Furniture And Terrain](#common-to-furniture-and-terrain)
      - [`id`](#id-1)
      - [`name`](#name-1)
      - [`flags`](#flags-1)
      - [`connect_groups`](#connect_groups)
        - [Connection groups](#connection-groups)
      - [`connects_to`](#connects_to)
      - [`rotates_to`](#rotates_to)
      - [`symbol`](#symbol)
      - [`comfort`](#comfort)
      - [`floor_bedding_warmth`](#floor_bedding_warmth)
      - [`bonus_fire_warmth_feet`](#bonus_fire_warmth_feet)
      - [`looks_like`](#looks_like)
      - [`color` or `bgcolor`](#color-or-bgcolor)
      - [`coverage`](#coverage)
      - [`max_volume`](#max_volume)
      - [`examine_action`](#examine_action)
      - [`close` and `open`](#close-and-open)
      - [`bash`](#bash)
      - [`deconstruct`](#deconstruct)
      - [`map_bash_info`](#map_bash_info)
        - [`str_min`, `str_max`](#str_min-str_max)
        - [`str_min_blocked`, `str_max_blocked`](#str_min_blocked-str_max_blocked)
        - [`str_min_supported`, `str_max_supported`](#str_min_supported-str_max_supported)
        - [`sound`, `sound_fail`, `sound_vol`, `sound_fail_vol`](#sound-sound_fail-sound_vol-sound_fail_vol)
        - [`furn_set`, `ter_set`](#furn_set-ter_set)
        - [`ter_set_bashed_from_above`](#ter_set_bashed_from_above)
        - [`explosive`](#explosive)
        - [`destroy_only`](#destroy_only)
        - [`bash_below`](#bash_below)
        - [`tent_centers`, `collapse_radius`](#tent_centers-collapse_radius)
        - [`items`](#items-1)
      - [`map_deconstruct_info`](#map_deconstruct_info)
        - [`furn_set`, `ter_set`](#furn_set-ter_set-1)
        - [`items`](#items-2)
      - [`plant_data`](#plant_data-1)
        - [`transform`](#transform)
        - [`emissions`](#emissions)
        - [`base`](#base)
        - [`growth_multiplier`](#growth_multiplier)
        - [`harvest_multiplier`](#harvest_multiplier)
    - [clothing_mod](#clothing_mod)
    - [Flags](#flags)
- [Scenarios](#scenarios)
  - [`description`](#description-1)
  - [`name`](#name-2)
  - [`points`](#points-1)
  - [`items`](#items-3)
  - [`flags`](#flags-2)
  - [`cbms`](#cbms-1)
  - [`traits`, `forced_traits`, `forbidden_traits`](#traits-forced_traits-forbidden_traits)
  - [`allowed_locs`](#allowed_locs)
  - [`start_name`](#start_name)
  - [`professions`](#professions)
  - [`map_special`](#map_special)
  - [`requirement`](#requirement-1)
  - [`reveal_locale`](#reveal_locale)
  - [`eocs`](#eocs)
  - [`missions`](#missions-1)
  - [`start_of_cataclysm`](#start_of_cataclysm)
  - [`start_of_game`](#start_of_game)
- [Starting locations](#starting-locations)
  - [`name`](#name-3)
  - [`terrain`](#terrain)
  - [`city_sizes`](#city_sizes)
  - [`city_distance`](#city_distance)
  - [`allowed_z_levels`](#allowed_z_levels)
  - [`flags`](#flags-3)
- [Mutation overlay ordering](#mutation-overlay-ordering)
  - [`id`](#id-2)
  - [`order`](#order)
- [MOD tileset](#mod-tileset)
  - [`compatibility`](#compatibility)
  - [`tiles-new`](#tiles-new)
- [Obsoletion and migration](#obsoletion-and-migration)
  - [Charge and temperature removal](#charge-and-temperature-removal)
- [Field types](#field-types)
  - [Immunity data](#immunity-data)
- [Option sliders](#option-sliders)
  - [Option sliders - Fields](#option-sliders---fields)
  - [Option sliders - Levels](#option-sliders---levels)

<!-- END doctoc generated TOC please keep comment here to allow auto update -->

# Introduction
This document describes the contents of the json files used in Cataclysm: Dark Days Ahead. You are probably reading this if you want to add or change content of Cataclysm: Dark Days Ahead and need to learn more about what to find where and what each file and property does.

## Overall structure
The game data is distributed amongst many JSON files in `data`.  Most of the
core game data is in `data/json`, with mod data in `data/mods`.  There is also
some in other subdirectories of `data`, but you are less likely to be interested
in those.

Each JSON file is a list of JSON objects
```json
[
  {
    "…": "…"
  },
  {
    "…": "…"
  }
]
```

Each object must have a `"type"` member that tells the game how to interpret
that object.  For example, crafting recipes have `"type": "recipe"`, vehicle
parts have `"type": "vehicle_part"`, and so on.  Note that items are a little
unusual; there are multiple types which can be used to define an item.  See
[the item documentation](#datajsonitems-jsons) for more details.

Each of these types is documented separately, either below or in other
documentation which should be linked from below (doubtless a few have been
missed; feel free to file bugs for missing documentation).

The documentation is organized by file, because objects of the same type tend
to be defined together in one file or a collection of co-located files.
However, the game does not enforce this convention and in practice you could
define a JSON object of any type in any file.  If you were writing a small mod
it might be reasonable to simply put all your JSON in a single file and that
would be fine.

There are a few cases where certain objects must be loaded before other objects
and the names of the files defining those objects will affect the [loading
order](JSON_LOADING_ORDER.md); sticking to established convention should avoid
that issue.

There are a few features that most types of JSON object have in common.  Those
common features are documented in the next section.

## Common properties

For most types, every object of that type must have a unique id.  That id is
typically defined by the `"id"` field.  For example:

```json
  {
    "type": "skill",
    "id": "barter",
    "name": { "str": "bartering" },
    "description": "…",
    "display_category": "display_social"
  }
```

This defines a skill with id `barter`.

### `"copy-from"` and `"abstract"`

Sometimes you want to define an object which is similar to another object,  or
a collection of similar objects.  In most cases you can achieve this with
`"copy-from"`, specifying the id of the object you wish to copy.  For example,
the definition of a harvested pine tree copies `t_tree_pine` (the unharvested
pine tree) and then specifies only a few properties.  Other properties (such as
the fact that it's impassable, flammable, etc.) are inherited from
`t_tree_pine`.

```json
  {
    "type": "terrain",
    "id": "t_tree_pine_harvested",
    "copy-from": "t_tree_pine",
    "name": "pine tree",
    "description": "A towering coniferous tree that belongs to the 'Pinus' genus, with the New England species varying from 'P. strobus', 'P. resinosa' and 'P. rigida'.  Some of the branches have been stripped away and many of the pinecones aren't developed fully yet, but given a season, it could be harvestable again.",
    "symbol": "4",
    "color": "brown",
    "looks_like": "t_tree_deadpine",
    "transforms_into": "t_tree_pine",
    "examine_action": "harvested_plant"
  },
```

Sometimes you might want define a collection of objects which are similar, but
there is no obvious single object that the others should copy.  In this case,
you can create a special, *abstract* object and have all the others copy it.

An abstract object specifies its id via the `"abstract"` field rather than
`"id"`.  For example, here is the abstract vehicle alternator:

```json
  {
    "abstract": "vehicle_alternator",
    "type": "vehicle_part",
    "fuel_type": "battery",
    "symbol": "*",
    "color": "yellow",
    "broken_color": "red",
    "flags": [ "ALTERNATOR" ]
  },
```

All vehicle alternator definitions use `"copy-from": "vehicle_alternator"` to
inherit these common properties, but because `vehicle_alternator` is an
abstract object, it does not appear in the game as a real vehicle part you can
install.

When using `"copy-from"`, you can define fields that were also defined in the
object you are copying, and the new value will override the old.  However,
sometimes you want to change the value in the copied object without overriding
it entirely; there is support for that.  See the [JSON
inheritance](JSON_INHERITANCE.md) documentation for details.

`"copy-from"` also implies `"looks_like"` connection, so you don't have
to specify the id multiple times.


# Navigating the JSON
A lot of the JSON involves cross-references to other JSON entities.  To make it easier to navigate, we provide a script `tools/json_tools/cddatags.py` that can build a `tags` file for you.  This enables you to jump to the definition of an object given its id.

To run the script you'll need Python 3.  On Windows you'll probably need to install that, and associate `.py` files with Python.  Then open a command prompt, navigate to your CDDA folder, and run `tools\json_tools\cddatags.py`.

To use this feature your editor will need [ctags support](http://ctags.sourceforge.net/).  When that's working you should be able to easily jump to the definition of any entity.  For example, by positioning your cursor over an id and hitting the appropriate key combination.

* In Vim, this feature exists by default, and you can jump to a definition using [`^]`](http://vimdoc.sourceforge.net/htmldoc/tagsrch.html#tagsrch.txt).
* In Notepad++ go to "Plugins" -> "Plugins Admin" and enable the "TagLEET" plugin.  Then select any id and press Alt+Space to open the references window.

# Common field types
This section describes some common features of formatting values in CDDA JSON files.

## Units

Most values which represent physical quantities (length, volume, time, etc.)
are given as a string with a numerical value and an abbreviation of the unit,
separated with a space.  Generally we use SI units and try to stick to the
conventional SI abbreviations.  For example, a volume of 3 liters would be
defined as `"3 L"`.

### Time duration

A string containing one or more pairs of number and time duration unit. Number and unit, as well as each pair, can be separated by an arbitrary amount of spaces.
Available units:
- "hours", "hour", "h" - one hour
- "days", "day", "d" - one day
- "minutes", "minute", "m" - one minute
- "turns", "turn", "t" - one turn,

Examples:
- " +1 day -23 hours 50m " `(1*24*60 - 23*60 + 50 == 110 minutes)`
- "1 turn 1 minutes 9 turns" (1 minute and 10 seconds because 1 turn is 1 second)

## Translatable strings

Some json strings are extracted for translation, for example item names, descriptions, etc. The exact extraction is handled in `lang/extract_json_strings.py`. Apart from the obvious way of writing a string without translation context, the string can also have an optional translation context (and sometimes a plural form), by writing it like:

```JSON
"name": { "ctxt": "foo", "str": "bar", "str_pl": "baz" }
```

or, if the plural form is the same as the singular form:

```JSON
"name": { "ctxt": "foo", "str_sp": "foo" }
```

You can also add comments for translators by adding a "//~" entry like below. The
order of the entries does not matter.

```JSON
"name": {
    "//~": "as in 'foobar'",
    "str": "bar"
}
```

Currently, only some JSON values support this syntax (see [here](/doc/TRANSLATING.md#translation) for a list of supported values and more detailed explanation).

## Comments

JSON has no intrinsic support for comments.  However, by convention in CDDA
JSON, any field starting with `//` is a comment.

```json
{
  "//" : "comment"
}
```

If you want multiple comments in a single object then append a number to `//`.
For example:

```json
{
  "//" : "comment",
  "//1" : "another comment",
  "//2" : "yet another comment"
}
```

# File descriptions
Here's a quick summary of what each of the JSON files contain, broken down by folder. This list is not comprehensive, but covers the broad strokes.

## `data/json/`

| Filename                      | Description
|---                            |---
| `achievements.json`           | achievements
| `anatomy.json`                | a listing of player body parts - do not edit
| `ascii_arts.json`             | ascii arts for item descriptions
| `bionics.json`                | bionics, does NOT include bionic effects
| `body_parts.json`             | an expansion of anatomy.json - do not edit
| `clothing_mods.json`          | definition of clothing mods
| `conducts.json`               | conducts
| `connect_groups.json`         | definition of terrain and furniture connect groups
| `construction.json`           | definition of construction menu tasks
| `default_blacklist.json`      | a standard blacklist of joke monsters
| `doll_speech.json`            | talking doll speech messages
| `dreams.json`                 | dream text and linked mutation categories
| `disease.json`                | disease definitions
| `effects.json`                | common effects and their effects
| `emit.json`                   | smoke and gas emissions
| `flags.json`                  | common flags and their descriptions
| `furniture.json`              | furniture, and features treated like furniture
| `game_balance.json`           | various options to tweak game balance
| `gates.json`                  | gate terrain definitions
| `harvest.json`                | item drops for butchering corpses
| `health_msgs.json`            | messages displayed when the player wakes
| `item_actions.json`           | descriptions of standard item actions
| `item_category.json`          | item categories and their default sort
| `item_groups.json`            | item spawn groups
| `lab_notes.json`              | lab computer messages
| `martialarts.json`            | martial arts styles and buffs
| `materials.json`              | material types
| `monster_attacks.json`        | monster attacks
| `monster_drops.json`          | monster item drops on death
| `monster_factions.json`       | monster factions
| `monster_flags.json`          | monster flags and their descriptions
| `monstergroups.json`          | monster spawn groups
| `monstergroups_egg.json`      | monster spawn groups from eggs
| `monsters.json`               | monster descriptions, mostly zombies
| `morale_types.json`           | morale modifier messages
| `mutation_category.json`      | messages for mutation categories
| `mutation_ordering.json`      | draw order for mutation and CBM overlays in tiles mode
| `mutations.json`              | traits/mutations
| `names.json`                  | names used for NPC/player name generation
| `overmap_connections.json`    | connections for roads and tunnels in the overmap
| `overmap_terrain.json`        | overmap terrain
| `player_activities.json`      | player activities
| `professions.json`            | profession definitions
| `recipes.json`                | crafting/disassembly recipes
| `regional_map_settings.json`  | settings for the entire map generation
| `road_vehicles.json`          | vehicle spawn information for roads
| `rotatable_symbols.json`      | rotatable symbols - do not edit
| `scent_types.json`            | type of scent available
| `scores.json`                 | scores
| `skills.json`                 | skill descriptions and ID's
| `snippets.json`               | flier/poster/monster speech/dream/etc descriptions
| `species.json`                | monster species
| `speed_descripton.json`       | monster speed description
| `speech.json`                 | monster vocalizations
| `statistics.json`             | statistics and transformations used to define scores and achievements
| `start_locations.json`        | starting locations for scenarios
| `techniques.json`             | generic for items and martial arts
| `terrain.json`                | terrain types and definitions
| `test_regions.json`           | test regions
| `tips.json`                   | tips of the day
| `tool_qualities.json`         | standard tool qualities and their actions
| `traps.json`                  | standard traps
| `tutorial.json`               | messages for the tutorial (that is out of date)
| `vehicle_groups.json`         | vehicle spawn groups
| `vehicle_parts.json`          | vehicle parts, does NOT affect flag effects
| `vitamin.json`                | vitamins and their deficiencies

selected subfolders

## `data/json/items/`

See below for specifics on the various items

| Filename                       | Description
|---                             |---
| `ammo.json`                    | common base components like batteries and marbles
| `ammo_types.json`              | standard ammo types by gun
| `archery.json`                 | bows and arrows
| `armor.json`                   | armor and clothing
| `bionics.json`                 | Compact Bionic Modules (CBMs)
| `biosignatures.json`           | animal waste
| `books.json`                   | books
| `chemicals_and_resources.json` | chemical precursors
| `comestibles.json`             | food/drinks
| `containers.json`              | containers
| `crossbows.json`               | crossbows and bolts
| `fake.json`                    | fake items for bionics or mutations
| `fuel.json`                    | liquid fuels
| `grenades.json`                | grenades and throwable explosives
| `handloaded_bullets.json`      | random ammo
| `melee.json`                   | melee weapons
| `newspaper.json`               | flyers, newspapers, and survivor notes. `snippets.json` for messages
| `ranged.json`                  | guns
| `software.json`                | software for SD-cards and USB sticks
| `tool_armor.json`              | clothes and armor that can be (a)ctivated
| `toolmod.json`                 | modifications of tools
| `tools.json`                   | tools and items that can be (a)ctivated
| `vehicle_parts.json`           | components of vehicles when they aren't on the vehicle

### `data/json/items/comestibles/`

## `data/json/requirements/`

Standard components and tools for crafting (See [Recipe requirements](#recipe-requirements))

| Filename                     | Description
|---                           |---
| `ammo.json`                  | ammo components
| `cooking_components.json`    | common ingredient sets
| `cooking_requirements.json`  | cooking tools and heat sources
| `materials.json`             | thread, fabric, and other basic materials
| `toolsets.json`              | sets of tools commonly used together
| `uncraft.json`               | common results of taking stuff apart
| `vehicle.json`               | tools to work on vehicles

## `data/json/vehicles/`

Groups of vehicle definitions with self-explanatory names of files:

| Filename
|---
| `bikes.json`
| `boats.json`
| `cars.json`
| `carts.json`
| `custom_vehicles.json`
| `emergency.json`
| `farm.json`
| `helicopters.json`
| `military.json`
| `trains.json`
| `trucks.json`
| `utility.json`
| `vans_busses.json`
| `vehicles.json`

# Description and content of each JSON file
This section describes each json file and their contents. Each json has their own unique properties that are not shared with other Json files (for example 'chapters' property used in books does not apply to armor). This will make sure properties are only described and used within the context of the appropriate JSON file.


## `data/json/` JSONs

### Ascii_arts

| Identifier | Description
|---         |---
| `id`       | Unique ID. Must be one continuous word, use underscores if necessary.
| `picture`  | Array of string, each entry is a line of an ascii picture and must be at most 41 columns long. \ have to be replaced by \\\ in order to be visible.

```C++
  {
    "type": "ascii_art",
    "id": "cashcard",
    "picture": [
      "",
      "",
      "",
      "       <color_white>╔═══════════════════╗",
      "       <color_white>║                   ║",
      "       <color_white>║</color> <color_yellow>╔═   ╔═╔═╗╔═║ ║</color>   <color_white>║",
      "       <color_white>║</color> <color_yellow>║═ ┼ ║ ║═║╚╗║═║</color>   <color_white>║",
      "       <color_white>║</color> <color_yellow>╚═   ╚═║ ║═╝║ ║</color>   <color_white>║",
      "       <color_white>║                   ║",
      "       <color_white>║   RIVTECH TRUST   ║",
      "       <color_white>║                   ║",
      "       <color_white>║                   ║",
      "       <color_white>║ 555 993 55221 066 ║",
      "       <color_white>╚═══════════════════╝"
    ]
  }
```
For information about tools with option to export ASCII art in format ready to be pasted into `ascii_arts.json`, see [ASCII_ARTS.md](ASCII_ARTS.md).

### Snippets 

Snippets are the way for the game to store multiple instances of text, and use it on demand for different purposes: in item descriptions, NPC dialogues or in Effect on conditions

------

**Snippets may be made in two ways:**

First is when snippet contain multiple fields, mainly `text` and `id` - in this case the game would be able to save it, and call only specific one - for example, if used in item description or in lab report file

```c++
{
  "type": "snippet",
  "category": "test_breads",  // Category is the id of a snippet
  "text": [
    {
      "id": "bread1",                                 // Id of this exact text, in this case "flatbread"
      "name": "flatbread because i love flatbread",   // Name of a snippet, not actually used anywhere except to describe the snippet
      "text": "flatbread",                            // Text, that would be used if this snippet category is called
      "effect_on_examine": [ "effect_on_condition" ]  // Examining of this snippet will call effect_on_condition
    },
    { "id": "bread2", "text": "yeast bread" },
    { "id": "bread3", "text": "cornbread" },
    { "id": "bread4", "text": "fruit bread" }
  ]
}
```

Second is when snippet contain plain text with no ids - it is used, when the snippet can be generated on the fly, and the game don't need to memorize which one it should be - like in dialogue, for example (we don't need the game to remember what <swear> character used when talked to you)

```c++
{
  "type": "snippet",
  "category": "test_breads", 
  "text": [
    "flatbread",
    "yeast bread",
    "cornbread",
    "fruit bread"
  ]
}
```

------

**There is also a multiple ways to use said snippet:**

Items can utilize it using `snippet_category`, in this case the whole description of an item would be replaced with randomly picked snipped out of category:

```json
"snippet_category": "test_breads",
```

Alternatively, the `snippet_category` may itself contain a range of descriptions, avoiding making a new category:

```c++
"snippet_category": [
  { "id": "bread1", "text": "flatbread" },
  { "id": "bread2", "text": "yeast bread" },
  { "id": "bread3", "text": "cornbread" },
  { "id": "bread4", "text": "fruit bread" }
]
```
note, that using `id` is mandatory in every way, if you don't want to make the game change the description of an item every time they do anything in the game

------

Both dialogues and snippets may reference the snippets right inside themselves - to differentiate the snippets, that are used in this way, their id contain `<>` in the name, like `<test_breads>`

```json
"dynamic_line": "I don't even <swear> know anymore.  I have no <swear> idea what is going on.  I'm just doing what I can to stay alive.  The world ended and I bungled along not dying, until I met you."
```

```json
{
  "type": "snippet",
  "category": "<music_description>",
  "text": [ "some <musicgenre>.", "some <musicgenre>. The <musicdesc_part> is <musicdesc_evaluation>." ]
},
```

------

Item descriptions also capable to use snippet system, but to use them, `expand_snippets` should be `true`, otherwise snippet won't be used

```json
{
  "id": "nice_mug",
  "type": "GENERIC",
  "name": { "str": "complimentary mug" },
  "description": "A ceramic mug.  It says \"Nice job, <name_g>!\"",
  "expand_snippets": true,
...
}
```

Same works with variants 


```json
{
  "id": "mean_mug",
  "type": "GENERIC",
  "name": { "str": "insulting mug" },
  "description": "A ceramic mug.",
  "variant_type": "generic",
  "variants": [
    {
      "id": "fuck_you",
      "name": { "str": "insulting mug" },
      "description": "It says \"<fuck_you>, <name_b>!\"",
      "append": true,
      "expand_snippets": true,
      "weight": 1
    },
    {
      "id": "worst_dad",
      "name": { "str": "bad dad mug" },
      "description": "It says \"Worlds Worst Dad\"",
      "append": true,
      "weight": 1
    }
  ],
  "material": [ "ceramic" ],
  "weight": "375 g",
  "volume": "375 ml"
}
```

Using `expand_snippets` required only where snippets are used - if item do not uses snippet, but variant does, then only variant require to have `"expand_snippets":true`
Using `expand_snippets` on item itself will work as all variants have `"expand_snippets":true`, but variants without any snippet would be effectively removed

```json
{
  "id": "mean_mug",
  "type": "GENERIC",
  "name": { "str": "insulting mug" },
  "description": "A ceramic mug.",
  "expand_snippets": true,
  "variant_type": "generic",
  "variants": [
    {
      "id": "fuck_you",
      "name": { "str": "insulting mug" },
      "description": "It says \"<fuck_you>, <name_b>!\"",
      "append": true,
      "weight": 1
    },
    {
      "id": "worst_dad",
      "name": { "str": "bad mug" },
      "description": "This mug never appears, because it doesnn't have any snippets",
      "append": true,
      "weight": 1
    }
  ],
  "material": [ "ceramic" ],
  "weight": "375 g",
  "volume": "375 ml"
}
```

------

Item groups can specify the description of the item that is spawned:

```json
{
  "type": "item_group",
  "id": "test_itemgroup",
  "//": "it spawns `child's drawing` item with `mutant_kid_boss_5` description"
  "entries": [
    { "item": "note_mutant_alpha_boss", "snippets": "mutant_kid_boss_5" },
  ]
}
```

Without specifying, the random snippet would be used

------

Snippets can also be used in EoC, see [EFFECT_ON_CONDITION.md#u_message](EFFECT_ON_CONDITION.md#u_messagenpc_message)

------

Items, that uses effect on condition action to reveal a snippet, may utilize `conditional_names` syntax to change the name of an item, depending on it's description

`log_psych` is the category of snippet, `dream_1` is the id of a snippet, and `name` is the name of new item

```json
{
  "type": "GENERIC",
  "id": "psych_file",
  "name": { "str": "lab report (psychology)", "str_pl": "lab reports (psychology)" },
  "conditional_names": [
    { "type": "SNIPPET_ID", "condition": "log_psych", "value": "dream_1", "name": { "str_sp": "Session S-3397-5" } },
    { "type": "SNIPPET_ID", "condition": "log_psych", "value": "dream_2", "name": { "str_sp": "Session T-1215-4" } },
    { "type": "SNIPPET_ID", "condition": "log_psych", "value": "dream_3", "name": { "str_sp": "Scrawled note" } }
  ],
  "description": "A folder full of what appear to be transcripts of confidential psychotherapy sessions.  Most of it is rather trivial, but certain passages catch your eye…",
  "copy-from": "file",
  "use_action": {
    "type": "effect_on_conditions",
    "description": "Activate to read the file",
    "effect_on_conditions": [
      {
        "id": "EOC_LAB_FILE_PSY",
        "effect": [ { "u_message": "log_psych", "snippet": true, "same_snippet": true, "popup": true } ]
      }
    ]
  }
}
```

Once the item would be activated, the description would be replaced with one of `log_psych` texts, and the `lab report (psychology)` name would be replaced with one of `conditional_names`

------

Snippets also support the color codes

```json
"<color_yellow_red>Biohazard</color>",
```

### Addiction types

Addictions are defined in JSON using `"addiction_type"`:

```JSON
{
  "type": "addiction_type",
  "id": "caffeine",
  "name": "Caffeine Withdrawal",
  "type_name": "caffeine",
  "description": "Strength - 1;   Slight sluggishness;   Occasional cravings",
  "craving_morale": "morale_craving_caffeine",
  "effect_on_condition": "EOC_CAFFEINE_ADDICTION"
}
```

| Field                   | Description
|---                      |---
| `"name"`                | The name of the addiction's effect as it appears in the player's status
| `"type_name"`           | The name of the addiction's source
| `"description"`         | Description of the addiction's effects as it appears in the player's status
| `"craving_morale"`      | ID of the `morale_type` penalty
| `"effect_on_condition"` | ID of the `effect_on_condition` (can also be an inline EOC) which activates on each `update_body` (aka every turn)
| `"builtin"`             | *(for legacy addiction code)* Name of a hardcoded function to process the addiction's effect. For new addictions, use `"effect_on_condition"` instead.

Each turn, the player's addictions are processed using either the given `effect_on_condition` or `builtin`. These effects usually have a rng condition so that the effect isn't applied constantly every turn. Ex:

```JSON
{
  "type": "effect_on_condition",
  "id": "EOC_MARLOSS_R_ADDICTION",
  "condition": { "compare_num": [ { "rand": 800 }, "<", { "u_val": "addiction_intensity", "addiction": "marloss_r", "mod": 20 } ] },
  "effect": [
    { "u_add_morale": "morale_craving_marloss", "bonus": -5, "max_bonus": -30 },
    { "u_message": "You daydream about luscious pink berries as big as your fist.", "type": "info" },
    {
      "run_eocs": [
        {
          "id": "EOC_MARLOSS_R_ADDICTION_MODFOCUS",
          "condition": { "compare_num": [ { "u_val": "focus" }, ">", { "const": 40 } ] },
          "effect": { "arithmetic": [ { "u_val": "focus" }, "-=", { "const": 1 } ] }
        }
      ]
    }
  ]
}
```

Current hardcoded builtins:
- `nicotine_effect`
- `alcohol_effect`
- `diazepam_effect`
- `opiate_effect`
- `amphetamine_effect`
- `cocaine_effect`
- `crack_effect`


### Body Graphs

Body graphs are displayed in the body status menu, accessible by pressing `s` on the player's @-screen.
These are interactive graphs that highlight different body parts or sub body parts.

```JSON
{
  "type": "body_graph",
  "id": "head",
  "parent_bodypart": "head",
  "fill_sym": "#",
  "fill_color": "white",
  "rows": [
    "             7777777777777              ",
    "          7777777777777777777           ",
    "         777777777777777777777          ",
    "        ######66666666666######         ",
    "        ####666666666666666####         ",
    "        ####666666666666666####         ",
    "      9 #####6666666666666##### 0       ",
    "      99#####111###4###222#####00       ",
    "      99####11111#444#22222####00       ",
    "      99##5555555544455555555##00       ",
    "       9##5555555544455555555##0        ",
    "        ##5555555444445555555##         ",
    "         ###555533333335555###          ",
    "          #####333333333#####           ",
    "           #######333#######            ",
    "            ###############             ",
    "            8 ########### 8             ",
    "         8888888 ##### 8888888          ",
    "       88888888888   88888888888        ",
    "           88888888888888888            "
  ],
  "parts": {
    "1": { "sub_body_parts": [ "eyes_left" ], "select_color": "red", "nested_graph": "eyes" },
    "2": { "sub_body_parts": [ "eyes_right" ], "select_color": "red", "nested_graph": "eyes" },
    "3": { "sub_body_parts": [ "mouth_lips" ], "select_color": "red", "nested_graph": "mouth" },
    "4": { "sub_body_parts": [ "mouth_nose" ], "select_color": "red", "nested_graph": "mouth" },
    "5": { "sub_body_parts": [ "mouth_cheeks" ], "select_color": "red", "nested_graph": "mouth" },
    "6": { "sub_body_parts": [ "head_forehead" ], "select_color": "red" },
    "7": { "sub_body_parts": [ "head_crown" ], "select_color": "red" },
    "8": { "sub_body_parts": [ "head_throat", "head_nape" ], "select_color": "red" },
    "9": { "sub_body_parts": [ "head_ear_r" ], "select_color": "red" },
    "0": { "sub_body_parts": [ "head_ear_l" ], "select_color": "red" }
  }
}
```

| Field             | description
|---                |---
| `type`            | Always `body_graph`.
| `id`              | String uniquely identifying this graph.
| `parent_bodypart` | (_optional_) ID of the parent body part of this graph, if any. Only used to display the current body part as the window's subtitle.
| `fill_sym`        | (_optional_) Specifies a character to fill all sections of the graph when viewing in-game.
| `fill_color`      | (_optional_) Specifies a color to use for unselected sections of the graph when viewing in-game.
| `rows`            | Array of strings that form the graph. The symbols used for each fragment may correspond to an entry in `parts`, which form the sections of the graph. Empty spaces (` `) are ignored for the purposes of filling.
| `mirror`          | (_optional_) Can be specified instead of `rows`. This takes a string ID referring to a different body_graph, which will be flipped horizontally and used as the rows in this graph (ex: `hand_l` mirrors `hand_r`).
| `parts`           | A list of symbols present in the graph that correspond to specific body parts or sub body parts.

The resolution limit for the `rows` field is 40x20, in order to maintain compatibility with 80x24 terminals.

#### Graph Parts

The `parts` field can be used to define the interaction with different sections of the graph. Each part should
reference at least one body part or sub body part.

| Field            | description
|---               |---
| `body_parts`     | An array of `body_part` IDs that are represented by this graph section.
| `sub_body_parts` | An array of `sub_body_part` IDs that are represented by this graph section.
| `sym`            | (_optional_) A symbol to override fragments belonging to this section.
| `select_color`   | (_optional_) Color to use when selecting this section.
| `nested_graph`   | (_optional_) ID of another body_graph. When the player selects and confirms this section, the UI switches to the given nested graph.


### Body_parts

| `Identifier`           | Description
|---                     |---
| `id`                   | (_mandatory_) Unique ID. Must be one continuous word, use underscores if necessary.
| `name`                 | (_mandatory_) In-game name displayed.
| `limb_type`            | (_mandatory_) Type of limb, as defined by `bodypart.h`. Certain functions will check only a given bodypart type for their purposes. Currently implemented types are: `head, torso, sensor, mouth, arm, hand, leg, foot, wing, tail, other`.
| `limb_types`           | (_optional_) (Can be used instead of `limb_type`) Weighted list of limb types this body part can emulate. The weights are modifiers that determine how good this body part is at acting like the given limb type. (Ex: `[ [ "foot", 1.0 ], [ "hand", 0.15 ] ]`)
| `secondary_types`      | (_optional_) List of secondary limb types for the bodypart, to include it in relevant calculations.
| `accusative`           | (_mandatory_) Accusative form for this bodypart.
| `heading`              | (_mandatory_) How it's displayed in headings.
| `heading_multiple`     | (_mandatory_) Plural form of heading.  Gets used if opposite bodyparts have the same encumbrance data, health and temperature.
| `encumbrance_text`     | (_mandatory_) Message printed when the limb reaches 40 encumbrance.
| `encumbrance_threshold`| (_optional_) Encumbrance value where the limb's scores start scaling based on encumbrance. Default 0, meaning scaling from the first point of encumbrance.
| `encumbrance_limit`    | (_optional_) When encumbrance reaches or surpasses this value the limb stops contributing its scores. Default 100.
| `grabbing_effect`      | (_optional_) Effect id of the `GRAB_FILTER` effect to apply to a monster grabbing this limb, necessary for adequate grab removal (see `MONSTER_SPECIAL_ATTACKS.md` for the grab logic). 
| `hp_bar_ui_text`       | (_mandatory_) How it's displayed next to the hp bar in the panel.
| `main_part`            | (_mandatory_) What is the main part this one is attached to. (If this is a main part it's attached to itself)
| `connected_to`         | (_mandatory_ if main_part is itself) What is the next part this one is attached to towards the "root" bodypart (the root bodypart should be connected to itself).  Each anatomy should have a unique root bodypart, usually the head.
| `base_hp`              | (_mandatory_) The amount of hp this part has before any modification.
| `opposite_part`        | (_mandatory_) What is the opposite part of this one in case of a pair.
| `hit_size`             | (_mandatory_) Size of the body part for (melee) attack targeting.  Monster special attacks are capable of targeting set bodypart hitsizes (see `hitsize_min/max` in `MONSTERS.md`).  The character's whole `hitsize sum / base hitsize sum` acts as a denominator of dodge rolls, meaning extra limbs passively make it harder to dodge.
| `hit_difficulty`       | (_mandatory_) How hard is it to hit a given body part, assuming "owner" is hit. Higher number means good hits will veer towards this part, lower means this part is unlikely to be hit by inaccurate attacks. Formula is `chance *= pow(hit_roll, hit_difficulty)`
| `drench_capacity`      | (_mandatory_) How wet this part can get before being 100% drenched. 0 makes the limb waterproof, morale checks for absolute wetness while other effects for wetness percentage - making a high `drench_capacity` prevent the penalties longer.
| `drench_increment`     | (_optional_) Units of "wetness" applied each time the limb gets drenched. Default 2, ignored by diving underwater.
| `drying_chance`        | (_optional_) Base chance the bodypart will succeed in the drying roll ( `x/80` chance, modified by ambient temperature etc)
| `drying_increment`     | (_optonal_) Units of wetness the limb will dry each turn, if it succeeds in the drying roll (base chance `drench_capacity / 80`, modified by ambient temperature).
| `wet_morale`           | (_optional_) Mood bonus/malus when the limb gets wet, representing the morale effect at 100% limb saturation. Modified by worn clothing and ambient temperature.
| `stylish_bonus`        | (_optional_) Mood bonus associated with wearing fancy clothing on this part. (default: `0`)
| `hot_morale_mod`       | (_optional_) Mood effect of being too hot on this part. (default: `0`)
| `cold_morale_mod`      | (_optional_) Mood effect of being too cold on this part. (default: `0`)
| `squeamish_penalty`    | (_optional_) Mood effect of wearing filthy clothing on this part. (default: `0`)
| `fire_warmth_bonus`    | (_optional_) How effectively you can warm yourself at a fire with this part. (default: `0`)
| `temp_mod`             | (_optional array_) Intrinsic temperature modifier of the bodypart.  The first value (in the same "temperature unit" as mutations' `bodytemp_modifier`) is always applied, the second value is applied on top when the bodypart isn't overheated.
| `env_protection`       | (_optional_) Innate environmental protection of this part. (default: `0`)
| `stat_hp_mods`         | (_optional_) Values modifying hp_max of this part following this formula: `hp_max += int_mod*int_max + dex_mod*dex_max + str_mod*str_max + per_mod*per_max + health_mod*get_healthy()` with X_max being the unmodified value of the X stat and get_healthy() being the hidden health stat of the character.
| `heal_bonus`           | (_optional_) Innate amount of HP the bodypart heals every successful healing roll. See the `ALWAYS_HEAL` and `HEAL_OVERRIDE` flags.
| `mend_rate`            | (_optional_) Innate mending rate of the limb, should it get broken. Default `1.0`, used as a multiplier on the healing factor after other factors are calculated.
| `health_limit`         | (_optional_) Amount of limb HP necessary for the limb to provide its melee `techniques` and `conditional_flags`.  Defaults to 1, meaning broken limbs don't contribute.
| `ugliness`             | (_optional_) Ugliness of the part that can be covered up, negatives confer beauty bonuses.
| `ugliness_mandatory`   | (_optional_) Inherent ugliness that can't be covered up by armor.
| `bionic_slots`         | (_optional_) How many bionic slots does this part have.
| `is_limb`              | (_optional_) Is this bodypart a limb and capable of breaking. (default: `false`)
| `smash_message`        | (_optional_) The message displayed when using that part to smash something.
| `smash_efficiency`     | (_optional_) Modifier applied to your smashing strength when using this part to smash terrain or furniture unarmed. (default: `0.5`)
| `flags`                | (_optional_) List of bodypart flags.  These are considered character flags, similar to bionic/trait/effect flags.
| `conditional_flags`    | (_optional_) List of character flags this limb provides as long as it's above `health_limit` HP.
| `techniques`           | (_optional_) List of melee techniques granted by this limb as long as it's above its `health_limit` HP.  The chance for the technique to be included in each attack's tech list is dependent on limb encumbrance. ( `!x_in_y(current encumbrance / technique_encumbrance_limit`)
| `technique_encumbrance_limit` | (_optional_) Level of encumbrance that disables the given techniques for this limb completely, lower encumbrance still reduces the chances of the technique being chosen (see above).
| `limb_scores`          | (_optional_) List of arrays defining limb scores. Each array contains 2 mandatory values and 1 optional value. Value 1 is a reference to a `limb_score` id. Value 2 is a float defining the limb score's value. (optional) Value 3 is a float defining the limb score's maximum value (mostly just used for manipulator score).
| `effects_on_hit`       | (_optional_) Array of effects that can apply whenever the limb is damaged.  For details see below.
| `unarmed_damage`       | (_optional_) An array of objects, each detailing the amount of unarmed damage the bodypart contributes to unarmed attacks and their armor penetration. The unarmed damages of each limb are summed and added to the base unarmed damage. Should be used for limbs the character is expected to *always* attack with, for special attacks use a dedicated technique.
| `armor`                | (_optional_) An object containing damage resistance values. Ex: `"armor": { "bash": 2, "cut": 1 }`. See [Part Resistance](#part-resistance) for details.

```json
{
  "id": "arm_l",
  "type": "body_part",
  "//": "See comments in `body_part_struct::load` of bodypart.cpp about why xxx and xxx_multiple are not inside a single translation object.",
  "name": "left arm",
  "name_multiple": "arms",
  "accusative": { "ctxt": "bodypart_accusative", "str": "left arm" },
  "accusative_multiple": { "ctxt": "bodypart_accusative", "str": "arms" },
  "heading": "L. Arm",
  "heading_multiple": "Arms",
  "encumbrance_text": "Melee and ranged combat is hampered.",
  "hp_bar_ui_text": "L ARM",
  "main_part": "arm_l",
  "connected_to": "torso",
  "opposite_part": "arm_r",
  "hit_size": 9,
  "hit_difficulty": 0.95,
  "limb_type": "arm",
  "limb_scores": [ [ "manip", 0.1, 0.2 ], [ "lift", 0.5 ], [ "block", 1.0 ], [ "swim", 0.1 ] ],
  "armor": { "electric": 2, "stab": 1 },
  "side": "left",
  "legacy_id": "ARM_L",
  "hot_morale_mod": 0.5,
  "cold_morale_mod": 0.5,
  "fire_warmth_bonus": 600,
  "squeamish_penalty": 5,
  "is_limb": true,
  "base_hp": 60,
  "drench_capacity": 10,
  "smash_message": "You elbow-smash the %s.",
  "bionic_slots": 20,
  "sub_parts": [ "arm_shoulder_l", "arm_upper_l", "arm_elbow_l", "arm_lower_l" ]
}
```

# On-hit Effects

An array of effects to add whenever the limb in question takes damage. Variables for each entry:

| `Identifier`           | Description
|---                     |---
| `id`                   | (_mandatory_) ID of the effect to apply.
| `global`               | (_optional_) Bool, if true the effect won't apply to the bodypart but to the whole character. Default false.
| `dmg_type`             | (_optional_) String id of the damage type eligible to apply the effect. Defaults to all damage.
| `dmg_threshold`        | (_optional_) Integer, amount of damage to trigger the effect. For main parts used as percent of limb max health, for minor parts as absolute damage amount. Default 1.
| `dmg_scale_increment`  | (_optional_) Float, steps of scaling based on damage above `damage_threshold`. Default 1.
| `chance`               | (_optional_) Integer, percent chance to trigger the effect. Default 100.
| `chance_dmg_scaling`   | (_optional_) Float, chance is increased by this value for every `dmg_scale_increment` above `dmg_threshold`. Default 0.
| `intensity`            | (_optional_) Integer, intensity of effect to apply. Default 1.
| `intensity_dmg_scaling`| (_optional_) Float, intensity is increased by this value for every `dmg_scale_increment` above `dmg_threshold`. Default 0.
| `max_intensity`        | (_optional_) Integer, max intensity the limb can gain as part of the onhit effect - other sources of effects like spells or explicit special attack effects can still apply higher intensities. Default INT_MAX.
| `duration`             | (_optional_) Integer, duration of effect to apply in seconds. Default 1.
| `duration_dmg_scaling` | (_optional_) Float, duration is increased by this value for every `dmg_scale_increment` above `dmg_threshold`. Default 0.
| `max_duration`         | (_optional_) Integer, max seconds duration the limb can gain as part of the onhit effect - see `max_intensity`. Default INT_MAX.


```json
{
"effects_on_hit": [
    {
      "id": "staggered",
      "dmg_type": "bash",
      "dmg_threshold": 5,
      "dmg_scale_increment": 5,
      "chance": 10,
      "chance_dmg_scaling": 10,
      "duration": 5,
      "duration_dmg_scaling": 2,
      "max_duration": 15
    },
    {
      "id": "downed",
      "global": true,
      "dmg_threshold": 20,
      "dmg_scale_increment": 10,
      "chance": 5,
      "chance_dmg_scaling": 20,
      "duration": 2,
      "duration_dmg_scaling": 0.5
    }
  ]
}
```

### Limb scores
Limb scores act as the basis of calculating the effect of limb encumbrance and damage on the abilities of characters. They are defined using the `"limb_score"` type:

```json
{
  "type": "limb_score",
  "id": "lift",
  "name": "Lifting",
  "affected_by_wounds": true,
  "affected_by_encumb": false
}
```
- `"type"`: Always "limb_score".
- `"id"`: Identifies this limb score
- `"name"`: Mandatory. Defines a translatable name for this limb score that will be displayed in the UI.
- `"affected_by_wounds"`: Optional, defaults to true. Determines whether this limb score is affected by the character's limb health. Lower limb health => lower score.
- `"affected_by_encumb"`: Optional, defaults to true. Determines whether this limb score is affected by the character's limb encumbrance. Higher encumbrance => lower score.

Here are the currently defined limb scores:

| Limb score id          | Description
|------                  |------
| `manipulator_score`    | Modifies aim speed, reload speed, thrown attack speed, ranged dispersion and crafting speed.  The manipulator scores of each limb type are aggregated and the best limb group is chosen for checks.
| `manipulator_max`      | The upper limit of manipulator score the limb can contribute to.
| `lifting_score`        | Modifies melee attack stamina and move cost, as well as a number of STR checks.  A sum above 0.5 qualifies for wielding two-handed weapons and similar checks.  Arms below 0.1 lift score don't count as working for the purposes of melee combat.
| `blocking_score`       | The blocking limb is chosen by a roll weighted by eligible limbs' block score, and blocking efficiency is multiplied by the target limb's score.
| `breathing_score`      | Modifies stamina recovery speed and shout volume.
| `vision_score`         | Modifies ranged dispersion, ranged and melee weakpoint hit chances.
| `nightvision_score`    | Modifies night vision range (multiplier on the calculated range).
| `reaction_score`       | Modifies dodge chance, block chance, melee weakpoint hit chances.
| `balance_score`        | Modifies thrown attack speed, movement cost and melee attack rolls.
| `footing_score`        | Modifies movement cost.
| `movement_speed_score` | Modifies movement cost.
| `swim_score`           | Modifies swim speed.

These limb scores are referenced in `"body_part"` within the `"limb_scores"` array. (See [body parts](#body_parts)).

### Character Modifiers

Character modifiers define how effective different behaviours are for actions the character takes. These are usually derived from a limb score.

```json
{
  "type": "character_mod",
  "id": "ranged_dispersion_manip_mod",
  "description": "Hand dispersion when using ranged attacks",
  "mod_type": "+",
  "value": { "limb_score": "manip", "max": 1000.0, "nominator": 22.8, "subtract": 22.8 }
},
{
  "type": "character_mod",
  "id": "slip_prevent_mod",
  "description": "Slip prevention modifier",
  "mod_type": "x",
  "value": {
    "limb_score": [ [ "grip", 3.0 ], [ "lift", 2.0 ], "footing" ],
    "override_encumb": true,
    "limb_score_op": "+",
    "denominator": 6.0
  }
},
{
  "type": "character_mod",
  "id": "stamina_move_cost_mod",
  "description": "Stamina move cost modifier",
  "mod_type": "x",
  "value": { "builtin": "stamina_move_cost_modifier" }
}
```

| Field         | Description
|------         |------------
| `type`        | Always "character_mod".
| `id`          | Unique identifier for this character modifier.
| `description` | Translatable text that describes the function of this modifier, which will be displayed in the UI.
| `mod_type`    | Describes how this modifier is applied. Can be `"+"` (added), `"x"` (multiplied), or `""` (unspecified).
| `value`       | Object that describes how this modifier is calculated.

#### Character Modifiers - Value

| Field             | Description
|------             |------------
| `limb_score`      | Refers to a `limb_score` id, or an array of `limb_score` id's (can be a weighted list). These are the limb scores from which this modifier is derived.  For additive calculations ( `limb_score_op: "+"`) the score is multiplied by the weight, for multiplicative calculation (`limb_score_op: "x"`) it is raised to the weight's power.
| `limb_score_op`   | (_optional_) Operation (add `+` or multiply `x`) to apply when multiple limb scores are defined. Ex: `x` => `score1 x score2 x score3 ...`. (Defaults to `x`)
| `limb_type`       | (_optional_) Refers to a `limb_type` as defined in [`body_part`](#body_parts). If present, only limb scores from body parts with that `limb_type` are used.
| `override_encumb` | (_optional_) Boolean (true/false). If specified, this forces the limb score to be affected/unaffected by limb encumbrance if true/false. (Overrides `affected_by_encumb` in `limb_score`)
| `override_wounds` | (_optional_) Boolean (true/false). If specified, this forces the limb score to be affected/unaffected by limb health if true/false.(Overrides `affected_by_wounds` in `limb_score`)
| `min`             | (_optional_) Defines a minimum value for this modifier. Generally only used for "bonus" multipliers that provide a benefit. Should not be used together with `max`.
| `max`             | (_optional_) Defines a maximum value for this modifier. Generally used for "cost" multipliers that provide a malus. Should not be used together with `min`. This value can be defined as a decimal or as the special value `"max_move_cost"`.
| `nominator`       | (_optional_) Causes the limb score to divide the specified value, such that `nominator / ( limb_score * denominator )`.
| `denominator`     | (_optional_) Divides the limb score (or the nominator, if specified) by the specified value, such that `limb_score / denominator`.
| `subtract`        | (_optional_) Defines a value to subtract from the resulting modifier, such that `mod - subtract`.
| `builtin`         | Instead of a limb score, the `value` object can define a built-in function to handle the calculation of the modifier.

The modifier is normally derived from a limb score, which is modified in a sequence of operations. Here are some possible outcomes for different combinations of specified fields in `value`:
```C++
// Only one "limb_score" specified:
mod = limb_score;
// 3 score id's in "limb_score" array (with "x" operation):
mod = limb_score1 * limb_score2 * limb_score3;
// "max" specified:
mod = min( max, limb_score );
// "min" specified:
mod = max( min, limb_score );
// Both "max" and "nominator" specified:
mod = min( max, nominator / limb_score );
// "max", "nominator", and "subtract" specified:
mod = min( max, ( nominator / limb_score ) - subtract );
// "max", "denominator", and "subtract" specified:
mod = min( max, ( limb_score / denominator ) - subtract );
```


### Bionics

| Identifier                   | Description
|---                           |---
| `id`                         | Unique ID. Must be one continuous word, use underscores if necessary.
| `name`                       | In-game name displayed.
| `description`                | In-game description.
| `act_cost`                   | (_optional_) How many kJ it costs to activate the bionic.  Strings can be used "1 kJ"/"1000 J"/"1000000 mJ" (default: `0`)
| `deact_cost`                 | (_optional_) How many kJ it costs to deactivate the bionic.  Strings can be used "1 kJ"/"1000 J"/"1000000 mJ" (default: `0`)
| `react_cost`                 | (_optional_) How many kJ it costs over time to keep this bionic active, does nothing without a non-zero "time".  Strings can be used "1 kJ"/"1000 J"/"1000000 mJ" (default: `0`)
| `trigger_cost`               | (_optional_) How many kJ it costs to trigger special effects for this bionic. This can be a reaction to specific conditions or an action taken while the bionic is active.  Strings can be used "1 kJ"/"1000 J"/"1000000 mJ" (default: `0`)
| `time`                       | (_optional_) How long, when activated, between drawing cost. If 0, it draws power once. (default: `0`)
| `upgraded_bionic`            | (_optional_) Bionic that can be upgraded by installing this one.
| `available_upgrades`         | (_optional_) Upgrades available for this bionic, i.e. the list of bionics having this one referenced by `upgraded_bionic`.
| `encumbrance`                | (_optional_) A list of body parts and how much this bionic encumber them.
| `known_ma_styles`            | (_optional_) A list of martial art styles that are known to the wearer when the bionic is activated
| `weight_capacity_bonus`      | (_optional_) Bonus to weight carrying capacity in grams, can be negative.  Strings can be used - "5000 g" or "5 kg" (default: `0`)
| `weight_capacity_modifier`   | (_optional_) Factor modifying base weight carrying capacity. (default: `1`)
| `canceled_mutations`         | (_optional_) A list of mutations/traits that are removed when this bionic is installed (e.g. because it replaces the fault biological part).
| `mutation_conflicts`         | (_optional_) A list of mutations that prevent this bionic from being installed.
| `included_bionics`           | (_optional_) Additional bionics that are installed automatically when this bionic is installed. This can be used to install several bionics from one CBM item, which is useful as each of those can be activated independently.
| `included`                   | (_optional_) Whether this bionic is included with another. If true this bionic does not require a CBM item to be defined. (default: `false`)
| `env_protec`                 | (_optional_) How much environmental protection does this bionic provide on the specified body parts.
| `protec`                     | (_optional_) An array of resistance values that determines the types of protection this bionic provides on the specified body parts.
| `occupied_bodyparts`         | (_optional_) A list of body parts occupied by this bionic, and the number of bionic slots it take on those parts.
| `capacity`                   | (_optional_) Amount of power storage added by this bionic.  Strings can be used "1 kJ"/"1000 J"/"1000000 mJ" (default: `0`)
| `fuel_options`               | (_optional_) A list of materials that this bionic can use to produce bionic power.
| `is_remote_fueled`           | (_optional_) If true this bionic allows you to plug your power banks to an external power source (solar backpack, UPS, vehicle etc) via a cable. (default: `false`)
| `fuel_capacity`              | (_optional_) Volume of fuel this bionic can store.
| `fuel_efficiency`            | (_optional_) Fraction of fuel energy converted into power. (default: `0`)
| `passive_fuel_efficiency`    | (_optional_) Fraction of fuel energy passively converted into power. Useful for CBM using PERPETUAL fuel like `muscle`, `wind` or `sun_light`. (default: `0`)
| `exothermic_power_gen`       | (_optional_) If true this bionic emits heat when producing power. (default: `false`)
| `coverage_power_gen_penalty` | (_optional_) Fraction of coverage diminishing fuel_efficiency. Float between 0.0 and 1.0. (default: `nullopt`)
| `power_gen_emission`         | (_optional_) `emit_id` of the field emitted by this bionic when it produces energy. Emit_ids are defined in `emit.json`.
| `stat_bonus`                 | (_optional_) List of passive stat bonus. Stat are designated as follow: "DEX", "INT", "STR", "PER".
| `activated_eocs`             | (_optional_) List of effect_on_conditions that attempt to activate when this CBM is successfully activated.
| `processed_eocs`             | (_optional_) List of effect_on_conditions that attempt to activate each turn this CBM is active.
| `deactivated_eocs`           | (_optional_) List of effect_on_conditions that attempt to activate when this CBM is successfully deactivated.
| `enchantments`               | (_optional_) List of enchantments applied by this CBM (see MAGIC.md for instructions on enchantment. NB: enchantments are not necessarily magic.) Values can either be the enchantment's id or an inline definition of the enchantment.
| `learned_spells`             | (_optional_) Map of {spell:level} you gain when installing this CBM, and lose when you uninstall this CBM. Spell classes are automatically gained.
| `learned_proficiencies`      | (_optional_) Array of proficiency ids you gain when installing this CBM, and lose when uninstalling
| `installation_requirement`   | (_optional_) Requirement id pointing to a requirement defining the tools and components necessary to install this CBM.
| `vitamin_absorb_mod`         | (_optional_) Modifier to vitamin absorption, affects all vitamins. (default: `1.0`)
| `dupes_allowed`              | (_optional_) Boolean to determine if multiple copies of this bionic can be installed.  Defaults to false.
| `cant_remove_reason`         | (_optional_) String message to be displayed as the reason it can't be uninstalled.  Having any value other than `""` as this will prevent unistalling the bionic. Formatting includes two `%s` for example: `The Telescopic Lenses are part of %1$s eyes now. Removing them would leave %2$s blind.`  (default: `""`)
| `social_modifiers`           | (_optional_) Json object with optional members: persuade, lie, and intimidate which add or subtract that amount from those types of social checks
| `dispersion_mod`             | (_optional_) Modifier to change firearm dispersion.
| `activated_on_install`       | (_optional_) Auto-activates this bionic when installed.
| `required_bionic`            | (_optional_) Bionic which is required to install this bionic, and which cannot be uninstalled if this bionic is installed
| `give_mut_on_removal`        | (_optional_) A list of mutations/traits that are added when this bionic is uninstalled (for example a "blind" mutation if you removed bionic eyes after installation).
| `passive_pseudo_items`       | (_optional_) This fake item is added into player's inventory, when bionic is installed.
| `fake_weapon`                | (_optional_) Activation of this bionic spawn an irremovable weapon in your hands. Require `BIONIC_TOGGLED` flag
| `active_flags`               | (_optional_) Activation of this bionic applies this character flag
| `auto_deactivates`           | (_optional_) Activation of this bionic automatically turn of another bionic, if character has one
| `toggled_pseudo_items`       | (_optional_) Activation of this bionic spawn an irremovable tool in your hands.  Require `BIONIC_TOGGLED` flag
| `spell_on_activation`        | (_optional_) Activation of this bionic allow you to cast a spell
| `activated_close_ui`         | (_optional_) Activation of this bionic closes the bionic menu
| `power_trickle`              | (_optional_) Having this bionic installed generate some amount of energy. Negative values can be used

```JSON
{
    "id"           : "bio_batteries",
    "name"         : "Battery System",
    "active"       : false,
    "act_cost"     : 0,
    "time"         : 1,
    "fuel_efficiency": 1,
    "stat_bonus": [ [ "INT", 2 ], [ "STR", 2 ] ],
    "fuel_options": [ "battery" ],
    "fuel_capacity": 500,
    "encumbrance"  : [ [ "torso", 10 ], [ "arm_l", 10 ], [ "arm_r", 10 ], [ "leg_l", 10 ], [ "leg_r", 10 ], [ "foot_l", 10 ], [ "foot_r", 10 ] ],
    "description"  : "You have a battery draining attachment, and thus can make use of the energy contained in normal, everyday batteries. Use 'E' to consume batteries.",
    "canceled_mutations": ["HYPEROPIC"],
    "mutation_conflicts": [ "HUGE" ],
    "installation_requirement": "sewing_standard",
    "included_bionics": ["bio_blindfold"]
},
{
    "id": "bio_purifier",
    "type": "bionic",
    "name": "Air Filtration System",
    "description": "Surgically implanted in your trachea is an advanced filtration system.  If toxins, or airborne diseases find their way into your windpipe, the filter will attempt to remove them.",
    "occupied_bodyparts": [ [ "torso", 4 ], [ "mouth", 2 ] ],
    "env_protec": [ [ "mouth", 7 ] ],
    "protec": [
      [ "arm_l", { "bash": 3, "cut": 3, "bullet": 3 } ],
      [ "arm_r", { "bash": 3, "cut": 3, "bullet": 3 } ],
      [ "hand_l", { "bash": 3, "cut": 3, "bullet": 3 } ],
      [ "hand_r", { "bash": 3, "cut": 3, "bullet": 3 } ]
    ],
    "flags": [ "BIONIC_NPC_USABLE" ]
},
  {
    "id": "bio_hydraulics",
    "type": "bionic",
    "name": { "str": "Hydraulic Muscles" },
    "description": "While activated, your muscles will be greatly enhanced, increasing your strength by 20.",
    "occupied_bodyparts": [ [ "torso", 10 ], [ "arm_l", 8 ], [ "arm_r", 8 ], [ "leg_l", 10 ], [ "leg_r", 10 ] ],
    "flags": [ "BIONIC_TOGGLED", "BIONIC_NPC_USABLE" ],
    "act_cost": "10 kJ",
    "react_cost": "10 kJ",
    "time": "1 s",
    "required_bionic": "bio_weight"
  },
  {
    "type": "bionic",
    "id": "afs_bio_skullgun",
    "name": { "str": "Skullgun" },
    "description": "Concealed in your head is a single shot 10mm pistol.  Activate the bionic to fire and reload the skullgun.",
    "occupied_bodyparts": [ [ "head", 5 ] ],
    "encumbrance": [ [ "head", 5 ] ],
    "fake_weapon": "bio_skullgun_gun",
    "flags": [ "BIONIC_GUN" ],
    "stat_bonus": [ [ "INT", -4 ], [ "PER", -2 ] ],
    "canceled_mutations": [ "INT_UP", "INT_UP_2", "INT_UP_3", "INT_UP_4", "INT_ALPHA", "SKULLGUN_STUPID" ],
    "give_mut_on_removal": [ "SKULLGUN_STUPID" ],
    "activated_close_ui": true
  }
```

Bionics effects are defined in the code and new effects cannot be created through JSON alone.
When adding a new bionic, if it's not included with another one, you must also add the corresponding CBM item in `data/json/items/bionics.json`. Even for a faulty bionic.


### Damage Types

| Field               | Description
| ---                 | ---
| `name`              | The name of the damage type as it appears in the protection values in the item info screen.
| `skill`             | _(optional)_ Determines the skill used when dealing this damage type. (defaults to none)
| `physical`          | _(optional)_ Identifies this damage type as originating from physical sources. (defaults to false)
| `melee_only`        | _(optional)_ Identifies this damage type as originating from melee weapons and attacks. (defaults to false)
| `edged`             | _(optional)_ Identifies this damage type as originating from a sharp or pointy weapon or implement. (defaults to false)
| `environmental`     | _(optional)_ This damage type corresponds to environmental sources. Currently influences whether an item or piece of armor includes environmental resistance against this damage type. (defaults to false)
| `material_required` | _(optional)_ Determines whether materials must defined a resistance for this damage type. (defaults to false)
| `mon_difficulty`    | _(optional)_ Determines whether this damage type should contribute to a monster's difficulty rating. (defaults to false)
| `no_resist`         | _(optional)_ Identifies this damage type as being impossible to resist against (ie. "pure" damage). (defaults to false)
| `immune_flags`      | _(optional)_ An object with two optional fields: `"character"` and `"monster"`. Both inner fields list an array of character flags and monster flags, respectively, that would make the character or monster immune to this damage type.
| `magic_color`       | _(optional)_ Determines which color identifies this damage type when used in spells. (defaults to "black")
| `derived_from`      | _(optional)_ An array that determines how this damage type should be calculated in terms of armor protection and monster resistance values. The first value is the source damage type and the second value is the modifier applied to source damage type calculations.
| `onhit_eocs`        | _(optional)_ An array of effect-on-conditions that activate when a monster or character hits another monster or character with this damage type. In this case, `u` refers to the damage source and `npc` refers to the damage target.
| `ondamage_eocs`        | _(optional)_ An array of effect-on-conditions that activate when a monster or character takes damage from another monster or character with this damage type. In this case, `u` refers to the damage source and `npc` refers to the damage target. Also have access to some [context vals](EFFECT_ON_CONDITION#context-variables-for-other-eocs)

```JSON
  {
    "//": "stabbing/piercing damage",
    "id": "stab",
    "type": "damage_type",
    "melee_only": true,
    "physical": true,
    "edged": true,
    "magic_color": "light_red",
    "name": "pierce",
    "skill": "stabbing",
    "//2": "derived from cut only for monster defs",
    "derived_from": [ "cut", 0.8 ],
    "immune_flags": { "character": [ "STAB_IMMUNE" ] }
  },
  {
    "//": "e.g. electrical discharge",
    "id": "electric",
    "type": "damage_type",
    "physical": false,
    "magic_color": "light_blue",
    "name": "electric",
    "immune_flags": { "character": [ "ELECTRIC_IMMUNE" ], "monster": [ "ELECTRIC", "ELECTRIC_FIELD" ] },
    "onhit_eocs": [ "EOC_ELECTRIC_ONHIT" ]
  }
```


### Damage Info Ordering

Damage types are displayed in various parts of the item info UI, representing armor resistances, melee damage, etc.
Using `damage_info_order` we can reorder how these are shown, and even determine whether they can be displayed at all.

| Field          | Description
| ---            | ---
| `id`           | Unique identifier, must correspond to an existing `damage_type`
| `info_display` | _(optional)_ Determines the detail in which this damage type is displayed in protection values. Valid values are "detailed", "basic", and "none". (defaults to "none")
| `verb`         | _(optional)_ A verb describing how this damage type is applied (ex: "bashing"). Used in the melee section of an item's info.
| `*_info`       | _(optional)_ An object that determines the order and visibility of this damage type for the specified section of an item's info. `"order"` determines where in the list of damage types it will be displayed in this section, and `"show_type"` determines whether to show this damage type in this section. Possible sections include: `bionic_info`, `protection_info`, `pet_prot_info`, `melee_combat_info`, and `ablative_info`.

```JSON
{
  "id": "acid",
  "type": "damage_info_order",
  "info_display": "basic",
  "verb": "corroding",
  "bionic_info": { "order": 500, "show_type": true },
  "protection_info": { "order": 800, "show_type": true },
  "pet_prot_info": { "order": 500, "show_type": true },
  "melee_combat_info": { "order": 500, "show_type": false },
  "ablative_info": { "order": 500, "show_type": false }
}
```


### Dreams

| Identifier | Description
|---         |---
| `messages` | List of potential dreams.
| `category` | Mutation category needed to dream.
| `strength` | Mutation category strength required (1 = 20-34, 2 = 35-49, 3 = 50+).

```C++
{
    "messages" : [
        "You have a strange dream about birds.",
        "Your dreams give you a strange feathered feeling."
    ],
    "category" : "MUTCAT_BIRD",
    "strength" : 1
}
```

### Disease

| Identifier           | Description
|---                   |---
| `id`                 | Unique ID. Must be one continuous word, use underscores if necessary.
| `min_duration`       | The minimum duration the disease can last. Uses strings "x m", "x s","x d".
| `max_duration`       | The maximum duration the disease can last.
| `min_intensity`      | The minimum intensity of the effect applied by the disease
| `max_intensity`      | The maximum intensity of the effect.
| `health_threshold`   | The amount of health above which one is immune to the disease. Must be between -200 and 200. (optional )
| `symptoms`           | The effect applied by the disease.
| `affected_bodyparts` | The list of bodyparts on which the effect is applied. (optional, default to bp_null)


```json
  {
    "type": "disease_type",
    "id": "bad_food",
    "min_duration": "6 m",
    "max_duration": "1 h",
    "min_intensity": 1,
    "max_intensity": 1,
    "affected_bodyparts": [ "TORSO" ],
    "health_threshold": 100,
    "symptoms": "foodpoison"
  }
```

### Emitters

Emitters randomly place [fields](#field-types) around their positions - every turn for monster emissions, every ten seconds for furniture/terrain.

| Identifier  | Description
|---          |---
| `id`        | Unique ID
| `field`     | Field type emitted
| `intensity` | Initial intensity of the spawned fields (spawning multiple fields will still cause their intensity to increase). Default 1.
| `chance`    | **Percent** chance of the emitter emitting, values above 100 will increase the quantity of fields placed via `roll_remainder` (ex: `chance: 150` will place one field 50% of the time and two fields the other 50% ). Failing the roll will disable the whole emission for the tick, not rolled for every `qty`! Default 100.
| `qty`       | Number of fields placed. Fields are placed using the field propagation rules, allowing fields to spread. Default 1.

```JSON
  {
    "id": "emit_shock_burst",
    "type": "emit",
    "field": "fd_electricity",
    "intensity": 3,
    "chance": 1,
    "qty": 10
  },
```
### Item Groups

Item groups have been expanded, look at [the detailed docs](ITEM_SPAWN.md) to their new description.
The syntax listed here is still valid.

| Identifier | Description
|---         |---
| `id`       | Unique ID. Must be one continuous word, use underscores if necessary
| `items`    | List of potential item ID's. Chance of an item spawning is x/T, where X is the value linked to the specific item and T is the total of all item values in a group.
| `groups`   | ??

```C++
{
    "id":"forest",
    "items":[
        ["rock", 40],
        ["stick", 95],
        ["mushroom", 4],
        ["mushroom_poison", 3],
        ["mushroom_magic", 1],
        ["blueberries", 3]
    ],
    "groups":[]
}
```

### Item Category

When you sort your inventory by category, these are the categories that are displayed.

| Identifier       | Description
|---               |---
| `id`             | Unique ID. Must be one continuous word, use underscores if necessary
| `name`           | The name of the category. This is what shows up in-game when you open the inventory.
| `zone`           | The corresponding loot_zone (see loot_zones.json)
| `sort_rank`      | Used to sort categories when displaying.  Lower values are shown first
| `priority_zones` | When set, items in this category will be sorted to the priority zone if the conditions are met. If the user does not have the priority zone in the zone manager, the items get sorted into zone set in the 'zone' property. It is a list of objects. Each object has 3 properties: ID: The id of a LOOT_ZONE (see LOOT_ZONES.json), filthy: boolean. setting this means filthy items of this category will be sorted to the priority zone, flags: array of flags
| `spawn_rate`      | Sets amount of items from item category that might spawn.  Checks for `spawn_rate` value for item category.  If `spawn_chance` is 0.0, the item will not spawn. If `spawn_chance` is greater than 0.0 and less than 1.0, it will make a random roll (0.0-1.0) to check if the item will have a chance to spawn.  If `spawn_chance` is more than or equal to 1.0, it will add a chance to spawn additional items from the same category.  Items will be taken from item group which original item was located in.  Therefore this parameter won't affect chance to spawn additional items for items set to spawn solitary in mapgen (e.g. through use of `item` or `place_item`).

```C++
{
    "id": "armor",
    "name": "ARMOR",
    "zone": "LOOT_ARMOR",
    "sort_rank": -21,
    "priority_zones": [ { "id": "LOOT_FARMOR", "filthy": true, "flags": [ "RAINPROOF" ] } ],
    "spawn_rate": 0.5
}
```

### Item Properties

Properties are bound to item's type definition and code checks for them for special behaviour,
for example the property below makes a container burst open when filled over 75% and it's thrown.

```json
  {
    "properties": { "burst_when_filled": "75" }
  }
```

### Item Variables

Item variables are bound to the item itself and used to serialize special behaviour,
for example folding a vehicle serializes the folded vehicle's name and list of parts
(part type ids, part damage, degradation etc) into json string for use when unfolding.

They can originate from code - like in the example above when folding a vehicle.

Alternatively item variables may also originate from the item's prototype. Specifying them
can be done in the item's definition, add the `variables` key and inside write a key-value
map.

Example:
```json
    "variables": {
      "special_key": "spiffy value"
    }
```

This will make any item instantiated from that prototype get assigned this variable, once
the item is spawned the variables set on the prototype no longer affect the item's variables,
a migration can clear out the item's variables and reassign the prototype ones if reset_item_vars
flag is set.

### Item faults

Faults can be defined for more specialized damage of an item.

```C++
{
  "type": "fault",
  "id": "fault_gun_chamber_spent", // unique id for the fault
  "name": { "str": "Spent casing in chamber" }, // fault name for display
  "description": "This gun currently...", // fault description
  "item_prefix": "jammed", // optional string, items with this fault will be prefixed with this
  "flags": [ "JAMMED_GUN" ] // optional flags, see below
}
```

`flags` trigger hardcoded C++ chunks that provide effects, see [JSON_FLAGS.md](JSON_FLAGS.md#faults) for a list of possible flags.

### Item fault fixes

Fault fixes are methods to fix faults, the fixes can optionally add other faults, modify damage, degradation and item variables.

```C++
{
  "type": "fault_fix",
  "id": "mend_gun_fouling_clean", // unique id for the fix
  "name": "Clean fouling", // name for display
  "success_msg": "You clean your %s.", // message printed when fix is applied
  "time": "50 m", // time to apply fix
  "faults_removed": [ "fault_gun_dirt", "fault_gun_blackpowder" ], // faults removed when fix is applied
  "faults_added": [ "fault_gun_unlubricated" ], // faults added when fix is applied
  "skills": { "mechanics": 1 }, // skills required to apply fix
  "set_variables": { "dirt": "0" }, // sets the variables on the item when fix is applied
  "requirements": [ [ "gun_cleaning", 1 ] ], // requirements array, see below
  "mod_damage": 1000, // damage to modify on item when fix is applied, can be negative to repair
  "mod_degradation": 50, // degradation to modify on item when fix is applied, can be negative to reduce degradation
  "time_save_profs": { "prof_gun_cleaning": 0.5 }, // this prof change how fast you fix the item
  "time_save_flags": { "EASY_CLEAN": 0.5 } // This flag on the item change how fast you fix this item
}
```

`requirements` is an array of requirements, they can be specified in 2 ways:
* An array specifying an already defined requirement by it's id and a multiplier, `[ "gun_lubrication", 2 ]` will add `gun_lubrication` requirement and multiply the components and tools ammo required by 2.
* Inline object specifying the requirement in the same way [recipes define it](#recipe-requirements)

### Materials

| Identifier             | Description
|---                     |---
| `id`                   | Unique ID. Lowercase snake_case. Must be one continuous word, use underscores if necessary.
| `name`                 | In-game name displayed.
| `resist`               | An object that determines resistance values for this material.
| `chip_resist`          | Returns resistance to being damaged by attacks against the item itself.
| `bash_dmg_verb`        | Verb used when material takes bashing damage.
| `cut_dmg_verb`         | Verb used when material takes cutting damage.
| `dmg_adj`              | Description added to damaged item in ascending severity.
| `dmg_adj`              | Adjectives used to describe damage states of a material.
| `density`              | Affects vehicle collision damage, with denser parts having the advantage over less-dense parts.
| `wind_resist`          | Percentage 0-100. How effective this material is at stopping wind from getting through. Higher values are better. If none of the materials an item is made of specify a value, a default of 99 is assumed.
| `vitamins`             | Vitamins in a material. Usually overridden by item specific values.  An integer percentage of ideal daily value.
| `specific_heat_liquid` | Specific heat of a material when not frozen (J/(g K)). Default 4.186 - water.
| `specific_heat_solid`  | Specific heat of a material when frozen (J/(g K)). Default 2.108 - water.
| `latent_heat`          | Latent heat of fusion for a material (J/g). Default 334.
| `freezing_point`       | Freezing point of this material (C). Default 0 C ( 32 F ).
| `edible`               | Optional boolean. Default is false.
| `rotting`              | Optional boolean. Default is false.
| `breathability`        | What breathability the clothes, made out of this material, would have; can be `IMPERMEABLE` (0%), `POOR` (30%), `AVERAGE` (50%), `GOOD` (80%), `MOISTURE_WICKING` (110%), `SECOND_SKIN` (140%)
| `burn_products`        | Burning this material drop this items; array, first in array is the id of an item, and another is the number, respond for effeciency of burning - the bigger the burnable item is (by weight), and the more items there is, the bigger output; Multiple items could be returned simultaneously, like `[ [ "corpse_ash", 0.035 ], [ "glass_shard", 0.5 ] ]`,
| `repair_difficulty`    | Skill level that would be used to repair this item by default; if item has multiple materials, the most difficult would be used
| `repaired_with`        | Material, that would be used to repair item, made out of this material
| `salvaged_into`        | Item, into which this material could be salvaged
| `sheet_thickness`      | Clothes, made out of this material, has this thickness, meaning clothes thickness should be multiple of this value; layered kevlar has `"sheet_thickness": 4.4,`, meaning all clothes that uses layered kevlar should be either 4.4, 8.8, 13.2 etc milimeters thick; unless `"ignore_sheet_thickness": true` is used for this clothes
| `uncomfortable`        | Clothes made out of this material is always uncomfortable, no matter of it's properties
| `soft`                 | True for pliable materials, whose length doesn't prevent fitting into a container, or through the opening of a container. Default is false.
| `conductive`           | True if the material conducts electricity, defaults to false
| `reinforces`           | Optional boolean. Default is false.

There are seven -resist parameters: acid, bash, chip, cut, elec, fire, and bullet. These are integer values; the default is 0 and they can be negative to take more damage.

```JSON
{
    "type": "material",
    "id": "hflesh",
    "name": "Human Flesh",
    "density": 5,
    "specific_heat_liquid": 3.7,
    "specific_heat_solid": 2.15,
    "latent_heat": 260,
    "edible": true,
    "rotting": true,
    "resist": { "bash": 1, "cut": 1, "acid": 1, "heat": 1, "bullet": 1 },
    "chip_resist": 2,
    "dmg_adj": [ "bruised", "mutilated", "badly mutilated", "thoroughly mutilated" ],
    "bash_dmg_verb": "bruised",
    "cut_dmg_verb": "sliced",
    "vitamins": [ [ "calcium", 0.1 ], [ "vitB", 1 ], [ "iron", 1.3 ] ],
    "burn_data": [
      { "fuel": 1, "smoke": 1, "burn": 1, "volume_per_turn": "2500_ml" },
      { "fuel": 2, "smoke": 3, "burn": 2, "volume_per_turn": "10000_ml" },
      { "fuel": 3, "smoke": 10, "burn": 3 }
    ]
}
```

Note that the above example gives floats, not integers, for the vitamins values.  This is likely incorrect; they should be replaced with integers.


#### Fuel data

Every material can have fuel data that determines how much horse power it produces per unit consumed. Currently, gases and plasmas cannot really be fuels.

If a fuel has the PERPETUAL flag, engines powered by it never use any fuel.  This is primarily intended for the muscle pseudo-fuel, but mods may take advantage of it to make perpetual motion machines.

```C++
"fuel_data" : {
    "energy": "34200_kJ",        // Energy per litre of fuel.
                                 // https://en.wikipedia.org/wiki/Energy_density
   "perpetual": true,            // this material is a perpetual fuel like `wind`, `sunlight`, `muscle`, `animal` and `metabolism`.
   "pump_terrain": "t_gas_pump", // optional. terrain id for the fuel's pump, if any.
   "explosion_data": {           // optional for fuels that can cause explosions
        "chance_hot": 2,         // 1 in chance_hot of explosion when attacked by HEAT weapons
        "chance_cold": 5,        // 1 in chance_cold of explosion when attacked by other weapons
        "factor": 1.0,           // explosion factor - larger numbers create more powerful explosions
        "fiery": true,           // true for fiery explosions
        "size_factor": 0.1       // size factor - larger numbers make the remaining fuel increase explosion power more
    }
}
```

#### Burn data

Every material can have burn data that determines how it interacts with fire. Fundamentally, the intensity, smoke production, and longevity of fires depends on the volume of consumed items. However, these values allow for certain items to burn more for a given volume, or even put out or inhibit the growth of fires.

Note that burn_data is defined per material, but items may be made of multiple materials. For such cases, each material of the item will be calculated separately, as if it was multiple items each corresponding to a single material.

```C++
"burn_data": [
    { "immune": true,                    // Defaults to false, optional boolean. If true, makes the resulting material immune to fire. As such it can neither provide fuel nor be burned or damaged.
	"fuel": 300,                     // Float value that determines how much time and intensity this material adds to a fire. Negative values will subtract fuel from the fire, smothering it. 
	                                 // Items with a phase ID of liquid should be made of materials with a value of >= 200 if they are intended to be flammable.
	"smoke": 0,                      // Float value, determines how much smoke this material produces when burning.
	"volume_per_turn": "750 ml",     // If non-zero and lower than item's volume, scale burning by volume_per_turn / volume
	"burn": 1 }                      // Float value, determines how quickly a fire will convert items made of this material to fuel. Does not affect the total fuel provided by a given
                                         // volume of a given material.
    ],
```

### Monster Groups

#### Group definition

| Identifier              | Description
|---                      |---
| `name`                  | Unique ID. Must be one continuous word, use underscores if necessary.
| `default`               | (_optional_) Default monster, used to represent the monster group. (default: The monster with the highest `weight` in the group)
| `monsters`              | To choose a monster for spawning, the game creates entries equal to the sum of all `weight` and picks one. Each monster will have a number of entries equal to its `weight`. See the table below for how to build the single monster definitions.
| `is_safe`               | (_optional_) (bool) Check to not trigger safe-mode warning, currently inconsequential.
| `is_animal`             | (_optional_) (bool) Check if that group has only normal animals, currently inconsequential.
| `replace_monster_group` | (_optional_) (bool) Check if the group should be replaced completely by another monster group as game time progresses - doesn't affect already spawned monsters, as such mostly superseded by monster evolution.
| `new_monster_group_id`  | (_optional_) (string) The id of the monster group that should replace this one.
| `replacement_time`      | (_optional_) (int) The amount of time before the group should be replaced by the new one, in days. Final replacement date is calculated by `replacement_time * evolution factor`.

#### Monster/Subgroup definition

In monster groups, within the `"monsters"` array, you can define `"group"` objects as well as `"monster"` objects. Groups use the same fields as monsters, but they are processed differently. When the game looks for possible spawns from a monster group, it will recursively check subgroups if they exist. The weight of the subgroup is defined just like monster objects, so spawn chances only matter for top-level objects.

| Identifier        | Description
|---                |---
| `monster`         | The monster's unique ID, eg. `"mon_zombie"`. Indicates that this entry is a "monster".
| `group`           | The sub-group's unique ID eg. `"GROUP_ZOMBIE"`. Indicates that this entry is a "monstergroup".
| `weight`          | (_optional_) Chance of occurrence (`weight` / total `weight` in group) (default: 1)
| `freq`            | (_optional_) Not used anymore, works exactly like weight
| `cost_multiplier` | (_optional_) How many monsters each monster in this definition should count as, if spawning a limited number of monsters.  (default: 1)
| `pack_size`       | (_optional_) The minimum and maximum number of monsters in this group that should spawn together.  (default: `[1,1]`)
| `conditions`      | (_optional_) Conditions limit when monsters spawn. Valid options: `SUMMER`, `WINTER`, `AUTUMN`, `SPRING`, `DAY`, `NIGHT`, `DUSK`, `DAWN`. Multiple Time-of-day conditions (`DAY`, `NIGHT`, `DUSK`, `DAWN`) will be combined together so that any of those conditions makes the spawn valid. Multiple Season conditions (`SUMMER`, `WINTER`, `AUTUMN`, `SPRING`) will be combined together so that any of those conditions makes the spawn valid.
| `starts`          | (_optional_) This entry becomes active after this time.  Specified using time units.  (**multiplied by the evolution scaling factor**)
| `ends`            | (_optional_) This entry becomes inactive after this time.  Specified using time units.  (**multiplied by the evolution scaling factor**)
| `spawn_data`      | (_optional_) Any properties that the monster only has when spawned in this group. `ammo` defines how much of which ammo types the monster spawns with. Only applies to "monster" type entries.
| `event`           | (_optional_) If present, this entry can only spawn during the specified event. See the `holiday` enum for possible values. Defaults to `none`. (Ex: `"event": "halloween"`)

```C++
// Example of a monstergroup containing only "monster" entries:
{
  "name" : "GROUP_ANT",
  "default" : "mon_ant",
  "monsters" : [
    { "monster" : "mon_ant", "weight" : 870, "cost_multiplier" : 0 },
    { "monster" : "mon_ant_larva", "weight" : 40, "cost_multiplier" : 0 },
    { "monster" : "mon_ant_soldier", "weight" : 90, "cost_multiplier" : 5 },
    { "monster" : "mon_ant_queen", "weight" : 0, "cost_multiplier" : 0 },
    { "monster" : "mon_thing", "weight" : 100, "cost_multiplier" : 0, "pack_size" : [3,5], "conditions" : ["DUSK","DAWN","SUMMER"] },
    { "monster" : "mon_santa", "weight" : 500, "event" : "christmas" }
  ]
},
// Example of a monstergroup containing subgroups:
{
  "type": "monstergroup",
  "name": "GROUP_MIGO_RAID",
  "//": "Meta-group for mi-gos on-the-go.",
  "monsters": [
    { "group": "GROUP_MI-GO_BASE_CAPTORS", "weight": 150, "cost_multiplier": 6, "pack_size": [ 1, 2 ] },
    { "group": "GROUP_MI-GO_SCOUT_TOWER", "weight": 100, "cost_multiplier": 4, "pack_size": [ 0, 2 ] },
    { "monster": "mon_mi_go_guard", "weight": 200, "cost_multiplier": 4 },
    { "monster": "mon_mi_go", "weight": 500, "cost_multiplier": 2, "pack_size": [ 3, 4 ] }
  ]
}
```

### Monster Factions

| Identifier      | Description
|---              |---
| `name`          | Unique ID. Must be one continuous word, use underscores when necessary.
| `base_faction`  | Optional base faction. Relations to other factions are inherited from it and relations of other factions to this one check this.
| `by_mood`       | Be hostile towards this faction when angry, neutral otherwise. Default attitude to all other factions.
| `neutral`       | Always be neutral towards this faction.
| `friendly`      | Always be friendly towards this faction. By default a faction is friendly towards itself.
| `hate`          | Always be hostile towards this faction. Will change target to monsters of this faction if available.

```C++
{
    "name"         : "cult",
    "base_faction" : "zombie",
    "by_mood"      : ["slime"],
    "neutral"      : ["nether"],
    "friendly"     : ["slime"],
    "hate"         : ["fungus"]
}
```

### Monsters

See [MONSTERS.md](MONSTERS.md)

### Mutation Categories

See [MUTATIONS.md](MUTATIONS.md)

### Names

```C++
{ "name" : "Aaliyah", "gender" : "female", "usage" : "given" }, // Name, gender, "given"/"family"/"city" (first/last/city name).
```

### Profession item substitution

Defines item replacements that are applied to the starting items based upon the starting traits. This allows for example to replace wool items with non-wool items when the characters starts with the wool allergy trait.

If the JSON objects contains a "item" member, it defines a replacement for the given item, like this:

```C++
{
  "type": "profession_item_substitutions",
  "item": "sunglasses",
  "sub": [
    { "present": [ "HYPEROPIC" ], "new": [ "fitover_sunglasses" ] },
    { "present": [ "MYOPIC" ], "new": [ { "fitover_sunglasses", "ratio": 2 } ] }
  ]
}
```
This defines each item of type "sunglasses" shall be replaced with:
- an item "fitover_sunglasses" if the character has the "HYPEROPIC" trait,
- two items "fitover_sunglasses" if the character has the "MYOPIC" trait.

If the JSON objects contains a "trait" member, it defines a replacement for multiple items that applies when the character has the given trait:
```C++
{
  "type": "profession_item_substitutions",
  "trait": "WOOLALLERGY",
  "sub": [
    { "item": "blazer", "new": [ "jacket_leather_red" ] },
    { "item": "hat_hunting", "new": [ { "item": "hat_cotton", "ratio": 2 } ] }
  ]
}
```
This defines characters with the WOOLALLERGY trait get some items replaced:
- "blazer" is converted into "jacket_leather_red",
- each "hat_hunting" is converted into *two* "hat_cotton" items.

If the JSON objects contains a "bonus" member, it defines which items will be received, like this:
```C++
{
  "type": "profession_item_substitutions",
  "group": {
    "items": [ "winter_pants_army", "undershirt", "socks", "sweatshirt", "boots_hiking", "knife_folding", "wristwatch" ],
    "entries": [
      { "group": "charged_two_way_radio" },
      { "group": "charged_matches" },
      { "item": "ear_plugs" },
      { "item": "water_clean", "container-item": "canteen" },
      { "item": "m1911", "ammo-item": "45_acp", "charges": 7, "container-item": "holster" },
      { "item": "45_acp", "charges": 23 },
      { "item": "garand", "ammo-item": "3006", "charges": 8, "contents-item": "shoulder_strap" },
      { "item": "3006", "charges": 8, "container-item": "garandclip" },
      { "item": "3006", "charges": 4 }
    ]
  },
  "bonus": {
    "present": [ "ALBINO" ],
    "absent": [ "HYPEROPIC" ]
  }
}
```

### Professions

Professions are specified as JSON object with "type" member set to "profession":

```C++
{
    "type": "profession",
    "id": "hunter",
    ...
}
```

The id member should be the unique id of the profession.

The following properties (mandatory, except if noted otherwise) are supported:

#### `description`
(string)

The in-game description.

#### `name`
(string or object with members "male" and "female")

The in-game name, either one gender-neutral string, or an object with gender specific names. Example:
```C++
"name": {
    "male": "Groom",
    "female": "Bride"
}
```

#### `points`
(integer)

Point cost of profession. Positive values cost points and negative values grant points.

#### `addictions`
(optional, array of addictions)

List of starting addictions. Each entry in the list should be an object with the following members:
- "type": the string id of the addiction (see [JSON_FLAGS.md](JSON_FLAGS.md)),
- "intensity": intensity (integer) of the addiction.

Example:
```C++
"addictions": [
    { "type": "nicotine", "intensity": 10 }
]
```

#### `skills`

(optional, array of skill levels)

List of starting skills. Each entry in the list should be an object with the following members:
- "name": the string id of the skill (see skills.json),
- "level": level (integer) of the skill. This is added to the skill level that can be chosen in the character creation.

Example:
```C++
"skills": [
    { "name": "archery", "level": 2 }
]
```

#### `missions`

(optional, array of mission ids)

List of starting missions for this profession/hobby.

Example:
```JSON
"missions": [ "MISSION_LAST_DELIVERY" ]
```

#### `proficiencies`

(optional, array of proficiency ids)

List of starting proficiency ids.

Example:
```json
"proficiencies": [ "prof_knapping" ]
```

#### `items`

(optional, object with optional members "both", "male" and "female")

Items the player starts with when selecting this profession. One can specify different items based on the gender of the character. Each lists of items should be an array of items ids, or pairs of item ids and snippet ids. Item ids may appear multiple times, in which case the item is created multiple times. The syntax for each of the three lists is identical.

Example:
```C++
"items": {
    "both": [
        "pants",
        "rock",
        "rock",
        ["tshirt_text", "allyourbase"],
        "socks"
    ],
    "male": [
        "briefs"
    ],
    "female": [
        "panties"
    ]
}
```

This gives the player pants, two rocks, a t-shirt with the snippet id "allyourbase" (giving it a special description), socks and (depending on the gender) briefs or panties.

#### `age_lower`

(optional, int)
The lowest age that a character with this profession can generate with. 
This places no limits on manual input, only on random generation (i.e. Play Now!). Defaults to 21.

#### `age_upper`

(optional, int)
The highest age that a character with this profession can generate with.
This places no limits on manual input, only on random generation (i.e. Play Now!). Defaults to 55.

#### `pets`

(optional, array of string mtype_ids )

A list of strings, each is the same as a monster id
player will start with these as tamed pets.

#### `vehicle`

(optional, string vproto_id )

A  string, which is the same as a vehicle ( vproto_id )
player will start with this as a nearby vehicle.
( it will find the nearest road and place it there, then mark it as "remembered" on the overmap )

#### `flags`

(optional, array of strings)

A list of flags. TODO: document those flags here.

- `NO_BONUS_ITEMS` Prevent bonus items (such as inhalers with the ASTHMA trait) from being given to this profession

#### `cbms`

(optional, array of strings)

A list of CBM ids that are implanted in the character.

#### `traits`

(optional, array of strings)

A list of trait/mutation ids that are applied to the character.

#### `requirement`

(optional, an achievement ID)

The achievement you need to do to access this profession

### Recipes

Crafting recipes are defined as a JSON object with the following fields:

```C++
"result": "javelin",         // ID of resulting item
"byproducts": [ [ "" ] ],    // Optional (default: empty). Additional items generated by crafting this recipe.
"byproduct_group": [         // Optional (default: empty). Same as above, but using item group definitions.
  { "item": "item_id_1", "count": [ 1, 4 ] },
  { "item": "item_id_2", "charges": [ 8, 15 ] },
],
"category": "CC_WEAPON",     // Category of crafting recipe. CC_NONCRAFT used for disassembly recipes
"subcategory": "CSC_WEAPON_PIERCING",
"id_suffix": "",             // Optional (default: empty string). Some suffix to make the ident of the recipe unique. The ident of the recipe is "<id-of-result><id_suffix>".
"variant": "javelin_striped", // Optional (default: empty string). Specifies a variant of the result that this recipe will always produce. This will append the variant's id to the recipe ident "<id-of-result>_<variant_id>".
"override": false,           // Optional (default: false). If false and the ident of the recipe is already used by another recipe, loading of recipes fails. If true and a recipe with the ident is already defined, the existing recipe is replaced by the new recipe.
"delete_flags": [ "CANNIBALISM" ], // Optional (default: empty list). Flags specified here will be removed from the resultant item upon crafting. This will override flag inheritance, but *will not* delete flags that are part of the item type itself.
"skill_used": "fabrication", // Skill trained and used for success checks
"skills_required": [["survival", 1], ["throw", 2]], // Skills required to unlock recipe
"book_learn": {	             // (optional) Books that this recipe can be learned from.
    "textbook_anarch" : {    // ID of the book the recipe can be learned from
        "skill_level" : 7,   // Skill level at which it can be learned
        "recipe_name" : "something", // (optional) Name of the recipe as it should appear in the book's description (default is the name of resulting item of the recipe)
        "hidden" : true },   // (optional) If set to true, recipe will not be shown in the description of the book
    "textbook_gaswarfare" : { // Additional book this recipe can be learnt from.
        "skill_level" : 8
    }
},
"difficulty": 3,             // Difficulty of success check
"time": "5 m",               // Preferred time to perform recipe, can specify in minutes, hours etc.
"time": 5000,                // Legacy time to perform recipe (where 1000 ~= 10 turns ~= 10 seconds game time).
"reversible": true,          // Can be disassembled. Time taken is as long as to craft the item.
"reversible": { "time": "30 s" }, // Can be disassembled. Time to disassemble as specified.
"autolearn": true,           // Automatically learned upon gaining required skills
"autolearn" : [              // Automatically learned upon gaining listed skills
    [ "survival", 2 ],
    [ "fabrication", 3 ]
],
"decomp_learn" : 4,          // Can be learned by disassembling an item of same type as result at this level of the skill_used
"decomp_learn" : [           // Can be learned by disassembling an item of same type as result at specified levels of skills
    [ "survival", 1 ],
    [ "fabrication", 2 ]
],
"activity_level": "LIGHT_EXERCISE", // Options are NO_EXERCISE, LIGHT_EXERCISE, MODERATE_EXERCISE, BRISK_EXERCISE, ACTIVE_EXERCISE, EXTRA_EXERCISE. How energy intensive of an activity this craft is. E.g. making an anvil is much more exercise than cooking a fish.
"proficiencies" : [ // The proficiencies related to this recipe
    {
      "proficiency": "prof_knapping", // The id of a proficiency
      "required": false, // Whether or not you must have the proficiency to craft it. Incompatible with `time_multiplier`
      "time_multiplier": 2.0 // The multiplier on time taken to craft this recipe if you do not have this proficiency
      "skill_penalty": 1.5 // The effective skill penalty when crafting without this proficiency. Defaults to 1.0. Multiple proficiencies will add to this value.
      "learning_time_multiplier": 1.2 // The multiplier on learning speed for this proficiency. By default, it's the time of the recipe, divided by the time multiplier, and by the number of proficiencies that can also be learned from it.
      "max_experience": "15 m" // This recipe cannot raise your experience for that proficiency above 15 minutes worth.
    }
]
"contained": true, // Boolean value which defines if the resulting item comes in its designated container. Automatically set to true if any container is defined in the recipe. 
"container": "jar_glass_sealed", //The resulting item will be contained by the item set here, overrides default container.
"batch_time_factors": [25, 15], // Optional factors for batch crafting time reduction. First number specifies maximum crafting time reduction as percentage, and the second number the minimal batch size to reach that number. In this example given batch size of 20 the last 6 crafts will take only 3750 time units.
"charges": 2,                // Number of resulting items/charges per craft. Uses default charges if not set. If a container is set, this is the amount that gets put inside it, capped by container capacity.
"result_mult": 2,            // Multiplier for resulting items. Also multiplies container items.
"flags": [                   // A set of strings describing boolean features of the recipe
  "BLIND_EASY",
  "ANOTHERFLAG"
],
"result_eocs": [ {"id": "TEST", "effect": { "u_message": "You feel Test" } } // List of inline effect_on_conditions or effect_on_condition ids that attempt to activate when this recipe is successfully finished.  If a value is provided a result becomes optional, though a name and id will be needed it it is missing.  If no result is provided and a description is present, that will be displayed as the result on the crafting gui.
], 
"construction_blueprint": "camp", // an optional string containing an update_mapgen_id.  Used by faction camps to upgrade their buildings
"on_display": false,         // this is a hidden construction item, used by faction camps to calculate construction times but not available to the player
"qualities": [               // Generic qualities of tools needed to craft
  { "id": "CUT", "level": 1, "amount": 1 }
],
"tools": [                   // Specific tools needed to craft
[
  [ "fire", -1 ]             // Charges consumed when tool is used, -1 means no charges are consumed
]],
"using": [                   // Requirement IDs and multipliers of tools and materials used
  [ "req_a", 3 ],            // Second number multiplies requirement materials by that amount
  [ "req_b", 5 ],            // Need 3x everything in req_a, 5x everything in req_b
],
"components": [              // Items (or item alternatives) required to craft this recipe
  [
    [ "item_a", 5 ]          // First ingredient: need 5 of item_a
  ],
  [
    [ "item_b", 2 ],         // Also need 2 of item_b...
    [ "item_c", 4 ]          // OR 4 of item_c (but do not need both)
  ],
  [
    // ... any number of other component ingredients (see below)
  ]
],
"component_blacklist": [     // List of item types that don't get added to result item components. Reversible recipes won't recover these and comestibles will not include them in calorie calculations.
  "item_a",
  "item_b"
]
```

#### Practice recipes

Recipes may instead be defined with type "practice", to make them appear in the "PRACTICE" tab of
the crafting menu.  These recipes do not have a "result", but they may define "byproducts"/"byproduct_group".
See [PRACTICE_RECIPES.md](PRACTICE_RECIPES.md) for how to define them.

#### Nested recipes

Similar recipes may instead be nested allowing you to save space in the UI.  This is done as such:
```json
{
  "id": "nested_steel_legs",
  "type": "nested_category",
  "activity_level": "BRISK_EXERCISE",
  "category": "CC_ARMOR",
  "subcategory": "CSC_ARMOR_LEGS",
  "name": "steel leg guards",
  "description": "Recipes related to constructing steel leg guards in various thickness and steel variants.",
  "skill_used": "fabrication",
  "nested_category_data": [
    "xl_armor_qt_heavy_leg_guard",
    "armor_qt_heavy_leg_guard",
    "xl_armor_ch_heavy_leg_guard",
    "armor_ch_heavy_leg_guard",
    "xl_armor_hc_heavy_leg_guard",
    "armor_hc_heavy_leg_guard",
    "xl_armor_mc_heavy_leg_guard",
    "armor_mc_heavy_leg_guard",
    "xl_armor_lc_heavy_leg_guard",
    "armor_lc_heavy_leg_guard",
    "xl_armor_qt_leg_guard",
    "armor_qt_leg_guard",
    "xl_armor_ch_leg_guard",
    "armor_ch_leg_guard",
    "xl_armor_hc_leg_guard",
    "armor_hc_leg_guard",
    "xl_armor_mc_leg_guard",
    "armor_mc_leg_guard",
    "xl_armor_lc_leg_guard",
    "armor_lc_leg_guard",
    "xl_armor_qt_light_leg_guard",
    "armor_qt_light_leg_guard",
    "xl_armor_ch_light_leg_guard",
    "armor_ch_light_leg_guard",
    "xl_armor_hc_light_leg_guard",
    "armor_hc_light_leg_guard",
    "xl_armor_mc_light_leg_guard",
    "armor_mc_light_leg_guard",
    "xl_armor_lc_light_leg_guard",
    "armor_lc_light_leg_guard"
  ],
  "difficulty": 5,
  "autolearn": [ [ "fabrication", 5 ] ]
}
```

So it is identical to a normal recipe with the addition of the "nested_category_data" which lists all of the recipe ID's that are in the category.

If you want to hide recipes that are nested you can set their category and subcategory as:

```json
"category": "CC_*",
"subcategory": "CSC_*_NESTED",
```

#### Recipe requirements

The tool quality and component requirements for a recipe may be expressed in a combination of
several ways, with these JSON fields:

- "qualities" defines item qualities like CUT or HAMMER, and quality levels needed to craft
- "tools" lists *item* ids of tools (or several alternative tools) needed for crafting the recipe
- "components" lists *item* or *requirement* ids, intended mainly for material ingredients
- "using" gives *requirement* ids; the requirement may have nested tools, qualities, or components

These fields may be used similarly in uncrafting, constructions, vehicle parts, and vehicle faults.
The first three fields are applicable to "requirement" definitions as well, and may be nested; see
the [requirements section](#datajsonrequirements).

A recipe's "components" lists all the required items or ingredients needed to craft the finished
item from the recipe.  Each component is given as an integer quantity of a specific item id or
requirement id, or as a list of several alternative item/requirement quantities.

The syntax of a component in its simplest form is an item id and quantity.  Continuing the "javelin"
recipe, let's require a single "spear_wood" item:

```json
"components": [
  [ [ "spear_wood", 1 ] ]
]
```

A single component may also have substitutions; for instance, to allow crafting from one
"spear_wood" *or* one "pointy_stick":

```json
"components": [
  [ [ "spear_wood", 1 ], [ "pointy_stick", 1 ] ]
]
```

Notice that the first example with *only* "spear_wood" was simply the degenerate case - a list of
alternatives with only 1 alternative - which is why it was doubly nested in `[ [ ... ] ]`.

The javelin would be better with some kind of leather or cloth grip.  To require 2 rags, 1 leather,
or 1 fur *in addition to* the wood spear or pointy stick:

```json
"components": [
  [ [ "spear_wood", 1 ], [ "pointy_stick", 1 ] ],
  [ [ "rag", 2 ], [ "leather", 1 ], [ "fur", 1 ] ]
]
```

And to bind the grip onto the javelin, some sinew or thread should be required, which can have the
"NO_RECOVER" keyword to indicate they cannot be recovered if the item is deconstructed:

```json
"components": [
  [ [ "spear_wood", 1 ], [ "pointy_stick", 1 ] ],
  [ [ "rag", 2 ], [ "leather", 1 ], [ "fur", 1 ] ],
  [ [ "sinew", 20, "NO_RECOVER" ], [ "thread", 20, "NO_RECOVER" ] ]
]
```

*Note*: Related to "NO_RECOVER", some items such as "superglue" and "duct_tape" have an
"UNRECOVERABLE" flag on the item itself, indicating they can never be reclaimed when disassembling.
See [JSON_FLAGS.md](JSON_FLAGS.md) for how to use this and other item flags.

#### Defining common requirements

To avoid repeating commonly used sets of components, instead of an individual item id, provide
the id of a `requirement` type, along with a quantity, and the `"LIST"`
keyword.  Typically these are defined within
[`data/json/requirements`](#datajsonrequirements).

For example if these `grip_patch` and `grip_wrap` requirements were defined:

```json
[
  {
    "id": "grip_patch",
    "type": "requirement",
    "components": [ [ [ "rag", 2 ], [ "leather", 1 ], [ "fur", 1 ] ] ]
  },
  {
    "id": "grip_wrap",
    "type": "requirement",
    "components": [ [ [ "sinew", 20, "NO_RECOVER" ], [ "thread", 20, "NO_RECOVER" ] ] ]
  }
]
```

Then javelin recipe components could use 1 grip and 1 wrap, for example:

```json
"result": "javelin",
"components": [
  [ [ "spear_wood", 1 ], [ "pointy_stick", 1 ] ],
  [ [ "grip_patch", 1, "LIST" ] ],
  [ [ "grip_wrap", 1, "LIST" ] ]
]
```

And other recipes needing two such grips could simply require 2 of each:

```json
"result": "big_staff",
"components": [
  [ [ "stick_long", 1 ] ],
  [ [ "grip_patch", 2, "LIST" ] ],
  [ [ "grip_wrap", 2, "LIST" ] ]
]
```

The `"using"` field in a recipe works similarly, but `"using"` may only refer
to requirement ids, not specific items or tools.  A requirement included with
`"using"` must also give a multiplier, telling how many units of that
requirement are needed.  As with `"components"`, the "using" list is formatted
as a collection of alternatives, even if there is only one alternative.

For instance, this `"uncraft"` recipe for a motorbike alternator uses either 20 units of the
`"soldering_standard"` requirement, or 5 units of the `"welding_standard"` requirement:

```json
{
  "type": "uncraft",
  "result": "alternator_motorbike",
  "qualities": [ { "id": "SCREW", "level": 1 } ],
  "using": [ [ "soldering_standard", 20 ], [ "welding_standard", 5 ] ],
  "components": [ [ [ "power_supply", 1 ] ], [ [ "cable", 20 ] ], [ [ "bearing", 5 ] ], [ [ "scrap", 2 ] ] ]
}
```

Requirements may include `"tools"` or `"qualities"` in addition to
`"components"`.  Here we have a standard soldering requirement needing either a
`"soldering_iron"` or `"toolset"`, plus 1 unit of the `"solder_wire"` component:


```json
{
  "id": "soldering_standard",
  "type": "requirement",
  "//": "Tools and materials needed for soldering metal items or electronics",
  "tools": [ [ [ "soldering_iron", 1 ], [ "toolset", 1 ] ] ],
  "components": [ [ [ "solder_wire", 1 ] ] ]
}
```

This simplifies recipes needing soldering, via the `"using"` field.  For
instance, a simple `"tazer"` recipe could require 10 units of the soldering
requirement, along with some other components:

```json
{
  "type": "recipe",
  "result": "tazer",
  "using": [ [ "soldering_standard", 10 ] ],
  "components": [ [ [ "amplifier", 1 ] ], [ [ "power_supply", 1 ] ], [ [ "scrap", 2 ] ] ],
  "//": "..."
}

```

Requirements can be used not just for regular crafting and uncrafting recipes,
but also for constructions and vehicle part installation and mending.

***NOTE:*** Requirement lists included in mods overwrite the previously loaded
requirement list with a matching id. This means that two mods modifying the same
requirement id will overwrite each other. This can be avoided by using `"extend"`
to extend from the previously loaded list. Ex.:

```json
{
  "id": "bone_sturdy",
  "type": "requirement",
  "extend": {
    "components": [
      [
        [ "frost_bone_human", 1 ],
        [ "alien_bone", 1 ]
      ]
    ]
  }
}
```


#### Overlapping recipe component requirements

If recipes have requirements which overlap, this makes it more
difficult for the game to calculate whether it is possible to craft a recipe at
all.

For example, the survivor telescope recipe has the following requirements
(amongst others):

```
1 high-quality lens
AND
1 high-quality lens OR 1 small high-quality lens
```

These overlap because both list the high-quality lens.

A small amount of overlap (such as the above) can be handled, but if you have
too many component lists which overlap in too many ways, then you may see an
error during recipe finalization that your recipe is too complex.  In this
case, the game may not be able to correctly predict whether it can be crafted.

To work around this issue, if you do not wish to simplify the recipe
requirements, then you can split your recipe into multiple steps.  For
example, if we wanted to simplify the above survivor telescope recipe we could
introduce an intermediate item "survivor eyepiece", which requires one of
either lens, and then the telescope would require a high-quality lens and an
eyepiece.  Overall, the requirements are the same, but neither recipe has any
overlap.

For more details, see [this pull
request](https://github.com/CleverRaven/Cataclysm-DDA/pull/36657) and the
[related issue](https://github.com/CleverRaven/Cataclysm-DDA/issues/32311).

### Constructions
```C++
"group": "spike_pit",                                               // Construction group, used to group related constructions in UI
"category": "DIG",                                                  // Construction category
"skill": "fabrication",                                             // Primary skill, that would be used in the recipe
"difficulty": 1,                                                    // Difficulty of primary skill
"required_skills": [ [ "survival", 1 ] ],                           // Skill levels required to undertake construction
"qualities": [ [ [ { "id": "SCREW", "level": 1 } ] ],               // Tool qualities, required to construct
"tools": [ [ [ "oxy_torch", 10 ], [ "welder", 50 ] ] ],             // Tools and amount of charges, that would be used in construction
"using": [ [ "welding_standard", 64 ] ],                            // Requirements that would be used in construction
"activity_level": "EXTRA_EXERCISE",                                 // Activity level of the activity, harder activities consume more calories over time. Valid values are, from easiest to most demanding of the body: `NO_EXERCISE`, `LIGHT_EXERCISE`, `MODERATE_EXERCISE`, `BRISK_EXERCISE`, `ACTIVE_EXERCISE`, `EXTRA_EXERCISE`.
"do_turn_special": "do_turn_shovel",                                // Special effect, that occur, when you perform a construction. Can be either `do_turn_shovel` (cause "hsh!" message every minute, may trigger a buried trap, if there is one) or `do_turn_exhume` (applied mood effect for gravedigging related to your traits)
"vehicle_start": true,                                              // Hardcoded check for construction recipe, that result into vehicle frame; Can be used only with `done_vehicle`
"time": "30 m",                                                     // Time required to complete construction. Integers will be read as minutes or a time string can be used.
"components": [ [ [ "spear_wood", 4 ], [ "pointy_stick", 4 ] ] ],   // Items used in construction
"pre_special": "check_empty",                                       // Required something that isn't terrain
"pre_terrain": "t_pit",                                             // Alternative to pre_special; Required terrain to build on
"pre_flags": [ "WALL", { "flag": "DIGGABLE", "force_terrain": true } ], // Flags beginning furniture/terrain must have. force_ter forces the flag to apply to the underlying terrain
"post_terrain": "t_pit_spiked",                                     // Terrain type after construction is complete
"pre_note": "Build a spikes on a diggable terrain",                 // Create an annotation to this recipe
"dark_craftable": true,                                             // If true, you can construct it with lack of light
"byproducts": [ { "item": "material_soil", "count": [ 2, 5 ] } } ], // Items, that would be left after construction
"strict": false,                                                    // If true, the build activity for this construction will only look for prerequisites in the same group
"on_display": false                                                 // This is a hidden construction item, used by faction camps to calculate construction times but not available to the player
```

| pre_special            | Description
|---                     |---
| `check_channel`        | Must be empty and have a current in at least one orthogonal tile
| `check_empty`          | Tile is empty (no furniture, trap, item, or vehicle) and flat terrain
| `check_empty_lite`     | Tile is empty (no furniture, trap, item, or vehicle)
| `check_support`        | Must have at least two solid walls/obstructions nearby on orthogonals (non-diagonal directions only) to support the tile
| `check_support_below`  | Must have at least two solid walls/obstructions at the Z level below on orthogonals (non-diagonal directions only) to support the tile and be empty lite but with a ledge trap acceptable, as well as open air
| `check_stable`         | Tile on level below has a flag `SUPPORTS_ROOF`
| `check_empty_stable`   | Tile is empty and stable
| `check_nofloor_above`  | Tile on level above has a flag `NO_FLOOR`
| `check_deconstruction` | The furniture (or tile, if no furniture) in the target tile must have a "deconstruct" entry
| `check_empty_up_OK`    | Tile is empty and is below the maximum possible elevation (can build up here)
| `check_up_OK`          | Tile is below the maximum possible elevation (can build up here)
| `check_down_OK`        | Tile is above the lowest possible elevation (can dig down here)
| `check_no_trap`        | There is no trap object in this tile
| `check_ramp_low`       | Both this and the next level above can be built up one additional Z level
| `check_ramp_high`      | There is a complete downramp on the next higher level, and both this and next level above can be built up one additional Z level
| `check_no_wiring`      | The tile must either be free of a vehicle, or at least a vehicle that doesn't have the WIRING flag

### Scent_types

| Identifier               | Description
|---                       |---
| `id`                     | Unique ID. Must be one continuous word, use underscores if necessary.
| `receptive_species`      | Species able to track this scent. Must use valid ids defined in `species.json`

```json
  {
    "type": "scent_type",
    "id": "sc_flower",
    "receptive_species": [ "MAMMAL", "INSECT", "MOLLUSK", "BIRD" ]
  }
```

### Scores, Achievements, and Conducts

Scores are defined in two or three steps based on *events*.  To see what events
exist and what data they contain, read [`event.h`](../src/event.h).

Each event contains a certain set of fields.  Each field has a string key and a
`cata_variant` value.  The fields should provide all the relevant information
about the event.

For example, consider the `gains_skill_level` event.  You can see this
specification for it in `event.h`:

<!-- {% raw %} -->
```C++
template<>
struct event_spec<event_type::gains_skill_level> {
    static constexpr std::array<std::pair<const char *, cata_variant_type>, 3> fields = {{
            { "character", cata_variant_type::character_id },
            { "skill", cata_variant_type::skill_id },
            { "new_level", cata_variant_type::int_ },
        }
    };
};
```
<!-- {% endraw %} -->
From this, you can see that this event type has three fields:
* `character`, with the id of the character gaining the level.
* `skill`, with the id of the skill gained.
* `new_level`, with the integer level newly acquired in that skill.

Events are generated by the game when in-game circumstances dictate.  These
events can be transformed and summarized in various ways.  There are three
concepts involved: event streams, event statistics, and scores.

* Each `event_type` defined by the game generates an event stream.
* Further event streams can be defined in json by applying an
  `event_transformation` to an existing event stream.
* An `event_statistic` summarizes an event stream into a single value (usually
  a number, but other types of value are possible).
* A `score` uses such a statistic to define an in-game score which players can
  see.

#### `event_transformation`

An `event_transformation` can modify an event stream, producing another event
stream.

The input stream to be transformed is specified either as an `"event_type"`, to
use one of the built-in event type streams, or an `"event_transformation"`,
to use another json-defined transformed event stream.

Any or all of the following alterations can be made to the event stream:

* Add new fields to each event based on event field transformations.  The event
  field transformations can be found in
  [`event_field_transformations.cpp`](/src/event_field_transformations.cpp).
* Filter events based on the values they contain to produce a stream containing
  some subset of the input stream.
* Drop some fields which are not of interest in the output stream.

Here are examples of each modification:

```C++
"id": "avatar_kills_with_species",
"type": "event_transformation",
"event_type": "character_kills_monster", // Transformation acts upon events of this type
"new_fields": { // A dictionary of new fields to add to the event
    // The key is the new field name; the value should be a dictionary of one element
    "species": {
        // The key specifies the event_field_transformation to apply; the value specifies
        // the input field whose value should be provided to that transformation.
        // So, in this case, we are adding a new field 'species' which will
        // contain the species of the victim of this kill event.
        "species_of_monster": "victim_type"
    }
}
```

```C++
"id": "moves_on_horse",
"type": "event_transformation",
"event_type" : "avatar_moves", // An event type.  The transformation will act on events of this type
"value_constraints" : { // A dictionary of constraints
    // Each key is the field to which the constraint applies
    // The value specifies the constraint.
    // "equals" can be used to specify a constant cata_variant value the field must take.
    // "lt", "lteq", "gteq" and "gt" can be used with int type to compare against a constant cata_variant value.
    // "equals_any" can be used to check for a value in a set of values
    // "equals_statistic" specifies that the value must match the value of some statistic (see below)
    "mount" : { "equals": [ "mtype_id", "mon_horse" ] }
}
// Since we are filtering to only those events where 'mount' is 'mon_horse', we
// might as well drop the 'mount' field, since it provides no useful information.
"drop_fields" : [ "mount" ]
```

The parameter to `"equals"` (and other single-value comparators) is normally a
length-two array specifying a `cata_variant_type` and a value.  As a short cut,
you can simply specify an `int` or `bool` (e.g. `"equals": 7` or `"equals": true`)
for fields which have those types.

The parameter to `"equals_any"` will be a pair where the first element is a
string `cata_variant_type` and the second is an array of values.  For example:
```
"value_constraints": {
  "oter_type_id": { "equals_any": [ "oter_type_str_id", [ "central_lab_finale", "lab_finale" ] ] }
}
```

Value constraints are type-checked, so you should see an error message at game
data verification time if the variant type you have specified doesn't match the
type of the field you're matching.

#### `event_statistic`

As with `event_transformation`, an `event_statistic` requires an input event
stream.  That input stream can be specified in the same was as for
`event_transformation`, via one of the following two entries:

```C++
"event_type" : "avatar_moves" // Events of this built-in type
"event_transformation" : "moves_on_horse" // Events resulting from this json-defined transformation
```

Then it specifies a particular `stat_type` and potentially additional details
as follows:

The number of events:
```C++
"stat_type" : "count"
```

The sum of the numeric value in the specified field across all events:
```C++
"stat_type" : "total"
"field" : "damage"
```

The maximum of the numeric value in the specified field across all events:
```C++
"stat_type" : "maximum"
"field" : "damage"
```

The minimum of the numeric value in the specified field across all events:
```C++
"stat_type" : "minimum"
"field" : "damage"
```

Assume there is only a single event to consider, and take the value of the
given field for that unique event:
```C++
"stat_type": "unique_value",
"field": "avatar_id"
```

The value of the given field for the first event in the input stream:
```C++
"stat_type": "first_value",
"field": "avatar_id"
```

The value of the given field for the last event in the input stream:
```C++
"stat_type": "last_value",
"field": "avatar_id"
```

Regardless of `stat_type`, each `event_statistic` can also have:
```C++
// Intended for use in describing scores and achievement requirements.
"description": "Number of things"
```

#### `score`

Scores simply associate a description to an event for formatting in tabulations
of scores.  The `description` specifies a string which is expected to contain a
`%s` format specifier where the value of the statistic will be inserted.

Note that even though most statistics yield an integer, you should still use
`%s`.

If the underlying statistic has a description, then the score description is
optional.  It defaults to "<statistic description>: <value>".

```C++
"id": "score_headshots",
"type": "score",
"description": "Headshots: %s",
"statistic": "avatar_num_headshots"
```

#### `achievement`

Achievements are goals for the player to aspire to, in the usual sense of the
term as popularized in other games.

An achievement is specified via requirements, each of which is a constraint on
an `event_statistic`.  For example:

```C++
{
  "id": "achievement_kill_zombie",
  "type": "achievement",
  // The achievement name and description are used for the UI.
  // Description is optional and can provide extra details if you wish.
  "name": "One down, billions to go\u2026",
  "description": "Kill a zombie",
  // if you don't specify requirements because the achievement is given by an EOC
  // you should set manually_given to true, this will avoid errors.
  // this value defaults to false
  "manually_given": false,
  "requirements": [
    // Each requirement must specify the statistic being constrained, and the
    // constraint in terms of a comparison against some target value.
    { "event_statistic": "num_avatar_zombie_kills", "is": ">=", "target": 1 }
  ]
},
```

The `"is"` field must be `">="`, `"<="` or `"anything"`.  When it is not
`"anything"` the `"target"` must be present, and must be an integer.

Additional optional fields for each entry in `requirements` are:

* `"visible"`, which can take the values `"always"`,
  `"when_requirement_completed"`, `"when_achievement_completed"`, or `"never"`
  to dictate when a requirement is visible.  Non-visible requirements will be
  hidden in the UI.
* `"description"` will override the default description of the requirement, for
  cases where the default is not suitable.  The default takes the form `x/y
  foo` where `x` is the current statistic value, `y` is the target value, and
  `foo` is the statistic description (if any).

There are further optional fields for the `achievement`:

```C++
"hidden_by": [ "other_achievement_id" ]
```

Give a list of other achievement ids.  This achievement will be hidden (i.e.
not appear in the achievements UI) until all of the achievements listed have
been completed.

Use this to prevent spoilers or to reduce clutter in the list of achievements.

If you want an achievement to be hidden until completed, then mark it as
`hidden_by` its own id.

```C++
"time_constraint": { "since": "game_start", "is": "<=", "target": "1 minute" }
```

This allows putting a time limit (either a lower or upper bound) on when the
achievement can be claimed.  The `"since"` field can be either `"game_start"`
or `"cataclysm"`.  The `"target"` describes an amount of time since that
reference point.

Note that achievements can only be captured when a statistic listed in their
requirements changes.  So, if you want an achievement which would normally be
triggered by reaching some time threshold (such as "survived a certain amount
of time") then you must place some requirement alongside it to trigger it after
that time has passed.  Pick some statistic which is likely to change often, and
add an `"anything"` constraint on it.  For example:

```C++
{
  "id": "achievement_survive_one_day",
  "type": "achievement",
  "description": "The first day of the rest of their unlives",
  "time_constraint": { "since": "game_start", "is": ">=", "target": "1 day" },
  "requirements": [ { "event_statistic": "num_avatar_wake_ups", "is": "anything" } ]
},
```

This is a simple "survive a day" but is triggered by waking up, so it will be
completed when you wake up for the first time after 24 hours into the game.

#### `conduct`

A conduct is a self-imposed constraint that players can choose to aspire to
maintain.  In some ways a conduct is the opposite of an achievement: it
specifies a set of conditions which can be true at the start of a game, but
might cease to be true at some point.

The implementation of conducts shares a lot with achievements, and their
specification in JSON uses all the same fields.  Simply change the `"type"`
from `"achievement"` to `"conduct"`.

The game enforces that any requirements you specify for a conduct must "become
false" in the sense that once they are false, they can never become true again.
So, for example, an upper bound on some monotonically increasing statistic is
acceptable, but you cannot use a constraint on a statistic which might go down
and up arbitrarily.

With a good motivating example, this constraint might be weakened, but for now
it is present to help catch errors.

### Skills

```json
{
  "type": "skill",
  "id": "smg",
  "name": { "str": "submachine guns" },
  "description": "Comprised of an automatic rifle carbine designed to fire a pistol cartridge, submachine guns can reload and fire quickly, sometimes in bursts, but they are relatively inaccurate and may be prone to mechanical failures.",
  "tags": [ "combat_skill" ],
  "time_to_attack": { "min_time": 20, "base_time": 30, "time_reduction_per_level": 1 },
  "display_category": "display_ranged",
  "sort_rank": 11000,
  "teachable": true,
  "companion_skill_practice": [ { "skill": "hunting", "weight": 25 } ]
}
```

| Field                      | Purpose |
| ---                        | ---     |
| `name`                     | Name of the skill as displayed in the the character info screen. |
| `description`              | Description of the skill as displayed in the the character info screen. |
| `tags`                     | Identifies special cases. Currently valid tags are: "combat_skill" and "contextual_skill". |
| `time_to_attack`           | Object used to calculate the movecost for firing a gun. |
| `display_category`         | Category in the character info screen where this skill is displayed. |
| `sort_rank`                | Order in which the skill is shown. |
| `teachable`                | Whether it's possible to teach this skill between characters. (Default = true) |
| `companion_skill_practice` | Determines the priority of this skill within a mision skill category when an NPC gains experience from a companion mission. |
| `companion_combat_rank_factor`   | _(int)_ Affects an NPC's rank when determining the success rate for combat missions. |
| `companion_survival_rank_factor` | _(int)_ Affects an NPC's rank when determining the success rate for survival missions. |
| `companion_industry_rank_factor` | _(int)_ Affects an NPC's rank when determining the success rate for industry missions. |

### Speed Description

```C++
{
    "type": "speed_description",
    "id": "mon_speed_centipede",
    "values": [ // (optional)
        {
            // value is mandatory
            "value": 1.40,
            // description is optional
            "descriptions": "Absurdly faster than you", // single description
        },
        {
            "value": 1.00,
            "descriptions": [ // array of descriptions, chosen randomly when called
                "Roughly around the same speed",
                "At a similar pace as you"
            ]
        },
        {
            "value": 0.01,
            "descriptions": [ // array of descriptions, chosen randomly when called
                "Barely moving",
                "Is it even alive?"
            ]
        },
        {
            "value": 0.00, // immobile monsters have it set to zero
            "descriptions": [ "It's immobile" ] // array of descriptions with a single description
        }
    ]
}
```

There won't be any errors on two `values` with the same `value` but avoid it as one of them won't get called.

Currently the ratio for values is `player_tiles_per_turn / monster_speed_rating`. The monster speed rating is their `effective_speed / 100`, their effective speed is equal to the monster speed, but the leap ability increases it by `50`.

Values are checked from highest first, the order they're defined in doesn't matter since they get sorted, but keep them organized anyway.

**Having a value of `0.00`** is important but not necessary, as it's used in case the ratio turns zero for whatever reason ( like monster has the flag `MF_IMMOBILE` ). If the ratio is zero and this value doesn't exist, the returned string will be empty.

### Mood Face
```C++
{
    "type": "mood_face",
    "id": "DEFAULT_HORIZONTAL",
    "values": [ // mandatory
        {
            "value": 200, // mandatory
            "face": "<color_green>@w@</color>" // mandatory
        },
        {
            "value": -200,
            "face": "<color_red>XvX</color>" // adding a color is also mandatory
        },
        {
            "value": -201, // morale is clamped [200, -200] on regular gameplay, not necessary unless debugging
            "face": "<color_yellow>@^@</color>"
        }
    ]
}
```

Color is mandatory, or else it won't appear on the sidebar.

`DEFAULT` and `DEFAULT_HORIZONTAL` for the default value, must not be deleted ( modifying is fine ).

`THRESH_TRAIT` and `THRESH_TRAIT_HORIZONTAL` for traits.
Examples:
For `THRESH_BIRD`: `THRESH_BIRD` and `THRESH_BIRD_HORIZONTAL`
For `THRESH_SPIDER`: `THRESH_SPIDER` and `THRESH_SPIDER_HORIZONTAL`

The `id` must be exact as it is hardcoded to look for that.

`HORIZONTAL` means 3 characters width.

### Tool Qualities

Defined in tool_qualities.json.

Format and syntax:
```C++
{
  "type": "tool_quality",
  "id": "SAW_W",                      // Unique ID
  "name": { "str": "wood sawing" },   // Description used in tabs in-game when looking at entries with the id
  "usages": [ [ 2, [ "LUMBER" ] ] ]   // Not mandatory.  The special actions that may be performed with the item.
},
```

Examples of various usages syntax:
```C++
"usages": [ [ 1, [ "PICK_LOCK" ] ] ]
"usages": [ [ 2, [ "LUMBER" ] ] ]
"usages": [ [ 1, [ "salvage", "inscribe"] ] ]
"usages": [ [ 2, [ "HACKSAW", "saw_barrel" ] ] ]
"usages": [ [ 1, [ "CHOP_TREE", "CHOP_LOGS" ] ], [ 2, [ "LUMBER" ] ] ]
```

The usages line is only required for items that have qualities that allow
special actions on activation. See [Use Actions](#use-actions) for specific
actions and documentation.

IDs of actions and the plaintext action description for the player are defined
in item_actions.json.

Each usage must be defined first by the minimum level of the tool quality that
is required for that action to be possible, then the ID of the action or array
of actions that is possible with that tool quality level or greater.

As shown in the examples, one or more actions for multiple tool levels may be
defined and if multiple levels are defined, those must be defined in a
higher order array.

Comment lines using the normal `"//"` (or `"//1"`, or higher numbers) format are
allowed (see [Comments](#comments)).

Qualities are (non-exclusively) associated with items in the various item
definitions in the json files by adding a `"qualities":` line.
For example: `"qualities": [ [ "ANVIL", 2 ] ],` associates the `ANVIL` quality
at level `2` to the item.

### Traits/Mutations

See [MUTATIONS.md](MUTATIONS.md)

### Trait Migrations

See [MUTATIONS.md](MUTATIONS.md)

### Traps

```C++
    "type": "trap",
    "id": "tr_beartrap", // Unique ID
    "name": "bear trap", // In-game name displayed
    "color": "blue",
    "symbol": "^",
    "visibility": 2, // 0 to infinity, 0 means a blatantly obvious trap, the higher, the harder to spot.
    "avoidance": 7, // 0 to infinity, affects how easy it is to dodge a triggered trap. 0 means dead easy, the higher the harder.
    "difficulty": 3, // 0 to 99, 0 means disarming is always successful (e.g funnels or other benign traps), 99 means disarming is impossible.
    "trap_radius": 1, // 0 to infinity, radius of space the trap needs when being deployed.
    "action": "blade", // C++ function that gets run when trap is triggered, usually in trapfunc.cpp
    "map_regen": "microlab_shifting_hall",  // a valid overmap id, for map_regen action traps
    "benign": true, // For things such as rollmats, funnels etc. They can not be triggered.
    "always_invisible": true, // Super well hidden traps the player can never detect
    "funnel_radius": 200, // millimeters. The higher the more rain it will capture.
    "comfort": 0, // Same property affecting furniture and terrain
    "floor_bedding_warmth": -500, // Same property affecting furniture and terrain
    "spell_data": { "id": "bear_trap" }, // data required for trapfunc::spell()
    "trigger_weight": "200 g", // If an item with this weight or more is thrown onto the trap, it triggers. Defaults to 500 grams.
    "drops": [ "beartrap" ], // ID of item spawned when disassembled
    "flags": [ "UNDODGEABLE", "AVATAR_ONLY" ], // UNDODGEABLE means that it can not be dodged, no roll required. AVATAR_ONLY means only the player can trigger this trap.
    "vehicle_data": {
      "damage": 300,
      "sound_volume": 8,
      "sound": "SNAP!",
      "sound_type": "trap",
      "sound_variant": "bear_trap",
      "remove_trap": true,
      "spawn_items": [ "beartrap" ]
    },
    "trigger_message_u": "A bear trap closes on your foot!", // This message will be printed when player steps on a trap
    "trigger_message_npc": "A bear trap closes on <npcname>'s foot!", // This message will be printed when NPC or monster steps on a trap
    "sound_threshold": 5 // Optional. Minimum volume of sound that will trigger this trap. Defaults to 0 (Will not trigger from sound).
```

### Vehicle Groups


```C++
"id":"city_parked",            // Unique ID. Must be one continuous word, use underscores if necessary
"vehicles":[                 // List of potential vehicle ID's. Chance of a vehicle spawning is X/T, where
  ["suv", 600],           //    X is the value linked to the specific vehicle and T is the total of all
  ["pickup", 400],          //    vehicle values in a group
  ["car", 4700],
  ["road_roller", 300]
]
```

### Vehicle Parts

Vehicle components when installed on a vehicle.

```C++
"id": "wheel",                // Unique identifier, must not contain a # symbol
"name": "wheel",              // Displayed name
"looks_like": "small_wheel",  // (Optional) hint to tilesets if this part has no tile,
                              // use the looks_like tile.
"bonus": 100,                 // Function depends on part type:
                              // seatbelt part is in "str" (non-functional #30239)
                              // muffler part is % noise reduction
                              // horn part volume
                              // light part intensity
                              // recharger part charging speed in watts
                              // funnel part water collection area in mm^2
"color": "dark_gray",         // Color used when part is working
"broken_color": "light_gray", // Color used when part is broken
"location": "fuel_source",    // Optional. One of the checks used when determining if a part 
                              // can be installed on a given tile. A part cannot be installed
                              // if any existing part occupies the same location.
"damage_modifier": 50,        // (Optional, default = 100) Dealt damage multiplier when this
                              // part hits something, as a percentage. Higher = more damage to
                              // creature struck
"durability": 200,            // How much damage the part can take before breaking
"description": "A wheel.",    // A description of this vehicle part when installing it
"fuel_type": "diesel",        // (Optional, default = "NULL") Type of fuel/ammo the part consumes,
                              // as an item id
"epower": -10                 // The electrical power use of the part, in watts.
                              // Negative values mean power is consumed, positive values mean power
                              // is generated.  Power consumption usually also requires the
                              // ENABLED_DRAINS_EPOWER flag and for the item to be turned on.
                              // Solar panel power gneration is modified by sun angle.
                              // When sun is at 90 degrees the panel produces the full epower.
"item": "wheel",              // The item used to install this part, and the item obtained when
                              // removing this part.
"remove_as": "solar_panel",   // Overrides "item", item returned when removing this part.
"difficulty": 4,              // Your mechanics skill must be at least this level to install this part
"breaks_into" : [             // When the vehicle part is destroyed, items from this item group
                              // (see ITEM_SPAWN.md) will be spawned around the part on the ground.
  {"item": "scrap", "count": [0,5]} // instead of an array, this can be an inline item group,
],
"breaks_into" : "some_item_group", // or just the id of an item group.
"flags": [                    // Flags associated with the part
     "EXTERNAL", "MOUNT_OVER", "WHEEL", "MOUNT_POINT", "VARIABLE_SIZE"
],
"requirements": {             // (Optional) Special installation, removal, or repair requirements
                              // for the part.  Each field consists of an object, with fields
                              // "skills", "time", and "using".
  "install": {
    "skills": [ [ "mechanics", 1 ] ], // "skills" is a list of lists, with each list being a skill
                              // name and skill level.
    "time": "200 s",          // "time" is a string specifying the time to perform the action.
    "using": [ [ "vehicle_screw", 1 ] ] // "using" is a list of list, with each list being a
                              // crafting requirement.
  },
  "removal": { "skills": [ [ "mechanics", 1 ] ], "time": "200 s", "using": [ [ "vehicle_screw", 1 ] ] },
  "repair": { "skills": [ [ "mechanics", 1 ] ], "time": "20 s", "using": [ [ "adhesive", 1 ] ] }
},
"control_requirements": {     // (Optional) Control requirements of the vehicle this part is installed.
  "air": {                    // Requirements of flying in air.
    "proficiencies": [ "prof_helicopter_pilot" ], // "proficiencies" is a list of proficiency names.
  },
  "land": {                    // Requirements of running on ground.
    "skills": [ [ "driving", 1 ] ], // "skills" is a list of lists, with each list being a skill
                              // name and skill level.
  }
},
"pseudo_tools" : [            // Crafting tools provided by this part
  { "id": "hotplate", "hotkey": "h" },
  { "id": "pot" }
],
"folded_volume": "750 ml", // volume this vpart takes in folded form, undefined or null disables folding
"folding_tools": [ "needle_curved" ], // tool itype_ids required for folding
"folding_time": "100 seconds", // time to fold this part
"unfolding_tools": [ "hand_pump" ], // tool itype_ids required for unfolding
"unfolding_time": "150 seconds", // time to unfold this part
"damage_reduction" : {        // Flat reduction of damage; see "Part Resistance". If not specified, set to zero
    "all" : 10,
    "physical" : 5
},
"qualities": [ [ "SELF_JACK", 17 ] ], // (Optional) A list of lists, with each list being a tool
                              // quality and the quality level, that the vehicle part provides.
                              // Only the "LIFT", "JACK", and "SELF_JACK" qualities are valid.
"transform_terrain": {        // (Optional) This part can transform terrain, like a plow.
                              // One of "post_terain", "post_furniture", or "post_field" is required.
  "pre_flags": [ "PLOWABLE" ], // List of flags for the terrain that can be transformed.
  "post_terrain": "t_dirtmound", // (Optional, default to "t_null") The resulting terrain, if any.
  "post_furniture": "f_boulder", // (Optional, default to "f_null") The resulting furniture, if any.
  "post_field": "fd_fire",    // (Optional, default to "fd_null") The resulting field, if any.
  "post_field_intensity": 10, // (Optional, default to 0) The field's intensity, if any.
  "post_field_age": "20 s"    // (Optional, default to 0 turns) The field's time to live, if any.
},
"variants_bases": [ // variant bases to generate (see below)
  { "id": "scooter", "label": "Scooter" },
  { "id": "bike", "label": "bike" }
],
"variants": [
    {
        "id": "front",         // variant id (must be unique in this part)
        "label": "Front",      // label to display for ui
        "symbols": "oooooooo", // symbols when part isn't broken
        "symbols_broken": "x"  // symbols when part is broken
    },
    { "id": "rear", "label": "Rear", "symbols": "o", "symbols_broken": "x" }
]
```

#### Symbols and Variants
Vehicle parts can have cosmetic variants that use different symbols and tileset sprites.  They are declared by the "variants" object.  Variants are used in the vehicle prototype as a suffix following the part id (ie `id#variant`), for example `"frame#nw"` or `"halfboard#cover"`.

`symbols` and `symbols_broken` can be either a string of 1 character (A 1 character string is effectively 8 of that characters) or 8 characters long. The length is measured in console characters. An 8 character string represents the 8 symbols used for parts which can rotate; `abcdefgh` will put `a` when part is rotated north, `b` for NW, `c` for west, `d` for SW etc.

A subset of unicode box drawing characters is supported as symbols: `│ ─ ┼ ┌ ┐ ┘ └`, thick vertical and thick horizontal lines `┃ ━` are partially supported, they're rendered as `H` and `=` because there are no equivalents in curses ACS encoding.

Variant bases are for generating extra variants from the specified ones, in the example above will make part loader perform cartesian product between each base and each of the variants, making finalized variants list the following: `[ "front", "rear", "scooter_front", "scooter_rear", "bike_front", "bike_rear" ]`, the base's `label` field is appended to the variant's label.

For more details on how tilesets interact with variants and ids look into [VEHICLES_JSON.md](VEHICLES_JSON.md#part-variants) "Part Variants" section.

Unless specified as optional, the following fields are mandatory for parts with appropriate flag and are ignored otherwise.
#### The following optional fields are specific to CARGO parts.
```c++
"size": "400 L",              // for parts with "CARGO" flag the capacity in liters
"cargo_weight_modifier": 33,  // (Optional, default = 100) Multiplies cargo weight by this percentage.
```

#### The following optional fields are specific to ENGINEs.
```c++
"power": "15000 W"            // Engine motive power in watts.
"energy_consumption": "55 W"  // Engine power consumption at maximum power in watts.  Defaults to
                              // electrical power and the E_COMBUSTION flag turns it to thermal
                              // power produced from fuel_type.  Should always be larger than "power".
"m2c": 50,                    // The ratio of safe power to maximum power.
"backfire_threshold": 0.5,    // (Optional, default = 0) The engine will backfire (producing noise
                              // and smoke if the ratio of damaged HP to max HP is below this value.
"backfire_freq": 20,          // (Optional, default = 0) One in X chance of a backfire if the
                              // ratio of damaged HP to max HP is below the backfire_threshold.
"noise_factor": 15,           // (Optional, default = 0). Multiple engine power by this number to
                              // determine noise.
"damaged_power_factor": 0.5,  // (Optional, default = 0) If more than 0, power when damaged is
                              // scaled to power * ( damaged_power_factor +
                              // ( 1 - damaged_power_factor ) * ( damaged HP / max HP )
"muscle_power_factor": 0,     // (Optional, default = 0) Increases engine power by
                              // avatar (ST - 8) * muscle_power_factor.
"exclusions": [ "souls" ]     // (Optional, defaults to empty). A list of words. A new engine can't
                              // be installed on the vehicle if any engine on the vehicle shares a
                              // word from exclusions.
"fuel_options": [ "soul", "black_soul" ] // (Optional field, defaults to fuel_type).  A list of
                              // item_ids. An engine can be fueled by any fuel type in its
                              // fuel_options.  If provided, it overrides fuel_type and should
                              // include the fuel in fuel_type.
                              // To be a fuel an item needs to be made of only one material,
                              // this material has to produce energy, *ie* have a `data_fuel` entry,
                              // and it needs to have consumable charges.
"displacement": 280           // engine displacement, meaasured in cubic centimeters (cm3)
```

#### The following optional fields are specific to WHEELs.
```c++
"wheel_offroad_rating": 0.5,  // multiplier of wheel performance offroad
"wheel_terrain_modifiers": { "FLAT": [ 0, 5 ], "ROAD": [ 0, 2 ] }, // see below
"contact_area": 153,          // The surface area of the wheel in contact with the ground under
                              // normal conditions in cm^2.  Wheels with higher contact area
                              // perform better off-road.
"rolling_resistance": 1.0,    // The "squishiness" of the wheel, per SAE standards.  Wheel rolling
                              // resistance increases vehicle drag linearly as vehicle weight
                              // and speed increase.
"diameter": 8,                // diameter of wheel (in inches)
"width": 4,                   // width of the wheel (in inches)
```

`wheel_terrain_modifiers` field provides a way to modify wheel traction according to the flags set on terrain tile under each wheel.

The key is one of the terrain flags, the list of flags can be found in [JSON_FLAGS.md](JSON_FLAGS.md#furniture-and-terrain).

The value expects an array of length 2. The first element is a modifier override applied when wheel is on the flagged terrain, the second element is an additive modifier penalty applied when wheel is NOT on flagged terrain, values of 0 are ignored. The modifier is applied over a base value provided by `map::move_cost_ter_furn`.

Examples:
* Standard `wheel` has the field set to `{ "FLAT": [ 0, 4 ], "ROAD": [ 0, 2 ] }`. If wheel is not on terrain flagged `FLAT` then the traction is 1/4 of base value. If not on terrain flagged `ROAD` then it's 1/2 of base value. If neither flag is present then traction will be 1/6 of base value. If terrain is flagged with both `ROAD` and `FLAT` then the base value from `map::move_cost_ter_furn` is used.
* `rail_wheel` has the field set to `{ "RAIL": [ 2, 8 ] }`. If wheel is on terrain flagged `RAIL` the traction is overriden to be 1/2 of value calculated by `map::move_cost_ter_furn`, this value is the first element and considered an override, so if there had been modifiers applied prior to this they are ignored. If on terrain not flagged with `RAIL` then traction will be 1/8 of base value.


#### The following optional fields are specific to ROTORs.
```c++
"rotor_diameter": 15,         // Rotor diameter in meters.  Larger rotors provide more lift.
```

#### The following optional fields are specific to WORKBENCHes.
These values apply to crafting tasks performed at the WORKBENCH.
```c++
"multiplier": 1.1,            // Crafting speed multiplier.
"mass": 1000000,              // Maximum mass in grams of a completed craft that can be crafted.
"volume": "20L",              // Maximum volume (as a string) of a completed craft that can be craft.
```

#### The following optional fields are specific to SEATs.
```c++
"comfort": 3,                 // (Optional, default=0). Sleeping comfort as for terrain/furniture.
"floor_bedding_warmth": 300,  // (Optional, default=0). Bonus warmth as for terrain/furniture.
"bonus_fire_warmth_feet": 200,// (Optional, default=0). Bonus fire warmth as for terrain/furniture.
```

#### The following optional field describes pseudo tools for any part.
Crafting stations (e.g. kitchen, welding rigs etc) have tools that they provide as part
of forming the inventory for crafting as well as providing menu items when `e`xamining
the vehicle tile.
Following example array gives the vpart a pot as passive tool for crafting because it has no hotkey defined.
It also has a hotplate that can be activated by examining it with `e` then `h` on the part's vehicle tile.
```c++
"pseudo_tools" : [
  { "id": "hotplate", "hotkey": "h" },
  { "id": "pot" }
],
```

### Part Resistance
Damage resistance values, used by:
- `armor` of [`"type": "body_part"`](#body_parts)
- `damage_reduction` of [`"type": "vehicle_part"`](#vehicle-parts)

```C++
"all" : 0.0f,        // Initial value of all resistances, overridden by more specific types
"physical" : 10,     // Initial value for bash, cut and stab
"non_physical" : 10, // Initial value for acid, heat, cold, electricity and biological
"biological" : 0.2f, // Resistances to specific types. Those override the general ones.
"bash" : 3,
"cut" : 3,
"acid" : 3,
"stab" : 3,
"heat" : 3,
"cold" : 3,
"electric" : 3
```

### Vehicle Placement
```C++
"id":"road_straight_wrecks",  // Unique ID. Must be one continuous word, use underscores if necessary
"locations":[ {               // List of potential vehicle locations. When this placement is used, one of those locations will be chosen at random.
  "x" : [0,19],               // The x placement. Can be a single value or a range of possibilities.
  "y" : 8,                    // The y placement. Can be a single value or a range of possibilities.
  "facing" : [90,270]         // The facing of the vehicle. Can be a single value or an array of possible values.
} ]
```

### Vehicle Spawn

```C++
"id":"default_city",            // Unique ID. Must be one continuous word, use underscores if necessary
"spawn_types":[ {       // List of spawntypes. When this vehicle_spawn is applied, it will choose from one of the spawntypes randomly, based on the weight.
  "description" : "Clear section of road",           //    A description of this spawntype
  "weight" : 33,          //    The chance of this spawn type being used.
  "vehicle_function" : "jack-knifed_semi", // This is only needed if the spawntype uses a built-in json function.
  "vehicle_json" : {      // This is only needed for a json-specified spawntype.
  "vehicle" : "car",      // The vehicle or vehicle_group to spawn.
  "placement" : "%t_parked",  // The vehicle_placement to use when spawning the vehicle. This is not needed if the x, y, and facing are specified.
  "x" : [0,19],     // The x placement. Can be a single value or a range of possibilities. Not needed if placement is specified.
  "y" : 8,   // The y placement. Can be a single value or a range of possibilities. Not needed if placement is specified.
  "facing" : [90,270], // The facing of the vehicle. Can be a single value or an array of possible values. Not needed if placement is specified.
  "number" : 1, // The number of vehicles to spawn.
  "fuel" : -1, // The fuel of the new vehicles. Defined in percentage. 0 is empty, 100 is full tank, -1 is random from 7% to 35% (default).
  "status" : 1  // The status of the new vehicles. -1 = light damage (default), 0 = undamaged, 1 = disabled: destroyed seats, controls, tanks, tires, OR engine.
} } ]
```

### Vehicles

See also [VEHICLES_JSON.md](VEHICLES_JSON.md)

```C++
"id": "shopping_cart",                     // Internally-used name.
"name": "Shopping Cart",                   // Display name, subject to i18n.
"blueprint": "#",                          // Preview of vehicle - ignored by the code, so use only as documentation
"parts": [                                 // Parts list
    {"x": 0, "y": 0, "part": "box"},       // Part definition, positive x direction is to the left, positive y is to the right
    {"x": 0, "y": 0, "part": "casters"}    // See vehicle_parts.json for part ids
]
                                           /* Important! Vehicle parts must be defined in the
                                            * same order you would install
                                            * them in the game (ie, frames and mount points first).
                                            * You also cannot break the normal rules of installation
                                            * (you can't stack non-stackable part flags). */
```

### Weakpoint Sets
A thin container for weakpoint definitions. The only unique fields for this object are `"id"` and `"type"`. The `"weakpoints"` array contains weakpoints that are defined the same way as in monster definitions. See [Weakpoints](MONSTERS.md#weakpoints) for details.

```json
{
  "type": "weakpoint_set",
  "id": "wps_zombie_headshot",
  "weakpoints": [
    {
      "id": "wp_head_stun",
      "name": "the head",
      "coverage": 5,
      "crit_mult": { "all": 1.1 },
      "armor_mult": { "physical": 0.75 },
      "difficulty": { "melee": 1, "ranged": 3 },
      "effects": [
        {
          "effect": "stunned",
          "duration": [ 1, 2 ],
          "chance": 5,
          "message": "The %s is stunned!",
          "damage_required": [ 1, 10 ]
        },
        {
          "effect": "stunned",
          "duration": [ 1, 2 ],
          "chance": 25,
          "message": "The %s is stunned!",
          "damage_required": [ 11, 100 ]
        }
      ]
    }
  ]
}
```

Weakpoint sets are applied to a monster using the monster's `"weakpoint_sets"` field. Each subsequent weakpoint set overwrites weakpoints with the same id from the previous set. This allows hierarchical sets that can be applied from general -> specific, so that general weakpoint sets can be reused for many different monsters, and more specific sets can override some general weakpoints for specific monsters. For example:
```json
"//": "(in MONSTER type)",
"weakpoint_sets": [ "humanoid", "zombie_headshot", "riot_gear" ]
```
In the example above, the `"humanoid"` weakpoint set is applied as a base, then the `"zombie_headshot"` set overwrites any previously defined weakpoints with the same id (ex: "wp_head_stun"). Then the `"riot_gear"` set overwrites any matching weakpoints from the previous sets with armour-specific weakpoints. Finally, if the monster type has an inline `"weakpoints"` definition, those weakpoints overwrite any matching weakpoints from all sets.

Weakpoints only match if they share the same id, so it's important to define the weakpoint's id field if you plan to overwrite previous weakpoints.

# `data/json/items/` JSONs

### Generic Items

```C++
"type": "GENERIC",                // Defines this as some generic item
"id": "socks",                    // Unique ID. Must be one continuous word, use underscores if necessary
"name": {
    "ctxt": "clothing",           // Optional translation context. Useful when a string has multiple meanings that need to be translated differently in other languages.
    "str": "pair of socks",       // The name appearing in the examine box.  Can be more than one word separated by spaces
    "str_pl": "pairs of socks"    // Optional. If a name has an irregular plural form (i.e. cannot be formed by simply appending "s" to the singular form), then this should be specified. "str_pl" may also be needed if the unit test cannot determine if the correct plural form can be formed by simply appending "s". "str_sp" should be used instead of "str" or "str_pl" if the singular and plural forms are the same.
},
"conditional_names": [ {          // Optional list of names that will be applied in specified conditions (see Conditional Naming section for more details).
    "type": "COMPONENT_ID",       // The condition type.
    "condition": "leather",       // The condition to check for.
    "name": { "str": "pair of leather socks", "str_pl": "pairs of leather socks" } // Name field, same rules as above.
} ],
"container": "null",             // What container (if any) this item should spawn within
"repairs_like": "scarf",          // If this item does not have recipe, what item to look for a recipe for when repairing it.
"color": "blue",                 // Color of the item symbol.
"symbol": "[",                   // The item symbol as it appears on the map. Must be a Unicode string exactly 1 console cell width.
"looks_like": "rag",              // hint to tilesets if this item has no tile, use the looks_like tile
"description": "Socks. Put 'em on your feet.", // Description of the item
"snippet_category": "snippet_category",        // Can be used instead of description, if author want to have multiple ways to describe an item. See #Snippets
"ascii_picture": "ascii_socks", // Id of the asci_art used for this item
"phase": "solid",                            // (Optional, default = "solid") What phase it is
"weight": "350 g",                           // Weight, weight in grams, mg and kg can be used - "50 mg", "5 g" or "5 kg". For stackable items (ammo, comestibles) this is the weight per charge.
"volume": "250 ml",                          // Volume, volume in ml and L can be used - "50 ml" or "2 L". For stackable items (ammo, comestibles) this is the volume of stack_size charges.
"integral_volume": "50 ml",                        // Volume added to base item when item is integrated into another (eg. a gunmod integrated to a gun). Volume in ml and L can be used - "50 ml" or "2 L". Default is the same as volume.
"integral_weight": "50 g",                        // Weight added to base item when item is integrated into another (eg. a gunmod integrated to a gun). Default is the same as weight.
"longest_side": "15 cm",                     // Length of longest item dimension. Default is cube root of volume.
"rigid": false,                              // For non-rigid items volume (and for worn items encumbrance) increases proportional to contents
"insulation": 1,                             // (Optional, default = 1) If container or vehicle part, how much insulation should it provide to the contents
"price": 100,                                // Used when bartering with NPCs. For stackable items (ammo, comestibles) this is the price for stack_size charges. Can use string "cent" "USD" or "kUSD".
"price_postapoc": "1 USD",                       // Same as price but represent value post cataclysm. Can use string "cent" "USD" or "kUSD".
"stackable": true,                           // This item can be stacked together, similarly to `charges`
"degradation_multiplier": 0.8,               // Controls how quickly an item degrades when taking damage. 0 = no degradation. Defaults to 1.0.
"solar_efficiency": 0.3,                     // Efficiency of solar energy conversion for solarpacks; require SOLARPACK_ON to generate electricity; default 0
"source_monster": "mon_zombie",               // This item is corpse of this monster (so it has weight and volume of this monster), and revive into this monster; require COPRSE flag
"thrown_damage": [ { "damage_type": "bash", "amount": 15 } ], // Damage, that would be dealt when you throw this item; lack of this field fall back to use melee damage, including player's str bonus applied to melee attack
"material": [                                // Material types, can be as many as you want.  See materials.json for possible options
  { "type": "cotton", "portion": 9 },        // type indicates the material's ID, portion indicates proportionally how much of the item is composed of that material
  { "type": "plastic" }                      // portion can be omitted and will default to 1. In this case, the item is 90% cotton and 10% plastic.
],
"repairs_with": [ "plastic" ],               // Material types that this item can be repaired with. Defaults to all the item materials.
"weapon_category": [ "WEAPON_CAT1" ],        // (Optional) Weapon categories this item is in for martial arts.
"melee_damage": {                            // (Optional) Damage caused by using it as a melee weapon.  These values cannot be negative.
  "bash": 0,
  "cut": 0
},
"to_hit": 0,                                 // (Optional, deprecated, default = 0) To-hit bonus if using it as a melee weapon (whatever for?).  The object version is preferred
"to_hit" {                                   // (Optional, Preferred) To hit bonus values, see below
  "grip": "solid",                           // the item's grip value
  "length": "long",                          // the item's length value
  "surface": "point",                        // the item's striking surface value
  "balance": "neutral"                       // the item's balance value
},
"variant_type": "gun"      // Possible options: "gun", "generic" - controls which options enable/disable seeing the variants of this item.
"variants": [              // Cosmetic variants this item can have
  {
    "id": "variant_a",                           // id used in spawning to spawn this variant specifically
    "name": { "str": "Variant A" },             // The name used instead of the default name when this variant is selected
    "description": "A fancy variant A",         // The description used instead of the default when this variant is selected
    "ascii_picture": "valid_ascii_art_id",      // An ASCII art picture used when this variant is selected. If there is none, the default (if it exists) is used.
    "symbol": "/",                              // Valid unicode character to replace the item symbol. If not specified, no change will be made.
    "color": "red",                             // Replacement color of item symbol. If not specified, no change will be made.
<<<<<<< HEAD
    "weight": 2,                                // The relative chance of this variant being selected over other variants when this item is spawned with no explicit variant. Defaults to 1. If it is 0, this variant will not be selected
    "append": true                              // If this description should just be appended to the base item description instead of completely overwriting it.
=======
    "weight": 2,                                // The relative chance of this variant being selected over other variants when this item is spawned with no explicit variant. Defaults to 0. If it is 0, this variant will not be selected
    "append": true,                             // If this description should just be appended to the base item description instead of completely overwriting it.
    "expand_snippets": true                     // Allows to use snippet tags, see #Snippets
>>>>>>> 0cf49e27
  }
],
"flags": ["VARSIZE"],                        // Indicates special effects, see JSON_FLAGS.md
"environmental_protection_with_filter": 6,   // the resistance to environmental effects if an item (for example a gas mask) requires a filter to operate and this filter is installed. Used in combination with use_action 'GASMASK' and 'DIVE_TANK'
"magazine_well": 0,                          // Volume above which the magazine starts to protrude from the item and add extra volume
"magazines": [                               // Magazines types for each ammo type (if any) which can be used to reload this item
    [ "9mm", [ "glockmag" ] ]                // The first magazine specified for each ammo type is the default
    [ "45", [ "m1911mag", "m1911bigmag" ] ],
],
"milling": {                                 // Optional. If given, the item can be milled in a water/wind mill.
  "into": "flour",                           // The item id of the result of the milling.
  "conversion_rate": 1.0                     // Conversion of number of items that are milled (e.g. with a rate of 2, 10 input items will yield 20 milled items).
},
"explode_in_fire": true,                     // Should the item explode if set on fire
"nanofab_template_group": "nanofab_recipes", // This item is nanofabricator recipe, and point to itemgroup with items, that it could possibly contain; require nanofab_template_group
"template_requirements": "nanofabricator",   // `requirement`, that needed to craft any of this templates; used as "one full requirememt per 250 ml of item's volume" - item with volume 750 ml would require three times of `requirement`, item of 2L - eight times of `requirement`
"explosion": {                               // Physical explosion data
    "power": 10,                             // Measure of explosion power in grams of TNT equivalent explosive, affects damage and range.
    "distance_factor": 0.9,                  // How much power is retained per traveled tile of explosion. Must be lower than 1 and higher than 0.
    "max_noise": 25,                         // Maximum amount of (auditory) noise the explosion might produce.
    "fire": true,                            // Should the explosion leave fire
    "shrapnel": 200,                         // Total mass of casing, rest of fragmentation variables set to reasonable defaults.
    "shrapnel": {
        "casing_mass": 200,                  // Total mass of casing, casing/power ratio determines fragment velocity.
        "fragment_mass": 0.05,               // Mass of each fragment in grams. Large fragments hit harder, small fragments hit more often.
        "recovery": 10,                      // Percentage chance to drop an item at landing point.
        "drop": "nail"                       // Which item to drop at landing point.
    }
},
```

#### To hit object
For additional clarity, an item's `to_hit` bonus can be encoded as string of 4 fields.  All the fields are mandatory:

```C++
"to_hit": {
    "grip": "weapon",      // one of "bad", "none", "solid", or "weapon"
    "length": "hand",      // one of "hand", "short", or "long"
    "surface": "any",      // one of "point", "line", "any", or "every"
    "balance": "neutral"   // one of "clumsy", "uneven", "neutral", or "good"
}
```
See [GAME_BALANCE.md](GAME_BALANCE.md)'s `MELEE_WEAPONS` section for the criteria for selecting each value.

### Ammo

```C++
"type" : "AMMO",      // Defines this as ammo
...                   // same entries as above for the generic item.
                      // additional some ammo specific entries:
"ammo_type" : "shot", // Determines what it can be loaded in 
"damage": {           // Ranged damage when fired
  "damage_type": "bullet", // Type of the damage that would be dealt
  "amount": 39,            // Amount of the damage to deal
  "armor_penetration": 2,  // Flat armor penetration
  "barrels": [             // Replaces the `amount` when weapon has barrel lenghth defined, allow to change the damage of the single round depending on the barrel length.
    { "barrel_length": "28 mm", "amount": 13 }, //if weapon has barrel lengh this or less, this amount of the damage would be applied
    { "barrel_length": "30 mm", "amount": 14 },
    { "barrel_length": "35 mm", "amount": 15 },
    { "barrel_length": "39 mm", "amount": 16 }
  ]
},
"range" : 5,          // Range when fired
"dispersion" : 0,     // Inaccuracy of ammo, measured in 100ths of Minutes Of Angle (MOA)
"shot_counter": 5,    // Increases amount of shots produced by gun by this amount. `"shot_counter": 5` means each shot will be counted as 6 shots (1 you actually perform + 5); designed for using in suppressor mod breakage and for stuff like replaceable barrels, but not used anywhere at this moment
"projectile_count": 5,// amount of pellets, that the ammo will shot, like in shotgun-like weapon; if used, shot_damage should be specified
"shot_damage": { "damage_type": "bullet", "amount": 15 } // Optional field specifying the damage caused by a single projectile fired from this round. If present projectile_count must also be specified; syntax is equal to damage
"critical_multiplier": 4, // All ranged damage dealt would be multiplied by this, if it was a critical hit
"shot_spread": 100,   // Optional field specifying the additional dispersion of single projectiles. Only meaningful if shot_count is present.
"recoil" : 18,        // Recoil caused when firing
"count" : 25,         // Number of rounds that spawn together
"stack_size" : 50,    // (Optional) How many rounds are in the above-defined volume. If omitted, is the same as 'count'
"show_stats" : true,  // (Optional) Force stat display for combat ammo. (for projectiles lacking both damage and prop_damage)
"loudness": 10,       // (Optional) Modifier that can increase or decrease base gun's noise when firing. If loudness value is not specified, then game calculates it automatically from ammo's range, damage, and armor penetration.
"casing": "223_casing", // casing of the ammo, that would be left after the shot
"effects" : ["COOKOFF", "SHOT"] // ammo effcts, see below
```

### Ammo Effects

ammo_effects define what effect the projectile, that you shoot, would have. List of existing ammo effects, **including hardcoded one**, can be found at `data/json/ammo_effects.json`

```c++
{
  "id": "AE_NULL",           // id of an effect
  "type": "ammo_effect",     // define it is an ammo effect
  "aoe": {                   // this field would be spawned at the tile projectile hit
    "field_type": "fd_fog",  // field, that would be spawned around the center of projectile; default "fd_null"
    "intensity_min": 1,      // min intensity of the field; default 0
    "intensity_max": 3,      // max intensity of the field; default 0
    "radius": 5,             // radius of a field to spawn; default 1
    "radius_z": 1,           // radius across z-level; default 0
    "chance": 100,           // probability to spawn 1 unit of field, from 0 to 100; default 100
    "size": 0,               // seems to be the threshold, where autoturret stops shooting the weapon to prevent friendly fire;; default 0
    "check_passable": false, // if false, projectile is able to penetrate impassable terrains, if penetration is defined (like walls and windows); if true, projectile can't penetrate even the sheet of glass; default false
    "check_sees": false,     // if false, field can be spawned behind the opaque wall (for example, behind the concrete wall); if true, it can't; default false
    "check_sees_radius": 0   // if "check_sees" is true, and this value is smaller than "radius", this value is used as radius instead. The purpose nor reasoning is unknown, probably some legacy of mininuke, so just don't use it; default 0
  },
  "trail": {                 // this field would be spawned across whole projectile path
    "field_type": "fd_fog",  // field, that would be spawned; defautl "fd_null"
    "intensity_min": 1,      // min intensity of the field; default 0
    "intensity_max": 3,      // max intensity of the field; default 0
    "chance": 100            // probability to spawn 1 unit of field, from 0 to 100; default 100
  },
  "explosion": {             // explosion, that will happen at the tile that projectile hit
    "power": 0,              // mandatory; power of the explosion, in grams of tnt; pipebomb is about 300, grenade (without shrapnel) is 240
    "distance_factor": 0.8,  // how fast the explosion decay, closer to 1 mean lesser "power" loss per tile, 0.8 means 20% of power loss per tile; default 0.75, value should be bigger than 0, but lesser than 1
    "fire": false,           // explosion create a fire, related to it's power, distance and distance_factor
    "shrapnel": {            // explosion create a shrapnel, that deal the damage, calculated by gurney equasion
      "casing_mass": 0,      // total mass of casing, casing/power ratio determines fragment velocity.
      "fragment_mass": 0.0,  // Mass of each fragment in grams. Large fragments hit harder, small fragments hit more often.
      "recovery": 0,         // Percentage chance to drop an item at landing point.
      "drop": "null"         // Which item to drop at landing point
    }
  },
  "do_flashbang": false,     // Creates a one tile radius EMP explosion at the hit location; default false
  "do_emp_blast": false      // Creates a hardcoded flashbang explosion; default false
  "foamcrete_build": false   // Creates foamcrete fields and walls on the hit location, used in aftershock; default false
}
```

### Magazine

```C++
"type": "MAGAZINE",              // Defines this as a MAGAZINE
...                              // same entries as above for the generic item.
// Only MAGAZINE type items may define the following fields:
"ammo_type": [ "40", "357sig" ], // What types of ammo this magazine can be loaded with
"capacity" : 15,                 // Capacity of magazine (in equivalent units to ammo charges)
"count" : 0,                     // Default amount of ammo contained by a magazine (set this for ammo belts)
"default_ammo": "556",           // If specified override the default ammo (optionally set this for ammo belts)
"reload_time" : 100,             // How long it takes to load each unit of ammo into the magazine
"linkage" : "ammolink"           // If set one linkage (of given type) is dropped for each unit of ammo consumed (set for disintegrating ammo belts)
```


### Armor

Armor can be defined like this:

```C++
"type" : "ARMOR",                   // Defines this as armor
...                                 // same entries as above for the generic item.
                                    // additional some armor specific entries:
"covers" : [ "foot_l", "foot_r" ],  // Where it covers.  Use bodypart_id defined in body_parts.json  Also note that LEG_EITHER ARM_EITHER HAND_EITHER and FOOT_EITHER are allowed.
"warmth" : 10,                      //  (Optional, default = 0) How much warmth clothing provides
"environmental_protection" : 0,     //  (Optional, default = 0) How much environmental protection it affords
"encumbrance" : 0,                  // Base encumbrance (unfitted value)
"max_encumbrance" : 0,              // When a character is completely full of volume, the encumbrance of a non-rigid storage container will be set to this. Otherwise it'll be between the encumbrance and max_encumbrance following the equation: encumbrance + (max_encumbrance - encumbrance) * non-rigid volume / non-rigid capacity.  By default, max_encumbrance is encumbrance + (non-rigid volume / 250ml).
"weight_capacity_bonus": "20 kg",   // (Optional, default = 0) Bonus to weight carrying capacity, can be negative. Strings must be used - "5000 g" or "5 kg"
"weight_capacity_modifier": 1.5,    // (Optional, default = 1) Factor modifying base weight carrying capacity.
"sided": true,                      // (Optional, default false) If true, this is a sided armor. Sided armor is armor that even though it describes covering, both legs, both arms, both hands, etc. actually only covers one "side" at a time but can be moved back and forth between sides at will by the player.
"coverage": 80,                     // What percentage of body part is covered (in general)
"cover_melee": 60,                  // What percentage of body part is covered (against melee)
"cover_ranged": 45,                 // What percentage of body part is covered (against ranged)
"cover_vitals": 10,                 // What percentage of critical hit damage is mitigated
"material_thickness" : 1,           // Thickness of material, in millimeter units (approximately).  Ordinary clothes range from 0.1 to 0.5. Particularly rugged cloth may reach as high as 1-2mm, and armor or protective equipment can range as high as 10 or rarely more.
"power_armor" : false,              // If this is a power armor item (those are special).
"non_functional" : "destroyed",     //this is the itype_id of an item that this turns into when destroyed. Currently only works for ablative armor.
"damage_verb": "makes a crunch, something has shifted", // if an item uses non-functional this will be the description when it turns into its non functional variant.
"valid_mods" : ["steel_padded"],    // List of valid clothing mods. Note that if the clothing mod doesn't have "restricted" listed, this isn't needed.
"armor": [ ... ]
```

#### Armor Portion Data
Encumbrance and coverage can be defined on a piece of armor as such:

```json
"armor": [
  {
    "encumbrance": [ 2, 8 ],
    "breathability": "AVERAGE",
    "layers": [ "SKINTIGHT" ],
    "rigid_layer_only": true,
    "coverage": 95,
    "cover_melee": 95,
    "cover_ranged": 50,
    "cover_vitals": 5,
    "covers": [ "torso" ],
    "specifically_covers": [ "torso_upper", "torso_neck", "torso_lower" ],
    "material": [
      { "type": "cotton", "covered_by_mat": 100, "thickness": 0.2 },
      { "type": "plastic", "covered_by_mat": 15, "thickness": 0.8, "ignore_sheet_thickness": "true" }
    ]
  },
  {
    "encumbrance": 2,
    "volume_encumber_modifier": 0.5,
    "coverage": 80,
    "cover_melee": 80,
    "cover_ranged": 70,
    "cover_vitals": 5,
    "activity_noise": { "volume": 8, "chance": 60 },
    "covers": [ "arm_r", "arm_l" ],
    "specifically_covers": [ "arm_shoulder_r", "arm_shoulder_l" ],
    "material": [
      { "type": "cotton", "covered_by_mat": 100, "thickness": 0.2 }
    ]
  }
]
```

##### Encumbrance
(integer, or array of 2 integers)
The value of this field (or, if it is an array, the first value in the array) is the base encumbrance (unfitted) of this item.
When specified as an array, the second value is the max encumbrance - when the pockets of this armor are completely full of items, the encumbrance of a non-rigid item will be set to this. Otherwise it'll be between the first value and the second value following this the equation: first value + (second value - first value) * non-rigid volume / non-rigid capacity.  By default, the max encumbrance is the encumbrance + (non-rigid volume / 250ml).
`volume_encumber_modifier` is the more modern way to do it is to set a scaling factor on the armor itself. This is much easier to read and quickly parse (not requiring mental math) and is a direct scaling on that 250ml constant. So if I set a "volume_encumber_modifier" of .25 it means that it's one additional encumbrance per 1000ml (250ml/.25).

##### Encumbrance_modifiers
Experimental feature for having an items encumbrance be generated by weight instead of a fixed number. Takes an array of "DESCRIPTORS" described in the code. If you don't need any descriptors put "NONE". This overrides encumbrance putting it as well will make it be ignored. Currently only works for head armor.

##### breathability

Overrides the armor breathability, which is driven by armor material. Can be `IMPERMEABLE` (0%), `POOR` (30%), `AVERAGE` (50%), `GOOD` (80%), `MOISTURE_WICKING` (110%), `SECOND_SKIN` (140%)

##### Layers

What layer this piece of armor occupy. Can be `PERSONAL`, `SKINTIGHT`, `NORMAL`, `WAIST`, `OUTER`, `BELTED`, `AURA`, see [ARMOR_BALANCE_AND_DESIGN.md#layers](ARMOR_BALANCE_AND_DESIGN.md#layers) for details

##### rigid_layer_only

If true, this armor portion is rigid, and conflict with another rigid clothes on the same layers.

##### Coverage
(integer)
What percentage of time this piece of armor will be hit (and thus used as armor) when an attack hits the body parts in `covers`.

`cover_melee` and `cover_ranged` represent the percentage of time this piece of armor will be hit by melee and ranged attacks respectively. Usually these would be the same as `coverage`.

`cover_vitals` represents the percentage of critical hit damage is absorbed. Only the excess damage on top of normal damage is mitigated, so a vital coverage value of 100 means that critical hits would do the same amount as normal hits.

##### Covers
(array of strings)
What body parts this section of the armor covers. See the bodypart_ids defined in body_parts.json for valid values.

##### Specifically Covers
(array of strings)
What sub body parts this section of the armor covers. See the sub_bodypart_ids defined in body_parts.json for valid values.
These are used for wearing multiple armor pieces on a single layer without gaining encumbrance penalties. They are not mandatory
if you don't specify them it is assumed that the section covers all the body parts it covers entirely.
strapped layer items, and outer layer armor should always have these specified otherwise it will conflict with other pieces.

##### Part Materials
(array of objects)
The type, coverage and thickness of the materials that make up this portion of the armor.
- `type` indicates the material ID.
- `covered_by_mat` (_optional_) indicates how much (%) of this armor portion is covered by said material. Defaults to 100.
- `thickness` (_optional_) indicates the thickness of said material for this armor portion. Defaults to 0.0.
The portion coverage and thickness determine how much the material contributes towards the armor's resistances.
**NOTE:** These material definitions do not replace the standard `"material"` tag. Instead they provide more granularity for controlling different armor resistances.
- `ignore_sheet_thickness` (_optional, default false_) materials that come in a specific thickness, if you dont use a multiple of the allowed thickness the game throws an error

`covered_by_mat` should not be confused with `coverage`. When specifying `covered_by_mat`, treat it like the `portion` field using percentage instead of a ratio value. For example:

```json
"armor": [
  {
    "covers" : [ "arm_r", "arm_l" ],
    "material": [
      {
        "type": "cotton",
        "covered_by_mat": 100,
        "thickness": 0.2
      },
      {
        "type": "plastic",
        "covered_by_mat": 15,
        "thickness": 0.6
      }
    ],
    ...
  }
]
```
The case above describes a portion of armor that covers the arms. This portion is 100% covered by cotton, so a hit to the arm part of the armor will definitely impact the cotton. That portion is also 15% covered by plastic. This means that during damage absorption, the cotton material contributes 100% of its damage absorption, while the plastic material only contributes 15% of its damage absorption. Damage absorption is also affected by `thickness`, so thickness and material cover both provide positive effects for protection.

##### Armor Data
Alternately, every item (book, tool, gun, even food) can be used as armor if it has armor_data:
```C++
"type" : "TOOL",      // Or any other item type
...                   // same entries as for the type (e.g. same entries as for any tool),
"armor_data" : {      // additionally the same armor data like above
    "warmth" : 10,
    "environmental_protection" : 0,
    "armor": [
      {
        "material": [
          { "type": "cotton", "covered_by_mat": 100, "thickness": 0.2 },
          { "type": "plastic", "covered_by_mat": 15, "thickness": 0.6 }
        ],
        "covers" : [ "foot_l", "foot_r" ],
        "encumbrance" : 0,
        "coverage" : 80,
        "cover_melee": 80,
        "cover_ranged": 70,
        "cover_vitals": 5
      }
    ],
    "power_armor" : false
}
```
#### Guidelines for thickness: ####
According to <https://propercloth.com/reference/fabric-thickness-weight/>, dress shirts and similar fine clothing range from 0.15mm to 0.35mm.
According to <https://leathersupreme.com/leather-hide-thickness-in-leather-jackets/>:
* Fashion leather clothes such as thin leather jackets, skirts, and thin vests are 1.0mm or less.
* Heavy leather clothes such as motorcycle suits average 1.5mm.

From [this site](https://cci.one/site/marine/design-tips-fabrication-overview/tables-of-weights-and-measures/), an equivalency guideline for fabric weight to mm:

| Cloth                         | oz/yd2 | g/m2  | Inches | mm   |
| -----                         | ------ | ----- | ------ | ---- |
| Fiberglass (plain weave)      |    2.3 |    78 |  0.004 | 0.10 |
| Fiberglass (plain weave)      |    6.0 |   203 |  0.007 | 0.17 |
| Kevlar (TM) (plain weave)     |    5.0 |   170 |  0.010 | 0.25 |
| Carbon Fiber (plain weave)    |    5.8 |   197 |  0.009 | 0.23 |
| Carbon Fiber (unidirectional) |    9.0 |   305 |  0.011 | 0.28 |

Chart cobbled together from several sources for more general materials:

| Fabric     | oz/yd2  | Max g/m2   | Inches      | mm to use  |
| ---------- | ------- | ---------- | ----------- | ---------- |
| Very light |     0-4 |        136 | 0.006-0.007 |       0.15 |
| Light      |     4-7 |        237 |       0.008 |        0.2 |
| Medium     |    7-11 |        373 | 0.009-0.011 |       0.25 |
| Heavy      |   11-14 |        475 | 0.012-0.014 |        0.3 |

Shoe thicknesses are outlined at <https://secretcobbler.com/choosing-leather/>; TL;DR: upper 1.2 - 2.0mm, lining 0.8 - 1.2mm, for a total of 2.0 - 3.2mm.

For turnout gear, see <https://web.archive.org/web/20220331215535/http://bolivar.mo.us/media/uploads/2014/09/2014-06-bid-fire-gear-packet.pdf>.

#### Armor inheritance

Inheritance of one armor using another allows to copy all its values, including layers, thicknesses, and another. Additionally, the `replace_materials` could be used to replace one material in parent armor to another material in child node, in format `"replace_materials": { "material_1": "material_2" }`. For example: 
```json
{
  "id": "skeleton_plate",
  "type": "TOOL_ARMOR",
  "copy-from": "armor_lc_plate",
  "name": { "str": "skeletal plate" },
  "description": "A full body multilayered suit of skeletal plate armor.",
  "replace_materials": { "lc_steel": "bone", "lc_steel_chain": "flesh" },
  "extend": { "flags": [ "INTEGRATED", "UNBREAKABLE", "NO_SALVAGE" ] },
  "proportional": { "encumbrance": 0.3 }
}
```
In this json, the item inherited all stats of `armor_lc_plate`, but replaced `lc_steel` material with `bone`, and `lc_steel_chain` with `flesh`. Multiple additional flags were added using `extend`, and encumbrance was `proportional`ly decreased to 30% of original.

### Pet Armor
Pet armor can be defined like this:

```C++
"type" : "PET_ARMOR",     // Defines this as armor
...                   // same entries as above for the generic item.
                      // additional some armor specific entries:
"environmental_protection" : 0,  //  (Optional, default = 0) How much environmental protection it affords
"material_thickness" : 1,  // Thickness of material, in millimeter units (approximately).  Generally ranges between 1 - 5, more unusual armor types go up to 10 or more
"pet_bodytype":        // the body type of the pet that this monster will fit. See MONSTERS.md
"max_pet_vol":          // the maximum volume of the pet that will fit into this armor. Volume in ml or L can be used - "50 ml" or "2 L".
"min_pet_vol":          // the minimum volume of the pet that will fit into this armor. Volume in ml or L can be used - "50 ml" or "2 L".
"power_armor" : false, // If this is a power armor item (those are special).
```
Alternately, every item (book, tool, gun, even food) can be used as armor if it has armor_data:
```C++
"type" : "TOOL",      // Or any other item type
...                   // same entries as for the type (e.g. same entries as for any tool),
"pet_armor_data" : {      // additionally the same armor data like above
    "environmental_protection" : 0,
    "pet_bodytype": "dog",
    "max_pet_vol": "35000 ml",
    "min_pet_vol": "25000 ml",
    "material_thickness" : 1,
    "power_armor" : false
}
```

### Books

Books can be defined like this:

```C++
"type" : "BOOK",      // Defines this as a BOOK
...                   // same entries as above for the generic item.
                      // additional some book specific entries:
"max_level" : 5,      // Maximum skill level this book will train to
"intelligence" : 11,  // Intelligence required to read this book without penalty
"time" : "35 m",      // Time a single read session takes. An integer will be read in minutes or a time string can be used.
"fun" : -2,           // Morale bonus/penalty for reading
"skill" : "computer", // Skill raised
"chapters" : 4,       // Number of chapters (for fun only books), each reading "consumes" a chapter. Books with no chapters left are less fun (because the content is already known to the character).
"required_level" : 2,  // Minimum skill level required to learn
"martial_art": "style_mma", // Martial art learned from this book; incompatible with `skill`
"proficiencies": [    // Having this book mitigate lack of proficiency, required for crafting 
  { 
    "proficiency": "prof_fermenting", // id of proficiency
    "time_factor": 0.1,               // slowdown for using this book proficiency - slowdown from lack of proficiency is multiplied on this value, so for `0.75`, if recipe adds 10 hours for lack of proficiency,  with book it would be [ 10 * ( 1 - 0.75 ) = ] 2.5 hours; multiple books stacks, but in logarithmic way, meaning having more books of the same proficiency is better than having one book, but never would be better than learning the proficiency
    "fail_factor": 0.25               // works same as `time_factor`
  },
  { "proficiency": "prof_brewing", "time_factor": 0.25, "fail_factor": 0.5 },
  { "proficiency": "prof_winemaking", "time_factor": 0.1, "fail_factor": 0.25 }
],

```
It is possible to omit the `max_level` field if the book you're creating contains only recipes and it's not supposed to level up any skill. In this case the `skill` field will just refer to the skill required to learn the recipes.

Alternately, every item (tool, gun, even food) can be used as book if it has book_data:
```C++
"type" : "TOOL",      // Or any other item type
...                   // same entries as for the type (e.g. same entries as for any tool),
"book_data" : {       // additionally the same book data like above
    "max_level" : 5,
    "intelligence" : 11,
    "time" : 35,
    "fun" : -2,
    "skill" : "computer",
    "chapters" : 4,
    "use_action" : "MA_MANUAL", // The book_data can have use functions (see USE ACTIONS) that are triggered when the books has been read. These functions are not triggered by simply activating the item (like tools would).
    "required_level" : 2
}
```

Since many book names are proper names, it's often necessary to explicitly specify
the plural forms. The following is the game's convention on plural names of books:

1. For non-periodical books (textbooks, manuals, spellbooks, etc.),
    1. If the book's singular name is a proper name, then the plural name is `copies of (singular name)`. For example, the plural name of `Lessons for the Novice Bowhunter` is `copies of Lessons for the Novice Bowhunter`.
    2. Otherwise, the plural name is the usual plural of the singular name. For example, the plural name of `tactical baton defense manual` is `tactical baton defense manuals`
2. For periodicals (magazines and journals),
    1. If the periodical's singular name is a proper name, and doesn't end with "Magazine", "Weekly", "Monthly", etc., the plural name is `issues of (singular name)`. For example, the plural name of `Archery for Kids` is `issues of Archery for Kids`.
    2. Otherwise, the periodical's plural name is the usual plural of the singular name. For example, the plural name of `Crafty Crafter's Quarterly` is `Crafty Crafter's Quarterlies`.
3. For board games (represented internally as book items),
    1. If the board game's singular name is a proper name, the plural is `sets of (singular name)`. For example, the plural name of `Picturesque` is `sets of Picturesque`.
    2. Otherwise the plural name is the usual plural. For example, the plural of `deck of cards` is `decks of cards`.

#### Conditional Naming

The `conditional_names` field allows defining alternate names for items that will be displayed instead of (or in addition to) the default name, when specific conditions are met. Take the following (incomplete) definition for `sausage` as an example of the syntax:

```json
{
  "name": "sausage",
  "conditional_names": [
    {
      "type": "FLAG",
      "condition": "CANNIBALISM",
      "name": "Mannwurst"
    },
    {
      "type": "COMPONENT_ID_SUBSTRING",
      "condition": "mutant",
      "name": { "str_sp": "sinister %s" }
    },
    {
      "type": "COMPONENT_ID",
      "condition": "mutant",
      "name": { "str_sp": "sinister %s" }
    },
    {
      "type": "VAR",
      "condition": "npctalk_var_DISPLAY_NAME_MORALE",
      "name": { "str_sp": "%s (morale)" },
      "value" : "true"
    },
    {
      "type": "SNIPPET_ID",
      "condition": "test",
      "value":"one",
      "name": { "str_sp": "Report 1" } }
  ]
}
```

You can list as many conditional names for a given item as you want. Each conditional name must consist of 3 elements:
1. The condition type:
    - `COMPONENT_ID_SUBSTRING` searches all the components of the item (and all of *their* components, and so on) for an item with the condition string in their ID. The ID only needs to *contain* the condition, not match it perfectly (though it is case sensitive). For example, supplying a condition `mutant` would match `mutant_meat`.
    - `COMPONENT_ID` Similar to `COMPONENT_ID_SUBSTRING`, but search the exact component match
    - `FLAG` which checks if an item has the specified flag (exact match).
    - `VAR` which checks if an item has a variable with the given name (exact match) and value = `value`. Variables set with effect_on_conditions will have `npctalk_var_` in front of their name.  So a variable created with: `"npc_add_var": "MORALE", "type": "DISPLAY","context":"NAME", "value": "Felt Great" }` would be named: `npctalk_var_DISPLAY_NAME_MORALE`.
    - `SNIPPET_ID`which checks if an item has a snippet id variable set by an effect_on_condition with the given name (exact match) and snippets id = `value`.
2. The condition you want to look for.
3. The name to use if a match is found. Follows all the rules of a standard `name` field, with valid keys being `str`, `str_pl`, and `ctxt`. You may use %s here, which will be replaced by the name of the item. Conditional names defined prior to this one are taken into account.

So, in the above example, if the sausage is made from mutant humanoid meat, and therefore both has the `CANNIBALISM` flag, *and* has a component with `mutant` in its ID:
1. First, the item name is entirely replaced with "Mannwurst" if singular, or "Mannwursts" if plural.
2. Next, it is replaced by "sinister %s", but %s is replaced with the name as it was before this step, resulting in "sinister Mannwurst" or "sinister Mannwursts".

NB: If `"str": "sinister %s"` was specified instead of `"str_sp": "sinister %s"`, the plural form would be automatically created as "sinister %ss", which would become "sinister Mannwurstss" which is of course one S too far. Rule of thumb: If you are using %s in the name, always specify an identical plural form unless you know exactly what you're doing!


#### Color Key

When adding a new book, please use this color key:

* Magazines: `pink`
* “Paperbacks” Short enjoyment books (including novels): `light_cyan`
* “Hardbacks” Long enjoyment books (including novels): `light_blue`
* “Small textbook” Beginner level textbooks, guides and martial arts books: `green`
* “Large textbook” Advanced level textbooks and advanced guides: `blue`
* Religious books: `dark_gray`
* “Printouts” (including spiral-bound, binders, and similar) Technical documents, (technical?) protocols, (lab) journals, personal diaries: `light_green`
* Other reading material/non-books (use only if every other category does not apply): `light_gray`

A few exceptions to this color key may apply, for example for books that don’t are what they seem to be.
Never use `yellow` and `red`, those colors are reserved for sounds and infrared vision.

#### CBMs

CBMs can be defined like this:

```C++
"type" : "BIONIC_ITEM",         // Defines this as a CBM
...                             // same entries as above for the generic item.
                                // additional some CBM specific entries:
"bionic_id" : "bio_advreactor", // ID of the installed bionic if not equivalent to "id"
"difficulty" : 11,              // Difficulty of installing CBM
"is_upgrade" : true,            // Whether the CBM is an upgrade of another bionic.
"installation_data" : "AID_bio_advreactor" // ID of the item which allows for almost guaranteed installation of corresponding bionic.
```

### Comestibles

```C++
"type" : "COMESTIBLE",      // Defines this as a COMESTIBLE
...                         // same entries as above for the generic item.
// Only COMESTIBLE type items may define the following fields:
"spoils_in" : 0,            // A time duration: how long a comestible is good for. 0 = no spoilage.
"use_action" : [ "CRACK" ],     // What effects a comestible has when used, see special definitions below
"stim" : 40,                // Stimulant effect
"fatigue_mod": 3,           // How much fatigue this comestible removes. (Negative values add fatigue)
"comestible_type" : "MED",  // Comestible type, used for inventory sorting. One of 'FOOD', 'DRINK', 'MED', or 'INVALID' (consider using a different "type" than COMESTIBLE instead of using INVALID)
"consumption_effect_on_conditions" : [ "EOC_1" ],  // Effect on conditions to run after consuming.  Inline or string id supported
"quench" : 0,               // Thirst quenched
"healthy" : -2,             // Health effects (used for sickness chances)
"addiction_potential" : 80, // Default strength for this item to cause addictions
"addiction_type" : [ "crack", { "addiction": "cocaine", "potential": 5 } ], // Addiction types (if no potential is given, the "addiction_potential" field is used to determine the strength of that addiction)
"monotony_penalty" : 0,     // (Optional, default: 2) Fun is reduced by this number for each one you've consumed in the last 48 hours.
                            // Can't drop fun below 0, unless the comestible also has the "NEGATIVE_MONOTONY_OK" flag.
"calories" : 0,             // Hunger satisfied (in kcal)
"nutrition" : 0,            // Hunger satisfied (OBSOLETE)
"tool" : "apparatus",       // Tool required to be eaten/drank
"charges" : 4,              // Number of uses when spawned
"stack_size" : 8,           // (Optional) How many uses are in the above-defined volume. If omitted, is the same as 'charges'
"fun" : 50                  // Morale effects when used
"freezing_point": 32,       // (Optional) Temperature in C at which item freezes, default is water (32F/0C)
"cooks_like": "meat_cooked",         // (Optional) If the item is used in a recipe, replaces it with its cooks_like
"parasites": 10,            // (Optional) Probability of becoming parasitized when eating
"contamination": [ { "disease": "bad_food", "probability": 5 } ],         // (Optional) List of diseases carried by this comestible and their associated probability. Values must be in the [0, 100] range.
"vitamins": [ [ "calcium", "60 mg" ], [ "iron", 12 ] ],         // Vitamins provided by consuming a charge (portion) of this.  Some vitamins ("calcium", "iron", "vitC") can be specified with the weight of the vitamins in that food.  Vitamins specified by weight can be in grams ("g"), milligrams ("mg") or micrograms ("μg", "ug", "mcg").  If a vitamin is not specified by weight, it is specified in "units", with meaning according to the vitamin definition.  Nutrition vitamins ("calcium", "iron", "vitC") are an integer percentage of ideal daily value average.  Vitamins array keys include the following: calcium, iron, vitC, mutant_toxin, bad_food, blood, and redcells.
"material": [                     // All materials (IDs) this food is made of
  { "type": "flesh", "portion": 3 }, // See Generic Item attributes for type and portion details
  { "type": "wheat", "portion": 5 }
],
"primary_material": "meat",       // What the primary material ID is. Materials determine specific heat.
"rot_spawn": "MONSTERGROUP_NAME", // Monster group that spawns when food becomes rotten (used for egg hatching)
"rot_spawn_chance": 10,           // Percent chance of monstergroup spawn when food rots. Max 100.
"smoking_result": "dry_meat",     // Food that results from drying this food in a smoker
"petfood": [ "FUNGALFRUIT", "MIGOFOOD" ] // (Optional) Pet food categories this item is in.
```


### Containers

Any Item can be a container. To add the ability to contain things to an item, you need to add pocket_data. The below example is a typical container (shown with optional default values, or mandatory if the value is mandatory)

```C++
"pocket_data": [
  {
    "pocket_type": "CONTAINER",       // Typical container pocket. Pockets can also be MAGAZINE.
    "max_contains_volume": mandatory, // Maximum volume this pocket can hold, totaled among all contained items.  For example "2 L" or "2000 ml" would hold two liters of items.
    "max_contains_weight": mandatory, // Maximum weight this pocket can hold, totaled among all container items.  For example "6 kg" is about enough to contain a bowling ball.
    "min_item_volume": "0 ml",        // Minimum volume of item that can be placed into this pocket.  Items smaller than this cannot be placed in the pocket.
    "max_item_volume": "0 ml",        // Maximum volume of item that can fit through the opening into this pocket.  For example, a 2-liter bottle has a "17 ml" opening.
    "max_item_length": "0 mm",        // Maximum length of items that can fit in this pocket, by their longest_side.  Default is the diagonal opening length assuming volume is a cube (cube_root(vol)*square_root(2))
    "min_item_length": "0 mm",        // Minimum length of the item that can fit int this pocket
    "spoil_multiplier": 1.0,          // How putting an item in this pocket affects spoilage.  Less than 1.0 and the item will be preserved longer; 0.0 will preserve indefinitely.
    "weight_multiplier": 1.0,         // The items in this pocket magically weigh less inside than outside.  Nothing in vanilla should have a weight_multiplier.
    "volume_multiplier": 1.0,         // The items in this pocket have less volume inside than outside.  Can be used for containers that'd help in organizing specific contents, such as cardboard rolls for duct tape.
    "volume_encumber_modifier": 1,    // Default 1. How much this pocket contributes to enumbrance compared to an average item; Works same as volume_encumber_modifier from armor data, see JSON_INFO.md#armor-portion-data
    "moves": 100,                     // Indicates the number of moves it takes to remove an item from this pocket, assuming best conditions.
    "rigid": false,                   // Default false. If true, this pocket's size is fixed, and does not expand when filled.  A glass jar would be rigid, while a plastic bag is not.
    "forbidden": true,                // Default false. If true, this pocket cannot be used by players. 
    "magazine_well": "0 ml",          // Amount of space you can put items in the pocket before it starts expanding.  Only works if rigid = false.
    "watertight": false,              // Default false. If true, can contain liquid.
    "airtight": false,                // Default false. If true, can contain gas.
    "ablative": false,                // Default false. If true, this item holds a single ablative plate. Make sure to include a flag_restriction on the type of plate that can be added.
    "holster": false,                 // Default false. If true, only one stack of items can be placed inside this pocket, or one item if that item is not count_by_charges.
    "open_container": false,          // Default false. If true, the contents of this pocket will spill if this item is placed into another item.
    "fire_protection": false,         // Default false. If true, the pocket protects the contained items from exploding if tossed into a fire.
    "transparent": false              // Default false. If true, the pocket is transparent, as you can see items inside it afar; in the future this would be used for light also
    "extra_encumbrance": 3,           // Additional encumbrance given to character, if this pocket is used
    "ripoff": 3,                      // Default 0, as can't be ripped; Chance this pockets contents get ripped off when escaping a grab - random number between 0 and strength of the grab (20 for generic zed, for example) against random number between 0 and ten times of ripoff
    "activity_noise": {               // Define the noise generated, if you walk, and this container is not empty 
        "volume": 8,                  // How loud the noise would be
        "chance": 60                  // Chance to generate a noise per move, from 0 to 100
      }, 
    "default_magazine": "medium_battery_cell", // Define the default magazine this item would have when spawned. Can be overwritten by item group
    "ammo_restriction": { "ammotype": count }, // Restrict pocket to a given ammo type and count.  This overrides mandatory volume, weight, watertight and airtight to use the given ammo type instead.  A pocket can contain any number of unique ammo types each with different counts, and the container will only hold one type (as of now).  If this is left out, it will be empty.
    "flag_restriction": [ "FLAG1", "FLAG2" ],  // Items can only be placed into this pocket if they have a flag that matches one of these flags.
    "item_restriction": [ "item_id" ],         // Only these item IDs can be placed into this pocket. Overrides ammo and flag restrictions.
    "material_restriction": [ "material_id" ], // Only items that are mainly made of this material can enter.
	// If multiple of "flag_restriction", "material_restriction" and "item_restriction" are used simultaneously then any item that matches any of them will be accepted.

    "sealed_data": { "spoil_multiplier": 0.0 } // If a pocket has sealed_data, it will be sealed when the item spawns.  The sealed version of the pocket will override the unsealed version of the same datatype.

    "inherits_flags": true // if a pocket inherits flags it means any flags that the items inside have contribute to the item that has the pockets itself.
  }
]
```

### Melee

```C++
"id": "hatchet",       // Unique ID. Must be one continuous word, use underscores if necessary
"symbol": ";",         // ASCII character used in-game
"color": "light_gray", // ASCII character color
"name": "hatchet",     // In-game name displayed
"description": "A one-handed hatchet. Makes a great melee weapon, and is useful both for cutting wood, and for use as a hammer.", // In-game description
"price": 95,           // Used when bartering with NPCs.  Can use string "cent" "USD" or "kUSD".
"material": [          // Material types.  See materials.json for possible options
  { "type": "iron", "portion": 2 }, // See Generic Item attributes for type and portion details
  { "type": "wood", "portion": 3 }
],
"weight": 907,         // Weight, measured in grams
"volume": "1500 ml",   // Volume, volume in ml and L can be used - "50 ml" or "2 L"
"melee_damage": {      // Damage caused by using it as a melee weapon
  "bash": 12,
  "cut": 12
},
"flags" : ["CHOP"],    // Indicates special effects
"to_hit": 1            // To-hit bonus if using it as a melee weapon
```
### Memory Cards

Memory card information can be defined on any GENERIC item by adding an object named `memory_card`, this field does not support `extend`/`remove`, only override.

```C++
"id": "memory_card_unread",
"name": "memory card (unread)",
// ...
"memory_card": {
  "data_chance": 0.5,                  // 50% chance to contain data
  "on_read_convert_to": "memory_card", // converted to this itype_id on read
  "photos_chance": 0.33,               // 33% chance to contain new photos
  "photos_amount": 3,                  // contains between 1 and 3 new photos
  "songs_chance": 0.33,                // 33% chance to contain new songs
  "songs_amount": 4,                   // contains between 1 and 4 new songs
  "recipes_chance": 0.33,              // 33% chance to contain new recipes
  "recipes_amount": 5,                 // contains between 1 and 5 new recipes
  "recipes_level_min": 4,              // recipes will have at least level 4
  "recipes_level_max": 8,              // recipes will have at most level 8
  "recipes_categories": [ "CC_FOOD" ], // (Optional) Array, defaults `CC_FOOD`. Memory card can contain recipes from any of these categories.
  "secret_recipes": true               // (Optional) Boolean, default false. If true, can contain recipes with the `SECRET` flag.
}
```

### Gun

Guns can be defined like this:

```C++
"type": "GUN",             // Defines this as a GUN
...                        // same entries as above for the generic item.
                           // additional some gun specific entries:
"skill": "pistol",         // Skill used for firing
"ammo": [ "357", "38" ],   // Ammo types accepted for reloading
"ranged_damage": 0,        // Ranged damage when fired
"range": 0,                // Range when fired
"dispersion": 32,          // Inaccuracy of gun, measured in 100ths of Minutes Of Angle (MOA)
// When sight_dispersion and aim_speed are present in a gun mod, the aiming system picks the "best"
// sight to use for each aim action, which is the fastest sight with a dispersion under the current
// aim threshold.
"min_strength": 8,         // Minimal strength required to use this gun. Mostly used in different bows
"sight_dispersion": 10,    // Inaccuracy of gun derived from the sight mechanism, measured in 100ths of Minutes Of Angle (MOA)
"recoil": 0,               // Recoil caused when firing, measured in 100ths of Minutes Of Angle (MOA)
"durability": 8,           // Resistance to damage/rusting, also determines misfire chance
"blackpowder_tolerance": 8,// One in X chance to get clogged up (per shot) when firing blackpowder ammunition (higher is better). Optional, default is 8.
"min_cycle_recoil": 0,     // Minimum ammo recoil for gun to be able to fire more than once per attack.
"clip_size": 100,          // Maximum amount of ammo that can be loaded
"faults": [ "fault_gun_dirt", "fault_gun_chamber_spent" ], // Type of faults, that can be applied to this gun; usually are inherited from single abstract like rifle_base, but exceptions exist
"handling": 10             // handling of the weapon; better handling means less recoil
"energy_drain": "2 kJ",    // Additionally to the normal ammo (if any), a gun can require some electric energy. Drains from battery in gun. Use flags "USE_UPS" and "USES_BIONIC_POWER" to drain other sources. This also works on mods. Attaching a mod with energy_drain will add/increase drain on the weapon.
"heat_per_shot": 10,       // Each shot from this weapon adds this amount of heat
"cooling_value": 3,        // Amount of heat value, that is reduced every turn
"overheat_threshold": 100, // Heat value, at which fault may occur, see #Item faults; values below zero mean item won't be able to fault
"ammo_to_fire" 1,          // Amount of ammo used
"modes": [ [ "DEFAULT", "semi-auto", 1 ], [ "AUTO", "auto", 4 ] ], // Firing modes on this gun, DEFAULT,AUTO, or MELEE followed by the name of the mode displayed in game, and finally the number of shots of the mod.
"reload": 450,             // Amount of time to reload, 100 = 1 second = 1 "turn"
"reload_noise": "Ping!",   // Sound, that would be produced, when the gun is reloaded; seems to not work
"reload_noise_volume": 4,  // how loud the reloading is
"built_in_mods": ["m203"], //An array of mods that will be integrated in the weapon using the IRREMOVABLE tag.
"default_mods": ["m203"]   //An array of mods that will be added to a weapon on spawn.
"barrel_volume": "30 mL",  // Amount of volume lost when the barrel is sawn. Approximately 250 ml per inch is a decent approximation.
"valid_mod_locations": [ [ "brass catcher", 1 ], [ "grip", 1 ] ],  // The valid locations for gunmods and the mount of slots for that location.
"loudness": 10             // Amount of noise produced by this gun when firing. If no value is defined, then it's calculated based on loudness value from loaded ammo. Final loudness is calculated as gun loudness + gunmod loudness + ammo loudness. If final loudness is 0, then the gun is completely silent.
```
Alternately, every item (book, tool, armor, even food) can be used as gun if it has gun_data:
```json
"type": "TOOL",      // Or any other item type
...                   // same entries as for the type (e.g. same entries as for any tool),
"gun_data" : {        // additionally the same gun data like above
    "skill": ...,
    "recoil": ...,
    ...
}
```

### Gunmod

Gun mods can be defined like this:

```C++
"type": "GUNMOD",              // Defines this as a GUNMOD
...                            // Same entries as above for the generic item.
                               // Additionally some gunmod specific entries:
// Only GUNMOD type items may define the following fields:
"location": "stock",           // Mandatory. Where is this gunmod is installed?
"mod_targets": [ "crossbow" ], // Mandatory. What kind of weapons can this gunmod be used with?
"install_time": "30 s",        // Mandatory. How long does installation take? An integer will be read as moves or a time string can be used.
"acceptable_ammo": [ "9mm" ],  // Optional filter restricting mod to guns with those base (before modifiers) ammo types
"ammo_modifier": [ "57" ],     // Optional field which if specified modifies parent gun to use these ammo types
"magazine_adaptor": [ [ "223", [ "stanag30" ] ] ], // Optional field which changes the types of magazines the parent gun accepts
"damage_modifier": -1,         // Optional field increasing or decreasing base gun damage
"dispersion_modifier": 15,     // Optional field increasing or decreasing base gun dispersion
"loudness_modifier": 4,        // Optional field increasing or decreasing base guns loudness
"range_modifier": 2,           // Optional field increasing or decreasing base gun range
"range_multiplier": 1.2,       // Optional field multiplying base gun range
"integral_longest_side": "5 cm", // Length that would be added to a gun when this mod is installed
"overwrite_min_cycle_recoil": 1350, // Using this field will overwrite gun's min_cycle_recoil
"reload_noise": "chuk chuk.",   // Message, that would be produced when you reload a gun with this mod; Seems to not work 
"reload_noise_volume": 2,       // Amount of noise produced, when you reload a gun with this mod
"aim_speed_modifier": -2,       // Changes how fast you aim a gun with this mod
"add_mod": [ [ "grip", 1 ], [ "sights", 1 ] ], // adds this amoutn of gunmods to gun, if this gunmod is installed
"energy_drain_multiplier": 1.2, // if weapon uses `energy_drain`, multiplies it on this amount
"field_of_view": 270,           // #53180 has an image of it, but it represent how big FoV of the scope - when characters start to aim, it doesn't use the scope whatsoever, aiming into "general direction", and then transfer to using scope to pinpoint the target. The bigger FoV is, the sooner character would be able to use the scope (target acquisition with higher power scopes is very very difficult); put simple: the bigger FoV, the faster player can aim, to some degree; measured in MOA (minutes of angle)
"min_skills": [ [ "weapon", 3 ], [ "gun", 4 ] ], // minimal skill level required to install this gunmod
"shot_spread_multiplier_modifier": -0.8, // For shotguns, changes the spread of the pellets. Given a default multiplier of 1.0(100%), a multiplier modifier of -0.8 results in 0.2(20%) shot spread. Multipliers from all mods are summed up, but in vanilla game, only choke should be able to manipulate with shot spread - **shotgun barrel length doesn't affect pellet spread**
"energy_drain_modifier": "200 kJ",  // Optional field increasing or decreasing base gun energy consumption (per shot) by adding given value. This addition is not multiplied by energy_drains_multiplier.
"energy_drains_multiplier": 2.5, // Optional field increasing or decreasing base gun energy consumption (per shot) by multiplying by given value.
"reload_modifier": -10,        // Optional field increasing or decreasing base gun reload time in percent
"min_str_required_mod": 14,    // Optional field increasing or decreasing minimum strength required to use gun
"aim_speed": 3,                // A measure of how quickly the player can aim, in moves per point of dispersion.
"ammo_effects": [ "BEANBAG" ], // List of IDs of ammo_effect types
"consume_chance": 5000,        // Odds against CONSUMABLE mod being destroyed when gun is fired (default 1 in 10000)
"consume_divisor": 10,         // Divide damage against mod by this amount (default 1)
"handling_modifier": 4,        // Improve gun handling. For example a forward grip might have 6, a bipod 18
"mode_modifier": [ [ "AUTO", "auto", 4 ] ], // Modify firing modes of the gun, to give AUTO or REACH for example
"barrel_length": "45 mm"       // Specify a direct barrel length for this gun mod. If used only the first mod with a barrel length will be counted
"overheat_threshold_modifier": 100,   // Add a flat amount to gun's "overheat_threshold"; if the threshold is 100, and the modifier is 10, the result is 110; if the modifier is -25, the result is 75
"overheat_threshold_multiplier": 1.5, // Multiply gun's "overheat_threshold" by this number; if the threshold is 100, and the multiplier is 1.5, the result is 150; if the multiplier is 0.8, the result is 80
"cooling_value_modifier": 2,          // Add a flat amount to gun's "cooling_value"; works the same as overheat_threshold_modifier
"cooling_value_multiplier": 0.5,      // Multiply gun's "cooling_value" by this number; works the same as overheat_threshold_multiplier
"heat_per_shot_modifier":  -2,        //  Add a flat amount to gun's "heat_per_shot"; works the same as overheat_threshold_modifier
"heat_per_shot_multiplier": 2.0,      // Multiply the gun's "heat_per_shot" by this number; works the same as overheat_threshold_multiplier
```

Alternately, every item (book, tool, armor, even food) can be used as a gunmod if it has gunmod_data:
```json
"type": "TOOL",       // Or any other item type
...                   // same entries as for the type (e.g. same entries as for any tool),
"gunmod_data" : {
    "location": ...,
    "mod_targets": ...,
    ...
}
```


### Batteries
```C++
"type": "BATTERY",    // Defines this as a BATTERY
...                   // Same entries as above for the generic item
                      // Additionally some battery specific entries:
"max_energy": "30 kJ" // Mandatory. Maximum energy quantity the battery can hold
```

### Tools

```C++
"id": "torch_lit",    // Unique ID. Must be one continuous word, use underscores if necessary
"type": "TOOL",       // Defines this as a TOOL
"symbol": "/",        // ASCII character used in-game
"color": "brown",     // ASCII character color
"name": "torch (lit)", // In-game name displayed
"description": "A large stick, wrapped in gasoline soaked rags. This is burning, producing plenty of light", // In-game description
"price": 0,           // Used when bartering with NPCs.  Can use string "cent" "USD" or "kUSD".
"material": [ { "type": "wood", "portion": 1 } ], // Material types.  See materials.json for possible options. Also see Generic Item attributes for type and portion details
"techniques": [ "FLAMING" ], // Combat techniques used by this tool
"flags": [ "FIRE" ],      // Indicates special effects
"weight": 831,        // Weight, measured in grams
"volume": "1500 ml",  // Volume, volume in ml and L can be used - "50 ml" or "2 L"
"melee_damage": {     // Damage caused by using it as a melee weapon
  "bash": 12,
  "cut": 0
},
"to_hit": 3,          // To-hit bonus if using it as a melee weapon
"turns_per_charge": 20, // Charges consumed over time, deprecated in favor of power_draw
"fuel_efficiency": 0.2, // When combined with being a UPS this item will burn fuel for its given energy value to produce energy with the efficiency provided. Needs to be > 0 for this to work
"use_action": [ "firestarter" ], // Action performed when tool is used, see special definition below
"qualities": [ [ "SCREW", 1 ] ], // Inherent item qualities like hammering, sawing, screwing (see tool_qualities.json)
"charged_qualities": [ [ "DRILL", 3 ] ], // Qualities available if tool has at least charges_per_use charges left
// Only TOOL type items may define the following fields:
"ammo": [ "NULL" ],        // Ammo types used for reloading
"charge_factor": 5,        // this tool uses charge_factor charges for every charge required in a recipe; intended for tools that have a "sub" field but use a different ammo that the original tool
"charges_per_use": 1,      // Charges consumed per tool use
"initial_charges": 75,     // Charges when spawned
"max_charges": 75,         // Maximum charges tool can hold
"rand_charges": [10, 15, 25], // Randomize the charges when spawned. This example has a 50% chance of rng(10, 15) charges and a 50% chance of rng(15, 25). (The endpoints are included.)
"power_draw": "50 mW",          // Energy consumption per second
"revert_to": "torch_done", // Transforms into item when charges are expended
"revert_msg": "The torch fades out.", // Message, that would be printed, when revert_to is used
"sub": "hotplate",         // optional; this tool has the same functions as another tool
"variables": {
  "vehicle_name": "Wheelchair",         // this tool is a foldable vehicle, that could bypass the default foldability rules; this is the name of the vehicle that would be unfolded 
  "folded_parts": "folded_parts_syntax" // this is the parts that this vehice has -it uses it's own syntax, different from `"type": "vehicle"`, so better to read the examples in `unfoldable.json`
}
```


### Seed Data

Every item type can have optional seed data, if the item has seed data, it's considered a seed and can be planted:

```C++
"seed_data" : {
    "fruit": "weed", // The item id of the fruits that this seed will produce.
    "seeds": false, // (optional, default is true). If true, harvesting the plant will spawn seeds (the same type as the item used to plant). If false only the fruits are spawned, no seeds.
    "fruit_div": 2, // (optional, default is 1). Final amount of fruit charges produced is divided by this number. Works only if fruit item is counted by charges.
    "byproducts": ["withered", "straw_pile"], // A list of further items that should spawn upon harvest.
    "plant_name": "sunflower", // The name of the plant that grows from this seed. This is only used as information displayed to the user.
    "grow" : 91, // A time duration: how long it takes for a plant to fully mature. Based around a 91 day season length (roughly a real world season) to give better accuracy for longer season lengths
                // Note that growing time is later converted based upon the season_length option, basing it around 91 is just for accuracy purposes
                // A value 91 means 3 full seasons, a value of 30 would mean 1 season.
    "required_terrain_flag": "PLANTABLE" // A tag that terrain and furniture would need to have in order for the seed to be plantable there.
					 // Default is "PLANTABLE", and using this will cause any terain the plant is wrown on to turn into dirt once the plant is planted, unless furniture is used.
					 // Using any other tag will not turn the terrain into dirt.
}
```

### Brewing Data

Every item type can have optional brewing data, if the item has brewing data, it can be placed in a vat and will ferment into a different item type.

Currently only vats can only accept and produce liquid items.

```C++
"brewable" : {
    "time": 3600, // A time duration: how long the fermentation will take.
    "results": { "beer": 1, "yeast": 10 } // Ids with a multiplier for the amount of results per charge of the brewable items.
}
```

#### `Effects_carried`

(optional, default: empty list)

Effects of the artifact when it's in the inventory (main inventory, wielded, or worn) of the player.

Possible values (see src/enums.h for an up-to-date list):

- `AEP_STR_UP` Strength + 4
- `AEP_DEX_UP` Dexterity + 4
- `AEP_PER_UP` Perception + 4
- `AEP_INT_UP` Intelligence + 4
- `AEP_ALL_UP` All stats + 2
- `AEP_SPEED_UP` +20 speed
- `AEP_IODINE` Reduces radiation
- `AEP_SNAKES` Summons friendly snakes when you're hit
- `AEP_INVISIBLE` Makes you invisible
- `AEP_CLAIRVOYANCE` See through walls
- `AEP_SUPER_CLAIRVOYANCE` See through walls to a great distance
- `AEP_STEALTH` Your steps are quieted
- `AEP_EXTINGUISH` May extinguish nearby flames
- `AEP_GLOW` Four-tile light source
- `AEP_PSYSHIELD` Protection from fear paralyze attack
- `AEP_RESIST_ELECTRICITY` Protection from electricity
- `AEP_CARRY_MORE` Increases carrying capacity by 200
- `AEP_SAP_LIFE` Killing non-zombie monsters may heal you
- `AEP_HUNGER` Increases hunger
- `AEP_THIRST` Increases thirst
- `AEP_SMOKE` Emits smoke occasionally
- `AEP_EVIL` Addiction to the power
- `AEP_SCHIZO` Mimicks schizophrenia
- `AEP_RADIOACTIVE` Increases your radiation
- `AEP_MUTAGENIC` Mutates you slowly
- `AEP_ATTENTION` Draws netherworld attention slowly
- `AEP_STR_DOWN` Strength - 3
- `AEP_DEX_DOWN` Dex - 3
- `AEP_PER_DOWN` Per - 3
- `AEP_INT_DOWN` Int - 3
- `AEP_ALL_DOWN` All stats - 2
- `AEP_SPEED_DOWN` -20 speed
- `AEP_FORCE_TELEPORT` Occasionally force a teleport
- `AEP_MOVEMENT_NOISE` Makes noise when you move
- `AEP_BAD_WEATHER` More likely to experience bad weather
- `AEP_SICK` Decreases health over time

#### `effects_worn`
(optional, default: empty list)

Effects of the artifact when it's worn (it must be an armor item to be worn).

Possible values are the same as for effects_carried.

#### `effects_wielded`

(optional, default: empty list)

Effects of the artifact when it's wielded.

Possible values are the same as for effects_carried.

#### `effects_activated`

(optional, default: empty list)

Effects of the artifact when it's activated (which require it to have a `"use_action": [ "ARTIFACT" ]` and it must have a non-zero max_charges value).

Possible values (see src/artifact.h for an up-to-date list):

- `AEA_STORM` Emits shock fields
- `AEA_FIREBALL` Targeted
- `AEA_ADRENALINE` Adrenaline rush
- `AEA_MAP` Maps the area around you
- `AEA_BLOOD` Shoots blood all over
- `AEA_FATIGUE` Creates interdimensional fatigue
- `AEA_ACIDBALL` Targeted acid
- `AEA_PULSE` Destroys adjacent terrain
- `AEA_HEAL` Heals minor damage
- `AEA_CONFUSED` Confuses all monsters in view
- `AEA_ENTRANCE` Chance to make nearby monsters friendly
- `AEA_BUGS` Chance to summon friendly insects
- `AEA_TELEPORT` Teleports you
- `AEA_LIGHT` Temporary light source
- `AEA_GROWTH` Grow plants, a la triffid queen
- `AEA_HURTALL` Hurts all monsters!
- `AEA_FUN` Temporary morale bonus
- `AEA_SPLIT` Split between good and bad
- `AEA_RADIATION` Spew radioactive gas
- `AEA_PAIN` Increases player pain
- `AEA_MUTATE` Chance of mutation
- `AEA_PARALYZE` You lose several turns
- `AEA_FIRESTORM` Spreads minor fire all around you
- `AEA_ATTENTION` Attention from sub-prime denizens
- `AEA_TELEGLOW` Teleglow disease
- `AEA_NOISE` Loud noise
- `AEA_SCREAM` Noise & morale penalty
- `AEA_DIM` Darkens the sky slowly
- `AEA_FLASH` Flashbang
- `AEA_VOMIT` User vomits
- `AEA_SHADOWS` Summon shadow creatures
- `AEA_STAMINA_EMPTY` Empties most of the player's stamina gauge

### Software Data

Every item type can have software data, it does not have any behavior:

```C++
"software_data" : {
    "type": "USELESS", // unused
    "power" : 91 // unused
}
```

### Use Actions

The contents of use_action fields can either be a string indicating a built-in function to call when the item is activated (defined in iuse.cpp), or one of several special definitions that invoke a more structured function.

```C++
"use_action": {
    "type": "transform",  // The type of method, in this case one that transforms the item.
    "target": "gasoline_lantern_on", // The item to transform to.
    "variant_type": "condom_plain", // (Optional) Defaults to `<any>`. Specific variant type to set for the transformed item. Special string `<any>` will pick a random variant from all available variants, based on the variant's defined weight.
    "active": true,       // Whether the item is active once transformed.
    "ammo_scale": 0,    // For use when an item automatically transforms into another when its ammo drops to 0, or to allow guns to transform with 0 ammo.
    "msg": "You turn the lamp on.", // Message to display when activated.
    "need_fire": 1,                 // Whether fire is needed to activate.
    "need_fire_msg": "You need a lighter!", // Message to display if there is no fire.
    "need_charges": 1,                      // Number of charges the item needs to transform.
    "need_charges_msg": "The lamp is empty.", // Message to display if there aren't enough charges.
    "need_empty": true,                       // Whether the item must be empty to be transformed; false by default.
    "need_worn": true,                        // Whether the item must be worn to be transformed; false by default.
    "need_wielding": true,                    // Whether the item must be wielded to be transformed; false by default.
    "qualities_needed": { "WRENCH_FINE": 1 }, // Tool qualities needed, e.g. "fine bolt turning 1".
    "target_charges": 3, // Number of charges the transformed item has.
    "rand_target_charges": [10, 15, 25], // Randomize the charges the transformed item has. This example has a 50% chance of rng(10, 15) charges and a 50% chance of rng(15, 25). (The endpoints are included.)
    "ammo_qty": 3,              // If zero or positive set remaining ammo of transformed item to this.
    "random_ammo_qty": [1, 5],  // If this has values, set remaining ammo of transformed item to one of them chosen at random.
    "ammo_type": "tape",        // If both this and ammo_qty are specified then set transformed item to this specific ammo.
    "container": "jar",  // Container holding the target item.
    "sealed": true,      // Whether the transformed container is sealed; true by default.
    "menu_text": "Lower visor"      // (Optional) Text displayed in the activation screen, defaults to "Turn on".
    "moves" : 500         // Moves required to transform the item in excess of a normal action.
},
"use_action": {
    "type": "explosion", // An item that explodes when it runs out of charges.
    "explosion": { // Optional: physical explosion data
        // Specified like `"explosion"` field in generic items
    },
    "draw_explosion_radius" : 5, // How large to draw the radius of the explosion.
    "draw_explosion_color" : "ltblue", // The color to use when drawing the explosion.
    "do_flashbang" : true, // Whether to do the flashbang effect.
    "flashbang_player_immune" : true, // Whether the player is immune to the flashbang effect.
    "fields_radius": 3, // The radius of spread for fields produced.
    "fields_type": "fd_tear_gas", // The type of fields produced.
    "fields_min_intensity": 3, // Minimum intensity of field generated by the explosion.
    "fields_max_intensity": 3, // Maximum intensity of field generated by the explosion.
    "emp_blast_radius": 4, // The radius of EMP blast created by the explosion.
    "scrambler_blast_radius": 4 // The radius of scrambler blast created by the explosion.
},
"use_action": {
    "type": "change_scent", // Change the scent type of the user.
    "scent_typeid": "sc_fetid", // The scenttype_id of the new scent.
    "charges_to_use": 2, // Charges consumed when the item is used.  (Default: 1)
    "scent_mod": 150, // Modifier added to the scent intensity.  (Default: 0)
    "duration": "6 m", // How long does the effect last.
    "effects": [ { "id": "fetid_goop", "duration": 360, "bp": "torso", "permanent": true } ], // List of effects with their id, duration, bodyparts, and permanent bool
    "waterproof": true, // Is the effect waterproof.  (Default: false)
    "moves": 500 // Number of moves required in the process.
},
"use_action" : {
    "type" : "consume_drug", // A drug the player can consume.
    "activation_message" : "You smoke your crack rocks.  Mother would be proud.", // Message, ayup.
    "effects" : { "high": 15 }, // Effects and their duration.
    "damage_over_time": [
        {
          "damage_type": "pure", // Type of damage
          "duration": "1 m", // For how long this damage will be applied
          "amount": -10, // Amount of damage applied every turn, negative damage heals
          "bodyparts": [ "torso", "head", "arm_l", "leg_l", "arm_r", "leg_r" ] // Body parts hit by the damage
        }
    ]
    "stat_adjustments": {"hunger" : -10}, // Adjustment to make to player stats.
    "fields_produced" : {"cracksmoke" : 2}, // Fields to produce, mostly used for smoke.
    "charges_needed" : { "fire" : 1 }, // Charges to use in the process of consuming the drug.
    "tools_needed" : { "apparatus" : -1 }, // Tool needed to use the drug.
    "moves": 50, // Number of moves required in the process, default value is 100.
    "vitamins": [ [ "mutagen_alpha", 225 ], [ "mutagen", 125 ] ] // what and how much vitamin is given by this drug
},
"use_action": {
    "type": "place_monster", // place a turret / manhack / whatever monster on the map
    "monster_id": "mon_manhack", // monster id, see monsters.json
    "difficulty": 4, // difficulty for programming it (manhacks have 4, turrets 6, ...)
    "hostile_msg": "It's hostile!", // (optional) message when programming the monster failed and it's hostile.
    "friendly_msg": "Good!", // (optional) message when the monster is programmed properly and it's friendly.
    "place_randomly": true, // if true: places the monster randomly around the player, if false: let the player decide where to put it (default: false)
    "skills": [ "unarmed", "throw" ], // (optional) array of skill IDs. Higher skill level means more likely to place a friendly monster.
    "moves": 60, // how many move points the action takes.
    "is_pet": false // specifies if the spawned monster is a pet. The monster will only spawn as a pet if it is spawned as friendly, hostile monsters will never be pets.
},
"use_action": {
    "type": "place_npc", // place npc of specific class on the map
    "npc_class_id": "true_foodperson", // npc id, see npcs/npc.json
    "summon_msg": "You summon a food hero!", // (optional) message when summoning the npc.
    "place_randomly": true, // if true: places npc randomly around the player, if false: let the player decide where to put it (default: false)
    "moves": 50, // how many move points the action takes.
    "radius": 1 // maximum radius for random npc placement.
},
"use_action": {
    "type": "link_up", // Connect item to a vehicle or appliance, such as plugging a chargeable device into a power source.
                       // If the item has the CABLE_SPOOL flag, it has special behaviors available, like connecting vehicles together.
    "cable_length": 4 // Maximum length of the cable ( Optional, defaults to the item type's maximum charges ).
                      // If extended by other cables, will use the sum of all cables' lengths.
    "charge_rate": "60 W" // The charge rate of the plugged-in device's batteries in watts. ( Optional, defaults to "0 W" )
                          // A positive value will charge the device's chargeable batteries at the expense of the connected power grid.
                          // A negative value will charge the connected electrical grid's batteries at the expense of the device's. 
                          // A value of 0 won't charge the device's batteries, but will still let the device operate off of the connected power grid.
    "efficiency": 0.85f // (this) out of 1.0 chance to successfully add 1 charge every charge interval ( Optional, defaults to 0.85f, AKA 85% efficiency ).
                        // A value less than 0.001 means the cable won't transfer any electricity at all.
                        // If extended by other cables, will use the product of all cable's efficiencies multiplied together.
    "menu_text": // Text displayed in the activation screen ( Optional, defaults to Plug in / Manage cables" ).
    "move_cost": // Move cost of attaching the cable ( Optional, defaults to 5 ).
    "targets": [ // Array of link_states that are valid connection points of the cable ( Optional, defaults to only allowing disconnection ).
        "no_link",         // Must be included to allow letting the player manually disconnect the cable.
        "vehicle_port",    // Can connect to a vehicle's cable ports / electrical controls or an appliance.
        "vehicle_battery", // Can connect to a vehicle's battery or an appliance.
        "vehicle_tow",     // Can be used as a tow cable between two vehicles.
        "bio_cable",       // Can connect to a cable system bionic.
        "ups",             // Can link to a UPS.
        "solarpack"        // Can link to a worn solar pack.
    ],
    "can_extend": [ // Array of cable items that can be extended by this one ( Optional, defaults to none ).
        "extension_cable",
        "long_extension_cable",
        "ELECTRICAL_DEVICES" // "ELECTRICAL_DEVICES" is a special keyword that lets this cable extend all electrical devices that have link_up actions.
    ]
},
"use_action" : {
    "type" : "deploy_furn",
    "furn_type" : "f_foo", // What furniture this item will be transmuted into
},
"use_action" : {
    "type" : "deploy_appliance",
    "base" : "item_id", // Base item of the appliance this item will turn into
},
"use_action" : {
    "type" : "delayed_transform", // Like transform, but it will only transform when the item has a certain age
    "transform_age" : 600, // The minimal age of the item. Items that are younger wont transform. In turns (60 turns = 1 minute)
    "not_ready_msg" : "The yeast has not been done The yeast isn't done culturing yet." // A message, shown when the item is not old enough
},
"use_action": {
    "type": "firestarter", // Start a fire, like with a lighter.
    "moves": 15 // Number of moves it takes to start the fire. This is reduced by survival skill.
    "moves_slow": 1500 // Number of moves it takes to start a fire on something that is difficult to ignite. This is reduced by survival skill.
    "need_sunlight": true // Whether the character needs to be in direct sunlight, e.g. to use magnifying glasses.
},
"use_action": {
    "type": "unpack", // unpack this item
    "group": "gobag_contents", // itemgroup this unpacks into
    "items_fit": true, // Do the armor items in this fit? Defaults to false.
    "filthy_volume_threshold": "10 L" // If the items unpacked from this item have volume, and this item is filthy, at what amount of held volume should they become filthy
},
"use_action": {
    "type": "salvage", // Try to salvage base materials from an item, e.g. cutting up cloth to get rags or leather.
    "moves_per_part": 25, // Number of moves it takes (optional).
    "material_whitelist": [ // List of material ids (not item ids!) that can be salvage from.
        "cotton",           // The list here is the default list, used when there is no explicit martial list given.
        "leather",          // If the item (that is to be cut up) has any material not in the list, it can not be cut up.
        "fur",
        "nomex",
        "kevlar",
        "plastic",
        "wood",
        "wool"
    ]
},
"use_action": {
    "type": "inscribe", // Inscribe a message on an item or on the ground.
    "on_items": true, // Whether the item can inscribe on an item.
    "on_terrain": false, // Whether the item can inscribe on the ground.
    "material_restricted": true, // Whether the item can only inscribe on certain item materials. Not used when inscribing on the ground.
    "material_whitelist": [ // List of material ids (not item ids!) that can be inscribed on.
        "wood",             // Only used when inscribing on an item, and only when material_restricted is true.
        "plastic",          // The list here is the default that is used when no explicit list is given.
        "glass",
        "chitin",
        "iron",
        "steel",
        "silver"
    ]
},
"use_action": {
    "type": "fireweapon_off", // Activate a fire based weapon.
    "target_id": "firemachete_on", // The item type to transform this item into.
    "success_message": "Your No. 9 glows!", // A message that is shows if the action succeeds.
    "failure_message": "", // A message that is shown if the action fails, for whatever reason. (Optional, if not given, no message will be printed.)
    "lacks_fuel_message": "Out of fuel", // Message that is shown if the item has no charges.
    "noise": 0, // The noise it makes to active the item, Optional, 0 means no sound at all.
    "moves": 0, // The number of moves it takes the character to even try this action (independent of the result).
    "success_chance": 0 // How likely it is to succeed the action. Default is to always succeed. Try numbers in the range of 0-10.
},
"use_action": {
    "type": "fireweapon_on", // Function for active (burning) fire based weapons.
    "noise_chance": 1, // The chance (one in X) that the item will make a noise, rolled on each turn.
    "noise": 0, // The sound volume it makes, if it makes a noise at all. If 0, no sound is made, but the noise message is still printed.
    "noise_message": "Your No. 9 hisses.", // The message / sound description (if noise is > 0), that appears when the item makes a sound.
    "voluntary_extinguish_message": "Your No. 9 goes dark.", // Message that appears when the item is turned of by player.
    "charges_extinguish_message": "Out of ammo!", // Message that appears when the item runs out of charges.
    "water_extinguish_message": "Your No. 9 hisses in the water and goes out.", // Message that appears if the character walks into water and the fire of the item is extinguished.
    "auto_extinguish_chance": 0, // If > 0, this is the (one in X) chance that the item goes out on its own.
    "auto_extinguish_message": "Your No. 9 cuts out!" // Message that appears if the item goes out on its own (only required if auto_extinguish_chance is > 0).
},
"use_action": {
    "type": "musical_instrument", // The character plays an instrument (this item) while walking around.
    "speed_penalty": 10, // This is subtracted from the characters speed.
    "volume": 12, // Volume of the sound of the instrument.
    "fun": -5, // Together with fun_bonus, this defines how much morale the character gets from playing the instrument. They get `fun + fun_bonus * <character-perception>` morale points out of it. Both values and the result may be negative.
    "fun_bonus": 2,
    "description_frequency": 20, // Once every Nth turn, a randomly chosen description (from the that array) is displayed.
    "player_descriptions": [
        "You play a little tune on your flute.",
        "You play a beautiful piece on your flute.",
        "You play a piece on your flute that sounds harmonious with nature."
    ]
},
"use_action": {
    "type": "holster", // Holster or draw a weapon
    "holster_prompt": "Holster item", // Prompt to use when selecting an item
    "holster_msg": "You holster your %s", // Message to show when holstering an item
    "max_volume": "1500 ml", // Maximum volume of each item that can be holstered. Volume in ml and L can be used - "50 ml" or "2 L".
    "min_volume": "750 ml",  // Minimum volume of each item that can be holstered or 1/3 max_volume if unspecified. volume in ml and L can be used - "50 ml" or "2 L".
    "max_weight": 2000, // Maximum weight of each item. If unspecified no weight limit is imposed
    "multi": 1, // Total number of items that holster can contain
    "draw_cost": 10, // Base move cost per unit volume when wielding the contained item
    "skills": ["pistol", "shotgun"], // Guns using any of these skills can be holstered
    "flags": ["SHEATH_KNIFE", "SHEATH_SWORD"] // Items with any of these flags set can be holstered
},
"use_action": {
    "type": "bandolier", // Store ammo and later reload using it
    "capacity": 10, // Total number of rounds that can be stored
    "ammo": [ "shot", "9mm" ], // What types of ammo can be stored?
},
"use_action": {
    "type": "reveal_map", // reveal specific terrains on the overmap
    "radius": 180, // radius around the player where things are revealed. A single overmap is 180x180 tiles.
    "terrain": ["hiway", "road"], // ids of overmap terrain types that should be revealed (as many as you want).
    "message": "You add roads and tourist attractions to your map." // Displayed after the revelation.
},
"use_action": {
    "type" : "heal",        // Heal damage, possibly some statuses
    "limb_power" : 10,      // How much hp to restore when healing limbs? Mandatory value
    "head_power" : 7,       // How much hp to restore when healing head? If unset, defaults to 0.8 * limb_power.
    "torso_power" : 15,     // How much hp to restore when healing torso? If unset, defaults to 1.5 * limb_power.
    "bleed" : 4,            // How many bleed effect intensity levels can be reduced by it. Base value.
    "disinfectant_power": 4,// quality of disinfection - antiseptic is 4, alcohol wipe is 2; float
    "bite" : 0.95,          // Chance to remove bite effect.
    "infect" : 0.1,         // Chance to remove infected effect.
    "move_cost" : 250,      // Cost in moves to use the item.
    "limb_scaling" : 1.2,   // How much extra limb hp should be healed per first aid level. Defaults to 0.25 * limb_power.
    "head_scaling" : 1.0,   // How much extra limb hp should be healed per first aid level. Defaults to (limb_scaling / limb_power) * head_power.
    "torso_scaling" : 2.0,  // How much extra limb hp should be healed per first aid level. Defaults to (limb_scaling / limb_power) * torso_power.
    "effects" : [           // Effects to apply to patient on finished healing. Same syntax as in consume_drug effects.
        { "id" : "pkill1", "duration" : 120 }
    ],
    "used_up_item" : "rag_bloody" // Item produced on successful healing. If the healing item is a tool, it is turned into the new type. Otherwise a new item is produced.
},
"use_action": {
    "type": "place_trap", // places a trap
    "allow_underwater": false, // (optional) allow placing this trap when the player character is underwater
    "allow_under_player": false, // (optional) allow placing the trap on the same square as the player character (e.g. for benign traps)
    "needs_solid_neighbor": false, // (optional) trap must be placed between two solid tiles (e.g. for tripwire).
    "needs_neighbor_terrain": "t_tree", // (optional, default is empty) if non-empty: a terrain id, the trap must be placed adjacent to that terrain.
    "outer_layer_trap": "tr_blade", // (optional, default is empty) if non-empty: a trap id, makes the game place a 3x3 field of traps. The center trap is the one defined by "trap", the 8 surrounding traps are defined by this (e.g. tr_blade for blade traps).
    "bury_question": "", // (optional) if non-empty: a question that will be asked if the player character has a shoveling tool and the target location is diggable. It allows to place a buried trap. If the player answers the question (e.g. "Bury the X-trap?") with yes, the data from the "bury" object will be used.
    "bury": { // If the bury_question was answered with yes, data from this entry will be used instead of outer data.
         // This json object should contain "trap", "done_message", "practice" and (optional) "moves", with the same meaning as below.
    },
    "trap": "tr_engine", // The trap to place.
    "done_message": "Place the beartrap on the %s.", // The message that appears after the trap has been placed. %s is replaced with the terrain name of the place where the trap has been put.
    "practice": 4, // How much practice to the "traps" skill placing the trap gives.
    "moves": 10 // (optional, default is 100): the move points that are used by placing the trap.
}
"use_action": {
    "type": "sew_advanced",  // Modify clothing
    "materials": [           // materials to deal with.
        "cotton",
        "leather"
    ],
    "skill": "tailor",       // Skill used.
    "clothing_mods": [       // Clothing mods to deal with.
        "leather_padded",
        "kevlar_padded"
    ]
}
"use_action": {
    "type" :"effect_on_conditions", // activate effect_on_conditions
    "description" :"This debugs the game", // usage description
    "effect_on_conditions" : ["test_cond"] // ids of the effect_on_conditions to activate
    }
"use_action": {
    "type": "message",      // Displays message text
    "message": "Read this.",// Message that is shown
    "name": "Light fuse"    // Optional name for the action. Default "Activate".
}
"use_action": {
    "type": "sound",         // Makes sound
    "name": "Turn on"        // Optional name for the action. Default "Activate".
    "sound_message": "Bzzzz.", // message shown to player if they are able to hear the sound. %s is replaced by item name.
    "sound_id": "misc"       // ID of the audio to be played. Default "misc". See SOUNDPACKS.md for more details.
	"sound_variant": "default" // Default "default"
    "sound_volume": 5        // Loudness of the noise.
}
"use_action": {
    "type": "manualnoise",   // Makes sound. Includes ammo checks and may take moves from player
    "use_message": "You do the thing" // Shown to player who activated it
    "noise_message": "Bzzz"  // Shown if player can hear the sound. Default "hsss".
    "noise_id": "misc"       // ID of the audio to be played. Default "misc". See SOUNDPACKS.md for more details.
	"noise_variant":         // Default "default"
    "noise" : 6              // Loudness of the noise. Default 0.
    "moves" : 40             // How long the action takes. Default 0.
}
```

### Drop Actions

Similar to use_action, this drop_actions would be triggered when you throw the item

```c++
"drop_action": {                  
  "type": "emit_actor",           // allow to emit a specific field when thrown
  "emits": [ "emit_acid_drop" ],  // id of emit to spread
  "scale_qty": true               // if true, throwing more than one charge of item with emit_actor increases the size of emission
  }
```

### Tick Actions

`"tick_action"` of active tools is executed once on every turn. This action can be any use action or iuse but some of them may not work properly when not executed by player.

If `"tick_action"` is defined as array of multiple actions they all are executed in order. Multiple use actions of same type cannot be used at once.
  
#### Delayed Item Actions

Item use actions can be used with a timer delay.

Item `"transform"` action can set and start the timer. This timer starts when the player activates the item.
```
"use_action": {
    "type": "transform"
    "target": "grenade_act",
    "target_timer": "5 seconds"  // Sets timer on item to this
}
```

Timer inherent to the item itself can be set by defining `"countdown_interval"` in item json. This timer is started at the birth of the item.

```
    "id": "migo_plate_undergrown",
    "name": { "str": "undergrown iridescent carapace plate" },
    "countdown_interval": "24 hours",
```

Once the duration of the timer has passed the `"countdown_action"` is executed. This action can be any use action but many actions do not behave well when they are not triggered by the player.

```
"countdown_action": {
    "type": "explosion",
    "explosion": { "power": 240, "shrapnel": { "casing_mass": 217, "fragment_mass": 0.08 } }
}
```

Additionally `"revert_to"` can be defined in item definitions (not in use action). The item is deactivated and turned to this type after the `"countdown_action"`. If no revert_to is specified the item is destroyed.

# `json/` JSONs

### Harvest

```json
{
    "id": "jabberwock",
    "type": "harvest",
    "leftovers": "ruined_candy",
    "message": "You messily hack apart the colossal mass of fused, rancid flesh, taking note of anything that stands out.",
    "entries": [
      { "drop": "meat_tainted", "type": "flesh", "mass_ratio": 0.33 },
      { "drop": "fat_tainted", "type": "flesh", "mass_ratio": 0.1 },
      { "drop": "jabberwock_heart", "base_num": [ 0, 1 ], "scale_num": [ 0.6, 0.9 ], "max": 3, "type": "flesh" }
    ],
},
{
  "id": "mammal_large_fur",
  "//": "drops large stomach",
  "type": "harvest",
  "entries": [
    { "drop": "meat", "type": "flesh", "mass_ratio": 0.32 },
    { "drop": "meat_scrap", "type": "flesh", "mass_ratio": 0.01 },
    { "drop": "lung", "type": "flesh", "mass_ratio": 0.0035 },
    { "drop": "liver", "type": "offal", "mass_ratio": 0.01 },
    { "drop": "brain", "type": "flesh", "mass_ratio": 0.005 },
    { "drop": "sweetbread", "type": "flesh", "mass_ratio": 0.002 },
    { "drop": "kidney", "type": "offal", "mass_ratio": 0.002 },
    { "drop": "stomach_large", "scale_num": [ 1, 1 ], "max": 1, "type": "offal" },
    { "drop": "bone", "type": "bone", "mass_ratio": 0.15 },
    { "drop": "sinew", "type": "bone", "mass_ratio": 0.00035 },
    { "drop": "fur", "type": "skin", "mass_ratio": 0.02 },
    { "drop": "fat", "type": "flesh", "mass_ratio": 0.07 }
  ]
},
{
  "id": "CBM_SCI",
  "type": "harvest",
  "entries": [
    {
      "drop": "bionics_sci",
      "type": "bionic_group",
      "flags": [ "FILTHY", "NO_STERILE", "NO_PACKED" ],
      "faults": [ "fault_bionic_salvaged" ]
    },
    { "drop": "meat_tainted", "type": "flesh", "mass_ratio": 0.25 },
    { "drop": "fat_tainted", "type": "flesh", "mass_ratio": 0.08 },
    { "drop": "bone_tainted", "type": "bone", "mass_ratio": 0.1 }
  ]
},
```

#### `id`

Unique id of the harvest definition.

#### `type`

Should always be `harvest` to mark the object as a harvest definition.

#### `message`

Optional message to be printed when a creature using the harvest definition is butchered. May be omitted from definition.

#### `entries`

Array of dictionaries defining possible items produced on butchering and their likelihood of being produced.
`drop` value should be the `id` string of the item to be produced.

`type` value should refer to an existing `harvest_drop_type` associated with body part the item comes from.
    Acceptable values are as follows:
    `flesh`: the "meat" of the creature.
    `offal`: the "organs" of the creature. these are removed when field dressing.
    `skin`: the "skin" of the creature. this is what is ruined while quartering.
    `bone`: the "bones" of the creature. you will get some amount of these from field dressing, and the rest of them from butchering the carcass.
    `mutagen`: an item from harvested mutagenic samples obtained from dissection.
    `mutagen_group`: an item group that can produce an item from harvested mutagenic samples obtained from dissection.
    `bionic`: an item gained by dissecting the creature. not restricted to CBMs.
    `bionic_group`: an item group that will give an item by dissecting a creature. not restricted to groups containing CBMs.

`flags` value should be an array of strings.  These flags will be added to the items of that entry upon harvesting.

`faults` value should be an array of `fault_id` strings.  These faults will be added to the items of that entry upon harvesting.

For every `type` other then those with "dissect_only" (see below) the following entries scale the results:
    `base_num` value should be an array with two elements in which the first defines the minimum number of the corresponding item produced and the second defines the maximum number.
    `scale_num` value should be an array with two elements, increasing the minimum and maximum drop numbers respectively by element value * survival skill.
    `max` upper limit after `base_num` and `scale_num` are calculated using
    `mass_ratio` value is a multiplier of how much of the monster's weight comprises the associated item. to conserve mass, keep between 0 and 1 combined with all drops. This overrides `base_num`, `scale_num` and `max`

For `type`s with "dissect_only" (see below), the following entries can scale the results:
    `max` this value (in contrary to `max` for other `type`s) corresponds to maximum butchery roll that will be passed to check_butcher_cbm() in activity_handlers.cpp; view check_butcher_cbm() to see corresponding distribution chances for roll values passed to that function

#### `leftovers`

itype_id of the item dropped as leftovers after butchery or when the monster is gibbed.  Default as "ruined_chunks".

### Harvest Drop Type
```json
{
  "type": "harvest_drop_type",
  "id": "mutagen",
  "dissect_only": true,
  "group": false,
  "harvest_skills": [ "firstaid", "chemistry" ],
  "msg_fielddress_fail": "harvest_drop_mutagen_field_dress",
  "msg_fielddress_success": "",
  "msg_butcher_fail": "harvest_drop_mutagen_butcher",
  "msg_butcher_success": "",
  "msg_dissect_fail": "harvest_drop_mutagen_dissect_failed",
  "msg_dissect_success": ""
}
```

Harvest drop types are used in harvest drop entries to control how the drop is processed. `dissect_only` only allows the drop to be produced when dissecting. `group` indicates that an associated `drop` refers to an item group instead of a single item type.

`harvest_skills` refers to the id of skills that affect the yields of this harvest drop type. If omitted, this defaults to the survival skill. For example, dissecting a zomborg for CBMs will produce better results when the "electronics" and "firstaid" skills are high. `harvest_skills` can be either a single string (just one skill) or an array of strings.

`msg_<butcher_type>_<result>` refers to a snippet to be printed when the specified butcher type either succeeds or fails. Currently, the following message types are available:
- `"msg_fielddress_fail"`
- `"msg_fielddress_success"`
- `"msg_butcher_fail"`
- `"msg_butcher_success"`
- `"msg_dissect_fail"`
- `"msg_dissect_success"`

### Weapon Category

```c++
{
    "type": "weapon_category",
    "id": "WEAP_CAT"
    "name": "Weapon Category"
}
```

### Connect group definitions

Connect groups can be used by id in terrain and furniture `connect_groups`, `connects_to` and `rotates_to` properties.

Examples from the actual definitions:

**`group_flags`**: Flags that imply that terrain or furniture is added to this group.

**`connects_to_flags`**: Flags that imply that terrain or furniture connects to this group.

**`rotates_to_flags`**: Flags that imply that terrain or furniture rotates to this group.

```json
[
  {
    "type": "connect_group",
    "id": "WALL",
    "group_flags": [ "WALL", "CONNECT_WITH_WALL" ],
    "connects_to_flags": [ "WALL", "CONNECT_WITH_WALL" ]
  },
  {
    "type": "connect_group",
    "id": "CHAINFENCE"
  },
  {
    "type": "connect_group",
    "id": "INDOORFLOOR",
    "group_flags": [ "INDOORS" ],
    "rotates_to_flags": [ "WINDOW", "DOOR" ]
  }
]
```

### Furniture

```C++
{
    "type": "furniture",
    "id": "f_toilet",
    "name": "toilet",
    "symbol": "&",
    "looks_like": "chair",
    "color": "white",
    "move_cost_mod": 2,
    "keg_capacity": 240,
    "deployed_item": "plastic_sheet",
    "light_emitted": 5,
    "required_str": 18,
    "flags": [ "TRANSPARENT", "BASHABLE", "FLAMMABLE_HARD" ],
    "connect_groups" : [ "WALL" ],
    "connects_to" : [ "WALL" ],
    "rotates_to" : [ "INDOORFLOOR" ],
    "crafting_pseudo_item": "anvil",
    "examine_action": "toilet",
    "close": "f_foo_closed",
    "open": "f_foo_open",
    "lockpick_result": "f_safe_open",
    "lockpick_message": "With a click, you unlock the safe.",
    "bash": "TODO",
    "deconstruct": "TODO",
    "max_volume": "1000 L",
    "examine_action": "workbench",
    "workbench": { "multiplier": 1.1, "mass": 10000, "volume": "50L" },
    "boltcut": {
      "result": "f_safe_open",
      "duration": "1 seconds",
      "message": "The safe opens.",
      "sound": "Gachunk!",
      "byproducts": [ { "item": "scrap", "count": 3 } ]
    },
    "hacksaw": {
      "result": "f_safe_open",
      "duration": "12 seconds",
      "message": "The safe is hacksawed open!",
      "sound": "Gachunk!",
      "byproducts": [ { "item": "scrap", "count": 13 } ]
    },
    "oxytorch": {
      "result": "f_safe_open",
      "duration": "30 seconds",
      "message": "The safe opens!",
      "byproducts": [ { "item": "scrap", "count": 13 } ]
    },
    "prying": {
      "result": "f_crate_o",
      "message": "You pop open the crate.",
      "prying_data": {
        "difficulty": 6,
        "prying_level": 1,
        "noisy": true,
        "failure": "You pry, but can't pop open the crate."
      }
    }
}
```

#### `type`

Fixed string, must be `furniture` to identify the JSON object as such.

`"id", "name", "symbol", "looks_like", "color", "bgcolor", "max_volume", "open", "close", "bash", "deconstruct", "examine_action", "flags"`

Same as for terrain, see below in the chapter "Common to furniture and terrain".

#### `move_cost_mod`

Movement cost modifier (`-10` = impassable, `0` = no change). This is added to the movecost of the underlying terrain.

#### `keg_capacity`

Determines capacity of some furnitures with liquid storage that have hardcoded interactions. Value is per 250mL (e.g. `"keg_capacity": 8,` = 2L)

#### `deployed_item`

Item id string used to create furniture. Allows player to interact with the furniture to 'take it down' (transform it to item form).

#### `lockpick_result`

(Optional) When the furniture is successfully lockpicked, this is the furniture it will turn into.

#### `lockpick_message`

(Optional) When the furniture is successfully lockpicked, this is the message that will be printed to the player. When it is missing, a generic `"The lock opens…"` message will be printed instead.

#### `light_emitted`

How much light the furniture produces.  10 will light the tile it's on brightly, 15 will light that tile and the tiles around it brightly, as well as slightly lighting the tiles two tiles away from the source.
For examples: An overhead light is 120, a utility light, 240, and a console, 10.

#### `boltcut`
(Optional) Data for using with an bolt cutter.
```cpp
"boltcut": {
    "result": "furniture_id", // (optional) furniture it will become when done, defaults to f_null
    "duration": "1 seconds", // ( optional ) time required for bolt cutting, default is 1 second
    "message": "You finish cutting the metal.", // ( optional ) message that will be displayed when finished
    "sound": "Gachunk!", // ( optional ) description of the sound when finished
    "byproducts": [ // ( optional ) list of items that will be spawned when finished
        {
            "item": "item_id",
            "count": 100 // exact amount
        },
        {
            "item": "item_id",
            "count": [ 10, 100 ] // random number in range ( inclusive )
        }
    ]
}
```

#### `hacksaw`
(Optional) Data for using with an hacksaw.
```cpp
"hacksaw": {
    "result": "furniture_id", // (optional) furniture it will become when done, defaults to f_null
    "duration": "1 seconds", // ( optional ) time required for hacksawing, default is 1 second
    "message": "You finish cutting the metal.", // ( optional ) message that will be displayed when finished
    "byproducts": [ // ( optional ) list of items that will be spawned when finished
        {
            "item": "item_id",
            "count": 100 // exact amount
        },
        {
            "item": "item_id",
            "count": [ 10, 100 ] // random number in range ( inclusive )
        }
    ]
}
```

#### `oxytorch`
(Optional) Data for using with an oxytorch.
```cpp
oxytorch: {
    "result": "furniture_id", // (optional) furniture it will become when done, defaults to f_null
    "duration": "1 seconds", // ( optional ) time required for oxytorching, default is 1 second
    "message": "You quickly cut the metal", // ( optional ) message that will be displayed when finished
    "byproducts": [ // ( optional ) list of items that will be spawned when finished
        {
            "item": "item_id",
            "count": 100 // exact amount
        },
        {
            "item": "item_id",
            "count": [ 10, 100 ] // random number in range ( inclusive )
        }
    ]
}
```

#### `prying`
(Optional) Data for using with pyring tools
```cpp
"prying": {
    "result": "furniture_id", // (optional) furniture it will become when done, defaults to f_null
    "duration": "1 seconds", // (optional) time required for prying nails, default is 1 second
    "message": "You finish prying the door.", // (optional) message that will be displayed when finished prying successfully
    "byproducts": [ // (optional) list of items that will be spawned when finished successfully
        {
            "item": "item_id",
            "count": 100 // exact amount
        },
        {
            "item": "item_id",
            "count": [ 10, 100 ] // random number in range inclusive
        }
    ],
    "prying_data": {
        "prying_nails": false, // (optional, default false) if set to true, ALL fields below are ignored
        "difficulty": 0, // (optional, default 0) base difficulty of prying action
        "prying_level": 0, // (optional, default 0) minimum prying level tool needs to have
        "noisy": false, // (optional, default false) makes noise when successfully prying
        "alarm": false, // (optional) has an alarm, on success will trigger the police
        "breakable": false, // (optional) has a chance to trigger the break action on failure
        "failure": "You try to pry the window but fail." // (optional) failure message
    }
}
```

#### `required_str`

Strength required to move the furniture around. Negative values indicate an unmovable furniture.

#### `crafting_pseudo_item`

(Optional) Id of an item (tool) that will be available for crafting when this furniture is range (the furniture acts as an item of that type).

#### `workbench`

(Optional) Can craft here.  Must specify a speed multiplier, allowed mass, and allowed volume.  Mass/volume over these limits incur a speed penalty.  Must be paired with a `"workbench"` `examine_action` to function.

#### `plant_data`

(Optional) This is a plant. Must specify a plant transform, and a base depending on context. You can also add a harvest or growth multiplier if it has the `GROWTH_HARVEST` flag.

#### `surgery_skill_multiplier`

(Optional) Surgery skill multiplier (float) applied by this furniture to survivor standing next to it for the purpose of surgery.


### Terrain

```C++
{
    "type": "terrain",
    "id": "t_spiked_pit",
    "name": "spiked pit",
    "symbol": "0",
    "looks_like": "pit",
    "color": "ltred",
    "move_cost": 10,
    "light_emitted": 10,
    "trap": "spike_pit",
    "max_volume": "1000 L",
    "flags": ["TRANSPARENT", "DIGGABLE"],
    "connect_groups" : [ "WALL" ],
    "connects_to" : [ "WALL" ],
    "rotates_to" : [ "INDOORFLOOR" ],
    "close": "t_foo_closed",
    "open": "t_foo_open",
    "lockpick_result": "t_door_unlocked",
    "lockpick_message": "With a click, you unlock the door.",
    "bash": "TODO",
    "deconstruct": "TODO",
    "alias": "TODO",
    "harvestable": "blueberries",
    "transforms_into": "t_tree_harvested",
    "allowed_template_ids": [ "standard_template_construct", "debug_template", "afs_10mm_smart_template" ],
    "shoot": { "reduce_damage": [ 2, 12 ], "reduce_damage_laser": [ 0, 7 ], "destroy_damage": [ 40, 120 ], "no_laser_destroy": true },
    "harvest_by_season": [
      { "seasons": [ "spring", "autumn" ], "id": "burdock_harv" },
      { "seasons": [ "summer" ], "id": "burdock_summer_harv" }
    ],
    "roof": "t_roof",
    "examine_action": "pit",
    "boltcut": {
      "result": "t_door_unlocked",
      "duration": "1 seconds",
      "message": "The door opens.",
      "sound": "Gachunk!",
      "byproducts": [ { "item": "scrap", "2x4": 3 } ]
    },
    "hacksaw": {
      "result": "t_door_unlocked",
      "duration": "12 seconds",
      "message": "The door is hacksawed open!",
      "sound": "Gachunk!",
      "byproducts": [ { "item": "scrap", "2x4": 13 } ]
    },
    "oxytorch": {
      "result": "t_door_unlocked",
      "duration": "60 seconds",
      "message": "The door opens!",
      "byproducts": [ { "item": "scrap", "count": 10 } ]
    },
    "prying": {
      "result": "t_fence_post",
      "duration": "30 seconds",
      "message": "You pry out the fence post.",
      "byproducts": [ { "item": "nail", "count": 6 }, { "item": "2x4", "count": 3 } ],
      "prying_data": { "prying_nails": true }
    }
}
```

#### `type`

Fixed string, must be "terrain" to identify the JSON object as such.

`"id", "name", "symbol", "looks_like", "color", "bgcolor", "max_volume", "open", "close", "bash", "deconstruct", "examine_action", "flags"`

Same as for furniture, see below in the chapter "Common to furniture and terrain".

#### `move_cost`

Move cost to move through. A value of 0 means it's impassable (e.g. wall). You should not use negative values. The positive value is multiple of 50 move points, e.g. value 2 means the player uses 2\*50 = 100 move points when moving across the terrain.

#### `heat_radiation`

Heat emitted for a terrain. A value of 0 means no fire (i.e, same as not having it). A value of 1 equals a fire of intensity of 1.

#### `light_emitted`

How much light the terrain emits. 10 will light the tile it's on brightly, 15 will light that tile and the tiles around it brightly, as well as slightly lighting the tiles two tiles away from the source.
For examples: An overhead light is 120, a utility light, 240, and a console, 10.

#### `lockpick_result`

(Optional) When the terrain is successfully lockpicked, this is the terrain it will turn into.

#### `lockpick_message`

(Optional) When the terrain is successfully lockpicked, this is the message that will be printed to the player. When it is missing, a generic `"The lock opens…"` message will be printed instead.

#### `trap`

(Optional) Id of the built-in trap of that terrain.

For example the terrain `t_pit` has the built-in trap `tr_pit`. Every tile in the game that has the terrain `t_pit` also has, therefore, an implicit trap `tr_pit` on it. The two are inseparable (the player can not deactivate the built-in trap, and changing the terrain will also deactivate the built-in trap).

A built-in trap prevents adding any other trap explicitly (by the player and through mapgen).

#### `boltcut`
(Optional) Data for using with an bolt cutter.
```cpp
"boltcut": {
    "result": "ter_id", // terrain it will become when done
    "duration": "1 seconds", // ( optional ) time required for bolt cutting, default is 1 second
    "message": "You finish cutting the metal.", // ( optional ) message that will be displayed when finished
    "sound": "Gachunk!", // ( optional ) description of the sound when finished
    "byproducts": [ // ( optional ) list of items that will be spawned when finished
        {
            "item": "item_id",
            "count": 100 // exact amount
        },
        {
            "item": "item_id",
            "count": [ 10, 100 ] // random number in range ( inclusive )
        }
    ]
}
```

#### `hacksaw`
(Optional) Data for using with an hacksaw.
```cpp
"hacksaw": {
    "result": "terrain_id", // terrain it will become when done
    "duration": "1 seconds", // ( optional ) time required for hacksawing, default is 1 second
    "message": "You finish cutting the metal.", // ( optional ) message that will be displayed when finished
    "byproducts": [ // ( optional ) list of items that will be spawned when finished
        {
            "item": "item_id",
            "count": 100 // exact amount
        },
        {
            "item": "item_id",
            "count": [ 10, 100 ] // random number in range ( inclusive )
        }
    ]
}
```

#### `oxytorch`
(Optional) Data for using with an oxytorch.
```cpp
oxytorch: {
    "result": "terrain_id", // terrain it will become when done
    "duration": "1 seconds", // ( optional ) time required for oxytorching, default is 1 second
    "message": "You quickly cut the bars", // ( optional ) message that will be displayed when finished
    "byproducts": [ // ( optional ) list of items that will be spawned when finished
        {
            "item": "item_id",
            "count": 100 // exact amount
        },
        {
            "item": "item_id",
            "count": [ 10, 100 ] // random number in range ( inclusive )
        }
    ]
}
```

#### `prying`
(Optional) Data for using with prying tools
```cpp
"prying": {
    "result": "terrain_id", // terrain it will become when done
    "duration": "1 seconds", // (optional) time required for prying nails, default is 1 second
    "message": "You finish prying the door.", // (optional) message that will be displayed when finished prying successfully
    "byproducts": [ // (optional) list of items that will be spawned when finished successfully
        {
            "item": "item_id",
            "count": 100 // exact amount
        },
        {
            "item": "item_id",
            "count": [ 10, 100 ] // random number in range inclusive
        }
    ],
    "prying_data": {
        "prying_nails": false, // (optional, default false) if set to true, ALL fields below are ignored
        "difficulty": 0, // (optional, default 0) base difficulty of prying action
        "prying_level": 0, // (optional, default 0) minimum prying level tool needs to have
        "noisy": false, // (optional, default false) makes noise when successfully prying
        "alarm": false, // (optional) has an alarm, on success will trigger the police
        "breakable": false, // (optional) has a chance to trigger the break action on failure
        "failure": "You try to pry the window but fail." // (optional) failure message
    }
}
```

#### `transforms_into`

(Optional) Used for various transformation of the terrain. If defined, it must be a valid terrain id. Used for example:

- When harvesting fruits (to change into the harvested form of the terrain).
- In combination with the `HARVESTED` flag and `harvest_by_season` to change the harvested terrain back into a terrain with fruits.

#### `allowed_template_ids`

(Optional) Array used for specifying templates that a nanofabricator can create

#### `curtain_transform`

(Optional) Terrain id

Transform into this terrain when an `examine_action` of curtains is used and the `Tear down the curtains` option is selected.

#### `shoot`

(Optional) Array of objects

Defines how this terrain will interact with ranged projectiles. Has the following objects: 

```
    // Base chance to hit the object at all (defaults to 100%)
    int chance_to_hit = 0;
    // Minimum damage reduction to apply to shot when hit
    int reduce_dmg_min = 0;
    // Maximum damage reduction to apply to shot when hit
    int reduce_dmg_max = 0;
    // Minimum damage reduction to apply to laser shots when hit
    int reduce_dmg_min_laser = 0;
    // Maximum damage reduction to apply to laser shots when hit
    int reduce_dmg_max_laser = 0;
    // Damage required to have a chance to destroy
    int destroy_dmg_min = 0;
    // Damage required to guarantee destruction
    int destroy_dmg_max = 0;
    // Are lasers incapable of destroying the object (defaults to false)
    bool no_laser_destroy = false;
```

#### `harvest_by_season`

(Optional) Array of objects containing the seasons in which to harvest and the id of the harvest entry used.

Example:
```json
"harvest_by_season": [ { "seasons": [ "spring", "summer", "autumn", "winter" ], "id": "blackjack_harv" } ],
```

#### `roof`

(Optional) The terrain of the terrain on top of this (the roof).

### Common To Furniture And Terrain

Some values can/must be set for terrain and furniture. They have the same meaning in each case.

#### `id`

Id of the object, this should be unique among all object of that type (all terrain or all furniture types). By convention (but technically not needed), the id should have the "f_" prefix for furniture and the "t_" prefix for terrain. This is not translated. It must not be changed later as that would break save compatibility.

#### `name`

Displayed name of the object. This will be translated.

#### `flags`

(Optional) Various additional flags, see [JSON_FLAGS.md](JSON_FLAGS.md).

#### `connect_groups`

(Optional) Makes the type a member of one or more [Connection groups](#connection-groups).

Does not make the type connect or rotate itself, but serves as the passive side.
For the active, connecting or rotating side, see [`connects_to`](#connects_to) and [`rotates_to`](#rotates_to).

##### Connection groups

Connect groups are defined by JSON types [`connect_group`](#connect-group-definitions).  
Current connect groups are:

```
NONE                 SAND
WALL                 PIT_DEEP
CHAINFENCE           LINOLEUM
WOODFENCE            CARPET
RAILING              CONCRETE
POOLWATER            CLAY
WATER                DIRT
PAVEMENT             ROCKFLOOR
PAVEMENT_MARKING     MULCHFLOOR
RAIL                 METALFLOOR
COUNTER              WOODFLOOR
CANVAS_WALL          INDOORFLOOR
```

`WALL` is implied by the flags `WALL` and `CONNECT_WITH_WALL`.
`INDOORFLOOR` is implied by the flag `INDOORS`.
Implicit groups can be removed be using tilde `~` as prefix of the group name.

#### `connects_to`

(Optional) Makes the type connect to terrain types in the given groups (see [`connect_groups`](#connect_groups)). This affects tile rotation and connections, and the ASCII symbol drawn by terrain with the flag "AUTO_WALL_SYMBOL".

Example: `-` , `|` , `X` and `Y` are terrain which share a group in `connect_groups` and `connects_to`. `O` does not have it. `X` and `Y` also have the `AUTO_WALL_SYMBOL` flag. `X` will be drawn as a T-intersection (connected to west, south and east), `Y` will be drawn as a horizontal line (going from west to east, no connection to south).

```
-X-    -Y-
 |      O
```

Group `WALL` is implied by the flags `WALL` and `CONNECT_WITH_WALL`.
Implicit groups can be removed be using tilde `~` as prefix of the group name.

#### `rotates_to`

(Optional) Makes the type rotate towards terrain types in the given groups (see [`connect_groups`](#connect_groups)).

Terrain can only rotate depending on terrain, while funiture can rotate depending on terrain and on other funiture.

The parameters can e.g. be used to have window curtains on the indoor side only, or to orient traffic lights depending on the pavement.

Group `INDOORFLOOR` is implied by the flags `DOOR` and `WINDOW`.
Implicit groups can be removed be using tilde `~` as prefix of the group name.

#### `symbol`

ASCII symbol of the object as it appears in the game. The symbol string must be exactly one character long. This can also be an array of 4 strings, which define the symbol during the different seasons. The first entry defines the symbol during spring. If it's not an array, the same symbol is used all year round.

#### `comfort`

How comfortable this terrain/furniture is. Impact ability to fall asleep on it.
    uncomfortable = -999,
    neutral = 0,
    slightly_comfortable = 3,
    comfortable = 5,
    very_comfortable = 10

#### `floor_bedding_warmth`

Bonus warmth offered by this terrain/furniture when used to sleep.

#### `bonus_fire_warmth_feet`

Increase warmth received on feet from nearby fire  (default = 300)

#### `looks_like`

id of a similar item that this item looks like. The tileset loader will try to load the tile for that item if this item doesn't have a tile. looks_like entries are implicitly chained, so if 'throne' has looks_like 'big_chair' and 'big_chair' has looks_like 'chair', a throne will be displayed using the chair tile if tiles for throne and big_chair do not exist. If a tileset can't find a tile for any item in the looks_like chain, it will default to the ascii symbol.

#### `color` or `bgcolor`

Color of the object as it appears in the game. "color" defines the foreground color (no background color), "bgcolor" defines a solid background color. As with the "symbol" value, this can be an array with 4 entries, each entry being the color during the different seasons.

> **NOTE**: You must use ONLY ONE of "color" or "bgcolor"

#### `coverage`

The coverage percentage of a furniture piece of terrain. <30 won't cover from sight. (Does not interact with projectiles, gunfire, or other attacks. Only line of sight.)

#### `max_volume`

(Optional) Maximal volume that can be used to store items here. Volume in ml and L can be used - "50 ml" or "2 L"

#### `examine_action`

(Optional) The json function that is called when the object is examined. See [EXAMINE.md](EXAMINE.md).

#### `close` and `open`

(Optional) The value should be a terrain id (inside a terrain entry) or a furniture id (in a furniture entry). If either is defined, the player can open / close the object. Opening / closing will change the object at the affected tile to the given one. For example one could have object "safe_c", which "open"s to "safe_o" and "safe_o" in turn "close"s to "safe_c". Here "safe_c" and "safe_o" are two different terrain (or furniture) types that have different properties.

#### `bash`

(Optional) Defines whether the object can be bashed and if so, what happens. See "map_bash_info".

#### `deconstruct`

(Optional) Defines whether the object can be deconstructed and if so, what the results shall be. See "map_deconstruct_info".

#### `map_bash_info`

Defines the various things that happen when the player or something else bashes terrain or furniture.

```C++
{
    "str_min": 80,
    "str_max": 180,
    "str_min_blocked": 15,
    "str_max_blocked": 100,
    "str_min_supported": 15,
    "str_max_supported": 100,
    "sound": "crunch!",
    "sound_vol": 2,
    "sound_fail": "whack!",
    "sound_fail_vol": 2,
    "ter_set": "t_dirt",
    "furn_set": "f_rubble",
    "ter_set_bashed_from_above": "t_rock_floor_no_roof",
    "explosive": 1,
    "collapse_radius": 2,
    "destroy_only": true,
    "bash_below": true,
    "tent_centers": ["f_groundsheet", "f_fema_groundsheet", "f_skin_groundsheet"],
    "items": "bashed_item_result_group"
}
```

##### `str_min`, `str_max`

The bash succeeds if str >= random # between str_min & str_max

##### `str_min_blocked`, `str_max_blocked`
(Optional) Will be used instead of str_min & str_max if the furniture is blocked, for example a washing machine behind a door

##### `str_min_supported`, `str_max_supported`
(Optional) Will be used instead of str_min & str_max if beneath this is something that can support a roof.

##### `sound`, `sound_fail`, `sound_vol`, `sound_fail_vol`
(Optional) Sound and volume of the sound that appears upon destroying the bashed object or upon unsuccessfully bashing it (failing). The sound strings are translated (and displayed to the player).

##### `furn_set`, `ter_set`

The terrain / furniture that will be set when the original is destroyed. This is mandatory for bash entries in terrain, but optional for entries in furniture (it defaults to no furniture).

##### `ter_set_bashed_from_above`

If terrain is bashed from above (like in explosion), this terrain would be spawned instead of `ter_set`. Usually the version of terrain without a roof is used

##### `explosive`
(Optional) If greater than 0, destroying the object causes an explosion with this strength (see `game::explosion`).

##### `destroy_only`

If true, only used for destroying, not normally bashable

##### `bash_below`

This terrain is the roof of the tile below it, try to destroy that too. Further investigation required

##### `tent_centers`, `collapse_radius`
(Optional) For furniture that is part of tents, this defines the id of the center part, which will be destroyed as well when other parts of the tent get bashed. The center is searched for in the given "collapse_radius" radius, it should match the size of the tent.

##### `items`

(Optional) An item group (inline) or an id of an item group, see [ITEM_SPAWN.md](ITEM_SPAWN.md). The default subtype is "collection". Upon successful bashing, items from that group will be spawned.

#### `map_deconstruct_info`

```C++
{
    "furn_set": "f_safe",
    "ter_set": "t_dirt",
    "items": "deconstructed_item_result_group"
}
```

##### `furn_set`, `ter_set`

The terrain / furniture that will be set after the original has been deconstructed. "furn_set" is optional (it defaults to no furniture), "ter_set" is only used upon "deconstruct" entries in terrain and is mandatory there.

##### `items`

(Optional) An item group (inline) or an id of an item group, see [ITEM_SPAWN.md](ITEM_SPAWN.md). The default subtype is "collection". Upon deconstruction the object, items from that group will be spawned.

#### `plant_data`

```JSON
{
  "transform": "f_planter_harvest",
  "base": "f_planter",
  "growth_multiplier": 1.2,
  "harvest_multiplier": 0.8
}
```

##### `transform`

What the `PLANT` furniture turn into when it grows a stage, or what a `PLANTABLE` furniture turns into when it is planted on.

##### `emissions`

(Optional) An array listing the `emit_id` of the fields the terrain/furniture will produce every 10 seconds.

##### `base`

What the 'base' furniture of the `PLANT` furniture is - what it would be if there was not a plant growing there. Used when monsters 'eat' the plant to preserve what furniture it is.

##### `growth_multiplier`

A flat multiplier on the growth speed on the plant. For numbers greater than one, it will take longer to grow, and for numbers less than one it will take less time to grow.

##### `harvest_multiplier`

A flat multiplier on the harvest count of the plant. For numbers greater than one, the plant will give more produce from harvest, for numbers less than one it will give less produce from harvest.

### clothing_mod

```C++
"type": "clothing_mod",
"id": "leather_padded",   // Unique ID.
"flag": "leather_padded", // flag to add to clothing.
"item": "leather",        // item to consume.
"implement_prompt": "Pad with leather",      // prompt to show when implement mod.
"destroy_prompt": "Destroy leather padding", // prompt to show when destroy mod.
"restricted": true,       // (optional) If true, clothing must list this mod's flag in "valid_mods" list to use it. Defaults to false.
"mod_value": [            // List of mod effect.
    {
        "type": "bash",   // "bash", "cut", "bullet", "fire", "acid", "warmth", and "encumbrance" is available.
        "value": 1,       // value of effect.
        "round_up": false // (optional) round up value of effect. defaults to false.
        "proportion": [   // (optional) value of effect proportions to clothing's parameter.
            "thickness",  //            "thickness" and "coverage" is available.
            "coverage"
        ]
    }
]
```

### Flags

Flags, that can be used in different entries, can also be made in json, allowing it to be used in pocket restrictions and EoC checks, or having a json flag and information in json, while being backed in code

```c++

{
  "type": "json_flag", // define it as json flag
  "id": "COMPLETELY_MADE_UP_FLAG", // id of a flag
  "name": "ultra-light battery", // name of a flag, used in pocket restrictions shown as `compatible magazines: form factors` 
  "info": "This will hook to a <info>Hub 01 proprietary</info> skirt connector", // this information would be shown, if possible - like in item description
  "restriction": "Item must be an armored skirt", // for pocket restriction, this information would be shown in `restrictions` field in pocket info
  "conflicts": "FANCY", // if something with this flag will met something with conflict flag, only one will be applied
  "taste_mod": -5, // for consumables, it will add -5 to taste, that can't be removed with cooking
  "inherit": true, // is this flag inherited to another thing if it's attached/equipped, like if you put ESAPI plate into plate carrier, their `CANT_WEAR` flag won't be applied to plate carrier, and you could wear it as usually
  "craft_inherit": true // if true, if you craft something with this flag, this flag would be applied to result also
},

```

# Scenarios

Scenarios are specified as JSON object with `type` member set to `scenario`.

```C++
{
    "type": "scenario",
    "id": "schools_out",
    ...
}
```

The id member should be the unique id of the scenario.

The following properties (mandatory, except if noted otherwise) are supported:


## `description`
(string)

The in-game description.

## `name`
(string or object with members "male" and "female")

The in-game name, either one gender-neutral string, or an object with gender specific names. Example:
```C++
"name": {
    "male": "Runaway groom",
    "female": "Runaway bride"
}
```

## `points`
(integer)

Point cost of scenario. Positive values cost points and negative values grant points.

## `items`
(optional, object with optional members "both", "male" and "female")

Items the player starts with when selecting this scenario. One can specify different items based on the gender of the character. Each lists of items should be an array of items ids. Ids may appear multiple times, in which case the item is created multiple times.

Example:
```C++
"items": {
    "both": [
        "pants",
        "rock",
        "rock"
    ],
    "male": [ "briefs" ],
    "female": [ "panties" ]
}
```
This gives the player pants, two rocks and (depending on the gender) briefs or panties.

## `flags`
(optional, array of strings)

A list of flags. TODO: document those flags here.

## `cbms`
(optional, array of strings)

A list of CBM ids that are implanted in the character.

## `traits`, `forced_traits`, `forbidden_traits`
(optional, array of strings)

Lists of trait/mutation ids. Traits in "forbidden_traits" are forbidden and can't be selected during the character creation. Traits in "forced_traits" are automatically added to character. Traits in "traits" enables them to be chosen, even if they are not starting traits.

`forced_traits` can also be specified with a variant, as `{ "trait": "trait_id", "variant": "variant_id" }` (replacing just `"trait_id"`).

## `allowed_locs`
(optional, array of strings)

A list of starting location ids (see start_locations.json) that can be chosen when using this scenario.

## `start_name`
(string)

The name that is shown for the starting location. This is useful if the scenario allows several starting locations, but the game can not list them all at once in the scenario description. Example: if the scenario allows to start somewhere in the wilderness, the starting locations would contain forest and fields, but its "start_name" may simply be "wilderness".

## `professions`
(optional, array of strings)

A list of allowed professions that can be chosen when using this scenario. The first entry is the default profession. If this is empty, all professions are allowed.

## `map_special`
(optional, string)

Add a map special to the starting location, see JSON_FLAGS for the possible specials.

## `requirement`

(optional, an achievement ID)

The achievement you need to do to access this scenario

## `reveal_locale`

(optional, boolean)

Defaults true. If a road can be found within 3 OMTs of the starting position, reveals a path to the nearest city and that city's center.

## `eocs`
(optional, array of strings)

A list of eocs that are triggered once for each new character on scenario start.

## `missions`
(optional, array of strings)

A list of mission ids that will be started and assigned to the player at the start of the game. Only missions with the ORIGIN_GAME_START origin are allowed. The last mission in the list will be the active mission, if multiple missions are assigned.

## `start_of_cataclysm`
(optional, object with optional members "hour", "day", "season" and "year")

Allows customization of cataclysm start date. If `start_of_cataclysm` is not set the corresponding default values are used instead - `Year 1, Spring, Day 61, 00:00:00`. Can be changed in new character creation screen.

```C++
"start_of_cataclysm": { "hour": 7, "day": 10, "season": "winter", "year": 1 }
```

 Identifier            | Description
---                    | ---
`hour`                 | (optional, integer) Hour of the day. Default value is 0.
`day`                  | (optional, integer) Day of the season. Default value is 61.
`season`               | (optional, integer) Season of the year. Default value is `spring`.
`year`                 | (optional, integer) Year. Default value is 1.

## `start_of_game`
(optional, object with optional members "hour", "day", "season" and "year")

Allows customization of game start date. If `start_of_game` is not set the corresponding default values are used instead - `Year 1, Spring, Day 61, 08:00:00`. Can be changed in new character creation screen.

**Attention**: Game start date is automatically adjusted, so it is not before the cataclysm start date.

```C++
"start_of_game": { "hour": 8, "day": 16, "season": "winter", "year": 2 }
```

 Identifier            | Description
---                    | ---
`hour`                 | (optional, integer) Hour of the day. Default value is 8.
`day`                  | (optional, integer) Day of the season. Default value is 61.
`season`               | (optional, integer) Season of the year. Default value is `spring`.
`year`                 | (optional, integer) Year. Default value is 1.

# Starting locations

Starting locations are specified as JSON object with "type" member set to "start_location":
```C++
{
    "type": "start_location",
    "id": "field",
    "name": "An empty field",
    "terrain": [ "field", { "om_terrain": "hospital", "om_terrain_match_type": "PREFIX" } ],
    "city_sizes": [ 0, 16 ],
    "city_distance": [ 0, -1 ],
    "allowed_z_levels": [ 0, 0 ],
    ...
}
```

The id member should be the unique id of the location.

The following properties (mandatory, except if noted otherwise) are supported:

## `name`
(string)

The in-game name of the location.

## `terrain`
(array of strings and/or objects)

String here contains the id of an overmap terrain type (see overmap_terrain.json) of the starting location. The game will chose a random place with that terrain.

If it is an object - it has following attributes:

 Identifier            | Description
---                    | ---
`om_terrain`           | ID of overmap terrain which will be selected as the target. Mandatory.
`om_terrain_match_type`| Matching rule to use with `om_terrain`. Defaults to TYPE. Details are below.


`om_terrain_match_type` defaults to TYPE if unspecified, and has the following possible values:

* `EXACT` - The provided string must completely match the overmap terrain id,
  including linear direction suffixes for linear terrain types or rotation
  suffixes for rotated terrain types.

* `TYPE` - The provided string must completely match the base type id of the
  overmap terrain id, which means that suffixes for rotation and linear terrain
  types are ignored.
 
* `SUBTYPE` - The provided string must completely match the base type id of the
  overmap terrain id as well as the linear terrain type ie "road_curved" will match
  "road_ne", "road_es", "road_sw" and "road_wn".

* `PREFIX` - The provided string must be a complete prefix (with additional
  parts delimited by an underscore) of the overmap terrain id. For example,
  "forest" will match "forest" or "forest_thick" but not "forestcabin".

* `CONTAINS` - The provided string must be contained within the overmap terrain
  id, but may occur at the beginning, end, or middle and does not have any rules
  about underscore delimiting.

## `city_sizes`
(array of two integers)

Restricts possible start location based on nearest city size (similar to how overmap specials are restricted).

## `city_distance`
(array of two integers)

Restricts possible start location based on distance to nearest city (similar to how overmap specials are restricted).

## `allowed_z_levels`
(array of two integers)

Restricts possible start location based on z-level (e.g. there is no need to search forests on z-levels other than 0).

## `flags`
(optional, array of strings)

Arbitrary flags.  Two flags are supported in the code: `ALLOW_OUTSIDE` and `BOARDED` (see [JSON_FLAGS.md](JSON_FLAGS.md)). Mods can modify this via "extend" / "delete".
```C++
{
    "type": "start_location",
    "id": "sloc_house_boarded",
    "copy-from": "sloc_house",
    "name": "House (boarded up)",
    "extend": { "flags": [ "BOARDED" ] }
},
```

# Mutation overlay ordering

The file `mutation_ordering.json` defines the order that visual mutation and bionic overlays are rendered on a character ingame. The layering value from 0 (bottom) - 9999 (top) sets the order.

Example:
```C++
[
    {
        "type" : "overlay_order",
        "overlay_ordering" :
        [
        {
            "id" : [ "BEAUTIFUL", "BEAUTIFUL2", "BEAUTIFUL3", "LARGE", "PRETTY", "RADIOACTIVE1", "RADIOACTIVE2", "RADIOACTIVE3", "REGEN" ],
            "order" : 1000
        },{
            "id" : [ "HOOVES", "ROOTS1", "ROOTS2", "ROOTS3", "TALONS" ],
            "order" : 4500
        },{
            "id" : "FLOWERS",
            "order" : 5000
        },{
            "id" : [ "PROF_CYBERCOP", "PROF_FED", "PROF_PD_DET", "PROF_POLICE", "PROF_SWAT", "PHEROMONE_INSECT" ],
            "order" : 8500
        },{
            "id" : [ "bio_armor_arms", "bio_armor_legs", "bio_armor_torso", "bio_armor_head", "bio_armor_eyes" ],
            "order" : 500
        }
        ]
    }
]
```

## `id`
(string)

The internal ID of the mutation. Can be provided as a single string, or an array of strings. The order value provided will be applied to all items in the array.

## `order`
(integer)

The ordering value of the mutation overlay. Values range from 0 - 9999, 9999 being the topmost drawn layer. Mutations that are not in any list will default to 9999.

# MOD tileset

MOD tileset defines additional sprite sheets. It is specified as JSON object with `type` member set to `mod_tileset`.

Example:
```C++
[
    {
    "type": "mod_tileset",
    "compatibility": [ "MshockXottoplus" ],
    "tiles-new": [
        {
        "file": "test_tile.png",
        "tiles": [
            {
            "id": "player_female",
            "fg": 1,
            "bg": 0
            },
            {
            "id": "player_male",
            "fg": 2,
            "bg": 0
            }
        ]
        }
    ]
    }
]
```

## `compatibility`
(string)

The internal ID of the compatible tilesets. MOD tileset is only applied when base tileset's ID exists in this field.

## `tiles-new`

Setting of sprite sheets. Same as `tiles-new` field in `tile_config`. Sprite files are loaded from the same folder json file exists.

# Obsoletion and migration

If you want to remove some item, never do it with straightforward "remove the item json and call it a day", you **never remove the id from the game**. Primarily because it will cause a harmless, but annoying error, and someone else should spend their time and energy, explaining it was an intended change. To not cause this, everything, that get saved in the game require obsoletion: items, maps, monster factions, but not, for example, loot groups. Basically there is two ways to remove some entity (except replacing old item with new, while left the old id - this one do not require any additional manipulations) from the game - obsoletion and migration.

Migration is used, when we want to remove one item by replacing it with another item, that do exist in the game, or to maintain a consistent list of item type ids, and happen in `data/json/obsoletion/migration_items.json`

```C++

{
  "id": "arrowhead",  // id of item, that you want to migrate, mandatory
  "type": "MIGRATION", // type, mandatory
  "replace": "steel_chunk", // item, that replace the removed item, mandatory
  "variant": "m1014", // variant of an item, that would be used to replace the item. only for items, that do use variants
  "flags": [ "DIAMOND" ], // additional flag, that item would have when replaced
  "charges": 1930, // amount of charges, that replaced item would have
  "contents": [ { "id": "dogfood", "count": 1 } ], // if `replace` is container, describes what would be inside of it
  "sealed": false // if `replace` is container, will it be sealed or not
}

```

// it seems MIGRATION accept any field actually, but i need someone to confirm it

Migrating vehicle parts is done using `vehicle_part_migration` type, in the example below - when loading the vehicle any part with id `from` will have it's id switched to `to`.
For `VEH_TOOLS` parts only - `add_veh_tools` is a list of itype_ids to add to the vehicle tools after migrating the part.

```json
  {
    "type": "vehicle_part_migration",
    "//": "migration to VEH_TOOLS, remove after 0.H release",
    "from": "afs_metal_rig",
    "to": "veh_tools_workshop",
    "add_veh_tools": [ "welder", "soldering_iron", "forge", "kiln" ]
  }
```

For bionics, you should use `bionic_migration` type. The migration happens when character is loaded; if `to` is `null` the bionic will be deleted, if `to` is not null the id will be changed to the provided value.

```json
  {
    "type": "bionic_migration",
    "from": "bio_tools_extend",
    "to": null
  }
```

Obsoletion is used, when we want to remove the item entirely from the game, without any migration. For this you, again, **do not remove item** from the game.

For items, furniture, terrain, factions, loot groups and lot of similar stuff, you remove all places, where the entity can spawn (maps, palettes, NPCs etc), mark the item with "OBSOLETE" flag (optional), and move into `data/json/obsoletion/` or inside  - they will stay here till the next developement cycle, to make fluent transfer between one stable and another

For maps, you remove the item from all the places it can spawn, remove the mapgen entries, and add the overmap terrain id into `data/json/obsoletion/migration_oter_ids.json`, to migrate oter_id `hive` and `hive2` into `omt_obsolete` add an entry similar to this, note that if mapgen has already generated this area this will only alter the tile shown on the overmap:
```json
  {
    "type": "oter_id_migration",
    "//": "obsoleted in 0.H",
    "oter_ids": {
      "hive": "omt_obsolete",
      "hive2": "omt_obsolete"
    }
  }
```

For overmap specials add an entry to `data/json/obsoletion/migration_overmap_specials.json`:
```json
  {
    "type": "overmap_special_migration",
    "id": "Farm with silo",
    "//": "Removed in 0.G - no new id, this will remove it"
  },
  {
    "type": "overmap_special_migration",
    "id": "FakeSpecial_cs_open_sewer",
    "new_id": "cs_open_sewer",
    "//": "Removed <when> - this will migrate to 'new_id'"
  },
```

For EOC/dialogue variables you can use `var_migration`. This currently only migrates **Character**, and **Global** vars. If "to" isn't provided the variable will be migrated to a key of "NULL_VALUE".

```json
{
    "type": "var_migration",
    "from": "temp_var",
    "to": "new_temp_var"
}
```

For recipes, deleting the recipe is enough.

Similarly, monsters do not require obsoletion as saved monsters with invalid IDs will silently transform into a breather.

For mods, you need to add an `"obsolete": true,` boolean into MOD_INFO, which prevent the mod from showing into the mod list.

## Charge and temperature removal

If an item that used to have charges (e.g. `AMMO` or `COMESTIBLE` types) is changed to another type that does not use charges, migration is needed to ensure correct behavior when loading from existing save files, and prevent spurious error messages from being shown to the player.  Migration lists for this are found in `data/json/obsoletion/charge_removal.json`.

Such items may be added to one of the following:

`data/json/obsoletion/blacklist_charge_migration.json` a `charge_migration_blacklist` list:
Items in existing save files with `n` charges will be converted to `n` items with no charges.  This will preserve item count.

`data/json/obsoletion/blacklist_charge_removal.json` a `charge_removal_blacklist` list
* `charge_removal_blacklist`: items will simply have charges removed.

Additionally, `COMESTIBLE` items have temperature and rot processing, and are thus set as always activated.  When an item is changed from `COMESTIBLE` to a different type, migration is needed to check and unset this if applicable:

`data/json/obsoletion/blacklist_temperature_removal.json` a `temperature_removal_blacklist` list:

* In most cases, the item has no other features that require it to remain activated, in which case it can be simply added to `temperature_removal_blacklist`.  Items in this list will be deactivated and have temperature-related data cleared *without any further checks performed*.
* In case of an item that may be active for additional reasons other than temperature/rot tracking, an instance of the item loaded from existing save file cannot be blindly deactivated -- additional checks are required to see if it should remain active.  Instead of adding to the above list, a separate special case should be added in `src/savegame_json.cpp` to implement the necessary item-specific deactivation logic.


# Field types

Fields can exist on top of terrain/furniture, and support different intensity levels. Each intensity level inherits its properties from the lower one, so any field not explicitly overwritten will carry over. They affect both characters and monsters, but a lot of fields have hardcoded effects that are potentially different for both (found in `map_field.cpp:creature_in_field`). Gaseous fields that have a chance to do so are spread depending on the local wind force when outside, preferring spreading down to on the same Z-level, which is preferred to spreading upwards. Indoors and by weak winds fields spread randomly.

```C++
  {
    "type": "field_type", // this is a field type
    "id": "fd_gum_web", // id of the field
    "immune_mtypes": [ "mon_spider_gum" ], // list of monster immune to this field
    "legacy_enum_id": -1, // Not used anymore, default -1
    "legacy_make_rubble": true, // Transform terrain into rubble, was used when rubble was a field, not used now
    "priority": 4, // Fields with higher priority are drawn above another - smoke is drawn above the acid pool, not vice versa
    "intensity_levels":  // The below fields are all tied to the specific intensity unless they got defined in the lower-level one
    [
      { "name": "shadow",  // name of this level of intensity
        "sym": "{", // symbol of this level of intensity
        "color":  "brown", // color of this level of intensity
        "transparent": false, // default true, on false this intensity blocks vision
        "dangerous": false, // is this level of intensity considered dangerous for monster avoidance and player warnings
        "move_cost": 120, // Extra movement cost for moving through this level of intensity (on top of base terrain/furniture movement costs)
        "extra_radiation_min": 1,
        "extra_radiation_max": 5, // This level of intensity will add a random amount of radiation between the min and the max value to its tile
        "radiation_hurt_damage_min": 5,
        "radiation_hurt_damage_max": 7, // When standing in this field hurt every limb for a random amount of damage between the min and max value. Requires extra_radiation_min > 0
        "radiation_hurt_message": "Ouch", // String to print when you get hurt by radiation_hurt_damage
        "intensity_upgrade_chance": 1,
        "intensity_upgrade_duration": "1 days", // Every "upgrade_duration" a "1-in-upgrade_chance" roll is made. On success, increase the field intensity by 1
        "monster_spawn_chance": 5,
        "monster_spawn_count": 2,
        "monster_spawn_radius": 15,
        "monster_spawn_group": "GROUP_NETHER", // 1-in-spawn_chance roll to spawn spawn_count entries from spawn_group monstergroup and place them in a spawn_radius radius around the field
        "light_emitted": 2.5, // light level emitted by this intensity
        "light_override": 3.7 }, //light level on the tile occupied by this field will be set at 3.7 no matter the ambient light.
        "translucency": 2.0, // How much light the field blocks (higher numbers mean less light can penetrate through)
        "concentration": 1, // How concentrated this intensity of gas is. Generally the thin/hazy cloud intensity will be 1, the standard gas will be 2, and thick gas will be 4. The amount of time a gas mask filter will last will be divided by this value.
        "convection_temperature_mod": 12, // Heat given off by this level of intensity
        "effects":  // List of effects applied to any creatures within the field as long as they aren't immune to the effect or the field itself
        [
          {
            "effect_id": "webbed", // Effect ID
            "min_duration": "1 minutes",
            "max_duration": "5 minutes", // Effect duration randomized between min and max duration
            "intensity": 1, // Intensity of the effect to apply
            "body_part": "head", // Bodypart the effect gets applied to, default BP_NULL ("whole body")
            "is_environmental": false, // If true the environmental effect roll is used to determine if the effect gets applied: <intensity>d3 > <target BP's armor/bionic env resist>d3
            "immune_in_vehicle": // If true, *standing* inside a vehicle (like without walls or roof) protects from the effect
            "immune_inside_vehicle": false, // If true being inside a vehicle protects from the effect
            "immune_outside_vehicle": false, // If true being *outside* a vehicle protects from the effect,
            "chance_in_vehicle": 2,
            "chance_inside_vehicle": 2,
            "chance_outside_vehicle": 2, // 1-in-<chance> chance of the effect being applied when traversing a field in a vehicle, inside a vehicle (as in, under a roof), and outside a vehicle
            "message": "You're debilitated!", // Message to print when the effect is applied to the player
            "message_npc": "<npcname> is debilitated!", // Message to print when the effect is applied to an NPC
            "message_type": "bad", // Type of the above messages - good/bad/mixed/neutral
            "immunity_data": {...} // See Immunity Data below
          }
        ]
        "scent_neutralization": 3, // Reduce scents at the field's position by this value        
    ],
    "npc_complain": { "chance": 20, "issue": "weed_smoke", "duration": "10 minutes", "speech": "<weed_smoke>" }, // NPCs in this field will complain about being in it once per <duration> if a 1-in-<chance> roll succeeds, giving off a <speech> bark that supports snippets
    "immunity_data": {...} // See Immunity Data below
    "decay_amount_factor": 2, // The field's rain decay amount is divided by this when processing the field, the rain decay is a function of the weather type's precipitation class: very_light = 5s, light = 15s, heavy = 45 s
    "half_life": "3 minutes", // If above 0 the field will disappear after two half-lifes on average
    "underwater_age_speedup": "25 minutes", // Increase the field's age by this time every tick if it's on a terrain with the SWIMMABLE flag
    "outdoor_age_speedup": "20 minutes", // Increase the field's age by this duration if it's on an outdoor tile
    "accelerated_decay": true, // If the field should use a more simple decay calculation, used for cosmetic fields like gibs
    "percent_spread": 90, // The field must succeed on a `rng( 1, 100 - local windpower ) > percent_spread` roll to spread. The field must have a non-zero spread percent and the GAS phase to be eligible to spread in the first place
    "phase": "gas", // Phase of the field. Gases can spread after spawning and can be spawned out of emitters through impassable terrain with the PERMEABLE flag
    "apply_slime_factor": 10, // Intensity of slime to apply to creatures standing in this field (Why not use an effect? No idea.)
    "gas_absorption_factor": "80m", // Length a full 100 charge gas mask filter will last in this gas. Will be divided by the concentration of the gas, and should be 80m for concentration 1 toxic gas or similar. The worst gas should still be kept out for 20 minutes in a concentration 4 thick gas.
    "is_splattering": true, // If splatters of this field should bloody vehicle parts
    "dirty_transparency_cache": true, // Should the transparency cache be recalculated when the field is modified (used for nontransparent, spreading fields)
    "has_fire": false, // Is this field a kind of fire (for immunity, monster avoidance and similar checks)
    "has_acid": false, // See has_fire
    "has_elec": false, // See has_fire
    "has_fume": false, // See has_fire, non-breathing monsters are immune to this field
    "display_items": true, // If the field should obscure items on this tile
    "display_field": true, // If the field should obscure other fields
    "description_affix": "covered_in", // Description affix for items in this field, possible values are "in", "covered_in", "on", "under", and "illuminated_by"
    "wandering_field": "fd_toxic_gas", // Spawns the defined field in an `intensity-1` radius, or increases the intensity of such fields until their intensity is the same as the parent field
    "decrease_intensity_on_contact": true, // Decrease the field intensity by one each time a character walk on it.
    "mopsafe": false, // field is safe to use in a mopping zone
    "bash": {
      "str_min": 1, // lower bracket of bashing damage required to bash
      "str_max": 3, // higher bracket
      "sound_vol": 2, // noise made when successfully bashing the field
      "sound_fail_vol": 2, // noise made when failing to bash the field
      "sound": "shwip", // sound on success
      "sound_fail": "shwomp", // sound on failure
      "msg_success": "You brush the gum web aside.", // message on success
      "move_cost": 120, // how many moves it costs to successfully bash that field (default: 100)
      "items": [                                   // item dropped upon successful bashing
        { "item": "2x4", "count": [ 5, 8 ] },
        { "item": "nail", "charges": [ 6, 8 ] },
        { "item": "splinter", "count": [ 3, 6 ] },
        { "item": "rag", "count": [ 40, 55 ] },
        { "item": "scrap", "count": [ 10, 20 ] }
      ]
    }
  }
```

## Immunity data
Immunity data can be provided at the field level or at the effect level based on intensity and body part. At the field level it applies immunity to all effects.

```JSON
"immunity_data": {  // Object containing the necessary conditions for immunity to this field.  Any one fulfilled condition confers immunity:
      "flags": [ "WEBWALK" ],  // Immune if the character has any of the defined character flags (see Character flags)
      "body_part_env_resistance": [ [ "mouth", 15 ], [ "sensor", 10 ] ], // Immune if ALL bodyparts of the defined types have the defined amount of env protection
      "immunity_flags_worn": [ [ "sensor", "FLASH_PROTECTION" ] ], // Immune if ALL parts of the defined types wear an item with the defined flag
      "immunity_flags_worn_any": [ [ "sensor", "BLIND" ], [ "hand", "PADDED" ] ], // Immune if ANY part of the defined type wears an item with the corresponding flag -- in this example either a blindfold OR padded gloves confer immunity
},
```

# Option sliders

```JSON
{
  "type": "option_slider",
  "id": "world_difficulty",
  "context": "WORLDGEN",
  "name": "Difficulty",
  "default": 3,
  "levels": [
    {
      "level": 0,
      "name": "Cakewalk?",
      "description": "Monsters are much easier to deal with, and plenty of items can be found.",
      "options": [
        { "option": "MONSTER_SPEED", "type": "int", "val": 90 },
        { "option": "MONSTER_RESILIENCE", "type": "int", "val": 75 },
        { "option": "SPAWN_DENSITY", "type": "float", "val": 0.8 },
        { "option": "MONSTER_UPGRADE_FACTOR", "type": "float", "val": 8 },
        { "option": "ITEM_SPAWNRATE", "type": "float", "val": 1.5 }
      ]
    },
    ...
  ]
}
```

## Option sliders - Fields

| Field       | Description
|---          |---
| `"type"`    | _(mandatory)_ Always `"option_slider"`
| `"id"`      | _(mandatory)_ Uniquely identifies this `option_slider`
| `"context"` | The hardcoded context in which this `option_slider` is used (ex: the world creation menu shows option sliders in the `WORLDGEN` context)
| `"name"`    | _(mandatory)_ The translated name of this `option_slider`
| `"default"` | The default level for this `option_slider` (defaults to 0)
| `"levels"`  | _(mandatory)_ A list of definitions for each level of this `option_slider`

## Option sliders - Levels

Each object in the `"levels"` field uses these fields:

| Field | Description
|--- |---
| `"level"` | _(mandatory)_ The numeric index of this level in the slider.  Indexes start at 0 and increase sequentially.
| `"name"` | _(mandatory)_ The name of this slider level, acts as a short descriptor for the selected level.
| `"description"` | A longer description for the effects of this slider level.
| `"options"` | _(mandatory)_ A list of option values to apply when selecting this slider level.

Each option defines an `"option"` tag that corresponds to an option ID as listed in the
`options_manager::add_options_*` functions in src/options.cpp. The `"type"` field determines
how the `"val"` field is interpreted:

| `type`     | `val`
|---         |---
| `"int"`    | An integer.  Ex: `"type": "int", "val": 5`
| `"float"`  | A decimal number.  Ex: `"type": "float", "val": 0.8`
| `"bool"`   | A boolean.  Ex: `"type": "bool", "val": false`
| `"string"` | A text value.  Ex: `"type": "string", "val": "crops"`<|MERGE_RESOLUTION|>--- conflicted
+++ resolved
@@ -3445,14 +3445,9 @@
     "ascii_picture": "valid_ascii_art_id",      // An ASCII art picture used when this variant is selected. If there is none, the default (if it exists) is used.
     "symbol": "/",                              // Valid unicode character to replace the item symbol. If not specified, no change will be made.
     "color": "red",                             // Replacement color of item symbol. If not specified, no change will be made.
-<<<<<<< HEAD
     "weight": 2,                                // The relative chance of this variant being selected over other variants when this item is spawned with no explicit variant. Defaults to 1. If it is 0, this variant will not be selected
-    "append": true                              // If this description should just be appended to the base item description instead of completely overwriting it.
-=======
-    "weight": 2,                                // The relative chance of this variant being selected over other variants when this item is spawned with no explicit variant. Defaults to 0. If it is 0, this variant will not be selected
     "append": true,                             // If this description should just be appended to the base item description instead of completely overwriting it.
     "expand_snippets": true                     // Allows to use snippet tags, see #Snippets
->>>>>>> 0cf49e27
   }
 ],
 "flags": ["VARSIZE"],                        // Indicates special effects, see JSON_FLAGS.md
