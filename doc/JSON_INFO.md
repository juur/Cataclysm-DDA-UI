# JSON INFO

Use the `Home` key to return to the top.

- [Introduction](#introduction)
- [Navigating the JSON](#navigating-the-json)
- [File descriptions](#file-descriptions)
  * [`data/json/`](#datajson)
  * [`data/json/items/`](#datajsonitems)
    + [`data/json/items/comestibles`](#datajsonitemscomestibles)
  * [`data/json/requirements/`](#datajsonrequirements)
  * [`data/json/vehicles/`](#datajsonvehicles)
- [Generic properties and formatting](#generic-properties-and-formatting)
  * [Generic properties](#generic-properties)
  * [Formatting](#formatting)
    + [Time duration](#time-duration)
    + [Other formatting](#other-formatting)
- [Description and content of each JSON file](#description-and-content-of-each-json-file)
  * [`data/json/` JSONs](#datajson-jsons)
    + [Ascii_arts](#ascii_arts)
    + [Body_parts](#body_parts)
    + [Bionics](#bionics)
    + [Dreams](#dreams)
    + [Disease](#disease_type)
    + [Item Groups](#item-groups)
    + [Item Category](#item-category)
    + [Materials](#materials)
    + [Monster Groups](#monster-groups)
      - [Group definition](#group-definition)
      - [Monster definition](#monster-definition)
    + [Monster Factions](#monster-factions)
    + [Monsters](#monsters)
    + [Names](#names)
    + [Profession item substitution](#profession-item-substitution)
      - [`description`](#-description-)
      - [`name`](#-name-)
      - [`points`](#-points-)
      - [`addictions`](#-addictions-)
      - [`skills`](#-skills-)
      - [`items`](#-items-)
      - [`pet`](#-pet-)
      - [`flags`](#-flags-)
      - [`cbms`](#-cbms-)
      - [`traits`](#-traits-)
    + [Recipes](#recipes)
    + [Constructions](#constructions)
    + [Scent Types](#scent_types)
    + [Scores, Achievements, and Conducts](#scores-achievements-and-conducts)
      - [`event_transformation`](#event_transformation)
      - [`event_statistic`](#event_statistic)
      - [`score`](#score)
      - [`achievement`](#achievement)
      - [`conduct`](#conduct)
    + [Skills](#skills)
    + [Traits/Mutations](#traits-mutations)
    + [Traps](#traps)
    + [Vehicle Groups](#vehicle-groups)
    + [Vehicle Parts](#vehicle-parts)
    + [Part Resistance](#part-resistance)
    + [Vehicle Placement](#vehicle-placement)
    + [Vehicle Spawn](#vehicle-spawn)
    + [Vehicles](#vehicles)
- [`data/json/items/` JSONs](#datajsonitems-jsons)
    + [Generic Items](#generic-items)
    + [Ammo](#ammo)
    + [Magazine](#magazine)
    + [Armor](#armor)
    + [Pet Armor](#pet-armor)
    + [Books](#books)
      - [Color Key](#color-key)
    + [Comestibles](#comestibles)
    + [Containers](#containers)
    + [Melee](#melee)
    + [Gun](#gun)
    + [Gunmod](#gunmod)
    + [Batteries](#batteries)
    + [Tools](#tools)
    + [Seed Data](#seed-data)
    + [Artifact Data](#artifact-data)
    + [Brewing Data](#brewing-data)
      - [`Charge_type`](#charge-type)
      - [`Effects_carried`](#effects-carried)
      - [`effects_worn`](#effects-worn)
      - [`effects_wielded`](#effects-wielded)
      - [`effects_activated`](#effects-activated)
    + [Software Data](#software-data)
    + [Fuel data](#fuel-data)
    + [Use Actions](#use-actions)
- [`json/` JSONs](#json-jsons)
    + [Harvest](#harvest)
      - [`id`](#-id-)
      - [`type`](#-type-)
      - [`message`](#-message-)
      - [`entries`](#-entries-)
    + [Furniture](#furniture)
      - [`type`](#-type--1)
      - [`move_cost_mod`](#-move-cost-mod-)
      - [`light_emitted`](#-light-emitted-)
      - [`required_str`](#-required-str-)
      - [`crafting_pseudo_item`](#-crafting-pseudo-item-)
      - [`workbench`](#-workbench-)
      - [`plant_data`](#-plant-data-)
    + [Terrain](#terrain)
      - [`type`](#-type--2)
      - [`move_cost`](#-move-cost-)
      - [`light_emitted`](#-light-emitted--1)
      - [`trap`](#-trap-)
      - [`harvestable`](#-harvestable-)
      - [`transforms_into`](#-transforms-into-)
      - [`harvest_season`](#-harvest-season-)
      - [`roof`](#-roof-)
    + [Common To Furniture And Terrain](#common-to-furniture-and-terrain)
      - [`id`](#-id--1)
      - [`name`](#-name--1)
      - [`flags`](#-flags--1)
      - [`connects_to`](#-connects-to-)
      - [`symbol`](#-symbol-)
      - [`looks_like`](#-looks-like-)
      - [`color` or `bgcolor`](#-color--or--bgcolor-)
      - [`max_volume`](#-max-volume-)
      - [`examine_action`](#-examine-action-)
      - [`close" And "open`](#-close--and--open-)
      - [`bash`](#-bash-)
      - [`deconstruct`](#-deconstruct-)
      - [`map_bash_info`](#-map-bash-info-)
      - [`str_min`, `str_max`, `str_min_blocked`, `str_max_blocked`, `str_min_supported`, `str_max_supported`](#-str-min----str-max----str-min-blocked----str-max-blocked----str-min-supported----str-max-supported-)
      - [`sound`, `sound_fail`, `sound_vol`, `sound_fail_vol`](#-sound----sound-fail----sound-vol----sound-fail-vol-)
      - [`furn_set`, `ter_set`](#-furn-set----ter-set-)
      - [`explosive`](#-explosive-)
      - [`destroy_only`](#-destroy-only-)
      - [`bash_below`](#-bash-below-)
      - [`tent_centers`, `collapse_radius`](#-tent-centers----collapse-radius-)
      - [`items`](#-items--1)
      - [`map_deconstruct_info`](#-map-deconstruct-info-)
      - [`furn_set`, `ter_set`](#-furn-set----ter-set--1)
    + [`items`](#-items-2)
    + [`plant_data`](#plant_data-1)
      - [`transform`](#-transform-)
      - [`base`](#-base-)
      - [`growth_multiplier`](#-growth-multiplier-)
      - [`harvest_multiplier`](#-harvest-multiplier-)
    + [clothing_mod](#clothing_mod)
- [Scenarios](#scenarios)
  * [`description`](#-description--1)
  * [`name`](#-name--2)
  * [`points`](#-points--1)
  * [`items`](#-items--3)
  * [`flags`](#-flags--2)
  * [`cbms`](#-cbms--1)
  * [`traits", "forced_traits", "forbidden_traits`](#-traits----forced-traits----forbidden-traits-)
  * [`allowed_locs`](#-allowed-locs-)
  * [`start_name`](#-start-name-)
  * [`professions`](#-professions-)
  * [`map_special`](#-map-special-)
  * [`missions`](#-missions-)
- [Starting locations](#starting-locations)
  * [`name`](#-name--3)
  * [`target`](#-target-)
  * [`flags`](#-flags--3)
    + [`tile_config`](#-tile-config-)
- [Mutation overlay ordering](#mutation-overlay-ordering)
  * [`id`](#-id--2)
  * [`order`](#-order-)
- [MOD tileset](#mod-tileset)
  * [`compatibility`](#-compatibility-)
  * [`tiles-new`](#-tiles-new-)
- [Field types](#-field-types-)

# Introduction
This document describes the contents of the json files used in Cataclysm: Dark days ahead. You are probably reading this if you want to add or change content of Catacysm: Dark days ahead and need to learn more about what to find where and what each file and property does.

# Navigating the JSON
A lot of the JSON involves cross-references to other JSON entities.  To make it easier to navigate, we provide a script `tools/json_tools/cddatags.py` that can build a `tags` file for you.

To run the script you'll need Python 3.  On Windows you'll probably need to install that, and associate `.py` files with Python.  Then open a command prompt, navigate to your CDDA folder, and run `tools\json_tools\cddatags.py`.

To use this feature your editor will need [ctags support](http://ctags.sourceforge.net/).  When that's working you should be able to easily jump to the definition of any entity.  For example, by positioning your cursor over an id and hitting the appropriate key combination.

* In Vim, this feature exists by default, and you can jump to a definition using [`^]`](http://vimdoc.sourceforge.net/htmldoc/tagsrch.html#tagsrch.txt).
* In Notepad++ go to "Plugins" -> "Plugins Admin" and enable the "TagLEET" plugin.  Then select any id and press Alt+Space to open the references window.

# File descriptions
Here's a quick summary of what each of the JSON files contain, broken down by folder. This list is not comprehensive, but covers the broad strokes.

## `data/json/`

| Filename                    | Description
|---                          |---
| achievements.json           | achievements
| anatomy.json                | a listing of player body parts - do not edit
| ascii_arts.json             | ascii arts for item descriptions
| bionics.json                | bionics, does NOT include bionic effects
| body_parts.json             | an expansion of anatomy.json - do not edit
| clothing_mods.json          | definition of clothing mods
| conducts.json               | conducts
| construction.json           | definition of construction menu tasks
| default_blacklist.json      | a standard blacklist of joke monsters
| doll_speech.json            | talk doll speech messages
| dreams.json                 | dream text and linked mutation categories
| disease.json                | disease definitions
| effects.json                | common effects and their effects
| emit.json                   | smoke and gas emissions
| flags.json                  | common flags and their descriptions
| furniture.json              | furniture, and features treated like furniture
| game_balance.json           | various options to tweak game balance
| gates.json                  | gate terrain definitions
| harvest.json                | item drops for butchering corpses
| health_msgs.json            | messages displayed when the player wakes
| item_actions.json           | descriptions of standard item actions
| item_category.json          | item categories and their default sort
| item_groups.json            | item spawn groups
| lab_notes.json              | lab computer messages
| martialarts.json            | martial arts styles and buffs
| materials.json              | material types
| monster_attacks.json        | monster attacks
| monster_drops.json          | monster item drops on death
| monster_factions.json       | monster factions
| monstergroups.json          | monster spawn groups
| monstergroups_egg.json      | monster spawn groups from eggs
| monsters.json               | monster descriptions, mostly zombies
| morale_types.json           | morale modifier messages
| mutation_category.json      | messages for mutation categories
| mutation_ordering.json      | draw order for mutation and CBM overlays in tiles mode
| mutations.json              | traits/mutations
| names.json                  | names used for NPC/player name generation
| overmap_connections.json    | connections for roads and tunnels in the overmap
| overmap_terrain.json        | overmap terrain
| player_activities.json      | player activities
| professions.json            | profession definitions
| recipes.json                | crafting/disassembly recipes
| regional_map_settings.json  | settings for the entire map generation
| road_vehicles.json          | vehicle spawn information for roads
| rotatable_symbols.json      | rotatable symbols - do not edit
| scent_types.json            | type of scent available
| scores.json                 | scores
| skills.json                 | skill descriptions and ID's
| snippets.json               | flier/poster descriptions
| species.json                | monster species
| speech.json                 | monster vocalizations
| statistics.json             | statistics and transformations used to define scores and achievements
| start_locations.json        | starting locations for scenarios
| techniques.json             | generic for items and martial arts
| terrain.json                | terrain types and definitions
| test_regions.json           | test regions
| tips.json                   | tips of the day
| tool_qualities.json         | standard tool qualities and their actions
| traps.json                  | standard traps
| tutorial.json               | messages for the tutorial (that is out of date)
| vehicle_groups.json         | vehicle spawn groups
| vehicle_parts.json          | vehicle parts, does NOT affect flag effects
| vitamin.json                | vitamins and their deficiencies

selected subfolders

## `data/json/items/`

See below for specifics on the various items

| Filename           | Description
|---                 |---
| ammo.json          | common base components like batteries and marbles
| ammo_types.json    | standard ammo types by gun
| archery.json       | bows and arrows
| armor.json         | armor and clothing
| bionics.json       | Compact Bionic Modules (CBMs)
| biosignatures.json | animal waste
| books.json         | books
| chemicals_and_resources.json   | chemical precursors
| comestibles.json   | food/drinks
| containers.json    | containers
| crossbows.json     | crossbows and bolts
| fake.json          | fake items for bionics or mutations
| fuel.json          | liquid fuels
| grenades.json      | grenades and throwable explosives
| handloaded_bullets.json | random ammo
| melee.json         | anything that doesn't go in the other item jsons, melee weapons
| migration.json     | conversions of non-existent items from save games to current items
| newspaper.json     | flyers, newspapers, and survivor notes. snippets.json for messages
| obsolete.json      | items being removed from the game
| ranged.json        | guns
| software.json      | software for SD-cards and USB sticks
| tool_armor.json    | clothes and armor that can be (a)ctivated
| toolmod.json       | modifications of tools
| tools.json         | tools and items that can be (a)ctivated
| vehicle_parts.json | components of vehicles when they aren't on the vehicle

### `data/json/items/comestibles`

## `data/json/requirements/`

Standard components and tools for crafting

| Filename                     | Description
|---                           |---
| ammo.json                    | ammo components
| cooking_components.json      | common ingredient sets
| cooking_requirements.json    | cooking tools and heat sources
| materials.json               | thread, fabric, and other basic materials
| toolsets.json                | sets of tools commonly used together
| uncraft.json                 | common results of taking stuff apart
| vehicle.json                 | tools to work on vehicles


## `data/json/vehicles/`

Groups of vehicle definitions with self-explanatory names of files:

| Filename
|---
| bikes.json
| boats.json
| cars.json
| carts.json
| custom_vehicles.json
| emergency.json
| farm.json
| helicopters.json
| military.json
| trains.json
| trucks.json
| utility.json
| vans_busses.json
| vehicles.json

# Generic properties and formatting
This section describes properties and formatting applied to all of the JSON files.

## Generic properties
A few properties are applicable to most if not all json files and do not need to be described for each json file. These properties are:

| Identifier               | Description
|---                       |---
| type                     | The type of object this json entry is describing. Setting this entry to 'armor' for example means the game will expect properties specific to armor in that entry. Also ties in with 'copy-from' (see below), if you want to inherit properties of another object, it must be of the same tipe.
| [copy-from](https://github.com/CleverRaven/Cataclysm-DDA/tree/master/doc/JSON_INHERITANCE.md)                | The identifier of the item you wish to copy properties from. This allows you to make an exact copy of an item __of the same type__ and only provide entries that should change from the item you copied from.
| [extends](https://github.com/CleverRaven/Cataclysm-DDA/tree/master/doc/JSON_INHERITANCE.md)                  | Modders can add an "extends" field to their definition to append entries to a list instead of overriding the entire list.
| [delete](https://github.com/CleverRaven/Cataclysm-DDA/tree/master/doc/JSON_INHERITANCE.md)                   | Modders can also add a "delete" field that removes elements from lists instead of overriding the entire list.
| [abstract](https://github.com/CleverRaven/Cataclysm-DDA/tree/master/doc/JSON_INHERITANCE.md)                 | Creates an abstract item (an item that does not end up in the game and solely exists in the json to be copied-from. Use this _instead of_ 'id'.



## Formatting
When editing JSON files make sure you apply the correct formatting as shown below.

### Time duration

A string containing one or more pairs of number and time duration unit. Number and unit, as well as each pair, can be separated by an arbitrary amount of spaces.
Available units:
- "hours", "hour", "h" - one hour
- "days", "day", "d" - one day
- "minutes", "minute", "m" - one minute
- "turns", "turn", "t" - one turn,

Examples:
- " +1 day -23 hours 50m " `(1*24*60 - 23*60 + 50 == 110 minutes)`
- "1 turn 1 minutes 9 turns" (1 minute and 10 seconds because 1 turn is 1 second)

### Other formatting

```C++
"//" : "comment", // Preferred method of leaving comments inside json files.
```

Some json strings are extracted for translation, for example item names, descriptions, etc. The exact extraction is handled in `lang/extract_json_strings.py`. Apart from the obvious way of writing a string without translation context, the string can also have an optional translation context (and sometimes a plural form), by writing it like:

```JSON
"name": { "ctxt": "foo", "str": "bar", "str_pl": "baz" }
```

or, if the plural form is the same as the singular form:

```JSON
"name": { "ctxt": "foo", "str_sp": "foo" }
```

You can also add comments for translators by adding a "//~" entry like below. The
order of the entries does not matter.

```JSON
"name": {
    "//~": "as in 'foobar'",
    "str": "bar"
}
```

Currently, only some JSON values support this syntax (see [here](https://github.com/CleverRaven/Cataclysm-DDA/blob/master/doc/TRANSLATING.md#translation) for a list of supported values and more detailed explanation).

# Description and content of each JSON file
This section describes each json file and their contents. Each json has their own unique properties that are not shared with other Json files (for example 'chapters' property used in books does not apply to armor). This will make sure properties are only described and used within the context of the appropriate JSON file.


## `data/json/` JSONs

### Ascii_arts

| Identifier        | Description
|---                |---
| id                | Unique ID. Must be one continuous word, use underscores if necessary.
| picture           | Array of string, each entry is a line of an ascii picture and must be at most 42 columns long.

```C++
  {
    "type": "ascii_art",
    "id": "cashcard",
    "picture": [
      "",
      "",
      "",
      "       <color_white>╔═══════════════════╗",
      "       <color_white>║                   ║",
      "       <color_white>║</color> <color_yellow>╔═   ╔═╔═╗╔═║ ║</color>   <color_white>║",
      "       <color_white>║</color> <color_yellow>║═ ┼ ║ ║═║╚╗║═║</color>   <color_white>║",
      "       <color_white>║</color> <color_yellow>╚═   ╚═║ ║═╝║ ║</color>   <color_white>║",
      "       <color_white>║                   ║",
      "       <color_white>║   RIVTECH TRUST   ║",
      "       <color_white>║                   ║",
      "       <color_white>║                   ║",
      "       <color_white>║ 555 993 55221 066 ║",
      "       <color_white>╚═══════════════════╝"
    ]
  }
```

### Body_parts

| Identifier        | Description
|---                |---
| id                | (_mandatory_) Unique ID. Must be one continuous word, use underscores if necessary.
| name              | (_mandatory_) In-game name displayed.
| accusative        | (_mandatory_) Accusative form for this bodypart.
| heading           | (_mandatory_) How it's displayed in headings.
| heading_multiple  | (_mandatory_) Plural form of heading.
| hp_bar_ui_text    | (_mandatory_) How it's displayed next to the hp bar in the panel.
| main_part         | (_mandatory_) What is the main part this one is attached to. (If this is a main part it's attached to itself)
| base_hp           | (_mandatory_) The amount of hp this part has before any modification.
| opposite_part     | (_mandatory_) What is the opposite part ot this one in case of a pair.
| hit_size          | (_mandatory_) Size of the body part when doing an unweighted selection.
| hit_size_relative | (_mandatory_) Hit sizes for attackers who are smaller, equal in size, and bigger.
| hit_difficulty    | (_mandatory_) How hard is it to hit a given body part, assuming "owner" is hit. Higher number means good hits will veer towards this part, lower means this part is unlikely to be hit by inaccurate attacks. Formula is `chance *= pow(hit_roll, hit_difficulty)`
| stylish_bonus     | (_optional_) Mood bonus associated with wearing fancy clothing on this part. (default: `0`)
| hot_morale_mod    | (_optional_) Mood effect of being too hot on this part. (default: `0`)
| cold_morale_mod   | (_optional_) Mood effect of being too cold on this part. (default: `0`)
| squeamish_penalty | (_optional_) Mood effect of wearing filthy clothing on this part. (default: `0`)
| stat_hp_mods      | (_optional_) Values modifiying hp_max of this part following this formula: `hp_max += int_mod*int_max + dex_mod*dex_max + str_mod*str_max + per_mod*per_max + health_mod*get_healthy()` with X_max being the unmodifed value of the X stat and get_healthy() being the hidden health stat of the character.
| bionic_slots      | (_optional_) How many bionic slots does this part have.

```C++
  {
    "id": "torso",
    "type": "body_part",
    "name": "torso",
    "accusative": { "ctxt": "bodypart_accusative", "str": "torso" },
    "heading": "Torso",
    "heading_multiple": "Torso",
    "hp_bar_ui_text": "TORSO",
    "encumbrance_text": "Dodging and melee is hampered.",
    "main_part": "torso",
    "opposite_part": "torso",
    "hit_size": 45,
    "hit_size_relative": [ 20, 33.33, 36.57 ],
    "hit_difficulty": 1,
    "side": "both",
    "legacy_id": "TORSO",
    "stylish_bonus": 6,
    "hot_morale_mod": 2,
    "cold_morale_mod": 2,
    "squeamish_penalty": 6,
    "base_hp": 60,
    "stat_hp_mods": { "int_mod": 4.0, "dex_mod": 1.0, "str_mod": 1.0, "per_mod": 1.0, "health_mod": 1.0 },
    "bionic_slots": 80
  }
```

### Bionics

| Identifier                  | Description
|---                          |---
| id                          | Unique ID. Must be one continuous word, use underscores if necessary.
| name                        | In-game name displayed.
| description                 | In-game description.
| act_cost                    | (_optional_) How many kJ it costs to activate the bionic.  Strings can be used "1 kJ"/"1000 J"/"1000000 mJ" (default: `0`)
| deact_cost                  | (_optional_) How many kJ it costs to deactivate the bionic.  Strings can be used "1 kJ"/"1000 J"/"1000000 mJ" (default: `0`)
| react_cost                  | (_optional_) How many kJ it costs over time to keep this bionic active, does nothing without a non-zero "time".  Strings can be used "1 kJ"/"1000 J"/"1000000 mJ" (default: `0`)
| time                        | (_optional_) How long, when activated, between drawing cost. If 0, it draws power once. (default: `0`)
| upgraded_bionic             | (_optional_) Bionic that can be upgraded by installing this one.
| available_upgrades          | (_optional_) Upgrades available for this bionic, i.e. the list of bionics having this one referenced by `upgraded_bionic`.
| encumbrance                 | (_optional_) A list of body parts and how much this bionic encumber them.
| weight_capacity_bonus       | (_optional_) Bonus to weight carrying capacity in grams, can be negative.  Strings can be used - "5000 g" or "5 kg" (default: `0`)
| weight_capacity_modifier    | (_optional_) Factor modifying base weight carrying capacity. (default: `1`)
| canceled_mutations          | (_optional_) A list of mutations/traits that are removed when this bionic is installed (e.g. because it replaces the fault biological part).
| included_bionics            | (_optional_) Additional bionics that are installed automatically when this bionic is installed. This can be used to install several bionics from one CBM item, which is useful as each of those can be activated independently.
| included                    | (_optional_) Whether this bionic is included with another. If true this bionic does not require a CBM item to be defined. (default: `false`)
| env_protec                  | (_optional_) How much environmental protection does this bionic provide on the specified body parts.
| bash_protec                 | (_optional_) How much bash protection does this bionic provide on the specified body parts.
| cut_protec                  | (_optional_) How much cut protection does this bionic provide on the specified body parts.
| bullet_protect              | (_optional_) How much bullet protect does this bionic provide on the specified body parts.
| occupied_bodyparts          | (_optional_) A list of body parts occupied by this bionic, and the number of bionic slots it take on those parts.
| capacity                    | (_optional_) Amount of power storage added by this bionic.  Strings can be used "1 kJ"/"1000 J"/"1000000 mJ" (default: `0`)
| fuel_options                | (_optional_) A list of fuel that this bionic can use to produce bionic power.
| is_remote_fueled            | (_optional_) If true this bionic allows you to plug your power banks to an external power source (solar backpack, UPS, vehicle etc) via a cable. (default: `false`)
| fuel_capacity               | (_optional_) Volume of fuel this bionic can store.
| fuel_efficiency             | (_optional_) Fraction of fuel energy converted into power. (default: `0`)
| passive_fuel_efficiency     | (_optional_) Fraction of fuel energy passively converted into power. Useful for CBM using PERPETUAL fuel like `muscle`, `wind` or `sun_light`. (default: `0`)
| exothermic_power_gen        | (_optional_) If true this bionic emits heat when producing power. (default: `false`)
| coverage_power_gen_penalty  | (_optional_) Fraction of coverage diminishing fuel_efficiency. Float between 0.0 and 1.0. (default: `nullopt`)
| power_gen_emission          | (_optional_) `emit_id` of the field emitted by this bionic when it produces energy. Emit_ids are defined in `emit.json`.
| stat_bonus                  | (_optional_) List of passive stat bonus. Stat are designated as follow: "DEX", "INT", "STR", "PER".
| enchantments                | (_optional_) List of enchantments applied by this CBM (see MAGIC.md for instructions on enchantment. NB: enchantments are not necessarily magic.)
| learned_spells              | (_optional_) Map of {spell:level} you gain when installing this CBM, and lose when you uninstall this CBM. Spell classes are automatically gained.
| installation_requirement    | (_optional_) Requirment id pointing to a requirment defining the tools and componentsnt necessary to install this CBM.
| vitamin_absorb_mod          | (_optional_) Modifier to vitamin absorbtion, affects all vitamins. (default: `1.0`)

```C++
{
    "id"           : "bio_batteries",
    "name"         : "Battery System",
    "active"       : false,
    "act_cost"     : 0,
    "time"         : 1,
    "fuel_efficiency": 1,
    "stat_bonus": [ [ "INT", 2 ], [ "STR", 2 ] ],
    "fuel_options": [ "battery" ],
    "fuel_capacity": 500,
    "encumbrance"  : [ [ "torso", 10 ], [ "arm_l", 10 ], [ "arm_r", 10 ], [ "leg_l", 10 ], [ "leg_r", 10 ], [ "foot_l", 10 ], [ "foot_r", 10 ] ],
    "description"  : "You have a battery draining attachment, and thus can make use of the energy contained in normal, everyday batteries. Use 'E' to consume batteries.",
    "canceled_mutations": ["HYPEROPIC"],
    "installation_requirement": "sewing_standard",
    "included_bionics": ["bio_blindfold"]
},
{
    "id": "bio_purifier",
    "type": "bionic",
    "name": "Air Filtration System",
    "description": "Surgically implanted in your trachea is an advanced filtration system.  If toxins, or airborne diseases find their way into your windpipe, the filter will attempt to remove them.",
    "occupied_bodyparts": [ [ "torso", 4 ], [ "mouth", 2 ] ],
    "env_protec": [ [ "mouth", 7 ] ],
    "bash_protec": [ [ "leg_l", 3 ], [ "leg_r", 3 ] ],
    "cut_protec": [ [ "leg_l", 3 ], [ "leg_r", 3 ] ],
    "bullet_protec": [ [ "leg_l", 3 ], [ "leg_r", 3 ] ],
    "flags": [ "BIONIC_NPC_USABLE" ]
}
```

Bionics effects are defined in the code and new effects cannot be created through JSON alone.
When adding a new bionic, if it's not included with another one, you must also add the corresponding CBM item in `data/json/items/bionics.json`. Even for a faulty bionic.

### Dreams

| Identifier | Description
|---         |---
| messages   | List of potential dreams.
| category   | Mutation category needed to dream.
| strength   | Mutation category strength required (1 = 20-34, 2 = 35-49, 3 = 50+).

```C++
{
    "messages" : [
        "You have a strange dream about birds.",
        "Your dreams give you a strange feathered feeling."
    ],
    "category" : "MUTCAT_BIRD",
    "strength" : 1
}
```

### Disease

| Identifier         | Description
|---                 |---
| id                 | Unique ID. Must be one continuous word, use underscores if necessary.
| min_duration       | The minimum duration the disease can last. Uses strings "x m", "x s","x d".
| max_duration       | The maximum duration the disease can last.
| min_intensity      | The minimum intensity of the effect applied by the disease
| max_intensity      | The maximum intensity of the effect.
| health_threshold   | The amount of health above which one is immune to the disease. Must be between -200 and 200. (optional )
| symptoms           | The effect applied by the disease.
| affected_bodyparts | The list of bodyparts on which the effect is applied. (optional, default to num_bp)


```json
  {
    "type": "disease_type",
    "id": "bad_food",
    "min_duration": "6 m",
    "max_duration": "1 h",
    "min_intensity": 1,
    "max_intensity": 1,
    "affected_bodyparts": [ "TORSO" ],
    "health_threshold": 100,
    "symptoms": "foodpoison"
  }
```

### Item Groups

Item groups have been expanded, look at [the detailed docs](ITEM_SPAWN.md) to their new description.
The syntax listed here is still valid.

| Identifier | Description
|---         |---
| id         | Unique ID. Must be one continuous word, use underscores if necessary
| items      | List of potential item ID's. Chance of an item spawning is x/T, where X is the value linked to the specific item and T is the total of all item values in a group.
| groups     | ??

```C++
{
    "id":"forest",
    "items":[
        ["rock", 40],
        ["stick", 95],
        ["mushroom", 4],
        ["mushroom_poison", 3],
        ["mushroom_magic", 1],
        ["blueberries", 3]
    ],
    "groups":[]
}
```

### Item Category

When you sort your inventory by category, these are the categories that are displayed.

| Identifier      | Description
|---              |---
| id              | Unique ID. Must be one continuous word, use underscores if necessary
| name            | The name of the category. This is what shows up in-game when you open the inventory.
| zone            | The corresponding loot_zone (see loot_zones.json)
| sort_rank       | Used to sort categories when displaying.  Lower values are shown first
| priority_zones  | When set, items in this category will be sorted to the priority zone if the conditions are met. If the user does not have the priority zone in the zone manager, the items get sorted into zone set in the 'zone' property. It is a list of objects. Each object has 3 properties: ID: The id of a LOOT_ZONE (see LOOT_ZONES.json), filthy: boolean. setting this means filthy items of this category will be sorted to the priority zone, flags: array of flags

```C++
{
    "id":"armor",
    "name": "ARMOR",
    "zone": "LOOT_ARMOR",
    "sort_rank": -21,
    "priority_zones": [ { "id": "LOOT_FARMOR", "filthy": true, "flags": [ "RAINPROOF" ] } ],
}
```

### Materials

| Identifier       | Description
|---               |---
| `ident`          | Unique ID. Lowercase snake_case. Must be one continuous word, use underscores if necessary.
| `name`           | In-game name displayed.
| `bash_resist`    | How well a material resists bashing damage.
| `cut_resist`     | How well a material resists cutting damage.
| `bullet_resist`  | How well a material resists bullet damage.
| `acid_resist`    | Ability of a material to resist acid.
| `elec_resist`    | Ability of a material to resist electricity.
| `fire_resist`    | Ability of a material to resist fire.
| `chip_resist`    | Returns resistance to being damaged by attacks against the item itself.
| `bash_dmg_verb`  | Verb used when material takes bashing damage.
| `cut_dmg_verb`   | Verb used when material takes cutting damage.
| `dmg_adj`        | Description added to damaged item in ascending severity.
| `dmg_adj`        | Adjectives used to describe damage states of a material.
| `density`        | Density of a material.
| `vitamins`       | Vitamins in a material. Usually overridden by item specific values.
| `specific_heat_liquid` | Specific heat of a material when not frozen (J/(g K)). Default 4.186.
| `specific_heat_solid`  | Specific heat of a material when frozen (J/(g K)). Default 2.108.
| `latent_heat`    | Latent heat of fusion for a material (J/g). Default 334.
| `freeze_point`   | Freezing point of this material (F). Default 32 F ( 0 C ).
| `edible`   | Optional boolean. Default is false.
| `rotting`   | Optional boolean. Default is false.
| `soft`   | Optional boolean. Default is false.
| `reinforces`   | Optional boolean. Default is false.

There are six -resist parameters: acid, bash, chip, cut, elec, and fire. These are integer values; the default is 0 and they can be negative to take more damage.

```C++
{
    "type": "material",
    "ident": "hflesh",
    "name": "Human Flesh",
    "density": 5,
    "specific_heat_liquid": 3.7,
    "specific_heat_solid": 2.15,
    "latent_heat": 260,
    "edible": true,
    "rotting": true,
    "bash_resist": 1,
    "cut_resist": 1,
    "bullet_resist": 1,
    "acid_resist": 1,
    "fire_resist": 1,
    "elec_resist": 1,
    "chip_resist": 2,
    "dmg_adj": [ "bruised", "mutilated", "badly mutilated", "thoroughly mutilated" ],
    "bash_dmg_verb": "bruised",
    "cut_dmg_verb": "sliced",
    "vitamins": [ [ "calcium", 0.1 ], [ "vitB", 1 ], [ "iron", 1.3 ] ],
    "burn_data": [
      { "fuel": 1, "smoke": 1, "burn": 1, "volume_per_turn": "2500_ml" },
      { "fuel": 2, "smoke": 3, "burn": 2, "volume_per_turn": "10000_ml" },
      { "fuel": 3, "smoke": 10, "burn": 3 }
    ]
}
```

### Monster Groups

#### Group definition

| Identifier  | Description
|---          |---
| `name`      | Unique ID. Must be one continuous word, use underscores if necessary.
| `default`   | Default monster, automatically fills in any remaining spawn chances.
| `monsters`  | To choose a monster for spawning, the game creates 1000 entries and picks one. Each monster will have a number of entries equal to it's "freq" and the default monster will fill in the remaining. See the table below for how to build the single monster definitions.
| `is_safe`   | (bool) Check to not trigger safe-mode warning.
| `is_animal` | (bool) Check if that group has only normal animals.

#### Monster definition

| Identifier        | Description
|---                |---
| `monster`         | The monster's unique ID, eg. `"mon_zombie"`.
| `freq`            | Chance of occurrence, x/1000.
| `cost_multiplier` | How many monsters each monster in this definition should count as, if spawning a limited number of monsters.
| `pack_size`       | (_optional_) The minimum and maximum number of monsters in this group that should spawn together.  (default: `[1,1]`)
| `conditions`      | Conditions limit when monsters spawn. Valid options: `SUMMER`, `WINTER`, `AUTUMN`, `SPRING`, `DAY`, `NIGHT`, `DUSK`, `DAWN`. Multiple Time-of-day conditions (`DAY`, `NIGHT`, `DUSK`, `DAWN`) will be combined together so that any of those conditions makes the spawn valid. Multiple Season conditions (`SUMMER`, `WINTER`, `AUTUMN`, `SPRING`) will be combined together so that any of those conditions makes the spawn valid.
| `starts`          | (_optional_) This entry becomes active after this time. (Measured in hours)
| `ends`            | (_optional_) This entry becomes inactive after this time. (Measured in hours)
| `spawn_data`      | (_optional_) Any properties that the monster only has when spawned in this group. `ammo` defines how much of which ammo types the monster spawns with.

```C++
{
    "name" : "GROUP_ANT",
    "default" : "mon_ant",
    "monsters" : [
        { "monster" : "mon_ant_larva", "freq" : 40, "multiplier" : 0 },
        { "monster" : "mon_ant_soldier", "freq" : 90, "multiplier" : 5 },
        { "monster" : "mon_ant_queen", "freq" : 0, "multiplier" : 0 },
        { "monster" : "mon_thing", "freq" : 100, "multiplier" : 0, "pack_size" : [3,5], "conditions" : ["DUSK","DAWN","SUMMER"] }
    ]
}
```

### Monster Factions

| Identifier      | Description
|---              |---
| `name`          | Unique ID. Must be one continuous word, use underscores when necessary.
| `base_faction`  | Optional base faction. Relations to other factions are inherited from it and relations of other factions to this one check this.
| `by_mood`       | Be hostile towards this faction when angry, neutral otherwise. Default attitude to all other factions.
| `neutral`       | Always be neutral towards this faction.
| `friendly`      | Always be friendly towards this faction. By default a faction is friendly towards itself.
| `hate`          | Always be hostile towards this faction. Will change target to monsters of this faction if available.

```C++
{
    "name"         : "cult",
    "base_faction" : "zombie",
    "by_mood"      : ["blob"],
    "neutral"      : ["nether"],
    "friendly"     : ["blob"],
    "hate"         : ["fungus"]
}
```

### Monsters

See MONSTERS.md

### Names

```C++
{ "name" : "Aaliyah", "gender" : "female", "usage" : "given" }, // Name, gender, "given"/"family"/"city" (first/last/city name).
// NOTE: Please refrain from adding name PR's in order to maintain kickstarter exclusivity
```

### Profession item substitution

Defines item replacements that are applied to the starting items based upon the starting traits. This allows for example to replace wool items with non-wool items when the characters starts with the wool allergy trait.

If the JSON objects contains a "item" member, it defines a replacement for the given item, like this:

```C++
{
  "type": "profession_item_substitutions",
  "item": "sunglasses",
  "sub": [
    { "present": [ "HYPEROPIC" ], "new": [ "fitover_sunglasses" ] },
    { "present": [ "MYOPIC" ], "new": [ { "fitover_sunglasses", "ratio": 2 } ] }
  ]
}
```
This defines each item of type "sunglasses" shall be replaced with:
- an item "fitover_sunglasses" if the character has the "HYPEROPIC" trait,
- two items "fitover_sunglasses" if the character has the "MYOPIC" trait.

If the JSON objects contains a "trait" member, it defines a replacement for multiple items that applies when the character has the given trait:
```C++
{
  "type": "profession_item_substitutions",
  "trait": "WOOLALLERGY",
  "sub": [
    { "item": "blazer", "new": [ "jacket_leather_red" ] },
    { "item": "hat_hunting", "new": [ { "item": "hat_cotton", "ratio": 2 } ] }
  ]
}
```C++
This defines characters with the WOOLALLERGY trait get some items replaced:
- "blazer" is converted into "jacket_leather_red",
- each "hat_hunting" is converted into *two* "hat_cotton" items.

### Professions

Professions are specified as JSON object with "type" member set to "profession":

```C++
{
    "type": "profession",
    "ident": "hunter",
    ...
}
```

The ident member should be the unique id of the profession.

The following properties (mandatory, except if noted otherwise) are supported:

#### `description`
(string)

The in-game description.

#### `name`
(string or object with members "male" and "female")

The in-game name, either one gender-neutral string, or an object with gender specific names. Example:
```C++
"name": {
    "male": "Groom",
    "female": "Bride"
}
```

#### `points`
(integer)

Point cost of profession. Positive values cost points and negative values grant points.

#### `addictions`
(optional, array of addictions)

List of starting addictions. Each entry in the list should be an object with the following members:
- "type": the string id of the addiction (see JSON_FLAGS.md),
- "intensity": intensity (integer) of the addiction.

Example:
```C++
"addictions": [
    { "type": "nicotine", "intensity": 10 }
]
```

Mods can modify this list (requires `"edit-mode": "modify"`, see example) via "add:addictions" and "remove:addictions", removing requires only the addiction type. Example:
```C++
{
    "type": "profession",
    "ident": "hunter",
    "edit-mode": "modify",
    "remove:addictions": [
        "nicotine"
    ],
    "add:addictions": [
        { "type": "alcohol", "intensity": 10 }
    ]
}
```

#### `skills`

(optional, array of skill levels)

List of starting skills. Each entry in the list should be an object with the following members:
- "name": the string id of the skill (see skills.json),
- "level": level (integer) of the skill. This is added to the skill level that can be chosen in the character creation.

Example:
```C++
"skills": [
    { "name": "archery", "level": 2 }
]
```

Mods can modify this list (requires `"edit-mode": "modify"`, see example) via "add:skills" and "remove:skills", removing requires only the skill id. Example:
```C++
{
    "type": "profession",
    "ident": "hunter",
    "edit-mode": "modify",
    "remove:skills": [
        "archery"
    ],
    "add:skills": [
        { "name": "computer", "level": 2 }
    ]
}

```

#### `items`

(optional, object with optional members "both", "male" and "female")

Items the player starts with when selecting this profession. One can specify different items based on the gender of the character. Each lists of items should be an array of items ids, or pairs of item ids and snippet ids. Item ids may appear multiple times, in which case the item is created multiple times. The syntax for each of the three lists is identical.

Example:
```C++
"items": {
    "both": [
        "pants",
        "rock",
        "rock",
        ["tshirt_text", "allyourbase"],
        "socks"
    ],
    "male": [
        "briefs"
    ],
    "female": [
        "panties"
    ]
}
```

This gives the player pants, two rocks, a t-shirt with the snippet id "allyourbase" (giving it a special description), socks and (depending on the gender) briefs or panties.

Mods can modify the lists of existing professions. This requires the "edit-mode" member with value "modify" (see example). Adding items to the lists can be done with via "add:both" / "add:male" / "add:female". It allows the same content (it allows adding items with snippet ids). Removing items is done via "remove:both" / "remove:male" / "remove:female", which may only contain items ids.

Example for mods:

```C++
{
    "type": "profession",
    "ident": "hunter",
    "edit-mode": "modify",
    "items": {
        "remove:both": [
            "rock",
            "tshirt_text"
        ],
        "add:both": [ "2x4" ],
        "add:female": [
            ["tshirt_text", "allyourbase"]
        ]
    }
}
```

This mod removes one of the rocks (the other rock is still created), the t-shirt, adds a 2x4 item and gives female characters a t-shirt with the special snippet id.

#### `pets`

(optional, array of string mtype_ids )

A list of strings, each is the same as a monster id
player will start with these as tamed pets.

#### `vehicle`

(optional, string vproto_id )

A  string, which is the same as a vehicle ( vproto_id )
player will start with this as a nearby vehicle.
( it will find the nearest road and place it there, then mark it as "remembered" on the overmap )

#### `flags`

(optional, array of strings)

A list of flags. TODO: document those flags here.

- ```NO_BONUS_ITEMS``` Prevent bonus items (such as inhalers with the ASTHMA trait) from being given to this profession

Mods can modify this via `add:flags` and `remove:flags`.

#### `cbms`

(optional, array of strings)

A list of CBM ids that are implanted in the character.

Mods can modify this via `add:CBMs` and `remove:CBMs`.

#### `traits`

(optional, array of strings)

A list of trait/mutation ids that are applied to the character.

Mods can modify this via `add:traits` and `remove:traits`.

### Recipes

```C++
"result": "javelin",         // ID of resulting item
"category": "CC_WEAPON",     // Category of crafting recipe. CC_NONCRAFT used for disassembly recipes
"id_suffix": "",             // Optional (default: empty string). Some suffix to make the ident of the recipe unique. The ident of the recipe is "<id-of-result><id_suffix>".
"override": false,           // Optional (default: false). If false and the ident of the recipe is already used by another recipe, loading of recipes fails. If true and a recipe with the ident is already defined, the existing recipe is replaced by the new recipe.
"delete_flags": [ "CANNIBALISM" ], // Optional (default: empty list). Flags specified here will be removed from the resultant item upon crafting. This will override flag inheritance, but *will not* delete flags that are part of the item type itself.
"skill_used": "fabrication", // Skill trained and used for success checks
"skills_required": [["survival", 1], ["throw", 2]], // Skills required to unlock recipe
"book_learn": [              // (optional) Array of books that this recipe can be learned from. Each entry contains the id of the book and the skill level at which it can be learned.
    [ "textbook_anarch", 7, "something" ], // The optional third entry defines a name for the recipe as it should appear in the books description (default is the name of resulting item of the recipe)
    [ "textbook_gaswarfare", 8, "" ] // If the name is empty, the recipe is hidden, it will not be shown in the description of the book.
],
"difficulty": 3,             // Difficulty of success check
"time": "5 m",               // Preferred time to perform recipe, can specify in minutes, hours etc.
"time": 5000,                // Legacy time to perform recipe (where 1000 ~= 10 turns ~= 10 seconds game time).
"reversible": false,         // Can be disassembled.
"autolearn": true,           // Automatically learned upon gaining required skills
"autolearn" : [              // Automatically learned upon gaining listed skills
    [ "survival", 2 ],
    [ "fabrication", 3 ]
],
"decomp_learn" : 4,          // Can be learned by disassembling an item of same type as result at this level of the skill_used
"decomp_learn" : [           // Can be learned by disassembling an item of same type as result at specified levels of skills
    [ "survival", 1 ],
    [ "fabrication", 2 ]
],
"batch_time_factors": [25, 15], // Optional factors for batch crafting time reduction. First number specifies maximum crafting time reduction as percentage, and the second number the minimal batch size to reach that number. In this example given batch size of 20 the last 6 crafts will take only 3750 time units.
"flags": [                   // A set of strings describing boolean features of the recipe
  "BLIND_EASY",
  "ANOTHERFLAG"
],
"construction_blueprint": "camp", // an optional string containing an update_mapgen_id.  Used by faction camps to upgrade their buildings
"on_display": false,         // this is a hidden construction item, used by faction camps to calculate construction times but not available to the player
"qualities": [               // Generic qualities of tools needed to craft
  {"id":"CUT","level":1,"amount":1}
],
"tools": [                   // Specific tools needed to craft
[
    [ "fire", -1 ]           // Charges consumed when tool is used, -1 means no charges are consumed
]],
"components": [              // Equivalent tools or components are surrounded by a single set of brackets
[
  [ "spear_wood", 1 ],       // Number of charges/items required
  [ "pointy_stick", 1 ]
],
[
  [ "rag", 1 ],
  [ "leather", 1 ],
  [ "fur", 1 ]
],
[
  [ "plant_fibre", 20, false ], // Optional flag for recoverability, default is true.
  [ "sinew", 20, false ],
  [ "thread", 20, false ],
  [ "duct_tape", 20 ]  // Certain items are flagged as unrecoverable at the item definition level.
]
]
```

#### Overlapping recipe component requirements

If recipes have requirements which overlap, this makes it more
difficult for the game to calculate whether it is possible to craft a recipe at
all.

For example, the survivor telescope recipe has the following requirements
(amongst others):

```
1 high-quality lens
AND
1 high-quality lens OR 1 small high-quality lens
```

These overlap because both list the high-quality lens.

A small amount of overlap (such as the above) can be handled, but if you have
too many component lists which overlap in too many ways, then you may see an
error during recipe finalization that your recipe is too complex.  In this
case, the game may not be able to corectly predict whether it can be crafted.

To work around this issue, if you do not wish to simplify the recipe
requirements, then you can split your recipe into multiple steps.  For
example, if we wanted to simplify the above survivor telescope recipe we could
introduce an intermediate item "survivor eyepiece", which requires one of
either lens, and then the telescope would require a high-quality lens and an
eyepiece.  Overall, the requirements are the same, but neither recipe has any
overlap.

For more details, see [this pull
request](https://github.com/CleverRaven/Cataclysm-DDA/pull/36657) and the
[related issue](https://github.com/CleverRaven/Cataclysm-DDA/issues/32311).

### Constructions
```C++
"description": "Spike Pit",                                         // Description string displayed in the construction menu
"category": "DIG",                                                  // Construction category
"required_skills": [ [ "survival", 1 ] ],                           // Skill levels required to undertake construction
"time": "30 m",                                                         // Time required to complete construction. Integers will be read as minutes or a time string can be used.
"components": [ [ [ "spear_wood", 4 ], [ "pointy_stick", 4 ] ] ],   // Items used in construction
"pre_terrain": "t_pit",                                             // Required terrain to build on
"post_terrain": "t_pit_spiked"                                      // Terrain type after construction is complete
```

### Scent_types

| Identifier               | Description
|---                       |---
| id                       | Unique ID. Must be one continuous word, use underscores if necessary.
| receptive_species        | Species able to track this scent. Must use valid ids defined in `species.json`

```json
  {
    "type": "scent_type",
    "id": "sc_flower",
    "receptive_species": [ "MAMMAL", "INSECT", "MOLLUSK", "BIRD" ]
  }
```

### Scores, Achievements, and Conducts

Scores are defined in two or three steps based on *events*.  To see what events
exist and what data they contain, read [`event.h`](../src/event.h).

Each event contains a certain set of fields.  Each field has a string key and a
`cata_variant` value.  The fields should provide all the relevant information
about the event.

For example, consider the `gains_skill_level` event.  You can see this
specification for it in `event.h`:

```C++
template<>
struct event_spec<event_type::gains_skill_level> {
    static constexpr std::array<std::pair<const char *, cata_variant_type>, 3> fields = {{
            { "character", cata_variant_type::character_id },
            { "skill", cata_variant_type::skill_id },
            { "new_level", cata_variant_type::int_ },
        }
    };
};
```

From this, you can see that this event type has three fields:
* `character`, with the id of the character gaining the level.
* `skill`, with the id of the skill gained.
* `new_level`, with the integer level newly acquired in that skill.

Events are generated by the game when in-game circumstances dictate.  These
events can be transformed and summarized in various ways.  There are three
concepts involved: event streams, event statistics, and scores.

* Each `event_type` defined by the game generates an event stream.
* Further event streams can be defined in json by applying an
  `event_transformation` to an existing event stream.
* An `event_statistic` summarizes an event stream into a single value (usually
  a number, but other types of value are possible).
* A `score` uses such a statistic to define an in-game score which players can
  see.

#### `event_transformation`

An `event_transformation` can modify an event stream, producing another event
stream.

The input stream to be transformed is specified either as an `"event_type"`, to
use one of the built-in event type streams, or an `"event_transformation"`,
to use another json-defined transformed event stream.

Any or all of the following alterations can be made to the event stream:

* Add new fields to each event based on event field transformations.  The event
  field transformations can be found in
  [`event_field_transformation.cpp`](../src/event_field_transformation.cpp).
* Filter events based on the values they contain to produce a stream containing
  some subset of the input stream.
* Drop some fields which are not of interest in the output stream.

Here are examples of each modification:

```C++
"id": "avatar_kills_with_species",
"type": "event_transformation",
"event_type": "character_kills_monster", // Transformation acts upon events of this type
"new_fields": { // A dictionary of new fields to add to the event
    // The key is the new field name; the value should be a dictionary of one element
    "species": {
        // The key specifies the event_field_transformation to apply; the value specifies
        // the input field whose value should be provided to that transformation.
        // So, in this case, we are adding a new field 'species' which will
        // contain the species of the victim of this kill event.
        "species_of_monster": "victim_type"
    }
}
```

```C++
"id": "moves_on_horse",
"type": "event_transformation",
"event_type" : "avatar_moves", // An event type.  The transformation will act on events of this type
"value_constraints" : { // A dictionary of constraints
    // Each key is the field to which the constraint applies
    // The value specifies the constraint.
    // "equals" can be used to specify a constant cata_variant value the field must take.
    // "equals_statistic" specifies that the value must match the value of some statistic (see below)
    "mount" : { "equals": [ "mtype_id", "mon_horse" ] }
}
// Since we are filtering to only those events where 'mount' is 'mon_horse', we
// might as well drop the 'mount' field, since it provides no useful information.
"drop_fields" : [ "mount" ]
```

The parameter to `"equals"` is normally a length-two array specifying a
`cata_variant_type` and a value.  As a short cut, you can simply specify an
`int` or `bool` (e.g. `"equals": 7` or `"equals": true`) for fields which have
those types.

Value constraints are type-checked, so you should see an error message at game
data verification time if the variant type you have specified doesn't match the
type of the field you're matching.

#### `event_statistic`

As with `event_transformation`, an `event_statistic` requires an input event
stream.  That input stream can be specified in the same was as for
`event_transformation`, via one of the following two entries:

```C++
"event_type" : "avatar_moves" // Events of this built-in type
"event_transformation" : "moves_on_horse" // Events resulting from this json-defined transformation
```

Then it specifies a particular `stat_type` and potentially additional details
as follows:

The number of events:
```C++
"stat_type" : "count"
```

The sum of the numeric value in the specified field across all events:
```C++
"stat_type" : "total"
"field" : "damage"
```

The maximum of the numeric value in the specified field across all events:
```C++
"stat_type" : "maximum"
"field" : "damage"
```

The minimum of the numeric value in the specified field across all events:
```C++
"stat_type" : "minimum"
"field" : "damage"
```

Assume there is only a single event to consider, and take the value of the
given field for that unique event:
```C++
"stat_type": "unique_value",
"field": "avatar_id"
```

The value of the given field for the first event in the input stream:
```C++
"stat_type": "first_value",
"field": "avatar_id"
```

The value of the given field for the last event in the input stream:
```C++
"stat_type": "last_value",
"field": "avatar_id"
```

Regardless of `stat_type`, each `event_statistic` can also have:
```C++
// Intended for use in describing scores and achievement requirements.
"description": "Number of things"
```

#### `score`

Scores simply associate a description to an event for formatting in tabulations
of scores.  The `description` specifies a string which is expected to contain a
`%s` format specifier where the value of the statistic will be inserted.

Note that even though most statistics yield an integer, you should still use
`%s`.

If the underlying statistic has a description, then the score description is
optional.  It defaults to "<statistic description>: <value>".

```C++
"id": "score_headshots",
"type": "score",
"description": "Headshots: %s",
"statistic": "avatar_num_headshots"
```

#### `achievement`

Achievements are goals for the player to aspire to, in the usual sense of the
term as popularised in other games.

An achievement is specified via requirements, each of which is a constraint on
an `event_statistic`.  For example:

```C++
{
  "id": "achievement_kill_zombie",
  "type": "achievement",
  // The achievement name and description are used for the UI.
  // Description is optional and can provide extra details if you wish.
  "name": "One down, billions to go\u2026",
  "description": "Kill a zombie",
  "requirements": [
    // Each requirement must specify the statistic being constrained, and the
    // constraint in terms of a comparison against some target value.
    { "event_statistic": "num_avatar_zombie_kills", "is": ">=", "target": 1 }
  ]
},
```

The `"is"` field must be `">="`, `"<="` or `"anything"`.  When it is not
`"anything"` the `"target"` must be present, and must be an integer.

Additional optional fields for each entry in `requirements` are:

* `"visible"`, which can take the values `"always"`,
  `"when_requirement_completed"`, `"when_achievement_completed"`, or `"never"`
  to dictate when a requirement is visible.  Non-visible requirements will be
  hidden in the UI.
* `"description"` will override the default description of the requirement, for
  cases where the default is not suitable.  The default takes the form `x/y
  foo` where `x` is the current statistic value, `y` is the target value, and
  `foo` is the statistic description (if any).

There are further optional fields for the `achievement`:

```C++
"hidden_by": [ "other_achievement_id" ]
```

Give a list of other achievement ids.  This achievement will be hidden (i.e.
not appear in the achievements UI) until all of the achievements listed have
been completed.

Use this to prevent spoilers or to reduce clutter in the list of achievements.

If you want an achievement to be hidden until completed, then mark it as
`hidden_by` its own id.

```C++
"time_constraint": { "since": "game_start", "is": "<=", "target": "1 minute" }
```

This allows putting a time limit (either a lower or upper bound) on when the
achievement can be claimed.  The `"since"` field can be either `"game_start"`
or `"cataclysm"`.  The `"target"` describes an amount of time since that
reference point.

Note that achievements can only be captured when a statistic listed in their
requirements changes.  So, if you want an achievement which would normally be
triggered by reaching some time threshold (such as "survived a certain amount
of time") then you must place some requirement alongside it to trigger it after
that time has passed.  Pick some statistic which is likely to change often, and
add an `"anything"` constraint on it.  For example:

```C++
{
  "id": "achievement_survive_one_day",
  "type": "achievement",
  "description": "The first day of the rest of their unlives",
  "time_constraint": { "since": "game_start", "is": ">=", "target": "1 day" },
  "requirements": [ { "event_statistic": "num_avatar_wake_ups", "is": "anything" } ]
},
```

This is a simple "survive a day" but is triggered by waking up, so it will be
completed when you wake up for the first time after 24 hours into the game.

#### `conduct`

A conduct is a self-imposed constraint that players can choose to aspire to
maintain.  In some ways a conduct is the opposite of an achievement: it
specifies a set of conditions which can be true at the start of a game, but
might cease to be true at some point.

The implementation of conducts shares a lot with achievements, and their
specification in JSON uses all the same fields.  Simply change the `"type"`
from `"achievement"` to `"conduct"`.

The game enforces that any requirements you specify for a conduct must "become
false" in the sense that once they are false, they can never become true again.
So, for example, an upper bound on some monotonically increasing statistic is
acceptable, but you cannot use a constraint on a statistic which might go down
and up arbitrarily.

With a good motivating example, this constraint might be weakened, but for now
it is present to help catch errors.

### Skills

```C++
"ident" : "smg",  // Unique ID. Must be one continuous word, use underscores if necessary
"name" : "submachine guns",  // In-game name displayed
"description" : "Your skill with submachine guns and machine pistols. Halfway between a pistol and an assault rifle, these weapons fire and reload quickly, and may fire in bursts, but they are not very accurate.", // In-game description
"tags" : ["gun_type"]  // Special flags (default: none)
```

### Traits/Mutations

```C++
"id": "LIGHTEATER",  // Unique ID
"name": "Optimist",  // In-game name displayed
"points": 2,         // Point cost of the trait. Positive values cost points and negative values give points
"visibility": 0,     // Visibility of the trait for purposes of NPC interaction (default: 0)
"ugliness": 0,       // Ugliness of the trait for purposes of NPC interaction (default: 0)
"cut_dmg_bonus": 3, // Bonus to unarmed cut damage (default: 0)
"pierce_dmg_bonus": 3, // Bonus to unarmed pierce damage (default: 0.0)
"bash_dmg_bonus": 3, // Bonus to unarmed bash damage (default: 0)
"butchering_quality": 4, // Butchering quality of this mutations (default: 0)
"rand_cut_bonus": { "min": 2, "max": 3 }, // Random bonus to unarmed cut damage between min and max.
"rand_bash_bonus": { "min": 2, "max": 3 }, // Random bonus to unarmed bash damage between min and max.
"bodytemp_modifiers" : [100, 150], // Range of additional bodytemp units (these units are described in 'weather.h'. First value is used if the person is already overheated, second one if it's not.
"bodytemp_sleep" : 50, // Additional units of bodytemp which are applied when sleeping
"initial_ma_styles": [ "style_crane" ], // (optional) A list of ids of martial art styles of which the player can choose one when starting a game.
"mixed_effect": false, // Whether the trait has both positive and negative effects. This is purely declarative and is only used for the user interface. (default: false)
"description": "Nothing gets you down!" // In-game description
"starting_trait": true, // Can be selected at character creation (default: false)
"valid": false,      // Can be mutated ingame (default: true)
"purifiable": false, //Sets if the mutation be purified (default: true)
"profession": true, //Trait is a starting profession special trait. (default: false)
"debug": false,     //Trait is for debug purposes (default: false)
"player_display": true, //Trait is displayed in the `@` player display menu
"category": ["MUTCAT_BIRD", "MUTCAT_INSECT"], // Categories containing this mutation
"prereqs": ["SKIN_ROUGH"], // Needs these mutations before you can mutate toward this mutation
"prereqs2": ["LEAVES"], //Also need these mutations before you can mutate towards this mutation. When both set creates 2 different mutation paths, random from one is picked. Only use together with "prereqs"
"threshreq": ["THRESH_SPIDER"], //Required threshold for this mutation to be possible
"cancels": ["ROT1", "ROT2", "ROT3"], // Cancels these mutations when mutating
"changes_to": ["FASTHEALER2"], // Can change into these mutations when mutating further
"leads_to": [], // Mutations that add to this one
"passive_mods" : { //increases stats with the listed value. Negative means a stat reduction
            "per_mod" : 1, //Possible values per_mod, str_mod, dex_mod, int_mod
            "str_mod" : 2
},
"wet_protection":[{ "part": "head", // Wet Protection on specific bodyparts
                    "good": 1 } ] // "neutral/good/ignored" // Good increases pos and cancels neg, neut cancels neg, ignored cancels both
"vitamin_rates": [ [ "vitC", -1200 ] ], // How much extra vitamins do you consume per minute. Negative values mean production
"vitamins_absorb_multi": [ [ "flesh", [ [ "vitA", 0 ], [ "vitB", 0 ], [ "vitC", 0 ], [ "calcium", 0 ], [ "iron", 0 ] ], [ "all", [ [ "vitA", 2 ], [ "vitB", 2 ], [ "vitC", 2 ], [ "calcium", 2 ], [ "iron", 2 ] ] ] ], // multiplier of vitamin absorption based on material. "all" is every material. supports multiple materials.
"craft_skill_bonus": [ [ "electronics", -2 ], [ "tailor", -2 ], [ "mechanics", -2 ] ], // Skill affected by the mutation and their bonuses. Bonuses can be negative, a bonus of 4 is worth 1 full skill level.
"restricts_gear" : [ "torso" ], //list of bodyparts that get restricted by this mutation
"allow_soft_gear" : true, //If there is a list of 'restricts_gear' this sets if the location still allows items made out of soft materials (Only one of the types need to be soft for it to be considered soft). (default: false)
"destroys_gear" : true, //If true, destroys the gear in the 'restricts_gear' location when mutated into. (default: false)
"encumbrance_always" : [ // Adds this much encumbrance to selected body parts
    [ "arm_l", 20 ],
    [ "arm_r", 20 ]
],
"encumbrance_covered" : [ // Adds this much encumbrance to selected body parts, but only if the part is covered by not-OVERSIZE worn equipment
    [ "hand_l", 50 ],
    [ "hand_r", 50 ]
],
"armor" : [ // Protects selected body parts this much. Resistances use syntax like `PART RESISTANCE` below.
    [
        [ "head" ],
        { "bash" : 2 } // The resistance provided to the body part(s) selected above
    ],
    [   // NOTE: Resistances are applies in order and ZEROED between applications!
        [ "arm_l", "arm_r" ], // Overrides the above settings for those body parts
        { "bash" : 1 }        // ...and gives them those resistances instead
    ]
],
"stealth_modifier" : 0, // Percentage to be subtracted from player's visibility range, capped to 60. Negative values work, but are not very effective due to the way vision ranges are capped
"active" : true, //When set the mutation is an active mutation that the player needs to activate (default: false)
"starts_active" : true, //When true, this 'active' mutation starts active (default: false, requires 'active')
"cost" : 8, // Cost to activate this mutation. Needs one of the hunger, thirst, or fatigue values set to true. (default: 0)
"time" : 100, //Sets the amount of (turns * current player speed ) time units that need to pass before the cost is to be paid again. Needs to be higher than one to have any effect. (default: 0)
"hunger" : true, //If true, activated mutation increases hunger by cost. (default: false)
"thirst" : true, //If true, activated mutation increases thirst by cost. (default: false)
"fatigue" : true, //If true, activated mutation increases fatigue by cost. (default: false)
"scent_modifier": 0.0,// float affecting the intensity of your smell. (default: 1.0)
"scent_intensity": 800,// int affecting the target scent toward which you current smell gravitates. (default: 500)
"scent_mask": -200,// int added to your target scent value. (default: 0)
"scent_type": "sc_flower",// scent_typeid, defined in scent_types.json, The type scent you emit. (default: empty)
"consume_time_modifier": 1.0f,//time to eat or drink is multiplied by this
"bleed_resist": 1000, // Int quantifiying your resistance to bleed effect, if its > to the intensity of the effect you don't get any bleeding. (default: 0)
"fat_to_max_hp": 1.0, // Amount of hp_max gained for each unit of bmi above character_weight_category::normal. (default: 0.0)
"healthy_rate": 0.0, // How fast your health can change. If set to 0 it never changes. (default: 1.0)
"weakness_to_water": 5, // How much damage water does to you, negative values heal you. (default: 0)
"ignored_by": [ "ZOMBIE" ], // List of species ignoring you. (default: empty)
"anger_relations": [ [ "MARSHMALLOW", 20 ], [ "GUMMY", 5 ], [ "CHEWGUM", 20 ] ], // List of species angered by you and by how much, can use negative value to calm.  (default: empty)
"can_only_eat": [ "junk" ], // List of materiel required for food to be comestible for you. (default: empty)
"can_only_heal_with": [ "bandage" ], // List of med you are restricted to, this includes mutagen,serum,aspirin,bandages etc... (default: empty)
"can_heal_with": [ "caramel_ointement" ], // List of med that will work for you but not for anyone. See `CANT_HEAL_EVERYONE` flag for items. (default: empty)
"allowed_category": [ "ALPHA" ], // List of category you can mutate into. (default: empty)
"no_cbm_on_bp": [ "torso", "head", "eyes", "mouth", "arm_l" ], // List of body parts that can't receive cbms. (default: empty)
"lumination": [ [ "head", 20 ], [ "arm_l", 10 ] ], // List of glowing bodypart and the intensity of the glow as a float. (default: empty)
"metabolism_modifier": 0.333, // Extra metabolism rate multiplier. 1.0 doubles usage, -0.5 halves.
"fatigue_modifier": 0.5, // Extra fatigue rate multiplier. 1.0 doubles usage, -0.5 halves.
"fatigue_regen_modifier": 0.333, // Modifier for the rate at which fatigue and sleep deprivation drops when resting.
"healing_awake": 1.0, // Healing rate per turn while awake.
"healing_resting": 0.5, // Healing rate per turn while resting.
"mending_modifier": 1.2 // Multiplier on how fast your limbs mend - This value would make your limbs mend 20% faster
"transform": { "target": "BIOLUM1", // Trait_id of the mutation this one will transfomr into
               "msg_transform": "You turn your photophore OFF.", // message displayed upon transformation
               "active": false , // Will the target mutation start powered ( turn ON ).
               "moves": 100 // how many moves this costs. (default: 0)
},
"triggers": [ // List of sublist of triggers, all sublists must be True for the mutation to activate
  [ // Sublist of trigger: at least one trigger must be true for the sublist to be true
    {
      "trigger_type": "MOOD", // What variable is tracked by this trigger
      "threshold_high": -50, // Is True if the value is below threshold_high
      "msg_on": { "text": "Everything is terrible and this makes you so ANGRY!", "rating": "mixed" } // message displayed when the trigger activates
    }
  ],
  [
    {
      "trigger_type": "TIME", // What variable is tracked by this trigger
      "threshold_low": 20, // Is True if the value is above threshold_low
      "threshold_high": 2, // Is True if the value is below threshold_high
      "msg_on": { "text": "Everything is terrible and this makes you so ANGRY!", "rating": "mixed" } // message displayed when the trigger activates 
      "msg_off": { "text": "Your glow fades." } // message displayed when the trigger deactivates the trait
    }
  ]
]
```
	**Triggers:**
		| trigger_type  | Description
		|---            |---
		| MOOD          | Trigger depends of the mood value.
		| MOON          | Trigger depends of the pahse of the moon. MOON_NEW =0, WAXING_CRESCENT =1, HALF_MOON_WAXING =2, WAXING_GIBBOUS =3, FULL =4, WANING_GIBBOUS =5, HALF_MOON_WANING =6, WANING_CRESCENT =7
		| HUNGER        | Trigger depends of the hunger value. Very Hungry ~= 110
		| THIRST        | Trigger depends of the thirst value.
		| PAIN          | Trigger depends of the pain value.
		| STAMINA       | Trigger depends of the stamina value.
		| TIME          | Trigger depends of the time of the day. [ 1am = 1, Midnight = 24 ]

### Traps

```C++
    "type": "trap",  
    "id": "tr_beartrap",  // Unique ID
    "name": "bear trap",  // In-game name displayed
    "color": "blue",
    "symbol": "^",
    "visibility": 2,  // 1 to ??, affects detection
    "avoidance": 7,  // 0 to ??, affects avoidance
    "difficulty": 3,  // 0 to ??, difficulty of assembly & disassembly
    "trap_radius": 1,  // 0 to ??, trap radius
    "action": "blade",  
    "map_regen": "microlab_shifting_hall",  // a valid overmap id, for map_regen action traps
    "benign": true,
    "always_invisible": true,
    "funnel_radius": 200,  // milimiters?
    "comfort": 4,
    "floor_bedding_warmth": -500,
    "spell_data": { "id": "bear_trap" },   // data required for trapfunc::spell()
    "trigger_weight": "200 g",  // If an item with this weight or more is thrown onto the trap, it triggers. TODO: what is the default?
    "drops": [ "beartrap" ],  // For disassembly?
    "vehicle_data": {
      "damage": 300,
      "sound_volume": 8,
      "sound": "SNAP!",
      "sound_type": "trap",
      "sound_variant": "bear_trap",
      "remove_trap": true,
      "spawn_items": [ "beartrap" ]
    }
```

### Vehicle Groups


```C++
"id":"city_parked",            // Unique ID. Must be one continuous word, use underscores if necessary
"vehicles":[                 // List of potential vehicle ID's. Chance of a vehicle spawning is X/T, where
  ["suv", 600],           //    X is the value linked to the specific vehicle and T is the total of all
  ["pickup", 400],          //    vehicle values in a group
  ["car", 4700],
  ["road_roller", 300]
]
```

### Vehicle Parts

Vehicle components when installed on a vehicle.

```C++
"id": "wheel",                // Unique identifier
"name": "wheel",              // Displayed name
"symbol": "0",                // ASCII character displayed when part is working
"looks_like": "small_wheel",  // hint to tilesets if this part has no tile, use the looks_like tile
"color": "dark_gray",         // Color used when part is working
"broken_symbol": "x",         // ASCII character displayed when part is broken
"broken_color": "light_gray", // Color used when part is broken
"damage_modifier": 50,        // (Optional, default = 100) Dealt damage multiplier when this part hits something, as a percentage. Higher = more damage to creature struck
"durability": 200,            // How much damage the part can take before breaking
"description": "A wheel."     // A description of this vehicle part when installing it
"size": 2000                  // If vehicle part has flag "FLUIDTANK" then capacity in mLs, else divide by 4 for volume on space
"cargo_weight_modifier": 100  // Special function to multiplicatively modify item weight on space. Divide by 100 for ratio.
"wheel_width": 9,             /* (Optional, default = 0)
                               * SPECIAL: A part may have at most ONE of the following fields:
                               *    wheel_width = base wheel width in inches
                               *    size        = trunk/box storage volume capacity
                               *    power       = base engine power in watts
                               *    bonus       = bonus granted; muffler = noise reduction%, seatbelt = bonus to not being thrown from vehicle
                               *    par1        = generic value used for unique bonuses, like the headlight's light intensity */
"wheel_type":                 // (Optional: standard, off-road)
"contact_area":               // (Optional) Affects vehicle ground pressure
"cargo_weight_modifier": 33,  // (Optional, default = 100) Modifies cargo weight by set percentage
"fuel_type": "NULL",          // (Optional, default = "NULL") Type of fuel/ammo the part consumes, as an item id

"item": "wheel",              // The item used to install this part, and the item obtained when removing this part
"difficulty": 4,              // Your mechanics skill must be at least this level to install this part
"breaks_into" : [             // When the vehicle part is destroyed, items from this item group (see ITEM_SPAWN.md) will be spawned around the part on the ground.
  {"item": "scrap", "count": [0,5]} // instead of an array, this can be an inline item group,
],
"breaks_into" : "some_item_group", // or just the id of an item group.
"flags": [                    // Flags associated with the part
     "EXTERNAL", "MOUNT_OVER", "WHEEL", "MOUNT_POINT", "VARIABLE_SIZE"
],
"damage_reduction" : {        // Flat reduction of damage, as described below. If not specified, set to zero
    "all" : 10,
    "physical" : 5
},
                              // The following optional fields are specific to ENGINEs.
"m2c": 50,                    // Mandatory field for parts with the ENGINE flag, indicates ratio of cruise power to maximum power
"backfire_threshold": 0.5,    // Optional field, defaults to 0. Indicates maximum ratio of damaged HP to max HP to trigger backfires
"backfire_freq": 20,          // Optional field unless backfire threshold > 0, then mandatory, defaults to 0. One in X chance of a backfire.
"noise_factor": 15,           // Optional field, defaults to 0. Multiple engine power by this number to declare noise.
"damaged_power_factor": 0.5,  // Optional field, defaults to 0. If more than 0, power when damaged is scaled to power * ( damaged_power_factor + ( 1 - damaged_power_factor ) * ( damaged HP / max HP )
"muscle_power_factor": 0,     // Optional field, defaults to 0. If more than 0, each point of the survivor's Strength over 8 adds this much power to the engine, and each point less than 8 removes this much power.
"exclusions": [ "souls" ]     // Optional field, defaults to empty. A list of words. A new engine can't be installed on the vehicle if any engine on the vehicle shares a word from exclusions.
"fuel_options": [ "soul", "black_soul" ] // Optional field, defaults to fuel_type.  A list of words. An engine can be fueled by any fuel type in its fuel_options.  If provided, it overrides fuel_type and should include the fuel in fuel_type.
"comfort": 3,                 // Optional field, defaults to 0. How comfortable this terrain/furniture is. Impact ability to fall asleep on it. (uncomfortable = -999, neutral = 0, slightly_comfortable = 3, comfortable = 5, very_comfortable = 10)
"floor_bedding_warmth": 300,  // Optional field, defaults to 0. Bonus warmth offered by this terrain/furniture when used to sleep.
"bonus_fire_warmth_feet": 200,// Optional field, defaults to 300. Increase warmth received on feet from nearby fire.
```

### Part Resistance

```C++
"all" : 0.0f,        // Initial value of all resistances, overridden by more specific types
"physical" : 10,     // Initial value for bash, cut and stab
"non_physical" : 10, // Initial value for acid, heat, cold, electricity and biological
"biological" : 0.2f, // Resistances to specific types. Those override the general ones.
"bash" : 3,
"cut" : 3,
"acid" : 3,
"stab" : 3,
"heat" : 3,
"cold" : 3,
"electric" : 3
```

### Vehicle Placement
```C++
"id":"road_straight_wrecks",  // Unique ID. Must be one continuous word, use underscores if necessary
"locations":[ {               // List of potential vehicle locations. When this placement is used, one of those locations will be chosen at random.
  "x" : [0,19],               // The x placement. Can be a single value or a range of possibilities.
  "y" : 8,                    // The y placement. Can be a single value or a range of possibilities.
  "facing" : [90,270]         // The facing of the vehicle. Can be a single value or an array of possible values.
} ]
```

### Vehicle Spawn

```C++
"id":"default_city",            // Unique ID. Must be one continuous word, use underscores if necessary
"spawn_types":[ {       // List of spawntypes. When this vehicle_spawn is applied, it will choose from one of the spawntypes randomly, based on the weight.
  "description" : "Clear section of road",           //    A description of this spawntype
  "weight" : 33,          //    The chance of this spawn type being used.
  "vehicle_function" : "jack-knifed_semi", // This is only needed if the spawntype uses a built-in json function.
  "vehicle_json" : {      // This is only needed for a json-specified spawntype.
  "vehicle" : "car",      // The vehicle or vehicle_group to spawn.
  "placement" : "%t_parked",  // The vehicle_placement to use when spawning the vehicle. This is not needed if the x, y, and facing are specified.
  "x" : [0,19],     // The x placement. Can be a single value or a range of possibilities. Not needed if placement is specified.
  "y" : 8,   // The y placement. Can be a single value or a range of possibilities. Not needed if placement is specified.
  "facing" : [90,270], // The facing of the vehicle. Can be a single value or an array of possible values. Not needed if placement is specified.
  "number" : 1, // The number of vehicles to spawn.
  "fuel" : -1, // The fuel of the new vehicles.
  "status" : 1  // The status of the new vehicles.
} } ]
```

### Vehicles
See also VEHICLE_JSON.md

```C++
"id": "shopping_cart",                     // Internally-used name.
"name": "Shopping Cart",                   // Display name, subject to i18n.
"blueprint": "#",                          // Preview of vehicle - ignored by the code, so use only as documentation
"parts": [                                 // Parts list
    {"x": 0, "y": 0, "part": "box"},       // Part definition, positive x direction is to the left, positive y is to the right
    {"x": 0, "y": 0, "part": "casters"}    // See vehicle_parts.json for part ids
]
                                           /* Important! Vehicle parts must be defined in the same order you would install
                                            * them in the game (ie, frames and mount points first).
                                            * You also cannot break the normal rules of installation
                                            * (you can't stack non-stackable part flags). */
```

# `data/json/items/` JSONs

### Generic Items

```C++
"type": "GENERIC",                // Defines this as some generic item
"id": "socks",                    // Unique ID. Must be one continuous word, use underscores if necessary
"name": {
    "ctxt": "clothing",           // Optional translation context. Useful when a string has multiple meanings that need to be translated differently in other languages.
    "str": "pair of socks",       // The name appearing in the examine box.  Can be more than one word separated by spaces
    "str_pl": "pairs of socks"    // Optional. If a name has an irregular plural form (i.e. cannot be formed by simply appending "s" to the singular form), then this should be specified. "str_sp" can be used if the singular and plural forms are the same
},
"conditional_names": [ {          // Optional list of names that will be applied in specified conditions (see Conditional Naming section for more details).
    "type": "COMPONENT_ID",       // The condition type.
    "condition": "leather",       // The condition to check for.
    "name": { "str": "pair of leather socks", "str_pl": "pairs of leather socks" } // Name field, same rules as above.
} ],
"container": "null",             // What container (if any) this item should spawn within
"repairs_like": "scarf",          // If this item does not have recipe, what item to look for a recipe for when repairing it.
"color": "blue",                 // Color of the item symbol.
"symbol": "[",                   // The item symbol as it appears on the map. Must be a Unicode string exactly 1 console cell width.
"looks_like": "rag",              // hint to tilesets if this item has no tile, use the looks_like tile
"description": "Socks. Put 'em on your feet.", // Description of the item
"ascii_picture": "ascii_socks", // Id of the asci_art used for this item
"phase": "solid",                            // (Optional, default = "solid") What phase it is
"weight": "350 g",                           // Weight, weight in grams, mg and kg can be used - "50 mg", "5 g" or "5 kg". For stackable items (ammo, comestibles) this is the weight per charge.
"volume": "250 ml",                          // Volume, volume in ml and L can be used - "50 ml" or "2 L". For stackable items (ammo, comestibles) this is the volume of stack_size charges.
"integral_volume": "50 ml",                        // Volume added to base item when item is integrated into another (eg. a gunmod integrated to a gun). Volume in ml and L can be used - "50 ml" or "2 L". Default is the same as volume.
"integral_weight": "50 g",                        // Weight added to base item when item is integrated into another (eg. a gunmod integrated to a gun). Default is the same as weight.
"longest_side": "15 cm",                     // Length of longest item dimension. Default is cube root of volume.
"rigid": false,                              // For non-rigid items volume (and for worn items encumbrance) increases proportional to contents
"insulation": 1,                             // (Optional, default = 1) If container or vehicle part, how much insulation should it provide to the contents
"price": 100,                                // Used when bartering with NPCs. For stackable items (ammo, comestibles) this is the price for stack_size charges. Can use string "cent" "USD" or "kUSD".
"price_post": "1 USD",                       // Same as price but represent value post cataclysm. Can use string "cent" "USD" or "kUSD".
"material": ["COTTON"],                      // Material types, can be as many as you want.  See materials.json for possible options
"cutting": 0,                                // (Optional, default = 0) Cutting damage caused by using it as a melee weapon.  This value cannot be negative.
"bashing": 0,                                // (Optional, default = 0) Bashing damage caused by using it as a melee weapon.  This value cannot be negative.
"to_hit": 0,                                 // (Optional, default = 0) To-hit bonus if using it as a melee weapon (whatever for?)
"flags": ["VARSIZE"],                        // Indicates special effects, see JSON_FLAGS.md
"environmental_protection_with_filter": 6,   // the resistance to environmental effects if an item (for example a gas mask) requires a filter to operate and this filter is installed. Used in combination with use_action 'GASMASK' and 'DIVE_TANK'
"magazine_well": 0,                          // Volume above which the magazine starts to protrude from the item and add extra volume
"magazines": [                               // Magazines types for each ammo type (if any) which can be used to reload this item
    [ "9mm", [ "glockmag" ] ]                // The first magazine specified for each ammo type is the default
    [ "45", [ "m1911mag", "m1911bigmag" ] ],
],
"milling": {                                 // Optional. If given, the item can be milled in a water/wind mill.
  "into": "flour",                           // The item id of the result of the milling.
  "conversion_rate": 1.0                     // Conversion of number of items that are milled (e.g. with a rate of 2, 10 input items will yield 20 milled items).
},
"explode_in_fire": true,                     // Should the item explode if set on fire
"explosion": {                               // Physical explosion data
    "power": 10,                             // Measure of explosion power in grams of TNT equivalent explosive, affects damage and range.
    "distance_factor": 0.9,                  // How much power is retained per traveled tile of explosion. Must be lower than 1 and higher than 0.
    "fire": true,                            // Should the explosion leave fire
    "shrapnel": 200,                         // Total mass of casing, rest of fragmentation variables set to reasonable defaults.
    "shrapnel": {
        "casing_mass": 200,                  // Total mass of casing, casing/power ratio determines fragment velocity.
        "fragment_mass": 0.05,               // Mass of each fragment in grams. Large fragments hit harder, small fragments hit more often.
        "recovery": 10,                      // Percentage chance to drop an item at landing point.
        "drop": "nail"                       // Which item to drop at landing point.
    }
},
```

### Ammo

```C++
"type" : "AMMO",      // Defines this as ammo
...                   // same entries as above for the generic item.
                      // additional some ammo specific entries:
"ammo_type" : "shot", // Determines what it can be loaded in
"damage" : 18,        // Ranged damage when fired
"prop_damage": 2,     // Multiplies the damage of weapon by amount (overrides damage field)
"pierce" : 0,         // Armor piercing ability when fired
"range" : 5,          // Range when fired
"dispersion" : 0,     // Inaccuracy of ammo, measured in quarter-degrees
"recoil" : 18,        // Recoil caused when firing
"count" : 25,         // Number of rounds that spawn together
"stack_size" : 50,    // (Optional) How many rounds are in the above-defined volume. If omitted, is the same as 'count'
"show_stats" : true,  // (Optional) Force stat display for combat ammo. (for projectiles lacking both damage and prop_damage)
"effects" : ["COOKOFF", "SHOT"]
```

### Magazine

```C++
"type": "MAGAZINE",              // Defines this as a MAGAZINE
...                              // same entries as above for the generic item.
                                 // additional some magazine specific entries:
"ammo_type": [ "40", "357sig" ], // What types of ammo this magazine can be loaded with
"capacity" : 15,                 // Capacity of magazine (in equivalent units to ammo charges)
"count" : 0,                     // Default amount of ammo contained by a magazine (set this for ammo belts)
"default_ammo": "556",           // If specified override the default ammo (optionally set this for ammo belts)
"reload_time" : 100,             // How long it takes to load each unit of ammo into the magazine
"linkage" : "ammolink"           // If set one linkage (of given type) is dropped for each unit of ammo consumed (set for disintegrating ammo belts)
```

### Armor

Armor can be defined like this:

```C++
"type" : "ARMOR",     // Defines this as armor
...                   // same entries as above for the generic item.
                      // additional some armor specific entries:
"covers" : ["FEET"],  // Where it covers.  Possible options are TORSO, HEAD, EYES, MOUTH, ARMS, HANDS, LEGS, FEET
"warmth" : 10,        //  (Optional, default = 0) How much warmth clothing provides
"environmental_protection" : 0,  //  (Optional, default = 0) How much environmental protection it affords
"encumbrance" : 0,    // Base encumbrance (unfitted value)
"max_encumbrance" : 0,    // When a character is completely full of volume, the encumbrance of a non-rigid storage container will be set to this. Otherwise it'll be between the encumbrance and max_encumbrance following the equation: encumbrance + (max_encumbrance - encumbrance) * non-rigid volume / non-rigid capacity.  By default, max_encumbrance is encumbrance + (non-rigid volume / 250ml).
"weight_capacity_bonus": "20 kg",    // (Optional, default = 0) Bonus to weight carrying capacity, can be negative. Strings must be used - "5000 g" or "5 kg"
"weight_capacity_modifier": 1.5, // (Optional, default = 1) Factor modifying base weight carrying capacity.
"coverage" : 80,      // What percentage of body part
"material_thickness" : 1,  // Thickness of material, in millimeter units (approximately).  Generally ranges between 1 - 5, more unusual armor types go up to 10 or more
"power_armor" : false, // If this is a power armor item (those are special).
"valid_mods" : ["steel_padded"] // List of valid clothing mods. Note that if the clothing mod doesn't have "restricted" listed, this isn't needed.
```
Alternately, every item (book, tool, gun, even food) can be used as armor if it has armor_data:
```C++
"type" : "TOOL",      // Or any other item type
...                   // same entries as for the type (e.g. same entries as for any tool),
"armor_data" : {      // additionally the same armor data like above
    "covers" : ["FEET"],
    "warmth" : 10,
    "environmental_protection" : 0,
    "encumbrance" : 0,
    "coverage" : 80,
    "material_thickness" : 1,
    "power_armor" : false
}
```

### Pet Armor
Pet armor can be defined like this:

```C++
"type" : "PET_ARMOR",     // Defines this as armor
...                   // same entries as above for the generic item.
                      // additional some armor specific entries:
"environmental_protection" : 0,  //  (Optional, default = 0) How much environmental protection it affords
"material_thickness" : 1,  // Thickness of material, in millimeter units (approximately).  Generally ranges between 1 - 5, more unusual armor types go up to 10 or more
"pet_bodytype":        // the body type of the pet that this monster will fit.  See MONSTERS.md
"max_pet_vol:          // the maximum volume of the pet that will fit into this armor. Volume in ml and L can be used - "50 ml" or "2 L".
"min_pet_vol:          // the minimum volume of the pet that will fit into this armor. Volume in ml and L can be used - "50 ml" or "2 L".
"power_armor" : false, // If this is a power armor item (those are special).
```
Alternately, every item (book, tool, gun, even food) can be used as armor if it has armor_data:
```C++
"type" : "TOOL",      // Or any other item type
...                   // same entries as for the type (e.g. same entries as for any tool),
"pet_armor_data" : {      // additionally the same armor data like above
    "environmental_protection" : 0,
    "pet_bodytype": "dog",
    "max_pet_vol": "35000 ml",
    "min_pet_vol": "25000 ml",
    "material_thickness" : 1,
    "power_armor" : false
}
```

### Books

Books can be defined like this:

```C++
"type" : "BOOK",      // Defines this as a BOOK
...                   // same entries as above for the generic item.
                      // additional some book specific entries:
"max_level" : 5,      // Maximum skill level this book will train to
"intelligence" : 11,  // Intelligence required to read this book without penalty
"time" : "35 m",          // Time a single read session takes. An integer will be read in minutes or a time string can be used.
"fun" : -2,           // Morale bonus/penalty for reading
"skill" : "computer", // Skill raised
"chapters" : 4,       // Number of chapters (for fun only books), each reading "consumes" a chapter. Books with no chapters left are less fun (because the content is already known to the character).
"required_level" : 2  // Minimum skill level required to learn
```
Alternately, every item (tool, gun, even food) can be used as book if it has book_data:
```C++
"type" : "TOOL",      // Or any other item type
...                   // same entries as for the type (e.g. same entries as for any tool),
"book_data" : {       // additionally the same book data like above
    "max_level" : 5,
    "intelligence" : 11,
    "time" : 35,
    "fun" : -2,
    "skill" : "computer",
    "chapters" : 4,
    "use_action" : "MA_MANUAL", // The book_data can have use functions (see USE ACTIONS) that are triggered when the books has been read. These functions are not triggered by simply activating the item (like tools would).
    "required_level" : 2
}
```

Since many book names are proper names, it's often necessary to explicitly specify
the plural forms. The following is the game's convention on plural names of books:

1. For non-periodical books (textbooks, manuals, spellbooks, etc.),
    1. If the book's singular name is a proper name, then the plural name is `copies of (singular name)`. For example, the plural name of `Lessons for the Novice Bowhunter` is `copies of Lessons for the Novice Bowhunter`.
    2. Otherwise, the plural name is the usual plural of the singular name. For example, the plural name of `tactical baton defense manual` is `tactical baton defense manuals`
2. For periodicals (magazines and journals),
    1. If the periodical's singular name is a proper name, and doesn't end with "Magazine", "Weekly", "Monthly", etc., the plural name is `issues of (singular name)`. For example, the plural name of `Archery for Kids` is `issues of Archery for Kids`.
    2. Otherwise, the periodical's plural name is the usual plural of the singular name. For example, the plural name of `Crafty Crafter's Quarterly` is `Crafty Crafter's Quarterlies`.
3. For board games (represented internally as book items),
    1. If the board game's singular name is a proper name, the plural is `sets of (singular name)`. For example, the plural name of `Picturesque` is `sets of Picturesque`.
    2. Otherwise the plural name is the usual plural. For example, the plural of `deck of cards` is `decks of cards`.

#### Conditional Naming

The `conditional_names` field allows defining alternate names for items that will be displayed instead of (or in addition to) the default name, when specific conditions are met. Take the following (incomplete) definition for `sausage` as an example of the syntax:

```json
{
  "name": "sausage",
  "conditional_names": [
    {
      "type": "FLAG",
      "condition": "CANNIBALISM",
      "name": "Mannwurst"
    },
    {
      "type": "COMPONENT_ID",
      "condition": "mutant",
      "name": { "str_sp": "sinister %s" }
    }
  ]
}
```

You can list as many conditional names for a given item as you want. Each conditional name must consist of 3 elements:
1. The condition type:
    - `COMPONENT_ID` searches all the components of the item (and all of *their* components, and so on) for an item with the condition string in their ID. The ID only needs to *contain* the condition, not match it perfectly (though it is case sensitive). For example, supplying a condition `mutant` would match `mutant_meat`.
    - `FLAG` which checks if an item has the specified flag (exact match).
2. The condition you want to look for.
3. The name to use if a match is found. Follows all the rules of a standard `name` field, with valid keys being `str`, `str_pl`, and `ctxt`. You may use %s here, which will be replaced by the name of the item. Conditional names defined prior to this one are taken into account.

So, in the above example, if the sausage is made from mutant humanoid meat, and therefore both has the `CANNIBALISM` flag, *and* has a component with `mutant` in its ID:
1. First, the item name is entirely replaced with "Mannwurst" if singular, or "Mannwursts" if plural.
2. Next, it is replaced by "sinister %s", but %s is replaced with the name as it was before this step, resulting in "sinister Mannwurst" or "sinister Mannwursts".

NB: If `"str": "sinister %s"` was specified instead of `"str_sp": "sinister %s"`, the plural form would be automatically created as "sinister %ss", which would become "sinister Mannwurstss" which is of course one S too far. Rule of thumb: If you are using %s in the name, always specify an identical plural form unless you know exactly what you're doing!


#### Color Key

When adding a new book, please use this color key:

* Magazines: `pink`
* “Paperbacks” Short enjoyment books (including novels): `light_cyan`
* “Hardbacks” Long enjoyment books (including novels): `light_blue`
* “Small textbook” Beginner level textbooks, guides and martial arts books: `green`
* “Large textbook” Advanced level textbooks and advanced guides: `blue`
* Religious books: `dark_gray`
* “Printouts” (including spiral-bound, binders, and similar) Technical documents, (technical?) protocols, (lab) journals, personal diaries: `light_green`
* Other reading material/non-books (use only if every other category does not apply): `light_gray`

A few exceptions to this color key may apply, for example for books that don’t are what they seem to be.
Never use `yellow` and `red`, those colors are reserved for sounds and infrared vision.

####CBMs

CBMs can be defined like this:

```C++
"type" : "BIONIC_ITEM",         // Defines this as a CBM
...                             // same entries as above for the generic item.
                                // additional some CBM specific entries:
"bionic_id" : "bio_advreactor", // ID of the installed bionic if not equivalent to "id"
"difficulty" : 11,              // Difficulty of installing CBM
"is_upgrade" : true             // Whether the CBM is an upgrade of another bionic.
```

### Comestibles

```C++
"type" : "COMESTIBLE",      // Defines this as a COMESTIBLE
...                         // same entries as above for the generic item.
                            // additional some comestible specific entries:
"addiction_type" : "crack", // Addiction type
"spoils_in" : 0,            // A time duration: how long a comestible is good for. 0 = no spoilage.
"use_action" : "CRACK",     // What effects a comestible has when used, see special definitions below
"stim" : 40,                // Stimulant effect
"fatigue_mod": 3,           // How much fatigue this comestible removes. (Negative values add fatigue)
"radiation": 8,             // How much radiation you get from this comestible.
"comestible_type" : "MED",  // Comestible type, used for inventory sorting
"quench" : 0,               // Thirst quenched
"heal" : -2,                // Health effects (used for sickness chances)
"addiction_potential" : 80, // Ability to cause addictions
"monotony_penalty" : 0,     // (Optional, default: 2) Fun is reduced by this number for each one you've consumed in the last 48 hours.
                            // Can't drop fun below 0, unless the comestible also has the "NEGATIVE_MONOTONY_OK" flag.
"calories" : 0,             // Hunger satisfied (in kcal)
"nutrition" : 0,            // Hunger satisfied (OBSOLETE)
"tool" : "apparatus",       // Tool required to be eaten/drank
"charges" : 4,              // Number of uses when spawned
"stack_size" : 8,           // (Optional) How many uses are in the above-defined volume. If omitted, is the same as 'charges'
"fun" : 50                  // Morale effects when used
"freezing_point": 32,       // (Optional) Temperature in F at which item freezes, default is water (32F/0C)
"cooks_like": "meat_cooked" // (Optional) If the item is used in a recipe, replaces it with its cooks_like
"parasites": 10,            // (Optional) Probability of becoming parasitised when eating
"contamination": [ { "disease": "bad_food", "probability": 5 } ],         // (Optional) List of diseases carried by this comestible and their associated probability. Values must be in the [0, 100] range.
"purification_factor": 0,   // (Optional) If item is used to purify water, additional multiplicative factor to the time taken. 0 results in a constant time.
```

### Containers

Any Item can be a container. To add the ability to contain things to an item, you need to add pocket_data. The below example is a typical container (shown with optional default values, or mandatory if the value is mandatory)

```C++
"pocket_data": [
  {
    "pocket_type": "CONTAINER",       // Typical container pocket. Pockets can also be MAGAZINE.
    "max_contains_volume": mandatory, // Maximum volume this pocket can hold, totaled among all contained items.  For example "2 L" or "2000 ml" would hold two liters of items.
    "max_contains_weight": mandatory, // Maximum weight this pocket can hold, totaled among all container items.  For example "6 kg" is about enough to contain a bowling ball.
    "min_item_volume": "0 ml",        // Minimum volume of item that can be placed into this pocket.  Items smaller than this cannot be placed in the pocket.
    "max_item_volume": "0 ml",        // Maximum volume of item that can fit through the opening into this pocket.  For example, a 2-liter bottle has a "17 ml" opening.
    "max_item_length": "0 mm",        // Maximum length of items that can fit in this pocket, by their longest_side.  Default is the diagonal opening length assuming volume is a cube (cube_root(vol)*square_root(2))
    "spoil_multiplier": 1.0,          // How putting an item in this pocket affects spoilage.  Less than 1.0 and the item will be preserved longer; 0.0 will preserve indefinitely.
    "weight_multiplier": 1.0,         // The items in this pocket magically weigh less inside than outside.  Nothing in vanilla should have a weight_multiplier.
    "moves": 100,                     // Indicates the number of moves it takes to remove an item from this pocket, assuming best conditions.
    "rigid": false,                   // Default false. If true, this pocket's size is fixed, and does not expand when filled.  A glass jar would be rigid, while a plastic bag is not.
    "magazine_well": "0 ml",          // Amount of space you can put items in the pocket before it starts expanding.  Only works if rigid = false.
    "watertight": false,              // Default false. If true, can contain liquid.
    "airtight": false,                // Default false. If true, can contain gas.
    "holster": false,                 // Default false. If true, only one stack of items can be placed inside this pocket, or one item if that item is not count_by_charges.
    "open_container": false,          // Default false. If true, the contents of this pocket will spill if this item is placed into another item.
    "fire_protection": false,         // Default false. If true, the pocket protects the contained items from exploding if tossed into a fire.
    "ammo_restriction": { "ammotype": count }, // Restrict pocket to a given ammo type and count.  This overrides mandatory volume and weight to use the given ammo type instead.  A pocket can contain any number of unique ammotypes each with different counts, and the container will only hold one type (as of now).  If this is left out, it will be empty.
    "flag_restriction": [ "FLAG1", "FLAG2" ],  // Items can only be placed into this pocket if they have a flag that matches one of these flags.
    "item_restriction": [ "item_id" ],         // Only these item IDs can be placed into this pocket. Overrides ammo and flag restrictions.

    "sealed_data": { "spoil_multiplier": 0.0 } // Having anything in sealed_data means the pocket cannot be resealed.  The sealed version of the pocket will override the unsealed version of the same datatype.
  }
]
```

### Melee

```C++
"id": "hatchet",       // Unique ID. Must be one continuous word, use underscores if necessary
"symbol": ";",         // ASCII character used in-game
"color": "light_gray", // ASCII character color
"name": "hatchet",     // In-game name displayed
"description": "A one-handed hatchet. Makes a great melee weapon, and is useful both for cutting wood, and for use as a hammer.", // In-game description
"price": 95,           // Used when bartering with NPCs.  Can use string "cent" "USD" or "kUSD".
"material": ["iron", "wood"], // Material types.  See materials.json for possible options
"weight": 907,         // Weight, measured in grams
"volume": "1500 ml",   // Volume, volume in ml and L can be used - "50 ml" or "2 L"
"bashing": 12,         // Bashing damage caused by using it as a melee weapon
"cutting": 12,         // Cutting damage caused by using it as a melee weapon
"flags" : ["CHOP"],    // Indicates special effects
"to_hit": 1            // To-hit bonus if using it as a melee weapon
```

### Gun

Guns can be defined like this:

```C++
"type": "GUN",             // Defines this as a GUN
...                        // same entries as above for the generic item.
                           // additional some gun specific entries:
"skill": "pistol",         // Skill used for firing
"ammo": [ "357", "38" ],   // Ammo types accepted for reloading
"ranged_damage": 0,        // Ranged damage when fired
"range": 0,                // Range when fired
"dispersion": 32,          // Inaccuracy of gun, measured in quarter-degrees
// When sight_dispersion and aim_speed are present in a gun mod, the aiming system picks the "best"
// sight to use for each aim action, which is the fastest sight with a dispersion under the current
// aim threshold.
"sight_dispersion": 10,    // Inaccuracy of gun derived from the sight mechanism, also in quarter-degrees
"aim_speed": 3,            // A measure of how quickly the player can aim, in moves per point of dispersion.
"recoil": 0,               // Recoil caused when firing, in quarter-degrees of dispersion.
"durability": 8,           // Resistance to damage/rusting, also determines misfire chance
"blackpowder_tolerance": 8,// One in X chance to get clogged up (per shot) when firing blackpowder ammunition (higher is better). Optional, default is 8.
"min_cycle_recoil": 0,     // Minimum ammo recoil for gun to be able to fire more than once per attack.
"burst": 5,                // Number of shots fired in burst mode
"clip_size": 100,          // Maximum amount of ammo that can be loaded
"ups_charges": 0,          // Additionally to the normal ammo (if any), a gun can require some charges from an UPS. This also works on mods. Attaching a mod with ups_charges will add/increase ups drain on the weapon.
"reload": 450,             // Amount of time to reload, 100 = 1 second = 1 "turn"
"built_in_mods": ["m203"], //An array of mods that will be integrated in the weapon using the IRREMOVABLE tag.
"default_mods": ["m203"]   //An array of mods that will be added to a weapon on spawn.
"barrel_length": "30 mL",  // Amount of volume lost when the barrel is sawn. Approximately 250 ml per inch is a decent approximation.
"valid_mod_locations": [ [ "accessories", 4 ], [ "grip", 1 ] ],  // The valid locations for gunmods and the mount of slots for that location.
```
Alternately, every item (book, tool, armor, even food) can be used as gun if it has gun_data:
```json
"type": "TOOL",      // Or any other item type
...                   // same entries as for the type (e.g. same entries as for any tool),
"gun_data" : {        // additionally the same gun data like above
    "skill": ...,
    "recoil": ...,
    ...
}
```

### Gunmod

Gun mods can be defined like this:

```C++
"type": "GUNMOD",              // Defines this as a GUNMOD
...                            // Same entries as above for the generic item.
                               // Additionally some gunmod specific entries:
"location": "stock",           // Mandatory. Where is this gunmod is installed?
"mod_targets": [ "crossbow" ], // Mandatory. What kind of weapons can this gunmod be used with?
"acceptable_ammo": [ "9mm" ],  // Optional filter restricting mod to guns with those base (before modifiers) ammo types
"install_time": "30 s",        // Optional time installation takes. Installation is instantaneous if unspecified. An integer will be read as moves or a time string can be used.
"ammo_modifier": [ "57" ],     // Optional field which if specified modifies parent gun to use these ammo types
"magazine_adaptor": [ [ "223", [ "stanag30" ] ] ], // Optional field which changes the types of magazines the parent gun accepts
"burst_modifier": 3,           // Optional field increasing or decreasing base gun burst size
"damage_modifier": -1,         // Optional field increasing or decreasing base gun damage
"dispersion_modifier": 15,     // Optional field increasing or decreasing base gun dispersion
"loudness_modifier": 4,        // Optional field increasing or decreasing base guns loudness
"range_modifier": 2,           // Optional field increasing or decreasing base gun range
"recoil_modifier": -100,       // Optional field increasing or decreasing base gun recoil
"ups_charges_modifier": 200,   // Optional field increasing or decreasing base gun UPS consumption (per shot) by adding given value
"ups_charges_multiplier": 2.5, // Optional field increasing or decreasing base gun UPS consumption (per shot) by multiplying by given value
"reload_modifier": -10,        // Optional field increasing or decreasing base gun reload time in percent
"min_str_required_mod": 14,    // Optional field increasing or decreasing minimum strength required to use gun
```
Alternately, every item (book, tool, armor, even food) can be used as a gunmod if it has gunmod_data:
```
"type": "TOOL",       // Or any other item type
...                   // same entries as for the type (e.g. same entries as for any tool),
"gunmod_data" : {
    "location": ...,
    "mod_targets": ...,
    ...
}
```

### Batteries
```C++
"type": "BATTERY",    // Defines this as a BATTERY
...                   // Same entries as above for the generic item
                      // Additionally some battery specific entries:
"max_energy": "30 kJ" // Mandatory. Maximum energy quantity the battery can hold
```

### Tools

```C++
"id": "torch_lit",    // Unique ID. Must be one continuous word, use underscores if necessary
"type": "TOOL",       // Defines this as a TOOL
"symbol": "/",        // ASCII character used in-game
"color": "brown",     // ASCII character color
"name": "torch (lit)", // In-game name displayed
"description": "A large stick, wrapped in gasoline soaked rags. This is burning, producing plenty of light", // In-game description
"price": 0,           // Used when bartering with NPCs.  Can use string "cent" "USD" or "kUSD".
"material": [ "wood" ],   // Material types.  See materials.json for possible options
"techniques": [ "FLAMING" ], // Combat techniques used by this tool
"flags": [ "FIRE" ],      // Indicates special effects
"weight": 831,        // Weight, measured in grams
"volume": "1500 ml",  // Volume, volume in ml and L can be used - "50 ml" or "2 L"
"bashing": 12,        // Bashing damage caused by using it as a melee weapon
"cutting": 0,         // Cutting damage caused by using it as a melee weapon
"to_hit": 3,          // To-hit bonus if using it as a melee weapon
"max_charges": 75,    // Maximum charges tool can hold
"initial_charges": 75, // Charges when spawned
"rand_charges: [10, 15, 25], // Randomize the charges when spawned. This example has a 50% chance of rng(10, 15) charges and a 50% chance of rng(15, 25) (The endpoints are included)
"sub": "hotplate",    // optional; this tool has the same functions as another tool
"charge_factor": 5,   // this tool uses charge_factor charges for every charge required in a recipe; intended for tools that have a "sub" field but use a different ammo that the original tool
"charges_per_use": 1, // Charges consumed per tool use
"turns_per_charge": 20, // Charges consumed over time, deprecated in favor of power_draw
"power_draw": 50,       // Energy consumption rate in mW
"ammo": [ "NULL" ],       // Ammo types used for reloading
"revert_to": "torch_done", // Transforms into item when charges are expended
<<<<<<< HEAD
"use_action": "firestarter" // Action performed when tool is used, see special definition below
"purification_factor": 1    // (OPTIONAL) If item is used to purify water, additional multiplicative factor to the time taken. 0 results in a constant time.
=======
"use_action": [ "firestarter" ] // Action performed when tool is used, see special definition below
>>>>>>> d750f3c4
```

### Seed Data

Every item type can have optional seed data, if the item has seed data, it's considered a seed and can be planted:

```C++
"seed_data" : {
    "fruit": "weed", // The item id of the fruits that this seed will produce.
    "seeds": false, // (optional, default is true). If true, harvesting the plant will spawn seeds (the same type as the item used to plant). If false only the fruits are spawned, no seeds.
    "fruit_div": 2, // (optional, default is 1). Final amount of fruit charges produced is divided by this number. Works only if fruit item is counted by charges.
    "byproducts": ["withered", "straw_pile"], // A list of further items that should spawn upon harvest.
    "plant_name": "sunflower", // The name of the plant that grows from this seed. This is only used as information displayed to the user.
    "grow" : 91 // A time duration: how long it takes for a plant to fully mature. Based around a 91 day season length (roughly a real world season) to give better accuracy for longer season lengths
                // Note that growing time is later converted based upon the season_length option, basing it around 91 is just for accuracy purposes
                // A value 91 means 3 full seasons, a value of 30 would mean 1 season.
}
```

### Artifact Data

Every item type can have optional artifact properties (which makes it an artifact):

```C++
"artifact_data" : {
    "charge_type": "ARTC_PAIN",
    "effects_carried": ["AEP_INT_DOWN"],
    "effects_wielded": ["AEP_DEX_UP"],
    "effects_activated": ["AEA_BLOOD", "AEA_NOISE"],
    "effects_worn": ["AEP_STR_UP"]
}
```

### Brewing Data

Every item type can have optional brewing data, if the item has brewing data, it can be placed in a vat and will ferment into a different item type.

Currently only vats can only accept and produce liquid items.

```C++
"brewable" : {
    "time": 3600, // A time duration: how long the fermentation will take.
    "result": "beer" // The id of the result of the fermentation.
}
```

#### `Charge_type`

(optional, default: `ARTC_NULL`)

How the item is recharged.

For this to work, the item needs to be a tool that consumes charges upon invocation and has non-zero max_charges. Possible values (see src/artifact.h for an up-to-date list):

- `ARTC_NULL` Never recharges!
- `ARTC_TIME` Very slowly recharges with time
- `ARTC_SOLAR` Recharges in sunlight
- `ARTC_PAIN` Creates pain to recharge
- `ARTC_HP` Drains HP to recharge
- `ARTC_FATIGUE` Creates fatigue to recharge
- `ARTC_PORTAL` Consumes portals to recharge

#### `Effects_carried`

(optional, default: empty list)

Effects of the artifact when it's in the inventory (main inventory, wielded, or worn) of the player.

Possible values (see src/enums.h for an up-to-date list):

- `AEP_STR_UP` Strength + 4
- `AEP_DEX_UP` Dexterity + 4
- `AEP_PER_UP` Perception + 4
- `AEP_INT_UP` Intelligence + 4
- `AEP_ALL_UP` All stats + 2
- `AEP_SPEED_UP` +20 speed
- `AEP_IODINE` Reduces radiation
- `AEP_SNAKES` Summons friendly snakes when you're hit
- `AEP_INVISIBLE` Makes you invisible
- `AEP_CLAIRVOYANCE` See through walls
- `AEP_SUPER_CLAIRVOYANCE` See through walls to a great distance
- `AEP_STEALTH` Your steps are quieted
- `AEP_EXTINGUISH` May extinguish nearby flames
- `AEP_GLOW` Four-tile light source
- `AEP_PSYSHIELD` Protection from fear paralyze attack
- `AEP_RESIST_ELECTRICITY` Protection from electricity
- `AEP_CARRY_MORE` Increases carrying capacity by 200
- `AEP_SAP_LIFE` Killing non-zombie monsters may heal you
- `AEP_HUNGER` Increases hunger
- `AEP_THIRST` Increases thirst
- `AEP_SMOKE` Emits smoke occasionally
- `AEP_EVIL` Addiction to the power
- `AEP_SCHIZO` Mimicks schizophrenia
- `AEP_RADIOACTIVE` Increases your radiation
- `AEP_MUTAGENIC` Mutates you slowly
- `AEP_ATTENTION` Draws netherworld attention slowly
- `AEP_STR_DOWN` Strength - 3
- `AEP_DEX_DOWN` Dex - 3
- `AEP_PER_DOWN` Per - 3
- `AEP_INT_DOWN` Int - 3
- `AEP_ALL_DOWN` All stats - 2
- `AEP_SPEED_DOWN` -20 speed
- `AEP_FORCE_TELEPORT` Occasionally force a teleport
- `AEP_MOVEMENT_NOISE` Makes noise when you move
- `AEP_BAD_WEATHER` More likely to experience bad weather
- `AEP_SICK` Decreases health over time

#### `effects_worn`
(optional, default: empty list)

Effects of the artifact when it's worn (it must be an armor item to be worn).

Possible values are the same as for effects_carried.

#### `effects_wielded`

(optional, default: empty list)

Effects of the artifact when it's wielded.

Possible values are the same as for effects_carried.

#### `effects_activated`

(optional, default: empty list)

Effects of the artifact when it's activated (which require it to have a `"use_action": [ "ARTIFACT" ]` and it must have a non-zero max_charges value).

Possible values (see src/artifact.h for an up-to-date list):

- `AEA_STORM` Emits shock fields
- `AEA_FIREBALL` Targeted
- `AEA_ADRENALINE` Adrenaline rush
- `AEA_MAP` Maps the area around you
- `AEA_BLOOD` Shoots blood all over
- `AEA_FATIGUE` Creates interdimensional fatigue
- `AEA_ACIDBALL` Targeted acid
- `AEA_PULSE` Destroys adjacent terrain
- `AEA_HEAL` Heals minor damage
- `AEA_CONFUSED` Confuses all monsters in view
- `AEA_ENTRANCE` Chance to make nearby monsters friendly
- `AEA_BUGS` Chance to summon friendly insects
- `AEA_TELEPORT` Teleports you
- `AEA_LIGHT` Temporary light source
- `AEA_GROWTH` Grow plants, a la triffid queen
- `AEA_HURTALL` Hurts all monsters!
- `AEA_FUN` Temporary morale bonus
- `AEA_SPLIT` Split between good and bad
- `AEA_RADIATION` Spew radioactive gas
- `AEA_PAIN` Increases player pain
- `AEA_MUTATE` Chance of mutation
- `AEA_PARALYZE` You lose several turns
- `AEA_FIRESTORM` Spreads minor fire all around you
- `AEA_ATTENTION` Attention from sub-prime denizens
- `AEA_TELEGLOW` Teleglow disease
- `AEA_NOISE` Loud noise
- `AEA_SCREAM` Noise & morale penalty
- `AEA_DIM` Darkens the sky slowly
- `AEA_FLASH` Flashbang
- `AEA_VOMIT` User vomits
- `AEA_SHADOWS` Summon shadow creatures
- `AEA_STAMINA_EMPTY` Empties most of the player's stamina gauge

### Software Data

Every item type can have software data, it does not have any behavior:

```C++
"software_data" : {
    "type": "USELESS", // unused
    "power" : 91 // unused
}
```

### Fuel data

Every item type can have fuel data that determines how much horse power it produces per unit consumed. Currently, gasses and plasmas cannot really be fuels.

If a fuel has the PERPETUAL flag, engines powered by it never use any fuel.  This is primarily intended for the muscle pseudo-fuel, but mods may take advantage of it to make perpetual motion machines.

```C++
"fuel" : {
    energy": 34.2,               // battery charges per mL of fuel. batteries have energy 1
                                 // is also MJ/L from https://en.wikipedia.org/wiki/Energy_density
                                 // assumes stacksize 250 per volume 1 (250mL). Multiply
                                 // by 250 / stacksize * volume for other stack sizes and
                                 // volumes
   "pump_terrain": "t_gas_pump", // optional. terrain id for the fuel's pump, if any.
   "explosion_data": {           // optional for fuels that can cause explosions
        "chance_hot": 2,         // 1 in chance_hot of explosion when attacked by HEAT weapons
        "chance_cold": 5,        // 1 in chance_cold of explosion when attacked by other weapons
        "factor": 1.0,           // explosion factor - larger numbers create more powerful explosions
        "fiery": true,           // true for fiery explosions
        "size_factor": 0.1       // size factor - larger numbers make the remaining fuel increase explosion power more
    }
}
```

### Use Actions

The contents of use_action fields can either be a string indicating a built-in function to call when the item is activated (defined in iuse.cpp), or one of several special definitions that invoke a more structured function.

```C++
"use_action": {
    "type": "transform",  // The type of method, in this case one that transforms the item.
    "target": "gasoline_lantern_on", // The item to transform to.
    "active": true,       // Whether the item is active once transformed.
    "msg": "You turn the lamp on.", // Message to display when activated.
    "need_fire": 1,                 // Whether fire is needed to activate.
    "need_fire_msg": "You need a lighter!", // Message to display if there is no fire.
    "need_charges": 1,                      // Number of charges the item needs to transform.
    "need_charges_msg": "The lamp is empty.", // Message to display if there aren't enough charges.
    "need_worn": true;                        // Whether the item needs to be worn to be transformed, is false by default.
    "target_charges" : 3, // Number of charges the transformed item has.
    "rand_target_charges: [10, 15, 25], // Randomize the charges the transformed item has. This example has a 50% chance of rng(10, 15) charges and a 50% chance of rng(15, 25) (The endpoints are included)
    "container" : "jar",  // Container holding the target item.
    "moves" : 500         // Moves required to transform the item in excess of a normal action.
},
"use_action": {
    "type": "explosion", // An item that explodes when it runs out of charges.
    "sound_volume": 0, // Volume of a sound the item makes every turn.
    "sound_msg": "Tick.", // Message describing sound the item makes every turn.
    "no_deactivate_msg": "You've already pulled the %s's pin, try throwing it instead.", // Message to display if the player tries to activate the item, prevents activation from succeeding if defined.
    "explosion": { // Optional: physical explosion data
        // Specified like `"explosion"` field in generic items
    },
    "draw_explosion_radius" : 5, // How large to draw the radius of the explosion.
    "draw_explosion_color" : "ltblue", // The color to use when drawing the explosion.
    "do_flashbang" : true, // Whether to do the flashbang effect.
    "flashbang_player_immune" : true, // Whether the player is immune to the flashbang effect.
    "fields_radius": 3, // The radius of spread for fields produced.
    "fields_type": "fd_tear_gas", // The type of fields produced.
    "fields_min_density": 3,
    "fields_max_density": 3,
    "emp_blast_radius": 4,
    "scrambler_blast_radius": 4
},
"use_action": {
    "type": "change_scent", // Change the scent type of the user.
    "scent_typeid": "sc_fetid", // The scenttype_id of the new scent.
    "charges_to_use": 2, // Charges consumed when the item is used.  (Default: 1)
    "scent_mod": 150, // Modifier added to the scent intensity.  (Default: 0)
    "duration": "6 m", // How long does the effect last.
    "effects": [ { "id": "fetid_goop", "duration": 360, "bp": "TORSO", "permanent": true } ], // List of effects with their id, duration, bodyparts, and permanent bool
    "waterproof": true, // Is the effect waterproof.  (Default: false)
    "moves": 500 // Number of moves required in the process.
},
"use_action": {
    "type": "unfold_vehicle", // Transforms the item into a vehicle.
    "vehicle_name": "bicycle", // Vehicle name to create.
    "unfold_msg": "You painstakingly unfold the bicycle and make it ready to ride.", // Message to display when transforming.
    "moves": 500 // Number of moves required in the process.
},
"use_action" : {
    "type" : "consume_drug", // A drug the player can consume.
    "activation_message" : "You smoke your crack rocks.  Mother would be proud.", // Message, ayup.
    "effects" : { "high": 15 }, // Effects and their duration.
    "damage_over_time": [
        {
          "damage_type": "true", // Type of damage
          "duration": "1 m", // For how long this damage will be applied
          "amount": -10, // Amount of damage applied every turn, negative damage heals
          "bodyparts": [ "torso", "head", "arm_l", "leg_l", "arm_r", "leg_r" ] // Body parts hit by the damage
        }
    ]
    "stat_adjustments": {"hunger" : -10}, // Adjustment to make to player stats.
    "fields_produced" : {"cracksmoke" : 2}, // Fields to produce, mostly used for smoke.
    "charges_needed" : { "fire" : 1 }, // Charges to use in the process of consuming the drug.
    "tools_needed" : { "apparatus" : -1 }, // Tool needed to use the drug.
    "moves": 50 // Number of moves required in the process, default value is 100.
},
"use_action": {
    "type": "place_monster", // place a turret / manhack / whatever monster on the map
    "monster_id": "mon_manhack", // monster id, see monsters.json
    "difficulty": 4, // difficulty for programming it (manhacks have 4, turrets 6, ...)
    "hostile_msg": "It's hostile!", // (optional) message when programming the monster failed and it's hostile.
    "friendly_msg": "Good!", // (optional) message when the monster is programmed properly and it's friendly.
    "place_randomly": true, // if true: places the monster randomly around the player, if false: let the player decide where to put it (default: false)
    "skills": [ "unarmed", "throw" ], // (optional) array of skill IDs. Higher skill level means more likely to place a friendly monster.
    "moves": 60, // how many move points the action takes.
    "is_pet": false // specifies if the spawned monster is a pet. The monster will only spawn as a pet if it is spawned as friendly, hostile monsters will never be pets.
},
"use_action": {
    "type": "place_npc", // place npc of specific class on the map
    "npc_class_id": "true_foodperson", // npc class id, see npcs/classes.json
    "summon_msg": "You summon a food hero!", // (optional) message when summoning the npc.
    "place_randomly": true, // if true: places npc randomly around the player, if false: let the player decide where to put it (default: false)
    "moves": 50 // how many move points the action takes.
},
"use_action": {
    "type": "ups_based_armor", // Armor that can be activated and uses power from an UPS, needs additional json code to work
    "activate_msg": "You activate your foo.", // Message when the player activates the item.
    "deactive_msg": "You deactivate your foo.", // Message when the player deactivates the item.
    "out_of_power_msg": "Your foo runs out of power and deactivates itself." // Message when the UPS runs out of power and the item is deactivated automatically.
}
"use_action" : {
    "type" : "delayed_transform", // Like transform, but it will only transform when the item has a certain age
    "transform_age" : 600, // The minimal age of the item. Items that are younger wont transform. In turns (60 turns = 1 minute)
    "not_ready_msg" : "The yeast has not been done The yeast isn't done culturing yet." // A message, shown when the item is not old enough
},
"use_action": {
    "type": "firestarter", // Start a fire, like with a lighter.
    "moves_cost": 15 // Number of moves it takes to start the fire.
},
"use_action": {
    "type": "unpack", // unpack this item
    "group": "gobag_contents", // itemgroup this unpacks into
    "items_fit": true, // Do the armor items in this fit? Defaults to false.
    "filthy_volume_threshold": "10 L" // If the items unpacked from this item have volume, and this item is filthy, at what amount of held volume should they become filthy
},
"use_action": {
    "type": "extended_firestarter", // Start a fire (like with magnifying glasses or a fire drill). This action can take many turns, not just some moves like firestarter, it can also be canceled (firestarter can't).
    "need_sunlight": true // Whether the character needs to be in direct sunlight, e.g. to use magnifying glasses.
},
"use_action": {
    "type": "salvage", // Try to salvage base materials from an item, e.g. cutting up cloth to get rags or leather.
    "moves_per_part": 25, // Number of moves it takes (optional).
    "material_whitelist": [ // List of material ids (not item ids!) that can be salvage from.
        "cotton",           // The list here is the default list, used when there is no explicit martial list given.
        "leather",          // If the item (that is to be cut up) has any material not in the list, it can not be cut up.
        "fur",
        "nomex",
        "kevlar",
        "plastic",
        "wood",
        "wool"
    ]
},
"use_action": {
    "type": "inscribe", // Inscribe a message on an item or on the ground.
    "on_items": true, // Whether the item can inscribe on an item.
    "on_terrain": false, // Whether the item can inscribe on the ground.
    "material_restricted": true, // Whether the item can only inscribe on certain item materials. Not used when inscribing on the ground.
    "material_whitelist": [ // List of material ids (not item ids!) that can be inscribed on.
        "wood",             // Only used when inscribing on an item, and only when material_restricted is true.
        "plastic",          // The list here is the default that is used when no explicit list is given.
        "glass",
        "chitin",
        "iron",
        "steel",
        "silver"
    ]
},
"use_action": {
    "type": "cauterize", // Cauterize the character.
    "flame": true // If true, the character needs 4 charges of fire (e.g. from a lighter) to do this action, if false, the charges of the item itself are used.
},
"use_action": {
    "type": "fireweapon_off", // Activate a fire based weapon.
    "target_id": "firemachete_on", // The item type to transform this item into.
    "success_message": "Your No. 9 glows!", // A message that is shows if the action succeeds.
    "failure_message": "", // A message that is shown if the action fails, for whatever reason. (Optional, if not given, no message will be printed.)
    "lacks_fuel_message": "Out of fuel", // Message that is shown if the item has no charges.
    "noise": 0, // The noise it makes to active the item, Optional, 0 means no sound at all.
    "moves": 0, // The number of moves it takes the character to even try this action (independent of the result).
    "success_chance": 0 // How likely it is to succeed the action. Default is to always succeed. Try numbers in the range of 0-10.
},
"use_action": {
    "type": "fireweapon_on", // Function for active (burning) fire based weapons.
    "noise_chance": 1, // The chance (one in X) that the item will make a noise, rolled on each turn.
    "noise": 0, // The sound volume it makes, if it makes a noise at all. If 0, no sound is made, but the noise message is still printed.
    "noise_message": "Your No. 9 hisses.", // The message / sound description (if noise is > 0), that appears when the item makes a sound.
    "voluntary_extinguish_message": "Your No. 9 goes dark.", // Message that appears when the item is turned of by player.
    "charges_extinguish_message": "Out of ammo!", // Message that appears when the item runs out of charges.
    "water_extinguish_message": "Your No. 9 hisses in the water and goes out.", // Message that appears if the character walks into water and the fire of the item is extinguished.
    "auto_extinguish_chance": 0, // If > 0, this is the (one in X) chance that the item goes out on its own.
    "auto_extinguish_message": "Your No. 9 cuts out!" // Message that appears if the item goes out on its own (only required if auto_extinguish_chance is > 0).
},
"use_action": {
    "type": "musical_instrument", // The character plays an instrument (this item) while walking around.
    "speed_penalty": 10, // This is subtracted from the characters speed.
    "volume": 12, // Volume of the sound of the instrument.
    "fun": -5, // Together with fun_bonus, this defines how much morale the character gets from playing the instrument. They get `fun + fun_bonus * <character-perception>` morale points out of it. Both values and the result may be negative.
    "fun_bonus": 2,
    "description_frequency": 20, // Once every Nth turn, a randomly chosen description (from the that array) is displayed.
    "player_descriptions": [
        "You play a little tune on your flute.",
        "You play a beautiful piece on your flute.",
        "You play a piece on your flute that sounds harmonious with nature."
    ]
},
"use_action": {
    "type": "holster", // Holster or draw a weapon
    "holster_prompt": "Holster item", // Prompt to use when selecting an item
    "holster_msg": "You holster your %s", // Message to show when holstering an item
    "max_volume": "1500 ml", // Maximum volume of each item that can be holstered. Volume in ml and L can be used - "50 ml" or "2 L".
    "min_volume": "750 ml",  // Minimum volume of each item that can be holstered or 1/3 max_volume if unspecified. volume in ml and L can be used - "50 ml" or "2 L".
    "max_weight": 2000, // Maximum weight of each item. If unspecified no weight limit is imposed
    "multi": 1, // Total number of items that holster can contain
    "draw_cost": 10, // Base move cost per unit volume when wielding the contained item
    "skills": ["pistol", "shotgun"], // Guns using any of these skills can be holstered
    "flags": ["SHEATH_KNIFE", "SHEATH_SWORD"] // Items with any of these flags set can be holstered
},
"use_action": {
    "type": "bandolier", // Store ammo and later reload using it
    "capacity": 10, // Total number of rounds that can be stored
    "ammo": [ "shot", "9mm" ], // What types of ammo can be stored?
},
"use_action": {
    "type": "reveal_map", // reveal specific terrains on the overmap
    "radius": 180, // radius around the player where things are revealed. A single overmap is 180x180 tiles.
    "terrain": ["hiway", "road"], // ids of overmap terrain types that should be revealed (as many as you want).
    "message": "You add roads and tourist attractions to your map." // Displayed after the revelation.
},
"use_action": {
    "type" : "heal",        // Heal damage, possibly some statuses
    "limb_power" : 10,      // How much hp to restore when healing limbs? Mandatory value
    "head_power" : 7,       // How much hp to restore when healing head? If unset, defaults to 0.8 * limb_power.
    "torso_power" : 15,     // How much hp to restore when healing torso? If unset, defaults to 1.5 * limb_power.
    "bleed" : 0.4,          // Chance to remove bleed effect.
    "bite" : 0.95,          // Chance to remove bite effect.
    "infect" : 0.1,         // Chance to remove infected effect.
    "move_cost" : 250,      // Cost in moves to use the item.
    "long_action" : true,   // Is using this item a long action. Setting this to true will divide move cost by (first aid skill + 1).
    "limb_scaling" : 1.2,   // How much extra limb hp should be healed per first aid level. Defaults to 0.25 * limb_power.
    "head_scaling" : 1.0,   // How much extra limb hp should be healed per first aid level. Defaults to (limb_scaling / limb_power) * head_power.
    "torso_scaling" : 2.0,  // How much extra limb hp should be healed per first aid level. Defaults to (limb_scaling / limb_power) * torso_power.
    "effects" : [           // Effects to apply to patient on finished healing. Same syntax as in consume_drug effects.
        { "id" : "pkill1", "duration" : 120 }
    ],
    "used_up_item" : "rag_bloody" // Item produced on successful healing. If the healing item is a tool, it is turned into the new type. Otherwise a new item is produced.
},
"use_action": {
    "type": "place_trap", // places a trap
    "allow_underwater": false, // (optional) allow placing this trap when the player character is underwater
    "allow_under_player": false, // (optional) allow placing the trap on the same square as the player character (e.g. for benign traps)
    "needs_solid_neighbor": false, // (optional) trap must be placed between two solid tiles (e.g. for tripwire).
    "needs_neighbor_terrain": "t_tree", // (optional, default is empty) if non-empty: a terrain id, the trap must be placed adjacent to that terrain.
    "outer_layer_trap": "tr_blade", // (optional, default is empty) if non-empty: a trap id, makes the game place a 3x3 field of traps. The center trap is the one defined by "trap", the 8 surrounding traps are defined by this (e.g. tr_blade for blade traps).
    "bury_question": "", // (optional) if non-empty: a question that will be asked if the player character has a shoveling tool and the target location is diggable. It allows to place a buried trap. If the player answers the question (e.g. "Bury the X-trap?") with yes, the data from the "bury" object will be used.
    "bury": { // If the bury_question was answered with yes, data from this entry will be used instead of outer data.
         // This json object should contain "trap", "done_message", "practice" and (optional) "moves", with the same meaning as below.
    },
    "trap": "tr_engine", // The trap to place.
    "done_message": "Place the beartrap on the %s.", // The message that appears after the trap has been placed. %s is replaced with the terrain name of the place where the trap has been put.
    "practice": 4, // How much practice to the "traps" skill placing the trap gives.
    "moves": 10 // (optional, default is 100): the move points that are used by placing the trap.
}
"use_action": {
    "type": "sew_advanced",  // Modify clothing
    "materials": [           // materials to deal with.
        "cotton",
        "leather"
    ],
    "skill": "tailor",       // Skill used.
    "clothing_mods": [       // Clothing mods to deal with.
        "leather_padded",
        "kevlar_padded"
    ]
}
```

###random Descriptions

Any item with a "snippet_category" entry will have random descriptions, based on that snippet category:
```
"snippet_category": "newspaper",
```
The item descriptions are taken from snippets, which can be specified like this (the value of category must match the snippet_category in the item definition):
```C++
{
    "type" : "snippet",
    "category" : "newspaper",
    "id" : "snippet-id",          // id is optional, it's used when the snippet is referenced in the item list of professions
    "text": "your flavor text"
}
```
or several snippets at once:
```C++
{
    "type" : "snippet",
    "category" : "newspaper",
    "text": [
        "your flavor text",
        "more flavor",
        // entries can also bo of this form to have a id to reference that specific snippet.
        { "id" : "snippet-id", "text" : "another flavor text" }
    ],
    "text": [ "your flavor text", "another flavor text", "more flavor" ]
}
```
Multiple snippets for the same category are possible and actually recommended. The game will select a random one for each item of that type.

One can also put the snippets directly in the item definition:
```
"snippet_category": [ "text 1", "text 2", "text 3" ],
```
This will automatically create a snippet category specific to that item and populate that category with the given snippets.
The format also support snippet ids like above.

# `json/` JSONs

### Harvest

```C++
{
    "id": "jabberwock",
    "type": "harvest",
    "message": "You messily hack apart the colossal mass of fused, rancid flesh, taking note of anything that stands out.",
    "entries": [
      { "drop": "meat_tainted", "type": "flesh", "mass_ratio": 0.33 },
      { "drop": "fat_tainted", "type": "flesh", "mass_ratio": 0.1 },
      { "drop": "jabberwock_heart", "base_num": [ 0, 1 ], "scale_num": [ 0.6, 0.9 ], "max": 3, "type": "flesh" }
    ],
},
{
  "id": "mammal_large_fur",
  "//": "drops large stomach",
  "type": "harvest",
  "entries": [
    { "drop": "meat", "type": "flesh", "mass_ratio": 0.32 },
    { "drop": "meat_scrap", "type": "flesh", "mass_ratio": 0.01 },
    { "drop": "lung", "type": "flesh", "mass_ratio": 0.0035 },
    { "drop": "liver", "type": "offal", "mass_ratio": 0.01 },
    { "drop": "brain", "type": "flesh", "mass_ratio": 0.005 },
    { "drop": "sweetbread", "type": "flesh", "mass_ratio": 0.002 },
    { "drop": "kidney", "type": "offal", "mass_ratio": 0.002 },
    { "drop": "stomach_large", "scale_num": [ 1, 1 ], "max": 1, "type": "offal" },
    { "drop": "bone", "type": "bone", "mass_ratio": 0.15 },
    { "drop": "sinew", "type": "bone", "mass_ratio": 0.00035 },
    { "drop": "fur", "type": "skin", "mass_ratio": 0.02 },
    { "drop": "fat", "type": "flesh", "mass_ratio": 0.07 }
  ]
},
{
  "id": "CBM_SCI",
  "type": "harvest",
  "entries": [
    {
      "drop": "bionics_sci",
      "type": "bionic_group",
      "flags": [ "FILTHY", "NO_STERILE", "NO_PACKED" ],
      "faults": [ "fault_bionic_salvaged" ]
    },
    { "drop": "meat_tainted", "type": "flesh", "mass_ratio": 0.25 },
    { "drop": "fat_tainted", "type": "flesh", "mass_ratio": 0.08 },
    { "drop": "bone_tainted", "type": "bone", "mass_ratio": 0.1 }
  ]
},
```

#### `id`

Unique id of the harvest definition.

#### `type`

Should always be `harvest` to mark the object as a harvest definition.

#### `message`

Optional message to be printed when a creature using the harvest definition is butchered. May be omitted from definition.

#### `entries`

Array of dictionaries defining possible items produced on butchering and their likelihood of being produced.
`drop` value should be the `id` string of the item to be produced.

`type` value should be a string with the associated body part the item comes from.
    Acceptable values are as follows:
    `flesh`: the "meat" of the creature.
    `offal`: the "organs" of the creature. these are removed when field dressing.
    `skin`: the "skin" of the creature. this is what is ruined while quartering.
    `bone`: the "bones" of the creature. you will get some amount of these from field dressing, and the rest of them from butchering the carcass.
    `bionic`: an item gained by dissecting the creature. not restricted to CBMs.
    `bionic_group`: an item group that will give an item by dissecting a creature. not restricted to groups containing CBMs.

`flags` value should be an array of strings.  It's the flags that will be added to te items of that entry upon harvesting.

`faults` value should be an array of `fault_id` strings.  It's the faults that will be added to te items of that entry upon harvesting.

For every `type` other then `bionic` and `bionic_group` following entries scale the results:
    `base_num` value should be an array with two elements in which the first defines the minimum number of the corresponding item produced and the second defines the maximum number.
    `scale_num` value should be an array with two elements, increasing the minimum and maximum drop numbers respectively by element value * survival skill.
    `max` upper limit after `bas_num` and `scale_num` are calculated using
    `mass_ratio` value is a multiplier of how much of the monster's weight comprises the associated item. to conserve mass, keep between 0 and 1 combined with all drops. This overrides `base_num`, `scale_num` and `max`


For `type`s: `bionic` and `bionic_group` following enrties can scale the results:
    `max` this value (in contrary to `max` for other `type`s) corresponds to maximum butchery roll that will be passed to check_butcher_cbm() in activity_handlers.cpp; view check_butcher_cbm() to see corresponding distribution chances for roll values passed to that function

### Furniture

```C++
{
    "type": "furniture",
    "id": "f_toilet",
    "name": "toilet",
    "symbol": "&",
    "looks_like": "chair",
    "color": "white",
    "move_cost_mod": 2,
    "light_emitted": 5,
    "required_str": 18,
    "flags": [ "TRANSPARENT", "BASHABLE", "FLAMMABLE_HARD" ],
    "crafting_pseudo_item": "anvil",
    "examine_action": "toilet",
    "close": "f_foo_closed",
    "open": "f_foo_open",
    "bash": "TODO",
    "deconstruct": "TODO",
    "max_volume": "1000 L",
    "examine_action": "workbench",
    "workbench": { "multiplier": 1.1, "mass": 10000, "volume": "50L" }
}
```

#### `type`

Fixed string, must be `furniture` to identify the JSON object as such.

`"id", "name", "symbol", "looks_like", "color", "bgcolor", "max_volume", "open", "close", "bash", "deconstruct", "examine_action", "flgs`

Same as for terrain, see below in the chapter "Common to furniture and terrain".

#### `move_cost_mod`

Movement cost modifier (`-10` = impassable, `0` = no change). This is added to the movecost of the underlying terrain.

#### `light_emitted`

How much light the furniture produces.  10 will light the tile it's on brightly, 15 will light that tile and the tiles around it brightly, as well as slightly lighting the tiles two tiles away from the source.
For examples: An overhead light is 120, a utility light, 240, and a console, 10.

#### `required_str`

Strength required to move the furniture around. Negative values indicate an unmovable furniture.

#### `crafting_pseudo_item`

(Optional) Id of an item (tool) that will be available for crafting when this furniture is range (the furniture acts as an item of that type).

#### `workbench`

(Optional) Can craft here.  Must specify a speed multiplier, allowed mass, and allowed volume.  Mass/volume over these limits incur a speed penalty.  Must be paired with a `"workbench"` `examine_action` to function.

#### `plant_data`

(Optional) This is a plant. Must specify a plant transform, and a base depending on context. You can also add a harvest or growth multiplier if it has the `GROWTH_HARVEST` flag.

#### `surgery_skill_multiplier`

(Optional) Surgery skill multiplier (float) applied by this furniture to survivor standing next to it for the purpose of surgery.


### Terrain

```C++
{
    "type": "terrain",
    "id": "t_spiked_pit",
    "name": "spiked pit",
    "symbol": "0",
    "looks_like": "pit",
    "color": "ltred",
    "move_cost": 10,
    "light_emitted": 10,
    "trap": "spike_pit",
    "max_volume": "1000 L",
    "flags": ["TRANSPARENT", "DIGGABLE"],
    "connects_to" : "WALL",
    "close": "t_foo_closed",
    "open": "t_foo_open",
    "bash": "TODO",
    "deconstruct": "TODO",
    "harvestable": "blueberries",
    "transforms_into": "t_tree_harvested",
    "harvest_season": "WINTER",
    "roof": "t_roof",
    "examine_action": "pit"
}
```

#### `type`

Fixed string, must be "terrain" to identify the JSON object as such.

`"id", "name", "symbol", "looks_like", "color", "bgcolor", "max_volume", "open", "close", "bash", "deconstruct", "examine_action", "flgs`

Same as for furniture, see below in the chapter "Common to furniture and terrain".

#### `move_cost`

Move cost to move through. A value of 0 means it's impassable (e.g. wall). You should not use negative values. The positive value is multiple of 50 move points, e.g. value 2 means the player uses 2\*50 = 100 move points when moving across the terrain.

#### `light_emitted`

How much light the terrain emits. 10 will light the tile it's on brightly, 15 will light that tile and the tiles around it brightly, as well as slightly lighting the tiles two tiles away from the source.
For examples: An overhead light is 120, a utility light, 240, and a console, 10.

#### `trap`

(Optional) Id of the build-in trap of that terrain.

For example the terrain `t_pit` has the built-in trap `tr_pit`. Every tile in the game that has the terrain `t_pit` also has, therefore, an implicit trap `tr_pit` on it. The two are inseparable (the player can not deactivate the built-in trap, and changing the terrain will also deactivate the built-in trap).

A built-in trap prevents adding any other trap explicitly (by the player and through mapgen).

#### `harvestable`

(Optional) If defined, the terrain is harvestable. This entry defines the item type of the harvested fruits (or similar). To make this work, you also have to set one of the `harvest_*` `examine_action` functions.

#### `transforms_into`

(Optional) Used for various transformation of the terrain. If defined, it must be a valid terrain id. Used for example:

- When harvesting fruits (to change into the harvested form of the terrain).
- In combination with the `HARVESTED` flag and `harvest_season` to change the harvested terrain back into a terrain with fruits.

#### `harvest_season`

(Optional) On of "SUMMER", "AUTUMN", "WINTER", "SPRING", used in combination with the "HARVESTED" flag to revert the terrain back into a terrain that can be harvested.

#### `roof`

(Optional) The terrain of the terrain on top of this (the roof).

### Common To Furniture And Terrain

Some values can/must be set for terrain and furniture. They have the same meaning in each case.

#### `id`

Id of the object, this should be unique among all object of that type (all terrain or all furniture types). By convention (but technically not needed), the id should have the "f_" prefix for furniture and the "t_" prefix for terrain. This is not translated. It must not be changed later as that would break save compatibility.

#### `name`

Displayed name of the object. This will be translated.

#### `flags`

(Optional) Various additional flags, see "doc/JSON_FLAGS.md".

#### `connects_to`

(Optional) The group of terrains to which this terrain connects. This affects tile rotation and connections, and the ASCII symbol drawn by terrain with the flag "AUTO_WALL_SYMBOL".

Current values:
- `WALL`
- `CHAINFENCE`
- `WOODFENCE`
- `RAILING`
- `WATER`
- `POOLWATER`
- `PAVEMENT`
- `RAIL`



Example: `-` , `|` , `X` and `Y` are terrain which share the same `connects_to` value. `O` does not have it. `X` and `Y` also have the `AUTO_WALL_SYMBOL` flag. `X` will be drawn as a T-intersection (connected to west, south and east), `Y` will be drawn as a horizontal line (going from west to east, no connection to south).

```
-X-    -Y-
 |      O
```

#### `symbol`

ASCII symbol of the object as it appears in the game. The symbol string must be exactly one character long. This can also be an array of 4 strings, which define the symbol during the different seasons. The first entry defines the symbol during spring. If it's not an array, the same symbol is used all year round.

#### `comfort`

How comfortable this terrain/furniture is. Impact ability to fall asleep on it.
    uncomfortable = -999,
    neutral = 0,
    slightly_comfortable = 3,
    comfortable = 5,
    very_comfortable = 10

#### `floor_bedding_warmth`

Bonus warmth offered by this terrain/furniture when used to sleep.

#### `bonus_fire_warmth_feet`

Increase warmth received on feet from nearby fire  (default = 300)

#### `looks_like`

id of a similar item that this item looks like. The tileset loader will try to load the tile for that item if this item doesn't have a tile. looks_like entries are implicitly chained, so if 'throne' has looks_like 'big_chair' and 'big_chair' has looks_like 'chair', a throne will be displayed using the chair tile if tiles for throne and big_chair do not exist. If a tileset can't find a tile for any item in the looks_like chain, it will default to the ascii symbol.

#### `color` or `bgcolor`

Color of the object as it appears in the game. "color" defines the foreground color (no background color), "bgcolor" defines a solid background color. As with the "symbol" value, this can be an array with 4 entries, each entry being the color during the different seasons.

> **NOTE**: You must use ONLY ONE of "color" or "bgcolor"

#### `max_volume`

(Optional) Maximal volume that can be used to store items here. Volume in ml and L can be used - "50 ml" or "2 L"

#### `examine_action`

(Optional) The json function that is called when the object is examined. See "src/iexamine.h".

#### `close" And "open`

(Optional) The value should be a terrain id (inside a terrain entry) or a furniture id (in a furniture entry). If either is defined, the player can open / close the object. Opening / closing will change the object at the affected tile to the given one. For example one could have object "safe_c", which "open"s to "safe_o" and "safe_o" in turn "close"s to "safe_c". Here "safe_c" and "safe_o" are two different terrain (or furniture) types that have different properties.

#### `bash`

(Optional) Defines whether the object can be bashed and if so, what happens. See "map_bash_info".

#### `deconstruct`

(Optional) Defines whether the object can be deconstructed and if so, what the results shall be. See "map_deconstruct_info".

#### `map_bash_info`

Defines the various things that happen when the player or something else bashes terrain or furniture.

```C++
{
    "str_min": 80,
    "str_max": 180,
    "str_min_blocked": 15,
    "str_max_blocked": 100,
    "str_min_supported": 15,
    "str_max_supported": 100,
    "sound": "crunch!",
    "sound_vol": 2,
    "sound_fail": "whack!",
    "sound_fail_vol": 2,
    "ter_set": "t_dirt",
    "furn_set": "f_rubble",
    "explosive": 1,
    "collapse_radius": 2,
    "destroy_only": true,
    "bash_below": true,
    "tent_centers": ["f_groundsheet", "f_fema_groundsheet", "f_skin_groundsheet"],
    "items": "bashed_item_result_group"
}
```

#### `str_min`, `str_max`, `str_min_blocked`, `str_max_blocked`, `str_min_supported`, `str_max_supported`

TODO

#### `sound`, `sound_fail`, `sound_vol`, `sound_fail_vol`
(Optional) Sound and volume of the sound that appears upon destroying the bashed object or upon unsuccessfully bashing it (failing). The sound strings are translated (and displayed to the player).

#### `furn_set`, `ter_set`

The terrain / furniture that will be set when the original is destroyed. This is mandatory for bash entries in terrain, but optional for entries in furniture (it defaults to no furniture).

#### `explosive`
(Optional) If greater than 0, destroying the object causes an explosion with this strength (see `game::explosion`).

#### `destroy_only`
TODO

#### `bash_below`
TODO

#### `tent_centers`, `collapse_radius`
(Optional) For furniture that is part of tents, this defines the id of the center part, which will be destroyed as well when other parts of the tent get bashed. The center is searched for in the given "collapse_radius" radius, it should match the size of the tent.

#### `items`

(Optional) An item group (inline) or an id of an item group, see doc/ITEM_SPAWN.md. The default subtype is "collection". Upon successful bashing, items from that group will be spawned.

#### `map_deconstruct_info`

```C++
{
    "furn_set": "f_safe",
    "ter_set": "t_dirt",
    "items": "deconstructed_item_result_group"
}
```

#### `furn_set`, `ter_set`

The terrain / furniture that will be set after the original has been deconstructed. "furn_set" is optional (it defaults to no furniture), "ter_set" is only used upon "deconstruct" entries in terrain and is mandatory there.

### `items`

(Optional) An item group (inline) or an id of an item group, see doc/ITEM_SPAWN.md. The default subtype is "collection". Upon deconstruction the object, items from that group will be spawned.

### `plant_data`

```JSON
{
  "transform": "f_planter_harvest",
  "base": "f_planter",
  "growth_multiplier": 1.2,
  "harvest_multiplier": 0.8
}
```

#### `transform`

What the `PLANT` furniture turn into when it grows a stage, or what a `PLANTABLE` furniture turns into when it is planted on.

#### `base`

What the 'base' furniture of the `PLANT` furniture is - what it would be if there was not a plant growing there. Used when monsters 'eat' the plant to preserve what furniture it is.

#### `growth_multiplier`

A flat multiplier on the growth speed on the plant. For numbers greater than one, it will take longer to grow, and for numbers less than one it will take less time to grow.

#### `harvest_multiplier`

A flat multiplier on the harvest count of the plant. For numbers greater than one, the plant will give more produce from harvest, for numbers less than one it will give less produce from harvest.

### clothing_mod

```C++
"type": "clothing_mod",
"id": "leather_padded",   // Unique ID.
"flag": "leather_padded", // flag to add to clothing.
"item": "leather",        // item to consume.
"implement_prompt": "Pad with leather",      // prompt to show when implement mod.
"destroy_prompt": "Destroy leather padding", // prompt to show when destroy mod.
"restricted": true,       // (optional) If true, clothing must list this mod's flag in "valid_mods" list to use it. Defaults to false.
"mod_value": [            // List of mod effect.
    {
        "type": "bash",   // "bash", "cut", "bullet", "fire", "acid", "warmth", and "encumbrance" is available.
        "value": 1,       // value of effect.
        "round_up": false // (optional) round up value of effect. defaults to false.
        "proportion": [   // (optional) value of effect propotions to clothing's parameter.
            "thickness",  //            "thickness" and "coverage" is available.
            "coverage"
        ]
    }
]
```

# Scenarios

Scenarios are specified as JSON object with `type` member set to `scenario`.

```C++
{
    "type": "scenario",
    "ident": "schools_out",
    ...
}
```

The ident member should be the unique id of the scenario.

The following properties (mandatory, except if noted otherwise) are supported:


## `description`
(string)

The in-game description.

## `name`
(string or object with members "male" and "female")

The in-game name, either one gender-neutral string, or an object with gender specific names. Example:
```C++
"name": {
    "male": "Runaway groom",
    "female": "Runaway bride"
}
```

## `points`
(integer)

Point cost of scenario. Positive values cost points and negative values grant points.

## `items`
(optional, object with optional members "both", "male" and "female")

Items the player starts with when selecting this scenario. One can specify different items based on the gender of the character. Each lists of items should be an array of items ids. Ids may appear multiple times, in which case the item is created multiple times.

Example:
```C++
"items": {
    "both": [
        "pants",
        "rock",
        "rock"
    ],
    "male": [ "briefs" ],
    "female": [ "panties" ]
}
```
This gives the player pants, two rocks and (depending on the gender) briefs or panties.

Mods can modify the lists of an existing scenario via "add:both" / "add:male" / "add:female" and "remove:both" / "remove:male" / "remove:female".

Example for mods:
```C++
{
    "type": "scenario",
    "ident": "schools_out",
    "edit-mode": "modify",
    "items": {
        "remove:both": [ "rock" ],
        "add:female": [ "2x4" ]
    }
}
```

## `flags`
(optional, array of strings)

A list of flags. TODO: document those flags here.

Mods can modify this via "add:flags" and "remove:flags".

## `cbms`
(optional, array of strings)

A list of CBM ids that are implanted in the character.

Mods can modify this via "add:CBMs" and "remove:CBMs".

## `traits", "forced_traits", "forbidden_traits`
(optional, array of strings)

Lists of trait/mutation ids. Traits in "forbidden_traits" are forbidden and can't be selected during the character creation. Traits in "forced_traits" are automatically added to character. Traits in "traits" enables them to be chosen, even if they are not starting traits.

Mods can modify this via "add:traits" / "add:forced_traits" / "add:forbidden_traits" and "remove:traits" / "remove:forced_traits" / "remove:forbidden_traits".

## `allowed_locs`
(optional, array of strings)

A list of starting location ids (see start_locations.json) that can be chosen when using this scenario.

## `start_name`
(string)

The name that is shown for the starting location. This is useful if the scenario allows several starting locations, but the game can not list them all at once in the scenario description. Example: if the scenario allows to start somewhere in the wilderness, the starting locations would contain forest and fields, but its "start_name" may simply be "wilderness".

## `professions`
(optional, array of strings)

A list of allowed professions that can be chosen when using this scenario. The first entry is the default profession. If this is empty, all professions are allowed.

## `map_special`
(optional, string)

Add a map special to the starting location, see JSON_FLAGS for the possible specials.

## `missions`
(optional, array of strings)

A list of mission ids that will be started and assigned to the player at the start of the game. Only missions with the ORIGIN_GAME_START origin are allowed. The last mission in the list will be the active mission, if multiple missions are assigned.

# Starting locations

Starting locations are specified as JSON object with "type" member set to "start_location":
```C++
{
    "type": "start_location",
    "ident": "field",
    "name": "An empty field",
    "target": "field",
    ...
}
```

The ident member should be the unique id of the location.

The following properties (mandatory, except if noted otherwise) are supported:

## `name`
(string)

The in-game name of the location.

## `target`
(string)

The id of an overmap terrain type (see overmap_terrain.json) of the starting location. The game will chose a random place with that terrain.

## `flags`
(optional, array of strings)

Arbitrary flags. Mods can modify this via "add:flags" / "remove:flags". TODO: document them.

### `tile_config`
Each tileset has a tile_config.json describing how to map the contents of a sprite sheet to various tile identifiers, different orientations, etc. The ordering of the overlays used for displaying mutations can be controlled as well. The ordering can be used to override the default ordering provided in `mutation_ordering.json`. Example:

```C++
  {                                             // whole file is a single object
    "tile_info": [                              // tile_info is mandatory
      {
        "height": 32,
        "width": 32,
        "iso" : true,                             //  Optional. Indicates an isometric tileset. Defaults to false.
        "pixelscale" : 2                          //  Optional. Sets a multiplier for resizing a tileset. Defaults to 1.
      }
    ],
    "tiles-new": [                              // tiles-new is an array of sprite sheets
      {                                           //   alternately, just one "tiles" array
        "file": "tiles.png",                      // file containing sprites in a grid
        "tiles": [                                // array with one entry per tile
          {
            "id": "10mm",                         // id is how the game maps things to sprites
            "fg": 1,                              //   lack of prefix mostly indicates items
            "bg": 632,                            // fg and bg can be sprite indexes in the image
            "rotates": false
          },
          {
            "id": "t_wall",                       // "t_" indicates terrain
            "fg": [2918, 2919, 2918, 2919],       // 2 or 4 sprite numbers indicates pre-rotated
            "bg": 633,
            "rotates": true,
            "multitile": true,
            "additional_tiles": [                 // connected/combined versions of sprite
              {                                   //   or variations, see below
                "id": "center",
                "fg": [2919, 2918, 2919, 2918]
              },
              {
                "id": "corner",
                "fg": [2924, 2922, 2922, 2923]
              },
              {
                "id": "end_piece",
                "fg": [2918, 2919, 2918, 2919]
              },
              {
                "id": "t_connection",
                "fg": [2919, 2918, 2919, 2918]
              },
              {
                "id": "unconnected",
                "fg": 2235
              }
            ]
          },
          {
            "id": "vp_atomic_lamp",               // "vp_" vehicle part
            "fg": 3019,
            "bg": 632,
            "rotates": false,
            "multitile": true,
            "additional_tiles": [
              {
                "id": "broken",                   // variant sprite
                "fg": 3021
              }
            ]
          },
          {
            "id": "t_dirt",
            "rotates": false,
            "fg": [
              { "weight":50, "sprite":640},       // weighted random variants
              { "weight":1, "sprite":3620},
              { "weight":1, "sprite":3621},
              { "weight":1, "sprite":3622}
            ]
          },
          {
            "id": [
              "overlay_mutation_GOURMAND",        // character overlay for mutation
              "overlay_mutation_male_GOURMAND",   // overlay for specified gender
              "overlay_mutation_active_GOURMAND"  // overlay for activated mutation
            ],
            "fg": 4040
          }
        ]
      },
      {                                           // second entry in tiles-new
        "file": "moretiles.png",                  // another sprite sheet
        "tiles": [
          {
            "id": ["xxx","yyy"],                  // define two ids at once
            "fg": 1,
            "bg": 234
          }
        ]
      }
    ],
    "overlay_ordering": [
      {
        "id" : "WINGS_BAT",                         // mutation name, in a string or array of strings
        "order" : 1000                              // range from 0 - 9999, 9999 being the topmost layer
      },
      {
        "id" : [ "PLANTSKIN", "BARK" ],             // mutation name, in a string or array of strings
        "order" : 3500                              // order is applied to all items in the array
      },
      {
        "id" : "bio_armor_torso",                   // Overlay order of bionics is controlled in the same way
        "order" : 500
      }
    ]
  }
```

# Mutation overlay ordering

The file `mutation_ordering.json` defines the order that visual mutation and bionic overlays are rendered on a character ingame. The layering value from 0 (bottom) - 9999 (top) sets the order.

Example:
```C++
[
    {
        "type" : "overlay_order",
        "overlay_ordering" :
        [
        {
            "id" : [ "BEAUTIFUL", "BEAUTIFUL2", "BEAUTIFUL3", "LARGE", "PRETTY", "RADIOACTIVE1", "RADIOACTIVE2", "RADIOACTIVE3", "REGEN" ],
            "order" : 1000
        },{
            "id" : [ "HOOVES", "ROOTS1", "ROOTS2", "ROOTS3", "TALONS" ],
            "order" : 4500
        },{
            "id" : "FLOWERS",
            "order" : 5000
        },{
            "id" : [ "PROF_CYBERCOP", "PROF_FED", "PROF_PD_DET", "PROF_POLICE", "PROF_SWAT", "PHEROMONE_INSECT" ],
            "order" : 8500
        },{
            "id" : [ "bio_armor_arms", "bio_armor_legs", "bio_armor_torso", "bio_armor_head", "bio_armor_eyes" ],
            "order" : 500
        }
        ]
    }
]
```

## `id`
(string)

The internal ID of the mutation. Can be provided as a single string, or an array of strings. The order value provided will be applied to all items in the array.

## `order`
(integer)

The ordering value of the mutation overlay. Values range from 0 - 9999, 9999 being the topmost drawn layer. Mutations that are not in any list will default to 9999.

# MOD tileset

MOD tileset defines additional sprite sheets. It is specified as JSON object with `type` member set to `mod_tileset`.

Example:
```C++
[
    {
    "type": "mod_tileset",
    "compatibility": [ "MshockXottoplus" ],
    "tiles-new": [
        {
        "file": "test_tile.png",
        "tiles": [
            {
            "id": "player_female",
            "fg": 1,
            "bg": 0
            },
            {
            "id": "player_male",
            "fg": 2,
            "bg": 0
            }
        ]
        }
    ]
    }
]
```

## `compatibility`
(string)

The internal ID of the compatible tilesets. MOD tileset is only applied when base tileset's ID exists in this field.

## `tiles-new`

Setting of sprite sheets. Same as `tiles-new` field in `tile_config`. Sprite files are loaded from the same folder json file exists.

# Field types
```C++
  {
    "type": "field_type", // this is a field type
    "id": "fd_gum_web", // id of the field
    "immune_mtypes": [ "mon_spider_gum" ], // list of monster immune to this field
    "intensity_levels": [
      { "name": "shadow",  // name of this level of intensity
        "light_override": 3.7 } //light level on the tile occupied by this field will be set at 3.7 not matter the ambient light.
     ],
    "decrease_intensity_on_contact": true, // Decrease the field intensity by one each time a character walk on it.
    "bash": {
      "str_min": 1, // lower bracket of bashing damage required to bash
      "str_max": 3, // higher bracket
      "sound_vol": 2, // noise made when succesfully bashing the field
      "sound_fail_vol": 2, // noise made when failing to bash the field
      "sound": "shwip", // sound on success
      "sound_fail": "shwomp", // sound on failure
      "msg_success": "You brush the gum web aside.", // message on success
      "move_cost": 120, // how many moves it costs to succesfully bash that field (default: 100)
      "items": [                                   // item dropped upon succesful bashing
        { "item": "2x4", "count": [ 5, 8 ] },
        { "item": "nail", "charges": [ 6, 8 ] },
        { "item": "splinter", "count": [ 3, 6 ] },
        { "item": "rag", "count": [ 40, 55 ] },
        { "item": "scrap", "count": [ 10, 20 ] }
      ]
    }
  }
```<|MERGE_RESOLUTION|>--- conflicted
+++ resolved
@@ -2166,12 +2166,8 @@
 "power_draw": 50,       // Energy consumption rate in mW
 "ammo": [ "NULL" ],       // Ammo types used for reloading
 "revert_to": "torch_done", // Transforms into item when charges are expended
-<<<<<<< HEAD
-"use_action": "firestarter" // Action performed when tool is used, see special definition below
+"use_action": [ "firestarter" ] // Action performed when tool is used, see special definition below
 "purification_factor": 1    // (OPTIONAL) If item is used to purify water, additional multiplicative factor to the time taken. 0 results in a constant time.
-=======
-"use_action": [ "firestarter" ] // Action performed when tool is used, see special definition below
->>>>>>> d750f3c4
 ```
 
 ### Seed Data
