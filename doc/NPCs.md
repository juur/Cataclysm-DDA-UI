--- conflicted
+++ resolved
@@ -578,9 +578,6 @@
 ---|---
 `sound_effect: sound_effect_id_string`, *optional* `sound_effect_variant: variant_string`, *optional* `outdoor_event: outdoor_event`,*optional* `volume: volume_int`  | Will play a sound effect of id `sound_effect_id_string` and variant `variant_string`. If `volume_int` is defined it will be used otherwise 80 is the default. If `outdoor_event`(defaults to false) is true this will be less likely to play if the player is underground.
 `assign_mission: mission_type_id string` | Will assign mission `mission_type_id` to the player.
-<<<<<<< HEAD
-`set_queue_effect_on_condition: effect_on_condition_array`, (*optional* `time_in_future_min: time_in_future_min_int`,`time_in_future_max: time_in_future_max_int` | Will queue up all members of the `effect_on_condition_array`.  Members should either be the id of an effect_on_condition or an inline effect_on_condition. Members will be run between `time_in_future_min_int` and `time_in_future_max_int` seconds in the future. If these are zero(their default value) the eocs will happen instantly.  For instant activation eoc's the current u and npc will be used.  For future ones u will be the avatar adn npc will be a default npc.
-=======
 `set_queue_effect_on_condition: effect_on_condition_array`, (*optional* `time_in_future_min: time_in_future_min_int`,`time_in_future_max: time_in_future_max_int` | Will queue up all members of the `effect_on_condition_array`.  Members should either be the id of an effect_on_condition or an inline effect_on_condition. Members will be run between `time_in_future_min_int` and `time_in_future_max_int` seconds in the future. If these are zero(their default value) the eocs will happen instantly.  For instant activation eoc's the current u and npc will be used.  For future ones u will be the avatar and npc will be a default npc.
 `set_weighted_list_eocs: array_array` | Will choose one of a list of eocs to activate based on weight. Members should be an array of first the id of an effect_on_condition or an inline effect_on_condition and second an integer weight. 
 Example: This will cause "EOC_SLEEP" 1/10 as often as it makes a test message appear.
@@ -598,9 +595,6 @@
       }
     ]
 ```
-
-#### Deprecated
->>>>>>> 0f0656ff
 
 #### Deprecated
 Effect | Description
