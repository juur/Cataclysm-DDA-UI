
# Contents

- [Creating new NPCs](#creating-new-npcs)
  - [NPC Class definition](#npc-class-definition)
    - [Shopkeeper NPC configuration](#shopkeeper-npc-configuration)
  - [NPC instance definition](#npc-instance-definition)
- [Writing dialogues](#writing-dialogues)
  - [Validating Dialogues](#validating-dialogues)
  - [Customizing NPC speech](#customizing-npc-speech)
  - [Talk Topics](#talk-topics)
  - [Dynamic Lines](#dynamic-lines)
  - [Speaker Effects](#speaker-effects)
  - [Responses](#responses)
  - [Dialogue Effects](#dialogue-effects)
  - [Dialogue Conditions](#dialogue-conditions)
  - [Sample responses with conditions and effects](#sample-responses-with-conditions-and-effects)
  - [Utility Structures](#utility-structures)

---

# Creating new NPCs
Often you will want to create new NPCs to either add quests, flavor, or to introduce little known activities to the larger player base. New NPCs are written entirely in JSON, so they are one of the easier places to begin your contributions.

There are two parts to creating a new NPC, apart from any dialogue you may want to add.

## NPC Class definition
First there is the `npc_class` which follows the following template.
Format:
```json
{
  "type": "npc_class",
  "id": "NC_EXAMPLE",
  "name": { "str": "Example NPC" },
  "job_description": "I'm helping you learn the game.",
  "common": false,
  "sells_belongings": false,
  "bonus_str": { "rng": [ -4, 0 ] },
  "bonus_dex": { "rng": [ -2, 0 ] },
  "bonus_int": { "rng": [ 1, 5 ] },
  "skills": [
    {
      "skill": "ALL",
      "level": { "mul": [ { "one_in": 3 }, { "sum": [ { "dice": [ 2, 2 ] }, { "constant": -2 }, { "one_in": 4 } ] } ] }
    }
  ],
  "worn_override": "NC_EXAMPLE_worn",
  "carry_override": "NC_EXAMPLE_carried",
  "weapon_override": "NC_EXAMPLE_weapon",
  "shopkeeper_item_group": [
    { "group": "example_shopkeeper_itemgroup1" },
    { "group": "example_shopkeeper_itemgroup2", "trust": 10 },
    { "group": "example_shopkeeper_itemgroup3", "trust": 20, "rigid": true }
    { "group": "example_shopkeeper_itemgroup3", "trust": 40, "strict": true },
    {
      "group": "example_shopkeeper_itemgroup4",
      "condition": { "u_has_var": "VIP", "type": "general", "context": "examples", "value": "yes" }
    }
  ],
  "shopkeeper_consumption_rates": "basic_shop_rates",
  "shopkeeper_price_rules": [
    { "item": "scrap", "price": 10000 },
  ],
  "shopkeeper_blacklist": "test_blacklist",
  "restock_interval": "6 days",
  "traits": [ { "group": "BG_survival_story_EVACUEE" }, { "group": "NPC_starting_traits" }, { "group": "Appearance_demographics" } ]
}
```
There are some items in the above template that may not be self explanatory:
* `"common": false` means that this NPC class will not spawn randomly. It defaults to `true` if not specified.
* See also [Shopkeeper NPC configuration](#shopkeeper-npc-configuration) below.

### Shopkeeper NPC configuration
`npc_class` supports several properties for configuring the behavior of NPCs that behave as shopkeepers:
* `"sells_belongings": false` means that this NPC's worn or held items will strictly be excluded from their shopkeeper list; otherwise, they'll be happy to sell things like their pants. It defaults to `true` if not specified.
* `"shopkeeper_item_group"` is only needed if the planned NPC will be a shopkeeper with a revolving stock of items that change every three in-game days. All of the item overrides will ensure that any NPC of this class spawns with specific items.
* `"shopkeeper_consumption_rates"` optional to define item consumption rates for this shopkeeper. Default is to consume all items before restocking
* `"shopkeeper_price_rules"` optional to define personal price rules with the same format as faction price rules (see [FACTIONS.md](FACTIONS.md)). These take priority over faction rules
* `"shopkeeper_blacklist"` optional to define blacklists for this shopkeeper
* `"restock_interval"`: optional. Default is 6 days

#### Shopkeeper item groups
`"shopkeeper_item_group"` entries have the following fields:
- `"group"` : Identifies an item group to include in the possible shop rotation
- `"trust"` : (_optional_) If the faction's trust with the player is below this value, items in this group will not be available for sale (Defaults to 0)
- `"condition"` : (_optional_) Checked alongside trust with the avatar as alpha and the evaluating NPC as beta. See [Player or NPC conditions](#player-or-npc-conditions).
- `"strict"` : (_optional_) If true, items in this group will not be available for restocking unless the conditions are met. (Defaults to false)
- `"rigid"` : (_optional_) By default, item groups will be continually iterated until they reach a certain value or size threshold for the NPC. Rigid groups are instead guaranteed to populate a single time if they can, and will not include duplicate reruns. (Defaults to false)
- `"refusal"` : (_optional_) message to display in UIs (ex: trade UI) when conditions are not met. Defaults to `"<npcname> does not trust you enough"`

#### Shopkeeper consumption rates
Controls consumption of shopkeeper's stock of items (simulates purchase by other people besides they player).
```JSON
  "type": "shopkeeper_consumption_rates",
  "id": "basic_shop_rates",
  "default_rate": 5, // defined as units/day since last restock
  "junk_threshold": "10 cent", // items below this price will be consumed completely regardless of matches below
  "rates": [ // lower entries override higher ones
    { "item": "hammer", "rate": 1 },
    {
      "item": "hammer",
      "rate": 10,
      "condition": { "npc_has_var": "hammer_eater", "type": "bool", "context": "dinner", "value": "yes" }
    },
    { "category": "ammo", "rate": 10 },
    { "group": "EXODII_basic_trade", "rate": 100 }
    { "group": "EXODII_basic_trade", "category": "ammo", "rate": 200 }
  ]
```
`condition` is checked with avatar as alpha and npc as beta. See [Player or NPC conditions](#player-or-npc-conditions).

#### Shopkeeper blacklists
Specifies blacklist of items that shopkeeper will not accept for trade.  Format is similar to `shopkeeper_consumption_rates`.

```JSON
  "type": "shopkeeper_blacklist",
  "id": "basic_blacklist",
  "entries": [
    {
      "item": "hammer",
      "condition": { "npc_has_var": "hammer_hater", "type": "bool", "context": "test", "value": "yes" },
      "message": "<npcname> hates this item"
    },
    { "category": "ammo" },
    { "group": "EXODII_basic_trade" }
  ]
```

#### Shop restocking
NPCs with at least one `shopkeeper_item_group` will (re)stock their shop in nearby loot zones (within `PICKUP_RANGE` = 6 tiles) owned by their faction and will ignore all other items. If there isn't at least one `LOOT_UNSORTED` zone nearby, fallback zones will be automatically placed on all nearby, reachable, unsealed furniture with either the `CONTAINER` flag or a max volume higher than the floor. If there is no suitable furniture around, a 3x3 zone centered on the NPC will be created instead.

Before restocking, items owned by the NPC's faction within these zones will be consumed according to `shopkeeper_consumption_rates`.

The shop restocks every `restock_interval` regardless of interactions with the avatar.

NOTE: do not place items within these loot zones in mapgen definitions as these will be consumed during the first restock. Add them to the item groups instead.

## NPC instance definition
There is a second template required for a new NPC. It looks like this:
Format:
```json
{
  "type": "npc",
  "id": "examplicious",
  "//": "The luckiest NPC to never experience the Cataclysm.",
  "name_suffix": "examplar",
  "class": "NC_EXAMPLE",
  "attitude": 0,
  "mission": 7,
  "chat": "TALK_EXAMPLE",
  "faction": "no_faction",
  "death_eocs": [ "EOC_DEATH_NPC_TEST" ]
}
```
This is the JSON that creates the NPC ID that is used to spawn an NPC in "mapgen" (map generation).

Attitude is based on the enum in `npc.h`. The important ones are `0=NPCATT_NULL`, `1=NPCATT_TALK`, `3=NPCATT_FOLLOW`, `10=NPCATT_KILL`, and `11=NPCATT_FLEE`.

Mission is based on the enum in `npc.h`.  The important ones are `0=NPC_MISSION_NULL`, `3=NPC_MISSION_SHOPKEEP`, `7=NPC_MISSION_GUARD`, and `8=NPC_MISSION_GUARD_PATROL`.

Chat is covered in the dialogue examples below.

Faction determines what faction, if any, the NPC belongs to.  Some examples are the Free Traders, Old Guard, Marloss Evangelists, and Hell's raiders but could include a brand new faction you create!

`death_eocs` are string `effect_on_condition` ids and/or inline `effect_on_condition`s (see [EFFECT_ON_CONDITION.md](EFFECT_ON_CONDITION.md)).  When the npc dies all of these `eoc`s are run with the victim as u and the killer as npc.

`age` and `height` are optional fields that can be used to define the age and height (in cm) of the NPC respectively.

---

# Writing dialogues
Dialogues work like state machines. They start with a certain topic (the NPC says something), the player character can then respond (choosing one of several responses), and that response sets the new talk topic. This goes on until the dialogue is finished, or the NPC turns hostile.

Note that it is perfectly fine to have a response that switches the topic back to itself.

NPC missions are controlled by a separate but related JSON structure and are documented in
[the missions docs](MISSIONS_JSON.md).

Two topics are special:
- `TALK_DONE` ends the dialogue immediately.
- `TALK_NONE` goes to the previously talked about topic.

If `npc` has the follows fields, the game will display a dialogue with the indicated topic instead of default topic.

Field | Default topic ID  | Uses for...
---|---|---
`talk_friend` | `TALK_FRIEND` | Talk to a follower NPC
`talk_radio` | `TALK_RADIO` | Talk to a follower NPC with two way radios
`talk_leader` | `TALK_LEADER` | Talk to an NPC that have 5=NPCATT_LEAD
`talk_stole_item` | `TALK_STOLE_ITEM` | Talk to an NPC that have 18=NPCATT_RECOVER_GOODS
`talk_wake_up` | `TALK_WAKE_UP` | Talk to a sleeping NPC
`talk_friend_guard` | `TALK_FRIEND_GUARD` | Faction camp guard
`talk_mug` | `TALK_MUG` | see "success and failure" section
`talk_stranger_aggressive` | `TALK_STRANGER_AGGRESSIVE` | see "success and failure" section
`talk_stranger_scared` | `TALK_STRANGER_SCARED` | see "success and failure" section
`talk_stranger_wary` | `TALK_STRANGER_WARY` | see "success and failure" section
`talk_stranger_friendly` | `TALK_STRANGER_FRIENDLY` | see "success and failure" section
`talk_stranger_neutral` | `TALK_STRANGER_NEUTRAL` | see "success and failure" section

---

## Validating Dialogues
Keeping track of talk topics and making sure that all the topics referenced in responses are
defined, and all defined topics are referenced in a response or an NPC's chat, is very tricky.
There is a python script in `tools/dialogue_validator.py` that will map all topics to responses
and vice versa.  Invoke it with
```sh
python3 tools/dialogue_validator.py data/json/npcs/* data/json/npcs/Backgrounds/* data/json/npcs/refugee_center/*
```

If you are writing a mod with dialogue, you can add the paths to the mod's dialogue files.

---

## Customizing NPC speech
NPCs have dialogue depending on the situation.
This dialogue can be customized in `"type": "npc"` json entries.

If `npc` has one of the following fields, the NPCs will speak the indicated message or snippet instead of the default message.

All messages can be used with snippets.
Any `%s` included is automatically replaced by the game, with words depending on the message.

Case use example:

```json
{
  "type":"npc",
  "...": "rest of fields go here",
  "<acknowledged>": "I gotcha fam",
  "<camp_food_thanks>": "<food_thanks_custom>"
},
{
  "type":"snippet",
  "category":"<food_thanks_custom>",
  "text": [
    "thanks for the grub",
    "thanks for the food!",
    "itadakimasu!"
  ]
}
```

For further information on snippets, see [New Contributor Guide: Dialogue](https://github.com/CleverRaven/Cataclysm-DDA/wiki/New-Contributor-Guide-Dialogue)

### Custom Entries
Field | Default messages/snippets | Used for...
---|---|---
`<acknowledged>` | `<acknowledged>` | see data/json/npcs/talk_tags.json
`<camp_food_thanks>` | `<camp_food_thanks>` | see data/json/npcs/talk_tags.json
`<camp_larder_empty>` | `<camp_larder_empty>` | see data/json/npcs/talk_tags.json
`<camp_water_thanks>` | `<camp_water_thanks>` | see data/json/npcs/talk_tags.json
`<cant_flee>` | `<cant_flee>` | see data/json/npcs/talk_tags.json
`<close_distance>` | `<close_distance>` | see data/json/npcs/talk_tags.json
`<combat_noise_warning>` | `<combat_noise_warning>` | see data/json/npcs/talk_tags.json
`<danger_close_distance>` | `<danger_close_distance>` | see data/json/npcs/talk_tags.json
`<done_mugging>` | `<done_mugging>` | see data/json/npcs/talk_tags.json
`<far_distance>` | `<far_distance>` | see data/json/npcs/talk_tags.json
`<fire_bad>` | `<fire_bad>` | see data/json/npcs/talk_tags.json
`<fire_in_the_hole_h>` | `<fire_in_the_hole_h>` | see data/json/npcs/talk_tags.json
`<fire_in_the_hole>` | `<fire_in_the_hole>` | see data/json/npcs/talk_tags.json
`<general_danger_h>` | `<general_danger_h>` | see data/json/npcs/talk_tags.json
`<general_danger>` | `<general_danger>` | see data/json/npcs/talk_tags.json
`<heal_self>` | `<heal_self>` | see data/json/npcs/talk_tags.json
`<hungry>` | `<hungry>` | see data/json/npcs/talk_tags.json
`<im_leaving_you>` | `<im_leaving_you>` | see data/json/npcs/talk_tags.json
`<its_safe_h>` | `<its_safe_h>` | see data/json/npcs/talk_tags.json
`<its_safe>` | `<its_safe>` | see data/json/npcs/talk_tags.json
`<keep_up>` | `<keep_up>` | see data/json/npcs/talk_tags.json
`<kill_npc_h>` | `<kill_npc_h>` | see data/json/npcs/talk_tags.json
`<kill_npc>` | `<kill_npc>` | see data/json/npcs/talk_tags.json
`<kill_player_h>` | `<kill_player_h>` | see data/json/npcs/talk_tags.json
`<let_me_pass>` | `<let_me_pass>` | see data/json/npcs/talk_tags.json
`<lets_talk>` | `<lets_talk>` | see data/json/npcs/talk_tags.json
`<medium_distance>` | `<medium_distance>` | see data/json/npcs/talk_tags.json
`<monster_warning_h>` | `<monster_warning_h>` | see data/json/npcs/talk_tags.json
`<monster_warning>` | `<monster_warning>` | see data/json/npcs/talk_tags.json
`<movement_noise_warning>` | `<movement_noise_warning>` | see data/json/npcs/talk_tags.json
`<need_batteries>` | `<need_batteries>` | see data/json/npcs/talk_tags.json
`<need_booze>` | `<need_booze>` | see data/json/npcs/talk_tags.json
`<need_fuel>` | `<need_fuel>` | see data/json/npcs/talk_tags.json
`<no_to_thorazine>` | `<no_to_thorazine>` | see data/json/npcs/talk_tags.json
`<run_away>` | `<run_away>` | see data/json/npcs/talk_tags.json
`<speech_warning>` | `<speech_warning>` | see data/json/npcs/talk_tags.json
`<thirsty>` | `<thirsty>` | see data/json/npcs/talk_tags.json
`<wait>` | `<wait>` | see data/json/npcs/talk_tags.json
`<warn_sleep>` | `<warn_sleep>` | see data/json/npcs/talk_tags.json
`<yawn>` | `<yawn>` | see data/json/npcs/talk_tags.json
`<yes_to_lsd>` | `<yes_to_lsd>` | see data/json/npcs/talk_tags.json
`snip_bleeding` | `My %s is bleeding!` | The NPC is bleeding from their %s.
`snip_bleeding_badly` | `My %s is bleeding badly!` | The NPC is bleeding badly from their %s.
`snip_wound_bite` | `The bite wound on my %s looks bad.` | The NPC's %s was badly bitten.
`snip_wound_infected` | `My %s wound is infected…` | The NPC's wound on their %s is infected.
`snip_lost_blood` | `I've lost lot of blood.` | The NPC has lost lot of blood.
`snip_bye` | `Bye.` | Say at the end of a conversation.
`snip_consume_eat` | `Thanks, that hit the spot.` | You gave them some food and the NPC ate it.
`snip_consume_cant_accept` | `I don't <swear> trust you enough to eat THIS…` | You gave them some food but the NPC didn't accept it.
`snip_consume_cant_consume` | `It doesn't look like a good idea to consume this…` | You gave them some food but the NPC wouldn't eat it.
`snip_consume_rotten` | `This is rotten!  I won't eat that.` | You gave them some food but the NPC wouldn't eat it because it's rotten.
`snip_consume_med` | `Thanks, I feel better already.` | You gave them a drug and the NPC swallowed it.
`snip_consume_use_med` | `Thanks, I used it.` | You gave them a drug and the NPC used it.
`snip_consume_need_item` | `I need a %s to consume that!` | You gave them a drug but the NPC couldn't use it without a %s (e.g., a syringe).
`snip_consume_nocharge` | `It doesn't look like a good idea to consume this…` | You gave them a drug but the NPC couldn't use it because of a lack of charges.
`snip_give_cancel` | `Changed your mind?` | You started to give them an item but hit the escape key.
`snip_give_carry` | `Thanks, I'll carry that now.` | You gave them an item and the NPC took it.
`snip_give_nope` | `Nope.` | You gave them an item but the NPC couldn't take it. First says.
`snip_give_carry_cant` | `I have no space to store it.` | You gave an item but NPC couldn't take because no space.
`snip_give_carry_cant_few_space` | `I can only store %s %s more.` | You gave an item but NPC couldn't take because few spaces.
`snip_give_carry_cant_no_space` | `…or to store anything else for that matter.` | You gave an item but NPC couldn't take because no spaces.
`snip_give_carry_too_heavy` | `It is too heavy for me to carry.` | You gave an item but NPC couldn't take because too heavy.
`snip_give_dangerous` | `Are you <swear> insane!?` | You gave a dangerous item like active grenade.
`snip_give_to_hallucination` | `No thanks, I'm good.` | You gave an item but NPC couldn't take because he/she was in hallucination.
`snip_give_wield` | `Thanks, I'll wield that now.` | You gave a weapon and NPC wield it.
`snip_give_weapon_weak` | `My current weapon is better than this.\n` | You gave a weapon but NPC didn't take it because it was weaker than current weapons.
`snip_heal_player` | `Hold still %s, I'm coming to help you.` | NPC try to heal you.
`snip_pulp_zombie` | `Hold on, I want to pulp that %s.` | NPC try to pulp %s.
`snip_radiation_sickness` | `I'm suffering from radiation sickness…` | NPC are in radiation sickness.
`snip_wear` | `Thanks, I'll wear that now.` | You gave a clothes or armor and NPC wear it.

### Special Custom Entries

Certain entries like the snippets above are taken from the game state as opposed to JSON; they are found in the npctalk function parse_tags. They are as follows:

Field | Used for...
---|---
`<yrwp>` | displays avatar's wielded item
`<mywp>` | displays npc's wielded item
`<u_name>` | displays avatar's name
`<npc_name>` | displays npc's name
`<ammo>` | displays avatar's ammo
`<current_activity>` | displays npc's current activity
`<punc>` | displays a random punctuation from: `.`, `…`, `!`
`<mypronoun>` | displays npc's pronoun
`<topic_item>` | referenced item
`<topic_item_price>` | referenced item unit price
`<topic_item_my_total_price>` | TODO Add
`<topic_item_your_total_price>` | TODO Add
`<u_val:VAR>` | The user variable VAR
`<npc_val:VAR>` | The npc variable VAR
`<context_val:VAR>` | The context variable VAR
`<global_val:VAR>` | The global variable VAR
`<item_name:ID>` | The name of the item with ID
`<item_description:ID>` | The description of the item with ID
`<trait_name:ID>` | The name of the trait with ID
`<trait_description:ID>` | The description of the trait with ID

---

## Talk Topics

Each topic consists of:
1. a topic id (e.g. `TALK_ARSONIST`)
2. a dynamic line, spoken by the NPC.
3. an optional list of effects that occur when the NPC speaks the dynamic line
4. a list of responses that can be spoken by the player character.
5. a list of repeated responses that can be spoken by the player character, automatically generated if the player or NPC has items in a list of items.

One can specify new topics in json. It is currently not possible to define the starting topic, so you have to add a response to some of the default topics (e.g. `TALK_STRANGER_FRIENDLY` or `TALK_STRANGER_NEUTRAL`) or to topics that can be reached somehow.

Format:
```json
{
  "type": "talk_topic",
  "id": "TALK_ARSONIST",
  "dynamic_line": "What now?",
  "responses": [
    {
      "text": "I don't know either",
      "topic": "TALK_DONE"
    }
  ],
  "replace_built_in_responses": true
}
```

#### `type`
Must always be there and must always be `"talk_topic"`.

#### `id`
The topic id can be one of the built-in topics or a new id. However, if several talk topics *in json* have the same id, the last topic definition will override the previous ones.

The topic id can also be an array of strings. This is loaded as if several topics with the exact same content have been given in json, each associated with an id from the `id`, array. Note that loading from json will append responses and, if defined in json, override the `dynamic_line` and the `replace_built_in_responses` setting. This allows adding responses to several topics at once.

This example adds the "I'm going now!" response to all the listed topics.
```C++
{
    "type": "talk_topic",
    "id": [ "TALK_ARSONIST", "TALK_STRANGER_FRIENDLY", "TALK_STRANGER_NEUTRAL" ],
    "dynamic_line": "What now?",
    "responses": [
        {
            "text": "I'm going now.",
            "topic": "TALK_DONE"
        }
    ]
}
```

#### `dynamic_line`
The `dynamic_line` is the line spoken by the NPC.  It is optional.  If it is not defined and the topic has the same id as a built-in topic, the `dynamic_line` from that built-in topic will be used.  Otherwise the NPC will say nothing.  [See the chapter about Dynamic Lines below](#dynamic-lines) for more details.

#### `speaker_effect`
The `speaker_effect` is an object or array of effects that will occur after the NPC speaks the `dynamic_line`, no matter which response the player chooses.  [See the chapter about Speaker Effects below](#speaker-effects)) for more details.

#### `response`
The `responses` entry is an array with possible responses.  It must not be empty.  Each entry must be a response object. [See the chapter about Responses below](#responses) for more details.

#### `replace_built_in_responses`
`replace_built_in_responses` is an optional boolean that defines whether to dismiss the built-in responses for that topic (default is `false`). If there are no built-in responses, this won't do anything. If `true`, the built-in responses are ignored and only those from this definition in the current json are used. If `false`, the responses from the current json are used along with the built-in responses (if any).

---

## Dynamic Lines
A dynamic line can either be a simple string, or an complex object, or an array with `dynamic_line` entries.  If it's an array, an entry will be chosen randomly every time the NPC needs it.  Each entry has the same probability.

Example:
```json
"dynamic_line": [
  "generic text",
  {
    "npc_female": [ "text1", "text2", "text3" ],
    "npc_male": { "u_female": "text a", "u_male": "text b" }
  }
]
```

A complex `dynamic_line` usually contains several `dynamic_line` entry and some condition that determines which is used.  If dynamic lines are not nested, they are processed in the order of the entries below.  The possible types of lines follow.

In all cases, `npc_` refers to the NPC, and `u_` refers to the player.  Optional lines do not have to be defined, but the NPC should always have something to say.  Entries are always parsed as `dynamic_line` and can be nested.

#### Several lines joined together
The dynamic line is a list of dynamic lines, all of which are displayed.  The dynamic lines in the list are processed normally.
```json
{
  "concatenate": [
    {
      "npc_male": true,
      "yes": "I'm a man.",
      "no": "I'm a woman."
    },
    "  ",
    {
      "u_female": true,
      "no": "You're a man.",
      "yes": "You're a woman."
    }
  ]
}
```

#### A line to be translated with gender context
The line is to be given a gender context for the NPC, player, or both, to aid
translation in languages where that matters. For example:
```json
{
  "gendered_line": "Thank you.",
  "relevant_genders": [ "npc" ]
}
```
("Thank you" is different for male and female speakers in e.g. Portuguese).

Valid choices for entries in the `"relevant_genders"` list are `"npc"` and
`"u"`.

#### A randomly selected hint
The dynamic line will be randomly chosen from the hints snippets.

```json
{
  "give_hint": true
}
```

#### A list of potential faction camp sites
The dynamic line will list all of the possible starting sites for faction camps.

```json
{
  "list_faction_camp_sites": true
}
```

#### Based on a previously generated reason
The dynamic line will be chosen from a reason generated by an earlier effect.  The reason will be cleared.  Use of it should be gated on the `"has_reason"` condition.

```json
{
  "has_reason": { "use_reason": true },
  "no": "What is it, boss?"
}
```

#### Based on any dialogue condition
The dynamic line will be chosen based on whether a single dialogue condition is true or false.  Dialogue conditions cannot be chained via `"and"`, `"or"`, or `"not"`.  If the condition is true, the `"yes"` response will be chosen and otherwise the `"no"` response will be chosen.  Both the `'"yes"` and `"no"` responses are optional.  Simple string conditions may be followed by `"true"` to make them fields in the dynamic line dictionary, or they can be followed by the response that will be chosen if the condition is true and the `"yes"` response can be omitted.

```json
{
  "npc_need": "fatigue",
  "level": "TIRED",
  "no": "Just few minutes more...",
  "yes": "Make it quick, I want to go back to sleep."
}
{
  "npc_aim_rule": "AIM_PRECISE",
  "no": "*will not bother to aim at all.",
  "yes": "*will take time and aim carefully."
}
{
  "u_has_item": "india_pale_ale",
  "yes": "<noticedbooze>",
  "no": "<neutralchitchat>"
}
{
  "days_since_cataclysm": 30,
  "yes": "Now, we've got a moment, I was just thinking it's been a month or so since... since all this, how are you coping with it all?",
  "no": "<neutralchitchat>"
}
{
  "is_day": "Sure is bright out.",
  "no": {
    "u_male": true,
      "yes": "Want a beer?",
      "no": "Want a cocktail?"
  }
}
```

---

## Speaker Effects
The `speaker_effect` entry contains dialogue effects that occur after the NPC speaks the `dynamic_line` but before the player responds and regardless of the player response.  Each effect can have an optional condition, and will only be applied if the condition is true.  Each `speaker_effect` can also have an optional `sentinel`, which guarantees the effect will only run once.

Format:
```json
"speaker_effect": {
  "sentinel": "...",
  "condition": "...",
  "effect": "..."
}
```
or:
```json
"speaker_effect": [
  {
    "sentinel": "...",
    "condition": "...",
    "effect": "..."
  },
  {
    "sentinel": "...",
    "condition": "...",
    "effect": "..."
  }
]
```

The `sentinel` can be any string, but sentinels are unique to each `TALK_TOPIC`.  If there are multiple `speaker_effect`s within the `TALK_TOPIC`, they should have different sentinels.  Sentinels are not required, but since the `speaker_effect` will run every time the dialogue returns to the `TALK_TOPIC`, they are highly encouraged to avoid inadvertently repeating the same effects.

The `effect` can be any legal effect, as described below.  The effect can be a simple string, object, or an array of strings and objects, as normal for objects.

The optional `condition` can be any legal condition, as described below.  If a `condition` is present, the `effect` will only occur if the `condition` is true.

Speaker effects are useful for setting status variables to indicate that player has talked to the NPC without complicating the responses with multiple effect variables.  They can also be used, with a sentinel, to run a `mapgen_update` effect the first time the player hears some dialogue from the NPC.

---

## Responses
A response contains at least a text, which is display to the user and "spoken" by the player character (its content has no meaning for the game) and a topic to which the dialogue will switch to. It can also have a trial object which can be used to either lie, persuade or intimidate the NPC, [see below](#trials) for details. There can be different results, used either when the trial succeeds and when it fails.

Format:
```json
{
  "text": "I, the player, say to you...",
  "condition": "...something...",
  "trial": {
    "type": "PERSUADE",
    "difficulty": 10
  },
  "success": {
    "topic": "TALK_DONE",
    "effect": "...",
    "opinion": {
      "trust": 0,
      "fear": 0,
      "value": 0,
      "anger": 0,
      "owed": 0,
      "favors": 0
    }
  },
  "failure": {
    "topic": "TALK_DONE"
  }
}
```

Alternatively a short format:
```json
{
  "text": "I, the player, say to you...",
  "effect": "...",
  "topic": "TALK_WHATEVER"
}
```
The short format is equivalent to (an unconditional switching of the topic, `effect` is optional):
```json
{
  "text": "I, the player, say to you...",
  "trial": {
    "type": "NONE"
  },
  "success": {
    "effect": "...",
    "topic": "TALK_WHATEVER"
  }
}
```

When using a conditional you can specify the response to still appear but be marked as unavaiable. This can be done by adding a `failure_explanation` or `failure_topic` in the bellow example if the condition fails `*Didn't have enough: I, the player, say to you...` will be what appears in the responses, and if selected it will instead go to `TALK_EXPLAIN_FAILURE` and wont trigger the other effects:
```json
{
  "condition": "...something...",
  "failure_explanation": "Didn't have enough",
  "failure_topic": "TALK_EXPLAIN_FAILURE",
  "text": "I, the player, say to you...",
  "effect": "...",
  "topic": "TALK_WHATEVER"
}
```

#### `text`
Will be shown to the user, no further meaning.

Text boxes; dialogue in general is a convenient space to sprinkle in descriptive text, something that isn't necessarily being said by any interlocutor
but something the player character, npc or speaking entity express, do or generally interact with given a context
there are many ways to present this, ultimately is up to the writer, and their preferred style.

Currently you may add a `&` as the first character in dialogue, this deletes quotation round the output text, denotes the descriptive nature of the displayed
text, use `\"` escaped double quotes to indicate the start of actual dialogue.

#### `truefalsetext`
May be used in place of text.  The player will have one response text if a condition is true, and another if it is false, but the same trial for either line.  `condition`, `true`, and `false` are all mandatory.

```json
{
  "truefalsetext": {
    "condition": { "u_has_cash": 800 },
    "true": "I may have the money, I'm not giving you any.",
    "false": "I don't have that money."
  },
  "topic": "TALK_WONT_PAY"
}
```

#### `topic`
`topic` defines which topic the dialogue will switch to, usually specified by giving its id.

`topic` can also be a single topic object (the `type` member is not required here):

```json
"success": {
  "topic": {
    "id": "TALK_NEXT",
    "dynamic_line": "...",
    "responses": [
    ]
  }
}
```
#### `effect`
`effect` is a function that is executed after choosing the response, [see Dialogue Effects below](#dialogue-effects) for details.

### Trials
A trial object can be used to attempt to lie to, persuade or intimidate the NPC. Different outcomes can be defined for use depending on whether the trial succeeds or fails.

#### `trial`

Optional, if not defined, `"NONE"` is used. Otherwise one of `"NONE"`, `"LIE"`, `"PERSUADE"`, `"INTIMIDATE"`, or `"CONDITION"`. If `"NONE"` is used, the `failure` object is not read, otherwise it's mandatory.

The `difficulty` is only required if type is not `"NONE"` or `"CONDITION"` and, for most trials, specifies the success chance in percent (it is however modified by various things like mutations).  Higher difficulties are easier to pass. `"SKILL_CHECK"` trials are unique, and use the difficulty as a flat comparison.

An optional `mod` array takes any of the following modifiers and increases the difficulty by the NPC's opinion of your character or personality trait for that modifier multiplied by the value: `"ANGER"`, `"FEAR"`, `"TRUST"`, `"VALUE"`, `"AGGRESSION"`, `"ALTRUISM"`, `"BRAVERY"`, `"COLLECTOR"`. The special `"POS_FEAR"` modifier treats NPC's fear of your character below 0 as though it were 0.  The special `"TOTAL"` modifier sums all previous modifiers and then multiplies the result by its value and is used when setting the owed value.

`"CONDITION"` trials take a mandatory `condition` instead of `difficulty`.  The `success` object is chosen if the `condition` is true and the `failure` is chosen otherwise.

`"SKILL_CHECK"` trials check the user's level in a skill, whose ID is read from the string object `skill_required`. The `success` object is chosen if the skill level is equal to or greater than `difficulty`, and `failure` is chosen otherwise.

Sample trials:
```json
"trial": { "type": "PERSUADE", "difficulty": 0, "mod": [ [ "TRUST", 3 ], [ "VALUE", 3 ], [ "ANGER", -3 ] ] }
"trial": { "type": "INTIMIDATE", "difficulty": 20, "mod": [ [ "FEAR", 8 ], [ "VALUE", 2 ], [ "TRUST", 2 ], [ "BRAVERY", -2 ] ] }
"trial": { "type": "CONDITION", "condition": { "npc_has_trait": "FARMER" } }
"trial": { "type": "SKILL_CHECK", "difficulty": 3, "skill_required": "swimming" }
```

#### `success` and `failure`
The `success` and `failure` objects define the outcome, depending on the result of the trial.  Both objects have the same structure; the `failure` object is used if the trial fails, the `success` object is used otherwise.

### Opinion Changes

#### `opinion`
`opinion` is optional, if given it defines how the NPC's opinion of your character will change.

trust, value, fear, and anger are optional fields inside the opinion object, each specifying a numeric value (defaults to 0). The given values are *added* to the opinion of the NPC.

The opinion of the NPC affects several aspects of the interaction with NPCs:
- Higher trust makes it easier to lie and persuade, and it usually a good thing.
- Higher fear makes it easier to intimidate, but the NPC may flee from you (and will not talk to you).
- Higher value makes it easier to persuade them and to give them orders, it's a kind of a friendship indicator.
- High anger value (about 20 points more than fear, but this also depends on the NPCs personality) makes the NPC hostile and is usually a bad thing.
The combination of fear and trust decide together with the personality of the NPC the initial talk topic (`"TALK_MUG"`, `"TALK_STRANGER_AGGRESSIVE"`, `"TALK_STRANGER_SCARED"`, `"TALK_STRANGER_WARY"`, `"TALK_STRANGER_FRIENDLY"`, or `"TALK_STRANGER_NEUTRAL"`).

For the actual usage of that data, search the source code for `"op_of_u"`.

Example opinions
```json
{ "effect": "follow", "opinion": { "trust": 1, "value": 1 }, "topic": "TALK_DONE" }
{ "topic": "TALK_DENY_FOLLOW", "effect": "deny_follow", "opinion": { "fear": -1, "value": -1, "anger": 1 } }
```

#### `mission_opinion`
Similar to `opinion`, but adjusts the NPC's opinion of your character according to the mission value. The NPC's opinion is modified by the value of the current mission divided by the value of the keyword.

### Response Availability

#### condition
This is an optional condition which can be used to prevent the response under certain circumstances. If not defined, it defaults to always `true`. If the condition is not met, the response is not included in the list of possible responses. For possible content, [see Dialogue Conditions below](#dialogue-conditions) for details.

#### switch and default
The optional boolean keys "switch" and "default" are false by default.  Only the first response with `"switch": true`, `"default": false`, and a valid condition will be displayed, and no other responses with `"switch": true` will be displayed.  If no responses with `"switch": true` and `"default":  false` are displayed, then any and all responses with `"switch": true` and `"default": true` will be displayed.  In either case, all responses that have `"switch": false` (whether or not they have `"default": true` is set) will be displayed as long their conditions are satisfied.

Example:
```json
"responses": [
  { "text": "You know what, never mind.", "topic": "TALK_NONE" },
  { "text": "How does 5 Ben Franklins sound?",
    "topic": "TALK_BIG_BRIBE", "condition": { "u_has_cash": 500 }, "switch": true },
  { "text": "I could give you a big Grant.",
    "topic": "TALK_BRIBE", "condition": { "u_has_cash": 50 }, "switch": true },
  { "text": "Lincoln liberated the slaves, what can he do for me?",
    "topic": "TALK_TINY_BRIBE", "condition": { "u_has_cash": 5 }, "switch": true, "default": true },
  { "text": "Maybe we can work something else out?", "topic": "TALK_BRIBE_OTHER",
    "switch": true, "default": true },
  { "text": "Gotta go!", "topic": "TALK_DONE" }
]
```
The player will always have the option to return to a previous topic or end the conversation, and
will otherwise have the option to give a $500, $50, or $5 bribe if they have the funds.  If they
don't have at least $50, they will also have the option to provide some other bribe.

### Repeat Responses
Repeat responses are responses that should be added to the response list multiple times, once for each instance of an item.

A repeat response has the following format:
```json
{
  "for_item": [
    "jerky", "meat_smoked", "fish_smoked", "cooking_oil", "cooking_oil2", "cornmeal", "flour",
    "fruit_wine", "beer", "sugar"
  ],
  "response": { "text": "Delivering <topic_item>.", "topic": "TALK_DELIVER_ASK" }
}
```

`"response"` is mandatory and must be a standard dialogue response, as described above.  `"switch"` is allowed in repeat responses and works normally.

One of `"for_item"` or `"for_category"`, and each can either be a single string or list of items or item categories.  The `response` is generated for each item in the list in the player or NPC's inventory.

`"is_npc"` is an optional bool value, and if it is present, the NPC's inventory list is checked.  By default, the player's inventory list is checked.

`"include_containers"` is an optional bool value, and if it is present, items containing an item will generate separate responses from the item itself.

---

## Dialogue State
Variables and information relevant to the current dialogue can be tracked using `context variables`. Accessing these is discussed further in [variable object](#variable-object).  The main thing that makes context variables special however is that they are only relevant to the current dialogue and any child dialogue / effects. When the dialogue or effect ends any context variables defined inside go out of scope (stop existing).

---

## Dialogue Effects
The `effect` field of `speaker_effect` or a `response` can be any of the following effects. Multiple effects should be arranged in a list and are processed in the order listed.

#### Missions

| Effect            | Description                                                     |
| ----------------- | --------------------------------------------------------------- |
| `assign_mission`  | Assigns a previously selected mission to your character.        |
| `mission_success` | Resolves the current mission successfully.                      |
| `mission_failure` | Resolves the current mission as a failure.                      |
| `clear_mission`   | Clears the mission from the your character's assigned missions. |
| `mission_reward`  | Gives the player the mission's reward.                          |

#### Stats / Morale

| Effect                | Description |
| --------------------- | ----------- |
| `lesser_give_aid`     | Removes bleeding from your character's body and heals 5-15 HP of injury on each of your character's body parts. |
| `lesser_give_aid_all` | Performs `lesser_give_aid` on each of your character's NPC allies in range. |
| `give_aid`            | Removes all bites, infection, and bleeding from your character's body and heals 10-25 HP of injury on each of your character's body parts. |
| `give_aid_all`        | Performs `give_aid` on each of your character's NPC allies in range.        |
| `buy_haircut`         | Gives your character a haircut morale boost for 12 hours.                   |
| `buy_shave`           | Gives your character a shave morale boost for 6 hours.                      |
| `morale_chat`         | Gives your character a pleasant conversation morale boost for 6 hours.      |
| `player_weapon_away`  | Makes your character put away (unwield) their weapon.                       |
| `player_weapon_drop`  | Makes your character drop their weapon.                                     |

#### Character effects / Mutations

Effect | Description
---|---
`u_mutate`, `npc_mutate`: int or [variable object](#variable-object), (*optional* `use_vitamins: vitamin_bool`) | Your character or the NPC will attempt to mutate, with a one in int chance of using the highest category, with 0 never using the highest category, requiring vitamins if `vitamin_bool` is true(defaults true)
`u_mutate_category`, `npc_mutate_category`: string or [variable object](#variable-object), (*optional* `use_vitamins: vitamin_bool`) | Your character or the NPC will attempt to mutate in the category, requiring vitamins if `vitamin_bool` is true(defaults true)
`u_add_effect, npc_add_effect: ` string or [variable object](#variable-object), (`duration: ` duration or [variable object](#variable-object)),(*optional* `target_part: ` [string or variable object](#variable-object) ) , (*optional* `intensity: ` int or [variable object](#variable-object) )<br/> | Your character or the NPC will gain the effect for `duration`, turns at intensity `intensity` or 0 if it was not supplied. If `force_bool` is true(defaults false) immunity will be ignored. If `target_part` is supplied that part will get the effect otherwise its a whole body effect. If `target_part` is `RANDOM` a random body part will be used. If `duration` is `"PERMANENT"`, the effect will be added permanently.
`u_add_bionic, npc_add_bionic: ` string or [variable object](#variable-object) | Your character or the NPC will gain the bionic.
`u_lose_bionic, npc_lose_bionic: ` string or [variable object](#variable-object) | Your character or the NPC will lose the bionic.
`u_add_trait, npc_add_trait: `string or [variable object](#variable-object) | Your character or the NPC will gain the trait.
`u_lose_effect, npc_lose_effect: `string or [variable object](#variable-object) | Your character or the NPC will lose the effect if they have it.
`u_lose_trait, npc_lose_trait: `string or [variable object](#variable-object) | Your character or the NPC will lose the trait.
`u_activate_trait, npc_activate_trait: `string or [variable object](#variable-object) | Your character or the NPC will activate the trait.
`u_deactivate_trait, npc_deactivate_trait: `string or [variable object](#variable-object) | Your character or the NPC will deactivate the trait.
`u_learn_martial_art, npc_learn_martial_art: `string or [variable object](#variable-object) | Your character or the NPC will learn the martial art style.
`u_forget_martial_art, npc_forget_martial_art: `string or [variable object](#variable-object) | Your character or the NPC will forget the martial art style.
`u_add_var, npc_add_var`: `var_name, type: type_str`, `context: context_str`, either `value: value_str` or `time: true` or `possible_values: string_array` | Your character or the NPC will store `value_str` as a variable that can be later retrieved by `u_has_var` or `npc_has_var`.  `npc_add_var` can be used to store arbitrary local variables, and `u_add_var` can be used to store arbitrary "global" variables, and should be used in preference to setting effects.  If `time` is used instead of `value_str`, then the current turn of the game is stored. If `possible_values` is used one of the values given at random will be used.
`u_lose_var`, `npc_lose_var`: `var_name`, `type: type_str`, `context: context_str` | Your character or the NPC will clear any stored variable that has the same `var_name`, `type_str`, and `context_str`.
`u_adjust_var, npc_adjust_var`: `var_name, type: type_str`, `context: context_str`, `adjustment: `int or [variable object](#variable-object) | Your character or the NPC will adjust the stored variable by `adjustment`.
`set_string_var`: string or [variable object](#variable-object) or array of either, `target_var: ` [variable object](#variable-object) | Store string from `set_string_var` in the variable object `target_var`. If an array is provided a random element will be used.
`set_condition`: string or [variable object](#variable-object), `condition`: a dialogue condition object. | Store the dialogue condition object `condition` as the provided name. Set conditions have the same scope as context variables and can be gotten in nested EOCs.
`u_location_variable, npc_location_variable`: `target_var`, (*optional* `min_radius: `int or [variable object](#variable-object)) , (*optional* `max_radius: ` int or [variable object](#variable-object)), (*optional* `outdoor_only: outdoor_only_bool`), (*optional* `target_params: assign_mission_target` parameters), (*optional* `z_adjust: ` int or [variable object](#variable-object)), (*optional* `x_adjust: `string or [variable object](#variable-object)), (*optional* `y_adjust: `int or [variable object](#variable-object)), (*optional* `z_override: bool`), (*optional* `terrain, furniture, trap, monster, zone, or npc: `string or [variable object](#variable-object)), (*optional* `target_min_radius: `int or [variable object](#variable-object)), (*optional* `target_max_radius: `int or [variable object](#variable-object)) | If `target_params` is defined it will be used to find a tile any of the following commands will search from that tile rather than the player or npc location. See [the missions docs](MISSIONS_JSON.md) for `assign_mission_target` parameters.  If `terrain`, `furniture`, `trap`, `monster`, or `npc` are defined then an entity with the corresponding id will be found between `target_min_radius`(defaults to 0) and `target_max_radius`(defaults to 0) before the following alterations are made to it.  If an empty string is passed for `furniture`, `trap`, `monster`, `zone`, or `npc` than any will be found.  Otherwise targets a point between `min_radius_int`( or `min_radius_variable_object`)(defaults to 0) and `max_radius_int`( or `max_radius_variable_object`)(defaults to 0) spaces of the target and if `outdoor_only_bool` is true(defaults to false) will only choose outdoor spaces. The chosen point will be saved to `target_var` which is a `variable_object`.  `z_adjust` will be used as the Z value if `z_override`(defaults false) is true or added to the current z value otherwise. x_adjust and y_adjust are added to the final position.
`location_variable_adjust`: `target_var`, (*optional* `z_adjust: ` int or [variable object](#variable-object)), (*optional* `x_adjust: `string or [variable object](#variable-object)), (*optional* `y_adjust: `int or [variable object](#variable-object)), (*optional* `z_override: bool`), (*optional* `output_var: `[variable object](#variable-object)), (*optional* `overmap_tile: bool`) | Adjusts `target_var` which is a `variable_object` most likely made using `u_location_variable`.  `z_adjust` will be used as the Z value if `z_override`(defaults false) is true or added to the current z value otherwise.  x_adjust and y_adjust are added to the final position.  If `output_var` is provided the adjusted value will be save to it instead of `target_var`.  If `overmap_tile`(defaults false) is true, the adjustments will be made in overmap tiles rather than map tiles.
`barber_hair` | Opens a menu allowing the player to choose a new hair style.
`barber_beard` | Opens a menu allowing the player to choose a new beard style.
`u_learn_recipe, npc_learn_recipe: `string or [variable object](#variable-object)  | Your character or the npc will learn and memorize the recipe.
`u_forget_recipe, npc_forget_recipe: `string or [variable object](#variable-object)  | Your character or the npc will forget the recipe.
`npc_first_topic: `string or [variable object](#variable-object) | Changes the initial talk_topic of the NPC in all future dialogues.
`u_add_wet, npc_add_wet: `int or [variable object](#variable-object) | Your character or the NPC will be wet as if they were in the rain.
`u_make_sound, npc_make_sound:`string or [variable object](#variable-object), `volume: `int or [variable object](#variable-object), `type: `string or [variable object](#variable-object), (*optional* `target_var: `[variable object](#variable-object)), (*optional* `snippet: snippet_bool`), (*optional* `same_snippet: same_snippet_bool`)  | A sound of description `message_string` will be made at your character or the NPC's location of volume `volume` and type `type_`. Possible types are: background, weather, music, movement, speech, electronic_speech, activity, destructive_activity, alarm, combat, alert, or order. If `target_var` is set this effect will be centered on a location saved to a variable with its name.  If `snippet_bool` is true(defaults to false) it will instead display a random snippet from `message_string` category, if `same_snippet_bool` is true(defaults to false) it will always use the same snippet and will set a variable that can be used for custom item names(this requires the snippets to have id's set)
`u_mod_healthy, npc_mod_healthy : `int or [variable object](#variable-object), `cap: ` int or [variable object](#variable-object) | Your character or the NPC will have `amount_int` added or subtracted from its health value, but not beyond `cap_int` or `cap_variable_object`.
`u_add_morale, npc_add_morale: `string or [variable object](#variable-object), (*optional* `bonus: `int or [variable object](#variable-object)), (*optional* `max_bonus: `int or [variable object](#variable-object)), (*optional* `duration: `duration or [variable object](#variable-object)), (*optional* `decay_start: `duration or [variable object](#variable-object) ), (*optional* `capped`: `capped_bool`)| Your character or the NPC will gain a morale bonus of type `morale_string`. Morale is changed by `bonus`(default 1), with a maximum of up to `max_bonus_int`(default 1). It will last for `duration` time (default 1 hour). It will begin to decay after `decay_start` time (default 30 minutes). `capped_bool` Whether this morale is capped or not, defaults to false.
`u_lose_morale, npc_lose_morale: `string or [variable object](#variable-object) | Your character or the NPC will lose any morale of type `morale_string`.
`u_add_faction_trust: `int or [variable object](#variable-object) | Your character gains trust with the speaking NPC's faction, which affects which items become available for trading from shopkeepers of that faction.
`u_lose_faction_trust: `int or [variable object](#variable-object) | Your character loses trust with the speaking NPC's faction, which affects which items become available for trading from shopkeepers of that faction.
`u_message, npc_message: `string or [variable object](#variable-object), (*optional* `sound: sound_bool`), (*optional* `outdoor_only: outdoor_only_bool`), (*optional* `snippet: snippet_bool`), (*optional* `same_snippet: snippet_bool`, (*optional* `type: `string or [variable object](#variable-object)), (*optional* `popup: popup_bool`) | Displays a message to either the player or the npc of `message_string`.  Will not display unless the player or npc is the actual player.  If `snippet_bool` is true(defaults to false) it will instead display a random snippet from `message_string` category, if `same_snippet_bool` is true(defaults to false) it will always use the same snippet and will set a variable that can be used for custom item names(this requires the snippets to have id's set).  If `sound` is true (defaults to false) it will only display the message if the player is not deaf.  `outdoor_only`(defaults to false) only matters when `sound` is true and will make the message less likely to be heard if the player is underground. Message will display as type of `type`. Type affects the color of message and can be any of the following values: good, neutral, bad, mixed, warning, info, debug, headshot, critical, grazing.  enums.h has more info on each types use. If `popup_bool` is true the message will be in a modal popup the user has to dismiss to continue.  You can use any of the  Special Custom Entries(defined above).
`u_cast_spell, npc_cast_spell : fake_spell_data`, (*optional* `true_eocs: eocs_array`), (*optional* `false_eocs: eocs_array`) | The spell described by fake_spell_data will be cast with u or the npc as the caster and u or the npc's location as the target.  Fake spell data can have the following attributes: `id:string`: the id of the spell to cast, (*optional* `hit_self`: bool ( defaults to false ) if true can hit the caster, `trigger_message`: string to display on trigger, `npc_message`: string for message if npc uses, `max_level` int max level of the spell, `min_level` int min level of the spell ).  If the spell is cast, then all of the effect_on_conditions in `true_eocs` are run, otherwise all the effect_on_conditions in `false_eocs` are run.
`u_assign_activity, npc_assign_activity: `string or [variable object](#variable-object), `duration: `duration or [variable object](#variable-object) | Your character or the NPC will start activity `u_assign_activity`. It will last for `duration` time.
`u_teleport, npc_teleport: `[variable object](#variable-object), (*optional* `success_message: `string or [variable object](#variable-object)), (*optional* `fail_message: `string or [variable object](#variable-object)), (*optional* `force: force_bool`) | u or npc are teleported to the destination stored in the variable named by `target_var`.  If the teleport succeeds and `success_message` is defined it will be displayed, if it fails and `fail_message` is defined it will be displayed.  If `force` is true any creatures at the destination will be killed and if blocked a nearby spot will be chosen to teleport to instead.
`u_set_hp, npc_set_hp : `int or [variable object](#variable-object), (*optional* `target_part: `string or [variable object](#variable-object)), (*optional* `only_increase: bool`), (*optional* `main_only: bool`), (*optional* `minor_only: bool`), (*optional* `max: bool`) | Your character or the NPC will have the hp of `target_part`(or all parts if it was not used) set to `amount`.  If `only_increase` is true (defaults to false) this will only happen if it increases the parts hp.  If `major_only` is true (defaults to false) only major body parts will be affected, if `minor_only` (defaults to false) instead only minor parts will be affected.  If `max` (defaults to false) is true `amount` will be ignored and the part will be set to its max hp.
`u_die, npc_die` | Your character or the NPC will die.

#### Trade / Items

Effect | Description
---|---
`start_trade` | Opens the trade screen and allows trading with the NPC.
`give_equipment` | Allows your character to select items from the NPC's inventory and transfer them to your inventory.
`npc_gets_item` | Allows your character to select an item from your character's inventory and transfer it to the NPC's inventory.  The NPC will not accept it if they do not have space or weight to carry it, and will set a reason that can be referenced in a future dynamic line with `"use_reason"`.
`npc_gets_item_to_use` | Allow your character to select an item from your character's inventory and transfer it to the NPC's inventory.  The NPC will attempt to wield it and will not accept it if it is too heavy or is an inferior weapon to what they are currently using, and will set a reason that can be referenced in a future dynamic line with `"use_reason"`.
`u_spawn_item: `string or [variable object](#variable-object), (*optional* `count: `int or [variable object](#variable-object)), (*optional* `container: `string or [variable object](#variable-object)), (*optional* `use_item_group: `bool), (*optional* `suppress_message: `bool) | Your character gains the item or `count` copies of the item, contained in container if specified. If used in an NPC conversation the items are said to be given by the NPC.  If a variable item is passed for the name an item of the type contained in it will be used.  If `use_item_group` is true (defaults to false) it will instead pull an item from the item group given.  If `suppress_message` is true (defaults to false) no message will be shown.
`u_buy_item: `string or [variable object](#variable-object), `cost: `int or [variable object](#variable-object), (*optional* `count: `int or [variable object](#variable-object)), (*optional* `container: `string or [variable object](#variable-object)), (*optional* `true_eocs: eocs_array`), (*optional* `false_eocs: eocs_array`), (*optional* `use_item_group: `bool), (*optional* `suppress_message: `bool) | The NPC will sell your character the item or `count` copies of the item, contained in `container`, and will subtract `cost` from `op_of_u.owed`.  If the `op_o_u.owed` is less than `cost`, the trade window will open and the player will have to trade to make up the difference; the NPC will not give the player the item unless `cost` is satisfied.  If `use_item_group` is true (defaults to false) it will instead pull an item from the item group given.  If `suppress_message` is true (defaults to false) no message will be shown
`u_sell_item: `string or [variable object](#variable-object), (*optional* `cost: `int or [variable object](#variable-object)), (*optional* `count: `string or [variable object](#variable-object)), (*optional* `true_eocs: eocs_array`), (*optional* `false_eocs: eocs_array`) | Your character will give the NPC the item or `count` copies of the item, and will add `cost` to the NPC's `op_of_u.owed` if specified.<br/>If cost isn't present, the your character gives the NPC the item at no charge.<br/>This effect will fail if you do not have at least `count` copies of the item, so it should be checked with.  If the item is sold, then all of the effect_on_conditions in `true_eocs` are run, otherwise all the effect_on_conditions in `false_eocs` are run.
`u_bulk_trade_accept, npc_bulk_trade_accept, u_bulk_trade_accept, npc_bulk_trade_accept: `int or [variable object](#variable-object)  | Only valid after a `repeat_response`.  The player trades all instances of the item from the `repeat_response` with the NPC.  For `u_bulk_trade_accept`, the player loses the items from their inventory and gains the same value of the NPC's faction currency; for `npc_bulk_trade_accept`, the player gains the items from the NPC's inventory and loses the same value of the NPC's faction currency.  If there is remaining value, or the NPC doesn't have a faction currency, the remainder goes into the NPC's `op_of_u.owed`. If `quantity` is specified only that many items/charges will be moved.
`u_bulk_donate, npc_bulk_donate` or  `u_bulk_donate, npc_bulk_donate: `int or [variable object](#variable-object)  | Only valid after a `repeat_response`.  The player or NPC transfers all instances of the item from the `repeat_response`.  For `u_bulk_donate`, the player loses the items from their inventory and the NPC gains them; for `npc_bulk_donate`, the player gains the items from the NPC's inventory and the NPC loses them. If a value is specified only that many items/charges will be moved.
`u_spend_cash: `int or [variable object](#variable-object), (*optional* `true_eocs: eocs_array`), (*optional* `false_eocs: eocs_array`) | Remove an amount from your character's cash.  Negative values means your character gains cash.  *deprecated* NPCs should not deal in e-cash anymore, only personal debts and items. If the cash is spent, then all of the effect_on_conditions in `true_eocs` are run, otherwise all the effect_on_conditions in `false_eocs` are run.
`add_debt: mod_list` | Increases the NPC's debt to the player by the values in the `mod_list`.<br/>The following would increase the NPC's debt to the player by 1500x the NPC's altruism and 1000x the NPC's opinion of the player's value: `{ "effect": { "add_debt": [ [ "ALTRUISM", 3 ], [ "VALUE", 2 ], [ "TOTAL", 500 ] ] } }`
`u_consume_item`, `npc_consume_item: `string or [variable object](#variable-object), (*optional* `count: `int or [variable object](#variable-object)), (*optional* `charges: `int or [variable object](#variable-object)), (*optional* `popup: popup_bool`) | You or the NPC will delete the item or `count` copies of the item or `charges` charges of the item from their inventory.<br/>This effect will fail if the you or NPC does not have at least `count` copies of the item or `charges` charges of the item, so it should be checked with `u_has_items` or `npc_has_items`.<br/>If `popup_bool` is `true`, `u_consume_item` will show a message displaying the character giving the items to the NPC. It defaults to `false` if not defined, and has no effect when used in `npc_consume_item`.
`u_remove_item_with`, `npc_remove_item_with: `string or [variable object](#variable-object) | You or the NPC will delete any instances of item in inventory.<br/>This is an unconditional remove and will not fail if you or the NPC does not have the item.
`u_buy_monster: `string or [variable object](#variable-object), (*optional* `cost: `int or [variable object](#variable-object)), (*optional* `count: `int or [variable object](#variable-object)), (*optional* `name: `string or [variable object](#variable-object)), (*optional* `pacified: pacified_bool`), (*optional* `true_eocs: eocs_array`), (*optional* `false_eocs: eocs_array`) | The NPC will give your character `count` (default 1) instances of the monster as pets and will subtract `cost` from `op_of_u.owed` if specified.  If the `op_o_u.owed` is less than `cost`, the trade window will open and the player will have to trade to make up the difference; the NPC will not give the player the item unless `cost_num` is satisfied.<br/>If cost isn't present, the NPC gives your character the item at no charge.<br/>If `name` is specified the monster(s) will have the specified name. If `pacified_bool` is set to true, the monster will have the pacified effect applied.  If the monster is sold, then all of the effect_on_conditions in `true_eocs` are run, otherwise all the effect_on_conditions in `false_eocs` are run.

#### Behavior / AI

Effect | Description
---|---
`assign_guard` | Makes the NPC into a guard.  If allied and at a camp, they will be assigned to that camp.
`stop_guard` | Releases the NPC from their guard duty (also see `assign_guard`).  Friendly NPCs will return to following.
`start_camp` | The NPC will start a faction camp with the player.
`wake_up` | Wakes up sleeping, but not sedated, NPCs.
`reveal_stats` | Reveals the NPC's stats, based on the player's skill at assessing them.
`end_conversation` | Ends the conversation and makes the NPC ignore you from now on.
`insult_combat` | Ends the conversation and makes the NPC hostile, adds a message that character starts a fight with the NPC.
`hostile` | Makes the NPC hostile and ends the conversation.
`flee` | Makes the NPC flee from your character.
`follow` | Makes the NPC follow your character, joining the "Your Followers" faction.
`leave` | Makes the NPC leave the "Your Followers" faction and stop following your character.
`follow_only` | Makes the NPC follow your character without changing factions.
`stop_following` | Makes the NPC stop following your character without changing factions.
`npc_thankful` | Makes the NPC positively inclined toward your character.
`drop_weapon` | Makes the NPC drop their weapon.
`stranger_neutral` | Changes the NPC's attitude to neutral.
`start_mugging` | The NPC will approach your character and steal from your character, attacking if your character resists.
`lead_to_safety` | The NPC will gain the LEAD attitude and give your character the mission of reaching safety.
`start_training` | The NPC will train your character in a skill or martial art.  NOTE: the code currently requires that you initiate training by directing the player through `"topic": "TALK_TRAIN"` where the thing to be trained is selected.  Initiating training outside of "TALK_TRAIN" will give an error.
`start_training_npc` | The NPC will accept training from the player in a skill or martial art.
`start_training_seminar` | Opens a dialog to select which characters will participate in the training seminar hosted by this NPC.
`companion_mission: role_string` | The NPC will offer you a list of missions for your allied NPCs, depending on the NPC's role.
`basecamp_mission` | The NPC will offer you a list of missions for your allied NPCs, depending on the local basecamp.
`bionic_install` | The NPC installs a bionic from your character's inventory onto your character, using very high skill, and charging you according to the operation's difficulty.
`bionic_remove` | The NPC removes a bionic from your character, using very high skill, and charging you according to the operation's difficulty.
`npc_class_change: `string or [variable object](#variable-object) | Change the NPC's class to the new value.
`npc_faction_change: `string or [variable object](#variable-object) | Change the NPC's faction membership to the new value.
`u_faction_rep: `int or [variable object](#variable-object) | Increases your reputation with the NPC's current faction, or decreases it if the value is negative.
`toggle_npc_rule: `string or [variable object](#variable-object) | Toggles the value of a boolean NPC follower AI rule such as `"use_silent"` or `"allow_bash"`
`set_npc_rule: `string or [variable object](#variable-object) | Sets the value of a boolean NPC follower AI rule such as `"use_silent"` or `"allow_bash"`
`clear_npc_rule: `string or [variable object](#variable-object) | Clears the value of a boolean NPC follower AI rule such as `"use_silent"` or `"allow_bash"`
`set_npc_engagement_rule: `string or [variable object](#variable-object) | Sets the NPC follower AI rule for engagement distance to the value of `rule_string`.
`set_npc_aim_rule: `string or [variable object](#variable-object) | Sets the NPC follower AI rule for aiming speed to the value of `rule_string`.
`npc_die` | The NPC will die at the end of the conversation.
`u_set_goal, npc_set_goal:assign_mission_target_object`, (*optional* `true_eocs: eocs_array`), (*optional* `false_eocs: eocs_array`) | The NPC will walk to `assign_mission_target_object`. See [the missions docs](MISSIONS_JSON.md) for `assign_mission_target` parameters.  If the goal is assigned, then all of the effect_on_conditions in `true_eocs` are run, otherwise all the effect_on_conditions in `false_eocs` are run.
`u_set_guard_pos,npc_set_guard_pos` : [variable object](#variable-object), (*optional* `unique_id`: bool) | Set the NPC's guard pos to the contents of `_set_guard_pos`.  If the NPC has the `RETURN_TO_START_POS` trait then when they are idle they will attempt to move to this position.  If `unique_id`(defaults to false) is true then the NPC's `unique_id` will be added as a prefix to the variables name.  For example a guard with `unique_id` = `GUARD1` would check the variable `GUARD1_First` in the following json statement:  `{ "u_set_guard_pos": { "global_val": "_First" }, "unique_id": true }`

#### Map Updates
Effect | Description
---|---
`mapgen_update: `string or [variable object](#variable-object)<br/>`mapgen_update:` *array of string or [variable objects](#variable-object)*, (optional `assign_mission_target` parameters), (optional `target_var: `[variable object](#variable-object)), (*optional* `time_in_future: `duration or [variable object](#variable-object)), (*optional* `key: `string or [variable object](#variable-object)) | With no other parameters, updates the overmap tile at the player's current location with the changes described in `mapgen_update` (or for each `mapgen_update` entry). If `time_in_future` is set the update will happen that far in the future, in this case however the target location will be determined now and not changed even if its variables update.  The `assign_mission_target` parameters can be used to change the location of the overmap tile that gets updated.  See [the missions docs](MISSIONS_JSON.md) for `assign_mission_target` parameters and [the mapgen docs](MAPGEN.md) for `mapgen_update`. If `target_var` is set this effect will be centered on a location saved to a variable with its name instead.
`revert_location: `[variable object](#variable-object), `time_in_future: `duration or [variable object](#variable-object) | `revert_location` is a variable object of the location.  The map tile at that location will be saved (terrain,furniture and traps) and restored at `time_in_future`.  If `key` is provided it can be used with `alter_timed_events` to force it to occur early.
`alter_timed_events: `string or [variable object](#variable-object), (*optional* `time_in_future: `duration or [variable object](#variable-object)) | Will cause all future events associated with the title string as a key to occur `time_in_future` (defaults to 0) in the future.
`lightning` | Allows supercharging monster in electrical fields, legacy command for lightning weather.
`next_weather` | Forces a check for what weather it should be.
`custom_light_level: `int or [variable object](#variable-object), `length: `duration or [variable object](#variable-object), (*optional* `key: `string or [variable object](#variable-object)) | Sets the ambient light from the sun/moon to be `custom_light_level`.  This can vary naturally between 0 and 125 depending on the sun to give a scale. This lasts `length`.  If `key` is provided it can be used with `alter_timed_events` to force it to occur early.
`u_transform_radius, npc_transform_radius: `int or [variable object](#variable-object), `ter_furn_transform: `string or [variable object](#variable-object), (*optional* `target_var: `[variable object](#variable-object)), (*optional* `time_in_future: `duration or [variable object](#variable-object)), (*optional* `key: `string or [variable object](#variable-object)) | Applies the ter_furn_transform of id `ter_furn_transform` (See [the transform docs](TER_FURN_TRANSFORM.md)) in radius `transform_radius`. If `target_var` is set this effect will be centered on a location saved to a variable with its name.  If `time_in_future` is set the transform will that far in the future, in this case however the target location and radius will be determined now and not changed even if their variables update.  If `key` is provided it can be used with `alter_timed_events` to force it to occur early.
`transform_line: `string or [variable object](#variable-object), `first: `[variable object](#variable-object), `second: `[variable object](#variable-object) | Applies the ter_furn_transform of id `transform_line` (See [the transform docs](TER_FURN_TRANSFORM.md)) on a line between points `first` and `second`.
`place_override: `string or [variable object](#variable-object), `length: `duration or [variable object](#variable-object), (*optional* `key: `string or [variable object](#variable-object)) | Overrides the location name in the sidebar to instead be the title string.  Also disables map and map memory.  If `length` is set the effect will last that long.  If `key` is provided it can be used with `alter_timed_events` to force it to end early.
`u_spawn_monster, npc_spawn_monster: `string or [variable object](#variable-object), (*optional* `group: group_bool`), (*optional* `hallucination_count: `int or [variable object](#variable-object)), (*optional* `real_count: `int or [variable object](#variable-object)),(*optional* `min_radius: `int or [variable object](#variable-object)), (*optional* `max_radius: `int or [variable object](#variable-object)), (*optional* `outdoor_only: outdoor_only_bool`), (*optional* `indoor_only: indoor_only_bool`),(*optional* `open_air_allowed: open_air_allowed_bool`), (*optional* `target_range : `int or [variable object](#variable-object)), (*optional* `lifespan: `duration or [variable object](#variable-object)), (*optional* `target_var: `[variable object](#variable-object)), (*optional* `spawn_message: `string or [variable object](#variable-object)), (*optional* `spawn_message_plural: `string or [variable object](#variable-object)), (*optional* `true_eocs: eocs_array`), (*optional* `false_eocs: eocs_array`) | Spawns `real_count`(defaults to 0) monsters and `hallucination_count`(defaults to 0) hallucinations near you or the npc. The spawn will be of type `_spawn_monster`, if `group_bool` is false(defaults to false, if it is true a random monster from monster_group `_spawn_monster` will be used), if this is an empty string it will instead be a random monster within `target_range` spaces of you. The spawns will happen between `min_radius`(defaults to 1) and `max_radius`(defaults to 10) spaces of the target and if `outdoor_only` is true(defaults to false) will only choose outdoor spaces, if `indoor_only` is true(defaults to false) it will only choose indoor locations. If `open_air_allowed` is true(defaults to false) monsters can be spawned on open air. If `lifespan` is provided the monster or hallucination will only that long. If `target_var` is set this effect will be centered on a location saved to a variable with its name.  If at least one spawned creature is visible `spawn_message` will be displayed.  If `spawn_message_plural` is defined and more than one spawned creature is visible it will be used instead.  If at least one monster is spawned, then all of the effect_on_conditions in `true_eocs` are run, otherwise all the effect_on_conditions in `false_eocs` are run.
`u_spawn_npc, npc_spawn_npc: `string or [variable object](#variable-object), (*optional* `unique_id: `string or [variable object](#variable-object)), (*optional* `traits: `array of string or [variable object](#variable-object)), (*optional* `hallucination_count: `int or [variable object](#variable-object)), (*optional* `real_count: `int or [variable object](#variable-object)),(*optional* `min_radius: `int or [variable object](#variable-object)), (*optional* `max_radius: `int or [variable object](#variable-object)), (*optional* `outdoor_only: outdoor_only_bool`), (*optional* `indoor_only: indoor_only_bool`),(*optional* `open_air_allowed: open_air_allowed_bool`), (*optional* `target_range : `int or [variable object](#variable-object)), (*optional* `lifespan: `duration or [variable object](#variable-object)), (*optional* `target_var: `[variable object](#variable-object)), (*optional* `spawn_message: `string or [variable object](#variable-object)), (*optional* `spawn_message_plural: `string or [variable object](#variable-object)), (*optional* `true_eocs: eocs_array`), (*optional* `false_eocs: eocs_array`) | Spawns `real_count`(defaults to 0) npcs and `hallucination_count`(defaults to 0) hallucinations near you or the npc. The npc will be of class `_spawn_npc`, and have any members of `traits` as additional traits. If `unique_id` is defined any non hallucination npcs will have it as their unique id, if an npc with that unique id exists it will not spawn.  The spawns will happen between `min_radius`(defaults to 1) and `max_radius`(defaults to 10) spaces of the target and if `outdoor_only` is true(defaults to false) will only choose outdoor spaces, if `indoor_only` is true(defaults to false) it will only choose indoor locations. If `open_air_allowed` is true(defaults to false) monsters can be spawned on open air. If `lifespan` is provided the monster or hallucination will only that long. If `target_var` is set this effect will be centered on a location saved to a variable with its name.  If at least one spawned creature is visible `spawn_message` will be displayed.  If `spawn_message_plural` is defined and more than one spawned creature is visible it will be used instead.  If at least one monster is spawned, then all of the effect_on_conditions in `true_eocs` are run, otherwise all the effect_on_conditions in `false_eocs` are run.
`u_set_field, npc_set_field: `string or [variable object](#variable-object),(*optional* `intensity: `int or [variable object](#variable-object)), (*optional* `age: `int or [variable object](#variable-object)), (*optional* `radius: `int or [variable object](#variable-object)), (*optional* `outdoor_only: outdoor_only_bool`), (*optional* `indoor_only: indoor_only_bool`), (*optional* `hit_player : hit_player_bool`), (*optional* `target_var: `[variable object](#variable-object)) | Add a field centered on you or the npc of type `_set_field`, of intensity `intensity`( defaults to 1,) of radius `radius`(defaults to 10000000) and age `age` (defaults 1). It will only happen outdoors if `outdoor_only` is true, it defaults to false. `indoor_only` is the opposite. It will hit the player as if they entered it if `hit_player` is true, it defaults to true. If `target_var` is set this effect will be centered on a location saved to a variable with its name.

#### General
Effect | Description
---|---
`sound_effect: `string or [variable object](#variable-object), (*optional* `sound_effect_variant: `string or [variable object](#variable-object)), (*optional* `outdoor_event: outdoor_event`), (*optional* `volume: `int or [variable object](#variable-object))  | Will play a sound effect of id `sound_effect` and variant `sound_effect_variant`. If `volume` is defined it will be used otherwise 80 is the default. If `outdoor_event`(defaults to false) is true this will be less likely to play if the player is underground.
`open_dialogue`, (*optional* `topic: `string or [variable object](#variable-object)), (*optional* `true_eocs: eocs_array`), (*optional* `false_eocs: eocs_array`). | Opens up a dialog between the participants. This should only be used in effect_on_conditions. If the dialog is opened, then all of the effect_on_conditions in `true_eocs` are run, otherwise all the effect_on_conditions in `false_eocs` are run. If `topic` is supplied than a conversation with an empty talker starting with the topic `topic` will be opened.
`take_control`, (*optional* `true_eocs: eocs_array`), (*optional* `false_eocs: eocs_array`) | If the npc is a character then take control of them and then all of the effect_on_conditions in `true_eocs` are run, otherwise all the effect_on_conditions in `false_eocs` are run.
`give_achievement` string or [variable object](#variable-object), Marks the given achievement as complete.
`take_control_menu` | Opens up a menu to choose a follower to take control of.
`assign_mission: `string or [variable object](#variable-object) | Will assign mission to the player.
`remove_active_mission: `string or [variable object](#variable-object) | Will remove mission from the player's active mission list without failing it.
`finish_mission: `string or [variable object](#variable-object), (*optional* `success: success_bool` ), (*optional* `step: step_int`)  | Will complete mission to the player as a success if `success` is true, as a failure otherwise. If a `step` is provided that step of the mission will be completed.
`offer_mission: `string or [variable object](#variable-object) or array of them | Adds mission_type_id(s) to the npc's missions that they offer.  Assumes if there is no beta talker that the alpha is an NPC.
`run_eocs :` effect_on_condition_array or single effect_condition_object | Will run up all members of the `effect_on_condition_array`. Members should either be the id of an effect_on_condition or an inline effect_on_condition.
`run_eoc_with :` single effect_condition_object, `variables :` Object with variable names and values as pairs `beta_loc` a variable containing a location | Runs the given EOC with the provided variables as context variables.  EOC should either be the id of an effect_on_condition or an inline effect_on_condition. If `beta_loc` is provided then the creature at the given location will become the beta talker for the EOC to run.
`run_eoc_select :` array of strings or [variable objects](#variable-object), `variables :` Object with variable names and values as pairs, `names: ` string or variables, `keys: ` single character strings, `title: ` string, `hide_failing`: bool | Opens a menu with title `title` that lets you select one of the EOCs whos ids are in the array provided, they each get a matched `names`, `description`, and `keys` value if provided, selected EOC runs with the provided variables as context variables.  EOC should either be the id of an effect_on_condition or variable containing the ID of an effect on condition. If `hide_failing` is true EOCs whos condition fail will be hiden instead of shown and unselectable.
`queue_eocs : effect_on_condition_array or single effect_condition_object`, `time_in_future: `duration or [variable object](#variable-object) | Will queue up all members of the `effect_on_condition_array`. Members should either be the id of an effect_on_condition or an inline effect_on_condition. Members will be run `time_in_future` in the future.  If the eoc is global the avatar will be u and npc will be invalid. Otherwise it will be queued for the current alpha if they are a character and not be queued otherwise.
`queue_eoc_with :` single effect_condition_object, `variables :` Object with variable names and values as pairs, `time_in_future: `duration or [variable object](#variable-object) | Queues the given EOC with the provided variables as context variables.  EOC should either be the id of an effect_on_condition or an inline effect_on_condition.  EOC will be run `time_in_future` in the future.  If the eoc is global the avatar will be u and npc will be invalid. Otherwise it will be queued for the current alpha if they are a character and not be queued otherwise.
`u_roll_remainder, npc_roll_remainder : `array of strings and/or [variable objects](#variable-object), `type: `string or [variable object](#variable-object), (*optional* `true_eocs: eocs_array`), (*optional* `false_eocs: eocs_array`), (*optional* `message: ` string or [variable object](#variable-object) ) | Type must be either `bionic`, `mutation`, `spell` or `recipe`.  If the u or npc does not have all of the listed bionics, mutations, spells, or recipes they will be given one randomly and and then all of the effect_on_conditions in `true_eocs` are run, otherwise all the effect_on_conditions in `false_eocs` are run.  If `message` is provided and a result is given then the `message` will be displayed as a message with the first instance of `%s` in it replaced with the name of the result selected.  
`switch : arithmetic/math_expression`, `cases: effect_array` | Will calculate value of `switch` and then run member of `cases` with the highest `case` that the `switch` is higher or equal to. `cases` is an array of objects with an int_or_var `case` and an `effect` field which is a dialog effect.
`u_run_npc_eocs or npc_run_npc_eocs : effect_on_condition_array`, (*optional* `unique_ids: `array of strings and/or [variable objects](#variable-object)), (*optional* `npcs_must_see: npcs_must_see_bool`), (*optional* `npc_range: `int or [variable object](#variable-object)), (*optional* `local: local_bool`) | Will run all members of the `effect_on_condition_array` on npcs. Members should either be the id of an effect_on_condition or an inline effect_on_condition.  If `local`(default: false) is false, then regardless of location all npcs with unique ids in the array `unique_ids` will be affected.  If `local` is true, only unique_ids listed in `unique_ids` will be affected, if it is empty all npcs in range will be effected. If a value is given for `npc_range` the npc must be that close to the source and if `npcs_must_see`(defaults to false) is true the npc must be able to see the source. For `u_run_npc_eocs` u is the source for `npc_run_npc_eocs` it is the npc.
`weighted_list_eocs: array_array` | Will choose one of a list of eocs to activate based on weight. Members should be an array of first the id of an effect_on_condition or an inline effect_on_condition and second an object that resolves to an integer weight.<br/><br/>Example: This will cause "EOC_SLEEP" 1/10 as often as it makes a test message appear.<pre>    "effect": [<br/>      {<br/>        "weighted_list_eocs": [<br/>          [ "EOC_SLEEP", { "const": 1 } ],<br/>          [ {<br/>              "id": "eoc_test2",<br/>              "effect": [ { "u_message": "A test message appears!", "type": "bad" } ]<br/>            },<br/>            { "const": 10 }<br/>          ]<br/>        ]<br/>      }<br/>    ]</pre>

#### Detailed Info
New EOC effects that are documented should be in the format below.
| Effect | Options | Description |
| ----- | ------ | ------ |
`u_attack, npc_attack` | `u_attack`: string or [variable object](#variable-object) The technique ID to use, if you don't want a specific tech provide "tec_none" </br> `allow_special: ` bool, **default true**, whether or not a special attack should be selected. </br> `allow_unarmed: ` bool **default true** if unarmed techs should be considered </br> `forced_movecost: ` double or [variable object](#variable-object) **default -1.0** the attack will take a fixed amount of moves, any negative value will be ignored (giving the moves standard cost) | the selected talker attacks the other talker with a melee attack. 


#### Deprecated
Effect | Description
---|---
`deny_follow`<br/>`deny_lead`<br/>`deny_train`<br/>`deny_personal_info` | Sets the appropriate effect on the NPC for a few hours.<br/>These are *deprecated* in favor of the more flexible `npc_add_effect` described above.

#### Sample effects
```json
{ "topic": "TALK_EVAC_GUARD3_HOSTILE", "effect": [ { "u_faction_rep": -15 }, { "npc_change_faction": "hells_raiders" } ] }
{ "text": "Let's trade then.", "effect": "start_trade", "topic": "TALK_EVAC_MERCHANT" }
{ "text": "Show me what needs to be done at the camp.", "topic": "TALK_DONE", "effect": "basecamp_mission", "condition": { "npc_at_om_location": "FACTION_CAMP_ANY" } }
{ "text": "Do you like it?", "topic": "TALK_EXAMPLE", "effect": [ { "u_add_effect": "concerned", "duration": 600 }, { "npc_add_effect": "touched", "duration": 3600 }, { "u_add_effect": "empathetic", "duration": "PERMANENT" } ] }
```

---

## Dialogue Conditions
Conditions can be a simple string with no other values, a key and an int, a key and a string, a key and an array, or a key and an object. Arrays and objects can nest with each other and can contain any other condition.

The following keys and simple strings are available:

#### Boolean logic

Condition | Type | Description
--- | --- | ---
`"and"` | array | `true` if every condition in the array is true. Can be used to create complex condition tests, like `"[INTELLIGENCE 10+][PERCEPTION 12+] Your jacket is torn. Did you leave that scrap of fabric behind?"`
`"or"` | array | `true` if any condition in the array is true. Can be used to create complex condition tests, like `"[STRENGTH 9+] or [DEXTERITY 9+] I'm sure I can handle one zombie."`
`"not"` | object | `true` if the condition in the object or string is false. Can be used to create complex conditions test by negating other conditions, for text such as<br/>`"[INTELLIGENCE 7-] Hitting the reactor with a hammer should shut it off safely, right?"`

#### Player or NPC conditions
These conditions can be tested for the player using the `"u_"` form, and for the NPC using the `"npc_"` form.

example json:
```
"condition": { "u_has_strength": { "name" :"variable_name", "type":"test", "context":"documentation", "default":5 } }
```
Condition | Type | Description
--- | --- | ---
`"u_male"`<br/>`"npc_male"` | simple string | `true` if the player character or NPC is male.
`"u_female"`<br/>`"npc_female"` | simple string | `true` if the player character or NPC is female.
`"u_at_om_location"`<br/>`"npc_at_om_location"` | string or [variable object](#variable-object) | `true` if the player character or NPC is standing on an overmap tile with `u_at_om_location`'s id.  The special string `"FACTION_CAMP_ANY"` changes it to return true if the player or NPC is standing on a faction camp overmap tile.  The special string `"FACTION_CAMP_START"` changes it to return true if the overmap tile that the player or NPC is standing on can be turned into a faction camp overmap tile.
`"u_has_trait"`<br/>`"npc_has_trait"` | string or [variable object](#variable-object) | `true` if the player character or NPC has a specific trait.  Simpler versions of `u_has_any_trait` and `npc_has_any_trait` that only checks for one trait.
`"u_has_martial_art"`<br/>`"npc_has_martial_art"` | string or [variable object](#variable-object) | `true` if the player character or NPC knows a specific martial arts style.
`"u_has_flag"`<br/>`"npc_has_flag"` | string or [variable object](#variable-object) | `true` if the player character or NPC has the specified character flag.  The special trait flag `"MUTATION_THRESHOLD"` checks to see if the player or NPC has crossed a mutation threshold.  Monsters are checked for both JSON flags (conferred by effects) and monster flags.
`"u_has_species"`<br/>`npc_has_species` | string or [variable object](#variable-object) | `true` if the alpha / beta talker have the defined species.
`"u_bodytype"`<br/>`npc_bodytype` | string or [variable object](#variable-object) | `true` if the alpha / beta talker monster has the defined bodytype.  For Characters it returns true when queried with bodytype `human`.
`"u_has_any_trait"`<br/>`"npc_has_any_trait"` | array of strings and/or [variable objects](#variable-object) | `true` if the player character or NPC has any trait or mutation in the array. Used to check multiple specific traits.
`"u_has_var"`, `"npc_has_var"` | string | `"type": type_str`, `"context": context_str`, and `"value": value_str` are required fields in the same dictionary as `"u_has_var"` or `"npc_has_var"`.<br/>`true` is the player character or NPC has a variable set by `"u_add_var"` or `"npc_add_var"` with the string, `type_str`, `context_str`, and `value_str`.
`"expects_vars"` | array of strings and/or [variable object](#variable-object) | `true` if each value provided is a variable that exists in the context.  Gives a debug error if this check fails.
`"u_compare_var"`, `"npc_compare_var"` | dictionary | `"type": type_str`, `"context": context_str`, `"op": op_str`, `"value"`: int or [variable object](#variable-object)  are required fields, referencing a var as in `"u_add_var"` or `"npc_add_var"`.<br/>`true` if the player character or NPC has a stored variable that is true for the provided operator `op_str` (one of `==`, `!=`, `<`, `>`, `<=`, `>=`) and value. <br/><br/>`compare_var` is deprecated, see [Math](#math) for the replacement.
`"u_compare_time_since_var"`, `"npc_compare_time_since_var_"` | dictionary | `"type": type_str`, `"context": context_str`, `"op": op_str`, `"time": time_string` are required fields, referencing a var as in `"u_add_var"` or `"npc_add_var"`.<br/>`true` if the player character or NPC has a stored variable and the current turn and that value (converted to a time point) plus the time_string is true for the provided operator `op_str` (one of `==`, `!=`, `<`, `>`, `<=`, `>=`).<br/><br/>Example: returns true if the player character has a "test", "test", "var_time_test" variable and the current turn is greater than that value plus 3 days' worth of turns.<pre>{<br/>  "u_compare_time_since_var": "test", "type": "test",<br/>  "context": "var_time_test", "op": ">", "time": "3 days"<br/>}</pre>
`"compare_string"` | array | The array must contain exactly two entries.  They can be either strings and/or [variable objects](#variable-object).  Returns true if the strings are the same.
`"u_has_strength"`<br/>`"npc_has_strength"` | int or [variable object](#variable-object) | `true` if the player character's or NPC's strength is at least the value of `u_has_strength` or `npc_has_strength`.
`"u_has_dexterity"`<br/>`"npc_has_dexterity"` | int or [variable object](#variable-object) | `true` if the player character's or NPC's dexterity is at least the value of `u_has_dexterity` or `npc_has_dexterity`.
`"u_has_intelligence"`<br/>`"npc_has_intelligence"` | int or [variable object](#variable-object) | `true` if the player character's or NPC's intelligence is at least the value of `u_has_intelligence` or `npc_has_intelligence`.
`"u_has_perception"`<br/>`"npc_has_perception"` | int or [variable object](#variable-object) | `true` if the player character's or NPC's perception is at least the value of `u_has_perception` or `npc_has_perception`.
`"u_has_hp"`<br/>`"npc_has_hp"` | int or [variable object](#variable-object) | `true` if the player character's or NPC's hp is at least the value of `u_has_hp` or `npc_has_hp`.  If optional parameter `bodypart` is supplied the hp of that part will be tested, otherwise the hp of all body parts will be summed and used.  Works on monsters.
`"u_has_part_temp"`<br/>`"npc_has_part_temp"` | int or [variable object](#variable-object) | `true` if the player character's or NPC's bodypart has at least the value of `u_has_part_temp` or `npc_has_part_temp` warmth.  Parameter `bodypart` tells what part to use.
`"u_has_item"`<br/>`"npc_has_item"` | string or [variable object](#variable-object) | `true` if the player character or NPC has something with `u_has_item`'s or `npc_has_item`'s `item_id` in their inventory.
`"u_has_items"`<br/>`"npc_has_item"` | dictionary | `u_has_items` or `npc_has_items` must be a dictionary with an `item` string or [variable object](#variable-object) and a `count` int or [variable object](#variable-object) or `charges` int or [variable object](#variable-object).<br/>`true` if the player character or NPC has at least `charges` charges or counts of `item` in their inventory.
`"u_has_item_category"`<br/>`"npc_has_item_category"` | string or [variable object](#variable-object) | `"count": `int or [variable object](#variable-object) is an optional field that must be in the same dictionary and defaults to 1 if not specified.  `true` if the player or NPC has `count` items with the same category as `u_has_item_category` or `npc_has_item_category`.
`"u_has_bionics"`<br/>`"npc_has_bionics"` | string or [variable object](#variable-object) | `true` if the player or NPC has an installed bionic with an `bionic_id` matching `"u_has_bionics"` or `"npc_has_bionics"`.  The special string "ANY" returns true if the player or NPC has any installed bionics.
`"u_has_effect"`<br/>`"npc_has_effect"`, (*optional* `intensity : int`),(*optional* `bodypart : string`) | string or [variable object](#variable-object) | `true` if the player character or NPC is under the effect with `u_has_effect` or `npc_has_effect`'s `effect_id`. If `intensity` is specified it will need to be at least that strong.  If `bodypart` is specified it will check only that bodypart for the effect. Martial art buff effects need to be queried with the syntax `mabuff:<buff ID>`.
`"u_can_stow_weapon"`<br/>`"npc_can_stow_weapon"` | simple string | `true` if the player character or NPC is wielding a weapon and has enough space to put it away.
`"u_can_drop_weapon"`<br/>`"npc_can_drop_weapon"` | simple string | `true` if the player character or NPC is wielding a weapon and can drop it on the ground, i.e. weapon isn't unwieldable like retracted bionic claws or monomolecular blade bionics.
`"u_has_weapon"`<br/>`"npc_has_weapon"` | simple string | `true` if the player character or NPC is wielding a weapon.
`"u_driving"`<br/>`"npc_driving"` | simple string | `true` if the player character or NPC is operating a vehicle.  <b>Note</b> NPCs cannot currently operate vehicles.
`"u_know_recipe"` | string or [variable object](#variable-object) | `true` if the player character knows the recipe specified in `u_know_recipe`.  It only counts as known if it is actually memorized--holding a book with the recipe in it will not count.
`"u_has_worn_with_flag"`<br/>`"npc_has_worn_with_flag"` | string or [variable object](#variable-object) | `true` if the player character or NPC is wearing something with the `u_has_worn_with_flag` or `npc_has_worn_with_flag` flag.
`"u_has_wielded_with_flag"`<br/>`"npc_has_wielded_with_flag"` | string or [variable object](#variable-object) | `true` if the player character or NPC is wielding something with the `u_has_wielded_with_flag` or `npc_has_wielded_with_flag` flag.
`"u_can_see"`<br/>`"npc_can_see"` | simple string | `true` if the player character or NPC is not blind and is either not sleeping or has the see_sleep trait.
`"u_is_deaf"`<br/>`"npc_is_deaf"` | simple string | `true` if the player character or NPC can't hear.
`"u_is_alive"`<br/>`"npc_is_alive"` | simple string | `true` if the entity is alive.
`"u_is_on_terrain"`<br/>`"npc_is_on_terrain"` | string or [variable object](#variable-object) | `true` if the player character or NPC is on terrain named `"u_is_on_terrain"` or `"npc_is_on_terrain"`.
`"u_is_on_terrain_with_flag"`<br/>`"npc_is_on_terrain_with_flag"` | string or [variable object](#variable-object) | `true` if the player character or NPC is on terrain with flag named `"u_is_on_terrain_with_flag"` or `"npc_is_on_terrain_with_flag"`.
`"u_is_in_field"`<br/>`"npc_is_in_field"` | string or [variable object](#variable-object) | `true` if the player character or NPC is in a field of type `"u_is_in_field"` or `"npc_is_in_field"`..
`"u_query"`<br/>`"npc_query", default : bool` | string or [variable object](#variable-object) | if the player character or NPC is the avatar will popup a yes/no query with the provided message and users response is used as the return value.  If called for a non avatar will return `default`.<br/><br/>Example:<pre>"condition": { "u_query": "Should we test?", "default": true },</pre>

#### Player Only conditions

Condition | Type | Description
--- | --- | ---
`"u_has_mission"` | string or [variable object](#variable-object) | `true` if the mission is assigned to the player character.
`"u_has_cash"` | int  or [variable object](#variable-object) | `true` if the player character has at least `u_has_cash` cash available.  *Deprecated*  Previously used to check if the player could buy something, but NPCs shouldn't use e-cash for trades anymore.
`"u_are_owed"` | int or [variable object](#variable-object) | `true` if the NPC's op_of_u.owed is at least `u_are_owed`.  Can be used to check if the player can buy something from the NPC without needing to barter anything.
`"u_has_camp"` | simple string | `true` is the player has one or more active base camps.
`"u_has_faction_trust"` | int or [variable object](#variable-object) | `true` if the player character has at least the given amount of trust with the speaker's faction.

#### Player and NPC interaction conditions

Condition | Type | Description
--- | --- | ---
`"at_safe_space" or "u_at_safe_space" or "npc_at_safe_space"` | simple string | `true` if u or the NPC's current overmap location passes the `is_safe()` test.
`"has_assigned_mission"` | simple string | `true` if the player character has exactly one mission from the NPC. Can be used for texts like "About that job...".
`"has_many_assigned_missions"` | simple string | `true` if the player character has several mission from the NPC (more than one). Can be used for texts like "About one of those jobs..." and to switch to the `"TALK_MISSION_LIST_ASSIGNED"` topic.
`"has_no_available_mission" or "npc_has_no_available_mission" or "u_has_no_available_mission"` | simple string | `true` if u or the NPC has no jobs available for the player character.
`"has_available_mission" or "u_has_available_mission" or "npc_has_available_mission"` | simple string | `true` if u or the NPC has one job available for the player character.
`"has_many_available_missions"` | simple string | `true` if the NPC has several jobs available for the player character.
`"mission_goal" or "npc_mission_goal" or "u_mission_goal"` | string or [variable object](#variable-object) | `true` if u or the NPC's current mission has the same goal as `mission_goal`.
`"mission_complete" or "npc_mission_complete" or "u_mission_complete"` | simple string | `true` if u or the NPC has completed the other's current mission.
`"mission_incomplete" or "npc_mission_incomplete" or "u_mission_incomplete"` | simple string | `true` if u or the NPC hasn't completed the other's current mission.
`"mission_failed" or "npc_mission_failed" or "u_mission_failed"` | simple string | `true` if u or the NPC has failed the other's current mission.
`"mission_has_generic_rewards"` | simple string | `true` if the NPC's current mission is flagged as having generic rewards.
`"npc_service"` | int | `true` if the NPC does not have the `"currently_busy"` effect and the player character has at least `npc_service` cash available.  Useful to check if the player character can hire an NPC to perform a task that would take time to complete.  Functionally, this is identical to `"and": [ { "not": { "npc_has_effect": "currently_busy" } }, { "u_has_cash": service_cost } ]`
`"npc_allies"` | int or [variable object](#variable-object) | `true` if the player character has at least `npc_allies` number of NPC allies _within the reality bubble_.
`"npc_allies_global"` | int or [variable object](#variable-object) | `true` if the player character has at least `npc_allies_global` number of NPC allies _anywhere_.
`"is_by_radio"` | simple string | `true` if the player is talking to the NPC over a radio.
`"u_available" or "npc_available"` | simple string | `true` if u or the NPC does not have effect `"currently_busy"`.
`"u_following" or "npc_following"` | simple string | `true` if u or the NPC is following the player character.
`"u_friend" or "npc_friend"` | simple string | `true` if u or the NPC is friendly to the player character.
`"u_hostile" or "npc_hostile"` | simple string | `true` if u or the NPC is an enemy of the player character.
`"u_train_skills" or "npc_train_skills"` | simple string | `true` if u or the NPC has one or more skills with more levels than the player.
`"u_train_styles" or "npc_train_styles"` | simple string | `true` if u or the NPC knows one or more martial arts styles that the player does not know.
`"u_has_class" or "npc_has_class"` | string or [variable object](#variable-object) | `true` if u or the NPC is a member of an NPC class.
`"u_near_om_location" or "npc_near_om_location"`, (*optional* `range : `int or [variable object](#variable-object) ) | string or [variable object](#variable-object) | same as at_om_location except it checks in a square stretching from the character range OMT's. NOTE: can only check OMT's in the reality bubble.
`"u_aim_rule" or "npc_aim_rule"` | string or [variable object](#variable-object) | `true` if u or the NPC follower AI rule for aiming matches the string.
`"u_engagement_rule" or "npc_engagement_rule"` | string or [variable object](#variable-object) | `true` if u or the NPC follower AI rule for engagement matches the string.
`"u_cbm_reserve_rule" or "npc_cbm_reserve_rule"` | string or [variable object](#variable-object) | `true` if u or the NPC follower AI rule for cbm, reserve matches the string.
`"u_cbm_recharge_rule" or "npc_cbm_recharge_rule"` | string or [variable object](#variable-object) | `true` if u or the NPC follower AI rule for cbm recharge matches the string.
`"u_rule" or "npc_rule"` | string or [variable object](#variable-object) | `true` if u or the NPC follower AI rule for that matches string is set.
`"u_override" or "npc_override"` | string or [variable object](#variable-object)| `true` if u or the NPC has an override for the string.
`"has_pickup_list" or "u_has_pickup_list" or "npc_has_pickup_list"` | simple string | `true` if u or the NPC has a pickup list.
`"roll_contested""`, `difficulty`: int or [variable object](#variable-object), (*optional* `die_size : `int or [variable object](#variable-object) ) | [int expression](#compare-integers-and-arithmetics) | Compares a roll against a difficulty. Returns true if a random number between 1 and `die_size` (defaults to 10) plus the integer expression is greater than `difficulty`. For example { "u_roll_contested": { "u_val": "strength" }, "difficulty": 6 } will return whether a random number between 1 and 10 plus strength is greater than 6.

#### NPC only conditions

Condition | Type | Description
--- | --- | ---
`"npc_role_nearby"` | string or [variable object](#variable-object) | `true` if there is an NPC with the same companion mission role as `npc_role_nearby` within 100 tiles.
`"has_reason"` | simple string | `true` if a previous effect set a reason for why an effect could not be completed.

#### Environment

Condition | Type | Description
--- | --- | ---
`"days_since_cataclysm"` | int or [variable object](#variable-object) | `true` if at least `days_since_cataclysm` days have passed since the Cataclysm.
`"is_season"` | string or [variable object](#variable-object) | `true` if the current season matches `is_season`, which must be one of "`spring"`, `"summer"`, `"autumn"`, or `"winter"`.
`"is_day"` | simple string | `true` if it is currently daytime.
`"u_is_outside"`</br>`"npc_is_outside"`  | simple string | `true` if you or the NPC is on a tile without a roof.
`"u_is_underwater"`</br>`"npc_is_underwater"`  | simple string | `true` if you or the NPC is underwater.
`"one_in_chance"` | int or [variable object](#variable-object) | `true` if a one in `one_in_chance` random chance occurs.
`"x_in_y_chance"` | object | `true` if a `x` in `y` random chance occurs. `x` and `y` are either ints  or [variable object](#variable-object).
`"is_weather"` | string or [variable object](#variable-object)  | `true` if current weather is `"is_weather"`.

#### Meta

Condition | Type | Description
--- | --- | ---
`"mod_is_loaded"` | string or [variable object](#variable-object) | `true` if the mod with the given ID is loaded.
`"get_condition"` | string or [variable object](#variable-object) | Runs the condition stored in the variable `get_condition` for the current dialogue.
`"get_game_option"` | string or [variable object](#variable-object) | gets the true or false game option for the provided string.

---

## Sample responses with conditions and effects
```json
{
  "text": "Understood.  I'll get those antibiotics.",
  "topic": "TALK_NONE",
  "condition": { "npc_has_effect": "infected" }
},
{
  "text": "I'm sorry for offending you.  I predict you will feel better in exactly one hour.",
  "topic": "TALK_NONE",
  "effect": { "npc_add_effect": "deeply_offended", "duration": 600 }
},
{
  "text": "Nice to meet you too.",
  "topic": "TALK_NONE",
  "effect": { "u_add_effect": "has_met_example_NPC", "duration": "PERMANENT" }
},
{
  "text": "Nice to meet you too.",
  "topic": "TALK_NONE",
  "condition": {
    "not": {
      "npc_has_var": "has_met_PC", "type": "general", "context": "examples", "value": "yes"
    }
  },
  "effect": {
    "npc_add_var": "has_met_PC", "type": "general", "context": "examples", "value": "yes"
  }
},
{
  "text": "[INT 11] I'm sure I can organize salvage operations to increase the bounty scavengers bring in!",
  "topic": "TALK_EVAC_MERCHANT_NO",
  "condition": { "u_has_intelligence": 11 }
},
{
  "text": "[STR 11] I punch things in face real good!",
  "topic": "TALK_EVAC_MERCHANT_NO",
  "condition": { "and": [ { "not": { "u_has_intelligence": 7 } }, { "u_has_strength": 11 } ] }
},
{ "text": "Maybe later.", "topic": "TALK_RANCH_WOODCUTTER", "condition": "npc_available" },
{
  "text": "[$8] I'll take a beer",
  "topic": "TALK_DONE",
  "condition": { "u_has_cash": 800 },
  "effect": { "u_buy_item": "beer", "container": "bottle_glass", "count": 2, "cost": 800 }
},
{
  "text": "Okay.  Lead the way.",
  "topic": "TALK_DONE",
  "condition": { "not": "at_safe_space" },
  "effect": "lead_to_safety"
},
{
  "text": "About one of those missions...",
  "topic": "TALK_MISSION_LIST_ASSIGNED",
  "condition": { "and": [ "has_many_assigned_missions", { "u_is_wearing": "badge_marshal" } ] }
},
{
  "text": "[MISSION] The captain sent me to get a frequency list from you.",
  "topic": "TALK_OLD_GUARD_NEC_COMMO_FREQ",
  "condition": {
    "and": [
      { "u_is_wearing": "badge_marshal" },
      { "u_has_mission": "MISSION_OLD_GUARD_NEC_1" },
      { "not": { "u_has_effect": "has_og_comm_freq" } }
    ]
  }
},
{
  "text": "I killed them.  All of them.",
  "topic": "TALK_MISSION_SUCCESS",
  "condition": {
    "and": [ { "or": [ { "mission_goal": "KILL_MONSTER_SPEC" }, { "mission_goal": "KILL_MONSTER_TYPE" } ] }, "mission_complete" ]
  },
  "switch": true
},
{
  "text": "Glad to help.  I need no payment.",
  "topic": "TALK_NONE",
  "effect": "clear_mission",
  "mission_opinion": { "trust": 4, "value": 3 },
  "opinion": { "fear": -1, "anger": -1 }
},
{
  "text": "Maybe you can teach me something as payment?",
  "topic": "TALK_TRAIN",
  "condition": { "or": [ "npc_train_skills", "npc_train_styles" ] },
  "effect": "mission_reward"
},
{
  "truefalsetext": {
    "true": "I killed him.",
    "false": "I killed it.",
    "condition": { "mission_goal": "ASSASSINATE" }
  },
  "condition": {
    "and": [
      "mission_incomplete",
      {
        "or": [
          { "mission_goal": "ASSASSINATE" },
          { "mission_goal": "KILL_MONSTER" },
          { "mission_goal": "KILL_MONSTER_SPEC" },
          { "mission_goal": "KILL_MONSTER_TYPE" }
        ]
      }
    ]
  },
  "trial": { "type": "LIE", "difficulty": 10, "mod": [ [ "TRUST", 3 ] ] },
  "success": { "topic": "TALK_NONE" },
  "failure": { "topic": "TALK_MISSION_FAILURE" }
},
{
  "text": "Didn't you say you knew where the Vault was?",
  "topic": "TALK_VAULT_INFO",
  "condition": { "not": { "u_has_var": "asked_about_vault", "value": "yes", "type": "sentinel", "context": "old_guard_rep" } },
  "effect": [
    { "u_add_var": "asked_about_vault", "value": "yes", "type": "sentinel", "context": "old_guard" },
    { "mapgen_update": "hulk_hairstyling", "om_terrain": "necropolis_a_13", "om_special": "Necropolis", "om_terrain_replace": "field", "z": 0 }
  ]
},
{
  "text": "Why do zombies keep attacking every time I talk to you?",
  "topic": "TALK_RUN_AWAY_MORE_ZOMBIES",
  "condition": { "u_has_var": "even_more_zombies", "value": "yes", "type": "trigger", "context": "learning_experience" },
  "effect": [
    { "mapgen_update": [ "even_more_zombies", "more zombies" ], "origin_npc": true },
    { "mapgen_update": "more zombies", "origin_npc": true, "offset_x": 1 },
    { "mapgen_update": "more zombies", "origin_npc": true, "offset_x": -1 },
    { "mapgen_update": "more zombies", "origin_npc": true, "offset_y": 1 },
    { "mapgen_update": "more zombies", "origin_npc": true, "offset_y": -1 }
  ]
}
```

---

## Utility Structures

### Variable Object
`variable_object`: This is either an object, an `arithmetic`/`math` [expression](#compare-numbers-and-arithmetics) or array describing a variable name. It can either describe a double, a time duration or a string. If it is an array it must have 2 values the first of which will be a minimum and the second will be a maximum, the value will be randomly between the two. If it is a double `default` is a double which will be the value returned if the variable is not defined. If is it a duration then `default` can be either an int or a string describing a time span. `u_val`, `npc_val`, `context_val`, `var_val` or `global_val` can be the used for the variable name element.  If `u_val` is used it describes a variable on player u, if `npc_val` is used it describes a variable on player npc, if `context_val` is used it describes a variable on the current dialogue context, `var_val` tries to resolve a variable stored in a `context_val` (more explanation bellow), if `global_val` is used it describes a global variable.  If this is a duration `infinite` will be accepted to be a virtually infinite value(it is actually more than a year, if longer is needed a code change to make this a flag or something will be needed).

Example:
```json
"effect": [ { "u_mod_focus": { "u_val":"test", "default": 1 } },
  { "u_mod_focus": [ 0, { "u_val":"test", "default": 1 } ] }
  { "u_add_morale": "morale_honey","bonus": -20,"max_bonus": -60, "decay_start": 1 },
  "duration": { "global_val": "test2", "default": "2 minutes" },
  {
    "u_spawn_monster": "mon_absence",
    "real_count": { "arithmetic": [ { "arithmetic": [ { "const":1 }, "+", { "const": 1 } ] }, "+", { "const": 1 } ] }
  }
]
```

#### var_val
var_val is a unique variable object in the fact that it attempts to resolve the variable stored inside a context variable. So if you had
| Name | Type | Value |
| --- | --- | --- |
| ref | context_val | key1 |
| ref2 | context_val | u_key2 |
| key1 | global_val | SOME TEXT |
| key2 | u_val | SOME OTHER TEXT |

If you access "ref" as a context val it will have the value of "key1", if you access it as a var_val it will have a value of "SOME TEXT". 
If you access "ref2" as a context val it will have the value of "u_key2", if you access it as a var_val it will have a value of "SOME OTHER TEXT". 

The values for var_val use the same syntax for scope that math [variables](#variables) do.

### Mutators
`mutators`: take in an ammount of data and provide you with a relevant string. This can be used to get information about items, monsters, etc. from the id, or other data. Mutators can be used anywhere that a string [variable object](#variable-object) can be used. Mutators take the form:
```json
{ "mutator": "MUTATOR_NAME", "REQUIRED_KEY1": "REQUIRED_VALUE1", ..., "REQUIRED_KEYn": "REQUIRED_VALUEn" }
```

#### List Of Mutators
Mutator Name | Required Keys | Description
--- | --- | ---
`"mon_faction"` | `mtype_id`: String or [variable object](#variable-object). | Returns the faction of the monster with mtype_id.
`"game_option"` | `option`: String or [variable object](#variable-object). | Returns the value of the option as a string, for numerical options you should instead use the math function.
<<<<<<< HEAD
`"ma_technique_name"` | `matec_id`: String or [variable object](#variable-object). | Returns the name of the martial arts tech with ID `matec_id` 
`"ma_technique_description"` | `matec_id`: String or [variable object](#variable-object). | Returns the description of the martial arts tech with ID `matec_id` 
`"valid_technique`" | `blacklist`: array of String or [variable object](#variable-object). </br> `crit`: bool </br> `dodge_counter`: bool </br> `block_counter`: bool | Returns a random valid technique for the alpha talker to use against the beta talker with the provided specifications.
=======
`"loc_relative_u"` | `target`: String or [variable object](#variable-object). | target should be a string like "(x,y,z)" where x,y,z are coordinates relative to the player. Returns the abs_ms coordinates as a string (ready to store as a location variable), in the form "(x,y,z)" of the provided point relative to the player. So `"target":"(0,1,0)"` would return the point south of the player.
>>>>>>> b3e4a9c9


### Compare Numbers and Arithmetics
*`arithmetic` and `compare_num` are deprecated in the long term. See [Math](#math) for the replacement.*

`"compare_num"` can be used to compare two values to each other, while `"arithmetic"` can be used to take up to two values, perform arithmetic on them, and then save them in a third value. The syntax is as follows.
```json
{
  "text": "If player strength is more than or equal to 5, sets time since cataclysm to the player's focus times the player's maximum mana with at maximum a value of 15.",
  "topic": "TALK_DONE",
  "condition": { "compare_num": [ { "u_val": "strength" }, ">=", { "const": 5 } ] },
  "effect": { "arithmetic": [ { "time_since_cataclysm": "turns" }, "=", { "u_val": "focus" }, "*", { "u_val": "mana_max" } ], "max":15 }
},
```
`min` and `max` are optional double or variable_object values.  If supplied they will limit the result, it will be no lower than `min` and no higher than `max`. `min_time` and `max_time` work the same way but will parse times written as a string i.e. "10 hours".
`"compare_num"` supports the following operators: `"=="`, `"="` (Both are treated the same, as a compare), `"!="`, `"<="`, `">="`, `"<"`, and `">"`.

`"arithmetic"` supports the following operators: `"*"`(multiplication), `"/"`(divison), `"+"`(addition), `"-"`(subtraction), `"%"`(modulus), `"^"`(power) and the following results `"="`, `"*="`, `"/="`, `"+="`, `"-="`, `"%="`, `"++"`, and `"--"`

To get player character properties, use `"u_val"`. To get NPC properties, use same syntax but `"npc_val"` instead. For vars only `global_val` is also allowed.

#### List of values that can be read and/or written to

Example | Description
--- | ---
`"const": 5` | A constant value, in this case 5. Can be read but not written to.
`"time": "5 days"` | A constant time value. Will be converted to turns. Can be read but not written to.
`"time_since_cataclysm": "turns"` | Time since the start of the cataclysm in turns. Can instead take other time units such as minutes, hours, days, weeks, seasons, and years.
`"time_until_eoc": "eoc_id"` | Time from now until the next scheduled run of `eoc_id`. Optional member `unit` can sepcify a member to use instead of turns such as minutes, hours, days, weeks, seasons, and years.
`"rand": 20` | A random value between 0 and a given value, in this case 20. Can be read but not written to.
`"faction_trust": "free_merchants"` | The trust the faction has for the player (see [FACTIONS.md](FACTIONS.md)) for details.
`"faction_like": "free_merchants"` | How much the faction likes the player (see [FACTIONS.md](FACTIONS.md)) for details.
`"faction_respect": "free_merchants"` | How much the faction respects the player(see [FACTIONS.md](FACTIONS.md)) for details.
`"u_val": "strength"` | Player character's strength. Can be read but not written to. Replace `"strength"` with `"dexterity"`, `"intelligence"`, or `"perception"` to get such values.
`"u_val": "strength_base"` | Player character's strength. Replace `"strength_base"` with `"dexterity_base"`, `"intelligence_base"`, or `"perception_base"` to get such values.
`"u_val": "strength_bonus"` | Player character's current strength bonus. Replace `"strength_bonus"` with `"dexterity_bonus"`, `"intelligence_bonus"`, or `"perception_bonus"` to get such values.
`"u_val": "var"` | Custom variable. `"var_name"`, `"type"`, and `"context"` must also be specified. If `global_val` is used then a global variable will be used. If `default` is given as either an int or a variable_object then that value will be used if the variable is empty. If `default_time` is the same thing will happen, but it will be parsed as a time string aka "10 hours". Otherwise 0 will be used if the variable is empty.
`"u_val": "time_since_var"` | Time since a custom variable was set.  Unit used is turns. `"var_name"`, `"type"`, and `"context"` must also be specified.
`"u_val": "allies"` | Number of allies the character has. Only supported for the player character. Can be read but not written to.
`"u_val": "cash"` | Amount of money the character has. Only supported for the player character. Can be read but not written to.
`"u_val": "owed"` | Owed money to the NPC you're talking to.
`"u_val": "sold"` | Amount sold to the NPC you're talking to.
`"u_val": "hp"` | Amount of hp.  If `bodypart` is provided it will be for that part otherwise it will be the sum of all parts.
`"u_val": "warmth"` | Amount of warmth in a given bodypart.  `bodypart` is the id of the part to use.
`"u_val": "effect_intensity"` | Intensity of an effect.  `effect` is the id of the effect to test and `bodypart` is optionally the body part to look at.  If the effect is not present a -1 is returned.
`"u_val": "pos_x"` | Player character x coordinate. "pos_y" and "pos_z" also works as expected.
`"u_val": "power"` | Bionic power in millijoule.
`"u_val": "power_max"` | Max bionic power in millijoule. Can be read but not written to.
`"u_val": "power_percentage"` | Percentage of max bionic power. Should be a number between 0 to 100.
`"u_val": "morale"` | The current morale. Can be read but not written to for players and for monsters can be read and written to.
`"u_val": "mana"` | Current mana.
`"u_val": "mana_max"` | Max mana. Can be read but not written to.
`"u_val": "hunger"` | Current perceived hunger. Can be read but not written to.
`"u_val": "thirst"` | Current thirst.
`"u_val": "stored_kcal"` | Stored kcal in the character's body. 55'000 is considered healthy.
`"u_val": "stored_kcal_percentage"` | a value of 100 represents 55'000 kcal, which is considered healthy.
`"u_val": "item_count"` | Number of a given item in the character's inventory. `"item"` must also be specified. Can be read but not written to.
`"u_val": "charge_count"` | Number of charges of a given item in the character's inventory. `"item"` must also be specified. Can be read but not written to.
`"u_val": "exp"` | Total experience earned.
`"u_val": "addiction_intensity", "addiction": "caffeine"` | Current intensity of the given addiction. Allows for an optional field `"mod"` which accepts an integer to multiply againt the current intensity.
`"u_val": "addiction_turns", "addiction": "caffeine"` | Current duration left (in turns) for the given addiction.
`"u_val": "stim"` | Current stim level.
`"u_val": "pkill"` | Current painkiller level.
`"u_val": "rad"` | Current radiation level.
`"u_val": "focus"` | Current focus level.
`"u_val": "activity_level"` | Current activity level index, from 0-5
`"u_val": "fatigue"` | Current fatigue level.
`"u_val": "stamina"` | Current stamina level.
`"u_val": "health"` | Current health level.
`"u_val": "sleep_deprivation"` | Current sleep deprivation level.
`"u_val": "anger"` | Current anger level, only works for monsters.
`"u_val": "friendly"` | Current friendly level, only works for monsters.
`"u_val": "vitamin"` | Current vitamin level. `name` must also be specified which is the vitamins id.
`"u_val": "age"` | Current age in years.
`"u_val": "bmi_permil"` | Current BMI per mille (Body Mass Index x 1000)
`"u_val": "height"` | Current height in cm. When setting there is a range for your character size category. Setting it too high or low will use the limit instead. For tiny its 58, and 87. For small its 88 and 144. For medium its 145 and 200. For large its 201 and 250. For huge its 251 and 320.
`"u_val": "size"` | Size category from 1 (tiny) to 5 (huge). Read-only.
`"u_val": "grab_strength"` | Grab strength as defined in the monster definition. Read-only, returns false on characters.
`"u_val": "field_strength"` | Strength of a field on the tile the player or NPC is standing on. `field` must be specified. read only.
`"u_val": "spell_level"` | Level of a given spell. -1 means the spell is not known when read and that the spell should be forgotten if written. Optional params: `school` gives the highest level of spells known of that school (read only), `spell` reads or writes the level of the spell with matching spell id. If no parameter is provided, you will get the highest spell level of the spells you know (read only).
`"u_val": "spell_exp"` | Experience for a given spell. -1 means the spell is not known when read and that the spell should be forgotten if written. Required param: `spell` is the id of the spell in question.
`"u_val": "spell_level_adjustment"` | Temporary caster level adjustment. Only useable by EoCs that trigger on the event `opens_spellbook`. Old values will be reset to 0 before the event triggers. To avoid overwriting values from other EoCs, it is reccomended to adjust the values here with `+=` or `-=` instead of setting it to an absolute value. When an NPC consider what spell to cast they will be considered the primary talker, so their values are manipulated with `u_val` the same way the player's values are. Optional params: `school` makes it only apply to a given school. `spell` makes it only apply to a given spell.
`"u_val": "proficiency"` | Deals with a proficiency. Required params: `proficiency_id` is the id of the proficiency dealt with. `format` determines how the proficiency will be interacted with. `"format": <int>` will read or write how much you have trained a proficiency out of <int>. So for exaple, if you write a 5 to a proficiency using `"format": 10`, you will set the proficiency to be trained to 50%. `"format": "percent"` reads or writes how many percen done the learning is. `"format": "permille"` does likewise for permille. `"format": "total_time_required"` gives you total time required to train a given proficiency (read only). `"format": "time_spent"` deals with total time spent. `"format": "time_left"` sets the remaining time instead. For most formats possible, If the resulting time is set to equal or more than the time required to learn the proficiency, you learn it. If you read it and it gives back the total time required, it means it is learnt. Setting the total time practiced to a negative value completely removes the proficiency from your known and practiced proficiencies. If you try to read time spent on a proficiency that is not in your proficiency list, you will get back 0 seconds.
`"distance": []` | Distance between two targets. Valid targets are: "u","npc" and an object with a variable name.<br/><br/>Example:<pre>"condition": { "compare_num": [<br/>  { "distance": [ "u",{ "u_val": "stuck", "type": "ps", "context": "teleport" }  ] },<br/>  ">", { "const": 5 }<br/>] }</pre>
`"hour"` | Hours since midnight.
`"moon"` | Phase of the moon.<pre>MOON_NEW =0,<br/>WAXING_CRESCENT =1,<br/>HALF_MOON_WAXING =2,<br/>WAXING_GIBBOUS =3,<br/>FULL =4,<br/>WANING_GIBBOUS =5,<br/>HALF_MOON_WANING =6,<br/>WANING_CRESCENT =7</pre>
`"arithmetic"` | An arithmetic expression with no result.<br/><br/>Example:<pre>"real_count": { "arithmetic": [<br/>  { "arithmetic": [ { "const":1 }, "+", { "const": 1 } ] },<br/>  "+", { "const": 1 }<br/>] },</pre>

### Math
A `math` object lets you evaluate math expressions and assign them to dialogue variables or compare them for conditions. It takes the form
```JSON
{ "math": [ "2 + 2 - 3", "==", "1" ] }
```
or idiomatically
```JSON
{ "math": [ "lhs", "operator", "rhs" ] }
```
It takes an array as a parameter with 1, 2, or 3 strings:

#### One string = return value
```JSON
{ "math": [ "lhs" ] }
```
Example:
```JSON
{ "value": "LUMINATION", "add": { "math": [ "u_val('morale') * 3 - rng(0, 100)" ] } }
```
The expression in `lhs` is evaluated and passed on to the parent object.

#### Two strings = unary operation
```JSON
{ "math": [ "lhs", "operator" ] }
```
Example:
```JSON
"effect": [ { "math": [ "math_test", "++" ] } ]
```
`lhs` must be an [assignment target](#assignment-target). `operator` can be `++` or `--` to increment or decrement, respectively.

#### Three strings = assignment or comparison
```JSON
{ "math": [ "lhs", "operator", "rhs" ] }
```
If `operator` is `=`, `+=`, `-=`, `*=`, `/=`, or `%=` the operation is an assignment:
```JSON
"effect": { "math": [ "u_blorg", "=", "rng( 0, 2 ) + u_val('spell_level', 'spell: test_spell_pew') / 2" ] }
```
`lhs` must be an [assignment target](#assignment-target). `rhs` is evaluated and stored in the assignment target from `lhs`.


If `operator` is `==`, `>=`, `<=`, `>`, or `<`, the operation is a comparison:
```JSON
"condition": { "math": [ "u_val('stamina') * 2", ">=", "5000 + rand( 300 )" ] },
```
`lhs` and `rhs` are evaluated independently and the result of `operator` is passed on to the parent object.

#### Variables
Tokens that aren't numbers, [constants](#constants), [functions](#math-functions), or mathematical symbols are treated as dialogue variables. They are scoped by their name so `myvar` is a variable in the global scope, `u_myvar` is scoped on the alpha talker, `n_myvar` is scoped on the beta talker, and `_var` is a context variable, `v_var` is a [var_val](#var_val).

Examples:
```JSON
    "//0": "return value of global var blorgy_counter",
    { "math": [ "blorgy_counter" ] },
    "//1": "result, x, and y are global variables",
    { "math": [ "result", "=", "x + y" ] },
    "//2": "u_z is the variable z on the alpha talker (avatar)",
    { "math": [ "result", "=", "( x + y ) * u_z" ] },
    "//3": "n_crazyness is the variable crazyness on the beta talker (npc)",
    { "math": [ "n_crazyness * 2", ">=", "( x + y ) * u_z" ] },
```

#### Constants
The tokens `π` (and `pi` alias ) and `e` are recognized as mathematical constants and get replaced by their nominal values.

#### Math functions
Common math functions are supported: 

`abs()`, `sqrt()`, `log()`, `floor()`, `trunc()`, `ceil()`, `round()`, `sin()`, `cos()`, and `tan()` take one argument, for example `sin( 2 * pi + 1 )`.

`floor( x )` returns the smallest integer not greater than x, for example `floor( 1.5 )` is 1, `floor( -1.5 )` is -2

`ceil( x )` returns the smallest integer not less than x, for example `ceil( 1.5 )` is 2, `ceil( -1.5 )` is -1

`trunc( x )` returns the nearest integer closer to zero, for example `trunc( 1.5 )` is 1, `trunc( -1.5 )` is -1

`clamp( x, lo, hi )` clamps x between lo and hi. hi must be greater than lo

`max()` and `min()` take any number of arguments, for example `max( 1, 2, 3 )`.

`rand()` takes one argument `x` and returns a random integer between 0 and x, for example `rand(100)`.

`rng()` takes two arguments `a` and `b` and returns a random floating point value between a and b, for example `rng(1.5, 2)`.

Function composition is also supported, for example `sin( rng(0, max( 0.5, u_sin_var ) ) )`

#### Ternary and inline boolean operators
Inline comparison operators evaluate as 1 for true and 0 for false.

Ternary operators take the form `condition ? true_value : false_value`. They are right-associative so a chained ternary like `a ? b : c ? d :e` is parsed as `a ? b : (c ? d : e)`.

Examples:
```JSON
    "//0": "returns 5 if u_blorg is greater than 4, otherwise 0",
    { "math": [ "( u_blorg > 4 ) * 5" ] },
    "//1": "returns rng( 0.5, 5 ) if u_blorg is greater than 5, otherwise rand(100)"
    { "math": [ "u_blorg > 5 ? rng( 0.5, 5 ) : rand(100)" ] },
```

#### Dialogue functions
Dialogue functions return or manipulate game values. They are scoped just like [variables](#variables).

These functions support keyword-value pairs as optional arguments (kwargs) of the form `'keyword': argument`.

This section is a work in progress as functions are ported from `arithmetic` to `math`.

_function arguments are `d`oubles (or sub-expressions), `s`trings, or `v`[ariables](#variables)_

| Function | Eval | Assign |Scopes | Description |
|----------|------|--------|-------|-------------|
| armor(`s`/`v`,`s`/`v`)    |  ✅   |   ❌  | u, n  | Return the numerical value for a characters armor on a body part, for a damage type.<br/> Variables are damagetype ID, bodypart ID.<br/> Example:<br/>`"condition": { "math": [ "u_armor('bash', 'torso')", ">=", "5"] }`|  
| attack_speed()    |  ✅   |   ❌  | u, n  | Return the characters current adjusted attack speed with their current weapon.<br/> Example:<br/>`"condition": { "math": [ "u_attack_speed()", ">=", "10"] }`| 
| game_option(`s`/`v`)   |  ✅  |   ❌   | N/A<br/>(global)  | Return the numerical value of a game option<br/> Example:<br/>`"condition": { "math": [ "game_option('NPC_SPAWNTIME')", ">=", "5"] }`|
| monsters_nearby(`s`/`v`...)     |  ✅  |   ❌   | u, n, global  | Return the number of nearby monsters. Takes any number of `s`tring or `v`ariable positional parameters as monster IDs. <br/><br/>Optional kwargs:<br/>`radius`: `d`/`v` - limit to radius (rl_dist)<br/>`location`: `v` - center search on this location<br/><br/>The `location` kwarg is mandatory in the global scope.<br/><br/>Examples:<br/>`"condition": { "math": [ "u_monsters_nearby('radius': u_search_radius * 3)", ">", "5" ] }`<br/><br/>`"condition": { "math": [ "monsters_nearby('mon_void_maw', 'mon_void_limb', mon_fotm_var, 'radius': u_search_radius * 3, 'location': u_search_loc)", ">", "5" ] }`|
| num_input(`s`/`v`,`d`/`v`)   |  ✅  |   ❌   | N/A<br/>(global)  | Prompt the player for a number.<br/> Variables are Prompt text, Default Value:<br/>`"math": [ "u_value_to_set", "=", "num_input('Playstyle Perks Cost?', 4)" ]`|
| pain()     |  ✅  |   ✅   | u, n  | Return or set pain<br/> Example:<br/>`{ "math": [ "n_pain()", "=", "u_pain() + 9000" ] }`|
| skill(`s`/`v`)    |  ✅  |   ✅   | u, n  | Return or set skill level<br/> Example:<br/>`"condition": { "math": [ "u_skill('driving')", ">=", "5"] }`<br/>`"condition": { "math": [ "u_skill(someskill)", ">=", "5"] }`|
| weather(`s`)  |  ✅  |   ✅   | N/A<br/>(global)  | Return or set a weather aspect<br/><br/>Aspect must be one of:<br/>`temperature` (in Kelvin),<br/>`humidity` (as percentage),<br/>`pressure` (in millibar),<br/>`windpower` (in mph).<br/>`precipitation` (in mm / h) either 0.5 (very_light ), 1.5 (light), or 3 (heavy). Read only.<br/><br/>Temperature conversion functions are available: `celsius()`, `fahrenheit()`, `from_celsius()`, and `from_fahrenheit()`.<br/><br/>Examples:<br/>`{ "math": [ "weather('temperature')", "<", "from_fahrenheit( 33 )" ] }`<br/>`{ "math": [ "fahrenheit( weather('temperature') )", "==", "21" ] }`|

##### u_val shim
There is a `val()` shim available that can cover the missing arithmetic functions from `u_val` and `npc_val`:

```JSON
{ "math": [ "u_val('stamina')" ] }
```
where
```JSON
"u_val('stamina')"
```
is equivalent to
```JSON
{ "u_val": "stamina" }
```
Keyword-value pairs are also supported:
```JSON
"n_val('spell_level', 'spell: test_spell_pew')"
```
is equivalent to
```JSON
{ "npc_val": "spell_level", "spell": "test_spell_pew" }

```
Most of the values from [arithmetic](#list-of-values-that-can-be-read-andor-written-to) can be used with the shim, both for reading and writing.

More examples:
```JSON
    { "math": [ "u_val('age')" ] },
    { "math": [ "u_val('time: 1 d')" ] },
    { "math": [ "u_val('proficiency', 'proficiency_id: prof_test', 'format: percent')" ] }
```
#### Math functions defined in JSON
Math functions can be defined in JSON like this
```JSON
  {
    "type": "jmath_function",
    "id": "my_math_function",
    "num_args": 2,
    "return": "_0 * 2 + rand(_1)"
  },
```
where `_0`, `_1`, etc are positional parameters.

These functions can then be used like regular math functions, for example:
```JSON
  {
    "type": "effect_on_condition",
    "id": "EOC_do_something",
    "effect": [ { "math": [ "secret_value", "=", "my_math_function( u_pain(), 500)" ] } ]
  },
```
so `_0` takes the value of `u_pain()` and `_1` takes the value 500 inside `my_math_function()`

Function composition is also supported and the functions can be defined and used in any order.

#### Assignment target
An assignment target can be either a scoped [variable name](#variables) or a scoped [dialogue function](#dialogue-functions).<|MERGE_RESOLUTION|>--- conflicted
+++ resolved
@@ -1284,13 +1284,10 @@
 --- | --- | ---
 `"mon_faction"` | `mtype_id`: String or [variable object](#variable-object). | Returns the faction of the monster with mtype_id.
 `"game_option"` | `option`: String or [variable object](#variable-object). | Returns the value of the option as a string, for numerical options you should instead use the math function.
-<<<<<<< HEAD
 `"ma_technique_name"` | `matec_id`: String or [variable object](#variable-object). | Returns the name of the martial arts tech with ID `matec_id` 
 `"ma_technique_description"` | `matec_id`: String or [variable object](#variable-object). | Returns the description of the martial arts tech with ID `matec_id` 
 `"valid_technique`" | `blacklist`: array of String or [variable object](#variable-object). </br> `crit`: bool </br> `dodge_counter`: bool </br> `block_counter`: bool | Returns a random valid technique for the alpha talker to use against the beta talker with the provided specifications.
-=======
 `"loc_relative_u"` | `target`: String or [variable object](#variable-object). | target should be a string like "(x,y,z)" where x,y,z are coordinates relative to the player. Returns the abs_ms coordinates as a string (ready to store as a location variable), in the form "(x,y,z)" of the provided point relative to the player. So `"target":"(0,1,0)"` would return the point south of the player.
->>>>>>> b3e4a9c9
 
 
 ### Compare Numbers and Arithmetics
