#include <iostream>
#include <fstream>
#include <sstream>
#include <algorithm>    // std::min
#include <list>

#include "skill.h"
#include "rng.h"

#include "picojson.h"

#include "options.h"

Skill::Skill() {
  _ident = std::string("null");

  _name = std::string("nothing");
  _description = std::string("The zen-most skill there is.");
}

Skill::Skill(size_t id, std::string ident, std::string name, std::string description, std::set<std::string> tags) {
  _id = id;
  _ident = ident;

  _name = name;
  _description = description;
  _tags = tags;
}

std::vector<Skill*> Skill::skills;

std::vector<Skill*> Skill::loadSkills() {
  std::vector<Skill*> allSkills;

  picojson::value skillsRaw;

  std::ifstream skillsFile;

  skillsFile.open("data/raw/skills.json");

  skillsFile >> skillsRaw;

  if (skillsRaw.is<picojson::array>()) {
    const picojson::array& skills = skillsRaw.get<picojson::array>();
    for (picojson::array::const_iterator aSkill = skills.begin(); aSkill != skills.end(); ++aSkill) {
      const picojson::array& fields = aSkill->get<picojson::array>();
      picojson::array::const_iterator aField = fields.begin();

      std::string ident, name, description;

      ident = aField++->get<std::string>();
      name = aField++->get<std::string>();
      description = aField++->get<std::string>();
      
      std::set<std::string> tags;
      const picojson::array& rawTags = aField++->get<picojson::array>();
      for (picojson::array::const_iterator aTag = rawTags.begin(); aTag != rawTags.end(); ++aTag) {
        tags.insert(aTag->get<std::string>());
      }

      Skill *newSkill = new Skill(allSkills.size(), ident, name, description, tags);
      allSkills.push_back(newSkill);
    }
  } else {
    std::cout << skillsRaw << std::endl;
    exit(1);
  }

  return allSkills;
}

Skill* Skill::skill(std::string ident) {
 for (std::vector<Skill*>::iterator aSkill = Skill::skills.begin();
      aSkill != Skill::skills.end(); ++aSkill) {
  if ((*aSkill)->_ident == ident) {
   return *aSkill;
  }
 }
 return NULL;
}

Skill* Skill::skill(size_t id) {
  return Skill::skills[id];
}

Skill* Skill::random_skill_with_tag(std::string tag) {
    std::list<Skill*> valid;
    for (std::vector<Skill*>::iterator aSkill = Skill::skills.begin();
         aSkill != Skill::skills.end(); ++aSkill)
    {
        if ((*aSkill)->_tags.find(tag) != (*aSkill)->_tags.end())
        {
            valid.push_back(*aSkill);
        }
    }
    if (valid.size() == 0)
    {
        return NULL;
    }
    std::list<Skill*>::iterator chosen = valid.begin();
    std::advance(chosen, rng(0, valid.size() - 1));
    return *chosen;
}

size_t Skill::skill_count() {
  return Skill::skills.size();
}


SkillLevel::SkillLevel(int level, int exercise, bool isTraining, int lastPracticed)
{
    _level = level;
    _exercise = exercise;
    _isTraining = isTraining;
    if(lastPracticed == 0)
    {
        _lastPracticed = HOURS(OPTIONS[OPT_INITIAL_TIME]);
    }
    else
    {
        _lastPracticed = lastPracticed;
    }
}

SkillLevel::SkillLevel(int minLevel, int maxLevel, int minExercise, int maxExercise,
                       bool isTraining, int lastPracticed)
{
    _level = rng(minLevel, maxLevel);
    _exercise = rng(minExercise, maxExercise);
    _isTraining = isTraining;
    if(lastPracticed == 0)
    {
        _lastPracticed = HOURS(OPTIONS[OPT_INITIAL_TIME]);
    }
    else
    {
        _lastPracticed = lastPracticed;
    }
}

void SkillLevel::train(int amount) {
  _exercise += amount;

  if (_exercise >= 100 * (_level + 1)) {
    _exercise = 0;
    ++_level;
  }
<<<<<<< HEAD
}

static int rustRate(int level)
{
    int forgetCap = std::min(level, 7);
    return 16384 / int(pow(2.0, double(forgetCap - 1)));
}

=======
}

static int rustRate(int level)
{
    int forgetCap = std::min(level, 7);
    return 16384 / int(pow(2.0, double(forgetCap - 1)));
}

>>>>>>> 9d02380e
bool SkillLevel::isRusting(const calendar& turn) const
{
    return OPTIONS[OPT_SKILL_RUST] != 2 && (_level > 0) && (turn - _lastPracticed) > rustRate(_level);
}

bool SkillLevel::rust(const calendar& turn, bool forgetful, bool charged_bio_mem)
{
    if (OPTIONS[OPT_SKILL_RUST] == 2) return false;

    if (_level > 0 && turn > _lastPracticed &&
        (turn - _lastPracticed) % rustRate(_level) == 0)
    {
        if (rng(1,12) % (forgetful ? 3 : 4))
        {
<<<<<<< HEAD
            if (OPTIONS[OPT_SKILL_RUST] == 0 || _exercise > 0)
            {
                if (charged_bio_mem) return one_in(5);
                _exercise -= _level;

                if (_exercise < 0)
                {
                    _exercise = (100 * _level) - 1;
                    --_level;
=======
            if (charged_bio_mem) return one_in(5);
            _exercise -= _level;

            if (_exercise < 0)
            {
                if (OPTIONS[OPT_SKILL_RUST] == 0)
                {
                    _exercise = (100 * _level) - 1;
                    --_level;
                } else {
                    _exercise = 0;
>>>>>>> 9d02380e
                }
            }
        }
    }
    return false;
}

void SkillLevel::practice(const calendar& turn)
{
    _lastPracticed = turn;
}

void SkillLevel::readBook(int minimumGain, int maximumGain, const calendar &turn,
                          int maximumLevel)
{
    int gain = rng(minimumGain, maximumGain);

    if (_level < maximumLevel)
    {
        train(gain);
    }
    practice(turn);
}


std::istream& operator>>(std::istream& is, SkillLevel& obj) {
  int level; int exercise; bool isTraining; int lastPracticed;

  is >> level >> exercise >> isTraining >> lastPracticed;

  obj = SkillLevel(level, exercise, isTraining, lastPracticed);

  return is;
}

std::ostream& operator<<(std::ostream& os, const SkillLevel& obj) {
  os << obj.level() << " " << obj.exercise(true) << " "
     << obj.isTraining() << " " << obj.lastPracticed() << " ";

  return os;
}

SkillLevel& SkillLevel::operator= (const SkillLevel &rhs)
{
 if (this == &rhs)
  return *this; // No self-assignment

  _level = rhs._level;
  _exercise = rhs._exercise;
  _isTraining = rhs._isTraining;
  _lastPracticed = rhs._lastPracticed;

 return *this;
}

std::string skill_name(int sk) {
  return Skill::skill(sk)->name();
}

std::string skill_description(int sk) {
  return Skill::skill(sk)->description();
}

double price_adjustment(int barter_skill) {
 switch (barter_skill) {
  case 0:  return 1.5;
  case 1:  return 1.4;
  case 2:  return 1.2;
  case 3:  return 1.0;
  case 4:  return 0.8;
  case 5:  return 0.6;
  case 6:  return 0.5;
  default: return 0.3 + 1.0 / barter_skill;
 }
}<|MERGE_RESOLUTION|>--- conflicted
+++ resolved
@@ -145,7 +145,6 @@
     _exercise = 0;
     ++_level;
   }
-<<<<<<< HEAD
 }
 
 static int rustRate(int level)
@@ -154,16 +153,6 @@
     return 16384 / int(pow(2.0, double(forgetCap - 1)));
 }
 
-=======
-}
-
-static int rustRate(int level)
-{
-    int forgetCap = std::min(level, 7);
-    return 16384 / int(pow(2.0, double(forgetCap - 1)));
-}
-
->>>>>>> 9d02380e
 bool SkillLevel::isRusting(const calendar& turn) const
 {
     return OPTIONS[OPT_SKILL_RUST] != 2 && (_level > 0) && (turn - _lastPracticed) > rustRate(_level);
@@ -178,17 +167,6 @@
     {
         if (rng(1,12) % (forgetful ? 3 : 4))
         {
-<<<<<<< HEAD
-            if (OPTIONS[OPT_SKILL_RUST] == 0 || _exercise > 0)
-            {
-                if (charged_bio_mem) return one_in(5);
-                _exercise -= _level;
-
-                if (_exercise < 0)
-                {
-                    _exercise = (100 * _level) - 1;
-                    --_level;
-=======
             if (charged_bio_mem) return one_in(5);
             _exercise -= _level;
 
@@ -200,7 +178,6 @@
                     --_level;
                 } else {
                     _exercise = 0;
->>>>>>> 9d02380e
                 }
             }
         }
