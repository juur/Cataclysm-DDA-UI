#include "cursesdef.h"
#include "input.h"
#include "json.h"
#include "output.h"
#include "keypress.h"
#include <fstream>

/* TODO Replace the hardcoded values with an abstraction layer.
 * Lower redundancy across the methods. */

InputEvent get_input(int ch)
{
    if (ch == '\0')
        ch = getch();

    switch(ch)
    {
        case 'k':
        case '8':
        case KEY_UP:
            return DirectionN;
        case 'j':
        case '2':
        case KEY_DOWN:
            return DirectionS;
        case 'l':
        case '6':
        case KEY_RIGHT:
            return DirectionE;
        case 'h':
        case '4':
        case KEY_LEFT:
            return DirectionW;
        case 'y':
        case '7':
            return DirectionNW;
        case 'u':
        case '9':
            return DirectionNE;
        case 'b':
        case '1':
            return DirectionSW;
        case 'n':
        case '3':
            return DirectionSE;
        case '.':
        case '5':
            return DirectionNone;
        case '>':
            return DirectionDown;
        case '<':
            return DirectionUp;

        case '\n':
            return Confirm;
        case ' ':
            return Close;
        case 27: /* TODO Fix delay */
        case 'q':
            return Cancel;
        case '\t':
            return Tab;
        case '?':
            return Help;

        case ',':
        case 'g':
            return Pickup;
        case 'f':
        case 'F':
            return Filter;
        case 'r':
        case 'R':
            return Reset;
        default:
            return Undefined;
    }

}

bool is_mouse_enabled()
{
#if !(defined TILES || defined SDLTILES)
    return false;
#else
    return true;
#endif
}

void get_direction(int &x, int &y, InputEvent &input)
{
    x = 0;
    y = 0;

    switch(input) {
        case DirectionN:
            --y;
            break;
        case DirectionS:
            ++y;
            break;
        case DirectionE:
            ++x;
            break;
        case DirectionW:
            --x;
            break;
        case DirectionNW:
            --x;
            --y;
            break;
        case DirectionNE:
            ++x;
            --y;
            break;
        case DirectionSW:
            --x;
            ++y;
            break;
        case DirectionSE:
            ++x;
            ++y;
            break;
        case DirectionNone:
        case Pickup:
            break;
        default:
            x = -2;
            y = -2;
    }
}

//helper function for those have problem inputing certain characters.
std::string get_input_string_from_file(std::string fname)
{
    std::string ret = "";
    std::ifstream fin(fname.c_str());
    if (fin){
        getline(fin, ret);
        //remove utf8 bmm
        if(ret.size()>0 && (unsigned char)ret[0]==0xef) {
            ret.erase(0,3);
        }
        while(ret.size()>0 && (ret[ret.size()-1]=='\r' ||  ret[ret.size()-1]=='\n')){
            ret.erase(ret.size()-1,1);
        }
    }
    return ret;
}

input_manager inp_mngr;

void input_manager::init() {
    init_keycode_mapping();

    std::ifstream data_file;

    std::string file_name = "data/raw/keybindings.json";
    data_file.open(file_name.c_str(), std::ifstream::in | std::ifstream::binary);

    if(!data_file.good()) {
        throw "Could not read " + file_name;
    }

    JsonIn jsin(&data_file);

    //Crawl through once and create an entry for every definition
    jsin.start_array();
    while (!jsin.end_array()) {
        // JSON object representing the action
        JsonObject action = jsin.get_object();

        const std::string action_id = action.get_string("id");
        actionID_to_name[action_id] = action.get_string("name", action_id);
        const std::string context = action.get_string("category", "default");

        // Iterate over the bindings JSON array
        JsonArray bindings = action.get_array("bindings");
        const bool defaultcontext = (context == "default");
        while (bindings.has_more()) {
            JsonObject keybinding = bindings.next_object();
            std::string input_method = keybinding.get_string("input_method");
            input_event new_event;
            if (input_method == "keyboard") {
                new_event.type = CATA_INPUT_KEYBOARD;
            } else if (input_method == "gamepad") {
                new_event.type = CATA_INPUT_GAMEPAD;
            } else if(input_method == "mouse") {
                new_event.type = CATA_INPUT_MOUSE;
            }

            if (keybinding.has_array("key")) {
                JsonArray keys = keybinding.get_array("key");
                while (keys.has_more()) {
                    new_event.sequence.push_back(
                        get_keycode(keys.next_string())
                    );
                }
            } else { // assume string if not array, and throw if not string
                new_event.sequence.push_back(
                    get_keycode(keybinding.get_string("key"))
                );
            }

            if (defaultcontext) {
                action_to_input[action_id].push_back(new_event);
            } else {
                action_contexts[context][action_id].push_back(new_event);
            }
        }
    }

    data_file.close();
}

void input_manager::add_keycode_pair(long ch, const std::string& name) {
    keycode_to_keyname[ch] = name;
    keyname_to_keycode[name] = ch;
}

void input_manager::add_gamepad_keycode_pair(long ch, const std::string& name) {
    gamepad_keycode_to_keyname[ch] = name;
    keyname_to_keycode[name] = ch;
}

void input_manager::init_keycode_mapping() {
    // Between space and tilde, all keys more or less map
    // to themselves(see ASCII table)
    for(char c=' '; c<='~'; c++) {
        std::string name(1, c);
        add_keycode_pair(c, name);
    }

    add_keycode_pair(KEY_UP,        "UP");
    add_keycode_pair(KEY_DOWN,      "DOWN");
    add_keycode_pair(KEY_LEFT,      "LEFT");
    add_keycode_pair(KEY_RIGHT,     "RIGHT");
    add_keycode_pair(KEY_NPAGE,     "NPAGE");
    add_keycode_pair(KEY_PPAGE,     "PPAGE");
    add_keycode_pair(KEY_ESCAPE,    "ESC");
    add_keycode_pair('\n',          "RETURN");

    add_gamepad_keycode_pair(JOY_LEFT,      "JOY_LEFT");
    add_gamepad_keycode_pair(JOY_RIGHT,     "JOY_RIGHT");
    add_gamepad_keycode_pair(JOY_UP,        "JOY_UP");
    add_gamepad_keycode_pair(JOY_DOWN,      "JOY_DOWN");
    add_gamepad_keycode_pair(JOY_LEFTUP,    "JOY_LEFTUP");
    add_gamepad_keycode_pair(JOY_LEFTDOWN,  "JOY_LEFTDOWN");
    add_gamepad_keycode_pair(JOY_RIGHTUP,   "JOY_RIGHTUP");
    add_gamepad_keycode_pair(JOY_RIGHTDOWN, "JOY_RIGHTDOWN");

    add_gamepad_keycode_pair(JOY_0,         "JOY_0");
    add_gamepad_keycode_pair(JOY_1,         "JOY_1");
    add_gamepad_keycode_pair(JOY_2,         "JOY_2");
    add_gamepad_keycode_pair(JOY_3,         "JOY_3");
    add_gamepad_keycode_pair(JOY_4,         "JOY_4");
    add_gamepad_keycode_pair(JOY_5,         "JOY_5");
    add_gamepad_keycode_pair(JOY_6,         "JOY_6");
    add_gamepad_keycode_pair(JOY_7,         "JOY_7");

    keyname_to_keycode["MOUSE_LEFT"] = MOUSE_BUTTON_LEFT;
    keyname_to_keycode["MOUSE_RIGHT"] = MOUSE_BUTTON_RIGHT;
    keyname_to_keycode["SCROLL_UP"] = SCROLLWHEEL_UP;
    keyname_to_keycode["SCROLL_DOWN"] = SCROLLWHEEL_DOWN;
    keyname_to_keycode["MOUSE_MOVE"] = MOUSE_MOVE;
}

long input_manager::get_keycode(std::string name) {
    return keyname_to_keycode[name];
}

std::string input_manager::get_keyname(long ch, input_event_t inp_type) {
    if(inp_type == CATA_INPUT_KEYBOARD) {
        return keycode_to_keyname[ch];
    } else if(inp_type == CATA_INPUT_MOUSE) {
        if(ch == MOUSE_BUTTON_LEFT) {
            return "MOUSE_LEFT";
        } else if(ch == MOUSE_BUTTON_RIGHT) {
            return "MOUSE_RIGHT";
        } else if(ch == SCROLLWHEEL_UP) {
            return "SCROLL_UP";
        } else if(ch == SCROLLWHEEL_DOWN) {
            return "SCROLL_DOWN";
        } else if(ch == MOUSE_MOVE) {
            return "MOUSE_MOVE";
        } else {
            return "MOUSE_UNKNOWN";
        }
    } else if (inp_type == CATA_INPUT_GAMEPAD) {
        return gamepad_keycode_to_keyname[ch];
    } else {
        return "UNKNOWN";
    }
}

const std::vector<input_event>& input_manager::get_input_for_action(const std::string& action_descriptor, const std::string context, bool *overwrites_default) {
    // First we check if we have a special override in this particular context.
    if(context != "default" && action_contexts[context].count(action_descriptor)) {
        if(overwrites_default) *overwrites_default = true;
        return action_contexts[context][action_descriptor];
    }

    // If not, we use the default binding.
    if(overwrites_default) *overwrites_default = false;
    return action_to_input[action_descriptor];
}

const std::string& input_manager::get_action_name(const std::string& action) {
    return actionID_to_name[action];
}

const std::string CATA_ERROR = "ERROR";
const std::string UNDEFINED = "UNDEFINED";
const std::string ANY_INPUT = "ANY_INPUT";
const std::string COORDINATE = "COORDINATE";
const std::string TIMEOUT = "TIMEOUT";

const std::string& input_context::input_to_action(input_event& inp) {
    for(int i=0; i<registered_actions.size(); i++) {
        const std::string& action = registered_actions[i];
        const std::vector<input_event>& check_inp = inp_mngr.get_input_for_action(action, category);

        // Does this action have our queried input event in its keybindings?
        for(int i=0; i<check_inp.size(); i++) {
            if(check_inp[i] == inp) {
                return action;
            }
        }
    }
    return CATA_ERROR;
}

void input_manager::set_timeout(int delay)
{
    timeout(delay);
    // Use this to determine when curses should return a CATA_INPUT_TIMEOUT event.
    should_timeout = delay > 0;
}


void input_context::register_action(const std::string& action_descriptor) {
    if(action_descriptor == "ANY_INPUT") {
        registered_any_input = true;
    } else if(action_descriptor == "COORDINATE") {
        handling_coordinate_input = true;
    }

    registered_actions.push_back(action_descriptor);
}

const std::string input_context::get_desc(const std::string& action_descriptor) {
    if(action_descriptor == "ANY_INPUT") {
        return "(*)"; // * for wildcard
    }

    const std::vector<input_event>& events = inp_mngr.get_input_for_action(action_descriptor, category);

    if(events.size() == 0) {
        return UNDEFINED;
    }

    std::vector<input_event> inputs_to_show;
    for(int i=0; i<events.size(); i++) {
        const input_event& event = events[i];

        // Only display gamepad buttons if a gamepad is available.
        if(gamepad_available() || event.type != CATA_INPUT_GAMEPAD) {
            inputs_to_show.push_back(event);
        }
    }

    std::stringstream rval;
    for(int i=0; i < inputs_to_show.size(); i++) {
        for(int j=0; j<inputs_to_show[i].sequence.size(); j++) {
            rval << inp_mngr.get_keyname(inputs_to_show[i].sequence[j], inputs_to_show[i].type);
        }

        // We're generating a list separated by "," and "or"
        if(i + 2 == inputs_to_show.size()) {
            rval << " or ";
        } else if(i + 1 < inputs_to_show.size()) {
            rval << ", ";
        }
    }
    return rval.str();
}

const std::string& input_context::handle_input() {
    next_action.type = CATA_INPUT_ERROR;
    while(1) {
        next_action = inp_mngr.get_input_event(NULL);

        if (next_action.type == CATA_INPUT_TIMEOUT) {
            return TIMEOUT;
        }

        const std::string& action = input_to_action(next_action);

        // Special help action
        if(action == "HELP_KEYBINDINGS") {
            display_help();
            continue;
        }

        if(next_action.type == CATA_INPUT_MOUSE) {
            if(!handling_coordinate_input) {
                continue; // Ignore this mouse input.
            }

            coordinate_input_received = true;
            coordinate_x = next_action.mouse_x;
            coordinate_y = next_action.mouse_y;
        } else {
            coordinate_input_received = false;
        }

        if(action != CATA_ERROR) {
            return action;
        }

        // If we registered to receive any input, return ANY_INPUT
        // to signify that an unregistered key was pressed.
        if(registered_any_input) {
            return ANY_INPUT;
        }

        // If it's an invalid key, just keep looping until the user
        // enters something proper.
    }
}

void input_context::register_directions() {
    register_cardinal();
    register_action("LEFTUP");
    register_action("LEFTDOWN");
    register_action("RIGHTUP");
    register_action("RIGHTDOWN");
}

void input_context::register_updown() {
    register_action("UP");
    register_action("DOWN");
}

void input_context::register_leftright() {
    register_action("LEFT");
    register_action("RIGHT");
}

void input_context::register_cardinal() {
    register_updown();
    register_leftright();
}

void input_context::get_direction(int& dx, int& dy, const std::string& action) {
    if(action == "UP") {
        dx = 0;
        dy = -1;
    } else if(action == "DOWN") {
        dx = 0;
        dy = 1;
    } else if(action == "LEFT") {
        dx = -1;
        dy = 0;
    } else if(action ==  "RIGHT") {
        dx = 1;
        dy = 0;
    } else if(action == "LEFTUP") {
        dx = -1;
        dy = -1;
    } else if(action == "RIGHTUP") {
        dx = 1;
        dy = -1;
    } else if(action == "LEFTDOWN") {
        dx = -1;
        dy = 1;
    } else if(action == "RIGHTDOWN") {
        dx = 1;
        dy = 1;
    } else {
        dx = -2;
        dy = -2;
    }
}

void input_context::display_help() {
    // Shamelessly stolen from help.cpp
    WINDOW* w_help = newwin(FULL_SCREEN_HEIGHT-2, FULL_SCREEN_WIDTH-2,
        1 + (int)((TERMY > FULL_SCREEN_HEIGHT) ? (TERMY-FULL_SCREEN_HEIGHT)/2 : 0),
        1 + (int)((TERMX > FULL_SCREEN_WIDTH) ? (TERMX-FULL_SCREEN_WIDTH)/2 : 0));

    werase(w_help);

    mvwprintz(w_help, 1, 51, c_ltred, _("Unbound keys"));
    mvwprintz(w_help, 2, 51, c_ltgreen, _("Keybinding active only"));
    mvwprintz(w_help, 3, 51, c_ltgreen, _("on this screen"));
    mvwprintz(w_help, 4, 51, c_ltgray, _("Keybinding active globally"));

    // Clear the lines
    for (int i = 0; i < FULL_SCREEN_HEIGHT-2; i++)
    mvwprintz(w_help, i, 0, c_black, "                                                ");

    for (int i=0; i<registered_actions.size(); i++) {
        const std::string& action_id = registered_actions[i];
        if(action_id == "ANY_INPUT") continue;

        bool overwrite_default;
        const std::vector<input_event>& input_events = inp_mngr.get_input_for_action(action_id, category, &overwrite_default);

        nc_color col = input_events.size() ? c_white : c_ltred;
        mvwprintz(w_help, i, 3, col, "%s: ", inp_mngr.get_action_name(action_id).c_str());

        if (!input_events.size()) {
            mvwprintz(w_help, i, 30, c_ltred, _("Unbound!"));
        } else {
            // The color depends on whether this input draws from context-local or from
            // default settings. Default will be ltgray, overwrite will be ltgreen.
            col = overwrite_default ? c_ltgreen : c_ltgray;

            mvwprintz(w_help, i, 30, col, "%s", get_desc(action_id).c_str());
        }
    }
    wrefresh(w_help);
    refresh();

    long ch = getch();
    while (ch != 'q' && ch != 'Q' && ch != KEY_ESCAPE) { ch = getch(); };

    werase(w_help);
}

input_event input_context::get_raw_input()
{
    return next_action;
}

#ifndef TILES
    // If we're using curses, we need to provide get_input_event() here.
    input_event input_manager::get_input_event(WINDOW* win) {
<<<<<<< HEAD
        int key = get_keypress();
=======
        (void)win; //unused
        int key = getch();
>>>>>>> 77e5f365
        input_event rval;

        if(key == ERR) {
            if (should_timeout) {
                rval.type = CATA_INPUT_TIMEOUT;
            } else {
                rval.type = CATA_INPUT_ERROR;
            }
        } else {
            rval.type = CATA_INPUT_KEYBOARD;
            rval.sequence.push_back(key);
        }
        should_timeout = false;
        return rval;
    }

    // Also specify that we don't have a gamepad plugged in.
    bool gamepad_available() {
        return false;
    }

    // Coordinates just never happen(no mouse input)
    bool input_context::get_coordinates(WINDOW* capture_win, int& x, int& y) {
        return false;
    }
#endif<|MERGE_RESOLUTION|>--- conflicted
+++ resolved
@@ -181,9 +181,9 @@
             JsonObject keybinding = bindings.next_object();
             std::string input_method = keybinding.get_string("input_method");
             input_event new_event;
-            if (input_method == "keyboard") {
+            if(input_method == "keyboard") {
                 new_event.type = CATA_INPUT_KEYBOARD;
-            } else if (input_method == "gamepad") {
+            } else if(input_method == "gamepad") {
                 new_event.type = CATA_INPUT_GAMEPAD;
             } else if(input_method == "mouse") {
                 new_event.type = CATA_INPUT_MOUSE;
@@ -211,7 +211,7 @@
     }
 
     data_file.close();
-}
+        }
 
 void input_manager::add_keycode_pair(long ch, const std::string& name) {
     keycode_to_keyname[ch] = name;
@@ -537,12 +537,7 @@
 #ifndef TILES
     // If we're using curses, we need to provide get_input_event() here.
     input_event input_manager::get_input_event(WINDOW* win) {
-<<<<<<< HEAD
         int key = get_keypress();
-=======
-        (void)win; //unused
-        int key = getch();
->>>>>>> 77e5f365
         input_event rval;
 
         if(key == ERR) {
