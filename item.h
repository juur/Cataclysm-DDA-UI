--- conflicted
+++ resolved
@@ -102,17 +102,11 @@
  int  weapon_value(player *p) const;
 // As above, but discounts its use as a ranged weapon
  int  melee_value (player *p);
-<<<<<<< HEAD
-// how resistant armour is to bashing and cutting damage
- int bash_resist() const;
- int cut_resist() const;
-=======
 // how resistant item is to bashing and cutting damage
  int bash_resist() const;
  int cut_resist() const;
  // elemental resistances
  int acid_resist() const;
->>>>>>> 9d02380e
 // Returns the data associated with tech, if we are an it_style
  style_move style_data(technique_id tech);
  bool is_two_handed(player *u);
