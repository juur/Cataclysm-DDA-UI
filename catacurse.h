#ifndef __CATACURSE__
#define __CATACURSE__
#if (defined _WIN32 || defined WINDOWS)
#define _WIN32_WINNT 0x0500
#define WIN32_LEAN_AND_MEAN
#ifndef NOMINMAX
#define NOMINMAX
#endif
//#define VC_EXTRALEAN
#include "windows.h"
#include "mmsystem.h"
#endif
#include <stdio.h>
#include <map>
#include <vector>
#include "json.h"

#include "input_defs.h"

typedef int chtype;
typedef unsigned short attr_t;
typedef unsigned int u_int32_t;

// TODO: remove unused stuff

#define __CHARTEXT 0x000000ff /* bits for 8-bit characters */             //<---------not used
#define __NORMAL 0x00000000 /* Added characters are normal. */          //<---------not used
#define __STANDOUT 0x00000100 /* Added characters are standout. */        //<---------not used
#define __UNDERSCORE 0x00000200 /* Added characters are underscored. */ //<---------not used
#define __REVERSE 0x00000400 /* Added characters are reverse             //<---------not used
        video. */
#define __BLINK  0x00000800 /* Added characters are blinking. */
#define __DIM  0x00001000 /* Added characters are dim. */             //<---------not used
#define __BOLD  0x00002000 /* Added characters are bold. */
#define __BLANK  0x00004000 /* Added characters are blanked. */         //<---------not used
#define __PROTECT 0x00008000 /* Added characters are protected. */       //<---------not used
#define __ALTCHARSET 0x00010000 /* Added characters are ACS */          //<---------not used
#define __COLOR  0x03fe0000 /* Color bits */
#define __ATTRIBUTES 0x03ffff00 /* All 8-bit attribute bits */          //<---------not used

//a pair of colors[] indexes, foreground and background
typedef struct
{
    int FG;//foreground index in colors[]
    int BG;//foreground index in colors[]
} pairs;

//The curse character struct, just a char, attribute, and color pair
//typedef struct
//{
// char character;//the ascii actual character
// int attrib;//attributes, mostly for A_BLINK and A_BOLD
// pairs color;//pair of foreground/background, indexed into colors[]
//} cursechar;

//Individual lines, so that we can track changed lines
typedef struct{
bool touched;
char *chars;
int width_in_bytes;
char *FG;
char *BG;
//cursechar chars [80];
} curseline;
//The curses window struct
typedef struct {
  int x;//left side of window
  int y;//top side of window
  int width;//width of the curses window
  int height;//height of the curses window
  int FG;//current foreground color from attron
  int BG;//current background color from attron
  bool inuse;// Does this window actually exist?
  bool draw;//Tracks if the window text has been changed
  int cursorx;//x location of the cursor
  int cursory;//y location of the cursor
  curseline *line;

} WINDOW;

<<<<<<< HEAD
enum input_event_t {
    CATA_INPUT_ERROR,
    CATA_INPUT_KEYBOARD,
    CATA_INPUT_GAMEPAD,
    CATA_INPUT_MOUSE_BUTTON,
    CATA_INPUT_MOUSE_MOVE
};

enum mouse_buttons { MOUSE_BUTTON_LEFT=1, MOUSE_BUTTON_RIGHT, MOUSE_MOVE };

#define ERR (-1) // Error return.
#define OK (0)   // Success return.

/**
 * An instance of an input, like a keypress etc.
 *
 * Gamepad, mouse and keyboard keypresses will be represented as `long`.
 * Whether a gamepad, mouse or keyboard was used can be checked using the
 * `type` member.
 *
 */
struct input_event {
    input_event_t type;

    std::vector<long> modifiers; // Keys that need to be held down for
                                 // this event to be activated.

    std::vector<long> sequence; // The sequence of key or mouse events that
                                // triggers this event. For single-key
                                // events, simply make this of size 1.

    int mouse_x, mouse_y;       // Mouse click co-ordinates, if applicable

    input_event()
    {
        type = CATA_INPUT_ERROR;
        mouse_x = mouse_y = 0;
    }

    long get_first_input() const
    {
        if (sequence.size() == 0) {
            return ERR;
        }

        return sequence[0];
    }

    bool is_valid_input() const
    {
        return get_first_input() != ERR;
    }

    void add_input(const long input)
    {
        sequence.push_back(input);
    }

    // True if mouse move event indicates a loss of focus from a given window
    bool is_lost_focus_event() const
    {
        return mouse_x == -1;
    }

    bool operator==(const input_event& other) const
    {
        if(type != other.type) {
            return false;
        }

        if(sequence.size() != other.sequence.size()) {
            return false;
        }
        for(int i=0; i<sequence.size(); i++) {
            if(sequence[i] != other.sequence[i]) {
                return false;
            }
        }

        if(modifiers.size() != other.modifiers.size()) {
            return false;
        }
        for(int i=0; i<modifiers.size(); i++) {
            if(modifiers[i] != other.modifiers[i]) {
                return false;
            }
        }

        return true;
    }
};


=======
>>>>>>> fa5db3d3
#define A_NORMAL __NORMAL
#define A_STANDOUT __STANDOUT
#define A_UNDERLINE __UNDERSCORE
#define A_REVERSE __REVERSE
#define A_BLINK  __BLINK
#define A_DIM  __DIM
#define A_BOLD  __BOLD
#define A_BLANK  __BLANK
#define A_PROTECT __PROTECT
#define A_ALTCHARSET __ALTCHARSET
#define A_ATTRIBUTES __ATTRIBUTES
#define A_CHARTEXT __CHARTEXT
#define A_COLOR  __COLOR

#define COLOR_BLACK 0x00        //RGB{0,0,0}
#define COLOR_RED 0x01        //RGB{196, 0, 0}
#define COLOR_GREEN 0x02        //RGB{0,196,0}
#define COLOR_YELLOW 0x03    //RGB{196,180,30}
#define COLOR_BLUE 0x04        //RGB{0, 0, 196}
#define COLOR_MAGENTA 0x05    //RGB{196, 0, 180}
#define COLOR_CYAN 0x06        //RGB{0, 170, 200}
#define COLOR_WHITE 0x07        //RGB{196, 196, 196}

#define COLOR_PAIR(n) ((((u_int32_t)n) << 17) & A_COLOR)
//#define PAIR_NUMBER(n) ((((u_int32_t)n) & A_COLOR) >> 17)

#define    KEY_MIN        0x101    /* minimum extended key value */ //<---------not used
#define    KEY_BREAK      0x101    /* break key */                  //<---------not used
#define    KEY_DOWN       0x102    /* down arrow */
#define    KEY_UP         0x103    /* up arrow */
#define    KEY_LEFT       0x104    /* left arrow */
#define    KEY_RIGHT      0x105    /* right arrow*/
#define    KEY_HOME       0x106    /* home key */                   //<---------not used
#define    KEY_BACKSPACE  0x107    /* Backspace */                  //<---------not used
#define    KEY_F(n)      (0x108+n) /* F1, F2, etc*/
#define    KEY_NPAGE      0x152    /* page down */
#define    KEY_PPAGE      0x153    /* page up */
#define    KEY_ENTER      0x157    /* enter */

/* Curses external declarations. */

extern WINDOW *stdscr;

#define getmaxyx(w, y, x)  (y = getmaxy(w), x = getmaxx(w))

//Curses Functions
WINDOW *newwin(int nlines, int ncols, int begin_y, int begin_x);
int delwin(WINDOW *win);
int wborder(WINDOW *win, chtype ls, chtype rs, chtype ts, chtype bs, chtype tl, chtype tr, chtype bl, chtype br);

int hline(chtype ch, int n);
int vline(chtype ch, int n);
int whline(WINDOW *win, chtype ch, int n);
int wvline(WINDOW *win, chtype ch, int n);
int mvhline(int y, int x, chtype ch, int n);
int mvvline(int y, int x, chtype ch, int n);
int mvwhline(WINDOW *win, int y, int x, chtype ch, int n);
int mvwvline(WINDOW *win, int y, int x, chtype ch, int n);

int wrefresh(WINDOW *win);
int refresh(void);
int getch(void);
int wgetch(WINDOW* win);
int mvgetch(int y, int x);
int mvwgetch(WINDOW* win, int y, int x);
int mvwprintw(WINDOW *win, int y, int x, const char *fmt, ...);
int mvprintw(int y, int x, const char *fmt, ...);
int werase(WINDOW *win);
int start_color(void);
int init_pair(short pair, short f, short b);
int wmove(WINDOW *win, int y, int x);
int getnstr(char *str, int size);
int clear(void);
int clearok(WINDOW *win);
int erase(void);
int endwin(void);
int mvwaddch(WINDOW *win, int y, int x, const chtype ch);
int wclear(WINDOW *win);
int wprintw(WINDOW *win, const char *fmt, ...);
WINDOW *initscr(void);
int cbreak(void);//PORTABILITY, DUMMY FUNCTION
int keypad(WINDOW *faux, bool bf);//PORTABILITY, DUMMY FUNCTION
int curs_set(int visibility);//PORTABILITY, DUMMY FUNCTION
int mvaddch(int y, int x, const chtype ch);
int wattron(WINDOW *win, int attrs);
int wattroff(WINDOW *win, int attrs);
int attron(int attrs);
int attroff(int attrs);
int waddch(WINDOW *win, const chtype ch);
int printw(const char *fmt,...);
int getmaxx(WINDOW *win);
int getmaxy(WINDOW *win);
int getbegx(WINDOW *win);
int getbegy(WINDOW *win);
int getcurx(WINDOW *win);
int getcury(WINDOW *win);
int move(int y, int x);
void timeout(int delay);//PORTABILITY, DUMMY FUNCTION
void set_escdelay(int delay);//PORTABILITY, DUMMY FUNCTION
int echo(void);
int noecho(void);
//non-curses functions, Do not call these in the main game code
extern WINDOW* mainwin;
extern pairs *colorpairs;
extern std::map< std::string,std::vector<int> > consolecolors;
WINDOW* curses_init();
int curses_destroy();
void curses_drawwindow(WINDOW* win);
void curses_delay(int delay);
void curses_timeout(int t);
int curses_getch(WINDOW* win);
input_event getch_kyb_mouse(WINDOW* capture_win = NULL);
int curses_start_color();
#endif<|MERGE_RESOLUTION|>--- conflicted
+++ resolved
@@ -78,102 +78,6 @@
 
 } WINDOW;
 
-<<<<<<< HEAD
-enum input_event_t {
-    CATA_INPUT_ERROR,
-    CATA_INPUT_KEYBOARD,
-    CATA_INPUT_GAMEPAD,
-    CATA_INPUT_MOUSE_BUTTON,
-    CATA_INPUT_MOUSE_MOVE
-};
-
-enum mouse_buttons { MOUSE_BUTTON_LEFT=1, MOUSE_BUTTON_RIGHT, MOUSE_MOVE };
-
-#define ERR (-1) // Error return.
-#define OK (0)   // Success return.
-
-/**
- * An instance of an input, like a keypress etc.
- *
- * Gamepad, mouse and keyboard keypresses will be represented as `long`.
- * Whether a gamepad, mouse or keyboard was used can be checked using the
- * `type` member.
- *
- */
-struct input_event {
-    input_event_t type;
-
-    std::vector<long> modifiers; // Keys that need to be held down for
-                                 // this event to be activated.
-
-    std::vector<long> sequence; // The sequence of key or mouse events that
-                                // triggers this event. For single-key
-                                // events, simply make this of size 1.
-
-    int mouse_x, mouse_y;       // Mouse click co-ordinates, if applicable
-
-    input_event()
-    {
-        type = CATA_INPUT_ERROR;
-        mouse_x = mouse_y = 0;
-    }
-
-    long get_first_input() const
-    {
-        if (sequence.size() == 0) {
-            return ERR;
-        }
-
-        return sequence[0];
-    }
-
-    bool is_valid_input() const
-    {
-        return get_first_input() != ERR;
-    }
-
-    void add_input(const long input)
-    {
-        sequence.push_back(input);
-    }
-
-    // True if mouse move event indicates a loss of focus from a given window
-    bool is_lost_focus_event() const
-    {
-        return mouse_x == -1;
-    }
-
-    bool operator==(const input_event& other) const
-    {
-        if(type != other.type) {
-            return false;
-        }
-
-        if(sequence.size() != other.sequence.size()) {
-            return false;
-        }
-        for(int i=0; i<sequence.size(); i++) {
-            if(sequence[i] != other.sequence[i]) {
-                return false;
-            }
-        }
-
-        if(modifiers.size() != other.modifiers.size()) {
-            return false;
-        }
-        for(int i=0; i<modifiers.size(); i++) {
-            if(modifiers[i] != other.modifiers[i]) {
-                return false;
-            }
-        }
-
-        return true;
-    }
-};
-
-
-=======
->>>>>>> fa5db3d3
 #define A_NORMAL __NORMAL
 #define A_STANDOUT __STANDOUT
 #define A_UNDERLINE __UNDERSCORE
