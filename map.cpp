#   include "map.h"
#include "lightmap.h"
#include "output.h"
#include "rng.h"
#include "game.h"
#include "line.h"
#include "options.h"
#include "mapbuffer.h"
#include <cmath>
#include <stdlib.h>
#include <fstream>
#include "debug.h"

<<<<<<< HEAD

=======
>>>>>>> 3ff88c47
#define SGN(a) (((a)<0) ? -1 : 1)
#define INBOUNDS(x, y) \
 (x >= 0 && x < SEEX * my_MAPSIZE && y >= 0 && y < SEEY * my_MAPSIZE)
#define dbg(x) dout((DebugLevel)(x),D_MAP) << __FILE__ << ":" << __LINE__ << ": "

enum astar_list {
 ASL_NONE,
 ASL_OPEN,
 ASL_CLOSED
};

map::map()
{
 nulter = t_null;
 nultrap = tr_null;
 if (is_tiny())
  my_MAPSIZE = 2;
 else
  my_MAPSIZE = MAPSIZE;
 dbg(D_INFO) << "map::map(): my_MAPSIZE: " << my_MAPSIZE;
 veh_in_active_range = true;
}

map::map(std::vector<itype*> *itptr, std::vector<itype_id> (*miptr)[num_itloc],
         std::vector<trap*> *trptr)
{
 nulter = t_null;
 nultrap = tr_null;
 itypes = itptr;
 mapitems = miptr;
 traps = trptr;
 if (is_tiny())
  my_MAPSIZE = 2;
 else
  my_MAPSIZE = MAPSIZE;
 for (int n = 0; n < my_MAPSIZE * my_MAPSIZE; n++)
  grid[n] = NULL;
 dbg(D_INFO) << "map::map( itptr["<<itptr<<"], miptr["<<miptr<<"], trptr["<<trptr<<"] ): my_MAPSIZE: " << my_MAPSIZE;
 veh_in_active_range = true;
 memset(veh_exists_at, 0, sizeof(veh_exists_at));
}

map::~map()
{
}

VehicleList map::get_vehicles(){
   return get_vehicles(0,0,SEEX*my_MAPSIZE, SEEY*my_MAPSIZE);
}

VehicleList map::get_vehicles(const int sx, const int sy, const int ex, const int ey)
{
 const int chunk_sx = (sx / SEEX) - 1;
 const int chunk_ex = (ex / SEEX) + 1;
 const int chunk_sy = (sy / SEEY) - 1;
 const int chunk_ey = (ey / SEEY) + 1;
 VehicleList vehs;

 for(int cx = chunk_sx; cx <= chunk_ex; ++cx) {
  for(int cy = chunk_sy; cy <= chunk_ey; ++cy) {
   const int nonant = cx + cy * my_MAPSIZE;
   if (nonant < 0 || nonant >= my_MAPSIZE * my_MAPSIZE)
    continue; // out of grid

   for(int i = 0; i < grid[nonant]->vehicles.size(); ++i) {
    wrapped_vehicle w;
    w.v = grid[nonant]->vehicles[i];
    w.x = w.v->posx + cx * SEEX;
    w.y = w.v->posy + cy * SEEY;
    w.i = cx;
    w.j = cy;
    vehs.push_back(w);
   }
  }
 }

 return vehs;
}

vehicle* map::veh_at(const int x, const int y, int &part_num)
{
 // This function is called A LOT. Move as much out of here as possible.
 if (!veh_in_active_range || !inbounds(x, y))
  return NULL;    // Out-of-bounds - null vehicle
 if(!veh_exists_at[x][y])
  return NULL;    // cache cache indicates no vehicle. This should optimize a great deal.
 std::pair<int,int> point(x,y);
 std::map< std::pair<int,int>, std::pair<vehicle*,int> >::iterator it;
 if ((it = veh_cached_parts.find(point)) != veh_cached_parts.end())
 {
  part_num = it->second.second;
  return it->second.first;
 }
 debugmsg ("vehicle part cache cache indacated vehicle not found :/");
 return NULL;
}

vehicle* map::veh_at(const int x, const int y)
{
 int part = 0;
 vehicle *veh = veh_at(x, y, part);
 return veh;
}

void map::reset_vehicle_cache()
{
 clear_vehicle_cache();
 // Cache all vehicles
 veh_in_active_range = false;
 for( std::set<vehicle*>::iterator veh = vehicle_list.begin(),
   it_end = vehicle_list.end(); veh != it_end; ++veh ) {
  update_vehicle_cache(*veh, true);
 }
}

void map::update_vehicle_cache(vehicle * veh, const bool brand_new)
{
 veh_in_active_range = true;
 if(!brand_new){
 // Existing must be cleared
  std::map< std::pair<int,int>, std::pair<vehicle*,int> >::iterator it =
             veh_cached_parts.begin(), end = veh_cached_parts.end(), tmp;
  while( it != end ) {
   if( it->second.first == veh ) {
    int x = it->first.first;
    int y = it->first.second;
    if ((x > 0) && (y > 0) &&
         x < SEEX*MAPSIZE &&
         y < SEEY*MAPSIZE){
     veh_exists_at[x][y] = false;
    }
    tmp = it;
    ++it;
    veh_cached_parts.erase( tmp );
   }else
    ++it;
  }
 }
 // Get parts
 std::vector<vehicle_part> & parts = veh->parts;
 const int gx = veh->global_x();
 const int gy = veh->global_y();
 int partid = 0;
 for( std::vector<vehicle_part>::iterator it = parts.begin(),
   end = parts.end(); it != end; ++it, ++partid ) {
  const int px = gx + it->precalc_dx[0];
  const int py = gy + it->precalc_dy[0];
  veh_cached_parts.insert( std::make_pair( std::make_pair(px,py),
                                        std::make_pair(veh,partid) ));
  if ((px > 0) && (py > 0) &&
       px < SEEX*MAPSIZE &&
       py < SEEY*MAPSIZE){
   veh_exists_at[px][py] = true;
  }
 }
}

void map::clear_vehicle_cache()
{
 std::map< std::pair<int,int>, std::pair<vehicle*,int> >::iterator part;
 while( veh_cached_parts.size() ) {
  part = veh_cached_parts.begin();
  int x = part->first.first;
  int y = part->first.second;
  if ((x > 0) && (y > 0) &&
       x < SEEX*MAPSIZE &&
       y < SEEY*MAPSIZE){
   veh_exists_at[x][y] = false;
  }
  veh_cached_parts.erase(part);
 }
}

void map::update_vehicle_list(const int to) {
 // Update vehicle data
 for( std::vector<vehicle*>::iterator it = grid[to]->vehicles.begin(),
      end = grid[to]->vehicles.end(); it != end; ++it ) {
   vehicle_list.insert(*it);
 }
}

void map::board_vehicle(game *g, int x, int y, player *p)
{
 if (!p) {
  debugmsg ("map::board_vehicle: null player");
  return;
 }

 int part = 0;
 vehicle *veh = veh_at(x, y, part);
 if (!veh) {
  debugmsg ("map::board_vehicle: vehicle not found");
  return;
 }

 const int seat_part = veh->part_with_feature (part, vpf_seat);
 if (part < 0) {
  debugmsg ("map::board_vehicle: boarding %s (not seat)",
            veh->part_info(part).name);
  return;
 }
 if (veh->parts[seat_part].has_flag(vehicle_part::passenger_flag)) {
  player *psg = veh->get_passenger (seat_part);
  debugmsg ("map::board_vehicle: passenger (%s) is already there",
            psg ? psg->name.c_str() : "<null>");
  return;
 }
 veh->parts[seat_part].set_flag(vehicle_part::passenger_flag);
 veh->parts[seat_part].passenger_id = 0; // Player is 0

 p->posx = x;
 p->posy = y;
 p->in_vehicle = true;
 if (p == &g->u &&
     (x < SEEX * int(my_MAPSIZE / 2) || y < SEEY * int(my_MAPSIZE / 2) ||
      x >= SEEX * (1 + int(my_MAPSIZE / 2)) ||
      y >= SEEY * (1 + int(my_MAPSIZE / 2))   ))
  g->update_map(x, y);
}

void map::unboard_vehicle(game *g, const int x, const int y)
{
 int part = 0;
 vehicle *veh = veh_at(x, y, part);
 if (!veh) {
  debugmsg ("map::unboard_vehicle: vehicle not found");
  return;
 }
 const int seat_part = veh->part_with_feature (part, vpf_seat, false);
 if (part < 0) {
  debugmsg ("map::unboard_vehicle: unboarding %s (not seat)",
            veh->part_info(part).name);
  return;
 }
 player *psg = veh->get_passenger(seat_part);
 if (!psg) {
  debugmsg ("map::unboard_vehicle: passenger not found");
  return;
 }
 psg->in_vehicle = false;
 psg->driving_recoil = 0;
 veh->parts[seat_part].remove_flag(vehicle_part::passenger_flag);
 veh->skidding = true;
}

void map::destroy_vehicle (vehicle *veh)
{
 if (!veh) {
  debugmsg("map::destroy_vehicle was passed NULL");
  return;
 }
 const int sm = veh->smx + veh->smy * my_MAPSIZE;
 for (int i = 0; i < grid[sm]->vehicles.size(); i++) {
  if (grid[sm]->vehicles[i] == veh) {
   vehicle_list.erase(veh);
   reset_vehicle_cache();
   grid[sm]->vehicles.erase (grid[sm]->vehicles.begin() + i);
   return;
  }
 }
 debugmsg ("destroy_vehicle can't find it! sm=%d", sm);
}

bool map::displace_vehicle (game *g, int &x, int &y, const int dx, const int dy, bool test=false)
{
 const int x2 = x + dx;
 const int y2 = y + dy;
 int srcx = x;
 int srcy = y;
 int dstx = x2;
 int dsty = y2;

 if (!inbounds(srcx, srcy)){
  debugmsg ("map::displace_vehicle: coords out of bounds %d,%d->%d,%d",
            srcx, srcy, dstx, dsty);
  return false;
 }

 const int src_na = int(srcx / SEEX) + int(srcy / SEEY) * my_MAPSIZE;
 srcx %= SEEX;
 srcy %= SEEY;

 const int dst_na = int(dstx / SEEX) + int(dsty / SEEY) * my_MAPSIZE;
 dstx %= SEEX;
 dsty %= SEEY;

 if (test)
  return src_na != dst_na;

 // first, let's find our position in current vehicles vector
 int our_i = -1;
 for (int i = 0; i < grid[src_na]->vehicles.size(); i++) {
  if (grid[src_na]->vehicles[i]->posx == srcx &&
      grid[src_na]->vehicles[i]->posy == srcy) {
   our_i = i;
   break;
  }
 }
 if (our_i < 0) {
  debugmsg ("displace_vehicle our_i=%d", our_i);
  return false;
 }
 // move the vehicle
 vehicle *veh = grid[src_na]->vehicles[our_i];
 // don't let it go off grid
 if (!inbounds(x2, y2)){
  veh->stop();
  debugmsg ("stopping vehicle, displaced dx=%d, dy=%d", dx,dy);
  return false;
 }

    // record every passenger inside
 std::vector<int> psg_parts = veh->boarded_parts();
 std::vector<player *> psgs;
 for (int p = 0; p < psg_parts.size(); p++)
  psgs.push_back (veh->get_passenger (psg_parts[p]));

 const int rec = abs(veh->velocity) / 5 / 100;

 bool need_update = false;
 int upd_x, upd_y;
 // move passengers
 for (int i = 0; i < psg_parts.size(); i++) {
  player *psg = psgs[i];
  const int p = psg_parts[i];
  if (!psg) {
   debugmsg ("empty passenger part %d pcoord=%d,%d u=%d,%d?", p,
             veh->global_x() + veh->parts[p].precalc_dx[0],
             veh->global_y() + veh->parts[p].precalc_dy[0],
                      g->u.posx, g->u.posy);
   continue;
  }
  int trec = rec -psgs[i]->skillLevel("driving").level();
  if (trec < 0) trec = 0;
  // add recoil
  psg->driving_recoil = rec;
  // displace passenger taking in account vehicle movement (dx, dy)
  // and turning: precalc_dx/dy [0] contains previous frame direction,
  // and precalc_dx/dy[1] should contain next direction
  psg->posx += dx + veh->parts[p].precalc_dx[1] - veh->parts[p].precalc_dx[0];
  psg->posy += dy + veh->parts[p].precalc_dy[1] - veh->parts[p].precalc_dy[0];
  if (psg == &g->u) { // if passenger is you, we need to update the map
   need_update = true;
   upd_x = psg->posx;
   upd_y = psg->posy;
  }
 }
 for (int p = 0; p < veh->parts.size(); p++) {
  veh->parts[p].precalc_dx[0] = veh->parts[p].precalc_dx[1];
  veh->parts[p].precalc_dy[0] = veh->parts[p].precalc_dy[1];
 }

 veh->posx = dstx;
 veh->posy = dsty;
 if (src_na != dst_na) {
  vehicle * veh1 = veh;
  veh1->smx = int(x2 / SEEX);
  veh1->smy = int(y2 / SEEY);
  grid[dst_na]->vehicles.push_back (veh1);
  grid[src_na]->vehicles.erase (grid[src_na]->vehicles.begin() + our_i);
 }

 x += dx;
 y += dy;

 update_vehicle_cache(veh);

 bool was_update = false;
 if (need_update &&
     (upd_x < SEEX * int(my_MAPSIZE / 2) || upd_y < SEEY *int(my_MAPSIZE / 2) ||
      upd_x >= SEEX * (1+int(my_MAPSIZE / 2)) ||
      upd_y >= SEEY * (1+int(my_MAPSIZE / 2))   )) {
// map will shift, so adjust vehicle coords we've been passed
  if (upd_x < SEEX * int(my_MAPSIZE / 2))
   x += SEEX;
  else if (upd_x >= SEEX * (1+int(my_MAPSIZE / 2)))
   x -= SEEX;
  if (upd_y < SEEY * int(my_MAPSIZE / 2))
   y += SEEY;
  else if (upd_y >= SEEY * (1+int(my_MAPSIZE / 2)))
   y -= SEEY;
  g->update_map(upd_x, upd_y);
  was_update = true;
 }

 return (src_na != dst_na) || was_update;
}

void map::vehmove(game *g)
{
<<<<<<< HEAD
 // give vehicles movement points
=======
   // give vehicles movement points
>>>>>>> 3ff88c47
   {
      VehicleList vehs = g->m.get_vehicles();
      for(int v = 0; v < vehs.size(); ++v) {
         vehicle* veh = vehs[v].v;
<<<<<<< HEAD
    veh->gain_moves (abs (veh->velocity));
   }
  }
 int count = 0;
=======
         veh->gain_moves (abs (veh->velocity));
      }
   }

   int count = 0;
>>>>>>> 3ff88c47
   while(vehproceed(g)){
      count++;// lots of movement stuff. maybe 10 is low for collisions.
      if (count > 10)
         break;
   }
}

// find veh with the most amt of turn remaining, and move it a bit.
<<<<<<< HEAD
// proposal: 
=======
// proposal:
>>>>>>> 3ff88c47
//  move it at most, a tenth of a turn, and at least one square.
bool map::vehproceed(game* g){
   VehicleList vehs = g->m.get_vehicles();
   vehicle* veh = NULL;
   float max_of_turn = 0;
   int x; int y;
   for(int v = 0; v < vehs.size(); ++v) {
      if(vehs[v].v->of_turn > max_of_turn){
         veh = vehs[v].v;
         x = vehs[v].x;
         y = vehs[v].y;
         max_of_turn = veh->of_turn;
<<<<<<< HEAD
      }
   }
   if(!veh)
      return false;

   if (!inbounds(x, y)){
      debugmsg ("stopping out-of-map vehicle. (x,y)=(%d,%d)",x,y);
      veh->stop();
      veh->of_turn = 0;
      return true;
   }

     bool pl_ctrl = veh->player_in_control(&g->u);

   // k slowdown first.
   int slowdown = veh->skidding? 200 : 20; // mph lost per tile when coasting
   float kslw = (0.1 + veh->k_dynamics()) / ((0.1) + veh->k_mass());
   slowdown = (int) ceil(kslw * slowdown);
   if (abs(slowdown) > abs(veh->velocity))
      veh->stop();
   else if (veh->velocity < 0)
      veh->velocity += slowdown;
   else
      veh->velocity -= slowdown;

   if (veh->velocity && abs(veh->velocity) < 20) //low enough for bicycles to go in reverse.
      veh->stop();

   if(veh->velocity == 0) {
      veh->of_turn -= .321;
      return true;
   }

   { // sink in water?
      int num_wheels = 0, submerged_wheels = 0;
      for (int ep = 0; ep < veh->external_parts.size(); ep++) {
         const int p = veh->external_parts[ep];
         if (veh->part_flag(p, vpf_wheel)){
            num_wheels++;
            const int px = x + veh->parts[p].precalc_dx[0];
            const int py = y + veh->parts[p].precalc_dy[0];
            if(move_cost_ter_only(px, py) == 0) // deep water
               submerged_wheels++;
         }
      }
      // submerged wheels threshold is 2/3.
      if (num_wheels &&  (float)submerged_wheels / num_wheels > .666){
        g->add_msg ("Your %s sank.", veh->name.c_str());
         if (pl_ctrl)
       veh->unboard_all ();
// destroy vehicle (sank to nowhere)
       destroy_vehicle(veh);
         return true;
      }
   }
   // One-tile step take some of movement
   //  terrain cost is 1000 on roads.
   // This is stupid btw, it makes veh magically seem 
   //  to accelerate when exiting rubble areas.
   float ter_turn_cost = 500.0 * move_cost_ter_only (x,y) / abs(veh->velocity);

   //can't afford it this turn?
   if(ter_turn_cost >= veh->of_turn){
      veh->of_turn_carry = veh->of_turn;
      veh->of_turn = 0;
      return true;
      }
      
   veh->of_turn -= ter_turn_cost;

   // if not enough wheels, mess up the ground a bit.
   if (!veh->valid_wheel_config()) { 
       veh->velocity += veh->velocity < 0 ? 2000 : -2000;
       for (int ep = 0; ep < veh->external_parts.size(); ep++) {
        const int p = veh->external_parts[ep];
        const int px = x + veh->parts[p].precalc_dx[0];
        const int py = y + veh->parts[p].precalc_dy[0];
        ter_id &pter = ter(px, py);
        if (pter == t_dirt || pter == t_grass)
         pter = t_dirtmound;
       }
   }

      if (veh->skidding && one_in(4)) // might turn uncontrollably while skidding
       veh->move.init (veh->move.dir() +
                       (one_in(2) ? -15 * rng(1, 3) : 15 * rng(1, 3)));
      else if (pl_ctrl && rng(0, 4) > g->u.skillLevel("driving").level() && one_in(20)) {
       g->add_msg("You fumble with the %s's controls.", veh->name.c_str());
       veh->turn (one_in(2) ? -15 : 15);
      }
 // eventually send it skidding if no control
      if (!veh->boarded_parts().size() && one_in (10))
       veh->skidding = true;
      tileray mdir; // the direction we're moving
      if (veh->skidding) // if skidding, it's the move vector
       mdir = veh->move;
      else if (veh->turn_dir != veh->face.dir())
       mdir.init (veh->turn_dir); // driver turned vehicle, get turn_dir
      else
       mdir = veh->face;          // not turning, keep face.dir
      mdir.advance (veh->velocity < 0? -1 : 1);
      const int dx = mdir.dx();           // where do we go
      const int dy = mdir.dy();           // where do we go
      bool can_move = true;
// calculate parts' mount points @ next turn (put them into precalc[1])
      veh->precalc_mounts(1, veh->skidding ? veh->turn_dir : mdir.dir());

      int imp = 0;

   std::vector<veh_collision> veh_veh_colls;

   if (veh->velocity == 0)
      can_move = false;
// find collisions
   for (int ep = 0; ep < veh->external_parts.size() && can_move; ep++) {
       const int p = veh->external_parts[ep];
// coords of where part will go due to movement (dx/dy)
// and turning (precalc_dx/dy [1])
       const int dsx = x + dx + veh->parts[p].precalc_dx[1];
       const int dsy = y + dy + veh->parts[p].precalc_dy[1];
      veh_collision coll = veh->part_collision (x, y, p, dsx, dsy);
      if(coll.type == veh_coll_veh)
         veh_veh_colls.push_back(coll);
      else if (coll.type != veh_coll_nothing){ //run over someone?
       if (can_move)
            imp += coll.imp;
       if (veh->velocity == 0)
        can_move = false;
      }
   }

   if(veh_veh_colls.size()){ // we have dynamic crap!
      // effects of colliding with another vehicle:
      // transfers of momentum, skidding,
      // parts are damaged/broken on both sides,
      // remaining times are normalized,
      veh_collision c = veh_veh_colls[0];
      vehicle* veh2 = (vehicle*) c.target;
      g->add_msg("The %s's %s collides with the %s's %s",
                 veh->name.c_str(),  veh->part_info(c.part).name,
                veh2->name.c_str(), veh2->part_info(c.target_part).name);

      // for reference, a cargo truck weighs ~25300, a bicycle 690, 
      //  and 38mph is 3800 'velocity'
      rl_vec2d velo_veh1 = veh->velo_vec();
      rl_vec2d velo_veh2 = veh2->velo_vec();
      float m1 = veh->total_mass();
      float m2 = veh2->total_mass();

      rl_vec2d collision_axis = (velo_veh1 - velo_veh2).normalized();
      // impulse vectors
      rl_vec2d imp1 = collision_axis   *    collision_axis.dot_product (velo_veh1) * m1;
      rl_vec2d imp2 = (collision_axis) * (-collision_axis).dot_product (velo_veh2) * m2;

      // finally, changes in veh velocity
      // 30% is absorbed as bashing damage??
      rl_vec2d delta1 = imp2 * .7 / m1;
      rl_vec2d delta2 = imp1 * .7 / m2;

      rl_vec2d final1 = velo_veh1 + delta1;
      veh->move.init (final1.x, final1.y);
      veh->velocity = final1.norm();
      // shrug it off if the change is less than 8mph.
      if(delta1.norm() > 800) {
         veh->skidding = 1;
      }
      rl_vec2d final2 = velo_veh2 + delta2;
      veh2->move.init(final2.x, final2.y);
      veh2->velocity = final2.norm();
      if(delta2.norm() > 800) {
      veh2->skidding = 1;
      }

      //give veh2 the initiative to proceed next before veh1
      float avg_of_turn = (veh2->of_turn + veh->of_turn) / 2;
      veh->of_turn = avg_of_turn * .9;
      veh2->of_turn = avg_of_turn * 1.1;
      return true;
   }

      int coll_turn = 0;
   if (imp > 0) { // imp == impulse from collisions
// debugmsg ("collision imp=%d dam=%d-%d", imp, imp/10, imp/6);
       if (imp > 100)
        veh->damage_all(imp / 20, imp / 10, 1);// shake veh because of collision
       std::vector<int> ppl = veh->boarded_parts();
       const int vel2 = imp * k_mvel * 100 / (veh->total_mass() / 8);
       for (int ps = 0; ps < ppl.size(); ps++) {
        player *psg = veh->get_passenger (ppl[ps]);
        if (!psg) {
         debugmsg ("throw passenger: empty passenger at part %d", ppl[ps]);
         continue;
        }
        const int throw_roll = rng (vel2/100, vel2/100 * 2);
        const int psblt = veh->part_with_feature (ppl[ps], vpf_seatbelt);
        const int sb_bonus = psblt >= 0? veh->part_info(psblt).bonus : 0;
         bool throw_from_seat = throw_roll > (psg->str_cur + sb_bonus) * 3;

        std::string psgname, psgverb;
        if (psg == &g->u) {
         psgname = "You";
         psgverb = "were";
        } else {
         psgname = psg->name;
         psgverb = "was";
        }
         if (throw_from_seat) {
         if (psgname.length())
          g->add_msg("%s %s hurled from the %s's seat by the power of impact!",
                      psgname.c_str(), psgverb.c_str(), veh->name.c_str());
         g->m.unboard_vehicle(g, x + veh->parts[ppl[ps]].precalc_dx[0],
                                 y + veh->parts[ppl[ps]].precalc_dy[0]);
         g->fling_player_or_monster(psg, 0, mdir.dir() + rng(0, 60) - 30,
                                    (vel2/100 - sb_bonus < 10 ? 10 :
                                     vel2/100 - sb_bonus));
        } else if (veh->part_with_feature (ppl[ps], vpf_controls) >= 0) {
         const int lose_ctrl_roll = rng (0, imp);
         if (lose_ctrl_roll > psg->dex_cur * 2 + psg->skillLevel("driving").level() * 3) {
          if (psgname.length())
           g->add_msg ("%s lose%s control of the %s.", psgname.c_str(),
                       (psg == &g->u ? "" : "s"), veh->name.c_str());
          int turn_amount = (rng (1, 3) * sqrt (vel2) / 2) / 15;
          if (turn_amount < 1)
           turn_amount = 1;
          turn_amount *= 15;
          if (turn_amount > 120)
           turn_amount = 120;
          //veh->skidding = true;
          //veh->turn (one_in (2)? turn_amount : -turn_amount);
          coll_turn = one_in (2)? turn_amount : -turn_amount;
         }
        }
       }
=======
      }
   }
   if(!veh)
      return false;

   if (!inbounds(x, y)){
      debugmsg ("stopping out-of-map vehicle. (x,y)=(%d,%d)",x,y);
      veh->stop();
      veh->of_turn = 0;
      return true;
   }

   bool pl_ctrl = veh->player_in_control(&g->u);

   // k slowdown first.
   int slowdown = veh->skidding? 200 : 20; // mph lost per tile when coasting
   float kslw = (0.1 + veh->k_dynamics()) / ((0.1) + veh->k_mass());
   slowdown = (int) ceil(kslw * slowdown);
   if (abs(slowdown) > abs(veh->velocity))
      veh->stop();
   else if (veh->velocity < 0)
      veh->velocity += slowdown;
   else
      veh->velocity -= slowdown;

   if (veh->velocity && abs(veh->velocity) < 20) //low enough for bicycles to go in reverse.
      veh->stop();

   if(veh->velocity == 0) {
      veh->of_turn -= .321;
      return true;
   }

   { // sink in water?
      int num_wheels = 0, submerged_wheels = 0;
      for (int ep = 0; ep < veh->external_parts.size(); ep++) {
         const int p = veh->external_parts[ep];
         if (veh->part_flag(p, vpf_wheel)){
            num_wheels++;
            const int px = x + veh->parts[p].precalc_dx[0];
            const int py = y + veh->parts[p].precalc_dy[0];
            if(move_cost_ter_only(px, py) == 0) // deep water
               submerged_wheels++;
         }
      }
      // submerged wheels threshold is 2/3.
      if (num_wheels &&  (float)submerged_wheels / num_wheels > .666){
         g->add_msg ("Your %s sank.", veh->name.c_str());
         if (pl_ctrl)
            veh->unboard_all ();
         // destroy vehicle (sank to nowhere)
         destroy_vehicle(veh);
         return true;
      }
   }
   // One-tile step take some of movement
   //  terrain cost is 1000 on roads.
   // This is stupid btw, it makes veh magically seem
   //  to accelerate when exiting rubble areas.
   float ter_turn_cost = 500.0 * move_cost_ter_only (x,y) / abs(veh->velocity);

   //can't afford it this turn?
   if(ter_turn_cost >= veh->of_turn){
      veh->of_turn_carry = veh->of_turn;
      veh->of_turn = 0;
      return true;
   }

   veh->of_turn -= ter_turn_cost;

   // if not enough wheels, mess up the ground a bit.
   if (!veh->valid_wheel_config()) {
      veh->velocity += veh->velocity < 0 ? 2000 : -2000;
      for (int ep = 0; ep < veh->external_parts.size(); ep++) {
         const int p = veh->external_parts[ep];
         const int px = x + veh->parts[p].precalc_dx[0];
         const int py = y + veh->parts[p].precalc_dy[0];
         ter_id &pter = ter(px, py);
         if (pter == t_dirt || pter == t_grass)
            pter = t_dirtmound;
      }
   }

   if (veh->skidding){
      if (one_in(4)){ // might turn uncontrollably while skidding
         veh->move.init (veh->move.dir() +
               (one_in(2) ? -15 * rng(1, 3) : 15 * rng(1, 3)));
>>>>>>> 3ff88c47
      }
   }
   else if (pl_ctrl && rng(0, 4) > g->u.skillLevel("driving").level() && one_in(20)) {
      g->add_msg("You fumble with the %s's controls.", veh->name.c_str());
      veh->turn (one_in(2) ? -15 : 15);
   }
   // eventually send it skidding if no control
   if (!veh->boarded_parts().size() && one_in (10))
      veh->skidding = true;
   tileray mdir; // the direction we're moving
   if (veh->skidding) // if skidding, it's the move vector
      mdir = veh->move;
   else if (veh->turn_dir != veh->face.dir())
      mdir.init (veh->turn_dir); // driver turned vehicle, get turn_dir
   else
      mdir = veh->face;          // not turning, keep face.dir
   mdir.advance (veh->velocity < 0? -1 : 1);
   const int dx = mdir.dx();           // where do we go
   const int dy = mdir.dy();           // where do we go
   bool can_move = true;
   // calculate parts' mount points @ next turn (put them into precalc[1])
   veh->precalc_mounts(1, veh->skidding ? veh->turn_dir : mdir.dir());

   int imp = 0;

   std::vector<veh_collision> veh_veh_colls;

   if (veh->velocity == 0)
      can_move = false;
   // find collisions
   for (int ep = 0; ep < veh->external_parts.size() && can_move; ep++) {
      const int p = veh->external_parts[ep];
      // coords of where part will go due to movement (dx/dy)
      // and turning (precalc_dx/dy [1])
      const int dsx = x + dx + veh->parts[p].precalc_dx[1];
      const int dsy = y + dy + veh->parts[p].precalc_dy[1];
      veh_collision coll = veh->part_collision (x, y, p, dsx, dsy);
      if(coll.type == veh_coll_veh)
         veh_veh_colls.push_back(coll);
      else if (coll.type != veh_coll_nothing){ //run over someone?
         if (can_move)
            imp += coll.imp;
         if (veh->velocity == 0)
            can_move = false;
      }
   }

   if(veh_veh_colls.size()){ // we have dynamic crap!
      // effects of colliding with another vehicle:
      // transfers of momentum, skidding,
      // parts are damaged/broken on both sides,
      // remaining times are normalized,
      veh_collision c = veh_veh_colls[0];
      vehicle* veh2 = (vehicle*) c.target;
      g->add_msg("The %s's %s collides with the %s's %s",
                 veh->name.c_str(),  veh->part_info(c.part).name,
                veh2->name.c_str(), veh2->part_info(c.target_part).name);

      // for reference, a cargo truck weighs ~25300, a bicycle 690,
      //  and 38mph is 3800 'velocity'
      rl_vec2d velo_veh1 = veh->velo_vec();
      rl_vec2d velo_veh2 = veh2->velo_vec();
      float m1 = veh->total_mass();
      float m2 = veh2->total_mass();

      rl_vec2d collision_axis = (velo_veh1 - velo_veh2).normalized();
      // impulse vectors
      rl_vec2d imp1 = collision_axis   *    collision_axis.dot_product (velo_veh1) * m1;
      rl_vec2d imp2 = (collision_axis) * (-collision_axis).dot_product (velo_veh2) * m2;

      // finally, changes in veh velocity
      // 30% is absorbed as bashing damage??
      rl_vec2d delta1 = imp2 * .7 / m1;
      rl_vec2d delta2 = imp1 * .7 / m2;

      rl_vec2d final1 = velo_veh1 + delta1;
      veh->move.init (final1.x, final1.y);
      veh->velocity = final1.norm();
      // shrug it off if the change is less than 8mph.
      if(delta1.norm() > 800) {
         veh->skidding = 1;
      }
<<<<<<< HEAD

      if (pl_ctrl && veh->velocity) {
// a bit of delay for animation
// total delay is roughly one third of a second.
       int ns_per_frame = abs ( (BILLION/3) / ( (float)veh->velocity / 1000) );
      if (ns_per_frame > BILLION/15)
         ns_per_frame = BILLION/15;
       timespec ts;   // Timespec for the animation
       ts.tv_sec = 0;
       ts.tv_nsec = ns_per_frame;
       nanosleep (&ts, 0);
      }

      if (can_move) {
// accept new direction
       if (veh->skidding)
        veh->face.init (veh->turn_dir);
       else
        veh->face = mdir;
       veh->move = mdir;
       if (coll_turn) {
        veh->skidding = true;
        veh->turn (coll_turn);
       }
// accept new position
// if submap changed, we need to process grid from the beginning.
      int sm_change = displace_vehicle (g, x, y, dx, dy);
   } else { // can_move
       veh->stop();
   }
// redraw scene
      g->draw();
   return true;
=======
      rl_vec2d final2 = velo_veh2 + delta2;
      veh2->move.init(final2.x, final2.y);
      veh2->velocity = final2.norm();
      if(delta2.norm() > 800) {
         veh2->skidding = 1;
      }

      //give veh2 the initiative to proceed next before veh1
      float avg_of_turn = (veh2->of_turn + veh->of_turn) / 2;
      if(avg_of_turn < .1)
         avg_of_turn = .1;
      veh->of_turn = avg_of_turn * .9;
      veh2->of_turn = avg_of_turn * 1.1;
      return true;
   }

   int coll_turn = 0;
   if (imp > 0) { // imp == impulse from collisions
      // debugmsg ("collision imp=%d dam=%d-%d", imp, imp/10, imp/6);
      if (imp > 100)
         veh->damage_all(imp / 20, imp / 10, 1);// shake veh because of collision
      std::vector<int> ppl = veh->boarded_parts();
      const int vel2 = imp * k_mvel * 100 / (veh->total_mass() / 8);
      for (int ps = 0; ps < ppl.size(); ps++) {
         player *psg = veh->get_passenger (ppl[ps]);
         if (!psg) {
            debugmsg ("throw passenger: empty passenger at part %d", ppl[ps]);
            continue;
         }
         const int throw_roll = rng (vel2/100, vel2/100 * 2);
         const int psblt = veh->part_with_feature (ppl[ps], vpf_seatbelt);
         const int sb_bonus = psblt >= 0? veh->part_info(psblt).bonus : 0;
         bool throw_from_seat = throw_roll > (psg->str_cur + sb_bonus) * 3;

         std::string psgname, psgverb;
         if (psg == &g->u) {
            psgname = "You";
            psgverb = "were";
         } else {
            psgname = psg->name;
            psgverb = "was";
         }
         if (throw_from_seat) {
            if (psgname.length())
               g->add_msg("%s %s hurled from the %s's seat by the power of impact!",
                     psgname.c_str(), psgverb.c_str(), veh->name.c_str());
            g->m.unboard_vehicle(g, x + veh->parts[ppl[ps]].precalc_dx[0],
                  y + veh->parts[ppl[ps]].precalc_dy[0]);
            g->fling_player_or_monster(psg, 0, mdir.dir() + rng(0, 60) - 30,
                  (vel2/100 - sb_bonus < 10 ? 10 :
                   vel2/100 - sb_bonus));
         } else if (veh->part_with_feature (ppl[ps], vpf_controls) >= 0) {

            const int lose_ctrl_roll = rng (0, imp);
            if (lose_ctrl_roll > psg->dex_cur * 2 + psg->skillLevel("driving").level() * 3) {
               if (psgname.length())
                  g->add_msg ("%s lose%s control of the %s.", psgname.c_str(),
                        (psg == &g->u ? "" : "s"), veh->name.c_str());
               int turn_amount = (rng (1, 3) * sqrt (vel2) / 2) / 15;
               if (turn_amount < 1)
                  turn_amount = 1;
               turn_amount *= 15;
               if (turn_amount > 120)
                  turn_amount = 120;
               //veh->skidding = true;
               //veh->turn (one_in (2)? turn_amount : -turn_amount);
               coll_turn = one_in (2)? turn_amount : -turn_amount;
            }
         }
      }
   }
   // now we're gonna handle traps we're standing on (if we're still moving).
   // this is done here before displacement because
   // after displacement veh reference would be invdalid.
   // damn references!
   if (can_move) {
      for (int ep = 0; ep < veh->external_parts.size(); ep++) {
         const int p = veh->external_parts[ep];
         if (veh->part_flag(p, vpf_wheel) && one_in(2))
            if (displace_water (x + veh->parts[p].precalc_dx[0], y + veh->parts[p].precalc_dy[0]) && pl_ctrl)
               g->add_msg ("You hear a splash!");
         veh->handle_trap(x + veh->parts[p].precalc_dx[0],
               y + veh->parts[p].precalc_dy[0], p);
      }
   }

   int last_turn_dec = 1;
   if (veh->last_turn < 0) {
      veh->last_turn += last_turn_dec;
      if (veh->last_turn > -last_turn_dec)
         veh->last_turn = 0;
   } else if (veh->last_turn > 0) {
      veh->last_turn -= last_turn_dec;
      if (veh->last_turn < last_turn_dec)
         veh->last_turn = 0;
   }

   if (pl_ctrl && veh->velocity) {
      // a bit of delay for animation
      // total delay is roughly one third of a second.
      int ns_per_frame = abs ( (BILLION/3) / ( (float)veh->velocity / 1000) );
      if (ns_per_frame > BILLION/15)
         ns_per_frame = BILLION/15;
      timespec ts;   // Timespec for the animation
      ts.tv_sec = 0;
      ts.tv_nsec = ns_per_frame;
      nanosleep (&ts, 0);
   }
>>>>>>> 3ff88c47

   if (can_move) {
      // accept new direction
      if (veh->skidding){
         veh->face.init (veh->turn_dir);
         veh->possibly_recover_from_skid();
      }
      else
         veh->face = mdir;
      veh->move = mdir;
      if (coll_turn) {
         veh->skidding = true;
         veh->turn (coll_turn);
      }
      // accept new position
      // if submap changed, we need to process grid from the beginning.
      displace_vehicle (g, x, y, dx, dy);
   } else { // can_move
      veh->stop();
   }
   // redraw scene
   g->draw();
   return true;
}

bool map::displace_water (const int x, const int y)
{
    if (move_cost_ter_only(x, y) > 0 && has_flag(swimmable, x, y)) // shallow water
    { // displace it
        int dis_places = 0, sel_place = 0;
        for (int pass = 0; pass < 2; pass++)
        { // we do 2 passes.
        // first, count how many non-water places around
        // then choose one within count and fill it with water on second pass
            if (pass)
            {
                sel_place = rng (0, dis_places - 1);
                dis_places = 0;
            }
            for (int tx = -1; tx <= 1; tx++)
                for (int ty = -1; ty <= 1; ty++)
                {
                    if ((!tx && !ty) || move_cost_ter_only(x + tx, y + ty) == 0)
                        continue;
                    ter_id ter0 = ter (x + tx, y + ty);
                    if (ter0 == t_water_sh ||
                        ter0 == t_water_dp)
                        continue;
                    if (pass && dis_places == sel_place)
                    {
                        ter (x + tx, y + ty) = t_water_sh;
                        ter (x, y) = t_dirt;
                        return true;
                    }
                    dis_places++;
                }
        }
    }
    return false;
}

ter_id& map::ter(const int x, const int y)
{
 if (!INBOUNDS(x, y)) {
  nulter = t_null;
  return nulter;	// Out-of-bounds - null terrain
 }
/*
 int nonant;
 cast_to_nonant(x, y, nonant);
*/
 const int nonant = int(x / SEEX) + int(y / SEEY) * my_MAPSIZE;

 const int lx = x % SEEX;
 const int ly = y % SEEY;
 return grid[nonant]->ter[lx][ly];
}

bool map::is_indoor(const int x, const int y)
{
 if (!INBOUNDS(x, y))
  return false;

 int iNumFloor = 0;
 for (int iRow = -1; iRow <= 1; iRow++) {
  for (int iCol = -1; iCol <= 1; iCol++) {
   if (terlist[ter(iRow+x, iCol+y)].name == "floor" &&
       terlist[ter(iRow+x, iCol+y)].flags & mfb(supports_roof)) {
    iNumFloor++;
   }
  }
 }

 if (iNumFloor > 0)
  return true;

 return false;
}

std::string map::tername(const int x, const int y)
{
 return terlist[ter(x, y)].name;
}

std::string map::features(const int x, const int y)
{
// This is used in an info window that is 46 characters wide, and is expected
// to take up one line.  So, make sure it does that.
 std::string ret;
 if (has_flag(bashable, x, y))
  ret += "Smashable. ";	// 11 chars (running total)
 if (has_flag(diggable, x, y))
  ret += "Diggable. ";	// 21 chars
 if (has_flag(rough, x, y))
  ret += "Rough. ";	// 28 chars
 if (has_flag(sharp, x, y))
  ret += "Sharp. ";	// 35 chars
 return ret;
}

int map::move_cost(const int x, const int y)
{
 int vpart = -1;
 vehicle *veh = veh_at(x, y, vpart);
 if (veh) {  // moving past vehicle cost
  const int dpart = veh->part_with_feature(vpart, vpf_obstacle);
  if (dpart >= 0 &&
      (!veh->part_flag(dpart, vpf_openable) || !veh->parts[dpart].open))
   return 0;
  else
   return 8;
 }
 return terlist[ter(x, y)].movecost;
}

int map::move_cost_ter_only(const int x, const int y)
{
 return terlist[ter(x, y)].movecost;
}

bool map::trans(const int x, const int y, char * trans_buf)
{
  if(trans_buf && trans_buf[x + (y * my_MAPSIZE * SEEX)] != -1)
   return trans_buf[x + (y + my_MAPSIZE * SEEX)];

 // Control statement is a problem. Normally returning false on an out-of-bounds
 // is how we stop rays from going on forever.  Instead we'll have to include
 // this check in the ray loop.
 int vpart = -1;
 vehicle *veh = veh_at(x, y, vpart);
 bool tertr;
 if (veh) {
  tertr = !veh->part_flag(vpart, vpf_opaque) || veh->parts[vpart].hp <= 0;
  if (!tertr) {
   const int dpart = veh->part_with_feature(vpart, vpf_openable);
   if (dpart >= 0 && veh->parts[dpart].open)
    tertr = true; // open opaque door
  }
 } else
  tertr = terlist[ter(x, y)].flags & mfb(transparent);
 if( tertr )
 { // Fields may obscure the view, too
  // field & f(field_at(x, y));
  // if(f.type == 0 || fieldlist[f.type].transparent[f.density - 1]); // TODO: Clarify function
  if(trans_buf) trans_buf[x + (y * my_MAPSIZE * SEEX)] = 1;
  return true;
 }
 if(trans_buf) trans_buf[x + (y * my_MAPSIZE * SEEX)] = 0;
 return false;
}

bool map::has_flag(const t_flag flag, const int x, const int y)
{
 if (flag == bashable) {
  int vpart;
  vehicle *veh = veh_at(x, y, vpart);
  if (veh && veh->parts[vpart].hp > 0 && // if there's a vehicle part here...
      veh->part_with_feature (vpart, vpf_obstacle) >= 0) {// & it is obstacle...
   const int p = veh->part_with_feature (vpart, vpf_openable);
   if (p < 0 || !veh->parts[p].open) // and not open door
    return true;
  }
 }
 return terlist[ter(x, y)].flags & mfb(flag);
}

bool map::has_flag_ter_only(const t_flag flag, const int x, const int y)
{
 return terlist[ter(x, y)].flags & mfb(flag);
}

bool map::is_destructable(const int x, const int y)
{
 return (has_flag(bashable, x, y) ||
         (move_cost(x, y) == 0 && !has_flag(liquid, x, y)));
}

bool map::is_destructable_ter_only(const int x, const int y)
{
 return (has_flag_ter_only(bashable, x, y) ||
         (move_cost_ter_only(x, y) == 0 && !has_flag(liquid, x, y)));
}

bool map::is_outside(const int x, const int y)
{
 bool out = (ter(x, y) != t_bed && ter(x, y) != t_groundsheet && ter(x, y) != t_fema_groundsheet);

 for(int i = -1; out && i <= 1; i++)
  for(int j = -1; out && j <= 1; j++) {
   const ter_id terrain = ter( x + i, y + j );
   out = (terrain != t_floor && terrain != t_rock_floor && terrain != t_floor_wax);
  }
 if (out) {
  int vpart;
  vehicle *veh = veh_at (x, y, vpart);
  if (veh && veh->is_inside(vpart))
   out = false;
 }
 return out;
}

bool map::flammable_items_at(const int x, const int y)
{
 for (int i = 0; i < i_at(x, y).size(); i++) {
  item *it = &(i_at(x, y)[i]);
  if (it->made_of(PAPER) || it->made_of(WOOD) || it->made_of(COTTON) ||
      it->made_of(POWDER) || it->made_of(VEGGY) || it->is_ammo() ||
      it->type->id == itm_whiskey || it->type->id == itm_vodka ||
      it->type->id == itm_rum || it->type->id == itm_tequila)
   return true;
 }
 return false;
}

bool map::moppable_items_at(const int x, const int y)
{
 for (int i = 0; i < i_at(x, y).size(); i++) {
  item *it = &(i_at(x, y)[i]);
  if (it->made_of(LIQUID))
   return true;
 }
 return false;
}

point map::random_outdoor_tile()
{
 std::vector<point> options;
 for (int x = 0; x < SEEX * my_MAPSIZE; x++) {
  for (int y = 0; y < SEEY * my_MAPSIZE; y++) {
   if (is_outside(x, y))
    options.push_back(point(x, y));
  }
 }
 if (options.empty()) // Nowhere is outdoors!
  return point(-1, -1);

 return options[rng(0, options.size() - 1)];
}

bool map::has_adjacent_furniture(const int x, const int y)
{
 for (int i = -1; i <= 1; i += 2)
  for (int j = -1; j <= 1; j += 2)
   switch( ter(i, j) ) {
    case t_fridge:
    case t_glass_fridge:
    case t_dresser:
    case t_rack:
    case t_bookcase:
    case t_locker:
     return true;
   }
 return false;
}

void map::mop_spills(const int x, const int y) {
 for (int i = 0; i < i_at(x, y).size(); i++) {
  item *it = &(i_at(x, y)[i]);
  if (it->made_of(LIQUID)) {
    i_rem(x, y, i);
    i--;
  }
 }
}

bool map::bash(const int x, const int y, const int str, std::string &sound, int *res)
{
 sound = "";
 bool smashed_web = false;
 if (field_at(x, y).type == fd_web) {
  smashed_web = true;
  remove_field(x, y);
 }

 for (int i = 0; i < i_at(x, y).size(); i++) {	// Destroy glass items (maybe)
   // the check for active supresses molotovs smashing themselves with their own explosion
   if (i_at(x, y)[i].made_of(GLASS) && !i_at(x, y)[i].active && one_in(2)) {
   if (sound == "")
    sound = "A " + i_at(x, y)[i].tname() + " shatters!  ";
   else
    sound = "Some items shatter!  ";
   for (int j = 0; j < i_at(x, y)[i].contents.size(); j++)
    i_at(x, y).push_back(i_at(x, y)[i].contents[j]);
   i_rem(x, y, i);
   i--;
  }
 }

 int result = -1;
 int vpart;
 vehicle *veh = veh_at(x, y, vpart);
 if (veh) {
  veh->damage (vpart, str, 1);
  result = str;
  sound += "crash!";
  return true;
 }

 switch (ter(x, y)) {

 case t_chainfence_v:
 case t_chainfence_h:
  result = rng(0, 50);
  if (res) *res = result;
  if (str >= result && str >= rng(0, 50)) {
   sound += "clang!";
   ter(x, y) = t_chainfence_posts;
   add_item(x, y, (*itypes)[itm_wire], 0, rng(4, 10));
   return true;
  } else {
   sound += "clang!";
   return true;
  }
  break;

 case t_wall_wood:
  result = rng(0, 120);
  if (res) *res = result;
  if (str >= result && str >= rng(0, 120)) {
   sound += "crunch!";
   ter(x, y) = t_wall_wood_chipped;
   if(one_in(2))
    add_item(x, y, (*itypes)[itm_2x4], 0);
   add_item(x, y, (*itypes)[itm_nail], 0, 2);
   add_item(x, y, (*itypes)[itm_splinter], 0);
   return true;
  } else {
   sound += "whump!";
   return true;
  }
  break;

 case t_wall_wood_chipped:
  result = rng(0, 100);
  if (res) *res = result;
  if (str >= result && str >= rng(0, 100)) {
   sound += "crunch!";
   ter(x, y) = t_wall_wood_broken;
   add_item(x, y, (*itypes)[itm_2x4], 0, rng(1, 4));
   add_item(x, y, (*itypes)[itm_nail], 0, rng(1, 3));
   add_item(x, y, (*itypes)[itm_splinter], 0);
   return true;
  } else {
   sound += "whump!";
   return true;
  }
  break;

 case t_wall_wood_broken:
  result = rng(0, 80);
  if (res) *res = result;
  if (str >= result && str >= rng(0, 80)) {
   sound += "crash!";
   ter(x, y) = t_dirt;
   add_item(x, y, (*itypes)[itm_2x4], 0, rng(2, 5));
   add_item(x, y, (*itypes)[itm_nail], 0, rng(4, 10));
   add_item(x, y, (*itypes)[itm_splinter], 0);
   return true;
  } else {
   sound += "whump!";
   return true;
  }
  break;

case t_palisade:
case t_palisade_gate:
  result = rng(0, 120);
  if (res) *res = result;
  if (str >= result && str >= rng(0, 120)) {
   sound += "crunch!";
   ter(x, y) = t_pit;
   if(one_in(2))
   add_item(x, y, (*itypes)[itm_splinter], 0, 20);
   return true;
  } else {
   sound += "whump!";
   return true;
  }
  break;

case t_wall_log:
  result = rng(0, 120);
  if (res) *res = result;
  if (str >= result && str >= rng(0, 120)) {
   sound += "crunch!";
   ter(x, y) = t_wall_log_chipped;
   if(one_in(2))
   add_item(x, y, (*itypes)[itm_splinter], 0, 3);
   return true;
  } else {
   sound += "whump!";
   return true;
  }
  break;

 case t_wall_log_chipped:
  result = rng(0, 100);
  if (res) *res = result;
  if (str >= result && str >= rng(0, 100)) {
   sound += "crunch!";
   ter(x, y) = t_wall_log_broken;
   add_item(x, y, (*itypes)[itm_splinter], 0, 5);
   return true;
  } else {
   sound += "whump!";
   return true;
  }
  break;

 case t_wall_log_broken:
  result = rng(0, 80);
  if (res) *res = result;
  if (str >= result && str >= rng(0, 80)) {
   sound += "crash!";
   ter(x, y) = t_dirt;
   add_item(x, y, (*itypes)[itm_splinter], 0, 5);
   return true;
  } else {
   sound += "whump!";
   return true;
  }
  break;
<<<<<<< HEAD
 
=======


>>>>>>> 3ff88c47
 case t_chaingate_c:
  result = rng(0, has_adjacent_furniture(x, y) ? 80 : 100);
  if (res) *res = result;
  if (str >= result && str >= rng(0, 80)) {
   sound += "clang!";
   ter(x, y) = t_dirt;
   add_item(x, y, (*itypes)[itm_wire], 0, rng(8, 20));
   add_item(x, y, (*itypes)[itm_scrap], 0, rng(0, 12));
   return true;
  } else {
   sound += "whump!";
   return true;
  }
  break;
  
  case t_fencegate_c:
  result = rng(0, has_adjacent_furniture(x, y) ? 30 : 40);
  if (res) *res = result;
  if (str >= result) {
   sound += "crash!";
   ter(x, y) = t_dirtfloor;
   add_item(x, y, (*itypes)[itm_2x4], 0, rng(1, 4));
   add_item(x, y, (*itypes)[itm_nail], 0, rng(2, 12));
   add_item(x, y, (*itypes)[itm_splinter], 0);
   return true;
  } else {
   sound += "wham!";
   return true;
  }
  break;

  case t_fencegate_c:
  result = rng(0, has_adjacent_furniture(x, y) ? 30 : 40);
  if (res) *res = result;
  if (str >= result) {
   sound += "crash!";
   ter(x, y) = t_dirtfloor;
   add_item(x, y, (*itypes)[itm_2x4], 0, rng(1, 4));
   add_item(x, y, (*itypes)[itm_nail], 0, rng(2, 12));
   add_item(x, y, (*itypes)[itm_splinter], 0);
   return true;
  } else {
   sound += "wham!";
   return true;
  }
  break;

 case t_door_c:
 case t_door_locked:
 case t_door_locked_alarm:
  result = rng(0, has_adjacent_furniture(x, y) ? 40 : 50);
  if (res) *res = result;
  if (str >= result) {
   sound += "smash!";
   ter(x, y) = t_door_b;
   return true;
  } else {
   sound += "whump!";
   return true;
  }
  break;

 case t_door_b:
  result = rng(0, has_adjacent_furniture(x, y) ? 30 : 40);
  if (res) *res = result;
  if (str >= result) {
   sound += "crash!";
   ter(x, y) = t_door_frame;
   add_item(x, y, (*itypes)[itm_2x4], 0, rng(1, 6));
   add_item(x, y, (*itypes)[itm_nail], 0, rng(2, 12));
   add_item(x, y, (*itypes)[itm_splinter], 0);
   return true;
  } else {
   sound += "wham!";
   return true;
  }
  break;

 case t_window_domestic:
 case t_curtains:
 case t_window_domestic_taped:
  result = rng(0, 6);
  if (res) *res = result;
  if (str >= result) {
   sound += "glass breaking!";
   ter(x, y) = t_window_frame;
  add_item(x, y, (*itypes)[itm_sheet], 0, 1);
  add_item(x, y, (*itypes)[itm_stick], 0);
   return true;
  } else {
   sound += "whack!";
   return true;
  }
  break;

 case t_window:
 case t_window_alarm:
 case t_window_alarm_taped:
 case t_window_taped:
  result = rng(0, 6);
  if (res) *res = result;
  if (str >= result) {
   sound += "glass breaking!";
   ter(x, y) = t_window_frame;
   return true;
  } else {
   sound += "whack!";
   return true;
  }
  break;

 case t_door_boarded:
  result = rng(0, has_adjacent_furniture(x, y) ? 50 : 60);
  if (res) *res = result;
  if (str >= result) {
   sound += "crash!";
   ter(x, y) = t_door_frame;
   add_item(x, y, (*itypes)[itm_2x4], 0, rng(1, 6));
   add_item(x, y, (*itypes)[itm_nail], 0, rng(2, 12));
   add_item(x, y, (*itypes)[itm_splinter], 0);
   return true;
  } else {
   sound += "wham!";
   return true;
  }
  break;

 case t_window_boarded:
  result = rng(0, 30);
  if (res) *res = result;
  if (str >= result) {
   sound += "crash!";
   ter(x, y) = t_window_frame;
   const int num_boards = rng(0, 2) * rng(0, 1);
   for (int i = 0; i < num_boards; i++)
    add_item(x, y, (*itypes)[itm_splinter], 0);
   return true;
  } else {
   sound += "wham!";
   return true;
  }
  break;

 case t_canvas_wall:
 case t_canvas_door:
 case t_canvas_door_o:
 case t_groundsheet:
  result = rng(0, 6);
  if (res) *res = result;
  if (str >= result)
  {
   // Special code to collapse the tent if destroyed
   int tentx, tenty = -1;
   // Find the center of the tent
   for (int i = -1; i <= 1; i++)
    for (int j = -1; j <= 1; j++)
     if (ter(x + i, y + j) == t_groundsheet || ter(x + i, y + j) == t_fema_groundsheet)  {
       tentx = x + i;
       tenty = y + j;
       break;
     }
   // Never found tent center, bail out
   if (tentx == -1 && tenty == -1)
    break;
   // Take the tent down
   for (int i = -1; i <= 1; i++)
    for (int j = -1; j <= 1; j++) {
     if (ter(tentx + i, tenty + j) == t_groundsheet)
      add_item(tentx + i, tenty + j, (*itypes)[itm_broketent], 0);
     ter(tentx + i, tenty + j) = t_dirt;
    }

   sound += "rrrrip!";
   return true;
  } else {
   sound += "slap!";
   return true;
  }
  break;

 case t_paper:
  result = dice(1, 6) - 2;
  if (res) *res = result;
  if (str >= result) {
   sound += "rrrrip!";
   ter(x, y) = t_dirt;
   return true;
  } else {
   sound += "slap!";
   return true;
  }
  break;

 case t_locker:
 case t_rack:
 case t_fridge:
 case t_glass_fridge:
  result = rng(0, 30);
  if (res) *res = result;
  if (str >= result) {
   sound += "metal screeching!";
   ter(x, y) = t_metal;
   add_item(x, y, (*itypes)[itm_scrap], 0, rng(2, 8));
   const int num_boards = rng(0, 3);
   for (int i = 0; i < num_boards; i++)
    add_item(x, y, (*itypes)[itm_steel_chunk], 0);
   add_item(x, y, (*itypes)[itm_pipe], 0);
   return true;
  } else {
   sound += "clang!";
   return true;
  }
  break;

 case t_sink:
 case t_bathtub:
<<<<<<< HEAD

=======
>>>>>>> 3ff88c47
 case t_toilet:
  result = dice(8, 4) - 8;
  if (res) *res = result;
  if (str >= result) {
   sound += "porcelain breaking!";
   ter(x, y) = t_rubble;
   return true;
  } else {
   sound += "whunk!";
   return true;
  }
  break;

 case t_dresser:
 case t_bookcase:
 case t_pool_table:
 case t_counter:
 case t_table:
  result = rng(0, 45);
  if (res) *res = result;
  if (str >= result) {
   sound += "smash!";
   ter(x, y) = t_floor;
   add_item(x, y, (*itypes)[itm_2x4], 0, rng(2, 6));
   add_item(x, y, (*itypes)[itm_nail], 0, rng(4, 12));
   add_item(x, y, (*itypes)[itm_splinter], 0);
   return true;
  } else {
   sound += "whump.";
   return true;
  }
  break;

 case t_fence_post:
  result = rng(0, 10);
  if (res) *res = result;
  if (str >= result) {
   sound += "crak";
   ter(x, y) = t_dirt;
   add_item(x, y, (*itypes)[itm_spear_wood], 0, 1);
   return true;
  } else {
   sound += "whump.";
   return true;
  }
  break;

 case t_bench:
 case t_chair:
 case t_desk:
 case t_cupboard:
  result = rng(0, 30);
  if (res) *res = result;
  if (str >= result) {
   sound += "smash!";
   ter(x, y) = t_floor;
   add_item(x, y, (*itypes)[itm_2x4], 0, rng(1, 3));
   add_item(x, y, (*itypes)[itm_nail], 0, rng(2, 6));
   add_item(x, y, (*itypes)[itm_splinter], 0);
   return true;
  } else {
   sound += "whump.";
   return true;
  }
  break;

 case t_wall_glass_h:
 case t_wall_glass_v:
 case t_wall_glass_h_alarm:
 case t_wall_glass_v_alarm:
 case t_door_glass_c:
  result = rng(0, 20);
  if (res) *res = result;
  if (str >= result) {
   sound += "glass breaking!";
   ter(x, y) = t_floor;
   return true;
  } else {
   sound += "whack!";
   return true;
  }
  break;

 case t_reinforced_glass_h:
 case t_reinforced_glass_v:
  result = rng(60, 100);
  if (res) *res = result;
  if (str >= result) {
   sound += "glass breaking!";
   ter(x, y) = t_floor;
   return true;
  } else {
   sound += "whack!";
   return true;
  }
  break;

 case t_tree_young:
  result = rng(0, 50);
  if (res) *res = result;
  if (str >= result) {
   sound += "crunch!";
   ter(x, y) = t_underbrush;
   const int num_sticks = rng(0, 3);
   for (int i = 0; i < num_sticks; i++)
    add_item(x, y, (*itypes)[itm_stick], 0);
   return true;
  } else {
   sound += "whack!";
   return true;
  }
  break;

 case t_underbrush:
  result = rng(0, 30);
  if (res) *res = result;
  if (str >= result && !one_in(4)) {
   sound += "crunch.";
   ter(x, y) = t_dirt;
   return true;
  } else {
   sound += "brush.";
   return true;
  }
  break;

 case t_shrub:
  if (str >= rng(0, 30) && str >= rng(0, 30) && str >= rng(0, 30) && one_in(2)){
   sound += "crunch.";
   ter(x, y) = t_underbrush;
   return true;
  } else {
   sound += "brush.";
   return true;
  }
  break;

 case t_marloss:
  result = rng(0, 40);
  if (res) *res = result;
  if (str >= result) {
   sound += "crunch!";
   ter(x, y) = t_fungus;
   return true;
  } else {
   sound += "whack!";
   return true;
  }
  break;

 case t_vat:
  result = dice(2, 20);
  if (res) *res = result;
  if (str >= result) {
   sound += "ker-rash!";
   ter(x, y) = t_floor;
   return true;
  } else {
   sound += "plunk.";
   return true;
  }
 case t_crate_c:
 case t_crate_o:
  result = dice(4, 20);
  if (res) *res = result;
  if (str >= result) {
   sound += "smash";
   ter(x, y) = t_dirt;
   add_item(x, y, (*itypes)[itm_2x4], 0, rng(1, 5));
   add_item(x, y, (*itypes)[itm_nail], 0, rng(2, 10));
   return true;
  } else {
   sound += "wham!";
   return true;
  }
 }
 if (res) *res = result;
 if (move_cost(x, y) == 0) {
  sound += "thump!";
  return true;
 }
 return smashed_web;// If we kick empty space, the action is cancelled
}

// map::destroy is only called (?) if the terrain is NOT bashable.
void map::destroy(game *g, const int x, const int y, const bool makesound)
{
 switch (ter(x, y)) {

 case t_gas_pump:
  if (makesound && one_in(3))
   g->explosion(x, y, 40, 0, true);
  else {
   for (int i = x - 2; i <= x + 2; i++) {
    for (int j = y - 2; j <= y + 2; j++) {
     if (move_cost(i, j) > 0 && one_in(3))
      add_item(i, j, g->itypes[itm_gasoline], 0);
     if (move_cost(i, j) > 0 && one_in(6))
      add_item(i, j, g->itypes[itm_steel_chunk], 0);
    }
   }
  }
  ter(x, y) = t_rubble;
  break;

 case t_door_c:
 case t_door_b:
 case t_door_locked:
 case t_door_boarded:
  ter(x, y) = t_door_frame;
  for (int i = x - 2; i <= x + 2; i++) {
   for (int j = y - 2; j <= y + 2; j++) {
    if (move_cost(i, j) > 0 && one_in(6))
     add_item(i, j, g->itypes[itm_2x4], 0);
    if (move_cost(i, j) > 0 && one_in(6))
      add_item(i, j, g->itypes[itm_nail], 0, 3);
   }
  }
  break;

 case t_pavement:
 case t_pavement_y:
 case t_sidewalk:
  for (int i = x - 2; i <= x + 2; i++) {
   for (int j = y - 2; j <= y + 2; j++) {
    if (move_cost(i, j) > 0 && one_in(5))
     add_item(i, j, g->itypes[itm_rock], 0);
    ter(x, y) = t_rubble;
   }
  }
  break;

 case t_floor:
 g->sound(x, y, 20, "SMASH!!");
  for (int i = x - 2; i <= x + 2; i++) {
   for (int j = y - 2; j <= y + 2; j++) {
    if (move_cost(i, j) > 0 && one_in(5))
     add_item(i, j, g->itypes[itm_splinter], 0);
    if (move_cost(i, j) > 0 && one_in(6))
      add_item(i, j, g->itypes[itm_nail], 0, 3);
   }
  }
  ter(x, y) = t_rubble;
  for (int i = x - 1; i <= x + 1; i++)
   for (int j = y - 1; j <= y + 1; j++) {
     if (i == x && j == y || !has_flag(collapses, i, j))
      continue;
     int num_supports = -1;
     for (int k = i - 1; k <= i + 1; k++)
       for (int l = j - 1; l <= j + 1; l++) {
       if (k == i && l == j)
        continue;
       if (has_flag(collapses, k, l))
        num_supports++;
       else if (has_flag(supports_roof, k, l))
        num_supports += 2;
       }
     if (one_in(num_supports))
      destroy (g, i, j, false);
   }
  break;

 case t_concrete_v:
 case t_concrete_h:
 case t_wall_v:
 case t_wall_h:
 g->sound(x, y, 20, "SMASH!!");
  for (int i = x - 2; i <= x + 2; i++) {
   for (int j = y - 2; j <= y + 2; j++) {
    if (move_cost(i, j) > 0 && one_in(5))
     add_item(i, j, g->itypes[itm_rock], 0);
    if (move_cost(i, j) > 0 && one_in(4))
     add_item(i, j, g->itypes[itm_splinter], 0);
    if (move_cost(i, j) > 0 && one_in(3))
     add_item(i, j, g->itypes[itm_rebar], 0);
    if (move_cost(i, j) > 0 && one_in(6))
      add_item(i, j, g->itypes[itm_nail], 0, 3);
   }
  }
  ter(x, y) = t_rubble;
  for (int i = x - 1; i <= x + 1; i++)
   for (int j = y - 1; j <= y + 1; j++) {
     if (i == x && j == y || !has_flag(supports_roof, i, j))
      continue;
     int num_supports = 0;
     for (int k = i - 1; k <= i + 1; k++)
      for (int l = j - 1; l <= j + 1; l++) {
       if (k == i && l == j)
        continue;
       if (has_flag(collapses, i, j)) {
        if (has_flag(collapses, k, l))
         num_supports++;
        else if (has_flag(supports_roof, k, l))
         num_supports += 2;
       } else if (has_flag(supports_roof, i, j))
        if (has_flag(supports_roof, k, l) && !has_flag(collapses, k, l))
         num_supports += 3;
      }
     if (one_in(num_supports))
      destroy (g, i, j, false);
   }
  break;

 default:
  if (makesound && has_flag(explodes, x, y) && one_in(2))
   g->explosion(x, y, 40, 0, true);
  ter(x, y) = t_rubble;
 }

 if (makesound)
  g->sound(x, y, 40, "SMASH!!");
}

void map::shoot(game *g, const int x, const int y, int &dam,
                const bool hit_items, const unsigned effects)
{
 if (dam < 0)
  return;

 if (has_flag(alarmed, x, y) && !g->event_queued(EVENT_ALARM)) {  //Oddzball-Alarm attracts zombies..
  g->sound(g->u.posx, g->u.posy, 30, "An alarm sounds!");
  g->add_event(EVENT_ALARM, int(g->turn) + 300, 0, g->levx, g->levy);
 }

 int vpart;
 vehicle *veh = veh_at(x, y, vpart);
 if (veh) {
  const bool inc = (effects & mfb(AMMO_INCENDIARY) || effects & mfb(AMMO_FLAME));
  dam = veh->damage (vpart, dam, inc? 2 : 0, hit_items);
 }

 switch (ter(x, y)) {

 case t_wall_wood_broken:
 case t_wall_log_broken:
 case t_door_b:
  if (hit_items || one_in(8)) {	// 1 in 8 chance of hitting the door
   dam -= rng(20, 40);
   if (dam > 0)
    ter(x, y) = t_dirt;
  } else
   dam -= rng(0, 1);
  break;


 case t_door_c:
 case t_door_locked:
 case t_door_locked_alarm:
  dam -= rng(15, 30);
  if (dam > 0)
   ter(x, y) = t_door_b;
  break;

 case t_door_boarded:
  dam -= rng(15, 35);
  if (dam > 0)
   ter(x, y) = t_door_b;
  break;

 case t_window:
 case t_window_domestic:
 case t_window_alarm:
  dam -= rng(0, 5);
  ter(x, y) = t_window_frame;
  break;

 case t_window_boarded:
  dam -= rng(10, 30);
  if (dam > 0)
   ter(x, y) = t_window_frame;
  break;

 case t_wall_glass_h:
 case t_wall_glass_v:
 case t_wall_glass_h_alarm:
 case t_wall_glass_v_alarm:
  dam -= rng(0, 8);
  ter(x, y) = t_floor;
  break;

 case t_paper:
  dam -= rng(4, 16);
  if (dam > 0)
   ter(x, y) = t_dirt;
  if (effects & mfb(AMMO_INCENDIARY))
   add_field(g, x, y, fd_fire, 1);
  break;

 case t_gas_pump:
  if (hit_items || one_in(3)) {
   if (dam > 15) {
    if (effects & mfb(AMMO_INCENDIARY) || effects & mfb(AMMO_FLAME))
     g->explosion(x, y, 40, 0, true);
    else {
     for (int i = x - 2; i <= x + 2; i++) {
      for (int j = y - 2; j <= y + 2; j++) {
       if (move_cost(i, j) > 0 && one_in(3))
        add_item(i, j, g->itypes[itm_gasoline], 0);
      }
     }
    }
    ter(x, y) = t_gas_pump_smashed;
   }
   dam -= 60;
  }
  break;

 case t_vat:
  if (dam >= 10) {
   g->sound(x, y, 15, "ke-rash!");
   ter(x, y) = t_floor;
  } else
   dam = 0;
  break;

 default:
  if (move_cost(x, y) == 0 && !trans(x, y))
   dam = 0;	// TODO: Bullets can go through some walls?
  else
   dam -= (rng(0, 1) * rng(0, 1) * rng(0, 1));
 }

 if (effects & mfb(AMMO_TRAIL) && !one_in(4))
  add_field(g, x, y, fd_smoke, rng(1, 2));

// Set damage to 0 if it's less
 if (dam < 0)
  dam = 0;

// Check fields?
 field *fieldhit = &(field_at(x, y));
 switch (fieldhit->type) {
  case fd_web:
   if (effects & mfb(AMMO_INCENDIARY) || effects & mfb(AMMO_FLAME))
    add_field(g, x, y, fd_fire, fieldhit->density - 1);
   else if (dam > 5 + fieldhit->density * 5 && one_in(5 - fieldhit->density)) {
    dam -= rng(1, 2 + fieldhit->density * 2);
    remove_field(x, y);
   }
   break;
 }

// Now, destroy items on that tile.

 if ((move_cost(x, y) == 2 && !hit_items) || !INBOUNDS(x, y))
  return;	// Items on floor-type spaces won't be shot up.

 for (int i = 0; i < i_at(x, y).size(); i++) {
  bool destroyed = false;
  switch (i_at(x, y)[i].type->m1) {
   case GLASS:
   case PAPER:
    if (dam > rng(2, 8) && one_in(i_at(x, y)[i].volume()))
     destroyed = true;
    break;
   case PLASTIC:
    if (dam > rng(2, 10) && one_in(i_at(x, y)[i].volume() * 3))
     destroyed = true;
    break;
   case VEGGY:
   case FLESH:
    if (dam > rng(10, 40))
     destroyed = true;
    break;
   case COTTON:
   case WOOL:
    i_at(x, y)[i].damage++;
    if (i_at(x, y)[i].damage >= 5)
     destroyed = true;
    break;
  }
  if (destroyed) {
   for (int j = 0; j < i_at(x, y)[i].contents.size(); j++)
    i_at(x, y).push_back(i_at(x, y)[i].contents[j]);
   i_rem(x, y, i);
   i--;
  }
 }
}

bool map::hit_with_acid(game *g, const int x, const int y)
{
 if (move_cost(x, y) != 0)
  return false; // Didn't hit the tile!

 switch (ter(x, y)) {
  case t_wall_glass_v:
  case t_wall_glass_h:
  case t_wall_glass_v_alarm:
  case t_wall_glass_h_alarm:
  case t_vat:
   ter(x, y) = t_floor;
   break;

  case t_door_c:
  case t_door_locked:
  case t_door_locked_alarm:
   if (one_in(3))
    ter(x, y) = t_door_b;
   break;

  case t_door_b:
   if (one_in(4))
    ter(x, y) = t_door_frame;
   else
    return false;
   break;

  case t_window:
  case t_window_alarm:
   ter(x, y) = t_window_empty;
   break;

  case t_wax:
   ter(x, y) = t_floor_wax;
   break;

  case t_toilet:
  case t_sink:
  case t_bathtub:
  case t_gas_pump:
  case t_gas_pump_smashed:
  case t_gas_pump_empty:
   return false;

  case t_card_science:
  case t_card_military:
   ter(x, y) = t_card_reader_broken;
   break;
 }

 return true;
}

void map::marlossify(const int x, const int y)
{
 const int type = rng(1, 9);
 switch (type) {
  case 1:
  case 2:
  case 3:
  case 4: ter(x, y) = t_fungus;      break;
  case 5:
  case 6:
  case 7: ter(x, y) = t_marloss;     break;
  case 8: ter(x, y) = t_tree_fungal; break;
  case 9: ter(x, y) = t_slime;       break;
 }
}

bool map::open_door(const int x, const int y, const bool inside)
{
 if (ter(x, y) == t_door_c) {
  ter(x, y) = t_door_o;
  return true;
 } else if (ter(x, y) == t_palisade_gate) {
  ter(x, y) = t_palisade_gate_o;
  return true;
 } else if (ter(x, y) == t_canvas_door) {
  ter(x, y) = t_canvas_door_o;
  return true;
 } else if (inside && ter(x, y) == t_curtains) {
  ter(x, y) = t_window_domestic;
  return true;
 } else if (inside && ter(x, y) == t_window_domestic) {
  ter(x, y) = t_window_open;
  return true;
 } else if (ter(x, y) == t_chaingate_c) {
  ter(x, y) = t_chaingate_o;
  return true;
 } else if (ter(x, y) == t_fencegate_c) {
  ter(x, y) = t_fencegate_o;
  return true;
 } else if (ter(x, y) == t_door_metal_c) {
  ter(x, y) = t_door_metal_o;
  return true;
 } else if (ter(x, y) == t_door_glass_c) {
  ter(x, y) = t_door_glass_o;
  return true;
 } else if (inside &&
            (ter(x, y) == t_door_locked || ter(x, y) == t_door_locked_alarm)) {
  ter(x, y) = t_door_o;
  return true;
 }
 return false;
}

void map::translate(const ter_id from, const ter_id to)
{
 if (from == to) {
  debugmsg("map::translate %s => %s", terlist[from].name.c_str(),
                                      terlist[from].name.c_str());
  return;
 }
 for (int x = 0; x < SEEX * my_MAPSIZE; x++) {
  for (int y = 0; y < SEEY * my_MAPSIZE; y++) {
   if (ter(x, y) == from)
    ter(x, y) = to;
  }
 }
}

bool map::close_door(const int x, const int y, const bool inside)
{
 if (ter(x, y) == t_door_o) {
  ter(x, y) = t_door_c;
  return true;
 } else if (ter(x, y) == t_palisade_gate_o) {
  ter(x, y) = t_palisade_gate;
  return true;
 } else if (inside && ter(x, y) == t_window_domestic) {
  ter(x, y) = t_curtains;
  return true;
 } else if (ter(x, y) == t_canvas_door_o) {
  ter(x, y) = t_canvas_door;
  return true;
 } else if (inside && ter(x, y) == t_window_open) {
  ter(x, y) = t_window_domestic;
  return true;
 } else if (ter(x, y) == t_chaingate_o) {
  ter(x, y) = t_chaingate_c;
  return true;
  } else if (ter(x, y) == t_fencegate_o) {
  ter(x, y) = t_fencegate_c;
 } else if (ter(x, y) == t_door_metal_o) {
  ter(x, y) = t_door_metal_c;
  return true;
 } else if (ter(x, y) == t_door_glass_o) {
  ter(x, y) = t_door_glass_c;
  return true;
 }
 return false;
}

int& map::radiation(const int x, const int y)
{
 if (!INBOUNDS(x, y)) {
  nulrad = 0;
  return nulrad;
 }
/*
 int nonant;
 cast_to_nonant(x, y, nonant);
*/
 const int nonant = int(x / SEEX) + int(y / SEEY) * my_MAPSIZE;

 const int lx = x % SEEX;
 const int ly = y % SEEY;
 return grid[nonant]->rad[lx][ly];
}

std::vector<item>& map::i_at(const int x, const int y)
{
 if (!INBOUNDS(x, y)) {
  nulitems.clear();
  return nulitems;
 }
/*
 int nonant;
 cast_to_nonant(x, y, nonant);
*/
 const int nonant = int(x / SEEX) + int(y / SEEY) * my_MAPSIZE;

 const int lx = x % SEEX;
 const int ly = y % SEEY;
 return grid[nonant]->itm[lx][ly];
}

item map::water_from(const int x, const int y)
{
 item ret((*itypes)[itm_water], 0);
 if (ter(x, y) == t_water_sh && one_in(3))
  ret.poison = rng(1, 4);
 else if (ter(x, y) == t_water_dp && one_in(4))
  ret.poison = rng(1, 4);
 else if (ter(x, y) == t_sewage)
  ret.poison = rng(1, 7);
 else if (ter(x, y) == t_toilet && !one_in(3))
  ret.poison = rng(1, 3);

 return ret;
}

void map::i_rem(const int x, const int y, const int index)
{
 if (index > i_at(x, y).size() - 1)
  return;
 i_at(x, y).erase(i_at(x, y).begin() + index);
}

void map::i_clear(const int x, const int y)
{
 i_at(x, y).clear();
}

point map::find_item(const item *it)
{
 point ret;
 for (ret.x = 0; ret.x < SEEX * my_MAPSIZE; ret.x++) {
  for (ret.y = 0; ret.y < SEEY * my_MAPSIZE; ret.y++) {
   for (int i = 0; i < i_at(ret.x, ret.y).size(); i++) {
    if (it == &i_at(ret.x, ret.y)[i])
     return ret;
   }
  }
 }
 ret.x = -1;
 ret.y = -1;
 return ret;
}

void map::add_item(const int x, const int y, itype* type, const int birthday, const int quantity)
{
 if (type->is_style())
  return;
 item tmp(type, birthday);
 if (quantity)
  if(tmp.charges > 0)
   tmp.charges = quantity;
  else
   // If the item doesn't have charges, recurse and create the requested number of seperate items.
   for(int i = 0; i < quantity; i++)
    add_item(x, y, type, birthday);
 tmp = tmp.in_its_container(itypes);
 if (tmp.made_of(LIQUID) && has_flag(swimmable, x, y))
  return;
 add_item(x, y, tmp);
}

void map::add_item(const int x, const int y, item new_item)
{
 if (new_item.is_style())
  return;
 if (!INBOUNDS(x, y))
  return;
 if (new_item.made_of(LIQUID) && has_flag(swimmable, x, y))
  return;
 if (has_flag(noitem, x, y) || i_at(x, y).size() >= 26) {// Too many items there
  std::vector<point> okay;
  for (int i = x - 1; i <= x + 1; i++) {
   for (int j = y - 1; j <= y + 1; j++) {
    if (INBOUNDS(i, j) && move_cost(i, j) > 0 && !has_flag(noitem, i, j) &&
        i_at(i, j).size() < 26)
     okay.push_back(point(i, j));
   }
  }
  if (okay.size() == 0) {
   for (int i = x - 2; i <= x + 2; i++) {
    for (int j = y - 2; j <= y + 2; j++) {
     if (INBOUNDS(i, j) && move_cost(i, j) > 0 && !has_flag(noitem, i, j) &&
         i_at(i, j).size() < 26)
      okay.push_back(point(i, j));
    }
   }
  }
  if (okay.size() == 0)// STILL?
   return;
  const point choice = okay[rng(0, okay.size() - 1)];
  add_item(choice.x, choice.y, new_item);
  return;
 }
/*
 int nonant;
 cast_to_nonant(x, y, nonant);
*/
 const int nonant = int(x / SEEX) + int(y / SEEY) * my_MAPSIZE;

 const int lx = x % SEEX;
 const int ly = y % SEEY;
 grid[nonant]->itm[lx][ly].push_back(new_item);
 if (new_item.active)
  grid[nonant]->active_item_count++;
}

void map::process_active_items(game *g)
{
 for (int gx = 0; gx < my_MAPSIZE; gx++) {
  for (int gy = 0; gy < my_MAPSIZE; gy++) {
   if (grid[gx + gy * my_MAPSIZE]->active_item_count > 0)
    process_active_items_in_submap(g, gx + gy * my_MAPSIZE);
  }
 }
}

void map::process_active_items_in_submap(game *g, const int nonant)
{
 it_tool* tmp;
 iuse use;
 for (int i = 0; i < SEEX; i++) {
  for (int j = 0; j < SEEY; j++) {
   std::vector<item> *items = &(grid[nonant]->itm[i][j]);
   for (int n = 0; n < items->size(); n++) {
    if ((*items)[n].active) {
     if (!(*items)[n].is_tool()) { // It's probably a charger gun
      (*items)[n].active = false;
      (*items)[n].charges = 0;
     } else {
      tmp = dynamic_cast<it_tool*>((*items)[n].type);
      (use.*tmp->use)(g, &(g->u), &((*items)[n]), true);
      if (tmp->turns_per_charge > 0 && int(g->turn) % tmp->turns_per_charge ==0)
       (*items)[n].charges--;
      if ((*items)[n].charges <= 0) {
       (use.*tmp->use)(g, &(g->u), &((*items)[n]), false);
       if (tmp->revert_to == itm_null || (*items)[n].charges == -1) {
        items->erase(items->begin() + n);
        grid[nonant]->active_item_count--;
        n--;
       } else
        (*items)[n].type = g->itypes[tmp->revert_to];
      }
     }
    }
   }
  }
 }
}

void map::use_amount(const point origin, const int range, const itype_id type, const int amount,
                     const bool use_container)
{
 int quantity = amount;
 for (int radius = 0; radius <= range && quantity > 0; radius++) {
  for (int x = origin.x - radius; x <= origin.x + radius; x++) {
   for (int y = origin.y - radius; y <= origin.y + radius; y++) {
    if (rl_dist(origin.x, origin.y, x, y) >= radius) {
     for (int n = 0; n < i_at(x, y).size() && quantity > 0; n++) {
      item* curit = &(i_at(x, y)[n]);
      bool used_contents = false;
      for (int m = 0; m < curit->contents.size() && quantity > 0; m++) {
       if (curit->contents[m].type->id == type) {
        quantity--;
        curit->contents.erase(curit->contents.begin() + m);
        m--;
        used_contents = true;
       }
      }
      if (use_container && used_contents) {
       i_rem(x, y, n);
       n--;
      } else if (curit->type->id == type && quantity > 0) {
       quantity--;
       i_rem(x, y, n);
       n--;
      }
     }
    }
   }
  }
 }
}

void map::use_charges(const point origin, const int range, const itype_id type, const int amount)
{
 int quantity = amount;
 for (int radius = 0; radius <= range && quantity > 0; radius++) {
  for (int x = origin.x - radius; x <= origin.x + radius; x++) {
   for (int y = origin.y - radius; y <= origin.y + radius; y++) {
    if (rl_dist(origin.x, origin.y, x, y) >= radius) {
     for (int n = 0; n < i_at(x, y).size(); n++) {
      item* curit = &(i_at(x, y)[n]);
// Check contents first
      for (int m = 0; m < curit->contents.size() && quantity > 0; m++) {
       if (curit->contents[m].type->id == type) {
        if (curit->contents[m].charges <= quantity) {
         quantity -= curit->contents[m].charges;
         if (curit->contents[m].destroyed_at_zero_charges()) {
          curit->contents.erase(curit->contents.begin() + m);
          m--;
         } else
          curit->contents[m].charges = 0;
        } else {
         curit->contents[m].charges -= quantity;
         return;
        }
       }
      }
// Now check the actual item
      if (curit->type->id == type) {
       if (curit->charges <= quantity) {
        quantity -= curit->charges;
        if (curit->destroyed_at_zero_charges()) {
         i_rem(x, y, n);
         n--;
        } else
         curit->charges = 0;
       } else {
        curit->charges -= quantity;
        return;
       }
      }
     }
    }
   }
  }
 }
}

trap_id& map::tr_at(const int x, const int y)
{
 if (!INBOUNDS(x, y)) {
  nultrap = tr_null;
  return nultrap;	// Out-of-bounds, return our null trap
 }
/*
 int nonant;
 cast_to_nonant(x, y, nonant);
*/
 const int nonant = int(x / SEEX) + int(y / SEEY) * my_MAPSIZE;

 const int lx = x % SEEX;
 const int ly = y % SEEY;
 if (lx < 0 || lx >= SEEX || ly < 0 || ly >= SEEY) {
  debugmsg("tr_at contained bad x:y %d:%d", lx, ly);
  nultrap = tr_null;
  return nultrap;	// Out-of-bounds, return our null trap
 }

 if (terlist[ grid[nonant]->ter[lx][ly] ].trap != tr_null) {
  nultrap = terlist[ grid[nonant]->ter[lx][ly] ].trap;
  return nultrap;
 }

 return grid[nonant]->trp[lx][ly];
}

void map::add_trap(const int x, const int y, const trap_id t)
{
 if (!INBOUNDS(x, y))
  return;
 const int nonant = int(x / SEEX) + int(y / SEEY) * my_MAPSIZE;

 const int lx = x % SEEX;
 const int ly = y % SEEY;
 grid[nonant]->trp[lx][ly] = t;
}

void map::disarm_trap(game *g, const int x, const int y)
{
  int skillLevel = g->u.skillLevel("traps").level();

 if (tr_at(x, y) == tr_null) {
  debugmsg("Tried to disarm a trap where there was none (%d %d)", x, y);
  return;
 }

 const int tSkillLevel = g->u.skillLevel("traps").level();
 const int diff = g->traps[tr_at(x, y)]->difficulty;
 int roll = rng(tSkillLevel, 4 * tSkillLevel);

 while ((rng(5, 20) < g->u.per_cur || rng(1, 20) < g->u.dex_cur) && roll < 50)
  roll++;
 if (roll >= diff) {
  g->add_msg("You disarm the trap!");
  std::vector<itype_id> comp = g->traps[tr_at(x, y)]->components;
  for (int i = 0; i < comp.size(); i++) {
   if (comp[i] != itm_null)
    add_item(x, y, g->itypes[comp[i]], 0);
  }
  tr_at(x, y) = tr_null;
  if(diff > 1.25 * skillLevel) // failure might have set off trap
    g->u.practice("traps", 1.5*(diff - skillLevel));
 } else if (roll >= diff * .8) {
  g->add_msg("You fail to disarm the trap.");
  if(diff > 1.25 * skillLevel)
    g->u.practice("traps", 1.5*(diff - skillLevel));
 }
 else {
  g->add_msg("You fail to disarm the trap, and you set it off!");
  trap* tr = g->traps[tr_at(x, y)];
  trapfunc f;
  (f.*(tr->act))(g, x, y);
  if(diff - roll <= 6)
   // Give xp for failing, but not if we failed terribly (in which
   // case the trap may not be disarmable).
   g->u.practice("traps", 2*diff);
 }
}

field& map::field_at(const int x, const int y)
{
 if (!INBOUNDS(x, y)) {
  nulfield = field();
  return nulfield;
 }
/*
 int nonant;
 cast_to_nonant(x, y, nonant);
*/
 const int nonant = int(x / SEEX) + int(y / SEEY) * my_MAPSIZE;

 const int lx = x % SEEX;
 const int ly = y % SEEY;
 return grid[nonant]->fld[lx][ly];
}

bool map::add_field(game *g, const int x, const int y,
                    const field_id t, const unsigned char new_density)
{
 unsigned int density = new_density;

 if (!INBOUNDS(x, y))
  return false;
 if (field_at(x, y).type == fd_web && t == fd_fire)
  density++;
 else if (!field_at(x, y).is_null()) // Blood & bile are null too
  return false;
 if (density > 3)
  density = 3;
 if (density <= 0)
  return false;
 const int nonant = int(x / SEEX) + int(y / SEEY) * my_MAPSIZE;

 const int lx = x % SEEX;
 const int ly = y % SEEY;
 if (grid[nonant]->fld[lx][ly].type == fd_null)
  grid[nonant]->field_count++;
 grid[nonant]->fld[lx][ly] = field(t, density, 0);
 if (g != NULL && lx == g->u.posx && ly == g->u.posy &&
     grid[nonant]->fld[lx][ly].is_dangerous()) {
  g->cancel_activity_query("You're in a %s!",
                           fieldlist[t].name[density - 1].c_str());
 }
 return true;
}

void map::remove_field(const int x, const int y)
{
 if (!INBOUNDS(x, y))
  return;
 const int nonant = int(x / SEEX) + int(y / SEEY) * my_MAPSIZE;

 const int lx = x % SEEX;
 const int ly = y % SEEY;
 if (grid[nonant]->fld[lx][ly].type != fd_null)
  grid[nonant]->field_count--;
 grid[nonant]->fld[lx][ly] = field();
}

computer* map::computer_at(const int x, const int y)
{
 if (!INBOUNDS(x, y))
  return NULL;
/*
 int nonant;
 cast_to_nonant(x, y, nonant);
*/
 const int nonant = int(x / SEEX) + int(y / SEEY) * my_MAPSIZE;

 const int lx = x % SEEX;
 const int ly = y % SEEY;
 if (grid[nonant]->comp.name == "")
  return NULL;
 return &(grid[nonant]->comp);
}

void map::debug()
{
 mvprintw(0, 0, "MAP DEBUG");
 getch();
 for (int i = 0; i <= SEEX * 2; i++) {
  for (int j = 0; j <= SEEY * 2; j++) {
   if (i_at(i, j).size() > 0) {
    mvprintw(1, 0, "%d, %d: %d items", i, j, i_at(i, j).size());
    mvprintw(2, 0, "%c, %d", i_at(i, j)[0].symbol(), i_at(i, j)[0].color());
    getch();
   }
  }
 }
 getch();
}

void map::draw(game *g, WINDOW* w, const point center)
{
 g->reset_light_level();
 const int natural_sight_range = g->u.sight_range(1);
 const int light_sight_range = g->u.sight_range(g->light_level());
 int lowlight_sight_range = std::max((int)g->light_level() / 2, natural_sight_range);
 const int max_sight_range = g->u.unimpaired_range();

 for (int i = 0; i < my_MAPSIZE * my_MAPSIZE; i++) {
  if (!grid[i])
   debugmsg("grid %d (%d, %d) is null! mapbuffer size = %d",
            i, i % my_MAPSIZE, i / my_MAPSIZE, MAPBUFFER.size());
 }

 bool u_is_boomered = g->u.has_disease(DI_BOOMERED);
 int  u_clairvoyance = g->u.clairvoyance();
 bool u_sight_impaired = g->u.sight_impaired();
 int  g_light_level = (int)g->light_level();

 char trans_buf[my_MAPSIZE*SEEX][my_MAPSIZE*SEEY];
 memset(trans_buf, -1, sizeof(trans_buf));
 for  (int realx = center.x - getmaxx(w)/2; realx <= center.x + getmaxx(w)/2; realx++) {
  for (int realy = center.y - getmaxy(w)/2; realy <= center.y + getmaxy(w)/2; realy++) {
   const int dist = rl_dist(g->u.posx, g->u.posy, realx, realy);
   int sight_range = light_sight_range;

   // While viewing indoor areas use lightmap model
   if (!g->lm.is_outside(realx - g->u.posx, realy - g->u.posy)) {
    sight_range = natural_sight_range;
   // Don't display area as shadowy if it's outside and illuminated by natural light
   } else if (dist <= g->u.sight_range(g->natural_light_level())) {
    lowlight_sight_range = std::max(g_light_level, natural_sight_range);
   }

   // I've moved this part above loops without even thinking that
   // this must stay here...
   int real_max_sight_range = light_sight_range > max_sight_range ? light_sight_range : max_sight_range;
   int distance_to_look = real_max_sight_range;
   if (OPTIONS[OPT_GRADUAL_NIGHT_LIGHT] > 0.) {
    // in this case we'll be always looking at maximum distance
    // and light level should do rest of the work....
    distance_to_look = DAYLIGHT_LEVEL;
   }

   int diffx = (g->u.posx - center.x), diffy = (g->u.posy - center.y);
   bool can_see = g->lm.sees(diffx, diffy, realx - center.x, realy - center.y, distance_to_look);
   lit_level lit = g->lm.at(realx - center.x, realy - center.y);

   if (OPTIONS[OPT_GRADUAL_NIGHT_LIGHT] > 0.) {
    // now we're gonna adjust real_max_sight, to cover some nearby "highlights",
	// but at the same time changing light-level depending on distance,
	// to create actual "gradual" stuff
	// Also we'll try to ALWAYS show LL_BRIGHT stuff independent of where it is...
    if (lit != LL_BRIGHT) {
     if (dist > real_max_sight_range) {
      int intLit = (int)lit - (dist - real_max_sight_range)/2;
      if (intLit < 0) intLit = LL_DARK;
      lit = (lit_level)intLit;
     }
    }
	// additional case for real_max_sight_range
	// if both light_sight_range and max_sight_range were small
	// it means we really have limited visibility (e.g. inside a pit)
	// and we shouldn't touch that
	if (lit > LL_DARK && real_max_sight_range > 1) {
     real_max_sight_range = distance_to_look;
    }
   }

   if (dist > real_max_sight_range ||
       (dist > light_sight_range &&
         (lit == LL_DARK ||
         (u_sight_impaired && lit != LL_BRIGHT)))) {
    if (u_is_boomered)
   	 mvwputch(w, realy+getmaxy(w)/2 - center.y, realx+getmaxx(w)/2 - center.x, c_magenta, '#');
    else
         mvwputch(w, realy+getmaxy(w)/2 - center.y, realx+getmaxx(w)/2 - center.x, c_dkgray, '#');
   } else if (dist > light_sight_range && u_sight_impaired && lit == LL_BRIGHT) {
    if (u_is_boomered)
     mvwputch(w, realy+getmaxy(w)/2 - center.y, realx+getmaxx(w)/2 - center.x, c_pink, '#');
    else
     mvwputch(w, realy+getmaxy(w)/2 - center.y, realx+getmaxx(w)/2 - center.x, c_ltgray, '#');
   } else if (dist <= u_clairvoyance || can_see) {
    drawsq(w, g->u, realx, realy, false, true, center.x, center.y,
           (dist > lowlight_sight_range && LL_LIT > lit) ||
	   (dist > sight_range && LL_LOW == lit),
           LL_BRIGHT == lit);
   } else {
    mvwputch(w, realy+getmaxy(w)/2 - center.y, realx+getmaxx(w)/2 - center.x, c_black,'#');
   }
  }
 }
 int atx = getmaxx(w)/2 + g->u.posx - center.x, aty = getmaxy(w)/2 + g->u.posy - center.y;
 if (atx >= 0 && atx < g->TERRAIN_WINDOW_WIDTH && aty >= 0 && aty < g->TERRAIN_WINDOW_HEIGHT)
  mvwputch(w, aty, atx, g->u.color(), '@');
}

void map::drawsq(WINDOW* w, player &u, const int x, const int y, const bool invert_arg,
                 const bool show_items_arg, const int cx_arg, const int cy_arg,
                 const bool low_light, const bool bright_light)
{
 bool invert = invert_arg;
 bool show_items = show_items_arg;
 int cx = cx_arg;
 int cy = cy_arg;
 if (!INBOUNDS(x, y))
  return;	// Out of bounds
 if (cx == -1)
  cx = u.posx;
 if (cy == -1)
  cy = u.posy;
 const int k = x + getmaxx(w)/2 - cx;
 const int j = y + getmaxy(w)/2 - cy;
 nc_color tercol;
 long sym = terlist[ter(x, y)].sym;
 bool hi = false;
 bool graf = false;
<<<<<<< HEAD
 bool normal_tercol = false, drew_field = false; 
=======
 bool normal_tercol = false, drew_field = false;
>>>>>>> 3ff88c47
 if (u.has_disease(DI_BOOMERED))
  tercol = c_magenta;
 else if ((u.is_wearing(itm_goggles_nv) && u.has_active_item(itm_UPS_on)) ||
          u.has_active_bionic(bio_night_vision))
  tercol = (bright_light) ? c_white : c_ltgreen;
 else if (low_light)
  tercol = c_dkgray;
 else
 {
  normal_tercol = true;
  tercol = terlist[ter(x, y)].color;
 }
 if (move_cost(x, y) == 0 && has_flag(swimmable, x, y) && !u.underwater)
  show_items = false;	// Can only see underwater items if WE are underwater
// If there's a trap here, and we have sufficient perception, draw that instead
 if (tr_at(x, y) != tr_null &&
     u.per_cur - u.encumb(bp_eyes) >= (*traps)[tr_at(x, y)]->visibility) {
  tercol = (*traps)[tr_at(x, y)]->color;
  if ((*traps)[tr_at(x, y)]->sym == '%') {
   switch(rng(1, 5)) {
    case 1: sym = '*'; break;
    case 2: sym = '0'; break;
    case 3: sym = '8'; break;
    case 4: sym = '&'; break;
    case 5: sym = '+'; break;
   }
  } else
   sym = (*traps)[tr_at(x, y)]->sym;
 }
// If there's a field here, draw that instead (unless its symbol is %)
 if (field_at(x, y).type != fd_null &&
     fieldlist[field_at(x, y).type].sym != '&') {
  tercol = fieldlist[field_at(x, y).type].color[field_at(x, y).density - 1];
  drew_field = true;
  if (fieldlist[field_at(x, y).type].sym == '*') {
   switch (rng(1, 5)) {
    case 1: sym = '*'; break;
    case 2: sym = '0'; break;
    case 3: sym = '8'; break;
    case 4: sym = '&'; break;
    case 5: sym = '+'; break;
   }
  } else if (fieldlist[field_at(x, y).type].sym != '%' ||
             i_at(x, y).size() > 0) {
   sym = fieldlist[field_at(x, y).type].sym;
   drew_field = false;
  }
 }
// If there's items here, draw those instead
 if (show_items && !has_flag(container, x, y) && i_at(x, y).size() > 0 && !drew_field) {
  if ((terlist[ter(x, y)].sym != '.'))
   hi = true;
  else {
   tercol = i_at(x, y)[i_at(x, y).size() - 1].color();
   if (i_at(x, y).size() > 1)
    invert = !invert;
   sym = i_at(x, y)[i_at(x, y).size() - 1].symbol();
  }
 }

 int veh_part = 0;
 vehicle *veh = veh_at(x, y, veh_part);
 if (veh) {
  sym = special_symbol (veh->face.dir_symbol(veh->part_sym(veh_part)));
  if (normal_tercol)
   tercol = veh->part_color(veh_part);
 }
 // If there's graffiti here, change background color
 if(graffiti_at(x,y).contents)
  graf = true;

 if (invert)
  mvwputch_inv(w, j, k, tercol, sym);
 else if (hi)
  mvwputch_hi (w, j, k, tercol, sym);
 else if (graf)
  mvwputch    (w, j, k, red_background(tercol), sym);
 else
  mvwputch    (w, j, k, tercol, sym);
}

/*
map::sees based off code by Steve Register [arns@arns.freeservers.com]
http://roguebasin.roguelikedevelopment.org/index.php?title=Simple_Line_of_Sight
*/
bool map::sees(const int Fx, const int Fy, const int Tx, const int Ty,
               const int range, int &tc, char * trans_buf)
{
 const int dx = Tx - Fx;
 const int dy = Ty - Fy;
 const int ax = abs(dx) << 1;
 const int ay = abs(dy) << 1;
 const int sx = SGN(dx);
 const int sy = SGN(dy);
 int x = Fx;
 int y = Fy;
 int t = 0;
 int st;

 if (range >= 0 && (abs(dx) > range || abs(dy) > range))
  return false;	// Out of range!
 if (ax > ay) { // Mostly-horizontal line
  st = SGN(ay - (ax >> 1));
// Doing it "backwards" prioritizes straight lines before diagonal.
// This will help avoid creating a string of zombies behind you and will
// promote "mobbing" behavior (zombies surround you to beat on you)
  for (tc = abs(ay - (ax >> 1)) * 2 + 1; tc >= -1; tc--) {
   t = tc * st;
   x = Fx;
   y = Fy;
   do {
    if (t > 0) {
     y += sy;
     t -= ax;
    }
    x += sx;
    t += ay;
    if (x == Tx && y == Ty) {
     tc *= st;
     return true;
    }
   } while ((trans(x, y, trans_buf)) && (INBOUNDS(x,y)));
  }
  return false;
 } else { // Same as above, for mostly-vertical lines
  st = SGN(ax - (ay >> 1));
  for (tc = abs(ax - (ay >> 1)) * 2 + 1; tc >= -1; tc--) {
  t = tc * st;
  x = Fx;
  y = Fy;
   do {
    if (t > 0) {
     x += sx;
     t -= ay;
    }
    y += sy;
    t += ax;
    if (x == Tx && y == Ty) {
     tc *= st;
     return true;
    }
   } while ((trans(x, y, trans_buf)) && (INBOUNDS(x,y)));
  }
  return false;
 }
 return false; // Shouldn't ever be reached, but there it is.
}

bool map::clear_path(const int Fx, const int Fy, const int Tx, const int Ty,
                     const int range, const int cost_min, const int cost_max, int &tc)
{
 const int dx = Tx - Fx;
 const int dy = Ty - Fy;
 const int ax = abs(dx) << 1;
 const int ay = abs(dy) << 1;
 const int sx = SGN(dx);
 const int sy = SGN(dy);
 int x = Fx;
 int y = Fy;
 int t = 0;
 int st;

 if (range >= 0 && (abs(dx) > range || abs(dy) > range))
  return false;	// Out of range!
 if (ax > ay) { // Mostly-horizontal line
  st = SGN(ay - (ax >> 1));
// Doing it "backwards" prioritizes straight lines before diagonal.
// This will help avoid creating a string of zombies behind you and will
// promote "mobbing" behavior (zombies surround you to beat on you)
  for (tc = abs(ay - (ax >> 1)) * 2 + 1; tc >= -1; tc--) {
   t = tc * st;
   x = Fx;
   y = Fy;
   do {
    if (t > 0) {
     y += sy;
     t -= ax;
    }
    x += sx;
    t += ay;
    if (x == Tx && y == Ty) {
     tc *= st;
     return true;
    }
   } while (move_cost(x, y) >= cost_min && move_cost(x, y) <= cost_max &&
            INBOUNDS(x, y));
  }
  return false;
 } else { // Same as above, for mostly-vertical lines
  st = SGN(ax - (ay >> 1));
  for (tc = abs(ax - (ay >> 1)) * 2 + 1; tc >= -1; tc--) {
  t = tc * st;
  x = Fx;
  y = Fy;
   do {
    if (t > 0) {
     x += sx;
     t -= ay;
    }
    y += sy;
    t += ax;
    if (x == Tx && y == Ty) {
     tc *= st;
     return true;
    }
   } while (move_cost(x, y) >= cost_min && move_cost(x, y) <= cost_max &&
            INBOUNDS(x,y));
  }
  return false;
 }
 return false; // Shouldn't ever be reached, but there it is.
}

// Bash defaults to true.
std::vector<point> map::route(const int Fx, const int Fy, const int Tx, const int Ty, const bool bash)
{
/* TODO: If the origin or destination is out of bound, figure out the closest
 * in-bounds point and go to that, then to the real origin/destination.
 */

 if (!INBOUNDS(Fx, Fy) || !INBOUNDS(Tx, Ty)) {
  int linet;
  if (sees(Fx, Fy, Tx, Ty, -1, linet))
   return line_to(Fx, Fy, Tx, Ty, linet);
  else {
   std::vector<point> empty;
   return empty;
  }
 }
// First, check for a simple straight line on flat ground
 int linet = 0;
 if (clear_path(Fx, Fy, Tx, Ty, -1, 2, 2, linet))
  return line_to(Fx, Fy, Tx, Ty, linet);
/*
 if (move_cost(Tx, Ty) == 0)
  debugmsg("%d:%d wanted to move to %d:%d, a %s!", Fx, Fy, Tx, Ty,
           tername(Tx, Ty).c_str());
 if (move_cost(Fx, Fy) == 0)
  debugmsg("%d:%d, a %s, wanted to move to %d:%d!", Fx, Fy,
           tername(Fx, Fy).c_str(), Tx, Ty);
*/
 std::vector<point> open;
 astar_list list[SEEX * MAPSIZE][SEEY * MAPSIZE];
 int score	[SEEX * MAPSIZE][SEEY * MAPSIZE];
 int gscore	[SEEX * MAPSIZE][SEEY * MAPSIZE];
 point parent	[SEEX * MAPSIZE][SEEY * MAPSIZE];
 int startx = Fx - 4, endx = Tx + 4, starty = Fy - 4, endy = Ty + 4;
 if (Tx < Fx) {
  startx = Tx - 4;
  endx = Fx + 4;
 }
 if (Ty < Fy) {
  starty = Ty - 4;
  endy = Fy + 4;
 }
 if (startx < 0)
  startx = 0;
 if (starty < 0)
  starty = 0;
 if (endx > SEEX * my_MAPSIZE - 1)
  endx = SEEX * my_MAPSIZE - 1;
 if (endy > SEEY * my_MAPSIZE - 1)
  endy = SEEY * my_MAPSIZE - 1;

 for (int x = startx; x <= endx; x++) {
  for (int y = starty; y <= endy; y++) {
   list  [x][y] = ASL_NONE; // Init to not being on any list
   score [x][y] = 0;        // No score!
   gscore[x][y] = 0;        // No score!
   parent[x][y] = point(-1, -1);
  }
 }
 list[Fx][Fy] = ASL_OPEN;
 open.push_back(point(Fx, Fy));

 bool done = false;

 do {
  //debugmsg("Open.size() = %d", open.size());
  int best = 9999;
  int index = -1;
  for (int i = 0; i < open.size(); i++) {
   if (i == 0 || score[open[i].x][open[i].y] < best) {
    best = score[open[i].x][open[i].y];
    index = i;
   }
  }
  for (int x = open[index].x - 1; x <= open[index].x + 1; x++) {
   for (int y = open[index].y - 1; y <= open[index].y + 1; y++) {
    if (x == open[index].x && y == open[index].y)
     y++;	// Skip the current square
    if (x == Tx && y == Ty) {
     done = true;
     parent[x][y] = open[index];
    } else if (x >= startx && x <= endx && y >= starty && y <= endy &&
               (move_cost(x, y) > 0 || (bash && has_flag(bashable, x, y)))) {
     if (list[x][y] == ASL_NONE) {	// Not listed, so make it open
      list[x][y] = ASL_OPEN;
      open.push_back(point(x, y));
      parent[x][y] = open[index];
      gscore[x][y] = gscore[open[index].x][open[index].y] + move_cost(x, y);
      if (ter(x, y) == t_door_c)
       gscore[x][y] += 4;	// A turn to open it and a turn to move there
      else if (move_cost(x, y) == 0 && (bash && has_flag(bashable, x, y)))
       gscore[x][y] += 18;	// Worst case scenario with damage penalty
      score[x][y] = gscore[x][y] + 2 * rl_dist(x, y, Tx, Ty);
     } else if (list[x][y] == ASL_OPEN) { // It's open, but make it our child
      int newg = gscore[open[index].x][open[index].y] + move_cost(x, y);
      if (ter(x, y) == t_door_c)
       newg += 4;	// A turn to open it and a turn to move there
      else if (move_cost(x, y) == 0 && (bash && has_flag(bashable, x, y)))
       newg += 18;	// Worst case scenario with damage penalty
      if (newg < gscore[x][y]) {
       gscore[x][y] = newg;
       parent[x][y] = open[index];
       score [x][y] = gscore[x][y] + 2 * rl_dist(x, y, Tx, Ty);
      }
     }
    }
   }
  }
  list[open[index].x][open[index].y] = ASL_CLOSED;
  open.erase(open.begin() + index);
 } while (!done && open.size() > 0);

 std::vector<point> tmp;
 std::vector<point> ret;
 if (done) {
  point cur(Tx, Ty);
  while (cur.x != Fx || cur.y != Fy) {
   //debugmsg("Retracing... (%d:%d) => [%d:%d] => (%d:%d)", Tx, Ty, cur.x, cur.y, Fx, Fy);
   tmp.push_back(cur);
   if (rl_dist(cur.x, cur.y, parent[cur.x][cur.y].x, parent[cur.x][cur.y].y)>1){
    debugmsg("Jump in our route! %d:%d->%d:%d", cur.x, cur.y,
             parent[cur.x][cur.y].x, parent[cur.x][cur.y].y);
    return ret;
   }
   cur = parent[cur.x][cur.y];
  }
  for (int i = tmp.size() - 1; i >= 0; i--)
   ret.push_back(tmp[i]);
 }
 return ret;
}

void map::save(overmap *om, unsigned const int turn, const int x, const int y)
{
 for (int gridx = 0; gridx < my_MAPSIZE; gridx++) {
  for (int gridy = 0; gridy < my_MAPSIZE; gridy++)
   saven(om, turn, x, y, gridx, gridy);
 }
}

void map::load(game *g, const int wx, const int wy, const bool update_vehicle)
{
 for (int gridx = 0; gridx < my_MAPSIZE; gridx++) {
  for (int gridy = 0; gridy < my_MAPSIZE; gridy++) {
   if (!loadn(g, wx, wy, gridx, gridy, update_vehicle))
    loadn(g, wx, wy, gridx, gridy, update_vehicle);
  }
 }
}

void map::shift(game *g, const int wx, const int wy, const int sx, const int sy)
{
// Special case of 0-shift; refresh the map
 if (sx == 0 && sy == 0) {
  return; // Skip this?
  for (int gridx = 0; gridx < my_MAPSIZE; gridx++) {
   for (int gridy = 0; gridy < my_MAPSIZE; gridy++) {
    if (!loadn(g, wx+sx, wy+sy, gridx, gridy))
     loadn(g, wx+sx, wy+sy, gridx, gridy);
   }
  }
  return;
 }

// if player is driving vehicle, (s)he must be shifted with vehicle too
 if (g->u.in_vehicle && (sx !=0 || sy != 0)) {
  g->u.posx -= sx * SEEX;
  g->u.posy -= sy * SEEY;
 }

 // Clear vehicle list and rebuild after shift
 clear_vehicle_cache();
 vehicle_list.clear();


// Shift the map sx submaps to the right and sy submaps down.
// sx and sy should never be bigger than +/-1.
// wx and wy are our position in the world, for saving/loading purposes.
 if (sx >= 0) {
  for (int gridx = 0; gridx < my_MAPSIZE; gridx++) {
   if (sy >= 0) {
    for (int gridy = 0; gridy < my_MAPSIZE; gridy++) {
/*
     if (gridx < sx || gridy < sy) {
      saven(&(g->cur_om), g->turn, wx, wy, gridx, gridy);
     }
*/
     if (gridx + sx < my_MAPSIZE && gridy + sy < my_MAPSIZE) {
      copy_grid(gridx + gridy * my_MAPSIZE,
                gridx + sx + (gridy + sy) * my_MAPSIZE);
      update_vehicle_list(gridx + gridy * my_MAPSIZE);
     } else if (!loadn(g, wx + sx, wy + sy, gridx, gridy))
      loadn(g, wx + sx, wy + sy, gridx, gridy);
    }
   } else { // sy < 0; work through it backwards
    for (int gridy = my_MAPSIZE - 1; gridy >= 0; gridy--) {
/*
     if (gridx < sx || gridy - my_MAPSIZE >= sy) {
      saven(&(g->cur_om), g->turn, wx, wy, gridx, gridy);
     }
*/
     if (gridx + sx < my_MAPSIZE && gridy + sy >= 0) {
      copy_grid(gridx + gridy * my_MAPSIZE,
                gridx + sx + (gridy + sy) * my_MAPSIZE);
      update_vehicle_list(gridx + gridy * my_MAPSIZE);
     } else if (!loadn(g, wx + sx, wy + sy, gridx, gridy))
      loadn(g, wx + sx, wy + sy, gridx, gridy);
    }
   }
  }
 } else { // sx < 0; work through it backwards
  for (int gridx = my_MAPSIZE - 1; gridx >= 0; gridx--) {
   if (sy >= 0) {
    for (int gridy = 0; gridy < my_MAPSIZE; gridy++) {
/*
     if (gridx - my_MAPSIZE >= sx || gridy < sy) {
      saven(&(g->cur_om), g->turn, wx, wy, gridx, gridy);
     }
*/
     if (gridx + sx >= 0 && gridy + sy < my_MAPSIZE) {
      copy_grid(gridx + gridy * my_MAPSIZE,
                gridx + sx + (gridy + sy) * my_MAPSIZE);
      update_vehicle_list(gridx + gridy * my_MAPSIZE);
     } else if (!loadn(g, wx + sx, wy + sy, gridx, gridy))
      loadn(g, wx + sx, wy + sy, gridx, gridy);
    }
   } else { // sy < 0; work through it backwards
    for (int gridy = my_MAPSIZE - 1; gridy >= 0; gridy--) {
/*
     if (gridx - my_MAPSIZE >= sx || gridy - my_MAPSIZE >= sy) {
      saven(&(g->cur_om), g->turn, wx, wy, gridx, gridy);
     }
*/
     if (gridx + sx >= 0 && gridy + sy >= 0) {
      copy_grid(gridx + gridy * my_MAPSIZE,
                gridx + sx + (gridy + sy) * my_MAPSIZE);
      update_vehicle_list(gridx + gridy * my_MAPSIZE);
     } else if (!loadn(g, wx + sx, wy + sy, gridx, gridy))
      loadn(g, wx + sx, wy + sy, gridx, gridy);
    }
   }
  }
 }
 reset_vehicle_cache();
}

// saven saves a single nonant.  worldx and worldy are used for the file
// name and specifies where in the world this nonant is.  gridx and gridy are
// the offset from the top left nonant:
// 0,0 1,0 2,0
// 0,1 1,1 2,1
// 0,2 1,2 2,2
void map::saven(overmap *om, unsigned const int turn, const int worldx, const int worldy,
                const int gridx, const int gridy)
{
 dbg(D_INFO) << "map::saven(om[" << (void*)om << "], turn[" << turn <<"], worldx["<<worldx<<"], worldy["<<worldy<<"], gridx["<<gridx<<"], gridy["<<gridy<<"])";

 const int n = gridx + gridy * my_MAPSIZE;

 dbg(D_INFO) << "map::saven n: " << n;

 if ( !grid[n] || grid[n]->ter[0][0] == t_null)
 {
  dbg(D_ERROR) << "map::saven grid NULL!";
  return;
 }
 const int abs_x = om->posx * OMAPX * 2 + worldx + gridx,
           abs_y = om->posy * OMAPY * 2 + worldy + gridy;

 dbg(D_INFO) << "map::saven abs_x: " << abs_x << "  abs_y: " << abs_y;

 MAPBUFFER.add_submap(abs_x, abs_y, om->posz, grid[n]);
}

// worldx & worldy specify where in the world this is;
// gridx & gridy specify which nonant:
// 0,0  1,0  2,0
// 0,1  1,1  2,1
// 0,2  1,2  2,2 etc
bool map::loadn(game *g, const int worldx, const int worldy, const int gridx, const int gridy,
                const bool update_vehicles)
{
 dbg(D_INFO) << "map::loadn(game[" << g << "], worldx["<<worldx<<"], worldy["<<worldy<<"], gridx["<<gridx<<"], gridy["<<gridy<<"])";

 const int absx = g->cur_om.posx * OMAPX * 2 + worldx + gridx,
           absy = g->cur_om.posy * OMAPY * 2 + worldy + gridy,
           gridn = gridx + gridy * my_MAPSIZE;

 dbg(D_INFO) << "map::loadn absx: " << absx << "  absy: " << absy
            << "  gridn: " << gridn;

 submap *tmpsub = MAPBUFFER.lookup_submap(absx, absy, g->cur_om.posz);
 if (tmpsub) {
  grid[gridn] = tmpsub;

  // Update vehicle data
  for( std::vector<vehicle*>::iterator it = tmpsub->vehicles.begin(),
        end = tmpsub->vehicles.end(); update_vehicles && it != end; ++it ) {

   // Only add if not tracking already.
   if( vehicle_list.find( *it ) == vehicle_list.end() ) {
    // gridx/y not correct. TODO: Fix
    (*it)->smx = gridx;
    (*it)->smy = gridy;
    vehicle_list.insert(*it);
    update_vehicle_cache(*it);
   }
  }
 } else { // It doesn't exist; we must generate it!
  dbg(D_INFO|D_WARNING) << "map::loadn: Missing mapbuffer data. Regenerating.";
  map tmp_map(itypes, mapitems, traps);
// overx, overy is where in the overmap we need to pull data from
// Each overmap square is two nonants; to prevent overlap, generate only at
//  squares divisible by 2.
  int newmapx = worldx + gridx - ((worldx + gridx) % 2);
  int newmapy = worldy + gridy - ((worldy + gridy) % 2);
  overmap* this_om = &(g->cur_om);

  // slightly out of bounds? to the east, south, or both?
  // cur_om is the one containing the upper-left corner of the map
  if (newmapx >= OMAPX*2){
     newmapx -= OMAPX*2;
     this_om = g->om_hori;
     if (newmapy >= OMAPY*2){
        newmapy -= OMAPY*2;
        this_om = g->om_diag;
     }
  }
  else if (newmapy >= OMAPY*2){
     newmapy -= OMAPY*2;
     this_om = g->om_vert;
  }

  if (worldx + gridx < 0)
   newmapx = worldx + gridx;
  if (worldy + gridy < 0)
   newmapy = worldy + gridy;
  tmp_map.generate(g, this_om, newmapx, newmapy, int(g->turn));
  return false;
 }
 return true;
}

void map::copy_grid(const int to, const int from)
{
 grid[to] = grid[from];
 for( std::vector<vehicle*>::iterator it = grid[to]->vehicles.begin(),
       end = grid[to]->vehicles.end(); it != end; ++it ) {
  (*it)->smx = to % my_MAPSIZE;
  (*it)->smy = to / my_MAPSIZE;
 }
}

void map::spawn_monsters(game *g)
{
 for (int gx = 0; gx < my_MAPSIZE; gx++) {
  for (int gy = 0; gy < my_MAPSIZE; gy++) {
   const int n = gx + gy * my_MAPSIZE;
   for (int i = 0; i < grid[n]->spawns.size(); i++) {
    for (int j = 0; j < grid[n]->spawns[i].count; j++) {
     int tries = 0;
     int mx = grid[n]->spawns[i].posx, my = grid[n]->spawns[i].posy;
     monster tmp(g->mtypes[grid[n]->spawns[i].type]);
     tmp.spawnmapx = g->levx + gx;
     tmp.spawnmapy = g->levy + gy;
     tmp.faction_id = grid[n]->spawns[i].faction_id;
     tmp.mission_id = grid[n]->spawns[i].mission_id;
     if (grid[n]->spawns[i].name != "NONE")
      tmp.unique_name = grid[n]->spawns[i].name;
     if (grid[n]->spawns[i].friendly)
      tmp.friendly = -1;
     int fx = mx + gx * SEEX, fy = my + gy * SEEY;

     while ((!g->is_empty(fx, fy) || !tmp.can_move_to(g->m, fx, fy)) &&
            tries < 10) {
      mx = (grid[n]->spawns[i].posx + rng(-3, 3)) % SEEX;
      my = (grid[n]->spawns[i].posy + rng(-3, 3)) % SEEY;
      if (mx < 0)
       mx += SEEX;
      if (my < 0)
       my += SEEY;
      fx = mx + gx * SEEX;
      fy = my + gy * SEEY;
      tries++;
     }
     if (tries != 10) {
      tmp.spawnposx = fx;
      tmp.spawnposy = fy;
      tmp.spawn(fx, fy);
      g->z.push_back(tmp);
     }
    }
   }
   grid[n]->spawns.clear();
  }
 }
}

void map::clear_spawns()
{
 for (int i = 0; i < my_MAPSIZE * my_MAPSIZE; i++)
  grid[i]->spawns.clear();
}

void map::clear_traps()
{
 for (int i = 0; i < my_MAPSIZE * my_MAPSIZE; i++) {
  for (int x = 0; x < SEEX; x++) {
   for (int y = 0; y < SEEY; y++)
    grid[i]->trp[x][y] = tr_null;
  }
 }
}


bool map::inbounds(const int x, const int y)
{
 return (x >= 0 && x < SEEX * my_MAPSIZE && y >= 0 && y < SEEY * my_MAPSIZE);
}

bool map::add_graffiti(game *g, int x, int y, std::string contents)
{
  int nx = x;
  int ny = y;
  int nonant = int(nx / SEEX) + int(ny / SEEY) * my_MAPSIZE;
  nx %= SEEX;
  ny %= SEEY;
  grid[nonant]->graf[nx][ny] = graffiti(contents);
  return true;
}

graffiti map::graffiti_at(int x, int y)
{
 if (!inbounds(x, y))
  return graffiti();
/*
 int nonant;
 cast_to_nonant(x, y, nonant);
*/
 int nonant = int(x / SEEX) + int(y / SEEY) * my_MAPSIZE;

 x %= SEEX;
 y %= SEEY;
 return grid[nonant]->graf[x][y];
}

<<<<<<< HEAD
=======

>>>>>>> 3ff88c47
tinymap::tinymap()
{
 nulter = t_null;
 nultrap = tr_null;
}

tinymap::tinymap(std::vector<itype*> *itptr,
                 std::vector<itype_id> (*miptr)[num_itloc],
                 std::vector<trap*> *trptr)
{
 nulter = t_null;
 nultrap = tr_null;
 itypes = itptr;
 mapitems = miptr;
 traps = trptr;
 my_MAPSIZE = 2;
 for (int n = 0; n < 4; n++)
  grid[n] = NULL;
}

tinymap::~tinymap()
{
}
<|MERGE_RESOLUTION|>--- conflicted
+++ resolved
@@ -1,4 +1,4 @@
-#   include "map.h"
+#include "map.h"
 #include "lightmap.h"
 #include "output.h"
 #include "rng.h"
@@ -11,10 +11,6 @@
 #include <fstream>
 #include "debug.h"
 
-<<<<<<< HEAD
-
-=======
->>>>>>> 3ff88c47
 #define SGN(a) (((a)<0) ? -1 : 1)
 #define INBOUNDS(x, y) \
  (x >= 0 && x < SEEX * my_MAPSIZE && y >= 0 && y < SEEY * my_MAPSIZE)
@@ -186,7 +182,7 @@
   }
   veh_cached_parts.erase(part);
  }
-}
+} 
 
 void map::update_vehicle_list(const int to) {
  // Update vehicle data
@@ -341,7 +337,7 @@
   player *psg = psgs[i];
   const int p = psg_parts[i];
   if (!psg) {
-   debugmsg ("empty passenger part %d pcoord=%d,%d u=%d,%d?", p,
+   debugmsg ("empty passenger part %d pcoord=%d,%d u=%d,%d?", p, 
              veh->global_x() + veh->parts[p].precalc_dx[0],
              veh->global_y() + veh->parts[p].precalc_dy[0],
                       g->u.posx, g->u.posy);
@@ -405,27 +401,16 @@
 
 void map::vehmove(game *g)
 {
-<<<<<<< HEAD
  // give vehicles movement points
-=======
-   // give vehicles movement points
->>>>>>> 3ff88c47
    {
       VehicleList vehs = g->m.get_vehicles();
       for(int v = 0; v < vehs.size(); ++v) {
          vehicle* veh = vehs[v].v;
-<<<<<<< HEAD
     veh->gain_moves (abs (veh->velocity));
    }
   }
- int count = 0;
-=======
-         veh->gain_moves (abs (veh->velocity));
-      }
-   }
 
    int count = 0;
->>>>>>> 3ff88c47
    while(vehproceed(g)){
       count++;// lots of movement stuff. maybe 10 is low for collisions.
       if (count > 10)
@@ -434,11 +419,7 @@
 }
 
 // find veh with the most amt of turn remaining, and move it a bit.
-<<<<<<< HEAD
-// proposal: 
-=======
 // proposal:
->>>>>>> 3ff88c47
 //  move it at most, a tenth of a turn, and at least one square.
 bool map::vehproceed(game* g){
    VehicleList vehs = g->m.get_vehicles();
@@ -451,7 +432,6 @@
          x = vehs[v].x;
          y = vehs[v].y;
          max_of_turn = veh->of_turn;
-<<<<<<< HEAD
       }
    }
    if(!veh)
@@ -499,7 +479,7 @@
       }
       // submerged wheels threshold is 2/3.
       if (num_wheels &&  (float)submerged_wheels / num_wheels > .666){
-        g->add_msg ("Your %s sank.", veh->name.c_str());
+         g->add_msg ("Your %s sank.", veh->name.c_str());
          if (pl_ctrl)
        veh->unboard_all ();
 // destroy vehicle (sank to nowhere)
@@ -509,7 +489,7 @@
    }
    // One-tile step take some of movement
    //  terrain cost is 1000 on roads.
-   // This is stupid btw, it makes veh magically seem 
+   // This is stupid btw, it makes veh magically seem
    //  to accelerate when exiting rubble areas.
    float ter_turn_cost = 500.0 * move_cost_ter_only (x,y) / abs(veh->velocity);
 
@@ -518,12 +498,12 @@
       veh->of_turn_carry = veh->of_turn;
       veh->of_turn = 0;
       return true;
-      }
-      
+   }
+
    veh->of_turn -= ter_turn_cost;
 
    // if not enough wheels, mess up the ground a bit.
-   if (!veh->valid_wheel_config()) { 
+   if (!veh->valid_wheel_config()) {
        veh->velocity += veh->velocity < 0 ? 2000 : -2000;
        for (int ep = 0; ep < veh->external_parts.size(); ep++) {
         const int p = veh->external_parts[ep];
@@ -535,9 +515,12 @@
        }
    }
 
-      if (veh->skidding && one_in(4)) // might turn uncontrollably while skidding
+   if (veh->skidding){
+      if (one_in(4)){ // might turn uncontrollably while skidding
        veh->move.init (veh->move.dir() +
                        (one_in(2) ? -15 * rng(1, 3) : 15 * rng(1, 3)));
+      }
+   }
       else if (pl_ctrl && rng(0, 4) > g->u.skillLevel("driving").level() && one_in(20)) {
        g->add_msg("You fumble with the %s's controls.", veh->name.c_str());
        veh->turn (one_in(2) ? -15 : 15);
@@ -594,7 +577,7 @@
                  veh->name.c_str(),  veh->part_info(c.part).name,
                 veh2->name.c_str(), veh2->part_info(c.target_part).name);
 
-      // for reference, a cargo truck weighs ~25300, a bicycle 690, 
+      // for reference, a cargo truck weighs ~25300, a bicycle 690,
       //  and 38mph is 3800 'velocity'
       rl_vec2d velo_veh1 = veh->velo_vec();
       rl_vec2d velo_veh2 = veh2->velo_vec();
@@ -622,11 +605,13 @@
       veh2->move.init(final2.x, final2.y);
       veh2->velocity = final2.norm();
       if(delta2.norm() > 800) {
-      veh2->skidding = 1;
+         veh2->skidding = 1;
       }
 
       //give veh2 the initiative to proceed next before veh1
       float avg_of_turn = (veh2->of_turn + veh->of_turn) / 2;
+      if(avg_of_turn < .1)
+         avg_of_turn = .1;
       veh->of_turn = avg_of_turn * .9;
       veh2->of_turn = avg_of_turn * 1.1;
       return true;
@@ -685,178 +670,32 @@
          }
         }
        }
-=======
       }
-   }
-   if(!veh)
-      return false;
-
-   if (!inbounds(x, y)){
-      debugmsg ("stopping out-of-map vehicle. (x,y)=(%d,%d)",x,y);
-      veh->stop();
-      veh->of_turn = 0;
-      return true;
-   }
-
-   bool pl_ctrl = veh->player_in_control(&g->u);
-
-   // k slowdown first.
-   int slowdown = veh->skidding? 200 : 20; // mph lost per tile when coasting
-   float kslw = (0.1 + veh->k_dynamics()) / ((0.1) + veh->k_mass());
-   slowdown = (int) ceil(kslw * slowdown);
-   if (abs(slowdown) > abs(veh->velocity))
-      veh->stop();
-   else if (veh->velocity < 0)
-      veh->velocity += slowdown;
-   else
-      veh->velocity -= slowdown;
-
-   if (veh->velocity && abs(veh->velocity) < 20) //low enough for bicycles to go in reverse.
-      veh->stop();
-
-   if(veh->velocity == 0) {
-      veh->of_turn -= .321;
-      return true;
-   }
-
-   { // sink in water?
-      int num_wheels = 0, submerged_wheels = 0;
-      for (int ep = 0; ep < veh->external_parts.size(); ep++) {
-         const int p = veh->external_parts[ep];
-         if (veh->part_flag(p, vpf_wheel)){
-            num_wheels++;
-            const int px = x + veh->parts[p].precalc_dx[0];
-            const int py = y + veh->parts[p].precalc_dy[0];
-            if(move_cost_ter_only(px, py) == 0) // deep water
-               submerged_wheels++;
-         }
+// now we're gonna handle traps we're standing on (if we're still moving).
+// this is done here before displacement because
+// after displacement veh reference would be invdalid.
+// damn references!
+      if (can_move) {
+       for (int ep = 0; ep < veh->external_parts.size(); ep++) {
+        const int p = veh->external_parts[ep];
+        if (veh->part_flag(p, vpf_wheel) && one_in(2))
+         if (displace_water (x + veh->parts[p].precalc_dx[0], y + veh->parts[p].precalc_dy[0]) && pl_ctrl)
+          g->add_msg ("You hear a splash!");
+        veh->handle_trap(x + veh->parts[p].precalc_dx[0],
+                         y + veh->parts[p].precalc_dy[0], p);
+       }
       }
-      // submerged wheels threshold is 2/3.
-      if (num_wheels &&  (float)submerged_wheels / num_wheels > .666){
-         g->add_msg ("Your %s sank.", veh->name.c_str());
-         if (pl_ctrl)
-            veh->unboard_all ();
-         // destroy vehicle (sank to nowhere)
-         destroy_vehicle(veh);
-         return true;
+
+      int last_turn_dec = 1;
+      if (veh->last_turn < 0) {
+       veh->last_turn += last_turn_dec;
+       if (veh->last_turn > -last_turn_dec)
+        veh->last_turn = 0;
+      } else if (veh->last_turn > 0) {
+       veh->last_turn -= last_turn_dec;
+       if (veh->last_turn < last_turn_dec)
+        veh->last_turn = 0;
       }
-   }
-   // One-tile step take some of movement
-   //  terrain cost is 1000 on roads.
-   // This is stupid btw, it makes veh magically seem
-   //  to accelerate when exiting rubble areas.
-   float ter_turn_cost = 500.0 * move_cost_ter_only (x,y) / abs(veh->velocity);
-
-   //can't afford it this turn?
-   if(ter_turn_cost >= veh->of_turn){
-      veh->of_turn_carry = veh->of_turn;
-      veh->of_turn = 0;
-      return true;
-   }
-
-   veh->of_turn -= ter_turn_cost;
-
-   // if not enough wheels, mess up the ground a bit.
-   if (!veh->valid_wheel_config()) {
-      veh->velocity += veh->velocity < 0 ? 2000 : -2000;
-      for (int ep = 0; ep < veh->external_parts.size(); ep++) {
-         const int p = veh->external_parts[ep];
-         const int px = x + veh->parts[p].precalc_dx[0];
-         const int py = y + veh->parts[p].precalc_dy[0];
-         ter_id &pter = ter(px, py);
-         if (pter == t_dirt || pter == t_grass)
-            pter = t_dirtmound;
-      }
-   }
-
-   if (veh->skidding){
-      if (one_in(4)){ // might turn uncontrollably while skidding
-         veh->move.init (veh->move.dir() +
-               (one_in(2) ? -15 * rng(1, 3) : 15 * rng(1, 3)));
->>>>>>> 3ff88c47
-      }
-   }
-   else if (pl_ctrl && rng(0, 4) > g->u.skillLevel("driving").level() && one_in(20)) {
-      g->add_msg("You fumble with the %s's controls.", veh->name.c_str());
-      veh->turn (one_in(2) ? -15 : 15);
-   }
-   // eventually send it skidding if no control
-   if (!veh->boarded_parts().size() && one_in (10))
-      veh->skidding = true;
-   tileray mdir; // the direction we're moving
-   if (veh->skidding) // if skidding, it's the move vector
-      mdir = veh->move;
-   else if (veh->turn_dir != veh->face.dir())
-      mdir.init (veh->turn_dir); // driver turned vehicle, get turn_dir
-   else
-      mdir = veh->face;          // not turning, keep face.dir
-   mdir.advance (veh->velocity < 0? -1 : 1);
-   const int dx = mdir.dx();           // where do we go
-   const int dy = mdir.dy();           // where do we go
-   bool can_move = true;
-   // calculate parts' mount points @ next turn (put them into precalc[1])
-   veh->precalc_mounts(1, veh->skidding ? veh->turn_dir : mdir.dir());
-
-   int imp = 0;
-
-   std::vector<veh_collision> veh_veh_colls;
-
-   if (veh->velocity == 0)
-      can_move = false;
-   // find collisions
-   for (int ep = 0; ep < veh->external_parts.size() && can_move; ep++) {
-      const int p = veh->external_parts[ep];
-      // coords of where part will go due to movement (dx/dy)
-      // and turning (precalc_dx/dy [1])
-      const int dsx = x + dx + veh->parts[p].precalc_dx[1];
-      const int dsy = y + dy + veh->parts[p].precalc_dy[1];
-      veh_collision coll = veh->part_collision (x, y, p, dsx, dsy);
-      if(coll.type == veh_coll_veh)
-         veh_veh_colls.push_back(coll);
-      else if (coll.type != veh_coll_nothing){ //run over someone?
-         if (can_move)
-            imp += coll.imp;
-         if (veh->velocity == 0)
-            can_move = false;
-      }
-   }
-
-   if(veh_veh_colls.size()){ // we have dynamic crap!
-      // effects of colliding with another vehicle:
-      // transfers of momentum, skidding,
-      // parts are damaged/broken on both sides,
-      // remaining times are normalized,
-      veh_collision c = veh_veh_colls[0];
-      vehicle* veh2 = (vehicle*) c.target;
-      g->add_msg("The %s's %s collides with the %s's %s",
-                 veh->name.c_str(),  veh->part_info(c.part).name,
-                veh2->name.c_str(), veh2->part_info(c.target_part).name);
-
-      // for reference, a cargo truck weighs ~25300, a bicycle 690,
-      //  and 38mph is 3800 'velocity'
-      rl_vec2d velo_veh1 = veh->velo_vec();
-      rl_vec2d velo_veh2 = veh2->velo_vec();
-      float m1 = veh->total_mass();
-      float m2 = veh2->total_mass();
-
-      rl_vec2d collision_axis = (velo_veh1 - velo_veh2).normalized();
-      // impulse vectors
-      rl_vec2d imp1 = collision_axis   *    collision_axis.dot_product (velo_veh1) * m1;
-      rl_vec2d imp2 = (collision_axis) * (-collision_axis).dot_product (velo_veh2) * m2;
-
-      // finally, changes in veh velocity
-      // 30% is absorbed as bashing damage??
-      rl_vec2d delta1 = imp2 * .7 / m1;
-      rl_vec2d delta2 = imp1 * .7 / m2;
-
-      rl_vec2d final1 = velo_veh1 + delta1;
-      veh->move.init (final1.x, final1.y);
-      veh->velocity = final1.norm();
-      // shrug it off if the change is less than 8mph.
-      if(delta1.norm() > 800) {
-         veh->skidding = 1;
-      }
-<<<<<<< HEAD
 
       if (pl_ctrl && veh->velocity) {
 // a bit of delay for animation
@@ -872,8 +711,10 @@
 
       if (can_move) {
 // accept new direction
-       if (veh->skidding)
+      if (veh->skidding){
         veh->face.init (veh->turn_dir);
+         veh->possibly_recover_from_skid();
+      }
        else
         veh->face = mdir;
        veh->move = mdir;
@@ -883,145 +724,12 @@
        }
 // accept new position
 // if submap changed, we need to process grid from the beginning.
-      int sm_change = displace_vehicle (g, x, y, dx, dy);
+      displace_vehicle (g, x, y, dx, dy);
    } else { // can_move
        veh->stop();
    }
 // redraw scene
       g->draw();
-   return true;
-=======
-      rl_vec2d final2 = velo_veh2 + delta2;
-      veh2->move.init(final2.x, final2.y);
-      veh2->velocity = final2.norm();
-      if(delta2.norm() > 800) {
-         veh2->skidding = 1;
-      }
-
-      //give veh2 the initiative to proceed next before veh1
-      float avg_of_turn = (veh2->of_turn + veh->of_turn) / 2;
-      if(avg_of_turn < .1)
-         avg_of_turn = .1;
-      veh->of_turn = avg_of_turn * .9;
-      veh2->of_turn = avg_of_turn * 1.1;
-      return true;
-   }
-
-   int coll_turn = 0;
-   if (imp > 0) { // imp == impulse from collisions
-      // debugmsg ("collision imp=%d dam=%d-%d", imp, imp/10, imp/6);
-      if (imp > 100)
-         veh->damage_all(imp / 20, imp / 10, 1);// shake veh because of collision
-      std::vector<int> ppl = veh->boarded_parts();
-      const int vel2 = imp * k_mvel * 100 / (veh->total_mass() / 8);
-      for (int ps = 0; ps < ppl.size(); ps++) {
-         player *psg = veh->get_passenger (ppl[ps]);
-         if (!psg) {
-            debugmsg ("throw passenger: empty passenger at part %d", ppl[ps]);
-            continue;
-         }
-         const int throw_roll = rng (vel2/100, vel2/100 * 2);
-         const int psblt = veh->part_with_feature (ppl[ps], vpf_seatbelt);
-         const int sb_bonus = psblt >= 0? veh->part_info(psblt).bonus : 0;
-         bool throw_from_seat = throw_roll > (psg->str_cur + sb_bonus) * 3;
-
-         std::string psgname, psgverb;
-         if (psg == &g->u) {
-            psgname = "You";
-            psgverb = "were";
-         } else {
-            psgname = psg->name;
-            psgverb = "was";
-         }
-         if (throw_from_seat) {
-            if (psgname.length())
-               g->add_msg("%s %s hurled from the %s's seat by the power of impact!",
-                     psgname.c_str(), psgverb.c_str(), veh->name.c_str());
-            g->m.unboard_vehicle(g, x + veh->parts[ppl[ps]].precalc_dx[0],
-                  y + veh->parts[ppl[ps]].precalc_dy[0]);
-            g->fling_player_or_monster(psg, 0, mdir.dir() + rng(0, 60) - 30,
-                  (vel2/100 - sb_bonus < 10 ? 10 :
-                   vel2/100 - sb_bonus));
-         } else if (veh->part_with_feature (ppl[ps], vpf_controls) >= 0) {
-
-            const int lose_ctrl_roll = rng (0, imp);
-            if (lose_ctrl_roll > psg->dex_cur * 2 + psg->skillLevel("driving").level() * 3) {
-               if (psgname.length())
-                  g->add_msg ("%s lose%s control of the %s.", psgname.c_str(),
-                        (psg == &g->u ? "" : "s"), veh->name.c_str());
-               int turn_amount = (rng (1, 3) * sqrt (vel2) / 2) / 15;
-               if (turn_amount < 1)
-                  turn_amount = 1;
-               turn_amount *= 15;
-               if (turn_amount > 120)
-                  turn_amount = 120;
-               //veh->skidding = true;
-               //veh->turn (one_in (2)? turn_amount : -turn_amount);
-               coll_turn = one_in (2)? turn_amount : -turn_amount;
-            }
-         }
-      }
-   }
-   // now we're gonna handle traps we're standing on (if we're still moving).
-   // this is done here before displacement because
-   // after displacement veh reference would be invdalid.
-   // damn references!
-   if (can_move) {
-      for (int ep = 0; ep < veh->external_parts.size(); ep++) {
-         const int p = veh->external_parts[ep];
-         if (veh->part_flag(p, vpf_wheel) && one_in(2))
-            if (displace_water (x + veh->parts[p].precalc_dx[0], y + veh->parts[p].precalc_dy[0]) && pl_ctrl)
-               g->add_msg ("You hear a splash!");
-         veh->handle_trap(x + veh->parts[p].precalc_dx[0],
-               y + veh->parts[p].precalc_dy[0], p);
-      }
-   }
-
-   int last_turn_dec = 1;
-   if (veh->last_turn < 0) {
-      veh->last_turn += last_turn_dec;
-      if (veh->last_turn > -last_turn_dec)
-         veh->last_turn = 0;
-   } else if (veh->last_turn > 0) {
-      veh->last_turn -= last_turn_dec;
-      if (veh->last_turn < last_turn_dec)
-         veh->last_turn = 0;
-   }
-
-   if (pl_ctrl && veh->velocity) {
-      // a bit of delay for animation
-      // total delay is roughly one third of a second.
-      int ns_per_frame = abs ( (BILLION/3) / ( (float)veh->velocity / 1000) );
-      if (ns_per_frame > BILLION/15)
-         ns_per_frame = BILLION/15;
-      timespec ts;   // Timespec for the animation
-      ts.tv_sec = 0;
-      ts.tv_nsec = ns_per_frame;
-      nanosleep (&ts, 0);
-   }
->>>>>>> 3ff88c47
-
-   if (can_move) {
-      // accept new direction
-      if (veh->skidding){
-         veh->face.init (veh->turn_dir);
-         veh->possibly_recover_from_skid();
-      }
-      else
-         veh->face = mdir;
-      veh->move = mdir;
-      if (coll_turn) {
-         veh->skidding = true;
-         veh->turn (coll_turn);
-      }
-      // accept new position
-      // if submap changed, we need to process grid from the beginning.
-      displace_vehicle (g, x, y, dx, dy);
-   } else { // can_move
-      veh->stop();
-   }
-   // redraw scene
-   g->draw();
    return true;
 }
 
@@ -1065,7 +773,7 @@
 {
  if (!INBOUNDS(x, y)) {
   nulter = t_null;
-  return nulter;	// Out-of-bounds - null terrain
+  return nulter;	// Out-of-bounds - null terrain 
  }
 /*
  int nonant;
@@ -1319,7 +1027,7 @@
  }
 
  switch (ter(x, y)) {
-
+ 
  case t_chainfence_v:
  case t_chainfence_h:
   result = rng(0, 50);
@@ -1442,12 +1150,8 @@
    return true;
   }
   break;
-<<<<<<< HEAD
- 
-=======
-
-
->>>>>>> 3ff88c47
+
+
  case t_chaingate_c:
   result = rng(0, has_adjacent_furniture(x, y) ? 80 : 100);
   if (res) *res = result;
@@ -1463,22 +1167,6 @@
   }
   break;
   
-  case t_fencegate_c:
-  result = rng(0, has_adjacent_furniture(x, y) ? 30 : 40);
-  if (res) *res = result;
-  if (str >= result) {
-   sound += "crash!";
-   ter(x, y) = t_dirtfloor;
-   add_item(x, y, (*itypes)[itm_2x4], 0, rng(1, 4));
-   add_item(x, y, (*itypes)[itm_nail], 0, rng(2, 12));
-   add_item(x, y, (*itypes)[itm_splinter], 0);
-   return true;
-  } else {
-   sound += "wham!";
-   return true;
-  }
-  break;
-
   case t_fencegate_c:
   result = rng(0, has_adjacent_furniture(x, y) ? 30 : 40);
   if (res) *res = result;
@@ -1664,10 +1352,6 @@
 
  case t_sink:
  case t_bathtub:
-<<<<<<< HEAD
-
-=======
->>>>>>> 3ff88c47
  case t_toilet:
   result = dice(8, 4) - 8;
   if (res) *res = result;
@@ -1714,7 +1398,7 @@
    return true;
   }
   break;
-
+  
  case t_bench:
  case t_chair:
  case t_desk:
@@ -2451,7 +2135,7 @@
   }
  }
 }
-
+     
 void map::process_active_items_in_submap(game *g, const int nonant)
 {
  it_tool* tmp;
@@ -2464,7 +2148,7 @@
      if (!(*items)[n].is_tool()) { // It's probably a charger gun
       (*items)[n].active = false;
       (*items)[n].charges = 0;
-     } else {
+     } else { 
       tmp = dynamic_cast<it_tool*>((*items)[n].type);
       (use.*tmp->use)(g, &(g->u), &((*items)[n]), true);
       if (tmp->turns_per_charge > 0 && int(g->turn) % tmp->turns_per_charge ==0)
@@ -2564,7 +2248,7 @@
   }
  }
 }
-
+ 
 trap_id& map::tr_at(const int x, const int y)
 {
  if (!INBOUNDS(x, y)) {
@@ -2589,7 +2273,7 @@
   nultrap = terlist[ grid[nonant]->ter[lx][ly] ].trap;
   return nultrap;
  }
-
+ 
  return grid[nonant]->trp[lx][ly];
 }
 
@@ -2645,7 +2329,7 @@
    g->u.practice("traps", 2*diff);
  }
 }
-
+ 
 field& map::field_at(const int x, const int y)
 {
  if (!INBOUNDS(x, y)) {
@@ -2782,7 +2466,7 @@
     // and light level should do rest of the work....
     distance_to_look = DAYLIGHT_LEVEL;
    }
-
+ 
    int diffx = (g->u.posx - center.x), diffy = (g->u.posy - center.y);
    bool can_see = g->lm.sees(diffx, diffy, realx - center.x, realy - center.y, distance_to_look);
    lit_level lit = g->lm.at(realx - center.x, realy - center.y);
@@ -2856,11 +2540,7 @@
  long sym = terlist[ter(x, y)].sym;
  bool hi = false;
  bool graf = false;
-<<<<<<< HEAD
  bool normal_tercol = false, drew_field = false; 
-=======
- bool normal_tercol = false, drew_field = false;
->>>>>>> 3ff88c47
  if (u.has_disease(DI_BOOMERED))
   tercol = c_magenta;
  else if ((u.is_wearing(itm_goggles_nv) && u.has_active_item(itm_UPS_on)) ||
@@ -2959,7 +2639,7 @@
  int y = Fy;
  int t = 0;
  int st;
-
+ 
  if (range >= 0 && (abs(dx) > range || abs(dy) > range))
   return false;	// Out of range!
  if (ax > ay) { // Mostly-horizontal line
@@ -3022,7 +2702,7 @@
  int y = Fy;
  int t = 0;
  int st;
-
+ 
  if (range >= 0 && (abs(dx) > range || abs(dy) > range))
   return false;	// Out of range!
  if (ax > ay) { // Mostly-horizontal line
@@ -3447,7 +3127,7 @@
       tmp.friendly = -1;
      int fx = mx + gx * SEEX, fy = my + gy * SEEY;
 
-     while ((!g->is_empty(fx, fy) || !tmp.can_move_to(g->m, fx, fy)) &&
+     while ((!g->is_empty(fx, fy) || !tmp.can_move_to(g->m, fx, fy)) && 
             tries < 10) {
       mx = (grid[n]->spawns[i].posx + rng(-3, 3)) % SEEX;
       my = (grid[n]->spawns[i].posy + rng(-3, 3)) % SEEY;
@@ -3520,10 +3200,7 @@
  return grid[nonant]->graf[x][y];
 }
 
-<<<<<<< HEAD
-=======
-
->>>>>>> 3ff88c47
+
 tinymap::tinymap()
 {
  nulter = t_null;
