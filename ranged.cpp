--- conflicted
+++ resolved
@@ -281,11 +281,7 @@
   int px = trajectory[0].x;
   int py = trajectory[0].y;
   for (int i = 0; i < trajectory.size() &&
-<<<<<<< HEAD
-       (dam > 0 || (effects & AMMO_FLAME)); i++) {
-=======
          (dam > 0 || (effects & mfb(AMMO_FLAME))); i++) {
->>>>>>> 9d02380e
       px = tx;
       py = ty;
       tx = trajectory[i].x;
@@ -306,11 +302,7 @@
      nanosleep(&ts, NULL);
    }
 
-<<<<<<< HEAD
-   if (dam <= 0) { // Ran out of momentum.
-=======
    if (dam <= 0 && !(effects & mfb(AMMO_FLAME))) { // Ran out of momentum.
->>>>>>> 9d02380e
     ammo_effects(this, tx, ty, effects);
     if (is_bolt &&
         ((curammo->m1 == "wood" && !one_in(4)) ||
@@ -541,11 +533,7 @@
 {
  std::vector<point> ret;
  int tarx, tary, junk;
-<<<<<<< HEAD
-
-=======
  int range=(hix-u.posx);
->>>>>>> 9d02380e
 // First, decide on a target among the monsters, if there are any in range
  if (t.size() > 0) {
 // Check for previous target
@@ -616,11 +604,7 @@
   if (snap_to_target)
    center = point(x, y);
   else
-<<<<<<< HEAD
-   center = point(u.posx, u.posy);
-=======
    center = point(u.posx + u.view_offset_x, u.posy + u.view_offset_y);
->>>>>>> 9d02380e
   // Clear the target window.
   for (int i = 1; i < 8; i++) {
    for (int j = 1; j < 46; j++)
@@ -649,10 +633,6 @@
    // Only draw a highlighted trajectory if we can see the endpoint.
    // Provides feedback to the player, and avoids leaking information about tiles they can't see.
    if (u_see( x, y)) {
-<<<<<<< HEAD
-    ret = line_to(u.posx, u.posy, x, y, 0);
-=======
->>>>>>> 9d02380e
     for (int i = 0; i < ret.size(); i++) {
       int mondex = mon_at(ret[i].x, ret[i].y),
           npcdex = npc_at(ret[i].x, ret[i].y);
@@ -677,11 +657,7 @@
     if (snap_to_target)
      mvwputch(w_terrain, VIEWY, VIEWX, c_red, '*');
     else
-<<<<<<< HEAD
-     mvwputch(w_terrain, y + VIEWY - u.posy, x + VIEWX - u.posx, c_red, '*');
-=======
      mvwputch(w_terrain, VIEWY + y - center.y, VIEWX + x - center.x, c_red, '*');
->>>>>>> 9d02380e
    } else if (u_see(&(z[mon_at(x, y)]))) {
     z[mon_at(x, y)].print_info(this, w_target,2);
    }
@@ -1089,7 +1065,6 @@
 void ammo_effects(game *g, int x, int y, long effects) {
   if (effects & mfb(AMMO_EXPLOSIVE))
     g->explosion(x, y, 24, 0, false);
-<<<<<<< HEAD
 
   if (effects & mfb(AMMO_FRAG))
     g->explosion(x, y, 12, 28, false);
@@ -1097,15 +1072,6 @@
   if (effects & mfb(AMMO_NAPALM))
     g->explosion(x, y, 18, 0, true);
 
-=======
-
-  if (effects & mfb(AMMO_FRAG))
-    g->explosion(x, y, 12, 28, false);
-
-  if (effects & mfb(AMMO_NAPALM))
-    g->explosion(x, y, 18, 0, true);
-
->>>>>>> 9d02380e
   if (effects & mfb(AMMO_ACIDBOMB)) {
     for (int i = x - 1; i <= x + 1; i++) {
       for (int j = y - 1; j <= y + 1; j++) {
