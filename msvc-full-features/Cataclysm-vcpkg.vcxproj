﻿<?xml version="1.0" encoding="utf-8"?>
<Project DefaultTargets="Build" ToolsVersion="15.0" xmlns="http://schemas.microsoft.com/developer/msbuild/2003">
  <ItemGroup Label="ProjectConfigurations">
    <ProjectConfiguration Include="Debug|x64">
      <Configuration>Debug</Configuration>
      <Platform>x64</Platform>
    </ProjectConfiguration>
    <ProjectConfiguration Include="nolua|Win32">
      <Configuration>nolua</Configuration>
      <Platform>Win32</Platform>
    </ProjectConfiguration>
    <ProjectConfiguration Include="nolua|x64">
      <Configuration>nolua</Configuration>
      <Platform>x64</Platform>
    </ProjectConfiguration>
    <ProjectConfiguration Include="Release|x64">
      <Configuration>Release</Configuration>
      <Platform>x64</Platform>
    </ProjectConfiguration>
    <ProjectConfiguration Include="Debug|Win32">
      <Configuration>Debug</Configuration>
      <Platform>Win32</Platform>
    </ProjectConfiguration>
    <ProjectConfiguration Include="Release|Win32">
      <Configuration>Release</Configuration>
      <Platform>Win32</Platform>
    </ProjectConfiguration>
  </ItemGroup>
  <PropertyGroup Label="Globals">
    <VCProjectVersion>15.0</VCProjectVersion>
    <ProjectGuid>{2586F32C-9F3B-4410-88D1-4543C38511D7}</ProjectGuid>
    <Keyword>Win32Proj</Keyword>
    <RootNamespace>Cataclysm</RootNamespace>
    <WindowsTargetPlatformVersion>10.0.17134.0</WindowsTargetPlatformVersion>
    <VcpkgTriplet Condition="'$(Platform)'=='Win32'">x86-windows</VcpkgTriplet>
    <VcpkgTriplet Condition="'$(Platform)'=='x64'">x64-windows</VcpkgTriplet>
  </PropertyGroup>
  <Import Project="$(VCTargetsPath)\Microsoft.Cpp.Default.props" />
  <PropertyGroup Condition="'$(Configuration)|$(Platform)'=='Debug|x64'" Label="Configuration">
    <ConfigurationType>Application</ConfigurationType>
    <UseDebugLibraries>true</UseDebugLibraries>
    <PlatformToolset>v141</PlatformToolset>
    <CharacterSet>MultiByte</CharacterSet>
  </PropertyGroup>
  <PropertyGroup Condition="'$(Configuration)|$(Platform)'=='nolua|x64'" Label="Configuration">
    <ConfigurationType>Application</ConfigurationType>
    <UseDebugLibraries>true</UseDebugLibraries>
    <PlatformToolset>v141</PlatformToolset>
    <CharacterSet>MultiByte</CharacterSet>
  </PropertyGroup>
  <PropertyGroup Condition="'$(Configuration)|$(Platform)'=='Release|x64'" Label="Configuration">
    <ConfigurationType>Application</ConfigurationType>
    <UseDebugLibraries>false</UseDebugLibraries>
    <PlatformToolset>v141</PlatformToolset>
    <WholeProgramOptimization>false</WholeProgramOptimization>
    <CharacterSet>MultiByte</CharacterSet>
  </PropertyGroup>
  <PropertyGroup Condition="'$(Configuration)|$(Platform)'=='Debug|Win32'" Label="Configuration">
    <ConfigurationType>Application</ConfigurationType>
    <UseDebugLibraries>true</UseDebugLibraries>
    <PlatformToolset>v141</PlatformToolset>
    <CharacterSet>MultiByte</CharacterSet>
  </PropertyGroup>
  <PropertyGroup Condition="'$(Configuration)|$(Platform)'=='nolua|Win32'" Label="Configuration">
    <ConfigurationType>Application</ConfigurationType>
    <UseDebugLibraries>true</UseDebugLibraries>
    <PlatformToolset>v141</PlatformToolset>
    <CharacterSet>MultiByte</CharacterSet>
  </PropertyGroup>
  <PropertyGroup Condition="'$(Configuration)|$(Platform)'=='Release|Win32'" Label="Configuration">
    <ConfigurationType>Application</ConfigurationType>
    <UseDebugLibraries>false</UseDebugLibraries>
    <PlatformToolset>v141</PlatformToolset>
    <WholeProgramOptimization>false</WholeProgramOptimization>
    <CharacterSet>MultiByte</CharacterSet>
  </PropertyGroup>
  <Import Project="$(VCTargetsPath)\Microsoft.Cpp.props" />
  <ImportGroup Label="ExtensionSettings">
  </ImportGroup>
  <ImportGroup Label="Shared">
  </ImportGroup>
  <ImportGroup Label="PropertySheets" Condition="'$(Configuration)|$(Platform)'=='Debug|x64'">
    <Import Project="$(UserRootDir)\Microsoft.Cpp.$(Platform).user.props" Condition="exists('$(UserRootDir)\Microsoft.Cpp.$(Platform).user.props')" Label="LocalAppDataPlatform" />
  </ImportGroup>
  <ImportGroup Condition="'$(Configuration)|$(Platform)'=='nolua|x64'" Label="PropertySheets">
    <Import Project="$(UserRootDir)\Microsoft.Cpp.$(Platform).user.props" Condition="exists('$(UserRootDir)\Microsoft.Cpp.$(Platform).user.props')" Label="LocalAppDataPlatform" />
  </ImportGroup>
  <ImportGroup Label="PropertySheets" Condition="'$(Configuration)|$(Platform)'=='Release|x64'">
    <Import Project="$(UserRootDir)\Microsoft.Cpp.$(Platform).user.props" Condition="exists('$(UserRootDir)\Microsoft.Cpp.$(Platform).user.props')" Label="LocalAppDataPlatform" />
  </ImportGroup>
  <ImportGroup Label="PropertySheets" Condition="'$(Configuration)|$(Platform)'=='Debug|Win32'">
    <Import Project="$(UserRootDir)\Microsoft.Cpp.$(Platform).user.props" Condition="exists('$(UserRootDir)\Microsoft.Cpp.$(Platform).user.props')" Label="LocalAppDataPlatform" />
  </ImportGroup>
  <ImportGroup Condition="'$(Configuration)|$(Platform)'=='nolua|Win32'" Label="PropertySheets">
    <Import Project="$(UserRootDir)\Microsoft.Cpp.$(Platform).user.props" Condition="exists('$(UserRootDir)\Microsoft.Cpp.$(Platform).user.props')" Label="LocalAppDataPlatform" />
  </ImportGroup>
  <ImportGroup Label="PropertySheets" Condition="'$(Configuration)|$(Platform)'=='Release|Win32'">
    <Import Project="$(UserRootDir)\Microsoft.Cpp.$(Platform).user.props" Condition="exists('$(UserRootDir)\Microsoft.Cpp.$(Platform).user.props')" Label="LocalAppDataPlatform" />
  </ImportGroup>
  <PropertyGroup Label="UserMacros" />
  <PropertyGroup Condition="'$(Configuration)|$(Platform)'=='Debug|x64'">
    <LinkIncremental>true</LinkIncremental>
    <OutDir>$(SolutionDir)\..\</OutDir>
    <TargetName>Cataclysm-</TargetName>
    <IntDir>vcpkg\$(Platform)\$(Configuration)\</IntDir>
  </PropertyGroup>
  <PropertyGroup Condition="'$(Configuration)|$(Platform)'=='nolua|x64'">
    <LinkIncremental>true</LinkIncremental>
    <OutDir>$(SolutionDir)\..\</OutDir>
    <TargetName>Cataclysm-</TargetName>
    <IntDir>vcpkg\$(Platform)\$(Configuration)\</IntDir>
  </PropertyGroup>
  <PropertyGroup Condition="'$(Configuration)|$(Platform)'=='Release|x64'">
    <LinkIncremental>false</LinkIncremental>
    <OutDir>$(SolutionDir)\..\</OutDir>
    <TargetName>Cataclysm</TargetName>
    <IntDir>vcpkg\$(Platform)\$(Configuration)\</IntDir>
  </PropertyGroup>
  <PropertyGroup Condition="'$(Configuration)|$(Platform)'=='Debug|Win32'">
    <LinkIncremental>true</LinkIncremental>
    <OutDir>$(SolutionDir)\..\</OutDir>
    <TargetName>Cataclysm-</TargetName>
    <IntDir>vcpkg\$(Platform)\$(Configuration)\</IntDir>
  </PropertyGroup>
  <PropertyGroup Condition="'$(Configuration)|$(Platform)'=='nolua|Win32'">
    <LinkIncremental>true</LinkIncremental>
    <OutDir>$(SolutionDir)\..\</OutDir>
    <TargetName>Cataclysm-</TargetName>
    <IntDir>vcpkg\$(Platform)\$(Configuration)\</IntDir>
  </PropertyGroup>
  <PropertyGroup Condition="'$(Configuration)|$(Platform)'=='Release|Win32'">
    <LinkIncremental>false</LinkIncremental>
    <OutDir>$(SolutionDir)\..\</OutDir>
    <TargetName>Cataclysm</TargetName>
    <IntDir>vcpkg\$(Platform)\$(Configuration)\</IntDir>
  </PropertyGroup>
  <ItemDefinitionGroup Condition="'$(Configuration)|$(Platform)'=='Debug|x64'">
    <ClCompile>
      <PrecompiledHeader>Use</PrecompiledHeader>
      <WarningLevel>Level1</WarningLevel>
      <Optimization>Disabled</Optimization>
      <SDLCheck>true</SDLCheck>
<<<<<<< HEAD
      <PreprocessorDefinitions>GSI;_SCL_SECURE_NO_WARNINGS;_CRT_SECURE_NO_WARNINGS;WIN32_LEAN_AND_MEAN;_DEBUG;_WINDOWS;SDL_SOUND;TILES;LOCALIZE;USE_VCPKG;USE_WINMAIN;%(PreprocessorDefinitions)</PreprocessorDefinitions>
      <ConformanceMode>false</ConformanceMode>
      <CompileAsManaged>false</CompileAsManaged>
      <MultiProcessorCompilation>false</MultiProcessorCompilation>
      <AdditionalOptions>/bigobj /utf-8 %(AdditionalOptions)</AdditionalOptions>
      <ForcedIncludeFiles>stdafx.h</ForcedIncludeFiles>
      <DisableSpecificWarnings>4819;4146</DisableSpecificWarnings>
      <DebugInformationFormat>EditAndContinue</DebugInformationFormat>
      <FunctionLevelLinking>true</FunctionLevelLinking>
      <MinimalRebuild>true</MinimalRebuild>
    </ClCompile>
    <Link>
      <SubSystem>Windows</SubSystem>
      <GenerateDebugInformation>true</GenerateDebugInformation>
      <AdditionalOptions>/LTCG:OFF %(AdditionalOptions)</AdditionalOptions>
      <LinkTimeCodeGeneration>Default</LinkTimeCodeGeneration>
    </Link>
    <ProjectReference>
      <LinkLibraryDependencies>true</LinkLibraryDependencies>
    </ProjectReference>
  </ItemDefinitionGroup>
  <ItemDefinitionGroup Condition="'$(Configuration)|$(Platform)'=='nolua|x64'">
    <ClCompile>
      <PrecompiledHeader>Use</PrecompiledHeader>
      <WarningLevel>Level1</WarningLevel>
      <Optimization>Disabled</Optimization>
      <SDLCheck>true</SDLCheck>
=======
>>>>>>> ce983ffc
      <PreprocessorDefinitions>_SCL_SECURE_NO_WARNINGS;_CRT_SECURE_NO_WARNINGS;WIN32_LEAN_AND_MEAN;_DEBUG;_WINDOWS;SDL_SOUND;TILES;LOCALIZE;USE_VCPKG;USE_WINMAIN;%(PreprocessorDefinitions)</PreprocessorDefinitions>
      <ConformanceMode>false</ConformanceMode>
      <CompileAsManaged>false</CompileAsManaged>
      <MultiProcessorCompilation>false</MultiProcessorCompilation>
      <AdditionalOptions>/bigobj /utf-8 %(AdditionalOptions)</AdditionalOptions>
      <ForcedIncludeFiles>stdafx.h</ForcedIncludeFiles>
      <DisableSpecificWarnings>4819;4146</DisableSpecificWarnings>
      <DebugInformationFormat>ProgramDatabase</DebugInformationFormat>
      <MinimalRebuild>true</MinimalRebuild>
      <FunctionLevelLinking>true</FunctionLevelLinking>
    </ClCompile>
    <Link>
      <SubSystem>Windows</SubSystem>
      <GenerateDebugInformation>true</GenerateDebugInformation>
      <AdditionalOptions>/LTCG:OFF %(AdditionalOptions)</AdditionalOptions>
      <LinkTimeCodeGeneration>Default</LinkTimeCodeGeneration>
    </Link>
    <ProjectReference>
      <LinkLibraryDependencies>true</LinkLibraryDependencies>
    </ProjectReference>
  </ItemDefinitionGroup>
  <ItemDefinitionGroup Condition="'$(Configuration)|$(Platform)'=='Release|x64'">
    <ClCompile>
      <WarningLevel>Level1</WarningLevel>
      <PrecompiledHeader>Use</PrecompiledHeader>
      <Optimization>Disabled</Optimization>
      <FunctionLevelLinking>true</FunctionLevelLinking>
      <IntrinsicFunctions>true</IntrinsicFunctions>
<<<<<<< HEAD
      <PreprocessorDefinitions>_SCL_SECURE_NO_WARNINGS;_CRT_SECURE_NO_WARNINGS;WIN32_LEAN_AND_MEAN;NDEBUG;_WINDOWS;SDL_SOUND;TILES;GSI;LOCALIZE;USE_VCPKG;USE_WINMAIN;%(PreprocessorDefinitions)</PreprocessorDefinitions>
=======
      <PreprocessorDefinitions>_SCL_SECURE_NO_WARNINGS;_CRT_SECURE_NO_WARNINGS;WIN32_LEAN_AND_MEAN;NDEBUG;_WINDOWS;SDL_SOUND;TILES;LOCALIZE;USE_VCPKG;USE_WINMAIN;%(PreprocessorDefinitions)</PreprocessorDefinitions>
>>>>>>> ce983ffc
      <SDLCheck>true</SDLCheck>
      <CompileAsManaged>false</CompileAsManaged>
      <MultiProcessorCompilation>true</MultiProcessorCompilation>
      <DisableSpecificWarnings>4819;4146</DisableSpecificWarnings>
      <ForcedIncludeFiles>stdafx.h</ForcedIncludeFiles>
      <AdditionalOptions>/bigobj /utf-8 %(AdditionalOptions)</AdditionalOptions>
      <MinimalRebuild>false</MinimalRebuild>
      <DebugInformationFormat>ProgramDatabase</DebugInformationFormat>
    </ClCompile>
    <Link>
      <SubSystem>Windows</SubSystem>
      <EnableCOMDATFolding>true</EnableCOMDATFolding>
      <OptimizeReferences>true</OptimizeReferences>
      <GenerateDebugInformation>DebugFastLink</GenerateDebugInformation>
      <LinkTimeCodeGeneration>Default</LinkTimeCodeGeneration>
      <AdditionalOptions>/LTCG:OFF %(AdditionalOptions)</AdditionalOptions>
    </Link>
    <PreBuildEvent>
      <Command>prebuild.cmd</Command>
    </PreBuildEvent>
  </ItemDefinitionGroup>
  <ItemDefinitionGroup Condition="'$(Configuration)|$(Platform)'=='Debug|Win32'">
    <ClCompile>
      <PrecompiledHeader>Use</PrecompiledHeader>
      <WarningLevel>Level1</WarningLevel>
      <Optimization>Disabled</Optimization>
      <SDLCheck>true</SDLCheck>
      <PreprocessorDefinitions>_SCL_SECURE_NO_WARNINGS;_CRT_SECURE_NO_WARNINGS;WIN32_LEAN_AND_MEAN;_DEBUG;_WINDOWS;SDL_SOUND;TILES;LOCALIZE;USE_VCPKG;USE_WINMAIN;%(PreprocessorDefinitions)</PreprocessorDefinitions>
      <ConformanceMode>false</ConformanceMode>
      <CompileAsManaged>false</CompileAsManaged>
      <MultiProcessorCompilation>false</MultiProcessorCompilation>
      <AdditionalOptions>/bigobj /utf-8 %(AdditionalOptions)</AdditionalOptions>
      <ForcedIncludeFiles>stdafx.h</ForcedIncludeFiles>
      <DisableSpecificWarnings>4819;4146</DisableSpecificWarnings>
      <DebugInformationFormat>ProgramDatabase</DebugInformationFormat>
      <MinimalRebuild>true</MinimalRebuild>
      <FunctionLevelLinking>true</FunctionLevelLinking>
    </ClCompile>
    <Link>
      <SubSystem>Windows</SubSystem>
      <GenerateDebugInformation>true</GenerateDebugInformation>
      <AdditionalOptions>/LTCG:OFF %(AdditionalOptions)</AdditionalOptions>
      <LinkTimeCodeGeneration>Default</LinkTimeCodeGeneration>
    </Link>
    <ProjectReference>
      <LinkLibraryDependencies>true</LinkLibraryDependencies>
    </ProjectReference>
  </ItemDefinitionGroup>
  <ItemDefinitionGroup Condition="'$(Configuration)|$(Platform)'=='nolua|Win32'">
    <ClCompile>
      <PrecompiledHeader>Use</PrecompiledHeader>
      <WarningLevel>Level1</WarningLevel>
      <Optimization>Disabled</Optimization>
      <SDLCheck>true</SDLCheck>
      <PreprocessorDefinitions>_SCL_SECURE_NO_WARNINGS;_CRT_SECURE_NO_WARNINGS;WIN32_LEAN_AND_MEAN;_DEBUG;_WINDOWS;SDL_SOUND;TILES;LUA;LOCALIZE;USE_VCPKG;USE_WINMAIN;%(PreprocessorDefinitions)</PreprocessorDefinitions>
      <ConformanceMode>false</ConformanceMode>
      <CompileAsManaged>false</CompileAsManaged>
      <MultiProcessorCompilation>false</MultiProcessorCompilation>
      <AdditionalOptions>/bigobj /utf-8 %(AdditionalOptions)</AdditionalOptions>
      <ForcedIncludeFiles>stdafx.h</ForcedIncludeFiles>
      <DisableSpecificWarnings>4819;4146</DisableSpecificWarnings>
      <DebugInformationFormat>ProgramDatabase</DebugInformationFormat>
      <MinimalRebuild>true</MinimalRebuild>
      <FunctionLevelLinking>true</FunctionLevelLinking>
    </ClCompile>
    <Link>
      <SubSystem>Windows</SubSystem>
      <GenerateDebugInformation>true</GenerateDebugInformation>
      <AdditionalOptions>/LTCG:OFF %(AdditionalOptions)</AdditionalOptions>
      <LinkTimeCodeGeneration>Default</LinkTimeCodeGeneration>
    </Link>
    <ProjectReference>
      <LinkLibraryDependencies>true</LinkLibraryDependencies>
    </ProjectReference>
  </ItemDefinitionGroup>
  <ItemDefinitionGroup Condition="'$(Configuration)|$(Platform)'=='Release|Win32'">
    <ClCompile>
      <WarningLevel>Level1</WarningLevel>
      <PrecompiledHeader>Use</PrecompiledHeader>
      <Optimization>MaxSpeed</Optimization>
      <FunctionLevelLinking>true</FunctionLevelLinking>
      <IntrinsicFunctions>true</IntrinsicFunctions>
      <PreprocessorDefinitions>_SCL_SECURE_NO_WARNINGS;_CRT_SECURE_NO_WARNINGS;WIN32_LEAN_AND_MEAN;NDEBUG;_WINDOWS;SDL_SOUND;TILES;LOCALIZE;USE_VCPKG;USE_WINMAIN;%(PreprocessorDefinitions)</PreprocessorDefinitions>
      <SDLCheck>true</SDLCheck>
      <CompileAsManaged>false</CompileAsManaged>
      <MultiProcessorCompilation>false</MultiProcessorCompilation>
      <DisableSpecificWarnings>4819;4146</DisableSpecificWarnings>
      <ForcedIncludeFiles>stdafx.h</ForcedIncludeFiles>
      <AdditionalOptions>/bigobj /utf-8 %(AdditionalOptions)</AdditionalOptions>
      <MinimalRebuild>true</MinimalRebuild>
      <DebugInformationFormat>ProgramDatabase</DebugInformationFormat>
    </ClCompile>
    <Link>
      <SubSystem>Windows</SubSystem>
      <EnableCOMDATFolding>true</EnableCOMDATFolding>
      <OptimizeReferences>true</OptimizeReferences>
      <GenerateDebugInformation>DebugFastLink</GenerateDebugInformation>
      <LinkTimeCodeGeneration>Default</LinkTimeCodeGeneration>
      <AdditionalOptions>/LTCG:OFF %(AdditionalOptions)</AdditionalOptions>
    </Link>
    <PreBuildEvent>
      <Command>prebuild.cmd</Command>
    </PreBuildEvent>
  </ItemDefinitionGroup>
  <ItemGroup>
    <ClInclude Include="..\src\*.h" />
    <ClInclude Include="stdafx.h" />
  </ItemGroup>
  <ItemGroup>
    <ClCompile Include="..\src\*.cpp" />
    <ClCompile Include="stdafx.cpp">
      <PrecompiledHeader Condition="'$(Configuration)|$(Platform)'=='Debug|x64'">Create</PrecompiledHeader>
      <PrecompiledHeader Condition="'$(Configuration)|$(Platform)'=='nolua|x64'">Create</PrecompiledHeader>
      <PrecompiledHeader Condition="'$(Configuration)|$(Platform)'=='Release|x64'">Create</PrecompiledHeader>
      <PrecompiledHeader Condition="'$(Configuration)|$(Platform)'=='Debug|Win32'">Create</PrecompiledHeader>
      <PrecompiledHeader Condition="'$(Configuration)|$(Platform)'=='nolua|Win32'">Create</PrecompiledHeader>
      <PrecompiledHeader Condition="'$(Configuration)|$(Platform)'=='Release|Win32'">Create</PrecompiledHeader>
    </ClCompile>
  </ItemGroup>
  <Import Project="$(VCTargetsPath)\Microsoft.Cpp.targets" />
  <ImportGroup Label="ExtensionTargets">
  </ImportGroup>
</Project><|MERGE_RESOLUTION|>--- conflicted
+++ resolved
@@ -1,328 +1,227 @@
-﻿<?xml version="1.0" encoding="utf-8"?>
-<Project DefaultTargets="Build" ToolsVersion="15.0" xmlns="http://schemas.microsoft.com/developer/msbuild/2003">
-  <ItemGroup Label="ProjectConfigurations">
-    <ProjectConfiguration Include="Debug|x64">
-      <Configuration>Debug</Configuration>
-      <Platform>x64</Platform>
-    </ProjectConfiguration>
-    <ProjectConfiguration Include="nolua|Win32">
-      <Configuration>nolua</Configuration>
-      <Platform>Win32</Platform>
-    </ProjectConfiguration>
-    <ProjectConfiguration Include="nolua|x64">
-      <Configuration>nolua</Configuration>
-      <Platform>x64</Platform>
-    </ProjectConfiguration>
-    <ProjectConfiguration Include="Release|x64">
-      <Configuration>Release</Configuration>
-      <Platform>x64</Platform>
-    </ProjectConfiguration>
-    <ProjectConfiguration Include="Debug|Win32">
-      <Configuration>Debug</Configuration>
-      <Platform>Win32</Platform>
-    </ProjectConfiguration>
-    <ProjectConfiguration Include="Release|Win32">
-      <Configuration>Release</Configuration>
-      <Platform>Win32</Platform>
-    </ProjectConfiguration>
-  </ItemGroup>
-  <PropertyGroup Label="Globals">
-    <VCProjectVersion>15.0</VCProjectVersion>
-    <ProjectGuid>{2586F32C-9F3B-4410-88D1-4543C38511D7}</ProjectGuid>
-    <Keyword>Win32Proj</Keyword>
-    <RootNamespace>Cataclysm</RootNamespace>
-    <WindowsTargetPlatformVersion>10.0.17134.0</WindowsTargetPlatformVersion>
-    <VcpkgTriplet Condition="'$(Platform)'=='Win32'">x86-windows</VcpkgTriplet>
-    <VcpkgTriplet Condition="'$(Platform)'=='x64'">x64-windows</VcpkgTriplet>
-  </PropertyGroup>
-  <Import Project="$(VCTargetsPath)\Microsoft.Cpp.Default.props" />
-  <PropertyGroup Condition="'$(Configuration)|$(Platform)'=='Debug|x64'" Label="Configuration">
-    <ConfigurationType>Application</ConfigurationType>
-    <UseDebugLibraries>true</UseDebugLibraries>
-    <PlatformToolset>v141</PlatformToolset>
-    <CharacterSet>MultiByte</CharacterSet>
-  </PropertyGroup>
-  <PropertyGroup Condition="'$(Configuration)|$(Platform)'=='nolua|x64'" Label="Configuration">
-    <ConfigurationType>Application</ConfigurationType>
-    <UseDebugLibraries>true</UseDebugLibraries>
-    <PlatformToolset>v141</PlatformToolset>
-    <CharacterSet>MultiByte</CharacterSet>
-  </PropertyGroup>
-  <PropertyGroup Condition="'$(Configuration)|$(Platform)'=='Release|x64'" Label="Configuration">
-    <ConfigurationType>Application</ConfigurationType>
-    <UseDebugLibraries>false</UseDebugLibraries>
-    <PlatformToolset>v141</PlatformToolset>
-    <WholeProgramOptimization>false</WholeProgramOptimization>
-    <CharacterSet>MultiByte</CharacterSet>
-  </PropertyGroup>
-  <PropertyGroup Condition="'$(Configuration)|$(Platform)'=='Debug|Win32'" Label="Configuration">
-    <ConfigurationType>Application</ConfigurationType>
-    <UseDebugLibraries>true</UseDebugLibraries>
-    <PlatformToolset>v141</PlatformToolset>
-    <CharacterSet>MultiByte</CharacterSet>
-  </PropertyGroup>
-  <PropertyGroup Condition="'$(Configuration)|$(Platform)'=='nolua|Win32'" Label="Configuration">
-    <ConfigurationType>Application</ConfigurationType>
-    <UseDebugLibraries>true</UseDebugLibraries>
-    <PlatformToolset>v141</PlatformToolset>
-    <CharacterSet>MultiByte</CharacterSet>
-  </PropertyGroup>
-  <PropertyGroup Condition="'$(Configuration)|$(Platform)'=='Release|Win32'" Label="Configuration">
-    <ConfigurationType>Application</ConfigurationType>
-    <UseDebugLibraries>false</UseDebugLibraries>
-    <PlatformToolset>v141</PlatformToolset>
-    <WholeProgramOptimization>false</WholeProgramOptimization>
-    <CharacterSet>MultiByte</CharacterSet>
-  </PropertyGroup>
-  <Import Project="$(VCTargetsPath)\Microsoft.Cpp.props" />
-  <ImportGroup Label="ExtensionSettings">
-  </ImportGroup>
-  <ImportGroup Label="Shared">
-  </ImportGroup>
-  <ImportGroup Label="PropertySheets" Condition="'$(Configuration)|$(Platform)'=='Debug|x64'">
-    <Import Project="$(UserRootDir)\Microsoft.Cpp.$(Platform).user.props" Condition="exists('$(UserRootDir)\Microsoft.Cpp.$(Platform).user.props')" Label="LocalAppDataPlatform" />
-  </ImportGroup>
-  <ImportGroup Condition="'$(Configuration)|$(Platform)'=='nolua|x64'" Label="PropertySheets">
-    <Import Project="$(UserRootDir)\Microsoft.Cpp.$(Platform).user.props" Condition="exists('$(UserRootDir)\Microsoft.Cpp.$(Platform).user.props')" Label="LocalAppDataPlatform" />
-  </ImportGroup>
-  <ImportGroup Label="PropertySheets" Condition="'$(Configuration)|$(Platform)'=='Release|x64'">
-    <Import Project="$(UserRootDir)\Microsoft.Cpp.$(Platform).user.props" Condition="exists('$(UserRootDir)\Microsoft.Cpp.$(Platform).user.props')" Label="LocalAppDataPlatform" />
-  </ImportGroup>
-  <ImportGroup Label="PropertySheets" Condition="'$(Configuration)|$(Platform)'=='Debug|Win32'">
-    <Import Project="$(UserRootDir)\Microsoft.Cpp.$(Platform).user.props" Condition="exists('$(UserRootDir)\Microsoft.Cpp.$(Platform).user.props')" Label="LocalAppDataPlatform" />
-  </ImportGroup>
-  <ImportGroup Condition="'$(Configuration)|$(Platform)'=='nolua|Win32'" Label="PropertySheets">
-    <Import Project="$(UserRootDir)\Microsoft.Cpp.$(Platform).user.props" Condition="exists('$(UserRootDir)\Microsoft.Cpp.$(Platform).user.props')" Label="LocalAppDataPlatform" />
-  </ImportGroup>
-  <ImportGroup Label="PropertySheets" Condition="'$(Configuration)|$(Platform)'=='Release|Win32'">
-    <Import Project="$(UserRootDir)\Microsoft.Cpp.$(Platform).user.props" Condition="exists('$(UserRootDir)\Microsoft.Cpp.$(Platform).user.props')" Label="LocalAppDataPlatform" />
-  </ImportGroup>
-  <PropertyGroup Label="UserMacros" />
-  <PropertyGroup Condition="'$(Configuration)|$(Platform)'=='Debug|x64'">
-    <LinkIncremental>true</LinkIncremental>
-    <OutDir>$(SolutionDir)\..\</OutDir>
-    <TargetName>Cataclysm-</TargetName>
-    <IntDir>vcpkg\$(Platform)\$(Configuration)\</IntDir>
-  </PropertyGroup>
-  <PropertyGroup Condition="'$(Configuration)|$(Platform)'=='nolua|x64'">
-    <LinkIncremental>true</LinkIncremental>
-    <OutDir>$(SolutionDir)\..\</OutDir>
-    <TargetName>Cataclysm-</TargetName>
-    <IntDir>vcpkg\$(Platform)\$(Configuration)\</IntDir>
-  </PropertyGroup>
-  <PropertyGroup Condition="'$(Configuration)|$(Platform)'=='Release|x64'">
-    <LinkIncremental>false</LinkIncremental>
-    <OutDir>$(SolutionDir)\..\</OutDir>
-    <TargetName>Cataclysm</TargetName>
-    <IntDir>vcpkg\$(Platform)\$(Configuration)\</IntDir>
-  </PropertyGroup>
-  <PropertyGroup Condition="'$(Configuration)|$(Platform)'=='Debug|Win32'">
-    <LinkIncremental>true</LinkIncremental>
-    <OutDir>$(SolutionDir)\..\</OutDir>
-    <TargetName>Cataclysm-</TargetName>
-    <IntDir>vcpkg\$(Platform)\$(Configuration)\</IntDir>
-  </PropertyGroup>
-  <PropertyGroup Condition="'$(Configuration)|$(Platform)'=='nolua|Win32'">
-    <LinkIncremental>true</LinkIncremental>
-    <OutDir>$(SolutionDir)\..\</OutDir>
-    <TargetName>Cataclysm-</TargetName>
-    <IntDir>vcpkg\$(Platform)\$(Configuration)\</IntDir>
-  </PropertyGroup>
-  <PropertyGroup Condition="'$(Configuration)|$(Platform)'=='Release|Win32'">
-    <LinkIncremental>false</LinkIncremental>
-    <OutDir>$(SolutionDir)\..\</OutDir>
-    <TargetName>Cataclysm</TargetName>
-    <IntDir>vcpkg\$(Platform)\$(Configuration)\</IntDir>
-  </PropertyGroup>
-  <ItemDefinitionGroup Condition="'$(Configuration)|$(Platform)'=='Debug|x64'">
-    <ClCompile>
-      <PrecompiledHeader>Use</PrecompiledHeader>
-      <WarningLevel>Level1</WarningLevel>
-      <Optimization>Disabled</Optimization>
-      <SDLCheck>true</SDLCheck>
-<<<<<<< HEAD
-      <PreprocessorDefinitions>GSI;_SCL_SECURE_NO_WARNINGS;_CRT_SECURE_NO_WARNINGS;WIN32_LEAN_AND_MEAN;_DEBUG;_WINDOWS;SDL_SOUND;TILES;LOCALIZE;USE_VCPKG;USE_WINMAIN;%(PreprocessorDefinitions)</PreprocessorDefinitions>
-      <ConformanceMode>false</ConformanceMode>
-      <CompileAsManaged>false</CompileAsManaged>
-      <MultiProcessorCompilation>false</MultiProcessorCompilation>
-      <AdditionalOptions>/bigobj /utf-8 %(AdditionalOptions)</AdditionalOptions>
-      <ForcedIncludeFiles>stdafx.h</ForcedIncludeFiles>
-      <DisableSpecificWarnings>4819;4146</DisableSpecificWarnings>
-      <DebugInformationFormat>EditAndContinue</DebugInformationFormat>
-      <FunctionLevelLinking>true</FunctionLevelLinking>
-      <MinimalRebuild>true</MinimalRebuild>
-    </ClCompile>
-    <Link>
-      <SubSystem>Windows</SubSystem>
-      <GenerateDebugInformation>true</GenerateDebugInformation>
-      <AdditionalOptions>/LTCG:OFF %(AdditionalOptions)</AdditionalOptions>
-      <LinkTimeCodeGeneration>Default</LinkTimeCodeGeneration>
-    </Link>
-    <ProjectReference>
-      <LinkLibraryDependencies>true</LinkLibraryDependencies>
-    </ProjectReference>
-  </ItemDefinitionGroup>
-  <ItemDefinitionGroup Condition="'$(Configuration)|$(Platform)'=='nolua|x64'">
-    <ClCompile>
-      <PrecompiledHeader>Use</PrecompiledHeader>
-      <WarningLevel>Level1</WarningLevel>
-      <Optimization>Disabled</Optimization>
-      <SDLCheck>true</SDLCheck>
-=======
->>>>>>> ce983ffc
-      <PreprocessorDefinitions>_SCL_SECURE_NO_WARNINGS;_CRT_SECURE_NO_WARNINGS;WIN32_LEAN_AND_MEAN;_DEBUG;_WINDOWS;SDL_SOUND;TILES;LOCALIZE;USE_VCPKG;USE_WINMAIN;%(PreprocessorDefinitions)</PreprocessorDefinitions>
-      <ConformanceMode>false</ConformanceMode>
-      <CompileAsManaged>false</CompileAsManaged>
-      <MultiProcessorCompilation>false</MultiProcessorCompilation>
-      <AdditionalOptions>/bigobj /utf-8 %(AdditionalOptions)</AdditionalOptions>
-      <ForcedIncludeFiles>stdafx.h</ForcedIncludeFiles>
-      <DisableSpecificWarnings>4819;4146</DisableSpecificWarnings>
-      <DebugInformationFormat>ProgramDatabase</DebugInformationFormat>
-      <MinimalRebuild>true</MinimalRebuild>
-      <FunctionLevelLinking>true</FunctionLevelLinking>
-    </ClCompile>
-    <Link>
-      <SubSystem>Windows</SubSystem>
-      <GenerateDebugInformation>true</GenerateDebugInformation>
-      <AdditionalOptions>/LTCG:OFF %(AdditionalOptions)</AdditionalOptions>
-      <LinkTimeCodeGeneration>Default</LinkTimeCodeGeneration>
-    </Link>
-    <ProjectReference>
-      <LinkLibraryDependencies>true</LinkLibraryDependencies>
-    </ProjectReference>
-  </ItemDefinitionGroup>
-  <ItemDefinitionGroup Condition="'$(Configuration)|$(Platform)'=='Release|x64'">
-    <ClCompile>
-      <WarningLevel>Level1</WarningLevel>
-      <PrecompiledHeader>Use</PrecompiledHeader>
-      <Optimization>Disabled</Optimization>
-      <FunctionLevelLinking>true</FunctionLevelLinking>
-      <IntrinsicFunctions>true</IntrinsicFunctions>
-<<<<<<< HEAD
-      <PreprocessorDefinitions>_SCL_SECURE_NO_WARNINGS;_CRT_SECURE_NO_WARNINGS;WIN32_LEAN_AND_MEAN;NDEBUG;_WINDOWS;SDL_SOUND;TILES;GSI;LOCALIZE;USE_VCPKG;USE_WINMAIN;%(PreprocessorDefinitions)</PreprocessorDefinitions>
-=======
-      <PreprocessorDefinitions>_SCL_SECURE_NO_WARNINGS;_CRT_SECURE_NO_WARNINGS;WIN32_LEAN_AND_MEAN;NDEBUG;_WINDOWS;SDL_SOUND;TILES;LOCALIZE;USE_VCPKG;USE_WINMAIN;%(PreprocessorDefinitions)</PreprocessorDefinitions>
->>>>>>> ce983ffc
-      <SDLCheck>true</SDLCheck>
-      <CompileAsManaged>false</CompileAsManaged>
-      <MultiProcessorCompilation>true</MultiProcessorCompilation>
-      <DisableSpecificWarnings>4819;4146</DisableSpecificWarnings>
-      <ForcedIncludeFiles>stdafx.h</ForcedIncludeFiles>
-      <AdditionalOptions>/bigobj /utf-8 %(AdditionalOptions)</AdditionalOptions>
-      <MinimalRebuild>false</MinimalRebuild>
-      <DebugInformationFormat>ProgramDatabase</DebugInformationFormat>
-    </ClCompile>
-    <Link>
-      <SubSystem>Windows</SubSystem>
-      <EnableCOMDATFolding>true</EnableCOMDATFolding>
-      <OptimizeReferences>true</OptimizeReferences>
-      <GenerateDebugInformation>DebugFastLink</GenerateDebugInformation>
-      <LinkTimeCodeGeneration>Default</LinkTimeCodeGeneration>
-      <AdditionalOptions>/LTCG:OFF %(AdditionalOptions)</AdditionalOptions>
-    </Link>
-    <PreBuildEvent>
-      <Command>prebuild.cmd</Command>
-    </PreBuildEvent>
-  </ItemDefinitionGroup>
-  <ItemDefinitionGroup Condition="'$(Configuration)|$(Platform)'=='Debug|Win32'">
-    <ClCompile>
-      <PrecompiledHeader>Use</PrecompiledHeader>
-      <WarningLevel>Level1</WarningLevel>
-      <Optimization>Disabled</Optimization>
-      <SDLCheck>true</SDLCheck>
-      <PreprocessorDefinitions>_SCL_SECURE_NO_WARNINGS;_CRT_SECURE_NO_WARNINGS;WIN32_LEAN_AND_MEAN;_DEBUG;_WINDOWS;SDL_SOUND;TILES;LOCALIZE;USE_VCPKG;USE_WINMAIN;%(PreprocessorDefinitions)</PreprocessorDefinitions>
-      <ConformanceMode>false</ConformanceMode>
-      <CompileAsManaged>false</CompileAsManaged>
-      <MultiProcessorCompilation>false</MultiProcessorCompilation>
-      <AdditionalOptions>/bigobj /utf-8 %(AdditionalOptions)</AdditionalOptions>
-      <ForcedIncludeFiles>stdafx.h</ForcedIncludeFiles>
-      <DisableSpecificWarnings>4819;4146</DisableSpecificWarnings>
-      <DebugInformationFormat>ProgramDatabase</DebugInformationFormat>
-      <MinimalRebuild>true</MinimalRebuild>
-      <FunctionLevelLinking>true</FunctionLevelLinking>
-    </ClCompile>
-    <Link>
-      <SubSystem>Windows</SubSystem>
-      <GenerateDebugInformation>true</GenerateDebugInformation>
-      <AdditionalOptions>/LTCG:OFF %(AdditionalOptions)</AdditionalOptions>
-      <LinkTimeCodeGeneration>Default</LinkTimeCodeGeneration>
-    </Link>
-    <ProjectReference>
-      <LinkLibraryDependencies>true</LinkLibraryDependencies>
-    </ProjectReference>
-  </ItemDefinitionGroup>
-  <ItemDefinitionGroup Condition="'$(Configuration)|$(Platform)'=='nolua|Win32'">
-    <ClCompile>
-      <PrecompiledHeader>Use</PrecompiledHeader>
-      <WarningLevel>Level1</WarningLevel>
-      <Optimization>Disabled</Optimization>
-      <SDLCheck>true</SDLCheck>
-      <PreprocessorDefinitions>_SCL_SECURE_NO_WARNINGS;_CRT_SECURE_NO_WARNINGS;WIN32_LEAN_AND_MEAN;_DEBUG;_WINDOWS;SDL_SOUND;TILES;LUA;LOCALIZE;USE_VCPKG;USE_WINMAIN;%(PreprocessorDefinitions)</PreprocessorDefinitions>
-      <ConformanceMode>false</ConformanceMode>
-      <CompileAsManaged>false</CompileAsManaged>
-      <MultiProcessorCompilation>false</MultiProcessorCompilation>
-      <AdditionalOptions>/bigobj /utf-8 %(AdditionalOptions)</AdditionalOptions>
-      <ForcedIncludeFiles>stdafx.h</ForcedIncludeFiles>
-      <DisableSpecificWarnings>4819;4146</DisableSpecificWarnings>
-      <DebugInformationFormat>ProgramDatabase</DebugInformationFormat>
-      <MinimalRebuild>true</MinimalRebuild>
-      <FunctionLevelLinking>true</FunctionLevelLinking>
-    </ClCompile>
-    <Link>
-      <SubSystem>Windows</SubSystem>
-      <GenerateDebugInformation>true</GenerateDebugInformation>
-      <AdditionalOptions>/LTCG:OFF %(AdditionalOptions)</AdditionalOptions>
-      <LinkTimeCodeGeneration>Default</LinkTimeCodeGeneration>
-    </Link>
-    <ProjectReference>
-      <LinkLibraryDependencies>true</LinkLibraryDependencies>
-    </ProjectReference>
-  </ItemDefinitionGroup>
-  <ItemDefinitionGroup Condition="'$(Configuration)|$(Platform)'=='Release|Win32'">
-    <ClCompile>
-      <WarningLevel>Level1</WarningLevel>
-      <PrecompiledHeader>Use</PrecompiledHeader>
-      <Optimization>MaxSpeed</Optimization>
-      <FunctionLevelLinking>true</FunctionLevelLinking>
-      <IntrinsicFunctions>true</IntrinsicFunctions>
-      <PreprocessorDefinitions>_SCL_SECURE_NO_WARNINGS;_CRT_SECURE_NO_WARNINGS;WIN32_LEAN_AND_MEAN;NDEBUG;_WINDOWS;SDL_SOUND;TILES;LOCALIZE;USE_VCPKG;USE_WINMAIN;%(PreprocessorDefinitions)</PreprocessorDefinitions>
-      <SDLCheck>true</SDLCheck>
-      <CompileAsManaged>false</CompileAsManaged>
-      <MultiProcessorCompilation>false</MultiProcessorCompilation>
-      <DisableSpecificWarnings>4819;4146</DisableSpecificWarnings>
-      <ForcedIncludeFiles>stdafx.h</ForcedIncludeFiles>
-      <AdditionalOptions>/bigobj /utf-8 %(AdditionalOptions)</AdditionalOptions>
-      <MinimalRebuild>true</MinimalRebuild>
-      <DebugInformationFormat>ProgramDatabase</DebugInformationFormat>
-    </ClCompile>
-    <Link>
-      <SubSystem>Windows</SubSystem>
-      <EnableCOMDATFolding>true</EnableCOMDATFolding>
-      <OptimizeReferences>true</OptimizeReferences>
-      <GenerateDebugInformation>DebugFastLink</GenerateDebugInformation>
-      <LinkTimeCodeGeneration>Default</LinkTimeCodeGeneration>
-      <AdditionalOptions>/LTCG:OFF %(AdditionalOptions)</AdditionalOptions>
-    </Link>
-    <PreBuildEvent>
-      <Command>prebuild.cmd</Command>
-    </PreBuildEvent>
-  </ItemDefinitionGroup>
-  <ItemGroup>
-    <ClInclude Include="..\src\*.h" />
-    <ClInclude Include="stdafx.h" />
-  </ItemGroup>
-  <ItemGroup>
-    <ClCompile Include="..\src\*.cpp" />
-    <ClCompile Include="stdafx.cpp">
-      <PrecompiledHeader Condition="'$(Configuration)|$(Platform)'=='Debug|x64'">Create</PrecompiledHeader>
-      <PrecompiledHeader Condition="'$(Configuration)|$(Platform)'=='nolua|x64'">Create</PrecompiledHeader>
-      <PrecompiledHeader Condition="'$(Configuration)|$(Platform)'=='Release|x64'">Create</PrecompiledHeader>
-      <PrecompiledHeader Condition="'$(Configuration)|$(Platform)'=='Debug|Win32'">Create</PrecompiledHeader>
-      <PrecompiledHeader Condition="'$(Configuration)|$(Platform)'=='nolua|Win32'">Create</PrecompiledHeader>
-      <PrecompiledHeader Condition="'$(Configuration)|$(Platform)'=='Release|Win32'">Create</PrecompiledHeader>
-    </ClCompile>
-  </ItemGroup>
-  <Import Project="$(VCTargetsPath)\Microsoft.Cpp.targets" />
-  <ImportGroup Label="ExtensionTargets">
-  </ImportGroup>
-</Project>+﻿<?xml version="1.0" encoding="utf-8"?>
+<Project DefaultTargets="Build" ToolsVersion="15.0" xmlns="http://schemas.microsoft.com/developer/msbuild/2003">
+  <ItemGroup Label="ProjectConfigurations">
+    <ProjectConfiguration Include="Debug|x64">
+      <Configuration>Debug</Configuration>
+      <Platform>x64</Platform>
+    </ProjectConfiguration>
+    <ProjectConfiguration Include="Release|x64">
+      <Configuration>Release</Configuration>
+      <Platform>x64</Platform>
+    </ProjectConfiguration>
+    <ProjectConfiguration Include="Debug|Win32">
+      <Configuration>Debug</Configuration>
+      <Platform>Win32</Platform>
+    </ProjectConfiguration>
+    <ProjectConfiguration Include="Release|Win32">
+      <Configuration>Release</Configuration>
+      <Platform>Win32</Platform>
+    </ProjectConfiguration>
+  </ItemGroup>
+  <PropertyGroup Label="Globals">
+    <VCProjectVersion>15.0</VCProjectVersion>
+    <ProjectGuid>{2586F32C-9F3B-4410-88D1-4543C38511D7}</ProjectGuid>
+    <Keyword>Win32Proj</Keyword>
+    <RootNamespace>Cataclysm</RootNamespace>
+    <WindowsTargetPlatformVersion>10.0.17134.0</WindowsTargetPlatformVersion>
+    <VcpkgTriplet Condition="'$(Platform)'=='Win32'">x86-windows</VcpkgTriplet>
+    <VcpkgTriplet Condition="'$(Platform)'=='x64'">x64-windows</VcpkgTriplet>
+  </PropertyGroup>
+  <Import Project="$(VCTargetsPath)\Microsoft.Cpp.Default.props" />
+  <PropertyGroup Condition="'$(Configuration)|$(Platform)'=='Debug|x64'" Label="Configuration">
+    <ConfigurationType>Application</ConfigurationType>
+    <UseDebugLibraries>true</UseDebugLibraries>
+    <PlatformToolset>v141</PlatformToolset>
+    <CharacterSet>MultiByte</CharacterSet>
+  </PropertyGroup>
+  <PropertyGroup Condition="'$(Configuration)|$(Platform)'=='Release|x64'" Label="Configuration">
+    <ConfigurationType>Application</ConfigurationType>
+    <UseDebugLibraries>false</UseDebugLibraries>
+    <PlatformToolset>v141</PlatformToolset>
+    <WholeProgramOptimization>false</WholeProgramOptimization>
+    <CharacterSet>MultiByte</CharacterSet>
+  </PropertyGroup>
+  <PropertyGroup Condition="'$(Configuration)|$(Platform)'=='Debug|Win32'" Label="Configuration">
+    <ConfigurationType>Application</ConfigurationType>
+    <UseDebugLibraries>true</UseDebugLibraries>
+    <PlatformToolset>v141</PlatformToolset>
+    <CharacterSet>MultiByte</CharacterSet>
+  </PropertyGroup>
+  <PropertyGroup Condition="'$(Configuration)|$(Platform)'=='Release|Win32'" Label="Configuration">
+    <ConfigurationType>Application</ConfigurationType>
+    <UseDebugLibraries>false</UseDebugLibraries>
+    <PlatformToolset>v141</PlatformToolset>
+    <WholeProgramOptimization>false</WholeProgramOptimization>
+    <CharacterSet>MultiByte</CharacterSet>
+  </PropertyGroup>
+  <Import Project="$(VCTargetsPath)\Microsoft.Cpp.props" />
+  <ImportGroup Label="ExtensionSettings">
+  </ImportGroup>
+  <ImportGroup Label="Shared">
+  </ImportGroup>
+  <ImportGroup Label="PropertySheets" Condition="'$(Configuration)|$(Platform)'=='Debug|x64'">
+    <Import Project="$(UserRootDir)\Microsoft.Cpp.$(Platform).user.props" Condition="exists('$(UserRootDir)\Microsoft.Cpp.$(Platform).user.props')" Label="LocalAppDataPlatform" />
+  </ImportGroup>
+  <ImportGroup Label="PropertySheets" Condition="'$(Configuration)|$(Platform)'=='Release|x64'">
+    <Import Project="$(UserRootDir)\Microsoft.Cpp.$(Platform).user.props" Condition="exists('$(UserRootDir)\Microsoft.Cpp.$(Platform).user.props')" Label="LocalAppDataPlatform" />
+  </ImportGroup>
+  <ImportGroup Label="PropertySheets" Condition="'$(Configuration)|$(Platform)'=='Debug|Win32'">
+    <Import Project="$(UserRootDir)\Microsoft.Cpp.$(Platform).user.props" Condition="exists('$(UserRootDir)\Microsoft.Cpp.$(Platform).user.props')" Label="LocalAppDataPlatform" />
+  </ImportGroup>
+  <ImportGroup Label="PropertySheets" Condition="'$(Configuration)|$(Platform)'=='Release|Win32'">
+    <Import Project="$(UserRootDir)\Microsoft.Cpp.$(Platform).user.props" Condition="exists('$(UserRootDir)\Microsoft.Cpp.$(Platform).user.props')" Label="LocalAppDataPlatform" />
+  </ImportGroup>
+  <PropertyGroup Label="UserMacros" />
+  <PropertyGroup Condition="'$(Configuration)|$(Platform)'=='Debug|x64'">
+    <LinkIncremental>true</LinkIncremental>
+    <OutDir>$(SolutionDir)\..\</OutDir>
+    <TargetName>Cataclysm-</TargetName>
+    <IntDir>vcpkg\$(Platform)\$(Configuration)\</IntDir>
+  </PropertyGroup>
+  <PropertyGroup Condition="'$(Configuration)|$(Platform)'=='Release|x64'">
+    <LinkIncremental>false</LinkIncremental>
+    <OutDir>$(SolutionDir)\..\</OutDir>
+    <TargetName>Cataclysm</TargetName>
+    <IntDir>vcpkg\$(Platform)\$(Configuration)\</IntDir>
+  </PropertyGroup>
+  <PropertyGroup Condition="'$(Configuration)|$(Platform)'=='Debug|Win32'">
+    <LinkIncremental>true</LinkIncremental>
+    <OutDir>$(SolutionDir)\..\</OutDir>
+    <TargetName>Cataclysm-</TargetName>
+    <IntDir>vcpkg\$(Platform)\$(Configuration)\</IntDir>
+  </PropertyGroup>
+  <PropertyGroup Condition="'$(Configuration)|$(Platform)'=='Release|Win32'">
+    <LinkIncremental>false</LinkIncremental>
+    <OutDir>$(SolutionDir)\..\</OutDir>
+    <TargetName>Cataclysm</TargetName>
+    <IntDir>vcpkg\$(Platform)\$(Configuration)\</IntDir>
+  </PropertyGroup>
+  <ItemDefinitionGroup Condition="'$(Configuration)|$(Platform)'=='Debug|x64'">
+    <ClCompile>
+      <PrecompiledHeader>Use</PrecompiledHeader>
+      <WarningLevel>Level1</WarningLevel>
+      <Optimization>Disabled</Optimization>
+      <SDLCheck>true</SDLCheck>
+      <PreprocessorDefinitions>_SCL_SECURE_NO_WARNINGS;_CRT_SECURE_NO_WARNINGS;WIN32_LEAN_AND_MEAN;_DEBUG;_WINDOWS;SDL_SOUND;TILES;LOCALIZE;USE_VCPKG;USE_WINMAIN;%(PreprocessorDefinitions)</PreprocessorDefinitions>
+      <ConformanceMode>false</ConformanceMode>
+      <CompileAsManaged>false</CompileAsManaged>
+      <MultiProcessorCompilation>false</MultiProcessorCompilation>
+      <AdditionalOptions>/bigobj /utf-8 %(AdditionalOptions)</AdditionalOptions>
+      <ForcedIncludeFiles>stdafx.h</ForcedIncludeFiles>
+      <DisableSpecificWarnings>4819;4146</DisableSpecificWarnings>
+      <DebugInformationFormat>ProgramDatabase</DebugInformationFormat>
+      <MinimalRebuild>true</MinimalRebuild>
+      <FunctionLevelLinking>true</FunctionLevelLinking>
+    </ClCompile>
+    <Link>
+      <SubSystem>Windows</SubSystem>
+      <GenerateDebugInformation>true</GenerateDebugInformation>
+      <AdditionalOptions>/LTCG:OFF %(AdditionalOptions)</AdditionalOptions>
+      <LinkTimeCodeGeneration>Default</LinkTimeCodeGeneration>
+    </Link>
+    <ProjectReference>
+      <LinkLibraryDependencies>true</LinkLibraryDependencies>
+    </ProjectReference>
+  </ItemDefinitionGroup>
+  <ItemDefinitionGroup Condition="'$(Configuration)|$(Platform)'=='Release|x64'">
+    <ClCompile>
+      <WarningLevel>Level1</WarningLevel>
+      <PrecompiledHeader>Use</PrecompiledHeader>
+      <Optimization>MaxSpeed</Optimization>
+      <FunctionLevelLinking>true</FunctionLevelLinking>
+      <IntrinsicFunctions>true</IntrinsicFunctions>
+      <PreprocessorDefinitions>_SCL_SECURE_NO_WARNINGS;_CRT_SECURE_NO_WARNINGS;WIN32_LEAN_AND_MEAN;NDEBUG;_WINDOWS;SDL_SOUND;TILES;LOCALIZE;USE_VCPKG;USE_WINMAIN;%(PreprocessorDefinitions)</PreprocessorDefinitions>
+      <SDLCheck>true</SDLCheck>
+      <CompileAsManaged>false</CompileAsManaged>
+      <MultiProcessorCompilation>false</MultiProcessorCompilation>
+      <DisableSpecificWarnings>4819;4146</DisableSpecificWarnings>
+      <ForcedIncludeFiles>stdafx.h</ForcedIncludeFiles>
+      <AdditionalOptions>/bigobj /utf-8 %(AdditionalOptions)</AdditionalOptions>
+      <MinimalRebuild>true</MinimalRebuild>
+      <DebugInformationFormat>ProgramDatabase</DebugInformationFormat>
+    </ClCompile>
+    <Link>
+      <SubSystem>Windows</SubSystem>
+      <EnableCOMDATFolding>true</EnableCOMDATFolding>
+      <OptimizeReferences>true</OptimizeReferences>
+      <GenerateDebugInformation>DebugFastLink</GenerateDebugInformation>
+      <LinkTimeCodeGeneration>Default</LinkTimeCodeGeneration>
+      <AdditionalOptions>/LTCG:OFF %(AdditionalOptions)</AdditionalOptions>
+    </Link>
+    <PreBuildEvent>
+      <Command>prebuild.cmd</Command>
+    </PreBuildEvent>
+  </ItemDefinitionGroup>
+  <ItemDefinitionGroup Condition="'$(Configuration)|$(Platform)'=='Debug|Win32'">
+    <ClCompile>
+      <PrecompiledHeader>Use</PrecompiledHeader>
+      <WarningLevel>Level1</WarningLevel>
+      <Optimization>Disabled</Optimization>
+      <SDLCheck>true</SDLCheck>
+      <PreprocessorDefinitions>_SCL_SECURE_NO_WARNINGS;_CRT_SECURE_NO_WARNINGS;WIN32_LEAN_AND_MEAN;_DEBUG;_WINDOWS;SDL_SOUND;TILES;LOCALIZE;USE_VCPKG;USE_WINMAIN;%(PreprocessorDefinitions)</PreprocessorDefinitions>
+      <ConformanceMode>false</ConformanceMode>
+      <CompileAsManaged>false</CompileAsManaged>
+      <MultiProcessorCompilation>false</MultiProcessorCompilation>
+      <AdditionalOptions>/bigobj /utf-8 %(AdditionalOptions)</AdditionalOptions>
+      <ForcedIncludeFiles>stdafx.h</ForcedIncludeFiles>
+      <DisableSpecificWarnings>4819;4146</DisableSpecificWarnings>
+      <DebugInformationFormat>ProgramDatabase</DebugInformationFormat>
+      <MinimalRebuild>true</MinimalRebuild>
+      <FunctionLevelLinking>true</FunctionLevelLinking>
+    </ClCompile>
+    <Link>
+      <SubSystem>Windows</SubSystem>
+      <GenerateDebugInformation>true</GenerateDebugInformation>
+      <AdditionalOptions>/LTCG:OFF %(AdditionalOptions)</AdditionalOptions>
+      <LinkTimeCodeGeneration>Default</LinkTimeCodeGeneration>
+    </Link>
+    <ProjectReference>
+      <LinkLibraryDependencies>true</LinkLibraryDependencies>
+    </ProjectReference>
+  </ItemDefinitionGroup>
+  <ItemDefinitionGroup Condition="'$(Configuration)|$(Platform)'=='Release|Win32'">
+    <ClCompile>
+      <WarningLevel>Level1</WarningLevel>
+      <PrecompiledHeader>Use</PrecompiledHeader>
+      <Optimization>MaxSpeed</Optimization>
+      <FunctionLevelLinking>true</FunctionLevelLinking>
+      <IntrinsicFunctions>true</IntrinsicFunctions>
+      <PreprocessorDefinitions>_SCL_SECURE_NO_WARNINGS;_CRT_SECURE_NO_WARNINGS;WIN32_LEAN_AND_MEAN;NDEBUG;_WINDOWS;SDL_SOUND;TILES;LOCALIZE;USE_VCPKG;USE_WINMAIN;%(PreprocessorDefinitions)</PreprocessorDefinitions>
+      <SDLCheck>true</SDLCheck>
+      <CompileAsManaged>false</CompileAsManaged>
+      <MultiProcessorCompilation>false</MultiProcessorCompilation>
+      <DisableSpecificWarnings>4819;4146</DisableSpecificWarnings>
+      <ForcedIncludeFiles>stdafx.h</ForcedIncludeFiles>
+      <AdditionalOptions>/bigobj /utf-8 %(AdditionalOptions)</AdditionalOptions>
+      <MinimalRebuild>true</MinimalRebuild>
+      <DebugInformationFormat>ProgramDatabase</DebugInformationFormat>
+    </ClCompile>
+    <Link>
+      <SubSystem>Windows</SubSystem>
+      <EnableCOMDATFolding>true</EnableCOMDATFolding>
+      <OptimizeReferences>true</OptimizeReferences>
+      <GenerateDebugInformation>DebugFastLink</GenerateDebugInformation>
+      <LinkTimeCodeGeneration>Default</LinkTimeCodeGeneration>
+      <AdditionalOptions>/LTCG:OFF %(AdditionalOptions)</AdditionalOptions>
+    </Link>
+    <PreBuildEvent>
+      <Command>prebuild.cmd</Command>
+    </PreBuildEvent>
+  </ItemDefinitionGroup>
+  <ItemGroup>
+    <ClInclude Include="..\src\*.h" />
+    <ClInclude Include="stdafx.h" />
+  </ItemGroup>
+  <ItemGroup>
+    <ClCompile Include="..\src\*.cpp" />
+    <ClCompile Include="stdafx.cpp">
+      <PrecompiledHeader Condition="'$(Configuration)|$(Platform)'=='Debug|x64'">Create</PrecompiledHeader>
+      <PrecompiledHeader Condition="'$(Configuration)|$(Platform)'=='Release|x64'">Create</PrecompiledHeader>
+      <PrecompiledHeader Condition="'$(Configuration)|$(Platform)'=='Debug|Win32'">Create</PrecompiledHeader>
+      <PrecompiledHeader Condition="'$(Configuration)|$(Platform)'=='Release|Win32'">Create</PrecompiledHeader>
+    </ClCompile>
+  </ItemGroup>
+  <Import Project="$(VCTargetsPath)\Microsoft.Cpp.targets" />
+  <ImportGroup Label="ExtensionTargets">
+  </ImportGroup>
+</Project>