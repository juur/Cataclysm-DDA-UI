[
 {
  "ident": "unemployed",
  "name": "Unemployed",
  "description":
"They say you don't have any 'useful skills', but at least your clothes fit well.",
  "points": 0,
  "items": ["jeans", "tshirt", "sneakers"]
 },

 {
  "ident": "soldier",
  "name": "National Guard Grunt",
  "description":
<<<<<<< HEAD
"Deployed to aid in city evacuations you gave up your seat on the chopper to a\nkid who needed it more. Starts with a full set of military gear.",
  "points": 12,
  "items": ["helmet_army", "pants_army", "boots_steel", "polo_shirt", "kevlar", "rucksack", "gloves_fingerless", "m1911", "m4a1", "223", "45_acp","knife_combat"]
=======
"You've made and adjusted clothing for some of the biggest names in town. Now, their undead bodies are trying to eat your brains. At least you'll be able to keep your own clothing repaired.",
  "points": 1,
  "items": ["polo_shirt", "blazer", "pants", "dress_shoes", "sewing_kit", "scissors", "manual_tailor"]
>>>>>>> 44eaf8e4
 },

 {
  "ident": "scientist",
  "name": "Abandoned Scientist",
  "description":
<<<<<<< HEAD
"The last remaining survivor of a secret military research facility.\nStarts with science ID, lab manuals, a water purifier, and safety gear.",
  "points": 4,
  "items": ["coat_lab", "glasses_safety", "dress_shoes", "pants", "gloves_rubber", "water_purifier", "water_clean", "textbook_computers", "id_science"]
=======
"It was your first day in the lab when the cataclysm hit. You were evacuated with all the civilians, but at least you kept your lab gear.",
  "points": 1,
  "items": ["dress_shirt", "pants", "boots", "coat_lab", "gloves_rubber", "glasses_safety"]
>>>>>>> 44eaf8e4
 },

 {
  "ident": "gangmember",
  "name": "Gang Member",
  "description":
<<<<<<< HEAD
"Your flexible outlook on law has ensured your survival, but now what?\nYou start with cargo pants, a hoodie, and the standard Gang Banger arsonal.",
  "points": 8,
  "items": ["tank_top", "hoodie", "pants_cargo", "sneakers", "weed", "picklocks", "vodka", "whiskey", "nailbat", "uzi", "9mm"]
=======
"Although you never got your driver's license, you've always loved cars. You start with a wrench, a toolbelt, and some car-related reading material.",
  "points": 2,
  "items": ["tank_top", "jeans", "boots", "beltrig", "wrench", "mag_cars", "manual_mechanics"]
>>>>>>> 44eaf8e4
 },

 {
  "ident": "tailor",
  "name": "Tailor",
  "description":
<<<<<<< HEAD
"You've made and adjusted clothing for some of the biggest names in town.\nNow, their undead bodies are trying to eat your brains. At least you'll be\nable to keep your own clothing repaired.",
  "points": 1,
  "items": ["polo_shirt", "blazer", "pants", "dress_shoes", "sewing_kit", "scissors", "manual_tailor"]
 },

 {
	  "ident": "mechanic",
	  "name": "Wannabe Mechanic",
	  "description":
	  "Although you never got your driver's license, you've always loved cars.\nYou start with a wrench, a toolbelt, and some car-related reading material.",
	  "points": 2,
	  "items": ["tank_top", "jeans", "boots", "beltrig", "wrench", "mag_cars", "manual_mechanics", "hacksaw"]
	 },

 {
	  "ident": "smoker",
	  "name": "Chain Smoker",
	  "description":
	  "Everyone at work knew you as the person who always had a cigarette or two\nin hand. Now, you're down to a single pack, and you hope you find more soon.\nYou start out with a strong nicotine addiction, and 10 cigarettes.",
	  "points": -1,
	  "items": ["pants", "dress_shirt", "dress_shoes", "cig"],
	  "addictions": [
		  {
		  "type": "nicotine",
		  "intensity": 10
		  }
	  ]
 },
 
  {
	  "ident": "junkie",
	  "name": "Junkie",
	  "description":
	  "Before the Apocalypse, you turned to Heroin to soothe your many problems.\nNow, your habit is your only comfort and your only drive.",
	  "points": -1,
	  "items": ["pants", "dress_shirt", "dress_shoes", "heroin","syringe"],
	  "addictions": [
		  {
		  "type": "opiate",
		  "intensity": 10
		  }
	  ]
 },
 
 {
	  "ident": "regenerator",
	  "name": "Regenerator",
	  "description":
	  "The Cataclysm had a disruptive effect on your biology. Your wounds heal\nrapidly, but the pain of mutation meant you couldn't grab anything useful \nbefore leaving for the shelter.",
	  "points": 12,
	  "items": ["pants", "dress_shirt", "dress_shoes"],
	  "mutations": ["PF_REGEN"]
=======
"Your flexible outlook on law has ensured your survival, but now what? You start with cargo pants, a hoodie, \"sundries\", and one additional level of melee.",
  "points": 2,
  "items": ["tank_top", "hoodie", "pants_cargo", "sneakers", "weed", "picklocks"],
  "skills" : [
     {
      "name" : "melee",
      "level" : 1
     }
  ]
 },

 {
  "ident": "smoker",
  "name": "Chain Smoker",
  "description": "Everyone at work knew you as the person who always had a cigarette or two in hand. now, you're down to a single pack, and you hope you find more soon. You start out with a strong nicotine addiction, and 10 cigarettes.",
  "points": -1,
  "items": ["pants", "dress_shirt", "dress_shoes", "cig"],
  "addictions": [
      {
    "type": "nicotine",
    "intensity": 10
      }
  ]
>>>>>>> 44eaf8e4
 }
]<|MERGE_RESOLUTION|>--- conflicted
+++ resolved
@@ -9,84 +9,60 @@
  },
 
  {
-  "ident": "soldier",
-  "name": "National Guard Grunt",
-  "description":
-<<<<<<< HEAD
-"Deployed to aid in city evacuations you gave up your seat on the chopper to a\nkid who needed it more. Starts with a full set of military gear.",
-  "points": 12,
-  "items": ["helmet_army", "pants_army", "boots_steel", "polo_shirt", "kevlar", "rucksack", "gloves_fingerless", "m1911", "m4a1", "223", "45_acp","knife_combat"]
-=======
-"You've made and adjusted clothing for some of the biggest names in town. Now, their undead bodies are trying to eat your brains. At least you'll be able to keep your own clothing repaired.",
-  "points": 1,
-  "items": ["polo_shirt", "blazer", "pants", "dress_shoes", "sewing_kit", "scissors", "manual_tailor"]
->>>>>>> 44eaf8e4
- },
-
- {
-  "ident": "scientist",
-  "name": "Abandoned Scientist",
-  "description":
-<<<<<<< HEAD
-"The last remaining survivor of a secret military research facility.\nStarts with science ID, lab manuals, a water purifier, and safety gear.",
-  "points": 4,
-  "items": ["coat_lab", "glasses_safety", "dress_shoes", "pants", "gloves_rubber", "water_purifier", "water_clean", "textbook_computers", "id_science"]
-=======
-"It was your first day in the lab when the cataclysm hit. You were evacuated with all the civilians, but at least you kept your lab gear.",
-  "points": 1,
-  "items": ["dress_shirt", "pants", "boots", "coat_lab", "gloves_rubber", "glasses_safety"]
->>>>>>> 44eaf8e4
- },
-
- {
-  "ident": "gangmember",
-  "name": "Gang Member",
-  "description":
-<<<<<<< HEAD
-"Your flexible outlook on law has ensured your survival, but now what?\nYou start with cargo pants, a hoodie, and the standard Gang Banger arsonal.",
-  "points": 8,
-  "items": ["tank_top", "hoodie", "pants_cargo", "sneakers", "weed", "picklocks", "vodka", "whiskey", "nailbat", "uzi", "9mm"]
-=======
-"Although you never got your driver's license, you've always loved cars. You start with a wrench, a toolbelt, and some car-related reading material.",
-  "points": 2,
-  "items": ["tank_top", "jeans", "boots", "beltrig", "wrench", "mag_cars", "manual_mechanics"]
->>>>>>> 44eaf8e4
- },
-
- {
   "ident": "tailor",
   "name": "Tailor",
   "description":
-<<<<<<< HEAD
-"You've made and adjusted clothing for some of the biggest names in town.\nNow, their undead bodies are trying to eat your brains. At least you'll be\nable to keep your own clothing repaired.",
+"You've made and adjusted clothing for some of the biggest names in town. Now, their undead bodies are trying to eat your brains. At least you'll be able to keep your own clothing repaired.",
   "points": 1,
   "items": ["polo_shirt", "blazer", "pants", "dress_shoes", "sewing_kit", "scissors", "manual_tailor"]
  },
 
  {
-	  "ident": "mechanic",
-	  "name": "Wannabe Mechanic",
-	  "description":
-	  "Although you never got your driver's license, you've always loved cars.\nYou start with a wrench, a toolbelt, and some car-related reading material.",
-	  "points": 2,
-	  "items": ["tank_top", "jeans", "boots", "beltrig", "wrench", "mag_cars", "manual_mechanics", "hacksaw"]
-	 },
+  "ident": "labtech",
+  "name": "Lab Technician",
+  "description":
+"It was your first day in the lab when the cataclysm hit. You were evacuated with all the civilians, but at least you kept your lab gear.",
+  "points": 1,
+  "items": ["dress_shirt", "pants", "boots", "coat_lab", "gloves_rubber", "glasses_safety"]
+ },
 
  {
-	  "ident": "smoker",
-	  "name": "Chain Smoker",
-	  "description":
-	  "Everyone at work knew you as the person who always had a cigarette or two\nin hand. Now, you're down to a single pack, and you hope you find more soon.\nYou start out with a strong nicotine addiction, and 10 cigarettes.",
-	  "points": -1,
-	  "items": ["pants", "dress_shirt", "dress_shoes", "cig"],
-	  "addictions": [
-		  {
-		  "type": "nicotine",
-		  "intensity": 10
-		  }
-	  ]
+  "ident": "mechanic",
+  "name": "Wannabe Mechanic",
+  "description":
+"Although you never got your driver's license, you've always loved cars. You start with a wrench, a toolbelt, and some car-related reading material.",
+  "points": 2,
+  "items": ["tank_top", "jeans", "boots", "beltrig", "wrench", "mag_cars", "manual_mechanics"]
  },
- 
+
+ {
+  "ident": "scoundrel",
+  "name": "Scoundrel",
+  "description":
+"Your flexible outlook on law has ensured your survival, but now what? You start with cargo pants, a hoodie, \"sundries\", and one additional level of melee.",
+  "points": 2,
+  "items": ["tank_top", "hoodie", "pants_cargo", "sneakers", "weed", "picklocks"],
+  "skills" : [
+     {
+      "name" : "melee",
+      "level" : 1
+     }
+  ]
+ },
+
+ {
+  "ident": "smoker",
+  "name": "Chain Smoker",
+  "description": "Everyone at work knew you as the person who always had a cigarette or two in hand. now, you're down to a single pack, and you hope you find more soon. You start out with a strong nicotine addiction, and 10 cigarettes.",
+  "points": -1,
+  "items": ["pants", "dress_shirt", "dress_shoes", "cig"],
+  "addictions": [
+      {
+    "type": "nicotine",
+    "intensity": 10
+      }
+  ]
+ },
   {
 	  "ident": "junkie",
 	  "name": "Junkie",
@@ -110,30 +86,5 @@
 	  "points": 12,
 	  "items": ["pants", "dress_shirt", "dress_shoes"],
 	  "mutations": ["PF_REGEN"]
-=======
-"Your flexible outlook on law has ensured your survival, but now what? You start with cargo pants, a hoodie, \"sundries\", and one additional level of melee.",
-  "points": 2,
-  "items": ["tank_top", "hoodie", "pants_cargo", "sneakers", "weed", "picklocks"],
-  "skills" : [
-     {
-      "name" : "melee",
-      "level" : 1
-     }
-  ]
- },
-
- {
-  "ident": "smoker",
-  "name": "Chain Smoker",
-  "description": "Everyone at work knew you as the person who always had a cigarette or two in hand. now, you're down to a single pack, and you hope you find more soon. You start out with a strong nicotine addiction, and 10 cigarettes.",
-  "points": -1,
-  "items": ["pants", "dress_shirt", "dress_shoes", "cig"],
-  "addictions": [
-      {
-    "type": "nicotine",
-    "intensity": 10
-      }
-  ]
->>>>>>> 44eaf8e4
  }
 ]