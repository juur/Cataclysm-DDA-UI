--- conflicted
+++ resolved
@@ -128,7 +128,6 @@
       }
   ]
  },
-<<<<<<< HEAD
   {
 	  "ident": "junkie",
 	  "name": "Junkie",
@@ -152,8 +151,8 @@
 	  "points": 12,
 	  "items": ["pants", "dress_shirt", "dress_shoes"],
 	  "mutations": ["PF_REGEN"]
- }
-=======
+ 
+ },
 
 {
   "ident": "salesman",
@@ -380,5 +379,4 @@
   "points": 1,
   "items": ["jeans", "tshirt", "hoodie", "sneakers", "glock_19", "coke"]
 }
->>>>>>> cd639c8a
 ]